--- conflicted
+++ resolved
@@ -39,34 +39,17 @@
   },
 
 	
-<<<<<<< HEAD
-	// Add the IDs of extensions you want installed when the container is created.
-	"extensions": [
-		"vscjava.vscode-java-pack",
-		"ms-vscode.test-adapter-converter"
-	],
-  
-=======
 // Add the IDs of extensions you want installed when the container is created.
 "extensions": [
   "vscjava.vscode-java-pack",
   "ms-vscode.test-adapter-converter",
   "shengchen.vscode-checkstyle"
 ]
->>>>>>> fffaaa61
 
 
 // Use 'forwardPorts' to make a list of ports inside the container available locally.
 // "forwardPorts": [],
 
-<<<<<<< HEAD
-	// Comment out to connect as root instead. More info: https://aka.ms/vscode-remote/containers/non-root.
-	//"remoteUser": "vscode",
-	//"features": {
-	//	"github-cli": "latest"
-	//}
-}
-=======
 // Use 'postCreateCommand' to run commands after the container is created.
 // "postCreateCommand": "java -version",
 
@@ -76,4 +59,3 @@
 //	"github-cli": "latest"
 //}
 }
->>>>>>> fffaaa61
