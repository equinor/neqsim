--- conflicted
+++ resolved
@@ -1,19 +1,15 @@
 {
-    "java.configuration.updateBuildConfiguration": "interactive",
-    "[java]": {
-        "editor.defaultFormatter": "redhat.java",
-        "editor.formatOnSave": true,
-    },
-    "java.format.settings.url": "https://raw.githubusercontent.com/google/styleguide/gh-pages/eclipse-java-google-style.xml",
-    "java.saveActions.organizeImports": true,
-    "editor.tabSize": 2,
-    "editor.insertSpaces": true,
-    "editor.detectIndentation": false,
-<<<<<<< HEAD
-    "java.checkstyle.version": "10.3.1",
-=======
-    "java.checkstyle.version": "10.9.3",
->>>>>>> a561274f
-    "java.checkstyle.configuration": "${workspaceFolder}/checkstyle_neqsim.xml",
-    "java.debug.settings.hotCodeReplace": "never"
+  "java.configuration.updateBuildConfiguration": "interactive",
+  "[java]": {
+    "editor.defaultFormatter": "redhat.java",
+    "editor.formatOnSave": true,
+  },
+  "java.format.settings.url": "https://raw.githubusercontent.com/google/styleguide/gh-pages/eclipse-java-google-style.xml",
+  "java.saveActions.organizeImports": true,
+  "editor.tabSize": 2,
+  "editor.insertSpaces": true,
+  "editor.detectIndentation": false,
+  "java.checkstyle.version": "10.9.3",
+  "java.checkstyle.configuration": "${workspaceFolder}/checkstyle_neqsim.xml",
+  "java.debug.settings.hotCodeReplace": "never"
 }