<<<<<<< HEAD
[![Build Status](https://neqsim.visualstudio.com/neqsim_cicd/_apis/build/status/neqsim_build?branchName=master)](https://neqsim.visualstudio.com/neqsim_cicd/_build/latest?definitionId=1&branchName=master)
![Build maven](https://github.com/equinor/neqsim/workflows/Build%20maven/badge.svg?branch=master)

# NeqSim

=======
# NeqSim

[![Build Status](https://neqsim.visualstudio.com/neqsim_cicd/_apis/build/status/neqsim_build?branchName=master)](https://neqsim.visualstudio.com/neqsim_cicd/_build/latest?definitionId=1&branchName=master)
![Build maven](https://github.com/equinor/neqsim/workflows/Build%20maven/badge.svg?branch=master)  
>>>>>>> 5c88a656
NeqSim is the main part of the [NeqSim project](https://equinor.github.io/neqsimhome/). NeqSim (Non-Equilibrium Simulator) is a Java library for estimation of fluid behavior and process design for oil and gas production.
The basis for NeqSim is a library of fundamental mathematical models related to phase behavior and physical properties of oil and gas.  NeqSim is easilly extended with new method. NeqSim development was initiated at the [Norwegian University of Science and Technology (NTNU)](https://www.ntnu.edu/employees/even.solbraa).

## Releases

<<<<<<< HEAD
[NeqSim releases](https://github.com/equinor/neqsimsource/releases) are available as java packages (jar files) and as source code. NeqSim can be used in a third party application by adding NeqSim.jar to the classpath.

## Getting started as a NeqSim Java user

NeqSim can be used in a Java application by adding the NeqSim.jar found in [NeqSim releases](https://github.com/equinor/neqsimsource/releases) to the classpath. A demonstration of dowloading the library and running a TPflash  bencmark is illustrated in this [NeqSim Colab demo](https://colab.research.google.com/drive/1XkQ_CrVj2gLTtJvXhFQMWALzXii522CL). Learn and ask questions in [Discussions for use and development of NeqSim](https://github.com/equinor/neqsim/discussions).

## Getting Started as a NeqSim Java developer

See the [NeqSim Java Wiki](https://github.com/equinor/neqsimsource/wiki) for how to use the NeqSim API.
=======
[NeqSim releases](https://github.com/equinor/neqsim/releases) are available as java packages (jar files) and as source code. NeqSim can be used in a third party application by adding NeqSim.jar to the classpath.

## Getting started as a NeqSim Java user

NeqSim can be used in a Java application by adding the NeqSim.jar found in [NeqSim releases](https://github.com/equinor/neqsim/releases) to the classpath. A demonstration of dowloading the library and running a TPflash  bencmark is illustrated in this [NeqSim Colab demo](https://colab.research.google.com/drive/1XkQ_CrVj2gLTtJvXhFQMWALzXii522CL). Learn and ask questions in [Discussions for use and development of NeqSim](https://github.com/equinor/neqsim/discussions).

## Getting Started as a NeqSim Java developer

See the [NeqSim Java Wiki](https://github.com/equinor/neqsim/wiki) for how to use the NeqSim API.
>>>>>>> 5c88a656
NeqSim can be built using the Maven build system (https://maven.apache.org/). All NeqSim build dependencies are given in the pom.xml file. Learn and ask questions in [Discussions for use and development of NeqSim](https://github.com/equinor/neqsim/discussions).

### Initial setup

The NeqSim source code is downloaded by cloning the library to your local computer (alternatively fork it to your private reprository). The following commands are dependent on a local installation of [GIT](https://git-scm.com/) and [Maven](https://maven.apache.org/).

```bash
git clone https://github.com/equinor/neqsim.git
cd neqsim
mvn install
```

An interactive demonstration of how to get started as a NeqSim developer is presented in this [NeqSim Colab demo](https://colab.research.google.com/drive/1JiszeCxfpcJZT2vejVWuNWGmd9SJdNC7).  

## Running the tests

<<<<<<< HEAD
The test files are written in JUnit5 and placed in the [test directory](https://github.com/equinor/neqsimsource/tree/master/src/test). All test have to be passed before merging to the master. Test code shuld be written for all new code added to the project.

## Deployment

The NeqSim source code is compiled and distributed as a Java library. [NeqSim releases](https://github.com/equinor/neqsimsource/releases) are available for download from the release pages.
=======
The test files are written in JUnit5 and placed in the [test directory](https://github.com/equinor/neqsim/tree/master/src/test). All test have to be passed before merging to the master. Test code shuld be written for all new code added to the project.  

Test coverage can be examined using [jacoco](https://www.eclemma.org/jacoco/) from maven.  
Generate a coverage report using `mvn jacoco:prepare-agent test install jacoco:report` and see results in target/site/jacoco/index.html.

## Deployment

The NeqSim source code is compiled and distributed as a Java library. [NeqSim releases](https://github.com/equinor/neqsim/releases) are available for download from the release pages.
>>>>>>> 5c88a656

## Built With

[Maven](https://maven.apache.org/) - Dependency Management

## Contributing

See the [getting started as a NeqSim developer](https://github.com/equinor/neqsim/wiki/Getting-started-as-a-NeqSim-developer) documentation. Please read [CONTRIBUTING.md](CONTRIBUTING.md) for details on our code of conduct, and the process for submitting pull requests. An interactive demonstration of how to get started as a NeqSim developer is presented in this [NeqSim Colab demo](https://colab.research.google.com/drive/1JiszeCxfpcJZT2vejVWuNWGmd9SJdNC7).  

## Discussion forum

Questions related to neqsim can be posted in the [github discussion pages](https://github.com/equinor/neqsim/discussions).

## Versioning

NeqSim use [SemVer](https://semver.org/) for versioning.

## Authors and contact persons

Even Solbraa (esolbraa@gmail.com),  Marlene Louise Lund

## Licence

<<<<<<< HEAD
NeqSim is distributed under the [Apache-2.0](https://github.com/equinor/neqsimsource/blob/master/LICENSE) licence.
=======
NeqSim is distributed under the [Apache-2.0](https://github.com/equinor/neqsim/blob/master/LICENSE) licence.
>>>>>>> 5c88a656

## Acknowledgments

A number of master and PhD students at NTNU have contributed to development of NeqSim. We greatly acknowledge their contributions.

## NeqSim modules

NeqSim is built upon six base modules:

1. Thermodynamic Routines
2. Physical Properties Routines
3. Fluid Mechanic Routines
4. Unit Operations
5. Chemical Reactions Routines
6. Parameter Fitting Routines
7. Process simulation routines

## File System

>neqsim/: main library with all modules
>
>neqsim/thermo/: Main path for thermodynamic routines
>neqsim/thermo/util/examples/: examples of use of Thermodynamic Models and Routines
>
>neqsim/thermodynamicOperation: Main path for flash routines (TPflash, phase envelopes, etc.)
>neqsim/thermodynamicOperation/util/example/: examples of use of thermodynamic operations (eg. flash calculations etc.)
>
>neqsim/physicalProperties: Main path for Physical Property methods
>neqsim/physicalProperties/util/examples/: Examples of use of physical properties calculations
>
>neqsim/physicalProperties: Main path for Physical Property methods
>neqsim/physicalProperties/util/examples/: Examples of use of physical properties calculations
>
>neqsim/processSimulation: Main path for Process Simulation Calculations
>neqsim/processSimulation/util/examples/: Examples of use of Process Simulation calculations
>
>changelog.txt : History of what changed between each version.
>license.txt: license document

## Toolboxes

See [NeqSim homepage](https://equinor.github.io/neqsimhome/). NeqSim toolboxes are avalable via GitHub for alternative programming languages.

* [Matlab](https://github.com/equinor/neqsimmatlab)
* [Python](https://github.com/equinor/neqsimpython)
* [.NET (C#)](https://github.com/equinor/neqsimcapeopen)

## Related open source projects

[NeqSim Python/Colab](https://github.com/EvenSol/NeqSim-Colab)<|MERGE_RESOLUTION|>--- conflicted
+++ resolved
@@ -1,31 +1,12 @@
-<<<<<<< HEAD
-[![Build Status](https://neqsim.visualstudio.com/neqsim_cicd/_apis/build/status/neqsim_build?branchName=master)](https://neqsim.visualstudio.com/neqsim_cicd/_build/latest?definitionId=1&branchName=master)
-![Build maven](https://github.com/equinor/neqsim/workflows/Build%20maven/badge.svg?branch=master)
-
-# NeqSim
-
-=======
 # NeqSim
 
 [![Build Status](https://neqsim.visualstudio.com/neqsim_cicd/_apis/build/status/neqsim_build?branchName=master)](https://neqsim.visualstudio.com/neqsim_cicd/_build/latest?definitionId=1&branchName=master)
 ![Build maven](https://github.com/equinor/neqsim/workflows/Build%20maven/badge.svg?branch=master)  
->>>>>>> 5c88a656
 NeqSim is the main part of the [NeqSim project](https://equinor.github.io/neqsimhome/). NeqSim (Non-Equilibrium Simulator) is a Java library for estimation of fluid behavior and process design for oil and gas production.
 The basis for NeqSim is a library of fundamental mathematical models related to phase behavior and physical properties of oil and gas.  NeqSim is easilly extended with new method. NeqSim development was initiated at the [Norwegian University of Science and Technology (NTNU)](https://www.ntnu.edu/employees/even.solbraa).
 
 ## Releases
 
-<<<<<<< HEAD
-[NeqSim releases](https://github.com/equinor/neqsimsource/releases) are available as java packages (jar files) and as source code. NeqSim can be used in a third party application by adding NeqSim.jar to the classpath.
-
-## Getting started as a NeqSim Java user
-
-NeqSim can be used in a Java application by adding the NeqSim.jar found in [NeqSim releases](https://github.com/equinor/neqsimsource/releases) to the classpath. A demonstration of dowloading the library and running a TPflash  bencmark is illustrated in this [NeqSim Colab demo](https://colab.research.google.com/drive/1XkQ_CrVj2gLTtJvXhFQMWALzXii522CL). Learn and ask questions in [Discussions for use and development of NeqSim](https://github.com/equinor/neqsim/discussions).
-
-## Getting Started as a NeqSim Java developer
-
-See the [NeqSim Java Wiki](https://github.com/equinor/neqsimsource/wiki) for how to use the NeqSim API.
-=======
 [NeqSim releases](https://github.com/equinor/neqsim/releases) are available as java packages (jar files) and as source code. NeqSim can be used in a third party application by adding NeqSim.jar to the classpath.
 
 ## Getting started as a NeqSim Java user
@@ -35,7 +16,6 @@
 ## Getting Started as a NeqSim Java developer
 
 See the [NeqSim Java Wiki](https://github.com/equinor/neqsim/wiki) for how to use the NeqSim API.
->>>>>>> 5c88a656
 NeqSim can be built using the Maven build system (https://maven.apache.org/). All NeqSim build dependencies are given in the pom.xml file. Learn and ask questions in [Discussions for use and development of NeqSim](https://github.com/equinor/neqsim/discussions).
 
 ### Initial setup
@@ -52,13 +32,6 @@
 
 ## Running the tests
 
-<<<<<<< HEAD
-The test files are written in JUnit5 and placed in the [test directory](https://github.com/equinor/neqsimsource/tree/master/src/test). All test have to be passed before merging to the master. Test code shuld be written for all new code added to the project.
-
-## Deployment
-
-The NeqSim source code is compiled and distributed as a Java library. [NeqSim releases](https://github.com/equinor/neqsimsource/releases) are available for download from the release pages.
-=======
 The test files are written in JUnit5 and placed in the [test directory](https://github.com/equinor/neqsim/tree/master/src/test). All test have to be passed before merging to the master. Test code shuld be written for all new code added to the project.  
 
 Test coverage can be examined using [jacoco](https://www.eclemma.org/jacoco/) from maven.  
@@ -67,7 +40,6 @@
 ## Deployment
 
 The NeqSim source code is compiled and distributed as a Java library. [NeqSim releases](https://github.com/equinor/neqsim/releases) are available for download from the release pages.
->>>>>>> 5c88a656
 
 ## Built With
 
@@ -91,11 +63,7 @@
 
 ## Licence
 
-<<<<<<< HEAD
-NeqSim is distributed under the [Apache-2.0](https://github.com/equinor/neqsimsource/blob/master/LICENSE) licence.
-=======
 NeqSim is distributed under the [Apache-2.0](https://github.com/equinor/neqsim/blob/master/LICENSE) licence.
->>>>>>> 5c88a656
 
 ## Acknowledgments
 
