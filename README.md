--- conflicted
+++ resolved
@@ -78,14 +78,9 @@
 [Maven](https://maven.apache.org/) - Dependency Management
 
 ## Contributing
-<<<<<<< HEAD
-
-See the [getting started as a NeqSim developer](https://github.com/equinor/neqsim/wiki/Getting-started-as-a-NeqSim-developer) documentation. Please read [CONTRIBUTING.md](CONTRIBUTING.md) for details on our code of conduct, and the process for submitting pull requests. An interactive demonstration of how to get started as a NeqSim developer is presented in this [NeqSim Colab demo](https://colab.research.google.com/drive/1JiszeCxfpcJZT2vejVWuNWGmd9SJdNC7).
-Pull requests will only be accepted if all tests and `./mvnw checkstyle:check` pass.
-=======
 See the [getting started as a NeqSim developer](https://github.com/equinor/neqsim/wiki/Getting-started-as-a-NeqSim-developer) documentation. Please read [CONTRIBUTING.md](CONTRIBUTING.md) for details on our code of conduct, and the process for submitting pull requests. An interactive demonstration of how to get started as a NeqSim developer is presented in this [NeqSim Colab demo](https://colab.research.google.com/drive/1JiszeCxfpcJZT2vejVWuNWGmd9SJdNC7).
 See [docs/DEVELOPER_SETUP.md](docs/DEVELOPER_SETUP.md) for a summary of how to clone the project, build it and run the tests. For more details see the [getting started as a NeqSim developer](https://github.com/equinor/neqsim/wiki/Getting-started-as-a-NeqSim-developer) documentation. Please read [CONTRIBUTING.md](CONTRIBUTING.md) for details on our code of conduct, and the process for submitting pull requests. An interactive demonstration of how to get started as a NeqSim developer is presented in this [NeqSim Colab demo](https://colab.research.google.com/drive/1JiszeCxfpcJZT2vejVWuNWGmd9SJdNC7).
->>>>>>> 4235627c
+Pull requests will only be accepted if all tests and `./mvnw checkstyle:check` pass.
 
 ## Discussion forum
 
