--- conflicted
+++ resolved
@@ -9,12 +9,6 @@
 
 ## Getting started as a NeqSim user
 A Java Runtime Environment (JRE) or Java Development Kit (JDK) must be installed in order to run NeqSim. NeqSim can be used in a Java application by adding the NeqSim.jar found in [NeqSim releases](https://github.com/equinor/neqsimsource/releases) to the classpath. A demonstration of downloading the library and running a TPflash  benchmark is illustrated in this [NeqSim Colab demo](https://colab.research.google.com/drive/1XkQ_CrVj2gLTtJvXhFQMWALzXii522CL). 
-<<<<<<< HEAD
-
-## Getting Started as a NeqSim Java developer
-A Java Development Kit (JDK) must be installed in order to run See the [NeqSim Java Wiki](https://github.com/equinor/neqsimsource/wiki) for how to use the NeqSim API. NeqSim can be built using the Maven build system (https://maven.apache.org/). All NeqSim build dependencies are given in the pom.xml file.
-=======
->>>>>>> b34de631
 
 ## Getting Started as a NeqSim Java developer
 A Java Development Kit (JDK) must be installed in order to run See the [NeqSim Java Wiki](https://github.com/equinor/neqsimsource/wiki) for how to use the NeqSim library. NeqSim can be built using the Maven build system (https://maven.apache.org/). All NeqSim build dependencies are given in the pom.xml file.
