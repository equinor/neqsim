--- conflicted
+++ resolved
@@ -7,17 +7,12 @@
 package neqsim.MathLib.nonLinearSolver;
 
 /**
-<<<<<<< HEAD
- * @author Even Solbraa
- * @version
-=======
  * <p>
  * newtonRhapson class.
  * </p>
  *
  * @author Even Solbraa
  * @version $Id: $Id
->>>>>>> f5b5a8bf
  */
 public class newtonRhapson implements java.io.Serializable {
     private static final long serialVersionUID = 1000;
@@ -28,18 +23,13 @@
     private int maxIterations = 500, times = 0;
     double xNew = 0, xNew2, x = 0;
 
-<<<<<<< HEAD
-    /** Creates new newtonRhapson */
+    /**
+     * <p>
+     * Constructor for newtonRhapson.
+     * </p>
+     */
     public newtonRhapson() {}
 
-=======
-    /**
-     * <p>
-     * Constructor for newtonRhapson.
-     * </p>
-     */
-    public newtonRhapson() {}
-
     /**
      * <p>
      * Setter for the field <code>order</code>.
@@ -47,7 +37,6 @@
      *
      * @param o a int
      */
->>>>>>> f5b5a8bf
     public void setOrder(int o) {
         order = o;
         polyConstants = new double[order + 1];
