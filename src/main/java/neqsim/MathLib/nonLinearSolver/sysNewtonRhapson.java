package neqsim.MathLib.nonLinearSolver;

import Jama.Matrix;
import neqsim.thermo.system.SystemInterface;

/**
 * <p>
 * sysNewtonRhapson class.
 * </p>
 *
 * @author asmund
 * @version $Id: $Id
 */
public class sysNewtonRhapson implements java.io.Serializable {
    private static final long serialVersionUID = 1000;
    int neq = 0, iter = 0;
    int ic02p = -100, ic03p = -100, testcrit = 0, npCrit = 0;
    double beta = 0, ds = 0, dTmax = 1, dPmax = 1, avscp = 0.1, TC1 = 0, TC2 = 0, PC1 = 0, PC2 = 0;
    Matrix Jac;
    Matrix fvec;
    Matrix u;
    Matrix uold;
    Matrix Xgij;
    SystemInterface system;
    int numberOfComponents;
    int speceq = 0;
    Matrix a = new Matrix(4, 4);
    Matrix s = new Matrix(1, 4);
    Matrix xg;
    Matrix xcoef;
    newtonRhapson solver;
    boolean etterCP = false;
    boolean etterCP2 = false;

<<<<<<< HEAD
    public sysNewtonRhapson() {}

    /** Creates new nonlin */
=======
    /**
     * <p>
     * Constructor for sysNewtonRhapson.
     * </p>
     */
    public sysNewtonRhapson() {}

    /**
     * <p>
     * Constructor for sysNewtonRhapson.
     * </p>
     *
     * @param system a {@link neqsim.thermo.system.SystemInterface} object
     * @param numberOfPhases a int
     * @param numberOfComponents a int
     */
>>>>>>> f5b5a8bf
    public sysNewtonRhapson(SystemInterface system, int numberOfPhases, int numberOfComponents) {
        this.system = system;
        this.numberOfComponents = numberOfComponents;
        neq = numberOfComponents + 2;
        Jac = new Matrix(neq, neq);
        fvec = new Matrix(neq, 1);
        u = new Matrix(neq, 1);
        Xgij = new Matrix(neq, 4);
        setu();
        uold = u.copy();
        findSpecEqInit();
        // System.out.println("Spec : " +speceq);
        solver = new newtonRhapson();
        solver.setOrder(3);
    }

    /**
     * <p>
     * Setter for the field <code>fvec</code>.
     * </p>
     */
    public void setfvec() {
        for (int i = 0; i < numberOfComponents; i++) {
            fvec.set(i, 0, u.get(i, 0)
                    + Math.log(system.getPhases()[1].getComponents()[i].getFugasityCoeffisient()
                            / system.getPhases()[0].getComponents()[i].getFugasityCoeffisient()));
<<<<<<< HEAD
=======

>>>>>>> f5b5a8bf
        }
        double fsum = 0.0;
        for (int i = 0; i < numberOfComponents; i++) {
            fsum = fsum + system.getPhases()[1].getComponents()[i].getx()
                    - system.getPhases()[0].getComponents()[i].getx();
        }
        fvec.set(numberOfComponents, 0, fsum);
        fvec.set(numberOfComponents + 1, 0, 0.0);
        // fvec.print(0,10);
    }

    /**
     * <p>
     * findSpecEqInit.
     * </p>
     */
    public void findSpecEqInit() {
        speceq = 0;

        int speceqmin = 0;

        for (int i = 0; i < numberOfComponents; i++) {
            if (system.getPhases()[0].getComponents()[i]
                    .getTC() > system.getPhases()[0].getComponents()[speceq].getTC()) {
                speceq = system.getPhases()[0].getComponents()[i].getComponentNumber();
            }
            if (system.getPhases()[0].getComponents()[i]
                    .getTC() < system.getPhases()[0].getComponents()[speceq].getTC()) {
                speceqmin = system.getPhases()[0].getComponents()[i].getComponentNumber();
            }
        }
        avscp = (system.getPhases()[0].getComponents()[speceq].getTC()
                - system.getPhases()[0].getComponents()[speceqmin].getTC()) / 2000;
        System.out.println("avscp: " + avscp);
        dTmax = avscp * 3;
        dPmax = avscp * 1.5;
        System.out.println("dTmax: " + dTmax + "  dPmax: " + dPmax);
    }

    /**
     * <p>
     * findSpecEq.
     * </p>
     */
    public void findSpecEq() {
        double max = 0;
        for (int i = 0; i < numberOfComponents + 2; i++) {
            if (Math.abs(u.get(i, 0) - uold.get(i, 0) / uold.get(i, 0)) > max) {
                max = Math.abs(u.get(i, 0) - uold.get(i, 0) / uold.get(i, 0));
            }
        }
    }

    /**
     * <p>
     * setJac.
     * </p>
     */
    public void setJac() {
        Jac.timesEquals(0.0);
        double dij = 0.0;
        double[] dxidlnk = new double[numberOfComponents];
        double[] dyidlnk = new double[numberOfComponents];
        double tempJ = 0.0;
        int nofc = numberOfComponents;
        for (int i = 0; i < numberOfComponents; i++) {
            dxidlnk[i] = -system.getBeta() * system.getPhases()[0].getComponents()[i].getx()
                    * system.getPhases()[1].getComponents()[i].getx()
                    / system.getPhases()[0].getComponents()[i].getz();
            dyidlnk[i] = system.getPhases()[1].getComponents()[i].getx()
                    + system.getPhases()[0].getComponents()[i].getK() * dxidlnk[i];
            // System.out.println("dxidlnk("+i+") "+dxidlnk[i]);
            // System.out.println("dyidlnk("+i+") "+dyidlnk[i]);
        }
        for (int i = 0; i < numberOfComponents; i++) {
            for (int j = 0; j < numberOfComponents; j++) {
                dij = i == j ? 1.0 : 0.0;// Kroneckers delta
                tempJ = dij + system.getPhases()[1].getComponents()[i].getdfugdx(j) * dyidlnk[j]
                        - system.getPhases()[0].getComponents()[i].getdfugdx(j) * dxidlnk[j];
                Jac.set(i, j, tempJ);
            }
            tempJ = system.getTemperature() * (system.getPhases()[1].getComponents()[i].getdfugdt()
                    - system.getPhases()[0].getComponents()[i].getdfugdt());
            Jac.set(i, nofc, tempJ);
            tempJ = system.getPressure() * (system.getPhases()[1].getComponents()[i].getdfugdp()
                    - system.getPhases()[0].getComponents()[i].getdfugdp());
            Jac.set(i, nofc + 1, tempJ);
            Jac.set(nofc, i, dyidlnk[i] - dxidlnk[i]);
        }
        Jac.set(nofc + 1, speceq, 1.0);
    }

    /**
     * <p>
     * Setter for the field <code>u</code>.
     * </p>
     */
    public void setu() {
        for (int i = 0; i < numberOfComponents; i++) {
            u.set(i, 0, Math.log(system.getPhases()[0].getComponents()[i].getK()));
        }
        u.set(numberOfComponents, 0, Math.log(system.getTemperature()));
        u.set(numberOfComponents + 1, 0, Math.log(system.getPressure()));
    }

    /**
     * <p>
     * init.
     * </p>
     */
    public void init() {
        for (int i = 0; i < numberOfComponents; i++) {
            system.getPhases()[0].getComponents()[i].setK(Math.exp(u.get(i, 0)));
            system.getPhases()[1].getComponents()[i].setK(Math.exp(u.get(i, 0)));
        }
        system.setTemperature(Math.exp(u.get(numberOfComponents, 0)));
        system.setPressure(Math.exp(u.get(numberOfComponents + 1, 0)));
        system.calc_x_y();
        system.init(3);
    }

    /**
     * <p>
     * calcInc.
     * </p>
     *
     * @param np a int
     */
    public void calcInc(int np) {
        // u.print(0,10);
        // fvec.print(0,10);
        // Jac.print(0,10);

        // First we need the sensitivity vector dX/dS

        findSpecEq();
        int nofc = numberOfComponents;
        fvec.timesEquals(0.0);
        fvec.set(nofc + 1, 0, 1.0);
        Matrix dxds = Jac.solve(fvec);
        if (np < 5) {
            double dp = 0.01;
            ds = dp / dxds.get(nofc + 1, 0);
            Xgij.setMatrix(0, nofc + 1, np - 1, np - 1, u);
            dxds.timesEquals(ds);
            // dxds.print(0,10);
            u.plusEquals(dxds);
            // Xgij.print(0,10);
            // u.print(0,10);
        } else {
            // System.out.println("iter " +iter + " np " + np);
            if (iter > 6) {
                ds *= 0.5;
                System.out.println("ds > 6");
            }

            else {
                if (iter < 3) {
                    ds *= 1.5;
                }
                if (iter == 3) {
                    ds *= 1.1;
                }
                if (iter == 4) {
                    ds *= 1.0;
                }
                if (iter > 4) {
                    ds *= 0.5;
                }

                // Now we check wheater this ds is greater than dTmax and dPmax.
                if (Math.abs(system.getTemperature() * dxds.get(nofc, 0) * ds) > dTmax) {
                    // System.out.println("true T");
                    ds = sign(dTmax / system.getTemperature() / Math.abs(dxds.get(nofc, 0)), ds);
                }

                if (Math.abs(system.getPressure() * dxds.get(nofc + 1, 0) * ds) > dPmax) {
                    ds = sign(dPmax / system.getPressure() / Math.abs(dxds.get(nofc + 1, 0)), ds);
                    // System.out.println("true P");
                }
                if (etterCP2) {
                    etterCP2 = false;
                    ds = 0.5 * ds;
                }

                Xgij.setMatrix(0, nofc + 1, 0, 2, Xgij.getMatrix(0, nofc + 1, 1, 3));
                Xgij.setMatrix(0, nofc + 1, 3, 3, u);
                s.setMatrix(0, 0, 0, 3, Xgij.getMatrix(speceq, speceq, 0, 3));
                // s.print(0,10);
                // System.out.println("ds1 : " + ds);
                calcInc2(np);
                // System.out.println("ds2 : " + ds);

                // Here we find the next point from the polynomial.
            }
        }
    }

    /**
     * <p>
     * calcInc2.
     * </p>
     *
     * @param np a int
     */
    public void calcInc2(int np) {
        for (int j = 0; j < neq; j++) {
            xg = Xgij.getMatrix(j, j, 0, 3);
            for (int i = 0; i < 4; i++) {
                a.set(i, 0, 1.0);
                a.set(i, 1, s.get(0, i));
                a.set(i, 2, s.get(0, i) * s.get(0, i));
                a.set(i, 3, a.get(i, 2) * s.get(0, i));
            }
            xcoef = a.solve(xg.transpose());
            double sny = ds + s.get(0, 3);
            u.set(j, 0, xcoef.get(0, 0)
                    + sny * (xcoef.get(1, 0) + sny * (xcoef.get(2, 0) + sny * xcoef.get(3, 0))));
<<<<<<< HEAD
=======

>>>>>>> f5b5a8bf
        }
        uold = u.copy();
        // s.print(0,10);
        // Xgij.print(0,10);
        double xlnkmax = 0;
        int numb = 0;

        for (int i = 0; i < numberOfComponents; i++) {
            if (Math.abs(u.get(i, 0)) > xlnkmax) {
                xlnkmax = Math.abs(u.get(i, 0));
                numb = i;
            }
        }
        // System.out.println("klnmax: " + u.get(numb,0) + " np " + np + " xlnmax " +
        // xlnkmax + "avsxp " + avscp);
        // System.out.println("np: " + np + " ico2p: " + ic02p + " ic03p " + ic03p);

        if ((testcrit == -3) && ic03p != np) {
            etterCP2 = true;
            etterCP = true;
            // System.out.println("Etter CP");
            // System.exit(0);
            ic03p = np;
            testcrit = 0;
            xg = Xgij.getMatrix(numb, numb, 0, 3);

            for (int i = 0; i < 4; i++) {
                a.set(i, 0, 1.0);
                a.set(i, 1, s.get(0, i));
                a.set(i, 2, s.get(0, i) * s.get(0, i));
                a.set(i, 3, a.get(i, 2) * s.get(0, i));
            }

            Matrix xcoef = a.solve(xg.transpose());

            double[] coefs = new double[4];
            coefs[0] = xcoef.get(3, 0);
            coefs[1] = xcoef.get(2, 0);
            coefs[2] = xcoef.get(1, 0);
            coefs[3] = xcoef.get(0, 0) - sign(avscp, -s.get(0, 3));
            solver.setConstants(coefs);

            // System.out.println("s4: " + s.get(0,3) + " coefs " + coefs[0] +" "+
            // coefs[1]+" " + coefs[2]+" " + coefs[3]);
            double nys = solver.solve1order(s.get(0, 3));
            // s = nys - s.get(0,3);
            ds = sign(s.get(0, 3) - nys, ds);
            // System.out.println("critpoint: " + ds);

            // ds = -nys - s.get(0,3);
            calcInc2(np);

            TC2 = Math.exp(u.get(numberOfComponents, 0));
            PC2 = Math.exp(u.get(numberOfComponents + 1, 0));
            system.setTC((TC1 + TC2) * 0.5);
            system.setPC((PC1 + PC2) * 0.5);
            system.setPhaseType(0, 1);
            system.setPhaseType(1, 0);
            return;
        }

        else if ((xlnkmax < avscp && testcrit != 1) && (np != ic03p && !etterCP)) {
            // System.out.println("hei fra her");
            testcrit = 1;
            xg = Xgij.getMatrix(numb, numb, 0, 3);

            for (int i = 0; i < 4; i++) {
                a.set(i, 0, 1.0);
                a.set(i, 1, s.get(0, i));
                a.set(i, 2, s.get(0, i) * s.get(0, i));
                a.set(i, 3, a.get(i, 2) * s.get(0, i));
            }
            // a.print(0,10);
            // xg.print(0,10);

            Matrix xcoef = a.solve(xg.transpose());
            // xcoef.print(0,10);

            double[] coefs = new double[4];
            coefs[0] = xcoef.get(3, 0);
            coefs[1] = xcoef.get(2, 0);
            coefs[2] = xcoef.get(1, 0);
            coefs[3] = xcoef.get(0, 0) - sign(avscp, ds);
            solver.setConstants(coefs);

            // System.out.println("s4: " + s.get(0,3) + " coefs " + coefs[0] +" "+
            // coefs[1]+" " + coefs[2]+" " + coefs[3]);
            double nys = solver.solve1order(s.get(0, 3));

            ds = -nys - s.get(0, 3);
            // System.out.println("critpoint: " + ds);
            npCrit = np;

            calcInc2(np);

            TC1 = Math.exp(u.get(numberOfComponents, 0));
            PC1 = Math.exp(u.get(numberOfComponents + 1, 0));
            return;
        }

        if (testcrit == 1) {
            testcrit = -3;
        }
    }

    /**
     * <p>
     * Getter for the field <code>npCrit</code>.
     * </p>
     *
     * @return a int
     */
    public int getNpCrit() {
        return npCrit;
    }

    /**
     * <p>
     * sign.
     * </p>
     *
     * @param a a double
     * @param b a double
     * @return a double
     */
    public double sign(double a, double b) {
        a = Math.abs(a);
        b = b >= 0 ? 1.0 : -1.0;
        return a * b;
    }

    /**
     * <p>
     * solve.
     * </p>
     *
     * @param np a int
     */
    public void solve(int np) {
        Matrix dx;
        iter = 0;
        do {
            iter++;
            init();
            setfvec();
            setJac();
            dx = Jac.solve(fvec);
            u.minusEquals(dx);
            if (iter > 6) {
                System.out.println("iter > " + iter);
                calcInc(np);
                solve(np);
                break;
            }
            // System.out.println("feilen: "+dx.norm2());
        } while (dx.norm2() / u.norm2() > 1.e-8 && Double.isNaN(dx.norm2()));
        // System.out.println("iter: "+iter);
        init();
    }

    /**
     * <p>
     * main.
     * </p>
     *
     * @param args an array of {@link java.lang.String} objects
     */
    public static void main(String args[]) {
        /*
         * sysNewtonRhapson test=new sysNewtonRhapson(); double[] constants = new double[]{0.4,0.4};
         * test.setx(constants); while (test.nonsol()>1.0e-8) { constants=test.getx();
         * System.out.println(constants[0]+" "+constants[1]); } test.nonsol();
         * constants=test.getf(); System.out.println(constants[0]+" "+constants[1]); System.exit(0);
         */ }
}<|MERGE_RESOLUTION|>--- conflicted
+++ resolved
@@ -32,11 +32,6 @@
     boolean etterCP = false;
     boolean etterCP2 = false;
 
-<<<<<<< HEAD
-    public sysNewtonRhapson() {}
-
-    /** Creates new nonlin */
-=======
     /**
      * <p>
      * Constructor for sysNewtonRhapson.
@@ -53,7 +48,6 @@
      * @param numberOfPhases a int
      * @param numberOfComponents a int
      */
->>>>>>> f5b5a8bf
     public sysNewtonRhapson(SystemInterface system, int numberOfPhases, int numberOfComponents) {
         this.system = system;
         this.numberOfComponents = numberOfComponents;
@@ -80,10 +74,7 @@
             fvec.set(i, 0, u.get(i, 0)
                     + Math.log(system.getPhases()[1].getComponents()[i].getFugasityCoeffisient()
                             / system.getPhases()[0].getComponents()[i].getFugasityCoeffisient()));
-<<<<<<< HEAD
-=======
-
->>>>>>> f5b5a8bf
+
         }
         double fsum = 0.0;
         for (int i = 0; i < numberOfComponents; i++) {
@@ -302,10 +293,7 @@
             double sny = ds + s.get(0, 3);
             u.set(j, 0, xcoef.get(0, 0)
                     + sny * (xcoef.get(1, 0) + sny * (xcoef.get(2, 0) + sny * xcoef.get(3, 0))));
-<<<<<<< HEAD
-=======
-
->>>>>>> f5b5a8bf
+
         }
         uold = u.copy();
         // s.print(0,10);
