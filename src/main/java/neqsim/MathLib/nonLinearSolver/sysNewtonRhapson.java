package neqsim.MathLib.nonLinearSolver;

import Jama.Matrix;
import neqsim.thermo.system.SystemInterface;

/**
 * <p>
 * sysNewtonRhapson class.
 * </p>
 *
<<<<<<< HEAD
 * @author esol
=======
 * @author asmund
>>>>>>> 24915a9b
 * @version $Id: $Id
 */
public class sysNewtonRhapson implements java.io.Serializable {
    private static final long serialVersionUID = 1000;
    int neq = 0, iter = 0;
    int ic02p = -100, ic03p = -100, testcrit = 0, npCrit = 0;
    double beta = 0, ds = 0, dTmax = 1, dPmax = 1, avscp = 0.1, TC1 = 0, TC2 = 0, PC1 = 0, PC2 = 0;
    Matrix Jac;
    Matrix fvec;
    Matrix u;
    Matrix uold;
    Matrix Xgij;
    SystemInterface system;
    int numberOfComponents;
    int speceq = 0;
    Matrix a = new Matrix(4, 4);
    Matrix s = new Matrix(1, 4);
    Matrix xg;
    Matrix xcoef;
    newtonRhapson solver;
    boolean etterCP = false;
    boolean etterCP2 = false;

    /**
     * <p>
     * Constructor for sysNewtonRhapson.
     * </p>
     */
    public sysNewtonRhapson() {}

    /**
     * <p>
     * Constructor for sysNewtonRhapson.
     * </p>
     *
     * @param system a {@link neqsim.thermo.system.SystemInterface} object
     * @param numberOfPhases a int
     * @param numberOfComponents a int
     */
    public sysNewtonRhapson(SystemInterface system, int numberOfPhases, int numberOfComponents) {
        this.system = system;
        this.numberOfComponents = numberOfComponents;
        neq = numberOfComponents + 2;
        Jac = new Matrix(neq, neq);
        fvec = new Matrix(neq, 1);
        u = new Matrix(neq, 1);
        Xgij = new Matrix(neq, 4);
        setu();
        uold = u.copy();
        findSpecEqInit();
        // System.out.println("Spec : " +speceq);
        solver = new newtonRhapson();
        solver.setOrder(3);
    }

    /**
     * <p>
     * Setter for the field <code>fvec</code>.
     * </p>
     */
    public void setfvec() {
        for (int i = 0; i < numberOfComponents; i++) {
            fvec.set(i, 0, u.get(i, 0)
                    + Math.log(system.getPhases()[1].getComponents()[i].getFugasityCoeffisient()
                            / system.getPhases()[0].getComponents()[i].getFugasityCoeffisient()));
<<<<<<< HEAD
=======

>>>>>>> 24915a9b
        }
        double fsum = 0.0;
        for (int i = 0; i < numberOfComponents; i++) {
            fsum = fsum + system.getPhases()[1].getComponents()[i].getx()
                    - system.getPhases()[0].getComponents()[i].getx();
        }
        fvec.set(numberOfComponents, 0, fsum);
        fvec.set(numberOfComponents + 1, 0, 0.0);
        // fvec.print(0,10);
    }

    /**
     * <p>
     * findSpecEqInit.
     * </p>
     */
    public void findSpecEqInit() {
        speceq = 0;

        int speceqmin = 0;

        for (int i = 0; i < numberOfComponents; i++) {
            if (system.getPhases()[0].getComponents()[i]
                    .getTC() > system.getPhases()[0].getComponents()[speceq].getTC()) {
                speceq = system.getPhases()[0].getComponents()[i].getComponentNumber();
            }
            if (system.getPhases()[0].getComponents()[i]
                    .getTC() < system.getPhases()[0].getComponents()[speceq].getTC()) {
                speceqmin = system.getPhases()[0].getComponents()[i].getComponentNumber();
            }
        }
        avscp = (system.getPhases()[0].getComponents()[speceq].getTC()
                - system.getPhases()[0].getComponents()[speceqmin].getTC()) / 2000;
        System.out.println("avscp: " + avscp);
        dTmax = avscp * 3;
        dPmax = avscp * 1.5;
        System.out.println("dTmax: " + dTmax + "  dPmax: " + dPmax);
    }

    /**
     * <p>
     * findSpecEq.
     * </p>
     */
    public void findSpecEq() {
        double max = 0;
        for (int i = 0; i < numberOfComponents + 2; i++) {
            if (Math.abs(u.get(i, 0) - uold.get(i, 0) / uold.get(i, 0)) > max) {
                max = Math.abs(u.get(i, 0) - uold.get(i, 0) / uold.get(i, 0));
            }
        }
    }

    /**
     * <p>
     * setJac.
     * </p>
     */
    public void setJac() {
        Jac.timesEquals(0.0);
        double dij = 0.0;
        double[] dxidlnk = new double[numberOfComponents];
        double[] dyidlnk = new double[numberOfComponents];
        double tempJ = 0.0;
        int nofc = numberOfComponents;
        for (int i = 0; i < numberOfComponents; i++) {
            dxidlnk[i] = -system.getBeta() * system.getPhases()[0].getComponents()[i].getx()
                    * system.getPhases()[1].getComponents()[i].getx()
                    / system.getPhases()[0].getComponents()[i].getz();
            dyidlnk[i] = system.getPhases()[1].getComponents()[i].getx()
                    + system.getPhases()[0].getComponents()[i].getK() * dxidlnk[i];
            // System.out.println("dxidlnk("+i+") "+dxidlnk[i]);
            // System.out.println("dyidlnk("+i+") "+dyidlnk[i]);
        }
        for (int i = 0; i < numberOfComponents; i++) {
            for (int j = 0; j < numberOfComponents; j++) {
                dij = i == j ? 1.0 : 0.0;// Kroneckers delta
                tempJ = dij + system.getPhases()[1].getComponents()[i].getdfugdx(j) * dyidlnk[j]
                        - system.getPhases()[0].getComponents()[i].getdfugdx(j) * dxidlnk[j];
                Jac.set(i, j, tempJ);
            }
            tempJ = system.getTemperature() * (system.getPhases()[1].getComponents()[i].getdfugdt()
                    - system.getPhases()[0].getComponents()[i].getdfugdt());
            Jac.set(i, nofc, tempJ);
            tempJ = system.getPressure() * (system.getPhases()[1].getComponents()[i].getdfugdp()
                    - system.getPhases()[0].getComponents()[i].getdfugdp());
            Jac.set(i, nofc + 1, tempJ);
            Jac.set(nofc, i, dyidlnk[i] - dxidlnk[i]);
        }
        Jac.set(nofc + 1, speceq, 1.0);
    }

    /**
     * <p>
     * Setter for the field <code>u</code>.
     * </p>
     */
    public void setu() {
        for (int i = 0; i < numberOfComponents; i++) {
            u.set(i, 0, Math.log(system.getPhases()[0].getComponents()[i].getK()));
        }
        u.set(numberOfComponents, 0, Math.log(system.getTemperature()));
        u.set(numberOfComponents + 1, 0, Math.log(system.getPressure()));
    }

    /**
     * <p>
     * init.
     * </p>
     */
    public void init() {
        for (int i = 0; i < numberOfComponents; i++) {
            system.getPhases()[0].getComponents()[i].setK(Math.exp(u.get(i, 0)));
            system.getPhases()[1].getComponents()[i].setK(Math.exp(u.get(i, 0)));
        }
        system.setTemperature(Math.exp(u.get(numberOfComponents, 0)));
        system.setPressure(Math.exp(u.get(numberOfComponents + 1, 0)));
        system.calc_x_y();
        system.init(3);
    }

    /**
     * <p>
     * calcInc.
     * </p>
     *
     * @param np a int
     */
    public void calcInc(int np) {
        // u.print(0,10);
        // fvec.print(0,10);
        // Jac.print(0,10);

        // First we need the sensitivity vector dX/dS

        findSpecEq();
        int nofc = numberOfComponents;
        fvec.timesEquals(0.0);
        fvec.set(nofc + 1, 0, 1.0);
        Matrix dxds = Jac.solve(fvec);
        if (np < 5) {
            double dp = 0.01;
            ds = dp / dxds.get(nofc + 1, 0);
            Xgij.setMatrix(0, nofc + 1, np - 1, np - 1, u);
            dxds.timesEquals(ds);
            // dxds.print(0,10);
            u.plusEquals(dxds);
            // Xgij.print(0,10);
            // u.print(0,10);
        } else {
            // System.out.println("iter " +iter + " np " + np);
            if (iter > 6) {
                ds *= 0.5;
                System.out.println("ds > 6");
            }

            else {
                if (iter < 3) {
                    ds *= 1.5;
                }
                if (iter == 3) {
                    ds *= 1.1;
                }
                if (iter == 4) {
                    ds *= 1.0;
                }
                if (iter > 4) {
                    ds *= 0.5;
                }

                // Now we check wheater this ds is greater than dTmax and dPmax.
                if (Math.abs(system.getTemperature() * dxds.get(nofc, 0) * ds) > dTmax) {
                    // System.out.println("true T");
                    ds = sign(dTmax / system.getTemperature() / Math.abs(dxds.get(nofc, 0)), ds);
                }

                if (Math.abs(system.getPressure() * dxds.get(nofc + 1, 0) * ds) > dPmax) {
                    ds = sign(dPmax / system.getPressure() / Math.abs(dxds.get(nofc + 1, 0)), ds);
                    // System.out.println("true P");
                }
                if (etterCP2) {
                    etterCP2 = false;
                    ds = 0.5 * ds;
                }

                Xgij.setMatrix(0, nofc + 1, 0, 2, Xgij.getMatrix(0, nofc + 1, 1, 3));
                Xgij.setMatrix(0, nofc + 1, 3, 3, u);
                s.setMatrix(0, 0, 0, 3, Xgij.getMatrix(speceq, speceq, 0, 3));
                // s.print(0,10);
                // System.out.println("ds1 : " + ds);
                calcInc2(np);
                // System.out.println("ds2 : " + ds);

                // Here we find the next point from the polynomial.
            }
        }
    }

    /**
     * <p>
     * calcInc2.
     * </p>
     *
     * @param np a int
     */
    public void calcInc2(int np) {
        for (int j = 0; j < neq; j++) {
            xg = Xgij.getMatrix(j, j, 0, 3);
            for (int i = 0; i < 4; i++) {
                a.set(i, 0, 1.0);
                a.set(i, 1, s.get(0, i));
                a.set(i, 2, s.get(0, i) * s.get(0, i));
                a.set(i, 3, a.get(i, 2) * s.get(0, i));
            }
            xcoef = a.solve(xg.transpose());
            double sny = ds + s.get(0, 3);
            u.set(j, 0, xcoef.get(0, 0)
                    + sny * (xcoef.get(1, 0) + sny * (xcoef.get(2, 0) + sny * xcoef.get(3, 0))));
<<<<<<< HEAD
=======

>>>>>>> 24915a9b
        }
        uold = u.copy();
        // s.print(0,10);
        // Xgij.print(0,10);
        double xlnkmax = 0;
        int numb = 0;

        for (int i = 0; i < numberOfComponents; i++) {
            if (Math.abs(u.get(i, 0)) > xlnkmax) {
                xlnkmax = Math.abs(u.get(i, 0));
                numb = i;
            }
        }
        // System.out.println("klnmax: " + u.get(numb,0) + " np " + np + " xlnmax " +
        // xlnkmax + "avsxp " + avscp);
        // System.out.println("np: " + np + " ico2p: " + ic02p + " ic03p " + ic03p);

        if ((testcrit == -3) && ic03p != np) {
            etterCP2 = true;
            etterCP = true;
            // System.out.println("Etter CP");
            // System.exit(0);
            ic03p = np;
            testcrit = 0;
            xg = Xgij.getMatrix(numb, numb, 0, 3);

            for (int i = 0; i < 4; i++) {
                a.set(i, 0, 1.0);
                a.set(i, 1, s.get(0, i));
                a.set(i, 2, s.get(0, i) * s.get(0, i));
                a.set(i, 3, a.get(i, 2) * s.get(0, i));
            }

            Matrix xcoef = a.solve(xg.transpose());

            double[] coefs = new double[4];
            coefs[0] = xcoef.get(3, 0);
            coefs[1] = xcoef.get(2, 0);
            coefs[2] = xcoef.get(1, 0);
            coefs[3] = xcoef.get(0, 0) - sign(avscp, -s.get(0, 3));
            solver.setConstants(coefs);

            // System.out.println("s4: " + s.get(0,3) + " coefs " + coefs[0] +" "+
            // coefs[1]+" " + coefs[2]+" " + coefs[3]);
            double nys = solver.solve1order(s.get(0, 3));
            // s = nys - s.get(0,3);
            ds = sign(s.get(0, 3) - nys, ds);
            // System.out.println("critpoint: " + ds);

            // ds = -nys - s.get(0,3);
            calcInc2(np);

            TC2 = Math.exp(u.get(numberOfComponents, 0));
            PC2 = Math.exp(u.get(numberOfComponents + 1, 0));
            system.setTC((TC1 + TC2) * 0.5);
            system.setPC((PC1 + PC2) * 0.5);
            system.setPhaseType(0, 1);
            system.setPhaseType(1, 0);
            return;
        }

        else if ((xlnkmax < avscp && testcrit != 1) && (np != ic03p && !etterCP)) {
            // System.out.println("hei fra her");
            testcrit = 1;
            xg = Xgij.getMatrix(numb, numb, 0, 3);

            for (int i = 0; i < 4; i++) {
                a.set(i, 0, 1.0);
                a.set(i, 1, s.get(0, i));
                a.set(i, 2, s.get(0, i) * s.get(0, i));
                a.set(i, 3, a.get(i, 2) * s.get(0, i));
            }
            // a.print(0,10);
            // xg.print(0,10);

            Matrix xcoef = a.solve(xg.transpose());
            // xcoef.print(0,10);

            double[] coefs = new double[4];
            coefs[0] = xcoef.get(3, 0);
            coefs[1] = xcoef.get(2, 0);
            coefs[2] = xcoef.get(1, 0);
            coefs[3] = xcoef.get(0, 0) - sign(avscp, ds);
            solver.setConstants(coefs);

            // System.out.println("s4: " + s.get(0,3) + " coefs " + coefs[0] +" "+
            // coefs[1]+" " + coefs[2]+" " + coefs[3]);
            double nys = solver.solve1order(s.get(0, 3));

            ds = -nys - s.get(0, 3);
            // System.out.println("critpoint: " + ds);
            npCrit = np;

            calcInc2(np);

            TC1 = Math.exp(u.get(numberOfComponents, 0));
            PC1 = Math.exp(u.get(numberOfComponents + 1, 0));
            return;
        }

        if (testcrit == 1) {
            testcrit = -3;
        }
    }

    /**
     * <p>
     * Getter for the field <code>npCrit</code>.
     * </p>
     *
     * @return a int
     */
    public int getNpCrit() {
        return npCrit;
    }

    /**
     * <p>
     * sign.
     * </p>
     *
     * @param a a double
     * @param b a double
     * @return a double
     */
    public double sign(double a, double b) {
        a = Math.abs(a);
        b = b >= 0 ? 1.0 : -1.0;
        return a * b;
    }

    /**
     * <p>
     * solve.
     * </p>
     *
     * @param np a int
     */
    public void solve(int np) {
        Matrix dx;
        iter = 0;
        do {
            iter++;
            init();
            setfvec();
            setJac();
            dx = Jac.solve(fvec);
            u.minusEquals(dx);
            if (iter > 6) {
                System.out.println("iter > " + iter);
                calcInc(np);
                solve(np);
                break;
            }
            // System.out.println("feilen: "+dx.norm2());
        } while (dx.norm2() / u.norm2() > 1.e-8 && Double.isNaN(dx.norm2()));
        // System.out.println("iter: "+iter);
        init();
    }

    /**
     * <p>
     * main.
     * </p>
     *
     * @param args an array of {@link java.lang.String} objects
     */
    public static void main(String args[]) {
        /*
         * sysNewtonRhapson test=new sysNewtonRhapson(); double[] constants = new double[]{0.4,0.4};
         * test.setx(constants); while (test.nonsol()>1.0e-8) { constants=test.getx();
         * System.out.println(constants[0]+" "+constants[1]); } test.nonsol();
         * constants=test.getf(); System.out.println(constants[0]+" "+constants[1]); System.exit(0);
         */ }
}<|MERGE_RESOLUTION|>--- conflicted
+++ resolved
@@ -8,11 +8,7 @@
  * sysNewtonRhapson class.
  * </p>
  *
-<<<<<<< HEAD
- * @author esol
-=======
  * @author asmund
->>>>>>> 24915a9b
  * @version $Id: $Id
  */
 public class sysNewtonRhapson implements java.io.Serializable {
@@ -78,10 +74,7 @@
             fvec.set(i, 0, u.get(i, 0)
                     + Math.log(system.getPhases()[1].getComponents()[i].getFugasityCoeffisient()
                             / system.getPhases()[0].getComponents()[i].getFugasityCoeffisient()));
-<<<<<<< HEAD
-=======
-
->>>>>>> 24915a9b
+
         }
         double fsum = 0.0;
         for (int i = 0; i < numberOfComponents; i++) {
@@ -300,10 +293,7 @@
             double sny = ds + s.get(0, 3);
             u.set(j, 0, xcoef.get(0, 0)
                     + sny * (xcoef.get(1, 0) + sny * (xcoef.get(2, 0) + sny * xcoef.get(3, 0))));
-<<<<<<< HEAD
-=======
-
->>>>>>> 24915a9b
+
         }
         uold = u.copy();
         // s.print(0,10);
