--- conflicted
+++ resolved
@@ -12,8 +12,6 @@
  * @version $Id: $Id
  */
 public interface SimulationInterface {
-<<<<<<< HEAD
-=======
     /**
      * <p>
      * getThermoSystem.
@@ -21,7 +19,6 @@
      *
      * @return a {@link neqsim.thermo.system.SystemInterface} object
      */
->>>>>>> e5b15554
     public SystemInterface getThermoSystem();
 
     /**
