--- conflicted
+++ resolved
@@ -12,8 +12,6 @@
  * @version $Id: $Id
  */
 public interface SimulationInterface {
-<<<<<<< HEAD
-=======
     /**
      * <p>
      * getThermoSystem.
@@ -21,7 +19,6 @@
      *
      * @return a {@link neqsim.thermo.system.SystemInterface} object
      */
->>>>>>> f5b5a8bf
     public SystemInterface getThermoSystem();
 
     /**
