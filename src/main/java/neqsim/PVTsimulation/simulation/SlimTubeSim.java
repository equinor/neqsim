package neqsim.PVTsimulation.simulation;

import org.apache.logging.log4j.LogManager;
import org.apache.logging.log4j.Logger;
import neqsim.thermo.system.SystemInterface;
import neqsim.thermo.system.SystemSrkEos;
import neqsim.thermodynamicOperations.ThermodynamicOperations;

/**
 * <p>
 * SlimTubeSim class.
 * </p>
 *
 * @author esol
 * @version $Id: $Id
 */
public class SlimTubeSim extends BasePVTsimulation {
  static Logger logger = LogManager.getLogger(SlimTubeSim.class);
  SystemInterface inectionGasSystem = null;
  private int numberOfSlimTubeNodes = 200;
  SystemInterface[] slimTubeNodeSystem = null;

  /**
   * <p>
   * Constructor for SlimTubeSim.
   * </p>
   *
   * @param tempSystem a {@link neqsim.thermo.system.SystemInterface} object
   * @param injectionGas a {@link neqsim.thermo.system.SystemInterface} object
   */
  public SlimTubeSim(SystemInterface tempSystem, SystemInterface injectionGas) {
    super(tempSystem);
    inectionGasSystem = injectionGas;
  }

  /** {@inheritDoc} */
  @Override
  public void run() {
    slimTubeNodeSystem = new SystemInterface[numberOfSlimTubeNodes + 1];

    getThermoSystem().setPressure(1.01325);
    getThermoSystem().setTemperature(288.15);
    thermoOps.TPflash();

    /*
     * double totalReferenceNodeVolumeAtStadardConditions; if (getThermoSystem().getNumberOfPhases()
     * > 1) { totalReferenceNodeVolumeAtStadardConditions =
     * getThermoSystem().getPhase(1).getVolume() * numberOfSlimTubeNodes; } else {
     * totalReferenceNodeVolumeAtStadardConditions = getThermoSystem().getPhase(0).getVolume() *
     * numberOfSlimTubeNodes; }
     */

    getThermoSystem().setPressure(getPressure());
    getThermoSystem().setTemperature(getTemperature());
    thermoOps.TPflash();
    if (getThermoSystem().getNumberOfPhases() > 1) {
      logger.debug(
          "more than one phase at initial pressure and temperature.....stopping slimtube simulation.");
      return;
    }

    double standardNodeVolume = getThermoSystem().getPhase(0).getVolume();

    inectionGasSystem.setPressure(getPressure());
    inectionGasSystem.setTemperature(getTemperature());
    inectionGasSystem.init(0);
    inectionGasSystem.init(1);

    for (int i = 0; i < numberOfSlimTubeNodes + 1; i++) {
      slimTubeNodeSystem[i] = getThermoSystem().clone();
    }

    slimTubeNodeSystem[numberOfSlimTubeNodes].reset();
<<<<<<< HEAD
=======
    // slimTubeNodeSystem[numberOfSlimTubeNodes].init(0);
>>>>>>> 0253ad2b
    slimTubeNodeSystem[numberOfSlimTubeNodes].init(1);

    ThermodynamicOperations slimOps0 = new ThermodynamicOperations(slimTubeNodeSystem[0]);
    ThermodynamicOperations slimOps1 = new ThermodynamicOperations(slimTubeNodeSystem[0]);

    for (int timeStep = 0; timeStep < 200; timeStep++) {
      slimTubeNodeSystem[0].addFluid(inectionGasSystem);
      slimOps0.setSystem(slimTubeNodeSystem[0]);
      slimOps0.TPflash();

      for (int i = 0; i < numberOfSlimTubeNodes; i++) {
        double totalVolume = slimTubeNodeSystem[i].getVolume();
        double gasVolume = 0;
        int liquidPhaseNumber = 0;
        double excessVolume = totalVolume - standardNodeVolume;

        if (slimTubeNodeSystem[i].getNumberOfPhases() > 1) {
          gasVolume = slimTubeNodeSystem[i].getPhase(0).getVolume();
          liquidPhaseNumber = 1;
        }

        double liquidExcessVolume = totalVolume - standardNodeVolume - gasVolume;
        if (liquidExcessVolume < 0) {
          liquidExcessVolume = 0.0;
        }

        int numComp = slimTubeNodeSystem[0].getPhase(0).getNumberOfComponents();
        double[] removeMoles = new double[numComp];

        if (slimTubeNodeSystem[i].getNumberOfPhases() > 1) {
          double gasExcessVolume = totalVolume - standardNodeVolume - liquidExcessVolume;
          double gasfactor = gasExcessVolume / excessVolume;
          if (gasExcessVolume < excessVolume) {
            gasfactor = 1.0;
          }

          for (int k = 0; k < numComp; k++) {
            double moles =
                slimTubeNodeSystem[i].getPhase(0).getComponent(k).getNumberOfMolesInPhase();
            removeMoles[k] += gasfactor * moles;
          }
        }

        if (liquidExcessVolume > 0) {
          double liquidVolume = slimTubeNodeSystem[i].getPhase(liquidPhaseNumber).getVolume();
          double liqfactor = liquidExcessVolume / liquidVolume;
          for (int k = 0; k < numComp; k++) {
            double moles = slimTubeNodeSystem[i].getPhase(liquidPhaseNumber).getComponent(k)
                .getNumberOfMolesInPhase();
            removeMoles[k] += moles * liqfactor;
          }
        }

        /*
         * double sum = 0; for (int comp = 0; comp <
         * slimTubeNodeSystem[0].getPhase(liquidPhaseNumber) .getNumberOfComponents(); comp++) { sum
         * += removeMoles[comp]; }
         */

        for (int k = 0; k < numComp; k++) {
          try {
            if (removeMoles[k] <= slimTubeNodeSystem[i].getComponent(k).getNumberOfmoles()) {
              slimTubeNodeSystem[i].addComponent(k, -removeMoles[k]);
              slimTubeNodeSystem[i + 1].addComponent(k, removeMoles[k]);
            } else {
              slimTubeNodeSystem[i + 1].addComponent(k,
                  slimTubeNodeSystem[i].getComponent(k).getNumberOfmoles());
              slimTubeNodeSystem[i].addComponent(k,
                  -slimTubeNodeSystem[i].getComponent(k).getNumberOfmoles());
            }
          } catch (Exception e) {
            logger.warn(e.getMessage());
          }
        }
        slimOps0.setSystem(slimTubeNodeSystem[i]);
        slimOps0.TPflash();
        // System.out.println("node " + i + " delta volume end "
        // + (slimTubeNodeSystem[i].getVolume() - standardNodeVolume) + " add moles "
        // + sum);
        slimOps1.setSystem(slimTubeNodeSystem[i + 1]);
        slimOps1.TPflash();

        // slimTubeNodeSystem[i].display();
        // slimTubeNodeSystem[i + 1].display();
      }
      /*
       * logger.DEBUG("time " + timeStep + " node " + numberOfSlimTubeNodes + " volume " +
       * (slimTubeNodeSystem[numberOfSlimTubeNodes].getVolume()) + " moles " +
       * slimTubeNodeSystem[numberOfSlimTubeNodes].getNumberOfMoles());
       */
      slimTubeNodeSystem[numberOfSlimTubeNodes].setTemperature(288.15);
      slimTubeNodeSystem[numberOfSlimTubeNodes].setPressure(1.01325);
      slimOps1.TPflash();

      /*
       * double totalAccumulatedVolumeAtStadardConditions =
       * slimTubeNodeSystem[numberOfSlimTubeNodes].getPhase(0).getVolume();
       * 
       * if (slimTubeNodeSystem[numberOfSlimTubeNodes].getNumberOfPhases() > 1) {
       * totalAccumulatedVolumeAtStadardConditions =
       * slimTubeNodeSystem[numberOfSlimTubeNodes].getPhase(1).getVolume(); }
       */

      /*
       * System.out.println("accumulated VOlume " + totalAccumulatedVolumeAtStadardConditions +
       * " total reference volume " + totalReferenceNodeVolumeAtStadardConditions);
       * System.out.println("oil recovery ratio" + totalAccumulatedVolumeAtStadardConditions /
       * totalReferenceNodeVolumeAtStadardConditions);
       */
    }

    slimTubeNodeSystem[numberOfSlimTubeNodes].setTemperature(288.15);
    slimTubeNodeSystem[numberOfSlimTubeNodes].setPressure(1.01325);
    slimOps1.TPflash();

    /*
     * double totalAccumulatedVolumeAtStadardConditions =
     * slimTubeNodeSystem[numberOfSlimTubeNodes].getPhase(0).getVolume();
     * 
     * if (slimTubeNodeSystem[numberOfSlimTubeNodes].getNumberOfPhases() > 1) {
     * totalAccumulatedVolumeAtStadardConditions =
     * slimTubeNodeSystem[numberOfSlimTubeNodes].getPhase(1).getVolume(); }
     * 
     * System.out.println("accumulated VOlume " + totalAccumulatedVolumeAtStadardConditions +
     * " total reference volume " + totalReferenceNodeVolumeAtStadardConditions);
     * System.out.println("oil recovery ratio" + totalAccumulatedVolumeAtStadardConditions /
     * totalReferenceNodeVolumeAtStadardConditions);
     */
    /*
     * for (int i = 0; i < numberOfSlimTubeNodes; i++) { slimTubeNodeSystem[i].display(); }
     */
  }

  /**
   * <p>
   * main.
   * </p>
   *
   * @param args an array of {@link java.lang.String} objects
   */
  public static void main(String[] args) {
    SystemInterface gasSystem = new SystemSrkEos(298.0, 200.0);
    gasSystem.addComponent("CO2", 10.0);
    // gasSystem.addComponent("ethane", 2.0);
    gasSystem.createDatabase(true);
    gasSystem.setMixingRule(2);

    SystemInterface oilSystem = new SystemSrkEos(298.0, 200.0);
    oilSystem.addComponent("CO2", 0.1);
    oilSystem.addComponent("methane", 1.5);
    oilSystem.addComponent("ethane", 1.5);
    oilSystem.addTBPfraction("C7", 1.06, 92.2 / 1000.0, 0.7324);
    oilSystem.addTBPfraction("C8", 1.06, 104.6 / 1000.0, 0.7602);
    oilSystem.addTBPfraction("C9", 0.79, 119.1 / 1000.0, 0.7677);
    oilSystem.addTBPfraction("C10", 0.57, 133.0 / 1000.0, 0.79);
    oilSystem.addTBPfraction("C11", 0.38, 155.0 / 1000.0, 0.795);
    oilSystem.addTBPfraction("C12", 0.37, 162.0 / 1000.0, 0.806);
    oilSystem.addTBPfraction("C13", 0.32, 177.0 / 1000.0, 0.824);
    oilSystem.addTBPfraction("C14", 0.27, 198.0 / 1000.0, 0.835);
    oilSystem.addTBPfraction("C15", 0.23, 202.0 / 1000.0, 0.84);
    oilSystem.addTBPfraction("C16", 0.19, 215.0 / 1000.0, 0.846);
    oilSystem.addTBPfraction("C17", 0.17, 234.0 / 1000.0, 0.84);
    oilSystem.addTBPfraction("C18", 0.13, 251.0 / 1000.0, 0.844);
    oilSystem.addTBPfraction("C19", 0.13, 270.0 / 1000.0, 0.854);
    oilSystem.addPlusFraction("C20", 10.62, 381.0 / 1000.0, 0.88);
    oilSystem.getCharacterization().characterisePlusFraction();
    oilSystem.createDatabase(true);
    oilSystem.setMixingRule(2);

    SlimTubeSim sepSim = new SlimTubeSim(oilSystem, gasSystem);
    sepSim.setTemperature(273.15 + 100);
    sepSim.setPressure(380.0);
    sepSim.setNumberOfSlimTubeNodes(40);
    sepSim.run();
  }

  /**
   * <p>
   * Getter for the field <code>numberOfSlimTubeNodes</code>.
   * </p>
   *
   * @return the numberOfSlimTubeNodes
   */
  public int getNumberOfSlimTubeNodes() {
    return numberOfSlimTubeNodes;
  }

  /**
   * <p>
   * Setter for the field <code>numberOfSlimTubeNodes</code>.
   * </p>
   *
   * @param numberOfSlimTubeNodes the numberOfSlimTubeNodes to set
   */
  public void setNumberOfSlimTubeNodes(int numberOfSlimTubeNodes) {
    this.numberOfSlimTubeNodes = numberOfSlimTubeNodes;
  }
}<|MERGE_RESOLUTION|>--- conflicted
+++ resolved
@@ -71,10 +71,7 @@
     }
 
     slimTubeNodeSystem[numberOfSlimTubeNodes].reset();
-<<<<<<< HEAD
-=======
     // slimTubeNodeSystem[numberOfSlimTubeNodes].init(0);
->>>>>>> 0253ad2b
     slimTubeNodeSystem[numberOfSlimTubeNodes].init(1);
 
     ThermodynamicOperations slimOps0 = new ThermodynamicOperations(slimTubeNodeSystem[0]);
