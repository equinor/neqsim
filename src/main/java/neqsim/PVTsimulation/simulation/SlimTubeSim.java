package neqsim.PVTsimulation.simulation;

import org.apache.logging.log4j.LogManager;
import org.apache.logging.log4j.Logger;
import neqsim.thermo.system.SystemInterface;
import neqsim.thermo.system.SystemSrkEos;
import neqsim.thermodynamicOperations.ThermodynamicOperations;

/**
 * <p>
 * SlimTubeSim class.
 * </p>
 *
 * @author esol
 * @version $Id: $Id
 */
public class SlimTubeSim extends BasePVTsimulation {
  static Logger logger = LogManager.getLogger(SlimTubeSim.class);
  SystemInterface inectionGasSystem = null;
  private int numberOfSlimTubeNodes = 200;
  SystemInterface[] slimTubeNodeSystem = null;

  /**
   * <p>
   * Constructor for SlimTubeSim.
   * </p>
   *
   * @param tempSystem a {@link neqsim.thermo.system.SystemInterface} object
   * @param injectionGas a {@link neqsim.thermo.system.SystemInterface} object
   */
  public SlimTubeSim(SystemInterface tempSystem, SystemInterface injectionGas) {
    super(tempSystem);
    inectionGasSystem = injectionGas;
  }

  /** {@inheritDoc} */
  @Override
  public void run() {
    slimTubeNodeSystem = new SystemInterface[numberOfSlimTubeNodes + 1];

    getThermoSystem().setPressure(1.01325);
    getThermoSystem().setTemperature(288.15);
    thermoOps.TPflash();

<<<<<<< HEAD
=======

>>>>>>> 264a4b36
    /*
     * double totalReferenceNodeVolumeAtStadardConditions; if (getThermoSystem().getNumberOfPhases()
     * > 1) { totalReferenceNodeVolumeAtStadardConditions =
     * getThermoSystem().getPhase(1).getVolume() * numberOfSlimTubeNodes; } else {
     * totalReferenceNodeVolumeAtStadardConditions = getThermoSystem().getPhase(0).getVolume() *
     * numberOfSlimTubeNodes; }
     */

    getThermoSystem().setPressure(getPressure());
    getThermoSystem().setTemperature(getTemperature());
    thermoOps.TPflash();
    if (getThermoSystem().getNumberOfPhases() > 1) {
      logger.debug(
          "more than one phase at initial pressure and temperature.....stopping slimtube simulation.");
      return;
    }

    double standardNodeVolume = getThermoSystem().getPhase(0).getVolume();

    inectionGasSystem.setPressure(getPressure());
    inectionGasSystem.setTemperature(getTemperature());
    inectionGasSystem.init(0);
    inectionGasSystem.init(1);

    for (int i = 0; i < numberOfSlimTubeNodes + 1; i++) {
      slimTubeNodeSystem[i] = getThermoSystem().clone();
    }

    slimTubeNodeSystem[numberOfSlimTubeNodes].reset();
    slimTubeNodeSystem[numberOfSlimTubeNodes].init(1);

    ThermodynamicOperations slimOps0 = new ThermodynamicOperations(slimTubeNodeSystem[0]);
    ThermodynamicOperations slimOps1 = new ThermodynamicOperations(slimTubeNodeSystem[0]);

    for (int timeStep = 0; timeStep < 200; timeStep++) {
      slimTubeNodeSystem[0].addFluid(inectionGasSystem);
      slimOps0.setSystem(slimTubeNodeSystem[0]);
      slimOps0.TPflash();

      for (int i = 0; i < numberOfSlimTubeNodes; i++) {
        double totalVolume = slimTubeNodeSystem[i].getVolume();
        double gasVolume = 0;
        int liquidPhaseNumber = 0;
        double excessVolume = totalVolume - standardNodeVolume;

        if (slimTubeNodeSystem[i].getNumberOfPhases() > 1) {
          gasVolume = slimTubeNodeSystem[i].getPhase(0).getVolume();
          liquidPhaseNumber = 1;
        }

        double liquidExcessVolume = totalVolume - standardNodeVolume - gasVolume;
        if (liquidExcessVolume < 0) {
          liquidExcessVolume = 0.0;
        }

        int numComp = slimTubeNodeSystem[0].getPhase(0).getNumberOfComponents();
        double[] removeMoles = new double[numComp];

        if (slimTubeNodeSystem[i].getNumberOfPhases() > 1) {
          double gasExcessVolume = totalVolume - standardNodeVolume - liquidExcessVolume;
          double gasfactor = gasExcessVolume / excessVolume;
          if (gasExcessVolume < excessVolume) {
            gasfactor = 1.0;
          }

          for (int k = 0; k < numComp; k++) {
            double moles =
                slimTubeNodeSystem[i].getPhase(0).getComponent(k).getNumberOfMolesInPhase();
            removeMoles[k] += gasfactor * moles;
          }
        }

        if (liquidExcessVolume > 0) {
          double liquidVolume = slimTubeNodeSystem[i].getPhase(liquidPhaseNumber).getVolume();
          double liqfactor = liquidExcessVolume / liquidVolume;
          for (int k = 0; k < numComp; k++) {
            double moles = slimTubeNodeSystem[i].getPhase(liquidPhaseNumber).getComponent(k)
                .getNumberOfMolesInPhase();
            removeMoles[k] += moles * liqfactor;
          }
        }

        /*
         * double sum = 0; for (int comp = 0; comp <
         * slimTubeNodeSystem[0].getPhase(liquidPhaseNumber) .getNumberOfComponents(); comp++) { sum
         * += removeMoles[comp]; }
         */

        for (int k = 0; k < numComp; k++) {
          try {
            if (removeMoles[k] <= slimTubeNodeSystem[i].getComponent(k).getNumberOfmoles()) {
              slimTubeNodeSystem[i].addComponent(k, -removeMoles[k]);
              slimTubeNodeSystem[i + 1].addComponent(k, removeMoles[k]);
            } else {
              slimTubeNodeSystem[i + 1].addComponent(k,
                  slimTubeNodeSystem[i].getComponent(k).getNumberOfmoles());
              slimTubeNodeSystem[i].addComponent(k,
                  -slimTubeNodeSystem[i].getComponent(k).getNumberOfmoles());
            }
          } catch (Exception e) {
            logger.warn(e.getMessage());
          }
        }
        slimOps0.setSystem(slimTubeNodeSystem[i]);
        slimOps0.TPflash();
        // System.out.println("node " + i + " delta volume end "
        // + (slimTubeNodeSystem[i].getVolume() - standardNodeVolume) + " add moles "
        // + sum);
        slimOps1.setSystem(slimTubeNodeSystem[i + 1]);
        slimOps1.TPflash();

        // slimTubeNodeSystem[i].display();
        // slimTubeNodeSystem[i + 1].display();
      }
      /*
       * logger.DEBUG("time " + timeStep + " node " + numberOfSlimTubeNodes + " volume " +
       * (slimTubeNodeSystem[numberOfSlimTubeNodes].getVolume()) + " moles " +
       * slimTubeNodeSystem[numberOfSlimTubeNodes].getNumberOfMoles());
       */
      slimTubeNodeSystem[numberOfSlimTubeNodes].setTemperature(288.15);
      slimTubeNodeSystem[numberOfSlimTubeNodes].setPressure(1.01325);
      slimOps1.TPflash();

      /*
       * double totalAccumulatedVolumeAtStadardConditions =
       * slimTubeNodeSystem[numberOfSlimTubeNodes].getPhase(0).getVolume();
       * 
       * if (slimTubeNodeSystem[numberOfSlimTubeNodes].getNumberOfPhases() > 1) {
       * totalAccumulatedVolumeAtStadardConditions =
       * slimTubeNodeSystem[numberOfSlimTubeNodes].getPhase(1).getVolume(); }
       */

      /*
       * System.out.println("accumulated VOlume " + totalAccumulatedVolumeAtStadardConditions +
       * " total reference volume " + totalReferenceNodeVolumeAtStadardConditions);
       * System.out.println("oil recovery ratio" + totalAccumulatedVolumeAtStadardConditions /
       * totalReferenceNodeVolumeAtStadardConditions);
       */
    }

    slimTubeNodeSystem[numberOfSlimTubeNodes].setTemperature(288.15);
    slimTubeNodeSystem[numberOfSlimTubeNodes].setPressure(1.01325);
    slimOps1.TPflash();

    /*
     * double totalAccumulatedVolumeAtStadardConditions =
     * slimTubeNodeSystem[numberOfSlimTubeNodes].getPhase(0).getVolume();
     * 
     * if (slimTubeNodeSystem[numberOfSlimTubeNodes].getNumberOfPhases() > 1) {
     * totalAccumulatedVolumeAtStadardConditions =
     * slimTubeNodeSystem[numberOfSlimTubeNodes].getPhase(1).getVolume(); }
     * 
     * System.out.println("accumulated VOlume " + totalAccumulatedVolumeAtStadardConditions +
     * " total reference volume " + totalReferenceNodeVolumeAtStadardConditions);
     * System.out.println("oil recovery ratio" + totalAccumulatedVolumeAtStadardConditions /
     * totalReferenceNodeVolumeAtStadardConditions);
     */
    /*
     * for (int i = 0; i < numberOfSlimTubeNodes; i++) { slimTubeNodeSystem[i].display(); }
     */
  }

  /**
   * <p>
   * main.
   * </p>
   *
   * @param args an array of {@link java.lang.String} objects
   */
  public static void main(String[] args) {
    SystemInterface gasSystem = new SystemSrkEos(298.0, 200.0);
    gasSystem.addComponent("CO2", 10.0);
    // gasSystem.addComponent("ethane", 2.0);
    gasSystem.createDatabase(true);
    gasSystem.setMixingRule(2);

    SystemInterface oilSystem = new SystemSrkEos(298.0, 200.0);
    oilSystem.addComponent("CO2", 0.1);
    oilSystem.addComponent("methane", 1.5);
    oilSystem.addComponent("ethane", 1.5);
    oilSystem.addTBPfraction("C7", 1.06, 92.2 / 1000.0, 0.7324);
    oilSystem.addTBPfraction("C8", 1.06, 104.6 / 1000.0, 0.7602);
    oilSystem.addTBPfraction("C9", 0.79, 119.1 / 1000.0, 0.7677);
    oilSystem.addTBPfraction("C10", 0.57, 133.0 / 1000.0, 0.79);
    oilSystem.addTBPfraction("C11", 0.38, 155.0 / 1000.0, 0.795);
    oilSystem.addTBPfraction("C12", 0.37, 162.0 / 1000.0, 0.806);
    oilSystem.addTBPfraction("C13", 0.32, 177.0 / 1000.0, 0.824);
    oilSystem.addTBPfraction("C14", 0.27, 198.0 / 1000.0, 0.835);
    oilSystem.addTBPfraction("C15", 0.23, 202.0 / 1000.0, 0.84);
    oilSystem.addTBPfraction("C16", 0.19, 215.0 / 1000.0, 0.846);
    oilSystem.addTBPfraction("C17", 0.17, 234.0 / 1000.0, 0.84);
    oilSystem.addTBPfraction("C18", 0.13, 251.0 / 1000.0, 0.844);
    oilSystem.addTBPfraction("C19", 0.13, 270.0 / 1000.0, 0.854);
    oilSystem.addPlusFraction("C20", 10.62, 381.0 / 1000.0, 0.88);
    oilSystem.getCharacterization().characterisePlusFraction();
    oilSystem.createDatabase(true);
    oilSystem.setMixingRule(2);

    SlimTubeSim sepSim = new SlimTubeSim(oilSystem, gasSystem);
    sepSim.setTemperature(273.15 + 100);
    sepSim.setPressure(380.0);
    sepSim.setNumberOfSlimTubeNodes(40);
    sepSim.run();
  }

  /**
   * <p>
   * Getter for the field <code>numberOfSlimTubeNodes</code>.
   * </p>
   *
   * @return the numberOfSlimTubeNodes
   */
  public int getNumberOfSlimTubeNodes() {
    return numberOfSlimTubeNodes;
  }

  /**
   * <p>
   * Setter for the field <code>numberOfSlimTubeNodes</code>.
   * </p>
   *
   * @param numberOfSlimTubeNodes the numberOfSlimTubeNodes to set
   */
  public void setNumberOfSlimTubeNodes(int numberOfSlimTubeNodes) {
    this.numberOfSlimTubeNodes = numberOfSlimTubeNodes;
  }
}<|MERGE_RESOLUTION|>--- conflicted
+++ resolved
@@ -42,10 +42,6 @@
     getThermoSystem().setTemperature(288.15);
     thermoOps.TPflash();
 
-<<<<<<< HEAD
-=======
-
->>>>>>> 264a4b36
     /*
      * double totalReferenceNodeVolumeAtStadardConditions; if (getThermoSystem().getNumberOfPhases()
      * > 1) { totalReferenceNodeVolumeAtStadardConditions =
