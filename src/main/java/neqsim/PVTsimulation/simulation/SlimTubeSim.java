package neqsim.PVTsimulation.simulation;

import org.apache.logging.log4j.LogManager;
import org.apache.logging.log4j.Logger;
import neqsim.thermo.system.SystemInterface;
import neqsim.thermo.system.SystemSrkEos;
import neqsim.thermodynamicOperations.ThermodynamicOperations;

/**
 * <p>
 * SlimTubeSim class.
 * </p>
 *
 * @author esol
 * @version $Id: $Id
 */
public class SlimTubeSim extends BasePVTsimulation {
  static Logger logger = LogManager.getLogger(SlimTubeSim.class);
  SystemInterface inectionGasSystem = null;
  private int numberOfSlimTubeNodes = 200;
  SystemInterface[] slimTubeNodeSystem = null;

  /**
   * <p>
   * Constructor for SlimTubeSim.
   * </p>
   *
   * @param tempSystem a {@link neqsim.thermo.system.SystemInterface} object
   * @param injectionGas a {@link neqsim.thermo.system.SystemInterface} object
   */
  public SlimTubeSim(SystemInterface tempSystem, SystemInterface injectionGas) {
    super(tempSystem);
    inectionGasSystem = injectionGas;
  }

  /** {@inheritDoc} */
  @Override
  public void run() {
    slimTubeNodeSystem = new SystemInterface[numberOfSlimTubeNodes + 1];

    getThermoSystem().setPressure(1.01325);
    getThermoSystem().setTemperature(288.15);
    thermoOps.TPflash();


    /*
     * double totalReferenceNodeVolumeAtStadardConditions; if (getThermoSystem().getNumberOfPhases()
     * > 1) { totalReferenceNodeVolumeAtStadardConditions =
     * getThermoSystem().getPhase(1).getVolume() * numberOfSlimTubeNodes; } else {
     * totalReferenceNodeVolumeAtStadardConditions = getThermoSystem().getPhase(0).getVolume() *
     * numberOfSlimTubeNodes; }
     */

    getThermoSystem().setPressure(getPressure());
    getThermoSystem().setTemperature(getTemperature());
    thermoOps.TPflash();
    if (getThermoSystem().getNumberOfPhases() > 1) {
      logger.debug(
          "more than one phase at initial pressure and temperature.....stopping slimtube simulation.");
      return;
    }

    double standardNodeVolume = getThermoSystem().getPhase(0).getVolume();

    inectionGasSystem.setPressure(getPressure());
    inectionGasSystem.setTemperature(getTemperature());
    inectionGasSystem.init(0);
    inectionGasSystem.init(1);

    for (int i = 0; i < numberOfSlimTubeNodes + 1; i++) {
      slimTubeNodeSystem[i] = getThermoSystem().clone();
    }

<<<<<<< HEAD
    // slimTubeNodeSystem[numberOfSlimTubeNodes].reset();
    // slimTubeNodeSystem[numberOfSlimTubeNodes].init(1);
=======
    slimTubeNodeSystem[numberOfSlimTubeNodes].reset();
    // slimTubeNodeSystem[numberOfSlimTubeNodes].init(0);
    slimTubeNodeSystem[numberOfSlimTubeNodes].init(1);
>>>>>>> 051fd3ae

    ThermodynamicOperations slimOps0 = new ThermodynamicOperations(slimTubeNodeSystem[0]);
    ThermodynamicOperations slimOps1 = new ThermodynamicOperations(slimTubeNodeSystem[0]);

    for (int timeStep = 0; timeStep < 200; timeStep++) {
      slimTubeNodeSystem[0].addFluid(inectionGasSystem);
      slimOps0.setSystem(slimTubeNodeSystem[0]);
      slimOps0.TPflash();

      for (int i = 0; i < numberOfSlimTubeNodes; i++) {
        double totalVolume = slimTubeNodeSystem[i].getVolume();
        double gasVolume = 0;
        int liquidPhaseNumber = 0;
        double excessVolume = totalVolume - standardNodeVolume;

        if (slimTubeNodeSystem[i].getNumberOfPhases() > 1) {
          gasVolume = slimTubeNodeSystem[i].getPhase(0).getVolume();
          liquidPhaseNumber = 1;
        }

        double liquidExcessVolume = totalVolume - standardNodeVolume - gasVolume;
        if (liquidExcessVolume < 0) {
          liquidExcessVolume = 0.0;
        }
        double gasExcessVolume = totalVolume - standardNodeVolume - liquidExcessVolume;
        double liquidVolume = slimTubeNodeSystem[i].getPhase(liquidPhaseNumber).getVolume();

        double gasfactor = gasExcessVolume / excessVolume;
        if (gasExcessVolume < excessVolume) {
          gasfactor = 1.0;
        }

        double[] removeMoles =
            new double[slimTubeNodeSystem[0].getPhase(0).getNumberOfComponents()];

        if (slimTubeNodeSystem[i].getNumberOfPhases() > 1) {
          for (int k = 0; k < slimTubeNodeSystem[i].getPhase(liquidPhaseNumber)
              .getNumberOfComponents(); k++) {
            double moles =
                slimTubeNodeSystem[i].getPhase(0).getComponent(k).getNumberOfMolesInPhase();
            removeMoles[k] += gasfactor * moles;
          }
        }

        double liqfactor = liquidExcessVolume / liquidVolume;
        if (liquidExcessVolume > 0) {
          for (int k = 0; k < slimTubeNodeSystem[i].getPhase(liquidPhaseNumber)
              .getNumberOfComponents(); k++) {
            double moles = slimTubeNodeSystem[i].getPhase(liquidPhaseNumber).getComponent(k)
                .getNumberOfMolesInPhase();
            removeMoles[k] += moles * liqfactor;
          }
        }

        /*
         * double sum = 0; for (int comp = 0; comp <
         * slimTubeNodeSystem[0].getPhase(liquidPhaseNumber) .getNumberOfComponents(); comp++) { sum
         * += removeMoles[comp]; }
         */

        for (int k = 0; k < slimTubeNodeSystem[i].getPhase(liquidPhaseNumber)
            .getNumberOfComponents(); k++) {
          try {
            slimTubeNodeSystem[i + 1].addComponent(k, removeMoles[k]);
            slimTubeNodeSystem[i].addComponent(k, -removeMoles[k]);
          } catch (Exception e) {
            logger.warn(e.getMessage());
          }
        }
        slimOps0.setSystem(slimTubeNodeSystem[i]);
        slimOps0.TPflash();
        // System.out.println("node " + i + " delta volume end "
        // + (slimTubeNodeSystem[i].getVolume() - standardNodeVolume) + " add moles "
        // + sum);
        slimOps1.setSystem(slimTubeNodeSystem[i + 1]);
        slimOps1.TPflash();

        // slimTubeNodeSystem[i].display();
        // slimTubeNodeSystem[i + 1].display();
      }
      /*
       * logger.DEBUG("time " + timeStep + " node " + numberOfSlimTubeNodes + " volume " +
       * (slimTubeNodeSystem[numberOfSlimTubeNodes].getVolume()) + " moles " +
       * slimTubeNodeSystem[numberOfSlimTubeNodes].getNumberOfMoles());
       */
      slimTubeNodeSystem[numberOfSlimTubeNodes].setTemperature(288.15);
      slimTubeNodeSystem[numberOfSlimTubeNodes].setPressure(1.01325);
      slimOps1.TPflash();

      double totalAccumulatedVolumeAtStadardConditions =
          slimTubeNodeSystem[numberOfSlimTubeNodes].getPhase(0).getVolume();

      if (slimTubeNodeSystem[numberOfSlimTubeNodes].getNumberOfPhases() > 1) {
        totalAccumulatedVolumeAtStadardConditions =
            slimTubeNodeSystem[numberOfSlimTubeNodes].getPhase(1).getVolume();
      }

      /*
       * System.out.println("accumulated VOlume " + totalAccumulatedVolumeAtStadardConditions +
       * " total reference volume " + totalReferenceNodeVolumeAtStadardConditions);
       * System.out.println("oil recovery ratio" + totalAccumulatedVolumeAtStadardConditions /
       * totalReferenceNodeVolumeAtStadardConditions);
       */
    }

    slimTubeNodeSystem[numberOfSlimTubeNodes].setTemperature(288.15);
    slimTubeNodeSystem[numberOfSlimTubeNodes].setPressure(1.01325);
    slimOps1.TPflash();

    double totalAccumulatedVolumeAtStadardConditions =
        slimTubeNodeSystem[numberOfSlimTubeNodes].getPhase(0).getVolume();

    if (slimTubeNodeSystem[numberOfSlimTubeNodes].getNumberOfPhases() > 1) {
      totalAccumulatedVolumeAtStadardConditions =
          slimTubeNodeSystem[numberOfSlimTubeNodes].getPhase(1).getVolume();
    }

    // System.out.println("accumulated VOlume " +
    // totalAccumulatedVolumeAtStadardConditions
    // + " total reference volume " + totalReferenceNodeVolumeAtStadardConditions);
    // System.out.println("oil recovery ratio"
    // + totalAccumulatedVolumeAtStadardConditions /
    // totalReferenceNodeVolumeAtStadardConditions);

    for (int i = 0; i < numberOfSlimTubeNodes; i++) {
      // slimTubeNodeSystem[i].display();
    }
  }

  /**
   * <p>
   * main.
   * </p>
   *
   * @param args an array of {@link java.lang.String} objects
   */
  public static void main(String[] args) {
    SystemInterface gasSystem = new SystemSrkEos(298.0, 200.0);
    gasSystem.addComponent("CO2", 10.0);
    // gasSystem.addComponent("ethane", 2.0);
    gasSystem.createDatabase(true);
    gasSystem.setMixingRule(2);

    SystemInterface oilSystem = new SystemSrkEos(298.0, 200.0);
    oilSystem.addComponent("CO2", 0.1);
    oilSystem.addComponent("methane", 1.5);
    oilSystem.addComponent("ethane", 1.5);
    oilSystem.addTBPfraction("C7", 1.06, 92.2 / 1000.0, 0.7324);
    oilSystem.addTBPfraction("C8", 1.06, 104.6 / 1000.0, 0.7602);
    oilSystem.addTBPfraction("C9", 0.79, 119.1 / 1000.0, 0.7677);
    oilSystem.addTBPfraction("C10", 0.57, 133.0 / 1000.0, 0.79);
    oilSystem.addTBPfraction("C11", 0.38, 155.0 / 1000.0, 0.795);
    oilSystem.addTBPfraction("C12", 0.37, 162.0 / 1000.0, 0.806);
    oilSystem.addTBPfraction("C13", 0.32, 177.0 / 1000.0, 0.824);
    oilSystem.addTBPfraction("C14", 0.27, 198.0 / 1000.0, 0.835);
    oilSystem.addTBPfraction("C15", 0.23, 202.0 / 1000.0, 0.84);
    oilSystem.addTBPfraction("C16", 0.19, 215.0 / 1000.0, 0.846);
    oilSystem.addTBPfraction("C17", 0.17, 234.0 / 1000.0, 0.84);
    oilSystem.addTBPfraction("C18", 0.13, 251.0 / 1000.0, 0.844);
    oilSystem.addTBPfraction("C19", 0.13, 270.0 / 1000.0, 0.854);
    oilSystem.addPlusFraction("C20", 10.62, 381.0 / 1000.0, 0.88);
    oilSystem.getCharacterization().characterisePlusFraction();
    oilSystem.createDatabase(true);
    oilSystem.setMixingRule(2);

    SlimTubeSim sepSim = new SlimTubeSim(oilSystem, gasSystem);
    sepSim.setTemperature(273.15 + 100);
    sepSim.setPressure(380.0);
    sepSim.setNumberOfSlimTubeNodes(40);
    sepSim.run();
  }

  /**
   * <p>
   * Getter for the field <code>numberOfSlimTubeNodes</code>.
   * </p>
   *
   * @return the numberOfSlimTubeNodes
   */
  public int getNumberOfSlimTubeNodes() {
    return numberOfSlimTubeNodes;
  }

  /**
   * <p>
   * Setter for the field <code>numberOfSlimTubeNodes</code>.
   * </p>
   *
   * @param numberOfSlimTubeNodes the numberOfSlimTubeNodes to set
   */
  public void setNumberOfSlimTubeNodes(int numberOfSlimTubeNodes) {
    this.numberOfSlimTubeNodes = numberOfSlimTubeNodes;
  }
}<|MERGE_RESOLUTION|>--- conflicted
+++ resolved
@@ -71,14 +71,8 @@
       slimTubeNodeSystem[i] = getThermoSystem().clone();
     }
 
-<<<<<<< HEAD
-    // slimTubeNodeSystem[numberOfSlimTubeNodes].reset();
-    // slimTubeNodeSystem[numberOfSlimTubeNodes].init(1);
-=======
     slimTubeNodeSystem[numberOfSlimTubeNodes].reset();
-    // slimTubeNodeSystem[numberOfSlimTubeNodes].init(0);
     slimTubeNodeSystem[numberOfSlimTubeNodes].init(1);
->>>>>>> 051fd3ae
 
     ThermodynamicOperations slimOps0 = new ThermodynamicOperations(slimTubeNodeSystem[0]);
     ThermodynamicOperations slimOps1 = new ThermodynamicOperations(slimTubeNodeSystem[0]);
