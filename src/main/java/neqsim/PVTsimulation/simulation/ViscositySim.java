package neqsim.PVTsimulation.simulation;

import java.util.ArrayList;
import neqsim.physicalProperties.util.parameterFitting.pureComponentParameterFitting.pureCompViscosity.linearLiquidModel.ViscosityFunction;
import neqsim.statistics.parameterFitting.SampleSet;
import neqsim.statistics.parameterFitting.SampleValue;
import neqsim.statistics.parameterFitting.nonLinearParameterFitting.LevenbergMarquardt;
import neqsim.thermo.system.SystemInterface;
import neqsim.thermo.system.SystemSrkEos;

/**
 * <p>
 * ViscositySim class.
 * </p>
 *
 * @author esol
 * @version $Id: $Id
 */
public class ViscositySim extends BasePVTsimulation {
  double[] temperature = null;

  double[] pressure = null;
  private double[] gasViscosity;
  private double[] oilViscosity;
  private double[] aqueousViscosity;
  ViscosityFunction function;

  /**
   * <p>
   * Constructor for ViscositySim.
   * </p>
   *
   * @param tempSystem a {@link neqsim.thermo.system.SystemInterface} object
   */
  public ViscositySim(SystemInterface tempSystem) {
    super(tempSystem);
    temperature = new double[1];
    pressure = new double[1];
    temperature[0] = tempSystem.getTemperature();
    pressure[0] = tempSystem.getPressure();
  }

  /**
   * <p>
   * setTemperaturesAndPressures.
   * </p>
   *
   * @param temperature an array of {@link double} objects
   * @param pressure an array of {@link double} objects
   */
  public void setTemperaturesAndPressures(double[] temperature, double[] pressure) {
    this.pressure = pressure;
    this.temperature = temperature;
    experimentalData = new double[temperature.length][1];
  }

  /**
   * <p>
   * runTuning.
   * </p>
   */
  public void runTuning() {
    ArrayList<SampleValue> sampleList = new ArrayList<SampleValue>();

    try {
      System.out.println("adding....");

      for (int i = 0; i < experimentalData[0].length; i++) {
        ViscosityFunction function = new ViscosityFunction();
<<<<<<< HEAD
        double guess[] = {1.0}; // getThermoSystem().getPhase(0).getComponent(0).getCriticalViscosity()};
=======
        double[] guess = {1.0}; // getThermoSystem().getPhase(0).getComponent(0).getCriticalViscosity()};
>>>>>>> 26b17984
        function.setInitialGuess(guess);

        SystemInterface tempSystem = getThermoSystem().clone();

        tempSystem.setTemperature(temperature[i]);
        tempSystem.setPressure(pressure[i]);
        thermoOps.TPflash();
        // tempSystem.display();
<<<<<<< HEAD
        double sample1[] = {temperature[i]};
        double viscosity = experimentalData[0][i];
        double standardDeviation1[] = {1.5};
=======
        double[] sample1 = {temperature[i]};
        double viscosity = experimentalData[0][i];
        double[] standardDeviation1 = {1.5};
>>>>>>> 26b17984
        SampleValue sample =
            new SampleValue(viscosity, viscosity / 50.0, sample1, standardDeviation1);
        sample.setFunction(function);
        sample.setThermodynamicSystem(tempSystem);
        sampleList.add(sample);
      }
    } catch (Exception ex) {
      System.out.println("database error" + ex);
    }

    SampleSet sampleSet = new SampleSet(sampleList);

    optimizer = new LevenbergMarquardt();
    optimizer.setMaxNumberOfIterations(20);

    optimizer.setSampleSet(sampleSet);
    optimizer.solve();
    runCalc();
    // optimizer.displayCurveFit();
  }

  /**
   * <p>
   * runCalc.
   * </p>
   */
  public void runCalc() {
    gasViscosity = new double[pressure.length];
    oilViscosity = new double[pressure.length];
    aqueousViscosity = new double[pressure.length];

    for (int i = 0; i < pressure.length; i++) {
      // thermoOps.setSystem(getThermoSystem());
      getThermoSystem().setPressure(pressure[i]);
      getThermoSystem().setTemperature(temperature[i]);
      thermoOps.TPflash();
      getThermoSystem().initPhysicalProperties();

      if (getThermoSystem().hasPhaseType("gas")) {
        gasViscosity[i] = getThermoSystem().getPhase("gas").getPhysicalProperties().getViscosity();
      }
      if (getThermoSystem().hasPhaseType("oil")) {
        oilViscosity[i] = getThermoSystem().getPhase("oil").getPhysicalProperties().getViscosity();
      }
      if (getThermoSystem().hasPhaseType("aqueous")) {
        aqueousViscosity[i] =
            getThermoSystem().getPhase("aqueous").getPhysicalProperties().getViscosity();
      }
    }
  }

  /**
   * <p>
   * main.
   * </p>
   *
   * @param args an array of {@link java.lang.String} objects
   */
  @SuppressWarnings("unused")
  public static void main(String[] args) {
    SystemInterface tempSystem = new SystemSrkEos(298.0, 10.0);
    // tempSystem.addComponent("n-heptane", 6.78);

    // tempSystem.addComponent("methane", 6.78);
    tempSystem.addComponent("n-heptane", 6.78);
    // tempSystem.addTBPfraction("C19", 10.13, 270.0 / 1000.0, 0.814);
    tempSystem.addPlusFraction("C20", 10.62, 100.0 / 1000.0, 0.73);

    // tempSystem.getCharacterization().characterisePlusFraction();
    // tempSystem.getWaxModel().addTBPWax();
    tempSystem.createDatabase(true);
    tempSystem.setMixingRule(2);
    // tempSystem.addSolidComplexPhase("wax");
    // tempSystem.setMultiphaseWaxCheck(true);
    // tempSystem.setMultiPhaseCheck(true);
    tempSystem.init(0);
    tempSystem.init(1);

    ViscositySim sepSim = new ViscositySim(tempSystem);
    double[] temps = {300.15, 293.15, 283.15, 273.15, 264.15};
    double[] pres = {5, 5, 5, 5.0, 5.0};
    sepSim.setTemperaturesAndPressures(temps, pres);
    sepSim.runCalc();

    double[][] expData = {{2e-4, 3e-4, 4e-4, 5e-4, 6e-4},};
    sepSim.setExperimentalData(expData);
    sepSim.runTuning();
    // sepSim.runCalc();
    double a = sepSim.getGasViscosity()[0];
    double a2 = sepSim.getOilViscosity()[0];
    sepSim.getThermoSystem().display();
    // sepSim.tuneModel(exptemperatures, exppressures, expwaxFrations);
  }

  /**
   * <p>
   * Getter for the field <code>gasViscosity</code>.
   * </p>
   *
   * @return the gasViscosity
   */
  public double[] getGasViscosity() {
    return gasViscosity;
  }

  /**
   * <p>
   * Getter for the field <code>oilViscosity</code>.
   * </p>
   *
   * @return the oilViscosity
   */
  public double[] getOilViscosity() {
    return oilViscosity;
  }

  /**
   * <p>
   * Getter for the field <code>aqueousViscosity</code>.
   * </p>
   *
   * @return the aqueousViscosity
   */
  public double[] getAqueousViscosity() {
    return aqueousViscosity;
  }
}<|MERGE_RESOLUTION|>--- conflicted
+++ resolved
@@ -67,11 +67,7 @@
 
       for (int i = 0; i < experimentalData[0].length; i++) {
         ViscosityFunction function = new ViscosityFunction();
-<<<<<<< HEAD
-        double guess[] = {1.0}; // getThermoSystem().getPhase(0).getComponent(0).getCriticalViscosity()};
-=======
         double[] guess = {1.0}; // getThermoSystem().getPhase(0).getComponent(0).getCriticalViscosity()};
->>>>>>> 26b17984
         function.setInitialGuess(guess);
 
         SystemInterface tempSystem = getThermoSystem().clone();
@@ -80,15 +76,9 @@
         tempSystem.setPressure(pressure[i]);
         thermoOps.TPflash();
         // tempSystem.display();
-<<<<<<< HEAD
-        double sample1[] = {temperature[i]};
-        double viscosity = experimentalData[0][i];
-        double standardDeviation1[] = {1.5};
-=======
         double[] sample1 = {temperature[i]};
         double viscosity = experimentalData[0][i];
         double[] standardDeviation1 = {1.5};
->>>>>>> 26b17984
         SampleValue sample =
             new SampleValue(viscosity, viscosity / 50.0, sample1, standardDeviation1);
         sample.setFunction(function);
