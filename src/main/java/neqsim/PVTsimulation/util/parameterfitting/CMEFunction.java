package neqsim.PVTsimulation.util.parameterfitting;

import neqsim.statistics.parameterFitting.nonLinearParameterFitting.LevenbergMarquardtFunction;
import neqsim.thermo.system.SystemInterface;

/**
 * <p>
 * CMEFunction class.
 * </p>
 *
 * @author Even Solbraa
 * @version $Id: $Id
 */
public class CMEFunction extends LevenbergMarquardtFunction {
  double molarMass = 0.0;
<<<<<<< HEAD
  double saturationVolume = 0, saturationPressure = 0;
=======
  double saturationVolume = 0;
  double saturationPressure = 0;
>>>>>>> 26b17984
  double Zsaturation = 0;

  /**
   * <p>
   * Constructor for CMEFunction.
   * </p>
   */
  public CMEFunction() {
    params = new double[3];
  }

  /**
   * <p>
   * calcSaturationConditions.
   * </p>
   *
   * @param system a {@link neqsim.thermo.system.SystemInterface} object
   */
  public void calcSaturationConditions(SystemInterface system) {
    do {
      system.setPressure(system.getPressure() + 10.0);
      thermoOps.TPflash();
    } while (system.getNumberOfPhases() > 1);
    double minPres = system.getPressure() - 10.0;
    double maxPres = system.getPressure();
    do {
      system.setPressure((minPres + maxPres) / 2.0);
      thermoOps.TPflash();
      if (system.getNumberOfPhases() > 1) {
        minPres = system.getPressure();
      } else {
        maxPres = system.getPressure();
      }
    } while (Math.abs(maxPres - minPres) > 1e-5);
    /*
     * try { thermoOps.dewPointPressureFlash(); } catch (Exception ex) {
     * logger.error(ex.getMessage()); }
     */
    saturationVolume = system.getVolume();
    saturationPressure = system.getPressure();
    Zsaturation = system.getZ();
  }

  /** {@inheritDoc} */
  @Override
  public double calcValue(double[] dependentValues) {
    int plusNumber = 0;
    molarMass = params[0];
    for (int i = 0; i < system.getPhase(0).getNumberOfComponents(); i++) {
      if (system.getPhase(0).getComponent(i).isIsPlusFraction()) {
        plusNumber = i;
      }
    }
    SystemInterface tempSystem = system.clone();
    tempSystem.resetCharacterisation();
    tempSystem.createDatabase(true);
    tempSystem.setMixingRule(system.getMixingRule());

    tempSystem.getPhase(0).getComponent(plusNumber).setMolarMass(molarMass);
    tempSystem.getPhase(1).getComponent(plusNumber).setMolarMass(molarMass);
    tempSystem.getCharacterization().characterisePlusFraction();
    tempSystem.createDatabase(true);
    tempSystem.setMixingRule(system.getMixingRule());
    tempSystem.init(0);
    tempSystem.init(1);
    thermoOps.setSystem(tempSystem);
    calcSaturationConditions(tempSystem);
    tempSystem.setTemperature(dependentValues[0]);
    tempSystem.setPressure(dependentValues[1]);
    // thermoOps.setSystem(tempSystem);
    thermoOps.TPflash();

    double totalVolume = tempSystem.getVolume();
    // system.display();
    return totalVolume / saturationVolume; // %wax
  }

  /** {@inheritDoc} */
  @Override
  public void setFittingParams(int i, double value) {
    params[i] = value;
    int plusNumber = 0;
    for (int ii = 0; ii < system.getPhase(0).getNumberOfComponents(); ii++) {
      if (system.getPhase(0).getComponent(ii).isIsPlusFraction()) {
        plusNumber = ii;
      }
    }
    system.getPhase(0).getComponent(plusNumber).setMolarMass(value);
    system.getPhase(1).getComponent(plusNumber).setMolarMass(value);
    // system.get
  }
}<|MERGE_RESOLUTION|>--- conflicted
+++ resolved
@@ -13,12 +13,8 @@
  */
 public class CMEFunction extends LevenbergMarquardtFunction {
   double molarMass = 0.0;
-<<<<<<< HEAD
-  double saturationVolume = 0, saturationPressure = 0;
-=======
   double saturationVolume = 0;
   double saturationPressure = 0;
->>>>>>> 26b17984
   double Zsaturation = 0;
 
   /**
