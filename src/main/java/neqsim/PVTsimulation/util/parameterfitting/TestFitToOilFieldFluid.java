package neqsim.PVTsimulation.util.parameterfitting;

import java.util.ArrayList;
import neqsim.statistics.parameterFitting.SampleSet;
import neqsim.statistics.parameterFitting.SampleValue;
import neqsim.statistics.parameterFitting.nonLinearParameterFitting.LevenbergMarquardt;
import neqsim.thermo.system.SystemInterface;
import neqsim.thermo.system.SystemSrkEos;

/**
 * <p>
 * TestFitToOilFieldFluid class.
 * </p>
 *
 * @author ESOL
 * @version $Id: $Id
 */
public class TestFitToOilFieldFluid {
  /**
   * <p>
   * main.
   * </p>
   *
   * @param args an array of {@link java.lang.String} objects
   */
  public static void main(String[] args) {
    ArrayList<SampleValue> sampleList = new ArrayList<SampleValue>();

    try {
      System.out.println("adding....");
      int i = 0;
      while (i < 1) {
        i++;
<<<<<<< HEAD
        FunctionJohanSverderup function = new FunctionJohanSverderup();
        double guess[] = {17.90};
        SystemInterface tempSystem = new SystemSrkEos(273.15 + 83.5, 50.0);
        tempSystem.addComponent("nitrogen", 0.586);
        tempSystem.addComponent("CO2", 0.087);
        tempSystem.addComponent("methane", 17.0209);
        tempSystem.addComponent("ethane", 5.176);
        tempSystem.addComponent("propane", 6.652);
        tempSystem.addComponent("i-butane", 1.533);
        tempSystem.addComponent("n-butane", 3.544);
        tempSystem.addComponent("i-pentane", 1.585);
        tempSystem.addComponent("n-pentane", 2.036);
        tempSystem.addTBPfraction("C6", 2.879, 84.9 / 1000.0, 0.6668);
        tempSystem.addTBPfraction("C7", 4.435, 93.2 / 1000.0, 0.7243);
        tempSystem.addTBPfraction("C8", 4.815, 105.7 / 1000.0, 0.7527);
        tempSystem.addTBPfraction("C9", 3.488, 119.8 / 1000.0, 0.7743);
        tempSystem.addPlusFraction("C10", 45.944, 320.0 / 1000.0, 0.924);
        tempSystem.getCharacterization().characterisePlusFraction();
        tempSystem.createDatabase(true);
        tempSystem.setMixingRule(2);
        tempSystem.init(0);
        tempSystem.init(1);

        double sample1[] = {273.15 + 100};
        double satPres = 75.0;
        double standardDeviation1[] = {75.0 / 100.0};
        SampleValue sample = new SampleValue(satPres, satPres / 100.0, sample1, standardDeviation1);
=======

        SystemInterface tempSystem = new SystemSrkEos(273.15 + 83.5, 50.0);
        tempSystem.addComponent("nitrogen", 0.586);
        tempSystem.addComponent("CO2", 0.087);
        tempSystem.addComponent("methane", 17.0209);
        tempSystem.addComponent("ethane", 5.176);
        tempSystem.addComponent("propane", 6.652);
        tempSystem.addComponent("i-butane", 1.533);
        tempSystem.addComponent("n-butane", 3.544);
        tempSystem.addComponent("i-pentane", 1.585);
        tempSystem.addComponent("n-pentane", 2.036);
        tempSystem.addTBPfraction("C6", 2.879, 84.9 / 1000.0, 0.6668);
        tempSystem.addTBPfraction("C7", 4.435, 93.2 / 1000.0, 0.7243);
        tempSystem.addTBPfraction("C8", 4.815, 105.7 / 1000.0, 0.7527);
        tempSystem.addTBPfraction("C9", 3.488, 119.8 / 1000.0, 0.7743);
        tempSystem.addPlusFraction("C10", 45.944, 320.0 / 1000.0, 0.924);
        tempSystem.getCharacterization().characterisePlusFraction();
        tempSystem.createDatabase(true);
        tempSystem.setMixingRule(2);
        tempSystem.init(0);
        tempSystem.init(1);

        double[] sample1 = {273.15 + 100};
        double satPres = 75.0;
        double[] standardDeviation1 = {75.0 / 100.0};
        SampleValue sample = new SampleValue(satPres, satPres / 100.0, sample1, standardDeviation1);
        FunctionJohanSverderup function = new FunctionJohanSverderup();
        double[] guess = {17.90};
>>>>>>> 26b17984
        sample.setFunction(function);
        function.setInitialGuess(guess);
        sample.setThermodynamicSystem(tempSystem);
        sampleList.add(sample);
      }
    } catch (Exception ex) {
      System.out.println("database error" + ex);
    }

    SampleSet sampleSet = new SampleSet(sampleList);
    LevenbergMarquardt optim = new LevenbergMarquardt();
    optim.setMaxNumberOfIterations(8);
    optim.setSampleSet(sampleSet);
    optim.solve();
    optim.displayCurveFit();
  }
}<|MERGE_RESOLUTION|>--- conflicted
+++ resolved
@@ -31,35 +31,6 @@
       int i = 0;
       while (i < 1) {
         i++;
-<<<<<<< HEAD
-        FunctionJohanSverderup function = new FunctionJohanSverderup();
-        double guess[] = {17.90};
-        SystemInterface tempSystem = new SystemSrkEos(273.15 + 83.5, 50.0);
-        tempSystem.addComponent("nitrogen", 0.586);
-        tempSystem.addComponent("CO2", 0.087);
-        tempSystem.addComponent("methane", 17.0209);
-        tempSystem.addComponent("ethane", 5.176);
-        tempSystem.addComponent("propane", 6.652);
-        tempSystem.addComponent("i-butane", 1.533);
-        tempSystem.addComponent("n-butane", 3.544);
-        tempSystem.addComponent("i-pentane", 1.585);
-        tempSystem.addComponent("n-pentane", 2.036);
-        tempSystem.addTBPfraction("C6", 2.879, 84.9 / 1000.0, 0.6668);
-        tempSystem.addTBPfraction("C7", 4.435, 93.2 / 1000.0, 0.7243);
-        tempSystem.addTBPfraction("C8", 4.815, 105.7 / 1000.0, 0.7527);
-        tempSystem.addTBPfraction("C9", 3.488, 119.8 / 1000.0, 0.7743);
-        tempSystem.addPlusFraction("C10", 45.944, 320.0 / 1000.0, 0.924);
-        tempSystem.getCharacterization().characterisePlusFraction();
-        tempSystem.createDatabase(true);
-        tempSystem.setMixingRule(2);
-        tempSystem.init(0);
-        tempSystem.init(1);
-
-        double sample1[] = {273.15 + 100};
-        double satPres = 75.0;
-        double standardDeviation1[] = {75.0 / 100.0};
-        SampleValue sample = new SampleValue(satPres, satPres / 100.0, sample1, standardDeviation1);
-=======
 
         SystemInterface tempSystem = new SystemSrkEos(273.15 + 83.5, 50.0);
         tempSystem.addComponent("nitrogen", 0.586);
@@ -88,7 +59,6 @@
         SampleValue sample = new SampleValue(satPres, satPres / 100.0, sample1, standardDeviation1);
         FunctionJohanSverderup function = new FunctionJohanSverderup();
         double[] guess = {17.90};
->>>>>>> 26b17984
         sample.setFunction(function);
         function.setInitialGuess(guess);
         sample.setThermodynamicSystem(tempSystem);
