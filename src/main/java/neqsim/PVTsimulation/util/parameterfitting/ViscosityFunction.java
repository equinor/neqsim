package neqsim.PVTsimulation.util.parameterfitting;

import neqsim.physicalProperties.physicalPropertyMethods.commonPhasePhysicalProperties.viscosity.FrictionTheoryViscosityMethod;
import neqsim.statistics.parameterFitting.nonLinearParameterFitting.LevenbergMarquardtFunction;

/**
 *
 * @author Even Solbraa
 * @version
 */
public class ViscosityFunction extends LevenbergMarquardtFunction {
    private static final long serialVersionUID = 1000;

    double molarMass = 0.0;
    boolean includeWaxEmulsionViscosity = true;

    public ViscosityFunction() {
        params = new double[1];
    }

    public ViscosityFunction(boolean includeWax) {
        params = new double[1];
        includeWaxEmulsionViscosity = includeWax;
    }

    @Override
    public double calcValue(double[] dependentValues) {
        thermoOps.TPflash();
        system.initPhysicalProperties();
        double waxFraction = 0.0;
        if (system.hasPhaseType("wax") && includeWaxEmulsionViscosity) {
            waxFraction = system.getWtFraction(system.getPhaseNumberOfPhase("wax"));
            return system.getPhase(0).getPhysicalProperties().getViscosityOfWaxyOil(waxFraction,
                    dependentValues[0]); // %wax
        }
        // system.display();
        return system.getPhase(0).getPhysicalProperties().getViscosity(); // %wax
    }

    @Override
    public void setFittingParams(int i, double value) {
        params[i] = value;

        ((FrictionTheoryViscosityMethod) system.getPhase(0).getPhysicalProperties()
                .getViscosityModel()).setTBPviscosityCorrection(value);
<<<<<<< HEAD
=======

>>>>>>> 328264d8
    }
}<|MERGE_RESOLUTION|>--- conflicted
+++ resolved
@@ -43,9 +43,5 @@
 
         ((FrictionTheoryViscosityMethod) system.getPhase(0).getPhysicalProperties()
                 .getViscosityModel()).setTBPviscosityCorrection(value);
-<<<<<<< HEAD
-=======
-
->>>>>>> 328264d8
     }
 }