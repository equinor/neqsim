--- conflicted
+++ resolved
@@ -7,11 +7,7 @@
  * ChemEq class.
  * </p>
  *
-<<<<<<< HEAD
- * @author esol
-=======
  * @author asmund
->>>>>>> 24915a9b
  * @version $Id: $Id
  */
 public class ChemEq implements java.io.Serializable {
