package neqsim.chemicalReactions.chemicalEquilibriaum;

import Jama.Matrix;

/**
 * <p>
 * ChemEq class.
 * </p>
 *
 * @author asmund
 * @version $Id: $Id
 */
public class ChemEq implements java.io.Serializable {
  private static final long serialVersionUID = 1000;
  int NSPEC = 10;
  int NELE = 3;
  double R = 8.3143;
  double G_min = 0;
  double T = 3500;
  double P = 51;
  double n_t;
  double agemo = 0;
  // double [][] A_matrix = new double[NSPEC][NELE];
  // double n_mol[] = new double[NSPEC];
  // double chem_ref[] = new double[NSPEC];
  double[] d_n;
  double[] phi = new double[3];
  // double b_element[] = new double[NELE];

  double[][] A_matrix;
  double[] n_mol;
  double[] chem_ref;
  double[] b_element;

  int NNOT = 4;
  int i;
  int j;
  int k;
  // int zeile_matrix, spalte_matrix, zeile_b, spalte_b;
  double[] b_cal;
  double[] b_vector;
  double[] second_term;
  double[] chem_pot;
  double u_u;
  double sum;
  double step;
  double[][] matrix;

  /**
   * <p>
   * Constructor for ChemEq.
   * </p>
   */
  public ChemEq() {
    for (int i = 0; i < 10; i++) {
      chem_ref[i] += Math.log(P);
    }

    phi = new double[3];
    phi[0] = -9.7851;
    phi[1] = -12.969;
    phi[2] = -15.222;

    for (j = 0; j < NSPEC; j++) {
      d_n[j] = 0;
    }
  }

  /**
   * <p>
   * Constructor for ChemEq.
   * </p>
   *
   * @param T a double
   * @param P a double
   * @param A_matrix an array of {@link double} objects
   * @param n_mol an array of {@link double} objects
   * @param chem_ref an array of {@link double} objects
   * @param b_element an array of {@link double} objects
   */
  public ChemEq(double T, double P, double[][] A_matrix, double[] n_mol, double[] chem_ref,
      double[] b_element) {
    this.T = T;
    this.P = P;
    this.A_matrix = A_matrix;
    this.n_mol = n_mol;
    this.chem_ref = chem_ref;
    this.b_element = b_element;

    NSPEC = n_mol.length;
    NELE = b_element.length;

    NNOT = 4;
    b_cal = new double[NELE];
    b_vector = new double[NNOT];
    second_term = new double[NELE];
    chem_pot = new double[NSPEC];
    matrix = new double[NNOT][NNOT];
    d_n = new double[NSPEC];
    for (int i = 0; i < n_mol.length; i++) {
      chem_ref[i] += Math.log(P);
    }

    phi[0] = -9.7851;
    phi[1] = -12.969;
    phi[2] = -15.222;

    for (j = 0; j < NSPEC; j++) {
      d_n[j] = 0;
    }
  }

  /**
   * <p>
   * Constructor for ChemEq.
   * </p>
   *
   * @param A_matrix an array of {@link double} objects
   */
  public ChemEq(double[][] A_matrix) {
    this.A_matrix = A_matrix;
  }

  /**
   * <p>
   * Constructor for ChemEq.
   * </p>
   *
   * @param T a double
   * @param P a double
   * @param A_matrix an array of {@link double} objects
   */
  public ChemEq(double T, double P, double[][] A_matrix) {
    this.T = T;
    this.P = P;
    this.A_matrix = A_matrix;
  }

  /**
   * <p>
   * chemSolve.
   * </p>
   */
  public void chemSolve() {
    n_t = 0;

    for (k = 0; k < NSPEC; k++) {
      n_t += n_mol[k];
    }
    System.out.println("n_total: " + n_t);

    for (i = 0; i < NELE; i++) {
      second_term[i] = 0;
      b_cal[i] = 0;
    }

    for (i = 0; i < NSPEC; i++) {
      chem_pot[i] = chem_ref[i] + Math.log(Math.abs(n_mol[i] / n_t));
      System.out.println("chempot: " + i + "  = " + chem_pot[i]);
    }

    sum = 0;

    for (j = 0; j < NELE; j++) {
      for (i = 0; i < NELE; i++) {
        for (k = 0; k < NSPEC; k++) {
          sum += A_matrix[i][k] * A_matrix[j][k] * n_mol[k];
        }

        matrix[j][i] = sum;
        sum = 0;
      }

      for (k = 0; k < NSPEC; k++) {
        second_term[j] += A_matrix[j][k] * n_mol[k] * chem_pot[k];
      }

      for (i = 0; i < NSPEC; i++) {
        b_cal[j] += A_matrix[j][i] * n_mol[i];
      }
      matrix[j][NELE] = b_cal[j];
      b_vector[j] = second_term[j] + b_element[j] - b_cal[j];
    }

    for (j = 0; j < NELE; j++) {
      matrix[NELE][j] = b_cal[j];
    }

    matrix[NELE][NELE] = 0;
    b_vector[NNOT - 1] = 0;

    for (i = 0; i < NSPEC; i++) {
      b_vector[NNOT - 1] += n_mol[i] * chem_pot[i];
    }

    double[][] btest = new double[NNOT][1];

    for (i = 0; i < NNOT; i++) {
      btest[i][0] = b_vector[i];

      for (j = 0; j < NNOT; j++) {
        System.out.println("matrix: " + i + " " + j + " " + matrix[i][j]);
      }
    }

    Matrix matrixA = new Matrix(matrix);
    Matrix matrixb = new Matrix(btest);
    Matrix solved = matrixA.solve(matrixb);
    solved.print(5, 3);

    for (j = 0; j < NELE; j++) {
      b_vector[j] = solved.get(j, 0);
      phi[j] = solved.get(j, 0);
    }
    u_u = solved.get(NELE, 0);

    sum = 0;

    for (j = 0; j < NSPEC; j++) {
      for (k = 0; k < NELE; k++) {
        sum += A_matrix[k][j] * phi[k];
      }
      // System.out.println("j : " +j);
      d_n[j] = n_mol[j] * (sum + u_u - chem_pot[j]);
      System.out.println("nj  " + j + " " + d_n[j]);
      sum = 0;
    }
  }

  /**
   * <p>
   * step.
   * </p>
   *
   * @return a double
   */
  public double step() {
    double step;

    int i;
    int check;
    double[] n_omega = new double[NSPEC];
    double[] chem_pot_omega = new double[NSPEC];
    double[] chem_pot = new double[NSPEC];
    double G_1;

    double G_0;
    check = 0;
    step = 1;

    for (i = 0; i < NSPEC; i++) {
      n_omega[i] = n_mol[i] + d_n[i];
      if (n_omega[i] < 0) {
        check = i;
        step = innerStep(n_omega, check, step);
        System.out.println("step2 ... " + step);
        return step;
      } else {
        chem_pot_omega[i] = R * T * (chem_ref[i] + Math.log(n_omega[i] / n_t));
        chem_pot[i] = R * T * (chem_ref[i] + Math.log(n_mol[i] / n_t));
      }
    }

    G_1 = 0;

    for (i = 0; i < NSPEC; i++) {
      G_1 += chem_pot_omega[i] * d_n[i];
    }

    if (G_1 > 0) {
      G_0 = 0;
      for (i = 0; i < NSPEC; i++) {
        G_0 += chem_pot[i] * d_n[i];
      }
      step = G_0 / (G_0 - G_1);
      // System.out.println("step4 ... " + step);
    }

    step = innerStep(n_omega, check, step);
    System.out.println("step ... " + step);

    return step;
  }

  /**
   * <p>
   * innerStep.
   * </p>
   *
   * @param n_omega an array of {@link double} objects
   * @param check a int
   * @param step a double
   * @return a double
   */
  public double innerStep(double[] n_omega, int check, double step) {
    if (check > 0) {
      agemo = (-n_mol[i] / d_n[i]) * (1 - 0.01);
      for (i = check; i < NSPEC; i++) {
        n_omega[i] = n_mol[i] + d_n[i];

        if (n_omega[i] < 0) {
          step = (-n_mol[i] / d_n[i]) * (1 - 0.01);
          if (step < agemo) {
            agemo = step;
          }
        }
      }

      step = agemo;

      if (step > 1) {
        step = 1;
      }
    }
    // System.out.println("step5 ... " + step);
    return step;
  }

  /**
   * <p>
   * solve.
   * </p>
   *
   * @param T a double
   * @param P a double
   * @param n_mol an array of {@link double} objects
   * @param chem_ref an array of {@link double} objects
   */
  public void solve(double T, double P, double[] n_mol, double[] chem_ref) {
    this.T = T;
    this.P = P;

    for (i = 0; i < n_mol.length; i++) {
      System.out.println(n_mol[i]);
      this.n_mol[i] = n_mol[i];
      this.chem_ref[i] = chem_ref[i];
    }

    // beregner b
    double[][] nAr = new double[n_mol.length][1];

    for (i = 0; i < n_mol.length; i++) {
      nAr[i][0] = n_mol[i];
    }

    Matrix matrixA = new Matrix(A_matrix);
    Matrix matrixnAr = new Matrix(nAr);
    Matrix solved = matrixA.times(matrixnAr);

<<<<<<< HEAD
        NNOT = NELE + 1; // 4;
        b_cal = new double[NELE];
        b_vector = new double[NNOT];
        second_term = new double[NELE];
        chem_pot = new double[NSPEC];
        matrix = new double[NNOT][NNOT];
=======
    this.b_element = solved.transpose().getArrayCopy()[0];
>>>>>>> b9d5f22d

    NSPEC = n_mol.length;
    NELE = A_matrix.length;

    NNOT = NELE + 1; // 4;
    b_cal = new double[NELE];
    b_vector = new double[NNOT];
    second_term = new double[NELE];
    chem_pot = new double[NSPEC];
    matrix = new double[NNOT][NNOT];

    for (int i = 0; i < 10; i++) {
      // chem_ref[i] = chem_ref[i]+Math.log(this.P);
    }

    phi = new double[NELE];
    phi[0] = -9.7851;
    phi[1] = -12.969;
    phi[2] = -15.222;
    phi[3] = -10;
    phi[4] = -10;

    for (j = 0; j < NSPEC; j++) {
      d_n[j] = 0;
      // System.out.println("HEI" + b_element[j]);
      // b_element[4] = 0.5;
    }
    System.out.println("HEI" + b_element[0]);
    System.out.println("HEI" + b_element[1]);
    System.out.println("HEI" + b_element[2]);
    System.out.println("HEI" + b_element[3]);
    System.out.println("HEI" + b_element[4]);

    solve();
  }

  /**
   * <p>
   * solve.
   * </p>
   */
  public void solve() {
    double error = 0;
    double Gibbs = 0;

    do {
      error = 0;
      chemSolve();

      for (i = 0; i < NSPEC; i++) {
        System.out.println(n_mol[i] + "  prove korreksjon  " + step * d_n[i]);

        error += d_n[i] / n_mol[i];

        if (Math.abs(d_n[i] / n_mol[i]) > 0.00001) {
          step = step();
          // n_mol[i] = n_mol[i] + step*d_n[i];
          // System.out.println("mol: " + n_mol[i]);
          Gibbs = 0;
          for (i = 0; i < NSPEC; i++) {
            n_mol[i] += step * d_n[i];
            Gibbs += n_mol[i] * chem_pot[i];
          }
          System.out.println("Gibbs: " + Gibbs);
          solve();
          return;
        }
      }
    } while (error > 0.00005);

    for (j = 0; j < NSPEC; j++) {
      System.out.println(" SVAR : " + n_mol[j] + "   " + (d_n[j] / n_mol[j]) + " GIBBS : " + Gibbs);
    }
  }
}<|MERGE_RESOLUTION|>--- conflicted
+++ resolved
@@ -347,16 +347,7 @@
     Matrix matrixnAr = new Matrix(nAr);
     Matrix solved = matrixA.times(matrixnAr);
 
-<<<<<<< HEAD
-        NNOT = NELE + 1; // 4;
-        b_cal = new double[NELE];
-        b_vector = new double[NNOT];
-        second_term = new double[NELE];
-        chem_pot = new double[NSPEC];
-        matrix = new double[NNOT][NNOT];
-=======
     this.b_element = solved.transpose().getArrayCopy()[0];
->>>>>>> b9d5f22d
 
     NSPEC = n_mol.length;
     NELE = A_matrix.length;
