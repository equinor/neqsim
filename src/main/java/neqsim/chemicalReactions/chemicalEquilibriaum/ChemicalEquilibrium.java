--- conflicted
+++ resolved
@@ -16,22 +16,12 @@
  */
 public class ChemicalEquilibrium implements java.io.Serializable {
   private static final long serialVersionUID = 1000;
-<<<<<<< HEAD
   static Logger logger = LogManager.getLogger(ChemicalEquilibrium.class);
-=======
->>>>>>> b9d5f22d
 
   SystemInterface system;
   double[] nVector;
   double[] n_mol;
   double d_n_t = 0;
-<<<<<<< HEAD
-  int NSPEC = 2, NELE = 2;
-  double R = 8.314;
-  Matrix x_solve;
-  double y_solve;
-  double n_t = 0.0, agemo = 0, kronDelt = 0;
-=======
   int NSPEC = 2;
   int NELE = 2;
   double R = 8.314;
@@ -41,7 +31,6 @@
   double agemo = 0;
   double kronDelt = 0;
 
->>>>>>> b9d5f22d
   ComponentInterface[] components;
   double[][] M_matrix = new double[NSPEC][NSPEC];
   Matrix M_Jama_matrix;
@@ -51,28 +40,16 @@
   Matrix dn_matrix;
   Matrix AMU_matrix;
   Matrix Alambda_matrix;
-<<<<<<< HEAD
-  double d_n[] = new double[NSPEC];
-  double logactivityVec[] = new double[NSPEC];
-  double[] n0;
-  double[][] A_matrix;
-  double chem_ref[];
-=======
   double[] d_n = new double[NSPEC];
   double[] logactivityVec = new double[NSPEC];
   double[] n0;
   double[][] A_matrix;
   double[] chem_ref;
->>>>>>> b9d5f22d
   int waterNumb = 0;
   int upMoles = 0;
   // double chem_pot_dilute[];
   /// double chem_pot_pure[];
-<<<<<<< HEAD
-  double b_element[];
-=======
   double[] b_element;
->>>>>>> b9d5f22d
   Matrix b_matrix;
 
   Matrix A_solve;
@@ -92,11 +69,7 @@
    * @param components an array of {@link neqsim.thermo.component.ComponentInterface} objects
    * @param phase a int
    */
-<<<<<<< HEAD
-  public ChemicalEquilibrium(double[][] A_matrix, double b_element[], SystemInterface system,
-=======
   public ChemicalEquilibrium(double[][] A_matrix, double[] b_element, SystemInterface system,
->>>>>>> b9d5f22d
       ComponentInterface[] components, int phase) {
     this.system = system;
     phasenumb = phase;
@@ -255,11 +228,7 @@
     try {
       x_solve = A_solve.solve(b_solve);
     } catch (Exception e) {
-<<<<<<< HEAD
       // logger.error(e.getMessage());
-=======
-      // e.printStackTrace();
->>>>>>> b9d5f22d
       // System.out.println("\nError x " +
       // system.getPhase(phasenumb).getComponent(0).getx());
       // System.out.println("Error T " + system.getTemperature());
@@ -304,13 +273,9 @@
    * @return a boolean
    */
   public boolean solve() {
-<<<<<<< HEAD
-    double error = 1e10, errOld = 1e10, thisError = 0;
-=======
     double error = 1e10;
     double errOld = 1e10;
     double thisError = 0;
->>>>>>> b9d5f22d
     double p = 1.0;
     // boolean negN = false;
     double maxError = 1e-8;
@@ -352,11 +317,7 @@
         // System.out.println("Error " + error);
       } while (((errOld > maxError && Math.abs(error) > maxError) && p < 350) || p < 2);
     } catch (Exception e) {
-<<<<<<< HEAD
       logger.error(e.getMessage());
-=======
-      e.printStackTrace();
->>>>>>> b9d5f22d
       return false;
     }
     // System.out.println("iter " + p);
@@ -419,14 +380,6 @@
    */
   public double step() {
     double step = 1.0;
-<<<<<<< HEAD
-    int i, check = 0;
-    double[] n_omega = new double[NSPEC];
-    double[] chem_pot_omega = new double[NSPEC];
-    double[] chem_pot = new double[NSPEC];
-    double G_1 = 0.0, G_0 = 0.0;
-
-=======
     int i;
     int check = 0;
     double[] n_omega = new double[NSPEC];
@@ -435,7 +388,6 @@
     double G_1 = 0.0;
 
     double G_0 = 0.0;
->>>>>>> b9d5f22d
     for (i = 0; i < NSPEC; i++) {
       n_omega[i] = n_mol[i] + d_n[i];
       // System.out.println("nomega " + n_omega[i] );
