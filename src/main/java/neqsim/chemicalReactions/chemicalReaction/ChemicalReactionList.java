/*
 * ChemicalReactionList.java
 *
 * Created on 4. februar 2001, 15:32
 */

package neqsim.chemicalReactions.chemicalReaction;

import java.util.ArrayList;
import java.util.Arrays;
import java.util.HashSet;
import java.util.Iterator;
import org.apache.logging.log4j.LogManager;
import org.apache.logging.log4j.Logger;
import Jama.Matrix;
import neqsim.thermo.ThermodynamicConstantsInterface;
import neqsim.thermo.component.ComponentInterface;
import neqsim.thermo.phase.PhaseInterface;
import neqsim.thermo.system.SystemInterface;

/**
 * <p>
 * ChemicalReactionList class.
 * </p>
 *
 * @author Even Solbraa
 * @version $Id: $Id
 */
public class ChemicalReactionList implements ThermodynamicConstantsInterface {
  private static final long serialVersionUID = 1000;
<<<<<<< HEAD
  static Logger logger = LogManager.getLogger(ChemicalReactionList.class);
=======
>>>>>>> a64c287a

  ArrayList<ChemicalReaction> chemicalReactionList = new ArrayList<ChemicalReaction>();
  String[] reactiveComponentList;
  double[][] reacMatrix;
  double[][] reacGMatrix;
  double[][] tempReacMatrix;
  double[][] tempStocMatrix;

  /**
   * <p>
   * Constructor for ChemicalReactionList.
   * </p>
   */
  public ChemicalReactionList() {}

  /**
   * <p>
   * readReactions.
   * </p>
   *
   * @param system a {@link neqsim.thermo.system.SystemInterface} object
   */
  public void readReactions(SystemInterface system) {
    chemicalReactionList.clear();
    ArrayList<String> names = new ArrayList<String>();
    ArrayList<String> stocCoef = new ArrayList<String>();
    double r = 0, refT = 0, actH;
    double[] K = new double[4];
    boolean useReaction = false;
    neqsim.util.database.NeqSimDataBase database = new neqsim.util.database.NeqSimDataBase();
    java.sql.ResultSet dataSet = null;
    try {
      if (system.getModelName().equals("Kent Eisenberg-model")) {
        // System.out.println("selecting Kent-Eisenberg reaction set");
        dataSet = database.getResultSet("SELECT * FROM reactiondatakenteisenberg");
      } else {
        // System.out.println("selecting standard reaction set");
        dataSet = database.getResultSet("SELECT * FROM reactiondata");
      }

      double[] coefArray;
      String[] nameArray;
      dataSet.next();
      do {
        useReaction = Integer.parseInt(dataSet.getString("usereaction")) == 1;
        if (useReaction) {
          names.clear();
          stocCoef.clear();
          String reacname = dataSet.getString("NAME");
          // System.out.println("name " +reacname );
          K[0] = Double.parseDouble(dataSet.getString("K1"));
          K[1] = Double.parseDouble(dataSet.getString("K2"));
          K[2] = Double.parseDouble(dataSet.getString("K3"));
          K[3] = Double.parseDouble(dataSet.getString("K4"));
          refT = Double.parseDouble(dataSet.getString("Tref"));
          r = Double.parseDouble(dataSet.getString("r"));
          actH = Double.parseDouble(dataSet.getString("ACTENERGY"));

          java.sql.ResultSet dataSet2 = null;
          try {
            neqsim.util.database.NeqSimDataBase database2 =
                new neqsim.util.database.NeqSimDataBase();
            dataSet2 = database2
                .getResultSet("SELECT * FROM stoccoefdata where REACNAME='" + reacname + "'");
            dataSet2.next();
            do {
              // System.out.println("name of cop "
              // +dataSet2.getString("compname").trim());
              names.add(dataSet2.getString("compname").trim());
              stocCoef.add((dataSet2.getString("stoccoef")).trim());
            } while (dataSet2.next());
          } catch (Exception e) {
<<<<<<< HEAD
            logger.error(e.getMessage());
=======
            e.printStackTrace();
>>>>>>> a64c287a
          } finally {
            try {
              dataSet2.close();
            } catch (Exception e) {
<<<<<<< HEAD
              logger.error(e.getMessage());
=======
              e.printStackTrace();
>>>>>>> a64c287a
            }
          }
          // System.out.println(names);
          // System.out.println(stocCoef);
          nameArray = new String[names.size()];
          coefArray = new double[nameArray.length];
          for (int i = 0; i < nameArray.length; i++) {
            coefArray[i] = Double.parseDouble(stocCoef.get(i));
            nameArray[i] = names.get(i);
          }

          ChemicalReaction reaction =
              new ChemicalReaction(reacname, nameArray, coefArray, K, r, actH, refT);
          chemicalReactionList.add(reaction);
          // System.out.println("reaction added ok...");
        }
      } while (dataSet.next());
    } catch (Exception e) {
      String err = e.toString();
      System.out.println("could not add reacton: " + err);
    } finally {
      try {
        dataSet.close();
      } catch (Exception e) {
<<<<<<< HEAD
        logger.error(e.getMessage());
=======
        e.printStackTrace();
>>>>>>> a64c287a
      }
    }
    try {
      database.getConnection().close();
    } catch (Exception e) {
      System.out.println("err closing database");
    }
  }

  /**
   * <p>
   * getReaction.
   * </p>
   *
   * @param i a int
   * @return a {@link neqsim.chemicalReactions.chemicalReaction.ChemicalReaction} object
   */
  public ChemicalReaction getReaction(int i) {
    return chemicalReactionList.get(i);
  }

  /**
   * <p>
   * getReaction.
   * </p>
   *
   * @param name a {@link java.lang.String} object
   * @return a {@link neqsim.chemicalReactions.chemicalReaction.ChemicalReaction} object
   */
  public ChemicalReaction getReaction(String name) {
    for (int i = 0; i < chemicalReactionList.size(); i++) {
      if ((chemicalReactionList.get(i)).getName().equals(name)) {
        return chemicalReactionList.get(i);
      }
    }
    System.out.println("did not find reaction: " + name);
    return null;
  }

  /**
   * <p>
   * removeJunkReactions.
   * </p>
   *
   * @param names an array of {@link java.lang.String} objects
   */
  public void removeJunkReactions(String[] names) {
    Iterator<ChemicalReaction> e = chemicalReactionList.iterator();
    while (e.hasNext()) {
      // System.out.println("reaction name " +((ChemicalReaction)
      // e.next()).getName());
      if (!(e.next()).reactantsContains(names)) {
        e.remove();
      }
    }
  }

  /**
   * <p>
   * checkReactions.
   * </p>
   *
   * @param phase a {@link neqsim.thermo.phase.PhaseInterface} object
   */
  public void checkReactions(PhaseInterface phase) {
    Iterator<ChemicalReaction> e = chemicalReactionList.iterator();
    while (e.hasNext()) {
      (e.next()).init(phase);
    }
  }

  /**
   * <p>
   * initMoleNumbers.
   * </p>
   *
   * @param phase a {@link neqsim.thermo.phase.PhaseInterface} object
   * @param components an array of {@link neqsim.thermo.component.ComponentInterface} objects
   * @param Amatrix an array of {@link double} objects
   * @param chemRefPot an array of {@link double} objects
   */
  public void initMoleNumbers(PhaseInterface phase, ComponentInterface[] components,
      double[][] Amatrix, double[] chemRefPot) {
    Iterator<ChemicalReaction> e = chemicalReactionList.iterator();
    while (e.hasNext()) {
      (e.next()).initMoleNumbers(phase, components, Amatrix, chemRefPot);
      // ((ChemicalReaction)e).checkK(system);
    }
  }

  /**
   * <p>
   * getAllComponents.
   * </p>
   *
   * @return an array of {@link java.lang.String} objects
   */
  public String[] getAllComponents() {
    HashSet<String> components = new HashSet<String>();
    Iterator<ChemicalReaction> e = chemicalReactionList.iterator();
    ChemicalReaction reaction;
    while (e.hasNext()) {
      reaction = e.next();
      components.addAll(Arrays.asList(reaction.getNames()));
    }
    String[] componentList = new String[components.size()];
    int k = 0;
    Iterator<String> newe = components.iterator();
    while (newe.hasNext()) {
      componentList[k++] = newe.next();
    }
    reactiveComponentList = componentList;
    return componentList;
  }

  /**
   * <p>
   * createReactionMatrix.
   * </p>
   *
   * @param phase a {@link neqsim.thermo.phase.PhaseInterface} object
   * @param components an array of {@link neqsim.thermo.component.ComponentInterface} objects
   * @return an array of {@link double} objects
   */
  public double[][] createReactionMatrix(PhaseInterface phase, ComponentInterface[] components) {
    Iterator<ChemicalReaction> e = chemicalReactionList.iterator();
    ChemicalReaction reaction;
    int reactionNumber = 0;
    reacMatrix = new double[chemicalReactionList.size()][reactiveComponentList.length];
    reacGMatrix = new double[chemicalReactionList.size()][reactiveComponentList.length + 1];
    try {
      while (e.hasNext()) {
        reaction = e.next();
        for (int i = 0; i < components.length; i++) {
          reacMatrix[reactionNumber][i] = 0;
          // System.out.println("Component List loop "+components[i].getComponentName());
          for (int j = 0; j < reaction.getNames().length; j++) {
            if (components[i].getName().equals(reaction.getNames()[j])) {
              reacMatrix[reactionNumber][i] = reaction.getStocCoefs()[j];
              reacGMatrix[reactionNumber][i] = reaction.getStocCoefs()[j];
            }
          }
        }
        reacGMatrix[reactionNumber][components.length] =
            R * phase.getTemperature() * Math.log(reaction.getK(phase));
        reactionNumber++;
      }
    } catch (Exception er) {
      er.printStackTrace();
    }

    /*
     * Matrix reacMatr; if (reacGMatrix.length > 0) { reacMatr = new Matrix(reacGMatrix); }
     * System.out.println("reac matrix: "); reacMatr.print(10,3);
     */
    return reacMatrix;
  }

  /**
   * <p>
   * updateReferencePotentials.
   * </p>
   *
   * @param phase a {@link neqsim.thermo.phase.PhaseInterface} object
   * @param components an array of {@link neqsim.thermo.component.ComponentInterface} objects
   * @return an array of {@link double} objects
   */
  public double[] updateReferencePotentials(PhaseInterface phase, ComponentInterface[] components) {
    for (int i = 0; i < chemicalReactionList.size(); i++) {
      reacGMatrix[i][components.length] =
          R * phase.getTemperature() * Math.log((chemicalReactionList.get(i)).getK(phase));
    }
    return calcReferencePotentials();
  }

  /**
   * <p>
   * getReactionGMatrix.
   * </p>
   *
   * @return an array of {@link double} objects
   */
  public double[][] getReactionGMatrix() {
    return reacGMatrix;
  }

  /**
   * <p>
   * getReactionMatrix.
   * </p>
   *
   * @return an array of {@link double} objects
   */
  public double[][] getReactionMatrix() {
    return reacMatrix;
  }

  /**
   * <p>
   * calcReferencePotentials.
   * </p>
   *
   * @return an array of {@link double} objects
   */
  public double[] calcReferencePotentials() {
    Matrix reacMatr = new Matrix(reacGMatrix);
    Matrix Amatrix = reacMatr.copy().getMatrix(0, chemicalReactionList.size() - 1, 0,
<<<<<<< HEAD
        chemicalReactionList.size() - 1); // new Matrix(reacGMatrix);
    Matrix Bmatrix = reacMatr.copy().getMatrix(0, chemicalReactionList.size() - 1,
        reacGMatrix[0].length - 1, reacGMatrix[0].length - 1); // new Matrix(reacGMatrix);
=======
        chemicalReactionList.size() - 1);// new Matrix(reacGMatrix);
    Matrix Bmatrix = reacMatr.copy().getMatrix(0, chemicalReactionList.size() - 1,
        reacGMatrix[0].length - 1, reacGMatrix[0].length - 1);// new Matrix(reacGMatrix);
>>>>>>> a64c287a

    if (Amatrix.rank() < chemicalReactionList.size()) {
      System.out.println("rank of A matrix too low !!" + Amatrix.rank());
      return null;
    } else {
      Matrix solv = Amatrix.solve(Bmatrix.timesEquals(-1.0)); // Solves for A*X = -B
      // System.out.println("ref pots");
      // solv.print(10,3);
      return solv.transpose().getArrayCopy()[0];
    }
  }

  /**
   * <p>
   * calcReacMatrix.
   * </p>
   *
   * @param phase a {@link neqsim.thermo.phase.PhaseInterface} object
   */
  public void calcReacMatrix(PhaseInterface phase) {
    tempReacMatrix = new double[phase.getNumberOfComponents()][phase.getNumberOfComponents()];
    tempStocMatrix = new double[phase.getNumberOfComponents()][phase.getNumberOfComponents()];
    ChemicalReaction reaction;

    for (int i = 0; i < phase.getNumberOfComponents(); i++) {
      Iterator<ChemicalReaction> e = chemicalReactionList.iterator();
      while (e.hasNext()) {
        reaction = e.next();
        for (int j = 0; j < reaction.getNames().length; j++) {
          if (phase.getComponents()[i].getName().equals(reaction.getNames()[j])) {
            for (int k = 0; k < phase.getNumberOfComponents(); k++) {
              for (int o = 0; o < reaction.getNames().length; o++) {
                if (phase.getComponents()[k].getName().equals(reaction.getNames()[o])) {
                  // System.out.println("comp1 " +
                  // system.getPhases()[1].getComponents()[i].getComponentName() +
                  // " comp2 "
                  // +system.getPhases()[1].getComponents()[k].getComponentName()
                  // );
                  tempReacMatrix[i][k] = reaction.getRateFactor(phase);
                  tempStocMatrix[i][k] = -reaction.getStocCoefs()[o];
                }
              }
            }
          }
        }
      }
    }

    // Matrix temp = new Matrix(tempReacMatrix);
    // Matrix temp2 = new Matrix(tempStocMatrix);
    // temp.print(10,10);
    // temp2.print(10,10);
  }

  /**
   * <p>
   * Getter for the field <code>reacMatrix</code>.
   * </p>
   *
   * @return an array of {@link double} objects
   */
  public double[][] getReacMatrix() {
    return tempReacMatrix;
  }

  /**
   * <p>
   * getStocMatrix.
   * </p>
   *
   * @return an array of {@link double} objects
   */
  public double[][] getStocMatrix() {
    return tempStocMatrix;
  }

  /**
   * <p>
   * calcReacRates.
   * </p>
   *
   * @param phase a {@link neqsim.thermo.phase.PhaseInterface} object
   * @param components an array of {@link neqsim.thermo.component.ComponentInterface} objects
   * @return a {@link Jama.Matrix} object
   */
  public Matrix calcReacRates(PhaseInterface phase, ComponentInterface[] components) {
    Matrix modReacMatrix = new Matrix(reacMatrix).copy();
    // System.out.println(" vol " + system.getPhases()[1].getMolarVolume());

    for (int i = 0; i < chemicalReactionList.size(); i++) {
      for (int j = 0; j < components.length; j++) {
        // System.out.println("mol cons " +
        // components[j].getx()/system.getPhases()[1].getMolarMass());
        modReacMatrix.set(i, j,
            Math.pow(components[j].getx() * phase.getDensity() / phase.getMolarMass(),
                Math.abs(reacMatrix[i][j])));
      }
    }
    // modReacMatrix.print(10,10);
    double[] tempForward = new double[chemicalReactionList.size()];
    double[] tempBackward = new double[chemicalReactionList.size()];
    double[] reacVec = new double[chemicalReactionList.size()];

    for (int i = 0; i < chemicalReactionList.size(); i++) {
      tempForward[i] = (chemicalReactionList.get(i)).getRateFactor();
      tempBackward[i] =
          (chemicalReactionList.get(i)).getK(phase) / (chemicalReactionList.get(i)).getRateFactor();
      for (int j = 0; j < components.length; j++) {
        if (reacMatrix[i][j] > 0) {
          tempForward[i] *= modReacMatrix.get(i, j);
        }
        if (reacMatrix[i][j] < 0) {
          tempBackward[i] *= modReacMatrix.get(i, j);
        }
      }
      reacVec[i] = tempForward[i] - tempBackward[i];
    }

    Matrix reacMatVec = new Matrix(reacVec, 1);
    Matrix reacMat = new Matrix(reacMatrix).transpose().times(reacMatVec);

    double[] reactRates = new double[phase.getComponents().length];
    for (int j = 0; j < components.length; j++) {
      reactRates[components[j].getComponentNumber()] = reacMat.get(j, 0);
    }

    for (int j = 0; j < phase.getNumberOfComponents(); j++) {
      // System.out.println("reac " +j + " " + reactRates[j] );
    }

    // System.out.println("reac matrix ");
    // reacMat.print(10,10);
    return reacMat;
  }

  /**
   * <p>
   * main.
   * </p>
   *
   * @param args an array of {@link java.lang.String} objects
   */
  @SuppressWarnings("unused")
  public static void main(String[] args) {
    ChemicalReactionList test = new ChemicalReactionList();
    // test.readReactions();
    // String[] test2 = {"water","MDEA"};
    // test.removeJunkReactions(test2);
    // String[] comp = test.getAllComponents();
    // System.out.println("components: " + comp.length);
  }

  /**
   * Getter for property chemicalReactionList.
   *
   * @return Value of property chemicalReactionList.
   */
  public ArrayList<ChemicalReaction> getChemicalReactionList() {
    return chemicalReactionList;
  }

  /**
   * Setter for property chemicalReactionList.
   *
   * @param chemicalReactionList New value of property chemicalReactionList.
   */
  public void setChemicalReactionList(ArrayList<ChemicalReaction> chemicalReactionList) {
    this.chemicalReactionList = chemicalReactionList;
  }

  /**
   * <p>
   * reacHeat.
   * </p>
   *
   * @param phase a {@link neqsim.thermo.phase.PhaseInterface} object
   * @param comp a {@link java.lang.String} object
   * @return a double
   */
  public double reacHeat(PhaseInterface phase, String comp) {
    ChemicalReaction reaction;
    double heat = 0.0;
    Iterator<ChemicalReaction> e = chemicalReactionList.iterator();
    while (e.hasNext()) {
      reaction = e.next();
      heat += phase.getComponent(comp).getNumberOfmoles() * reaction.getReactionHeat(phase);
      // System.out.println("moles " + phase.getComponent(comp).getNumberOfmoles());
      // System.out.println("reac heat 2 " + heat);
    }
    return heat;
  }
}<|MERGE_RESOLUTION|>--- conflicted
+++ resolved
@@ -28,10 +28,7 @@
  */
 public class ChemicalReactionList implements ThermodynamicConstantsInterface {
   private static final long serialVersionUID = 1000;
-<<<<<<< HEAD
   static Logger logger = LogManager.getLogger(ChemicalReactionList.class);
-=======
->>>>>>> a64c287a
 
   ArrayList<ChemicalReaction> chemicalReactionList = new ArrayList<ChemicalReaction>();
   String[] reactiveComponentList;
@@ -104,24 +101,12 @@
               stocCoef.add((dataSet2.getString("stoccoef")).trim());
             } while (dataSet2.next());
           } catch (Exception e) {
-<<<<<<< HEAD
             logger.error(e.getMessage());
-=======
-            e.printStackTrace();
->>>>>>> a64c287a
           } finally {
             try {
               dataSet2.close();
             } catch (Exception e) {
-<<<<<<< HEAD
               logger.error(e.getMessage());
-=======
-              e.printStackTrace();
->>>>>>> a64c287a
-            }
-          }
-          // System.out.println(names);
-          // System.out.println(stocCoef);
           nameArray = new String[names.size()];
           coefArray = new double[nameArray.length];
           for (int i = 0; i < nameArray.length; i++) {
@@ -142,11 +127,7 @@
       try {
         dataSet.close();
       } catch (Exception e) {
-<<<<<<< HEAD
         logger.error(e.getMessage());
-=======
-        e.printStackTrace();
->>>>>>> a64c287a
       }
     }
     try {
@@ -354,15 +335,9 @@
   public double[] calcReferencePotentials() {
     Matrix reacMatr = new Matrix(reacGMatrix);
     Matrix Amatrix = reacMatr.copy().getMatrix(0, chemicalReactionList.size() - 1, 0,
-<<<<<<< HEAD
         chemicalReactionList.size() - 1); // new Matrix(reacGMatrix);
     Matrix Bmatrix = reacMatr.copy().getMatrix(0, chemicalReactionList.size() - 1,
         reacGMatrix[0].length - 1, reacGMatrix[0].length - 1); // new Matrix(reacGMatrix);
-=======
-        chemicalReactionList.size() - 1);// new Matrix(reacGMatrix);
-    Matrix Bmatrix = reacMatr.copy().getMatrix(0, chemicalReactionList.size() - 1,
-        reacGMatrix[0].length - 1, reacGMatrix[0].length - 1);// new Matrix(reacGMatrix);
->>>>>>> a64c287a
 
     if (Amatrix.rank() < chemicalReactionList.size()) {
       System.out.println("rank of A matrix too low !!" + Amatrix.rank());
