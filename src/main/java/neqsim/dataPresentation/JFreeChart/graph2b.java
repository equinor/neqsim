--- conflicted
+++ resolved
@@ -86,8 +86,6 @@
         pack();
     }
 
-<<<<<<< HEAD
-=======
     /**
      * <p>
      * Constructor for graph2b.
@@ -99,7 +97,6 @@
      * @param xaxis a {@link java.lang.String} object
      * @param yaxis a {@link java.lang.String} object
      */
->>>>>>> e5b15554
     public graph2b(double[][] points, String[] seriesNames, String tit, String xaxis,
             String yaxis) {
         XYSeriesCollection seriesCol = new XYSeriesCollection();
@@ -132,8 +129,6 @@
         pack();
     }
 
-<<<<<<< HEAD
-=======
     /**
      * <p>
      * Constructor for graph2b.
@@ -146,7 +141,6 @@
      * @param xaxis a {@link java.lang.String} object
      * @param yaxis a {@link java.lang.String} object
      */
->>>>>>> e5b15554
     public graph2b(double[][] xpoints, double[][] points, String[] seriesNames, String tit,
             String xaxis, String yaxis) {
         XYSeriesCollection seriesCol = new XYSeriesCollection();
