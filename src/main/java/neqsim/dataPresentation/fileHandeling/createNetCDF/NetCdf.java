--- conflicted
+++ resolved
@@ -29,11 +29,6 @@
     double[][] zvalues = new double[4][4];
     NetcdfFileWriteable ncfile;
 
-<<<<<<< HEAD
-    /** Creates new NetCdf */
-    public NetCdf() {}
-
-=======
     /**
      * <p>
      * Constructor for NetCdf.
@@ -48,7 +43,6 @@
      *
      * @param name a {@link java.lang.String} object
      */
->>>>>>> e5b15554
     public void setOutputFileName(String name) {
         fileName = name;
     }
