package neqsim.dataPresentation.fileHandeling.createNetCDF.netCDF2D;

import java.io.IOException;
import java.util.ArrayList;
import ucar.ma2.Array;
import ucar.nc2.Dimension;
import ucar.nc2.NetcdfFileWriter;
import ucar.nc2.Variable;

/**
 * <p>
 * NetCdf2D class.
 * </p>
 *
 * @author esol
 * @version $Id: $Id
 */
public class NetCdf2D {
    private static final long serialVersionUID = 1000;

    String fileName = "c:/temp/example.nc";
    double[] xvalues = new double[3];
    String xName = "xDefault", yName = "yDefault", zName = "zDefault";
    double[] yvalues = new double[3];
    double[][] yvalues2 = new double[1000][3];
    String[] yName2 = new String[1000];
    NetcdfFileWriter ncfile;
    int yLength = 0;

<<<<<<< HEAD
    /** Creates new NetCdf */
    public NetCdf2D() {}

=======
    /**
     * <p>
     * Constructor for NetCdf2D.
     * </p>
     */
    public NetCdf2D() {}

    /**
     * <p>
     * setOutputFileName.
     * </p>
     *
     * @param name a {@link java.lang.String} object
     */
>>>>>>> f5b5a8bf
    public void setOutputFileName(String name) {
        fileName = name;
    }

    /**
     * <p>
     * Setter for the field <code>xvalues</code>.
     * </p>
     *
     * @param x an array of {@link double} objects
     * @param name a {@link java.lang.String} object
     * @param unit a {@link java.lang.String} object
     */
    public void setXvalues(double[] x, String name, String unit) {
        xvalues = x;
        xName = name;
    }

    /**
     * <p>
     * Setter for the field <code>yvalues</code>.
     * </p>
     *
     * @param y an array of {@link double} objects
     * @param name a {@link java.lang.String} object
     * @param unit a {@link java.lang.String} object
     */
    public void setYvalues(double[] y, String name, String unit) {
        yvalues = y;
        yName = name;

        yvalues2[yLength] = y;
        yName2[yLength] = name;
        yLength++;
    }

    /**
     * <p>
     * createFile.
     * </p>
     */
    public void createFile() {
        try {
            NetcdfFileWriter ncfile =
                    NetcdfFileWriter.createNew(NetcdfFileWriter.Version.netcdf3, fileName, null);
        } catch (IOException e) {
            System.err.println("ERROR creating file");
        }
        Dimension latD = ncfile.addDimension(null, xName, xvalues.length);
        ArrayList<Dimension> lonD = new ArrayList<Dimension>();

        ArrayList<Dimension> dim2 = new ArrayList<Dimension>();
        dim2.add(latD);

        ArrayList<Dimension> tempdim = new ArrayList<Dimension>();
        tempdim.add(latD);

        Variable t = ncfile.addVariable(null, latD.getName(), ucar.ma2.DataType.DOUBLE, tempdim);
        // t.addAttribute(new ucar.nc2.Attribute("units", "degrees_north"));

        for (int i = 0; i < yLength; i++) {
            lonD.add(ncfile.addDimension(null, yName2[i], yvalues2[i].length));
            Variable u =
                    ncfile.addVariable(null, lonD.get(i).getName(), ucar.ma2.DataType.DOUBLE, dim2);
            // u.addAttribute(new Attribute("units", "degrees_east"));
        }

        // ncfile.addGroupAttribute(null, new Attribute("title", "Example Data"));

        try {
            ncfile.create();
        } catch (IOException e) {
            System.err.println("ERROR creating file");
        }

        try {
            Variable v = ncfile.findVariable(latD.getName());
            ncfile.write(v, Array.factory(xvalues));
            for (int i = 0; i < yLength; i++) {
                v = ncfile.findVariable(lonD.get(i).getName());
                ncfile.write(v, Array.factory(yvalues2[i]));
            }
        } catch (Exception e) {
            System.err.println("ERROR writing file");
        }

        try {
            ncfile.close();
        } catch (IOException e) {
        }
        System.out.println("created " + fileName + " successfully");
    }

    /**
     * <p>
     * main.
     * </p>
     *
     * @param args an array of {@link java.lang.String} objects
     */
    public static void main(String[] args) {
        double[] x = new double[10000];// {1,2,3};
        double[] y = new double[10000];
        NetCdf2D test = new NetCdf2D();
        test.setXvalues(x, "time", "sec");
        test.setYvalues(y, "length", "meter");
        test.createFile();
    }
}<|MERGE_RESOLUTION|>--- conflicted
+++ resolved
@@ -27,11 +27,6 @@
     NetcdfFileWriter ncfile;
     int yLength = 0;
 
-<<<<<<< HEAD
-    /** Creates new NetCdf */
-    public NetCdf2D() {}
-
-=======
     /**
      * <p>
      * Constructor for NetCdf2D.
@@ -46,7 +41,6 @@
      *
      * @param name a {@link java.lang.String} object
      */
->>>>>>> f5b5a8bf
     public void setOutputFileName(String name) {
         fileName = name;
     }
