--- conflicted
+++ resolved
@@ -12,10 +12,6 @@
 import visad.ConstantMap;
 import visad.DataReferenceImpl;
 import visad.Display;
-<<<<<<< HEAD
-import visad.DisplayImpl;
-=======
->>>>>>> e5b15554
 import visad.FlatField;
 import visad.FunctionType;
 import visad.GraphicsModeControl;
@@ -24,26 +20,17 @@
 import visad.RealTupleType;
 import visad.RealType;
 import visad.ScalarMap;
-<<<<<<< HEAD
-import visad.Set;
-=======
->>>>>>> e5b15554
 import visad.VisADException;
 import visad.java2d.DisplayImplJ2D;
 import visad.*;
 
 /**
-<<<<<<< HEAD
- * @author esol
- * @version
-=======
  * <p>
  * visAd2dBaseClass class.
  * </p>
  *
  * @author esol
  * @version $Id: $Id
->>>>>>> e5b15554
  */
 public class visAd2dBaseClass extends visAdBaseClass {
     private static final long serialVersionUID = 1000;
@@ -122,8 +109,6 @@
         }
     }
 
-<<<<<<< HEAD
-=======
     /**
      * <p>
      * setLineXYVals.
@@ -134,7 +119,6 @@
      * @throws java.rmi.RemoteException if any.
      * @throws visad.VisADException if any.
      */
->>>>>>> e5b15554
     public void setLineXYVals(double[] xvals, double[] yvals)
             throws RemoteException, VisADException {
         y_line_samples = new float[1][yvals.length];
