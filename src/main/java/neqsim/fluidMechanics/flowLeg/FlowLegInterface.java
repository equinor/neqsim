/*
 * FlowLegInterface.java
 *
 * Created on 11. desember 2000, 17:47
 */
package neqsim.fluidMechanics.flowLeg;

import neqsim.fluidMechanics.flowNode.FlowNodeInterface;
import neqsim.fluidMechanics.geometryDefinitions.GeometryDefinitionInterface;
import neqsim.thermo.system.SystemInterface;

/**
 * <p>
 * FlowLegInterface interface.
 * </p>
 *
 * @author Even Solbraa
 * @version $Id: $Id
 */
public interface FlowLegInterface {
<<<<<<< HEAD
=======
    /**
     * <p>
     * setThermoSystem.
     * </p>
     *
     * @param thermoSystem a {@link neqsim.thermo.system.SystemInterface} object
     */
>>>>>>> e5b15554
    public void setThermoSystem(SystemInterface thermoSystem);

    /**
     * <p>
     * setEquipmentGeometry.
     * </p>
     *
     * @param equipmentGeometry a
     *        {@link neqsim.fluidMechanics.geometryDefinitions.GeometryDefinitionInterface} object
     */
    public void setEquipmentGeometry(GeometryDefinitionInterface equipmentGeometry);

    /**
     * <p>
     * setNumberOfNodes.
     * </p>
     *
     * @param numberOfNodes a int
     */
    public void setNumberOfNodes(int numberOfNodes);

    /**
     * <p>
     * setHeightCoordinates.
     * </p>
     *
     * @param startHeightCoordinate a double
     * @param endHeightCoordinate a double
     */
    public void setHeightCoordinates(double startHeightCoordinate, double endHeightCoordinate);

    /**
     * <p>
     * setOuterTemperatures.
     * </p>
     *
     * @param temp1 a double
     * @param temp2 a double
     */
    public void setOuterTemperatures(double temp1, double temp2);

    /**
     * <p>
     * setLongitudionalCoordinates.
     * </p>
     *
     * @param startLongitudionalCoordinate a double
     * @param endLongitudionalCoordinate a double
     */
    public void setLongitudionalCoordinates(double startLongitudionalCoordinate,
            double endLongitudionalCoordinate);

    /**
     * <p>
     * createFlowNodes.
     * </p>
     *
     * @param node a {@link neqsim.fluidMechanics.flowNode.FlowNodeInterface} object
     */
    public void createFlowNodes(FlowNodeInterface node);

    /**
     * <p>
     * createFlowNodes.
     * </p>
     */
    public void createFlowNodes();

    /**
     * <p>
     * getNumberOfNodes.
     * </p>
     *
     * @return a int
     */
    public int getNumberOfNodes();

    /**
     * <p>
     * getNode.
     * </p>
     *
     * @param i a int
     * @return a {@link neqsim.fluidMechanics.flowNode.FlowNodeInterface} object
     */
    public FlowNodeInterface getNode(int i);

    /**
     * <p>
     * getFlowNodes.
     * </p>
     *
     * @return an array of {@link neqsim.fluidMechanics.flowNode.FlowNodeInterface} objects
     */
    public FlowNodeInterface[] getFlowNodes();

    /**
     * <p>
     * setOuterHeatTransferCOefficients.
     * </p>
     *
     * @param startHeatTransferCoefficient a double
     * @param endHeatTransferCoefficient a double
     */
    public void setOuterHeatTransferCOefficients(double startHeatTransferCoefficient,
            double endHeatTransferCoefficient);

    /**
     * <p>
     * setWallHeatTransferCOefficients.
     * </p>
     *
     * @param startHeatTransferCoefficient a double
     * @param endHeatTransferCoefficient a double
     */
    public void setWallHeatTransferCOefficients(double startHeatTransferCoefficient,
            double endHeatTransferCoefficient);

    /**
     * <p>
     * setFlowPattern.
     * </p>
     *
     * @param flowPattern a {@link java.lang.String} object
     */
    public void setFlowPattern(String flowPattern);
}<|MERGE_RESOLUTION|>--- conflicted
+++ resolved
@@ -18,8 +18,6 @@
  * @version $Id: $Id
  */
 public interface FlowLegInterface {
-<<<<<<< HEAD
-=======
     /**
      * <p>
      * setThermoSystem.
@@ -27,7 +25,6 @@
      *
      * @param thermoSystem a {@link neqsim.thermo.system.SystemInterface} object
      */
->>>>>>> e5b15554
     public void setThermoSystem(SystemInterface thermoSystem);
 
     /**
