--- conflicted
+++ resolved
@@ -25,11 +25,7 @@
  * Abstract FlowNode class.
  * </p>
  *
-<<<<<<< HEAD
- * @author esol
-=======
  * @author asmund
->>>>>>> 24915a9b
  * @version $Id: $Id
  */
 public abstract class FlowNode implements FlowNodeInterface, ThermodynamicConstantsInterface {
