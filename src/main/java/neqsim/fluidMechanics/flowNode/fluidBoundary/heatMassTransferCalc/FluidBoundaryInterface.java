--- conflicted
+++ resolved
@@ -1,14 +1,8 @@
-<<<<<<< HEAD
-
-
-=======
->>>>>>> 328264d8
 /*
  * FluidBoundaryInterface.java
  *
  * Created on 11. desember 2000, 17:17
  */
-
 package neqsim.fluidMechanics.flowNode.fluidBoundary.heatMassTransferCalc;
 
 import Jama.Matrix;
