--- conflicted
+++ resolved
@@ -12,74 +12,38 @@
 import neqsim.thermodynamicOperations.ThermodynamicOperations;
 
 /**
-<<<<<<< HEAD
- * <p>
- * FluidBoundaryInterface interface.
- * </p>
-=======
  * <p>FluidBoundaryInterface interface.</p>
->>>>>>> 24915a9b
  *
  * @author Even Solbraa
  * @version $Id: $Id
  */
 public interface FluidBoundaryInterface extends Cloneable {
     /**
-<<<<<<< HEAD
-     * <p>
-     * getInterphaseSystem.
-     * </p>
-=======
      * <p>getInterphaseSystem.</p>
->>>>>>> 24915a9b
      *
      * @return a {@link neqsim.thermo.system.SystemInterface} object
      */
     public SystemInterface getInterphaseSystem();
 
     /**
-<<<<<<< HEAD
-     * <p>
-     * setInterphaseSystem.
-     * </p>
-=======
      * <p>setInterphaseSystem.</p>
->>>>>>> 24915a9b
      *
      * @param interphaseSystem a {@link neqsim.thermo.system.SystemInterface} object
      */
     public void setInterphaseSystem(SystemInterface interphaseSystem);
 
     /**
-<<<<<<< HEAD
-     * <p>
-     * solve.
-     * </p>
-=======
      * <p>solve.</p>
->>>>>>> 24915a9b
      */
     public void solve();
 
     /**
-<<<<<<< HEAD
-     * <p>
-     * massTransSolve.
-     * </p>
-=======
      * <p>massTransSolve.</p>
->>>>>>> 24915a9b
      */
     public void massTransSolve();
 
     /**
-<<<<<<< HEAD
-     * <p>
-     * write.
-     * </p>
-=======
      * <p>write.</p>
->>>>>>> 24915a9b
      *
      * @param name a {@link java.lang.String} object
      * @param filename a {@link java.lang.String} object
@@ -88,67 +52,33 @@
     public void write(String name, String filename, boolean newfile);
 
     /**
-<<<<<<< HEAD
-     * <p>
-     * display.
-     * </p>
-=======
      * <p>display.</p>
->>>>>>> 24915a9b
      *
      * @param name a {@link java.lang.String} object
      */
     public void display(String name);
 
     /**
-<<<<<<< HEAD
-     * <p>
-     * heatTransSolve.
-     * </p>
-=======
      * <p>heatTransSolve.</p>
->>>>>>> 24915a9b
      */
     public void heatTransSolve();
 
     /**
-<<<<<<< HEAD
-     * <p>
-     * setEnhancementType.
-     * </p>
-=======
      * <p>setEnhancementType.</p>
->>>>>>> 24915a9b
      *
      * @param type a int
      */
     public void setEnhancementType(int type);
 
     /**
-<<<<<<< HEAD
-     * <p>
-     * getEnhancementFactor.
-     * </p>
-     *
-     * @return a
-     *         {@link neqsim.fluidMechanics.flowNode.fluidBoundary.heatMassTransferCalc.nonEquilibriumFluidBoundary.filmModelBoundary.reactiveFilmModel.enhancementFactor.EnhancementFactor}
-     *         object
-=======
      * <p>getEnhancementFactor.</p>
      *
      * @return a {@link neqsim.fluidMechanics.flowNode.fluidBoundary.heatMassTransferCalc.nonEquilibriumFluidBoundary.filmModelBoundary.reactiveFilmModel.enhancementFactor.EnhancementFactor} object
->>>>>>> 24915a9b
      */
     public EnhancementFactor getEnhancementFactor();
 
     /**
-<<<<<<< HEAD
-     * <p>
-     * getInterphaseHeatFlux.
-     * </p>
-=======
      * <p>getInterphaseHeatFlux.</p>
->>>>>>> 24915a9b
      *
      * @param phase a int
      * @return a double
@@ -156,52 +86,28 @@
     public double getInterphaseHeatFlux(int phase);
 
     /**
-<<<<<<< HEAD
-     * <p>
-     * getBulkSystemOpertions.
-     * </p>
-=======
      * <p>getBulkSystemOpertions.</p>
->>>>>>> 24915a9b
      *
      * @return a {@link neqsim.thermodynamicOperations.ThermodynamicOperations} object
      */
     public ThermodynamicOperations getBulkSystemOpertions();
 
     /**
-<<<<<<< HEAD
-     * <p>
-     * calcFluxes.
-     * </p>
-=======
      * <p>calcFluxes.</p>
->>>>>>> 24915a9b
      *
      * @return an array of {@link double} objects
      */
     public double[] calcFluxes();
 
     /**
-<<<<<<< HEAD
-     * <p>
-     * getMassTransferCoefficientMatrix.
-     * </p>
-=======
      * <p>getMassTransferCoefficientMatrix.</p>
->>>>>>> 24915a9b
      *
      * @return an array of {@link Jama.Matrix} objects
      */
     public Matrix[] getMassTransferCoefficientMatrix();
 
     /**
-<<<<<<< HEAD
-     * <p>
-     * getBinaryMassTransferCoefficient.
-     * </p>
-=======
      * <p>getBinaryMassTransferCoefficient.</p>
->>>>>>> 24915a9b
      *
      * @param phase a int
      * @param i a int
@@ -211,65 +117,35 @@
     public double getBinaryMassTransferCoefficient(int phase, int i, int j);
 
     /**
-<<<<<<< HEAD
-     * <p>
-     * getBulkSystem.
-     * </p>
-=======
      * <p>getBulkSystem.</p>
->>>>>>> 24915a9b
      *
      * @return a {@link neqsim.thermo.system.SystemInterface} object
      */
     public SystemInterface getBulkSystem();
 
     /**
-<<<<<<< HEAD
-     * <p>
-     * isHeatTransferCalc.
-     * </p>
-=======
      * <p>isHeatTransferCalc.</p>
->>>>>>> 24915a9b
      *
      * @return a boolean
      */
     public boolean isHeatTransferCalc();
 
     /**
-<<<<<<< HEAD
-     * <p>
-     * setHeatTransferCalc.
-     * </p>
-=======
      * <p>setHeatTransferCalc.</p>
->>>>>>> 24915a9b
      *
      * @param heatTransferCalc a boolean
      */
     public void setHeatTransferCalc(boolean heatTransferCalc);
 
     /**
-<<<<<<< HEAD
-     * <p>
-     * setMassTransferCalc.
-     * </p>
-=======
      * <p>setMassTransferCalc.</p>
->>>>>>> 24915a9b
      *
      * @param heatTransferCalc a boolean
      */
     public void setMassTransferCalc(boolean heatTransferCalc);
 
     /**
-<<<<<<< HEAD
-     * <p>
-     * getInterphaseMolarFlux.
-     * </p>
-=======
      * <p>getInterphaseMolarFlux.</p>
->>>>>>> 24915a9b
      *
      * @param component a int
      * @return a double
@@ -277,13 +153,7 @@
     public double getInterphaseMolarFlux(int component);
 
     /**
-<<<<<<< HEAD
-     * <p>
-     * getEffectiveMassTransferCoefficient.
-     * </p>
-=======
      * <p>getEffectiveMassTransferCoefficient.</p>
->>>>>>> 24915a9b
      *
      * @param phase a int
      * @param i a int
@@ -292,30 +162,14 @@
     public double getEffectiveMassTransferCoefficient(int phase, int i);
 
     /**
-<<<<<<< HEAD
-     * <p>
-     * clone.
-     * </p>
-     *
-     * @return a
-     *         {@link neqsim.fluidMechanics.flowNode.fluidBoundary.heatMassTransferCalc.FluidBoundaryInterface}
-     *         object
-=======
      * <p>clone.</p>
      *
      * @return a {@link neqsim.fluidMechanics.flowNode.fluidBoundary.heatMassTransferCalc.FluidBoundaryInterface} object
->>>>>>> 24915a9b
      */
     public FluidBoundaryInterface clone();
 
     /**
-<<<<<<< HEAD
-     * <p>
-     * useThermodynamicCorrections.
-     * </p>
-=======
      * <p>useThermodynamicCorrections.</p>
->>>>>>> 24915a9b
      *
      * @param phase a int
      * @return a boolean
@@ -323,26 +177,14 @@
     public boolean useThermodynamicCorrections(int phase);
 
     /**
-<<<<<<< HEAD
-     * <p>
-     * useThermodynamicCorrections.
-     * </p>
-=======
      * <p>useThermodynamicCorrections.</p>
->>>>>>> 24915a9b
      *
      * @param thermodynamicCorrections a boolean
      */
     public void useThermodynamicCorrections(boolean thermodynamicCorrections);
 
     /**
-<<<<<<< HEAD
-     * <p>
-     * useThermodynamicCorrections.
-     * </p>
-=======
      * <p>useThermodynamicCorrections.</p>
->>>>>>> 24915a9b
      *
      * @param thermodynamicCorrections a boolean
      * @param phase a int
@@ -350,13 +192,7 @@
     public void useThermodynamicCorrections(boolean thermodynamicCorrections, int phase);
 
     /**
-<<<<<<< HEAD
-     * <p>
-     * useFiniteFluxCorrection.
-     * </p>
-=======
      * <p>useFiniteFluxCorrection.</p>
->>>>>>> 24915a9b
      *
      * @param phase a int
      * @return a boolean
@@ -364,26 +200,14 @@
     public boolean useFiniteFluxCorrection(int phase);
 
     /**
-<<<<<<< HEAD
-     * <p>
-     * useFiniteFluxCorrection.
-     * </p>
-=======
      * <p>useFiniteFluxCorrection.</p>
->>>>>>> 24915a9b
      *
      * @param finiteFluxCorrection a boolean
      */
     public void useFiniteFluxCorrection(boolean finiteFluxCorrection);
 
     /**
-<<<<<<< HEAD
-     * <p>
-     * useFiniteFluxCorrection.
-     * </p>
-=======
      * <p>useFiniteFluxCorrection.</p>
->>>>>>> 24915a9b
      *
      * @param finiteFluxCorrection a boolean
      * @param phase a int
