--- conflicted
+++ resolved
@@ -54,16 +54,6 @@
 
   /** {@inheritDoc} */
   @Override
-<<<<<<< HEAD
-  public void init() {
-    // todo: redundant?
-    super.init();
-  }
-
-  /** {@inheritDoc} */
-  @Override
-=======
->>>>>>> 8e715d20
   public void solve() {
     getInterphaseOpertions().TPflash();
     getBulkSystemOpertions().TPflash();
