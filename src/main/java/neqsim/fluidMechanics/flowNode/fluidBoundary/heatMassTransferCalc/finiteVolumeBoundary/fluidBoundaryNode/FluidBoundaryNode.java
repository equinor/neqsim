<<<<<<< HEAD


=======
>>>>>>> 328264d8
/*
 * FluidBoundaryNode.java
 *
 * Created on 8. august 2001, 14:49
 */

package neqsim.fluidMechanics.flowNode.fluidBoundary.heatMassTransferCalc.finiteVolumeBoundary.fluidBoundaryNode;

import neqsim.thermo.system.SystemInterface;

/**
 *
 * @author esol
 * @version
 */
public class FluidBoundaryNode implements FluidBoundaryNodeInterface {
    private static final long serialVersionUID = 1000;
    protected SystemInterface system;

    /** Creates new FluidBoundaryNode */
    public FluidBoundaryNode() {}

    public FluidBoundaryNode(SystemInterface system) {
        this.system = (SystemInterface) system.clone();
    }

    @Override
    public SystemInterface getBulkSystem() {
        return system;
    }
}<|MERGE_RESOLUTION|>--- conflicted
+++ resolved
@@ -1,14 +1,8 @@
-<<<<<<< HEAD
-
-
-=======
->>>>>>> 328264d8
 /*
  * FluidBoundaryNode.java
  *
  * Created on 8. august 2001, 14:49
  */
-
 package neqsim.fluidMechanics.flowNode.fluidBoundary.heatMassTransferCalc.finiteVolumeBoundary.fluidBoundaryNode;
 
 import neqsim.thermo.system.SystemInterface;
