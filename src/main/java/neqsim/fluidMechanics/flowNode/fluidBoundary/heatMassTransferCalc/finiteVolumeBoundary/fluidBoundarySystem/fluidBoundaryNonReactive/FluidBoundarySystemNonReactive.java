--- conflicted
+++ resolved
@@ -26,15 +26,11 @@
 public class FluidBoundarySystemNonReactive extends FluidBoundarySystem {
     private static final long serialVersionUID = 1000;
 
-<<<<<<< HEAD
-    /** Creates new FluidBoundarySystemReactive */
-=======
     /**
      * <p>
      * Constructor for FluidBoundarySystemNonReactive.
      * </p>
      */
->>>>>>> f5b5a8bf
     public FluidBoundarySystemNonReactive() {}
 
     /**
