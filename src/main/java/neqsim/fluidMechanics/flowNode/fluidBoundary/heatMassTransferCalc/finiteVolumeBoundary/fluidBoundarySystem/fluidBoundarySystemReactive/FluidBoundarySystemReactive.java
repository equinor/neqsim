--- conflicted
+++ resolved
@@ -26,15 +26,11 @@
 public class FluidBoundarySystemReactive extends FluidBoundarySystem {
     private static final long serialVersionUID = 1000;
 
-<<<<<<< HEAD
-    /** Creates new FluidBoundarySystemReactive */
-=======
     /**
      * <p>
      * Constructor for FluidBoundarySystemReactive.
      * </p>
      */
->>>>>>> e5b15554
     public FluidBoundarySystemReactive() {}
 
     /**
