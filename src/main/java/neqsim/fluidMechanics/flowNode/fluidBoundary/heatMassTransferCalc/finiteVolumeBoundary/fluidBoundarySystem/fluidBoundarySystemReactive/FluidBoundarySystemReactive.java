--- conflicted
+++ resolved
@@ -26,15 +26,11 @@
 public class FluidBoundarySystemReactive extends FluidBoundarySystem {
     private static final long serialVersionUID = 1000;
 
-<<<<<<< HEAD
-    /** Creates new FluidBoundarySystemReactive */
-=======
     /**
      * <p>
      * Constructor for FluidBoundarySystemReactive.
      * </p>
      */
->>>>>>> f5b5a8bf
     public FluidBoundarySystemReactive() {}
 
     /**
