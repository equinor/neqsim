package neqsim.fluidMechanics.flowNode.fluidBoundary.heatMassTransferCalc.nonEquilibriumFluidBoundary;

import Jama.Matrix;
import neqsim.fluidMechanics.flowNode.FlowNodeInterface;
import neqsim.thermo.system.SystemInterface;

/**
 * <p>
 * Abstract NonEquilibriumFluidBoundary class.
 * </p>
 *
 * @author asmund
 * @version $Id: $Id
 */
public abstract class NonEquilibriumFluidBoundary
        extends neqsim.fluidMechanics.flowNode.fluidBoundary.heatMassTransferCalc.FluidBoundary {
    private static final long serialVersionUID = 1000;

    protected int neq = 0;
    protected Matrix dx;
    protected Matrix Jac;
    protected Matrix fvec;
    protected Matrix uMassTrans;
    protected Matrix uMassTransold;
    protected Matrix Xgij;

    public double[][] molFractionDifference;

<<<<<<< HEAD
    public NonEquilibriumFluidBoundary() {}

=======
    /**
     * <p>
     * Constructor for NonEquilibriumFluidBoundary.
     * </p>
     */
    public NonEquilibriumFluidBoundary() {}

    /**
     * <p>
     * Constructor for NonEquilibriumFluidBoundary.
     * </p>
     *
     * @param system a {@link neqsim.thermo.system.SystemInterface} object
     */
>>>>>>> f5b5a8bf
    public NonEquilibriumFluidBoundary(SystemInterface system) {
        super(system);
        neq = 3 * bulkSystem.getPhases()[0].getNumberOfComponents();
        Jac = new Matrix(neq, neq);
        fvec = new Matrix(neq, 1);
        massTransferCoefficientMatrix[0] =
                new Matrix(getBulkSystem().getPhases()[0].getNumberOfComponents() - 1,
                        getBulkSystem().getPhases()[0].getNumberOfComponents() - 1);
        massTransferCoefficientMatrix[1] =
                new Matrix(getBulkSystem().getPhases()[0].getNumberOfComponents() - 1,
                        getBulkSystem().getPhases()[0].getNumberOfComponents() - 1);
        totalMassTransferCoefficientMatrix[0] =
                new Matrix(getBulkSystem().getPhases()[0].getNumberOfComponents() - 1,
                        getBulkSystem().getPhases()[0].getNumberOfComponents() - 1);
        totalMassTransferCoefficientMatrix[1] =
                new Matrix(getBulkSystem().getPhases()[0].getNumberOfComponents() - 1,
                        getBulkSystem().getPhases()[0].getNumberOfComponents() - 1);
        molFractionDifference =
                new double[2][getBulkSystem().getPhases()[0].getNumberOfComponents() - 1];
        // interphaseSystem = (SystemInterface) bulkSystem.clone();
        // interphaseOps = new ThermodynamicOperations(interphaseSystem);
        // interphaseOps.TPflash();
        // // interphaseOps.displayResult();
    }

    /**
     * <p>
     * Constructor for NonEquilibriumFluidBoundary.
     * </p>
     *
     * @param flowNode a {@link neqsim.fluidMechanics.flowNode.FlowNodeInterface} object
     */
    public NonEquilibriumFluidBoundary(FlowNodeInterface flowNode) {
        super(flowNode);
        neq = 3 * bulkSystem.getPhases()[0].getNumberOfComponents();
        Jac = new Matrix(neq, neq);
        fvec = new Matrix(neq, 1);
        massTransferCoefficientMatrix[0] =
                new Matrix(getBulkSystem().getPhases()[0].getNumberOfComponents() - 1,
                        getBulkSystem().getPhases()[0].getNumberOfComponents() - 1);
        massTransferCoefficientMatrix[1] =
                new Matrix(getBulkSystem().getPhases()[0].getNumberOfComponents() - 1,
                        getBulkSystem().getPhases()[0].getNumberOfComponents() - 1);
        totalMassTransferCoefficientMatrix[0] =
                new Matrix(getBulkSystem().getPhases()[0].getNumberOfComponents() - 1,
                        getBulkSystem().getPhases()[0].getNumberOfComponents() - 1);
        totalMassTransferCoefficientMatrix[1] =
                new Matrix(getBulkSystem().getPhases()[0].getNumberOfComponents() - 1,
                        getBulkSystem().getPhases()[0].getNumberOfComponents() - 1);
        // interphaseSystem = (SystemInterface) bulkSystem.clone();
        molFractionDifference =
                new double[2][getBulkSystem().getPhases()[0].getNumberOfComponents() - 1];
        // interphaseOps = new ThermodynamicOperations(interphaseSystem);
        // interphaseOps.TPflash();
        // // interphaseOps.displayResult();
    }

    /** {@inheritDoc} */
    @Override
    public NonEquilibriumFluidBoundary clone() {
        NonEquilibriumFluidBoundary clonedSystem = null;

        try {
            clonedSystem = (NonEquilibriumFluidBoundary) super.clone();
        } catch (Exception e) {
            e.printStackTrace(System.err);
        }

        return clonedSystem;
    }

    /**
     * <p>
     * setfvecMassTrans.
     * </p>
     */
    public void setfvecMassTrans() {
        double sumx = 0, sumy = 0;
        for (int i = 0; i < bulkSystem.getPhases()[0].getNumberOfComponents(); i++) {
            fvec.set(i, 0, Math.log(
                    (interphaseSystem.getPhases()[0].getComponents()[i].getFugasityCoeffisient()
                            * interphaseSystem.getPhases()[0].getComponents()[i].getx()))
                    - Math.log((interphaseSystem.getPhases()[1].getComponents()[i]
                            .getFugasityCoeffisient()
                            * interphaseSystem.getPhases()[1].getComponents()[i].getx())));
            sumx += interphaseSystem.getPhases()[0].getComponents()[i].getx();
            sumy += interphaseSystem.getPhases()[1].getComponents()[i].getx();
        }
        fvec.set(bulkSystem.getPhases()[0].getNumberOfComponents() - 1, 0, 1.0 - sumx);
        fvec.set(bulkSystem.getPhases()[0].getNumberOfComponents(), 0, 1.0 - sumy);

        for (int i = bulkSystem.getPhases()[0].getNumberOfComponents() + 1; i < (2
                * bulkSystem.getPhases()[0].getNumberOfComponents()); i++) {
            fvec.set(i, 0, (totalMassTransferCoefficientMatrix[1].get(
                    i - (bulkSystem.getPhases()[0].getNumberOfComponents() + 1),
                    i - (bulkSystem.getPhases()[0].getNumberOfComponents() + 1))
                    * (bulkSystem.getPhases()[0].getComponents()[i
                            - (bulkSystem.getPhases()[0].getNumberOfComponents() + 1)].getx()
                            - interphaseSystem.getPhases()[0].getComponents()[i
                                    - (bulkSystem.getPhases()[0].getNumberOfComponents() + 1)]
                                            .getx())
                    + (totalMassTransferCoefficientMatrix[0].get(
                            i - (bulkSystem.getPhases()[0].getNumberOfComponents() + 1),
                            i - (bulkSystem.getPhases()[0].getNumberOfComponents() + 1))
                            * (bulkSystem.getPhases()[1].getComponents()[i
                                    - (bulkSystem.getPhases()[0].getNumberOfComponents() + 1)]
                                            .getx()
                                    - interphaseSystem.getPhases()[1].getComponents()[i
                                            - (bulkSystem.getPhases()[0].getNumberOfComponents()
                                                    + 1)].getx()))));
        }
    }

    /**
     * <p>
     * setfvecMassTrans2.
     * </p>
     */
    public void setfvecMassTrans2() {
        double sumx = 0.0, sumy = 0.0;
        for (int i = 0; i < bulkSystem.getPhases()[0].getNumberOfComponents(); i++) {
            fvec.set(i, 0, Math.log(
                    (interphaseSystem.getPhases()[0].getComponents()[i].getFugasityCoeffisient()
                            * interphaseSystem.getPhases()[0].getComponents()[i].getx()))
                    - Math.log((interphaseSystem.getPhases()[1].getComponents()[i]
                            .getFugasityCoeffisient()
                            * interphaseSystem.getPhases()[1].getComponents()[i].getx())));
            sumx += interphaseSystem.getPhases()[1].getComponents()[i].getx();
            sumy += interphaseSystem.getPhases()[0].getComponents()[i].getx();
        }

        fvec.set(bulkSystem.getPhases()[0].getNumberOfComponents(), 0, 1.0 - sumx);
        fvec.set(bulkSystem.getPhases()[0].getNumberOfComponents() + 1, 0, 1.0 - sumy);

        Matrix dx = new Matrix(1, bulkSystem.getPhases()[0].getNumberOfComponents() - 1);
        Matrix dy = new Matrix(1, bulkSystem.getPhases()[0].getNumberOfComponents() - 1);
        Matrix x = new Matrix(1, bulkSystem.getPhases()[0].getNumberOfComponents() - 1);
        Matrix y = new Matrix(1, bulkSystem.getPhases()[0].getNumberOfComponents() - 1);

        for (int i = 0; i < bulkSystem.getPhases()[0].getNumberOfComponents() - 1; i++) {
            dy.set(0, i, (bulkSystem.getPhases()[0].getComponents()[i].getx()
                    - interphaseSystem.getPhases()[0].getComponents()[i].getx()));
            dx.set(0, i, (bulkSystem.getPhases()[1].getComponents()[i].getx()
                    - interphaseSystem.getPhases()[1].getComponents()[i].getx()));
            y.set(0, i, (bulkSystem.getPhases()[0].getComponents()[i].getx()));
            x.set(0, i, (bulkSystem.getPhases()[1].getComponents()[i].getx()));
        }

        Matrix fluxX = totalMassTransferCoefficientMatrix[1].times(dx.transpose())
                .times(bulkSystem.getPhases()[1].getPhysicalProperties().getDensity()
                        / bulkSystem.getPhases()[1].getMolarMass());
        Matrix fluxY = totalMassTransferCoefficientMatrix[0].times(dy.transpose())
                .times(bulkSystem.getPhases()[0].getPhysicalProperties().getDensity()
                        / bulkSystem.getPhases()[0].getMolarMass());

        // fluxX.print(10,10);
        // fluxY.print(10,10);
        // totalMassTransferCoefficientMatrix[0].print(10,10);

        // System.out.println("n flux");
        // nFlux.getMatrix(0,bulkSystem.getPhases()[1].getNumberOfComponents()-2,0,0).print(10,10);
        // System.out.println("j gas flux");
        // fluxY.print(10,10);
        // System.out.println("j gliq flux");
        // fluxX.print(10,10);
        // System.out.println("yn gas flux");
        // y.transpose().times(totalFlux).print(10,10);
        // System.out.println("xn gas flux");
        // x.transpose().times(totalFlux).print(10,10);

        Matrix errX =
                nFlux.getMatrix(0, bulkSystem.getPhases()[1].getNumberOfComponents() - 2, 0, 0)
                        .plus(fluxX).minus(x.transpose().times(totalFlux));
        Matrix errY =
                nFlux.getMatrix(0, bulkSystem.getPhases()[0].getNumberOfComponents() - 2, 0, 0)
                        .minus(fluxY).minus(y.transpose().times(totalFlux));

        for (int i = bulkSystem.getPhases()[0].getNumberOfComponents()
                + 2; i < (2 * bulkSystem.getPhases()[0].getNumberOfComponents() + 1); i++) {
            fvec.set(i, 0,
                    errX.get((i - (bulkSystem.getPhases()[0].getNumberOfComponents() + 2)), 0));
            fvec.set((i + (bulkSystem.getPhases()[0].getNumberOfComponents() - 1)), 0,
                    errY.get((i - (bulkSystem.getPhases()[0].getNumberOfComponents() + 2)), 0));
        }

        /*
         * System.out.println("fvec"); fvec.print(30,30); errX.print(10,10); errY.print(10,10);
         */
        // fluxX.print(10,10);
        // fluxY.print(10,10);
        // Matrix fluxY = totalMassTransferCoefficientMatrix[1]
    }

    /**
     * <p>
     * setJacMassTrans.
     * </p>
     */
    public void setJacMassTrans() {
        double dij = 0, tempJ = 0;
        Jac.timesEquals(0.0);

        for (int i = 0; i < bulkSystem.getPhases()[0].getNumberOfComponents() - 1; i++) {
            for (int j = 0; j < bulkSystem.getPhases()[0].getNumberOfComponents(); j++) {
                dij = i == j ? 1.0 : 0.0;// Kroneckers delta
                tempJ = dij * 1.0 / interphaseSystem.getPhases()[0].getComponents()[i].getx()
                        + interphaseSystem.getPhases()[0].getComponents()[i].getdfugdx(j);

                // tempJ=
                // dij*interphaseSystem.getPhases()[0].getComponents()[i].getFugasityCoeffisient()+interphaseSystem.getPhases()[0].getComponents()[i].getx()*interphaseSystem.getPhases()[0].getComponents()[i].getdfugdx(j);
                Jac.set(i, j, tempJ);
            }
        }

        for (int i = 0; i < bulkSystem.getPhases()[0].getNumberOfComponents(); i++) {
            Jac.set(bulkSystem.getPhases()[0].getNumberOfComponents() - 1, i, -1.0);
            Jac.set(bulkSystem.getPhases()[0].getNumberOfComponents() - 1,
                    bulkSystem.getPhases()[0].getNumberOfComponents() + i, 0.0);
            Jac.set(bulkSystem.getPhases()[0].getNumberOfComponents(), i, 0.0);
            Jac.set(bulkSystem.getPhases()[0].getNumberOfComponents(),
                    bulkSystem.getPhases()[0].getNumberOfComponents() + i, -1.0);
        }

        for (int i = 0; i < bulkSystem.getPhases()[0].getNumberOfComponents() - 1; i++) {
            for (int j = 0; j < bulkSystem.getPhases()[0].getNumberOfComponents(); j++) {
                dij = i == j ? 1.0 : 0.0;// Kroneckers delta
                tempJ = dij * 1.0 / interphaseSystem.getPhases()[1].getComponents()[i].getx()
                        + interphaseSystem.getPhases()[1].getComponents()[i].getdfugdx(j);

                // tempJ=
                // dij*interphaseSystem.getPhases()[1].getComponents()[i].getFugasityCoeffisient()+interphaseSystem.getPhases()[1].getComponents()[i].getx()*interphaseSystem.getPhases()[1].getComponents()[i].getdfugdx(j);
                Jac.set(i, j + bulkSystem.getPhases()[0].getNumberOfComponents(), -tempJ);
            }
        }

        // this must be changed.....

        for (int i = bulkSystem.getPhases()[0].getNumberOfComponents(); i < 2
                * bulkSystem.getPhases()[0].getNumberOfComponents() - 1; i++) {
            for (int j = 0; j < bulkSystem.getPhases()[0].getNumberOfComponents(); j++) {
                dij = i == (j + bulkSystem.getPhases()[0].getNumberOfComponents()) ? 1.0 : 0.0;
                tempJ = -dij * (totalMassTransferCoefficientMatrix[1].get(
                        i - bulkSystem.getPhases()[0].getNumberOfComponents(),
                        i - bulkSystem.getPhases()[0].getNumberOfComponents()));
                Jac.set(i + 1, j, tempJ);
            }
        }

        for (int i = bulkSystem.getPhases()[0].getNumberOfComponents(); i < 2
                * bulkSystem.getPhases()[0].getNumberOfComponents() - 1; i++) {
            for (int j = bulkSystem.getPhases()[0].getNumberOfComponents(); j < 2
                    * bulkSystem.getPhases()[0].getNumberOfComponents(); j++) {
                dij = i == j ? 1.0 : 0.0;
                tempJ = -dij * (totalMassTransferCoefficientMatrix[0].get(
                        i - bulkSystem.getPhases()[0].getNumberOfComponents(),
                        i - bulkSystem.getPhases()[0].getNumberOfComponents()));
                Jac.set(i + 1, j, tempJ);
            }
        }
    }

    /**
     * <p>
     * setJacMassTrans2.
     * </p>
     */
    public void setJacMassTrans2() {
        double dij = 0, tempJ = 0;
        Jac.timesEquals(0.0);

        for (int i = 0; i < bulkSystem.getPhases()[0].getNumberOfComponents(); i++) {
            for (int j = 0; j < bulkSystem.getPhases()[0].getNumberOfComponents(); j++) {
                dij = i == j ? 1.0 : 0.0;// Kroneckers delta
                tempJ = dij * 1.0 / interphaseSystem.getPhases()[0].getComponents()[i].getx()
                        + interphaseSystem.getPhases()[0].getComponents()[i].getdfugdx(j);
                Jac.set(i, j, tempJ);
            }
        }

        for (int i = 0; i < bulkSystem.getPhases()[0].getNumberOfComponents(); i++) {
            Jac.set(bulkSystem.getPhases()[0].getNumberOfComponents(), i, 0.0);
            Jac.set(bulkSystem.getPhases()[0].getNumberOfComponents(),
                    bulkSystem.getPhases()[0].getNumberOfComponents() + i, -1.0);
            Jac.set(bulkSystem.getPhases()[0].getNumberOfComponents() + 1, i, -1.0);
            Jac.set(bulkSystem.getPhases()[0].getNumberOfComponents() + 1,
                    bulkSystem.getPhases()[0].getNumberOfComponents() + i, 0.0);
        }

        for (int i = 0; i < bulkSystem.getPhases()[0].getNumberOfComponents(); i++) {
            for (int j = 0; j < bulkSystem.getPhases()[0].getNumberOfComponents(); j++) {
                dij = i == j ? 1.0 : 0.0;// Kroneckers delta
                tempJ = dij * 1.0 / interphaseSystem.getPhases()[1].getComponents()[i].getx()
                        + interphaseSystem.getPhases()[1].getComponents()[i].getdfugdx(j);
                Jac.set(i, j + bulkSystem.getPhases()[0].getNumberOfComponents(), -tempJ);
            }
        }

        // this must be changed.....

        for (int i = bulkSystem.getPhases()[0].getNumberOfComponents(); i < 2
                * bulkSystem.getPhases()[0].getNumberOfComponents() - 1; i++) {
            for (int j = 0; j < bulkSystem.getPhases()[0].getNumberOfComponents(); j++) {
                dij = i == (j + bulkSystem.getPhases()[0].getNumberOfComponents()) ? 1.0 : 0.0;
                // tempJ =
                // -dij*(totalMassTransferCoefficientMatrix[1].get(i-bulkSystem.getPhases()[0].getNumberOfComponents(),
                // i-bulkSystem.getPhases()[0].getNumberOfComponents()));
                // tempJ = dij *
                // totalMassTransferCoefficientMatrix[0].getRowSum(i-bulkSystem.getPhases()[0].getNumberOfComponents());
                // Jac.set(i+2,j+2*bulkSystem.getPhases()[0].getNumberOfComponents()-1, -
                // interphaseSystem.getPhases()[0].getComponents()[i-bulkSystem.getPhases()[0].getNumberOfComponents()].getx());
                if (j != bulkSystem.getPhases()[0].getNumberOfComponents() - 1) {
                    Jac.set(i + 2, j + bulkSystem.getPhases()[0].getNumberOfComponents(),
                            -totalMassTransferCoefficientMatrix[1]
                                    .get(i - bulkSystem.getPhases()[0].getNumberOfComponents(), j)
                                    * bulkSystem.getPhases()[1].getPhysicalProperties().getDensity()
                                    / bulkSystem.getPhases()[1].getMolarMass());// tempJ);
                }
                Jac.set(i + 2, j + 2 * bulkSystem.getPhases()[0].getNumberOfComponents(),
                        dij - bulkSystem.getPhases()[1].getComponents()[i
                                - bulkSystem.getPhases()[0].getNumberOfComponents()].getx());
            }
        }

        for (int i = bulkSystem.getPhases()[0].getNumberOfComponents(); i < 2
                * bulkSystem.getPhases()[0].getNumberOfComponents() - 1; i++) {
            for (int j = bulkSystem.getPhases()[0].getNumberOfComponents(); j < 2
                    * bulkSystem.getPhases()[0].getNumberOfComponents(); j++) {
                dij = i == j ? 1.0 : 0.0;
                // tempJ =
                // -dij*(totalMassTransferCoefficientMatrix[1].get(i-bulkSystem.getPhases()[0].getNumberOfComponents(),
                // i-bulkSystem.getPhases()[0].getNumberOfComponents()));
                // tempJ = dij *
                // totalMassTransferCoefficientMatrix[1].getRowSum(i-bulkSystem.getPhases()[0].getNumberOfComponents()*1.0/bulkSystem.getPhases()[1].getMolarVolume());
                if (j != 2 * bulkSystem.getPhases()[0].getNumberOfComponents() - 1) {
                    Jac.set(i + 1 + bulkSystem.getPhases()[0].getNumberOfComponents(),
                            j - bulkSystem.getPhases()[0].getNumberOfComponents(),
                            totalMassTransferCoefficientMatrix[0].get(
                                    i - bulkSystem.getPhases()[0].getNumberOfComponents(),
                                    j - bulkSystem.getPhases()[0].getNumberOfComponents())
                                    * bulkSystem.getPhases()[0].getPhysicalProperties().getDensity()
                                    / bulkSystem.getPhases()[0].getMolarMass());// tempJ);
                }
                Jac.set(i + 1 + bulkSystem.getPhases()[0].getNumberOfComponents(),
                        j + bulkSystem.getPhases()[0].getNumberOfComponents(),
                        dij - bulkSystem.getPhases()[0].getComponents()[i
                                - bulkSystem.getPhases()[0].getNumberOfComponents()].getx());
            }
        }
        // System.out.println("jac");
        // Jac.print(10,10);
        // totalMassTransferCoefficientMatrix[0].print(20,20);
        // totalMassTransferCoefficientMatrix[1].print(20,20);
    }

    /**
     * <p>
     * Setter for the field <code>uMassTrans</code>.
     * </p>
     */
    public void setuMassTrans() {
        for (int i = 0; i < bulkSystem.getPhases()[0].getNumberOfComponents(); i++) {
            uMassTrans.set(i, 0, interphaseSystem.getPhases()[0].getComponents()[i].getx());
            uMassTrans.set(i + bulkSystem.getPhases()[0].getNumberOfComponents(), 0,
                    interphaseSystem.getPhases()[1].getComponents()[i].getx());
        }

        for (int i = 2 * bulkSystem.getPhases()[0].getNumberOfComponents(); i < 3
                * bulkSystem.getPhases()[0].getNumberOfComponents(); i++) {
            uMassTrans.set(i, 0,
                    nFlux.get(i - 2 * bulkSystem.getPhases()[0].getNumberOfComponents(), 0));
        }
    }

    /**
     * <p>
     * updateMassTrans.
     * </p>
     */
    public void updateMassTrans() {
        for (int i = 0; i < bulkSystem.getPhases()[0].getNumberOfComponents(); i++) {
            interphaseSystem.getPhases()[0].getComponents()[i].setx(uMassTrans.get(i, 0));
            interphaseSystem.getPhases()[1].getComponents()[i]
                    .setx(uMassTrans.get(i + bulkSystem.getPhases()[0].getNumberOfComponents(), 0));
        }

        for (int i = 2 * bulkSystem.getPhases()[0].getNumberOfComponents(); i < 3
                * bulkSystem.getPhases()[0].getNumberOfComponents(); i++) {
            nFlux.set(i - 2 * bulkSystem.getPhases()[0].getNumberOfComponents(), 0,
                    uMassTrans.get(i, 0));
        }
    }

    /**
     * <p>
     * calcMolFractionDifference.
     * </p>
     */
    public void calcMolFractionDifference() {
        for (int i = 0; i < getBulkSystem().getPhases()[0].getNumberOfComponents() - 1; i++) {
            molFractionDifference[0][i] = bulkSystem.getPhases()[0].getComponents()[i].getx()
                    - interphaseSystem.getPhases()[0].getComponents()[i].getx();
            molFractionDifference[1][i] = bulkSystem.getPhases()[1].getComponents()[i].getx()
                    - interphaseSystem.getPhases()[1].getComponents()[i].getx();
        }
    }

    /**
     * <p>
     * calcHeatTransferCoeffisients.
     * </p>
     *
     * @param phase a int
     */
    public void calcHeatTransferCoeffisients(int phase) {
        prandtlNumber[phase] = getBulkSystem().getPhases()[phase].getCp()
                / getBulkSystem().getPhases()[phase].getNumberOfMolesInPhase()
                * getBulkSystem().getPhases()[phase].getPhysicalProperties().getViscosity()
                / getBulkSystem().getPhases()[phase].getPhysicalProperties().getConductivity();
        // System.out.println("prandtlNumber " + prandtlNumber[phase] + " interface " +
        // flowNode.getInterphaseTransportCoefficient().calcInterphaseHeatTransferCoefficient(phase,
        // prandtlNumber[phase], flowNode));
        heatTransferCoefficient[phase] = flowNode.getInterphaseTransportCoefficient()
                .calcInterphaseHeatTransferCoefficient(phase, prandtlNumber[phase], flowNode);
    }

    /**
     * <p>
     * calcHeatTransferCorrection.
     * </p>
     *
     * @param phase a int
     */
    public void calcHeatTransferCorrection(int phase) {
        double temp = 1.0e-20;
        for (int i = 0; i < bulkSystem.getPhases()[0].getNumberOfComponents(); i++) {
            if (Math.abs(nFlux.get(i, 0)) < 1e-20) {
                temp += 0.0;
            } else {
                temp += nFlux.get(i, 0) * getBulkSystem().getPhases()[phase].getCp()
                        / getBulkSystem().getPhases()[phase].getNumberOfMolesInPhase()
                        / heatTransferCoefficient[phase];// bulkSystem.getPhases()[0].getComponents()[i].getNumberOfMolesInPhase()*
            }
        }
        // System.out.println("temp eat " + temp);
        // System.out.println("temo " + temp);
        if (Math.abs(temp) > 1e-10) {
            heatTransferCorrection[phase] = temp / (Math.exp(temp) - 1.0);
        } else {
            heatTransferCorrection[phase] = 1.0;
        }
        // System.out.println("heat corr. " + heatTransferCorrection[phase]);
    }

    /** {@inheritDoc} */
    @Override
    public void initMassTransferCalc() {
        super.initMassTransferCalc();
    }

    /** {@inheritDoc} */
    @Override
    public void initHeatTransferCalc() {
        super.initHeatTransferCalc();
    }

    /** {@inheritDoc} */
    @Override
    public void init() {
        calcMolFractionDifference();
        super.init();
    }

    /** {@inheritDoc} */
    @Override
    public void heatTransSolve() {
        double f = 0;
        double df = 0;
        double dhtot = 0.0;
        int iter = 0;
        do {
            iter++;
            dhtot = 0.0;
            for (int i = 0; i < bulkSystem.getPhases()[0].getNumberOfComponents(); i++) {
                dhtot += nFlux.get(i, 0) * (bulkSystem.getPhases()[0].getComponents()[i]
                        .getEnthalpy(bulkSystem.getPhases()[0].getTemperature())
                        / bulkSystem.getPhases()[0].getComponents()[i].getNumberOfMolesInPhase()
                        - bulkSystem.getPhases()[1].getComponents()[i]
                                .getEnthalpy(bulkSystem.getPhases()[1].getTemperature())
                                / bulkSystem.getPhases()[1].getComponents()[i]
                                        .getNumberOfMolesInPhase());
            }
            // System.out.println("dhtot " + dhtot + " heat coef " +
            // heatTransferCoefficient[0]);
            f = heatTransferCoefficient[0] * heatTransferCorrection[0]
                    * (bulkSystem.getPhases()[0].getTemperature()
                            - interphaseSystem.getTemperature())
                    + heatTransferCoefficient[1] * heatTransferCorrection[1]
                            * (bulkSystem.getPhases()[1].getTemperature()
                                    - interphaseSystem.getTemperature())
                    + dhtot;

            df = -heatTransferCoefficient[0] * heatTransferCorrection[0]
                    - heatTransferCoefficient[1] * heatTransferCorrection[1];
            // System.out.println("f " + f + " df " + df);
            // if(interphaseSystem.getTemperature() - f/df>0.0)
            // interphaseSystem.setTemperature(interphaseSystem.getTemperature() - f/df);
            interphaseSystem.setTemperature(interphaseSystem.getTemperature() - f / df);
            // System.out.println("new temp " + interphaseSystem.getTemperature());
        } while (Math.abs(f) > 1e-6 && iter < 100);

        interphaseHeatFlux[0] = -heatTransferCoefficient[0] * heatTransferCorrection[0]
                * (bulkSystem.getPhases()[0].getTemperature() - interphaseSystem.getTemperature());
        interphaseHeatFlux[1] = -heatTransferCoefficient[1] * heatTransferCorrection[1]
                * (bulkSystem.getPhases()[1].getTemperature() - interphaseSystem.getTemperature());
        // System.out.println("heat flox here " + getInterphaseHeatFlux(0) + " heatflux2
        // " + getInterphaseHeatFlux(1));
    }

    /** {@inheritDoc} */
    @Override
    public void massTransSolve() {
        int iter = 1;
        double err = 1.0e10, oldErr = 0.0;
        double factor = 10.0;
        // if(bulkSystem.isChemicalSystem()) factor=100.0;
        setuMassTrans();
        do {
            oldErr = err;
            iter++;
            init();
            setfvecMassTrans2();
            setJacMassTrans2();
            dx = Jac.solve(fvec);
            if (!Double.valueOf(dx.norm2()).isNaN()) {
                uMassTrans.minusEquals(dx.times(iter / (iter + factor)));
                err = Math.abs(dx.norm2() / uMassTrans.norm2());
                updateMassTrans();
                calcFluxes();
            } else {
                System.out.println("dx: NaN in mass trans calc");
                err = 10;
            }
            // System.out.println("err " + err);
        } while ((err > 1.e-4 && iter < 100) || iter < 5);
        calcFluxes();
    }

    /** {@inheritDoc} */
    @Override
    public double[] calcFluxes() {
        double sum = 0.0;
        // System.out.println("starter...");
        for (int i = 0; i < bulkSystem.getPhases()[0].getNumberOfComponents(); i++) {
            sum += nFlux.get(i, 0);
        }

        totalFlux = sum;// tot.get(0,0);
        // System.out.println("total flux " + totalFlux);
        return nFlux.transpose().getArray()[0];
    }

    /** {@inheritDoc} */
    @Override
    public void solve() {
        // interphaseSystem = (SystemInterface) bulkSystem.clone();
        initInterphaseSystem();
        init();
        int iterOuter = 0, iterInner = 0;
        double totalFluxOld = totalFlux, heatFlux = 0, oldHeatFlux = 0.0;

        if (heatTransferCalc) {
            this.heatTransSolve();
            heatFlux = this.getInterphaseHeatFlux(0);
        }

        do {
            iterInner++;
            iterOuter = 0;
            oldHeatFlux = heatFlux;
            do {
                iterOuter++;
                totalFluxOld = totalFlux;

                if (massTransferCalc) {
                    massTransSolve();
                }
            } while (Math.abs((totalFluxOld - totalFlux) / totalFlux) > 1e-6 && iterOuter < 50);

            if (heatTransferCalc) {
                this.heatTransSolve();
                heatFlux = this.getInterphaseHeatFlux(0);
            }
        } while (Math.abs((oldHeatFlux - heatFlux) / heatFlux) > 1e-6 && heatTransferCalc
                && iterInner < 50);
        init();
        // System.out.println("iterInner " +iterInner + " temp gas " +
        // interphaseSystem.getTemperature(0)+ " temp liq " +
        // interphaseSystem.getTemperature(1));
    }
}<|MERGE_RESOLUTION|>--- conflicted
+++ resolved
@@ -26,10 +26,6 @@
 
     public double[][] molFractionDifference;
 
-<<<<<<< HEAD
-    public NonEquilibriumFluidBoundary() {}
-
-=======
     /**
      * <p>
      * Constructor for NonEquilibriumFluidBoundary.
@@ -44,7 +40,6 @@
      *
      * @param system a {@link neqsim.thermo.system.SystemInterface} object
      */
->>>>>>> f5b5a8bf
     public NonEquilibriumFluidBoundary(SystemInterface system) {
         super(system);
         neq = 3 * bulkSystem.getPhases()[0].getNumberOfComponents();
