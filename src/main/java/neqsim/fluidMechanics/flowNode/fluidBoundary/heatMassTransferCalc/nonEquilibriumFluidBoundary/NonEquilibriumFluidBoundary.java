package neqsim.fluidMechanics.flowNode.fluidBoundary.heatMassTransferCalc.nonEquilibriumFluidBoundary;

import Jama.Matrix;
import neqsim.fluidMechanics.flowNode.FlowNodeInterface;
import neqsim.thermo.system.SystemInterface;

/**
 * <p>
 * Abstract NonEquilibriumFluidBoundary class.
 * </p>
 *
 * @author asmund
 * @version $Id: $Id
 */
public abstract class NonEquilibriumFluidBoundary
    extends neqsim.fluidMechanics.flowNode.fluidBoundary.heatMassTransferCalc.FluidBoundary {
  private static final long serialVersionUID = 1000;

  protected int neq = 0;
  protected Matrix dx;
  protected Matrix Jac;
  protected Matrix fvec;
  protected Matrix uMassTrans;
  protected Matrix uMassTransold;
  protected Matrix Xgij;

  public double[][] molFractionDifference;

  /**
   * <p>
   * Constructor for NonEquilibriumFluidBoundary.
   * </p>
   */
  public NonEquilibriumFluidBoundary() {}

  /**
   * <p>
   * Constructor for NonEquilibriumFluidBoundary.
   * </p>
   *
   * @param system a {@link neqsim.thermo.system.SystemInterface} object
   */
  public NonEquilibriumFluidBoundary(SystemInterface system) {
    super(system);
    neq = 3 * bulkSystem.getPhases()[0].getNumberOfComponents();
    Jac = new Matrix(neq, neq);
    fvec = new Matrix(neq, 1);
    massTransferCoefficientMatrix[0] =
        new Matrix(getBulkSystem().getPhases()[0].getNumberOfComponents() - 1,
            getBulkSystem().getPhases()[0].getNumberOfComponents() - 1);
    massTransferCoefficientMatrix[1] =
        new Matrix(getBulkSystem().getPhases()[0].getNumberOfComponents() - 1,
            getBulkSystem().getPhases()[0].getNumberOfComponents() - 1);
    totalMassTransferCoefficientMatrix[0] =
        new Matrix(getBulkSystem().getPhases()[0].getNumberOfComponents() - 1,
            getBulkSystem().getPhases()[0].getNumberOfComponents() - 1);
    totalMassTransferCoefficientMatrix[1] =
        new Matrix(getBulkSystem().getPhases()[0].getNumberOfComponents() - 1,
            getBulkSystem().getPhases()[0].getNumberOfComponents() - 1);
    molFractionDifference =
        new double[2][getBulkSystem().getPhases()[0].getNumberOfComponents() - 1];
    // interphaseSystem = bulkSystem.clone();
    // interphaseOps = new ThermodynamicOperations(interphaseSystem);
    // interphaseOps.TPflash();
    // // interphaseOps.displayResult();
  }

  /**
   * <p>
   * Constructor for NonEquilibriumFluidBoundary.
   * </p>
   *
   * @param flowNode a {@link neqsim.fluidMechanics.flowNode.FlowNodeInterface} object
   */
  public NonEquilibriumFluidBoundary(FlowNodeInterface flowNode) {
    super(flowNode);
    neq = 3 * bulkSystem.getPhases()[0].getNumberOfComponents();
    Jac = new Matrix(neq, neq);
    fvec = new Matrix(neq, 1);
    massTransferCoefficientMatrix[0] =
        new Matrix(getBulkSystem().getPhases()[0].getNumberOfComponents() - 1,
            getBulkSystem().getPhases()[0].getNumberOfComponents() - 1);
    massTransferCoefficientMatrix[1] =
        new Matrix(getBulkSystem().getPhases()[0].getNumberOfComponents() - 1,
            getBulkSystem().getPhases()[0].getNumberOfComponents() - 1);
    totalMassTransferCoefficientMatrix[0] =
        new Matrix(getBulkSystem().getPhases()[0].getNumberOfComponents() - 1,
            getBulkSystem().getPhases()[0].getNumberOfComponents() - 1);
    totalMassTransferCoefficientMatrix[1] =
        new Matrix(getBulkSystem().getPhases()[0].getNumberOfComponents() - 1,
            getBulkSystem().getPhases()[0].getNumberOfComponents() - 1);
    // interphaseSystem = bulkSystem.clone();
    molFractionDifference =
        new double[2][getBulkSystem().getPhases()[0].getNumberOfComponents() - 1];
    // interphaseOps = new ThermodynamicOperations(interphaseSystem);
    // interphaseOps.TPflash();
    // // interphaseOps.displayResult();
  }

  /** {@inheritDoc} */
  @Override
  public NonEquilibriumFluidBoundary clone() {
    NonEquilibriumFluidBoundary clonedSystem = null;

    try {
      clonedSystem = (NonEquilibriumFluidBoundary) super.clone();
    } catch (Exception e) {
      e.printStackTrace(System.err);
    }

    return clonedSystem;
  }

  /**
   * <p>
   * setfvecMassTrans.
   * </p>
   */
  public void setfvecMassTrans() {
<<<<<<< HEAD
    double sumx = 0, sumy = 0;
=======
    double sumx = 0;
    double sumy = 0;
>>>>>>> b9d5f22d
    for (int i = 0; i < bulkSystem.getPhases()[0].getNumberOfComponents(); i++) {
      fvec.set(i, 0, Math
          .log((interphaseSystem.getPhases()[0].getComponents()[i].getFugacityCoefficient()
              * interphaseSystem.getPhases()[0].getComponents()[i].getx()))
          - Math.log((interphaseSystem.getPhases()[1].getComponents()[i].getFugacityCoefficient()
              * interphaseSystem.getPhases()[1].getComponents()[i].getx())));
      sumx += interphaseSystem.getPhases()[0].getComponents()[i].getx();
      sumy += interphaseSystem.getPhases()[1].getComponents()[i].getx();
    }
    fvec.set(bulkSystem.getPhases()[0].getNumberOfComponents() - 1, 0, 1.0 - sumx);
    fvec.set(bulkSystem.getPhases()[0].getNumberOfComponents(), 0, 1.0 - sumy);

    for (int i = bulkSystem.getPhases()[0].getNumberOfComponents() + 1; i < (2
        * bulkSystem.getPhases()[0].getNumberOfComponents()); i++) {
      fvec.set(i, 0,
          (totalMassTransferCoefficientMatrix[1].get(
              i - (bulkSystem.getPhases()[0].getNumberOfComponents() + 1),
              i - (bulkSystem.getPhases()[0].getNumberOfComponents() + 1))
              * (bulkSystem.getPhases()[0].getComponents()[i
                  - (bulkSystem.getPhases()[0].getNumberOfComponents() + 1)].getx()
                  - interphaseSystem.getPhases()[0].getComponents()[i
                      - (bulkSystem.getPhases()[0].getNumberOfComponents() + 1)].getx())
              + (totalMassTransferCoefficientMatrix[0].get(
                  i - (bulkSystem.getPhases()[0].getNumberOfComponents() + 1),
                  i - (bulkSystem.getPhases()[0].getNumberOfComponents() + 1))
                  * (bulkSystem.getPhases()[1].getComponents()[i
                      - (bulkSystem.getPhases()[0].getNumberOfComponents() + 1)].getx()
                      - interphaseSystem.getPhases()[1].getComponents()[i
                          - (bulkSystem.getPhases()[0].getNumberOfComponents() + 1)].getx()))));
    }
  }

  /**
   * <p>
   * setfvecMassTrans2.
   * </p>
   */
  public void setfvecMassTrans2() {
<<<<<<< HEAD
    double sumx = 0.0, sumy = 0.0;
=======
    double sumx = 0.0;
    double sumy = 0.0;
>>>>>>> b9d5f22d
    for (int i = 0; i < bulkSystem.getPhases()[0].getNumberOfComponents(); i++) {
      fvec.set(i, 0, Math
          .log((interphaseSystem.getPhases()[0].getComponents()[i].getFugacityCoefficient()
              * interphaseSystem.getPhases()[0].getComponents()[i].getx()))
          - Math.log((interphaseSystem.getPhases()[1].getComponents()[i].getFugacityCoefficient()
              * interphaseSystem.getPhases()[1].getComponents()[i].getx())));
      sumx += interphaseSystem.getPhases()[1].getComponents()[i].getx();
      sumy += interphaseSystem.getPhases()[0].getComponents()[i].getx();
    }

    fvec.set(bulkSystem.getPhases()[0].getNumberOfComponents(), 0, 1.0 - sumx);
    fvec.set(bulkSystem.getPhases()[0].getNumberOfComponents() + 1, 0, 1.0 - sumy);

    Matrix dx = new Matrix(1, bulkSystem.getPhases()[0].getNumberOfComponents() - 1);
    Matrix dy = new Matrix(1, bulkSystem.getPhases()[0].getNumberOfComponents() - 1);
    Matrix x = new Matrix(1, bulkSystem.getPhases()[0].getNumberOfComponents() - 1);
    Matrix y = new Matrix(1, bulkSystem.getPhases()[0].getNumberOfComponents() - 1);

    for (int i = 0; i < bulkSystem.getPhases()[0].getNumberOfComponents() - 1; i++) {
      dy.set(0, i, (bulkSystem.getPhases()[0].getComponents()[i].getx()
          - interphaseSystem.getPhases()[0].getComponents()[i].getx()));
      dx.set(0, i, (bulkSystem.getPhases()[1].getComponents()[i].getx()
          - interphaseSystem.getPhases()[1].getComponents()[i].getx()));
      y.set(0, i, (bulkSystem.getPhases()[0].getComponents()[i].getx()));
      x.set(0, i, (bulkSystem.getPhases()[1].getComponents()[i].getx()));
    }

    Matrix fluxX = totalMassTransferCoefficientMatrix[1].times(dx.transpose())
        .times(bulkSystem.getPhases()[1].getPhysicalProperties().getDensity()
            / bulkSystem.getPhases()[1].getMolarMass());
    Matrix fluxY = totalMassTransferCoefficientMatrix[0].times(dy.transpose())
        .times(bulkSystem.getPhases()[0].getPhysicalProperties().getDensity()
            / bulkSystem.getPhases()[0].getMolarMass());

    // fluxX.print(10,10);
    // fluxY.print(10,10);
    // totalMassTransferCoefficientMatrix[0].print(10,10);

    // System.out.println("n flux");
    // nFlux.getMatrix(0,bulkSystem.getPhases()[1].getNumberOfComponents()-2,0,0).print(10,10);
    // System.out.println("j gas flux");
    // fluxY.print(10,10);
    // System.out.println("j gliq flux");
    // fluxX.print(10,10);
    // System.out.println("yn gas flux");
    // y.transpose().times(totalFlux).print(10,10);
    // System.out.println("xn gas flux");
    // x.transpose().times(totalFlux).print(10,10);

    Matrix errX = nFlux.getMatrix(0, bulkSystem.getPhases()[1].getNumberOfComponents() - 2, 0, 0)
        .plus(fluxX).minus(x.transpose().times(totalFlux));
    Matrix errY = nFlux.getMatrix(0, bulkSystem.getPhases()[0].getNumberOfComponents() - 2, 0, 0)
        .minus(fluxY).minus(y.transpose().times(totalFlux));

    for (int i = bulkSystem.getPhases()[0].getNumberOfComponents()
        + 2; i < (2 * bulkSystem.getPhases()[0].getNumberOfComponents() + 1); i++) {
      fvec.set(i, 0, errX.get((i - (bulkSystem.getPhases()[0].getNumberOfComponents() + 2)), 0));
      fvec.set((i + (bulkSystem.getPhases()[0].getNumberOfComponents() - 1)), 0,
          errY.get((i - (bulkSystem.getPhases()[0].getNumberOfComponents() + 2)), 0));
    }

    /*
     * System.out.println("fvec"); fvec.print(30,30); errX.print(10,10); errY.print(10,10);
     */
    // fluxX.print(10,10);
    // fluxY.print(10,10);
    // Matrix fluxY = totalMassTransferCoefficientMatrix[1]
  }

  /**
   * <p>
   * setJacMassTrans.
   * </p>
   */
  public void setJacMassTrans() {
<<<<<<< HEAD
    double dij = 0, tempJ = 0;
=======
    double dij = 0;
    double tempJ = 0;
>>>>>>> b9d5f22d
    Jac.timesEquals(0.0);

    for (int i = 0; i < bulkSystem.getPhases()[0].getNumberOfComponents() - 1; i++) {
      for (int j = 0; j < bulkSystem.getPhases()[0].getNumberOfComponents(); j++) {
        dij = i == j ? 1.0 : 0.0; // Kroneckers delta
        tempJ = dij * 1.0 / interphaseSystem.getPhases()[0].getComponents()[i].getx()
            + interphaseSystem.getPhases()[0].getComponents()[i].getdfugdx(j);

        // tempJ=
        // dij*interphaseSystem.getPhases()[0].getComponents()[i].getFugacityCoefficient()+interphaseSystem.getPhases()[0].getComponents()[i].getx()*interphaseSystem.getPhases()[0].getComponents()[i].getdfugdx(j);
        Jac.set(i, j, tempJ);
      }
    }

    for (int i = 0; i < bulkSystem.getPhases()[0].getNumberOfComponents(); i++) {
      Jac.set(bulkSystem.getPhases()[0].getNumberOfComponents() - 1, i, -1.0);
      Jac.set(bulkSystem.getPhases()[0].getNumberOfComponents() - 1,
          bulkSystem.getPhases()[0].getNumberOfComponents() + i, 0.0);
      Jac.set(bulkSystem.getPhases()[0].getNumberOfComponents(), i, 0.0);
      Jac.set(bulkSystem.getPhases()[0].getNumberOfComponents(),
          bulkSystem.getPhases()[0].getNumberOfComponents() + i, -1.0);
    }

    for (int i = 0; i < bulkSystem.getPhases()[0].getNumberOfComponents() - 1; i++) {
      for (int j = 0; j < bulkSystem.getPhases()[0].getNumberOfComponents(); j++) {
        dij = i == j ? 1.0 : 0.0; // Kroneckers delta
        tempJ = dij * 1.0 / interphaseSystem.getPhases()[1].getComponents()[i].getx()
            + interphaseSystem.getPhases()[1].getComponents()[i].getdfugdx(j);

        // tempJ=
        // dij*interphaseSystem.getPhases()[1].getComponents()[i].getFugacityCoefficient()+interphaseSystem.getPhases()[1].getComponents()[i].getx()*interphaseSystem.getPhases()[1].getComponents()[i].getdfugdx(j);
        Jac.set(i, j + bulkSystem.getPhases()[0].getNumberOfComponents(), -tempJ);
      }
    }

    // this must be changed.....

    for (int i = bulkSystem.getPhases()[0].getNumberOfComponents(); i < 2
        * bulkSystem.getPhases()[0].getNumberOfComponents() - 1; i++) {
      for (int j = 0; j < bulkSystem.getPhases()[0].getNumberOfComponents(); j++) {
        dij = i == (j + bulkSystem.getPhases()[0].getNumberOfComponents()) ? 1.0 : 0.0;
        tempJ = -dij * (totalMassTransferCoefficientMatrix[1].get(
            i - bulkSystem.getPhases()[0].getNumberOfComponents(),
            i - bulkSystem.getPhases()[0].getNumberOfComponents()));
        Jac.set(i + 1, j, tempJ);
      }
    }

    for (int i = bulkSystem.getPhases()[0].getNumberOfComponents(); i < 2
        * bulkSystem.getPhases()[0].getNumberOfComponents() - 1; i++) {
      for (int j = bulkSystem.getPhases()[0].getNumberOfComponents(); j < 2
          * bulkSystem.getPhases()[0].getNumberOfComponents(); j++) {
        dij = i == j ? 1.0 : 0.0;
        tempJ = -dij * (totalMassTransferCoefficientMatrix[0].get(
            i - bulkSystem.getPhases()[0].getNumberOfComponents(),
            i - bulkSystem.getPhases()[0].getNumberOfComponents()));
        Jac.set(i + 1, j, tempJ);
      }
    }
  }

  /**
   * <p>
   * setJacMassTrans2.
   * </p>
   */
  public void setJacMassTrans2() {
<<<<<<< HEAD
    double dij = 0, tempJ = 0;
=======
    double dij = 0;
    double tempJ = 0;
>>>>>>> b9d5f22d
    Jac.timesEquals(0.0);

    for (int i = 0; i < bulkSystem.getPhases()[0].getNumberOfComponents(); i++) {
      for (int j = 0; j < bulkSystem.getPhases()[0].getNumberOfComponents(); j++) {
        dij = i == j ? 1.0 : 0.0; // Kroneckers delta
        tempJ = dij * 1.0 / interphaseSystem.getPhases()[0].getComponents()[i].getx()
            + interphaseSystem.getPhases()[0].getComponents()[i].getdfugdx(j);
        Jac.set(i, j, tempJ);
      }
    }

    for (int i = 0; i < bulkSystem.getPhases()[0].getNumberOfComponents(); i++) {
      Jac.set(bulkSystem.getPhases()[0].getNumberOfComponents(), i, 0.0);
      Jac.set(bulkSystem.getPhases()[0].getNumberOfComponents(),
          bulkSystem.getPhases()[0].getNumberOfComponents() + i, -1.0);
      Jac.set(bulkSystem.getPhases()[0].getNumberOfComponents() + 1, i, -1.0);
      Jac.set(bulkSystem.getPhases()[0].getNumberOfComponents() + 1,
          bulkSystem.getPhases()[0].getNumberOfComponents() + i, 0.0);
    }

    for (int i = 0; i < bulkSystem.getPhases()[0].getNumberOfComponents(); i++) {
      for (int j = 0; j < bulkSystem.getPhases()[0].getNumberOfComponents(); j++) {
        dij = i == j ? 1.0 : 0.0; // Kroneckers delta
        tempJ = dij * 1.0 / interphaseSystem.getPhases()[1].getComponents()[i].getx()
            + interphaseSystem.getPhases()[1].getComponents()[i].getdfugdx(j);
        Jac.set(i, j + bulkSystem.getPhases()[0].getNumberOfComponents(), -tempJ);
      }
    }

    // this must be changed.....

    for (int i = bulkSystem.getPhases()[0].getNumberOfComponents(); i < 2
        * bulkSystem.getPhases()[0].getNumberOfComponents() - 1; i++) {
      for (int j = 0; j < bulkSystem.getPhases()[0].getNumberOfComponents(); j++) {
        dij = i == (j + bulkSystem.getPhases()[0].getNumberOfComponents()) ? 1.0 : 0.0;
        // tempJ =
        // -dij*(totalMassTransferCoefficientMatrix[1].get(i-bulkSystem.getPhases()[0].getNumberOfComponents(),
        // i-bulkSystem.getPhases()[0].getNumberOfComponents()));
        // tempJ = dij *
        // totalMassTransferCoefficientMatrix[0].getRowSum(i-bulkSystem.getPhases()[0].getNumberOfComponents());
        // Jac.set(i+2,j+2*bulkSystem.getPhases()[0].getNumberOfComponents()-1, -
        // interphaseSystem.getPhases()[0].getComponents()[i-bulkSystem.getPhases()[0].getNumberOfComponents()].getx());
        if (j != bulkSystem.getPhases()[0].getNumberOfComponents() - 1) {
          Jac.set(i + 2, j + bulkSystem.getPhases()[0].getNumberOfComponents(),
              -totalMassTransferCoefficientMatrix[1]
                  .get(i - bulkSystem.getPhases()[0].getNumberOfComponents(), j)
                  * bulkSystem.getPhases()[1].getPhysicalProperties().getDensity()
                  / bulkSystem.getPhases()[1].getMolarMass()); // tempJ);
        }
        Jac.set(i + 2, j + 2 * bulkSystem.getPhases()[0].getNumberOfComponents(),
            dij - bulkSystem.getPhases()[1].getComponents()[i
                - bulkSystem.getPhases()[0].getNumberOfComponents()].getx());
      }
    }

    for (int i = bulkSystem.getPhases()[0].getNumberOfComponents(); i < 2
        * bulkSystem.getPhases()[0].getNumberOfComponents() - 1; i++) {
      for (int j = bulkSystem.getPhases()[0].getNumberOfComponents(); j < 2
          * bulkSystem.getPhases()[0].getNumberOfComponents(); j++) {
        dij = i == j ? 1.0 : 0.0;
        // tempJ =
        // -dij*(totalMassTransferCoefficientMatrix[1].get(i-bulkSystem.getPhases()[0].getNumberOfComponents(),
        // i-bulkSystem.getPhases()[0].getNumberOfComponents()));
        // tempJ = dij *
        // totalMassTransferCoefficientMatrix[1].getRowSum(i-bulkSystem.getPhases()[0].getNumberOfComponents()*1.0/bulkSystem.getPhases()[1].getMolarVolume());
        if (j != 2 * bulkSystem.getPhases()[0].getNumberOfComponents() - 1) {
          Jac.set(i + 1 + bulkSystem.getPhases()[0].getNumberOfComponents(),
              j - bulkSystem.getPhases()[0].getNumberOfComponents(),
              totalMassTransferCoefficientMatrix[0].get(
                  i - bulkSystem.getPhases()[0].getNumberOfComponents(),
                  j - bulkSystem.getPhases()[0].getNumberOfComponents())
                  * bulkSystem.getPhases()[0].getPhysicalProperties().getDensity()
                  / bulkSystem.getPhases()[0].getMolarMass()); // tempJ);
        }
        Jac.set(i + 1 + bulkSystem.getPhases()[0].getNumberOfComponents(),
            j + bulkSystem.getPhases()[0].getNumberOfComponents(), dij - bulkSystem.getPhases()[0]
                .getComponents()[i - bulkSystem.getPhases()[0].getNumberOfComponents()].getx());
      }
    }
    // System.out.println("jac");
    // Jac.print(10,10);
    // totalMassTransferCoefficientMatrix[0].print(20,20);
    // totalMassTransferCoefficientMatrix[1].print(20,20);
  }

  /**
   * <p>
   * Setter for the field <code>uMassTrans</code>.
   * </p>
   */
  public void setuMassTrans() {
    for (int i = 0; i < bulkSystem.getPhases()[0].getNumberOfComponents(); i++) {
      uMassTrans.set(i, 0, interphaseSystem.getPhases()[0].getComponents()[i].getx());
      uMassTrans.set(i + bulkSystem.getPhases()[0].getNumberOfComponents(), 0,
          interphaseSystem.getPhases()[1].getComponents()[i].getx());
    }

    for (int i = 2 * bulkSystem.getPhases()[0].getNumberOfComponents(); i < 3
        * bulkSystem.getPhases()[0].getNumberOfComponents(); i++) {
      uMassTrans.set(i, 0, nFlux.get(i - 2 * bulkSystem.getPhases()[0].getNumberOfComponents(), 0));
    }
  }

  /**
   * <p>
   * updateMassTrans.
   * </p>
   */
  public void updateMassTrans() {
    for (int i = 0; i < bulkSystem.getPhases()[0].getNumberOfComponents(); i++) {
      interphaseSystem.getPhases()[0].getComponents()[i].setx(uMassTrans.get(i, 0));
      interphaseSystem.getPhases()[1].getComponents()[i]
          .setx(uMassTrans.get(i + bulkSystem.getPhases()[0].getNumberOfComponents(), 0));
    }

    for (int i = 2 * bulkSystem.getPhases()[0].getNumberOfComponents(); i < 3
        * bulkSystem.getPhases()[0].getNumberOfComponents(); i++) {
      nFlux.set(i - 2 * bulkSystem.getPhases()[0].getNumberOfComponents(), 0, uMassTrans.get(i, 0));
    }
  }

  /**
   * <p>
   * calcMolFractionDifference.
   * </p>
   */
  public void calcMolFractionDifference() {
    for (int i = 0; i < getBulkSystem().getPhases()[0].getNumberOfComponents() - 1; i++) {
      molFractionDifference[0][i] = bulkSystem.getPhases()[0].getComponents()[i].getx()
          - interphaseSystem.getPhases()[0].getComponents()[i].getx();
      molFractionDifference[1][i] = bulkSystem.getPhases()[1].getComponents()[i].getx()
          - interphaseSystem.getPhases()[1].getComponents()[i].getx();
    }
  }

  /**
   * <p>
   * calcHeatTransferCoefficients.
   * </p>
   *
   * @param phase a int
   */
  public void calcHeatTransferCoefficients(int phase) {
    prandtlNumber[phase] = getBulkSystem().getPhases()[phase].getCp()
        / getBulkSystem().getPhases()[phase].getNumberOfMolesInPhase()
        * getBulkSystem().getPhases()[phase].getPhysicalProperties().getViscosity()
        / getBulkSystem().getPhases()[phase].getPhysicalProperties().getConductivity();
    // System.out.println("prandtlNumber " + prandtlNumber[phase] + " interface " +
    // flowNode.getInterphaseTransportCoefficient().calcInterphaseHeatTransferCoefficient(phase,
    // prandtlNumber[phase], flowNode));
    heatTransferCoefficient[phase] = flowNode.getInterphaseTransportCoefficient()
        .calcInterphaseHeatTransferCoefficient(phase, prandtlNumber[phase], flowNode);
  }

  /**
   * <p>
   * calcHeatTransferCorrection.
   * </p>
   *
   * @param phase a int
   */
  public void calcHeatTransferCorrection(int phase) {
    double temp = 1.0e-20;
    for (int i = 0; i < bulkSystem.getPhases()[0].getNumberOfComponents(); i++) {
      if (Math.abs(nFlux.get(i, 0)) < 1e-20) {
        temp += 0.0;
      } else {
        temp += nFlux.get(i, 0) * getBulkSystem().getPhases()[phase].getCp()
            / getBulkSystem().getPhases()[phase].getNumberOfMolesInPhase()
            / heatTransferCoefficient[phase]; // bulkSystem.getPhases()[0].getComponents()[i].getNumberOfMolesInPhase()*
      }
    }
    // System.out.println("temp eat " + temp);
    // System.out.println("temo " + temp);
    if (Math.abs(temp) > 1e-10) {
      heatTransferCorrection[phase] = temp / (Math.exp(temp) - 1.0);
    } else {
      heatTransferCorrection[phase] = 1.0;
    }
    // System.out.println("heat corr. " + heatTransferCorrection[phase]);
  }

  /** {@inheritDoc} */
  @Override
  public void initMassTransferCalc() {
    super.initMassTransferCalc();
  }

  /** {@inheritDoc} */
  @Override
  public void initHeatTransferCalc() {
    super.initHeatTransferCalc();
  }

  /** {@inheritDoc} */
  @Override
  public void init() {
    calcMolFractionDifference();
    super.init();
  }

  /** {@inheritDoc} */
  @Override
  public void heatTransSolve() {
    double f = 0;
    double df = 0;
    double dhtot = 0.0;
    int iter = 0;
    do {
      iter++;
      dhtot = 0.0;
      for (int i = 0; i < bulkSystem.getPhases()[0].getNumberOfComponents(); i++) {
        dhtot += nFlux.get(i, 0) * (bulkSystem.getPhases()[0].getComponents()[i]
            .getEnthalpy(bulkSystem.getPhases()[0].getTemperature())
            / bulkSystem.getPhases()[0].getComponents()[i].getNumberOfMolesInPhase()
            - bulkSystem.getPhases()[1].getComponents()[i]
                .getEnthalpy(bulkSystem.getPhases()[1].getTemperature())
                / bulkSystem.getPhases()[1].getComponents()[i].getNumberOfMolesInPhase());
      }
      // System.out.println("dhtot " + dhtot + " heat coef " +
      // heatTransferCoefficient[0]);
      f = heatTransferCoefficient[0] * heatTransferCorrection[0]
          * (bulkSystem.getPhases()[0].getTemperature() - interphaseSystem.getTemperature())
          + heatTransferCoefficient[1] * heatTransferCorrection[1]
              * (bulkSystem.getPhases()[1].getTemperature() - interphaseSystem.getTemperature())
          + dhtot;

      df = -heatTransferCoefficient[0] * heatTransferCorrection[0]
          - heatTransferCoefficient[1] * heatTransferCorrection[1];
      // System.out.println("f " + f + " df " + df);
      // if(interphaseSystem.getTemperature() - f/df>0.0)
      // interphaseSystem.setTemperature(interphaseSystem.getTemperature() - f/df);
      interphaseSystem.setTemperature(interphaseSystem.getTemperature() - f / df);
      // System.out.println("new temp " + interphaseSystem.getTemperature());
    } while (Math.abs(f) > 1e-6 && iter < 100);

    interphaseHeatFlux[0] = -heatTransferCoefficient[0] * heatTransferCorrection[0]
        * (bulkSystem.getPhases()[0].getTemperature() - interphaseSystem.getTemperature());
    interphaseHeatFlux[1] = -heatTransferCoefficient[1] * heatTransferCorrection[1]
        * (bulkSystem.getPhases()[1].getTemperature() - interphaseSystem.getTemperature());
    // System.out.println("heat flox here " + getInterphaseHeatFlux(0) + " heatflux2
    // " + getInterphaseHeatFlux(1));
  }

  /** {@inheritDoc} */
  @Override
  public void massTransSolve() {
    int iter = 1;
    double err = 1.0e10;
    // double oldErr = 0.0;
    double factor = 10.0;
    // if(bulkSystem.isChemicalSystem()) factor=100.0;
    setuMassTrans();
    do {
      // oldErr = err;
      iter++;
      init();
      setfvecMassTrans2();
      setJacMassTrans2();
      dx = Jac.solve(fvec);
      if (!Double.valueOf(dx.norm2()).isNaN()) {
        uMassTrans.minusEquals(dx.times(iter / (iter + factor)));
        err = Math.abs(dx.norm2() / uMassTrans.norm2());
        updateMassTrans();
        calcFluxes();
      } else {
        System.out.println("dx: NaN in mass trans calc");
        err = 10;
      }
      // System.out.println("err " + err);
    } while ((err > 1.e-4 && iter < 100) || iter < 5);
    calcFluxes();
  }

  /** {@inheritDoc} */
  @Override
  public double[] calcFluxes() {
    double sum = 0.0;
    // System.out.println("starter...");
    for (int i = 0; i < bulkSystem.getPhases()[0].getNumberOfComponents(); i++) {
      sum += nFlux.get(i, 0);
    }

    totalFlux = sum; // tot.get(0,0);
    // System.out.println("total flux " + totalFlux);
    return nFlux.transpose().getArray()[0];
  }

  /** {@inheritDoc} */
  @Override
  public void solve() {
    // interphaseSystem = bulkSystem.clone();
    initInterphaseSystem();
    init();
<<<<<<< HEAD
    int iterOuter = 0, iterInner = 0;
    double totalFluxOld = totalFlux, heatFlux = 0, oldHeatFlux = 0.0;

=======
    int iterOuter = 0;
    int iterInner = 0;
    double totalFluxOld = totalFlux;

    double heatFlux = 0;
    double oldHeatFlux = 0.0;
>>>>>>> b9d5f22d
    if (heatTransferCalc) {
      this.heatTransSolve();
      heatFlux = this.getInterphaseHeatFlux(0);
    }

    do {
      iterInner++;
      iterOuter = 0;
      oldHeatFlux = heatFlux;
      do {
        iterOuter++;
        totalFluxOld = totalFlux;

        if (massTransferCalc) {
          massTransSolve();
        }
      } while (Math.abs((totalFluxOld - totalFlux) / totalFlux) > 1e-6 && iterOuter < 50);

      if (heatTransferCalc) {
        this.heatTransSolve();
        heatFlux = this.getInterphaseHeatFlux(0);
      }
    } while (Math.abs((oldHeatFlux - heatFlux) / heatFlux) > 1e-6 && heatTransferCalc
        && iterInner < 50);
    init();
    // System.out.println("iterInner " +iterInner + " temp gas " +
    // interphaseSystem.getTemperature(0)+ " temp liq " +
    // interphaseSystem.getTemperature(1));
  }
}<|MERGE_RESOLUTION|>--- conflicted
+++ resolved
@@ -117,12 +117,8 @@
    * </p>
    */
   public void setfvecMassTrans() {
-<<<<<<< HEAD
-    double sumx = 0, sumy = 0;
-=======
     double sumx = 0;
     double sumy = 0;
->>>>>>> b9d5f22d
     for (int i = 0; i < bulkSystem.getPhases()[0].getNumberOfComponents(); i++) {
       fvec.set(i, 0, Math
           .log((interphaseSystem.getPhases()[0].getComponents()[i].getFugacityCoefficient()
@@ -161,12 +157,8 @@
    * </p>
    */
   public void setfvecMassTrans2() {
-<<<<<<< HEAD
-    double sumx = 0.0, sumy = 0.0;
-=======
     double sumx = 0.0;
     double sumy = 0.0;
->>>>>>> b9d5f22d
     for (int i = 0; i < bulkSystem.getPhases()[0].getNumberOfComponents(); i++) {
       fvec.set(i, 0, Math
           .log((interphaseSystem.getPhases()[0].getComponents()[i].getFugacityCoefficient()
@@ -242,12 +234,8 @@
    * </p>
    */
   public void setJacMassTrans() {
-<<<<<<< HEAD
-    double dij = 0, tempJ = 0;
-=======
     double dij = 0;
     double tempJ = 0;
->>>>>>> b9d5f22d
     Jac.timesEquals(0.0);
 
     for (int i = 0; i < bulkSystem.getPhases()[0].getNumberOfComponents() - 1; i++) {
@@ -315,12 +303,8 @@
    * </p>
    */
   public void setJacMassTrans2() {
-<<<<<<< HEAD
-    double dij = 0, tempJ = 0;
-=======
     double dij = 0;
     double tempJ = 0;
->>>>>>> b9d5f22d
     Jac.timesEquals(0.0);
 
     for (int i = 0; i < bulkSystem.getPhases()[0].getNumberOfComponents(); i++) {
@@ -615,18 +599,12 @@
     // interphaseSystem = bulkSystem.clone();
     initInterphaseSystem();
     init();
-<<<<<<< HEAD
-    int iterOuter = 0, iterInner = 0;
-    double totalFluxOld = totalFlux, heatFlux = 0, oldHeatFlux = 0.0;
-
-=======
     int iterOuter = 0;
     int iterInner = 0;
     double totalFluxOld = totalFlux;
 
     double heatFlux = 0;
     double oldHeatFlux = 0.0;
->>>>>>> b9d5f22d
     if (heatTransferCalc) {
       this.heatTransSolve();
       heatFlux = this.getInterphaseHeatFlux(0);
