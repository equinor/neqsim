--- conflicted
+++ resolved
@@ -26,15 +26,11 @@
 
     int enhancementType = 1;
 
-<<<<<<< HEAD
-    /** Creates new ReactiveKrishnaStandartFilmModel */
-=======
     /**
      * <p>
      * Constructor for ReactiveKrishnaStandartFilmModel.
      * </p>
      */
->>>>>>> e5b15554
     public ReactiveKrishnaStandartFilmModel() {}
 
     /**
