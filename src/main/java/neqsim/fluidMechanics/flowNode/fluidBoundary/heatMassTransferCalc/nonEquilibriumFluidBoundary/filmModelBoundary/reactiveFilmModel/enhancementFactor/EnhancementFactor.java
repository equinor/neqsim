--- conflicted
+++ resolved
@@ -25,14 +25,11 @@
     protected FluidBoundaryInterface fluidBoundary;
     protected FluidBoundarySystemInterface nonReactiveInterface, reactiveInterface;
 
-<<<<<<< HEAD
-=======
     /**
      * <p>
      * Constructor for EnhancementFactor.
      * </p>
      */
->>>>>>> e5b15554
     public EnhancementFactor() {}
 
     /**
@@ -109,11 +106,7 @@
 
     /**
      * Indexed setter for property enhancementVec.
-<<<<<<< HEAD
-     * 
-=======
      *
->>>>>>> e5b15554
      * @param index Index of the property.
      * @param enhancementVec New value of the property at <CODE>index</CODE>.
      */
