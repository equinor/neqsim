/*
 * FrictionFactorBaseClass.java
 *
 * Created on 12. juni 2001, 19:58
 */

package neqsim.fluidMechanics.flowNode.fluidBoundary.interphaseTransportCoefficient;

import neqsim.MathLib.generalMath.GeneralMath;
import neqsim.fluidMechanics.flowNode.FlowNodeInterface;

/**
 * <p>
 * InterphaseTransportCoefficientBaseClass class.
 * </p>
 *
 * @author esol
 * @version $Id: $Id
 */
public class InterphaseTransportCoefficientBaseClass
        implements InterphaseTransportCoefficientInterface {
    private static final long serialVersionUID = 1000;

    /**
<<<<<<< HEAD
     * Creates new FrictionFactorBaseClass All frictionfactors are the fanning frictionfactor.
=======
     *
     * frictionfactor.
>>>>>>> e5b15554
     */
    public InterphaseTransportCoefficientBaseClass() {}

<<<<<<< HEAD
    public InterphaseTransportCoefficientBaseClass() {}

=======
    /**
     * <p>
     * Constructor for InterphaseTransportCoefficientBaseClass.
     * </p>
     *
     * @param node a {@link neqsim.fluidMechanics.flowNode.FlowNodeInterface} object
     */
>>>>>>> e5b15554
    public InterphaseTransportCoefficientBaseClass(FlowNodeInterface node) {
        // flowNode = node;
    }

    /** {@inheritDoc} */
    @Override
    public double calcWallFrictionFactor(FlowNodeInterface node) {
        if (Math.abs(node.getReynoldsNumber()) < 2000) {
            return 64.0 / node.getReynoldsNumber();
        } else {
            return Math.pow(
                    (1.0 / (-1.8 * GeneralMath.log10(6.9 / node.getReynoldsNumber()
                            + Math.pow(node.getGeometry().getRelativeRoughnes() / 3.7, 1.11)))),
                    2.0);
        }
    }

    /** {@inheritDoc} */
    @Override
    public double calcWallFrictionFactor(int phase, FlowNodeInterface node) {
        if (Math.abs(node.getReynoldsNumber()) < 2000) {
            return 64.0 / node.getReynoldsNumber(phase);
        } else {
            return Math.pow(
                    (1.0 / (-1.8 * GeneralMath.log10(6.9 / node.getReynoldsNumber(phase)
                            + Math.pow(node.getGeometry().getRelativeRoughnes() / 3.7, 1.11)))),
                    2.0);
        }
    }

    /** {@inheritDoc} */
    @Override
    public double calcInterPhaseFrictionFactor(int phase, FlowNodeInterface node) {
        return (1.0 + 75.0 * node.getPhaseFraction(1)) * calcWallFrictionFactor(0, node);
    }

    /** {@inheritDoc} */
    @Override
    public double calcWallHeatTransferCoefficient(int phase, double prandtlNumber,
            FlowNodeInterface node) {
        return 0;
    }

    /** {@inheritDoc} */
    @Override
    public double calcWallHeatTransferCoefficient(int phase, FlowNodeInterface node) {
        return this.calcWallHeatTransferCoefficient(phase, node.getPrandtlNumber(phase), node);
    }

    /** {@inheritDoc} */
    @Override
    public double calcWallMassTransferCoefficient(int phase, double schmidtNumber,
            FlowNodeInterface node) {
        return 0;
    }

    /** {@inheritDoc} */
    @Override
    public double calcInterphaseHeatTransferCoefficient(int phase, double prandtlNumber,
            FlowNodeInterface node) {
        return 0;
    }

    /** {@inheritDoc} */
    @Override
    public double calcInterphaseMassTransferCoefficient(int phase, double schmidt,
            FlowNodeInterface node) {
        return 0;
    }
}<|MERGE_RESOLUTION|>--- conflicted
+++ resolved
@@ -22,19 +22,11 @@
     private static final long serialVersionUID = 1000;
 
     /**
-<<<<<<< HEAD
-     * Creates new FrictionFactorBaseClass All frictionfactors are the fanning frictionfactor.
-=======
      *
      * frictionfactor.
->>>>>>> e5b15554
      */
     public InterphaseTransportCoefficientBaseClass() {}
 
-<<<<<<< HEAD
-    public InterphaseTransportCoefficientBaseClass() {}
-
-=======
     /**
      * <p>
      * Constructor for InterphaseTransportCoefficientBaseClass.
@@ -42,7 +34,6 @@
      *
      * @param node a {@link neqsim.fluidMechanics.flowNode.FlowNodeInterface} object
      */
->>>>>>> e5b15554
     public InterphaseTransportCoefficientBaseClass(FlowNodeInterface node) {
         // flowNode = node;
     }
