--- conflicted
+++ resolved
@@ -17,8 +17,6 @@
  * @version $Id: $Id
  */
 public interface InterphaseTransportCoefficientInterface {
-<<<<<<< HEAD
-=======
     /**
      * <p>
      * calcWallFrictionFactor.
@@ -27,7 +25,6 @@
      * @param node a {@link neqsim.fluidMechanics.flowNode.FlowNodeInterface} object
      * @return a double
      */
->>>>>>> f5b5a8bf
     public double calcWallFrictionFactor(FlowNodeInterface node);
 
     /**
@@ -52,17 +49,6 @@
      */
     public double calcInterPhaseFrictionFactor(int phase, FlowNodeInterface node);
 
-<<<<<<< HEAD
-    public double calcWallHeatTransferCoefficient(int phase, double prandtlNumber,
-            FlowNodeInterface node);
-
-    public double calcWallMassTransferCoefficient(int phase, double schmidt,
-            FlowNodeInterface node);
-
-    public double calcInterphaseHeatTransferCoefficient(int phase, double prandtlNumber,
-            FlowNodeInterface node);
-
-=======
     /**
      * <p>
      * calcWallHeatTransferCoefficient.
@@ -112,7 +98,6 @@
      * @param node a {@link neqsim.fluidMechanics.flowNode.FlowNodeInterface} object
      * @return a double
      */
->>>>>>> f5b5a8bf
     public double calcInterphaseMassTransferCoefficient(int phase, double schmidt,
             FlowNodeInterface node);
 
