--- conflicted
+++ resolved
@@ -111,9 +111,4 @@
      * @return a double
      */
     public double calcWallHeatTransferCoefficient(int phase, FlowNodeInterface node);
-<<<<<<< HEAD
-
-        public double calcWallHeatTransferCoefficient(int phase, FlowNodeInterface node);
-=======
->>>>>>> 24915a9b
 }