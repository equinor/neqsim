--- conflicted
+++ resolved
@@ -22,19 +22,11 @@
     private static final long serialVersionUID = 1000;
 
     /**
-<<<<<<< HEAD
-     * Creates new FrictionFactorBaseClass All frictionfactors are the fanning frictionfactor.
-=======
      *
      * frictionfactor.
->>>>>>> e5b15554
      */
     public InterphaseDropletFlow() {}
 
-<<<<<<< HEAD
-    public InterphaseDropletFlow() {}
-
-=======
     /**
      * <p>
      * Constructor for InterphaseDropletFlow.
@@ -42,7 +34,6 @@
      *
      * @param node a {@link neqsim.fluidMechanics.flowNode.FlowNodeInterface} object
      */
->>>>>>> e5b15554
     public InterphaseDropletFlow(FlowNodeInterface node) {
         // flowNode = node;
     }
@@ -182,11 +173,7 @@
         // node.getReynoldsNumber(phase) + " COMP " + );
         return massTrans;
     }
-<<<<<<< HEAD
-
-=======
     //
->>>>>>> e5b15554
     // public double calcInterphaseMassTransferCoefficient(int phase, double schmidtNumber,
     // FlowNodeInterface node){
     // double redMassTrans=0.0, massTrans=0.0;
