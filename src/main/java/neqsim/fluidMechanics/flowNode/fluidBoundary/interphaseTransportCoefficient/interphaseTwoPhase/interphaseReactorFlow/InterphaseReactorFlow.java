--- conflicted
+++ resolved
@@ -21,19 +21,11 @@
     private static final long serialVersionUID = 1000;
 
     /**
-<<<<<<< HEAD
-     * Creates new FrictionFactorBaseClass All frictionfactors are the fanning frictionfactor.
-=======
      *
      * frictionfactor.
->>>>>>> e5b15554
      */
     public InterphaseReactorFlow() {}
 
-<<<<<<< HEAD
-    public InterphaseReactorFlow() {}
-
-=======
     /**
      * <p>
      * Constructor for InterphaseReactorFlow.
@@ -41,7 +33,6 @@
      *
      * @param node a {@link neqsim.fluidMechanics.flowNode.FlowNodeInterface} object
      */
->>>>>>> e5b15554
     public InterphaseReactorFlow(FlowNodeInterface node) {
         // flowNode = node;
     }
