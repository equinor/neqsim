--- conflicted
+++ resolved
@@ -274,122 +274,6 @@
       // getBulkSystem().getChemicalReactionOperations().setSystem(getBulkSystem());
       // getOperations().chemicalEquilibrium();
     }
-<<<<<<< HEAD
-
-    /**
-     * <p>
-     * calcWallFrictionFactor.
-     * </p>
-     *
-     * @return a double
-     */
-    public double calcWallFrictionFactor() {
-        for (int i = 0; i < 2; i++) {
-            wallFrictionFactor[i] = Math.pow(
-                    (1.0 / (-1.8 * Math.log10(6.9 / getReynoldsNumber(i) * Math.pow(
-                            pipe.getRelativeRoughnes(this.getHydraulicDiameter(i)) / 3.7, 1.11)))),
-                    2.0);
-        }
-        return wallFrictionFactor[0];
-    }
-
-    /** {@inheritDoc} */
-    @Override
-    public void setFluxes(double dn[]) {
-        for (int i = 0; i < getBulkSystem().getPhases()[0].getNumberOfComponents(); i++) {
-            getBulkSystem().getPhases()[0].addMoles(i, -dn[i]);
-            getBulkSystem().getPhases()[1].addMoles(i, +dn[i]);
-
-            getInterphaseSystem().getPhases()[0].addMoles(i, -dn[i]);
-            getInterphaseSystem().getPhases()[1].addMoles(i, +dn[i]);
-        }
-    }
-
-    /** {@inheritDoc} */
-    @Override
-    public void updateMolarFlow() {
-        for (int phase = 0; phase < 2; phase++) {
-            for (int i = 0; i < getBulkSystem().getPhases()[0].getNumberOfComponents(); i++) {
-                getBulkSystem().getPhases()[phase].addMoles(i,
-                        (getBulkSystem().getPhases()[phase].getComponents()[i].getx()
-                                * (molarFlowRate[phase] - getBulkSystem().getPhases()[phase]
-                                        .getNumberOfMolesInPhase())));
-            }
-        }
-        getBulkSystem().init(1);
-    }
-
-    /**
-     * <p>
-     * calcContactLength.
-     * </p>
-     *
-     * @return a double
-     */
-    public double calcContactLength() {
-        return 0;
-    }
-
-    /** {@inheritDoc} */
-    @Override
-    public void init() {
-        super.init();
-        massFlowRate[0] =
-                velocity[0] * getBulkSystem().getPhases()[0].getPhysicalProperties().getDensity()
-                        * pipe.getArea() * phaseFraction[0];
-        massFlowRate[1] =
-                velocity[1] * getBulkSystem().getPhases()[1].getPhysicalProperties().getDensity()
-                        * pipe.getArea() * phaseFraction[1];
-        molarFlowRate[0] = massFlowRate[0] / getBulkSystem().getPhases()[0].getMolarMass();
-        molarFlowRate[1] = massFlowRate[1] / getBulkSystem().getPhases()[1].getMolarMass();
-        superficialVelocity[0] = velocity[0] * phaseFraction[0];
-        superficialVelocity[1] = velocity[1] * phaseFraction[1];
-        volumetricFlowRate[0] = superficialVelocity[0] * pipe.getArea();
-        volumetricFlowRate[1] = superficialVelocity[1] * pipe.getArea();
-        this.updateMolarFlow();
-
-        this.calcHydraulicDiameter();
-        this.calcReynoldNumber();
-        interphaseContactArea = this.calcGasLiquidContactArea();
-
-        wallFrictionFactor[0] = interphaseTransportCoefficient.calcWallFrictionFactor(0, this);
-        wallFrictionFactor[1] = interphaseTransportCoefficient.calcWallFrictionFactor(1, this);
-
-        interphaseFrictionFactor[0] =
-                interphaseTransportCoefficient.calcInterPhaseFrictionFactor(0, this);
-        interphaseFrictionFactor[1] =
-                interphaseTransportCoefficient.calcInterPhaseFrictionFactor(0, this);
-    }
-
-    /**
-     * <p>
-     * calcGasLiquidContactArea.
-     * </p>
-     *
-     * @return a double
-     */
-    public double calcGasLiquidContactArea() {
-        interphaseContactArea = pipe.getNodeLength() * interphaseContactLength[0];
-        return interphaseContactArea;
-    }
-
-    /** {@inheritDoc} */
-    @Override
-    public void calcFluxes() {
-        if (bulkSystem.isChemicalSystem()) {
-            // getBulkSystem().getChemicalReactionOperations().setSystem(getBulkSystem());
-            // getOperations().chemicalEquilibrium();
-        }
-        fluidBoundary.solve();
-        fluidBoundary.calcFluxes();
-    }
-
-    /** {@inheritDoc} */
-    @Override
-    public void update() {
-      double heatFluxGas = getFluidBoundary().getInterphaseHeatFlux(0); // getInterphaseTransportCoefficient().calcInterphaseHeatTransferCoefficient(0,
-                                                                         // getPrandtlNumber(0),
-=======
     fluidBoundary.solve();
     fluidBoundary.calcFluxes();
   }
@@ -408,7 +292,6 @@
 
     double heatFluxLiquid = getFluidBoundary().getInterphaseHeatFlux(1); // getInterphaseTransportCoefficient().calcInterphaseHeatTransferCoefficient(1,
                                                                          // getPrandtlNumber(1),
->>>>>>> b9d5f22d
                                                                          // this) *
                                                                          // (getInterphaseSystem().getPhase(1).getTemperature()
                                                                          // -
@@ -416,63 +299,6 @@
                                                                          // *
                                                                          // getInterphaseContactArea();
 
-<<<<<<< HEAD
-        double heatFluxLiquid = getFluidBoundary().getInterphaseHeatFlux(1); // getInterphaseTransportCoefficient().calcInterphaseHeatTransferCoefficient(1,
-                                                                            // getPrandtlNumber(1),
-                                                                            // this) *
-                                                                            // (getInterphaseSystem().getPhase(1).getTemperature()
-                                                                            // -
-                                                                            // getBulkSystem().getPhase(1).getTemperature())
-                                                                            // *
-                                                                            // getInterphaseContactArea();
-
-        double liquid_dT = this.flowDirection[1] * heatFluxLiquid * getGeometry().getNodeLength()
-                / getVelocity(1) / getBulkSystem().getPhase(1).getCp();
-        double gas_dT = this.flowDirection[0] * heatFluxGas * getGeometry().getNodeLength()
-                / getVelocity(0) / getBulkSystem().getPhase(0).getCp();
-        liquid_dT -= getInterphaseTransportCoefficient().calcWallHeatTransferCoefficient(1, this)
-                * (getBulkSystem().getPhase(1).getTemperature() - pipe.getInnerWallTemperature())
-                * getWallContactLength(1) * getGeometry().getNodeLength()
-                / getBulkSystem().getPhase(1).getCp();
-        gas_dT -= getInterphaseTransportCoefficient().calcWallHeatTransferCoefficient(0, this)
-                * (getBulkSystem().getPhase(0).getTemperature() - pipe.getInnerWallTemperature())
-                * getWallContactLength(0) * getGeometry().getNodeLength()
-                / getBulkSystem().getPhase(0).getCp();
-        double fluxwallinternal = getInterphaseTransportCoefficient()
-                .calcWallHeatTransferCoefficient(1, this)
-                * (getBulkSystem().getPhase(1).getTemperature() - pipe.getInnerWallTemperature())
-                * getWallContactLength(1) * getGeometry().getNodeLength()
-                + getInterphaseTransportCoefficient().calcWallHeatTransferCoefficient(0, this)
-                        * (getBulkSystem().getPhase(0).getTemperature()
-                                - pipe.getInnerWallTemperature())
-                        * getWallContactLength(0) * getGeometry().getNodeLength();
-
-        double JolprK = 3.14 * 0.2032 * 0.0094 * getGeometry().getNodeLength() * 7500 * 500;
-        double fluxOut = -50.0 * 3.14 * (0.2032 + 0.01) * getGeometry().getNodeLength()
-                * (pipe.getInnerWallTemperature()
-                        - pipe.getSurroundingEnvironment().getTemperature());
-        double dTwall = (fluxOut + fluxwallinternal) / JolprK;
-        pipe.setInnerWallTemperature(pipe.getInnerWallTemperature() + dTwall);
-
-        getBulkSystem().getPhase(1)
-                .setTemperature(getBulkSystem().getPhase(1).getTemperature() + liquid_dT);
-        getBulkSystem().getPhase(0)
-                .setTemperature(getBulkSystem().getPhase(0).getTemperature() + gas_dT);
-
-        for (int componentNumber = 0; componentNumber < getBulkSystem().getPhases()[0]
-                .getNumberOfComponents(); componentNumber++) {
-            double liquidMolarRate = getFluidBoundary().getInterphaseMolarFlux(componentNumber)
-                * getInterphaseContactArea(); // getInterphaseContactLength(0)*getGeometry().getNodeLength();
-
-            double gasMolarRate = -getFluidBoundary().getInterphaseMolarFlux(componentNumber)
-                * getInterphaseContactArea(); // getInterphaseContactLength(0)*getGeometry().getNodeLength();
-
-            getBulkSystem().getPhase(0).addMoles(componentNumber,
-                    this.flowDirection[0] * gasMolarRate);
-            getBulkSystem().getPhase(1).addMoles(componentNumber,
-                    this.flowDirection[1] * liquidMolarRate);
-        }
-=======
     double liquid_dT = this.flowDirection[1] * heatFluxLiquid * getGeometry().getNodeLength()
         / getVelocity(1) / getBulkSystem().getPhase(1).getCp();
     double gas_dT = this.flowDirection[0] * heatFluxGas * getGeometry().getNodeLength()
@@ -485,12 +311,13 @@
         * (getBulkSystem().getPhase(0).getTemperature() - pipe.getInnerWallTemperature())
         * getWallContactLength(0) * getGeometry().getNodeLength()
         / getBulkSystem().getPhase(0).getCp();
-    double fluxwallinternal = getInterphaseTransportCoefficient().calcWallHeatTransferCoefficient(1,
-        this) * (getBulkSystem().getPhase(1).getTemperature() - pipe.getInnerWallTemperature())
-        * getWallContactLength(1) * getGeometry().getNodeLength()
-        + getInterphaseTransportCoefficient().calcWallHeatTransferCoefficient(0, this)
-            * (getBulkSystem().getPhase(0).getTemperature() - pipe.getInnerWallTemperature())
-            * getWallContactLength(0) * getGeometry().getNodeLength();
+    double fluxwallinternal =
+        getInterphaseTransportCoefficient().calcWallHeatTransferCoefficient(1, this)
+            * (getBulkSystem().getPhase(1).getTemperature() - pipe.getInnerWallTemperature())
+            * getWallContactLength(1) * getGeometry().getNodeLength()
+            + getInterphaseTransportCoefficient().calcWallHeatTransferCoefficient(0, this)
+                * (getBulkSystem().getPhase(0).getTemperature() - pipe.getInnerWallTemperature())
+                * getWallContactLength(0) * getGeometry().getNodeLength();
 
     double JolprK = 3.14 * 0.2032 * 0.0094 * getGeometry().getNodeLength() * 7500 * 500;
     double fluxOut = -50.0 * 3.14 * (0.2032 + 0.01) * getGeometry().getNodeLength()
@@ -515,7 +342,6 @@
       getBulkSystem().getPhase(1).addMoles(componentNumber,
           this.flowDirection[1] * liquidMolarRate);
     }
->>>>>>> b9d5f22d
 
     getBulkSystem().initBeta();
     getBulkSystem().init_x_y();
