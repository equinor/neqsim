package neqsim.fluidMechanics.flowNode.onePhaseNode.onePhasePipeFlowNode;

import neqsim.fluidMechanics.flowNode.FlowNodeInterface;
import neqsim.fluidMechanics.flowNode.fluidBoundary.interphaseTransportCoefficient.interphaseOnePhase.interphasePipeFlow.InterphasePipeFlow;
import neqsim.fluidMechanics.flowNode.onePhaseNode.onePhaseFlowNode;
import neqsim.fluidMechanics.geometryDefinitions.GeometryDefinitionInterface;
import neqsim.fluidMechanics.geometryDefinitions.pipe.PipeData;
import neqsim.thermo.system.SystemInterface;
import neqsim.thermo.system.SystemSrkEos;
import neqsim.thermodynamicOperations.ThermodynamicOperations;

public class onePhasePipeFlowNode extends onePhaseFlowNode {
    private static final long serialVersionUID = 1000;

    public onePhasePipeFlowNode() {}

    public onePhasePipeFlowNode(SystemInterface system, GeometryDefinitionInterface pipe) {
        super(system, pipe);
        this.interphaseTransportCoefficient = new InterphasePipeFlow(this);
        phaseOps = new ThermodynamicOperations(this.getBulkSystem());
        phaseOps.TPflash();
        initBulkSystem();
    }

    @Override
<<<<<<< HEAD
    public Object clone() {
=======
    public onePhasePipeFlowNode clone() {
>>>>>>> 5c88a656
        onePhasePipeFlowNode clonedSystem = null;
        try {
            clonedSystem = (onePhasePipeFlowNode) super.clone();
        } catch (Exception e) {
            e.printStackTrace(System.err);
        }
        return clonedSystem;
    }

    @Override
    public void init() {
        super.init();
    }

    @Override
    public double calcReynoldsNumber() {
        reynoldsNumber[0] = getVelocity() * pipe.getDiameter()
                / getBulkSystem().getPhases()[0].getPhysicalProperties().getKinematicViscosity();
        return reynoldsNumber[0];
    }

    public static void main(String[] args) {
        System.out.println("Starter.....");
        SystemSrkEos testSystem = new SystemSrkEos(300.3, 200.0);

        GeometryDefinitionInterface pipe1 = new PipeData(1, 0.0025);
        testSystem.addComponent("methane", 50000.0);
        testSystem.addComponent("ethane", 1.0);

        testSystem.init(0);
        testSystem.init(1);

        FlowNodeInterface[] test = new onePhasePipeFlowNode[100];

        test[0] = new onePhasePipeFlowNode(testSystem, pipe1);
        // test[0].setFrictionFactorType(0);

        // test[0].init()
        test[0].initFlowCalc();
        test[0].init();

        // test[0].getVolumetricFlow();
        System.out.println("flow: " + test[0].getVolumetricFlow() + " velocity: "
                + test[0].getVelocity() + " reynolds number " + test[0].getReynoldsNumber()
                + "friction : " + test[0].getWallFrictionFactor());
    }
}<|MERGE_RESOLUTION|>--- conflicted
+++ resolved
@@ -23,11 +23,7 @@
     }
 
     @Override
-<<<<<<< HEAD
-    public Object clone() {
-=======
     public onePhasePipeFlowNode clone() {
->>>>>>> 5c88a656
         onePhasePipeFlowNode clonedSystem = null;
         try {
             clonedSystem = (onePhasePipeFlowNode) super.clone();
