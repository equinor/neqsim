--- conflicted
+++ resolved
@@ -20,10 +20,6 @@
 public class onePhasePipeFlowNode extends onePhaseFlowNode {
     private static final long serialVersionUID = 1000;
 
-<<<<<<< HEAD
-    public onePhasePipeFlowNode() {}
-
-=======
     /**
      * <p>
      * Constructor for onePhasePipeFlowNode.
@@ -40,7 +36,6 @@
      * @param pipe a {@link neqsim.fluidMechanics.geometryDefinitions.GeometryDefinitionInterface}
      *        object
      */
->>>>>>> f5b5a8bf
     public onePhasePipeFlowNode(SystemInterface system, GeometryDefinitionInterface pipe) {
         super(system, pipe);
         this.interphaseTransportCoefficient = new InterphasePipeFlow(this);
