package neqsim.fluidMechanics.flowNode.twoPhaseNode;

import neqsim.MathLib.generalMath.GeneralMath;
import neqsim.fluidMechanics.flowNode.FlowNode;
import neqsim.fluidMechanics.flowNode.fluidBoundary.heatMassTransferCalc.FluidBoundaryInterface;
import neqsim.fluidMechanics.geometryDefinitions.GeometryDefinitionInterface;
import neqsim.thermo.system.SystemInterface;

/**
 * <p>
 * Abstract TwoPhaseFlowNode class.
 * </p>
 *
<<<<<<< HEAD
 * @author esol
=======
 * @author asmund
>>>>>>> 24915a9b
 * @version $Id: $Id
 */
public abstract class TwoPhaseFlowNode extends FlowNode {
    private static final long serialVersionUID = 1000;

    // public double[] molarMassTransferFlux;
    // public double[] molarMassTransfer;
    /**
     * <p>
     * Constructor for TwoPhaseFlowNode.
     * </p>
     */
    public TwoPhaseFlowNode() {}

    /**
     * <p>
     * Constructor for TwoPhaseFlowNode.
     * </p>
     *
     * @param system a {@link neqsim.thermo.system.SystemInterface} object
     * @param pipe a {@link neqsim.fluidMechanics.geometryDefinitions.GeometryDefinitionInterface}
     *        object
     */
    public TwoPhaseFlowNode(SystemInterface system, GeometryDefinitionInterface pipe) {
        super(system, pipe);

        // gasPrandtlNumber = new
        // double[getBulkSystem().getPhases()[0].getNumberOfComponents()][getBulkSystem().getPhases()[0].getNumberOfComponents()];
        // liquidPrandtlNumber = new
        // double[getBulkSystem().getPhases()[0].getNumberOfComponents()][getBulkSystem().getPhases()[0].getNumberOfComponents()];
        // molarMassTransferFlux = new
        // double[getBulkSystem().getPhases()[0].getNumberOfComponents()];
        // molarMassTransfer = new
        // double[getBulkSystem().getPhases()[0].getNumberOfComponents()];
        getBulkSystem().initBeta();
        getBulkSystem().init_x_y();
    }

    /** {@inheritDoc} */
    @Override
    public TwoPhaseFlowNode clone() {
        TwoPhaseFlowNode clonedSystem = null;
        try {
            clonedSystem = (TwoPhaseFlowNode) super.clone();
        } catch (Exception e) {
            e.printStackTrace(System.err);
        }

        // clonedSystem.molarMassTransferFlux = (double[])
        // clonedSystem.molarMassTransferFlux.clone();;
        // clonedSystem.molarMassTransfer = (double[])
        // clonedSystem.molarMassTransferFlux.clone();
        clonedSystem.fluidBoundary = (FluidBoundaryInterface) fluidBoundary.clone();
        return clonedSystem;
    }

    /**
     * <p>
     * initVelocity.
     * </p>
     *
     * @return a double
     */
    public double initVelocity() {
        getBulkSystem().init(1);
        getBulkSystem().initPhysicalProperties();
        molarFlowRate[1] = getBulkSystem().getPhases()[1].getNumberOfMolesInPhase();
        molarFlowRate[0] = getBulkSystem().getPhases()[0].getNumberOfMolesInPhase();
        massFlowRate[1] = molarFlowRate[1] * getBulkSystem().getPhases()[1].getMolarMass();
        massFlowRate[0] = molarFlowRate[0] * getBulkSystem().getPhases()[0].getMolarMass();
        volumetricFlowRate[0] = massFlowRate[0]
                / getBulkSystem().getPhases()[0].getPhysicalProperties().getDensity();
        volumetricFlowRate[1] = massFlowRate[1]
                / getBulkSystem().getPhases()[1].getPhysicalProperties().getDensity();
        velocity[0] = volumetricFlowRate[0] / (phaseFraction[0] * pipe.getArea());
        velocity[1] = volumetricFlowRate[1] / (phaseFraction[1] * pipe.getArea());
        // System.out.println("velocity " + velocity[0] + " velocity " +velocity[1]);
        return velocity[1];
    }

    /** {@inheritDoc} */
    @Override
    public void initFlowCalc() {
        this.init();
        initVelocity();

        phaseFraction[0] = 1.0 - 1.0e-10;
        phaseFraction[1] = 1.0 - phaseFraction[0];
        double f = 0, fOld = 0, betaOld = 0;

        // double df = 0
        int iterations = 0;
        double step = 100.0;

        do {
            iterations++;
            fOld = f;

            initVelocity();
            init();

            double Fg = 0.5 * bulkSystem.getPhases()[0].getPhysicalProperties().getDensity()
                    * wallFrictionFactor[0] * Math.pow(velocity[0], 2.0) * wallContactLength[0]
                    / (pipe.getArea() * 4.0);
            double Fl = 0.5 * bulkSystem.getPhases()[1].getPhysicalProperties().getDensity()
                    * wallFrictionFactor[1] * Math.pow(velocity[1], 2.0) * wallContactLength[1]
                    / (pipe.getArea() * 4.0);
            double Fi = 0.5 * bulkSystem.getPhases()[0].getPhysicalProperties().getDensity()
                    * interphaseFrictionFactor[0] * Math.pow(velocity[0] - velocity[1], 2.0)
                    * interphaseContactLength[0] / (pipe.getArea() * 4.0);

            f = -phaseFraction[0] * Fl + (1 - phaseFraction[0]) * Fg + Fi + (1.0 - phaseFraction[0])
                    * phaseFraction[0]
                    * (bulkSystem.getPhases()[1].getPhysicalProperties().getDensity()
                            - bulkSystem.getPhases()[0].getPhysicalProperties().getDensity())
                    * gravity * inclination;

            /*
             * df = -Fl - Fg + (bulkSystem.getPhases()[1].getPhysicalProperties().getDensity() -
             * bulkSystem.getPhases()[0].getPhysicalProperties().getDensity()) * gravity *
             * inclination - Math.pow(phaseFraction[0], 2.0)
             * (bulkSystem.getPhases()[1].getPhysicalProperties().getDensity() -
             * bulkSystem.getPhases()[0].getPhysicalProperties().getDensity()) gravity *
             * inclination;
             */

            if (f > 0) {
                phaseFraction[0] += (betaOld - phaseFraction[0]);
                if (fOld < 0) {
                    step *= 5.0;
                }
            } else {
                betaOld = phaseFraction[0];
                phaseFraction[0] -= phaseFraction[0] / step;
            }
            phaseFraction[1] = 1.0 - phaseFraction[0];
            // System.out.println("f " + f + " iterations " + iterations + " beta " +
            // phaseFraction[0]);
        } // while(Math.abs((f-fOld)/f)>1e-8 && iterations<10000);
        while (Math.abs(f) > 1e-2 && iterations < 100);

        if (iterations == 10000) {
            System.out.println("error in void init calc");
        }
        // System.out.println("f " + f + " iterations " + iterations + " beta " +
        // phaseFraction[0]);
        this.init();
    }

    /**
     * <p>
     * calcHydraulicDiameter.
     * </p>
     *
     * @return a double
     */
    public double calcHydraulicDiameter() {
        hydraulicDiameter[0] = 4.0 * phaseFraction[0] * pipe.getArea()
                / (wallContactLength[0] + interphaseContactLength[0]);
        hydraulicDiameter[1] = 4.0 * phaseFraction[1] * pipe.getArea() / wallContactLength[1];
        return hydraulicDiameter[0];
    }

    /**
     * <p>
     * calcReynoldNumber.
     * </p>
     *
     * @return a double
     */
    public double calcReynoldNumber() {
        reynoldsNumber[1] = velocity[1] * hydraulicDiameter[1]
                * bulkSystem.getPhases()[1].getPhysicalProperties().getDensity()
                / bulkSystem.getPhases()[1].getPhysicalProperties().getViscosity();
        reynoldsNumber[0] = velocity[0] * hydraulicDiameter[0]
                * bulkSystem.getPhases()[0].getPhysicalProperties().getDensity()
                / bulkSystem.getPhases()[0].getPhysicalProperties().getViscosity();
        return reynoldsNumber[1];
    }

    /**
     * <p>
     * calcWallFrictionFactor.
     * </p>
     *
     * @return a double
     */
    public double calcWallFrictionFactor() {
        for (int i = 0; i < 2; i++) {
            wallFrictionFactor[i] = Math.pow(
                    (1.0 / (-1.8 * GeneralMath.log10(6.9 / getReynoldsNumber(i) * Math.pow(
                            pipe.getRelativeRoughnes(this.getHydraulicDiameter(i)) / 3.7, 1.11)))),
                    2.0);
        }
        return wallFrictionFactor[0];
    }

    /** {@inheritDoc} */
    @Override
    public void setFluxes(double dn[]) {
        for (int i = 0; i < getBulkSystem().getPhases()[0].getNumberOfComponents(); i++) {
            getBulkSystem().getPhases()[0].addMoles(i, -dn[i]);
            getBulkSystem().getPhases()[1].addMoles(i, +dn[i]);

            getInterphaseSystem().getPhases()[0].addMoles(i, -dn[i]);
            getInterphaseSystem().getPhases()[1].addMoles(i, +dn[i]);
        }
    }

    /** {@inheritDoc} */
    @Override
    public void updateMolarFlow() {
        for (int phase = 0; phase < 2; phase++) {
            for (int i = 0; i < getBulkSystem().getPhases()[0].getNumberOfComponents(); i++) {
                getBulkSystem().getPhases()[phase].addMoles(i,
                        (getBulkSystem().getPhases()[phase].getComponents()[i].getx()
                                * (molarFlowRate[phase] - getBulkSystem().getPhases()[phase]
                                        .getNumberOfMolesInPhase())));
            }
        }
        getBulkSystem().init(1);
    }

    /**
     * <p>
     * calcContactLength.
     * </p>
     *
     * @return a double
     */
    public double calcContactLength() {
        return 0;
    }

    /** {@inheritDoc} */
    @Override
    public void init() {
        super.init();
        massFlowRate[0] =
                velocity[0] * getBulkSystem().getPhases()[0].getPhysicalProperties().getDensity()
                        * pipe.getArea() * phaseFraction[0];
        massFlowRate[1] =
                velocity[1] * getBulkSystem().getPhases()[1].getPhysicalProperties().getDensity()
                        * pipe.getArea() * phaseFraction[1];
        molarFlowRate[0] = massFlowRate[0] / getBulkSystem().getPhases()[0].getMolarMass();
        molarFlowRate[1] = massFlowRate[1] / getBulkSystem().getPhases()[1].getMolarMass();
        superficialVelocity[0] = velocity[0] * phaseFraction[0];
        superficialVelocity[1] = velocity[1] * phaseFraction[1];
        volumetricFlowRate[0] = superficialVelocity[0] * pipe.getArea();
        volumetricFlowRate[1] = superficialVelocity[1] * pipe.getArea();
        this.updateMolarFlow();

        this.calcHydraulicDiameter();
        this.calcReynoldNumber();
        interphaseContactArea = this.calcGasLiquidContactArea();

        wallFrictionFactor[0] = interphaseTransportCoefficient.calcWallFrictionFactor(0, this);
        wallFrictionFactor[1] = interphaseTransportCoefficient.calcWallFrictionFactor(1, this);

        interphaseFrictionFactor[0] =
                interphaseTransportCoefficient.calcInterPhaseFrictionFactor(0, this);
        interphaseFrictionFactor[1] =
                interphaseTransportCoefficient.calcInterPhaseFrictionFactor(0, this);
    }

    /**
     * <p>
     * calcGasLiquidContactArea.
     * </p>
     *
     * @return a double
     */
    public double calcGasLiquidContactArea() {
        interphaseContactArea = pipe.getNodeLength() * interphaseContactLength[0];
        return interphaseContactArea;
    }

    /** {@inheritDoc} */
    @Override
    public void calcFluxes() {
        if (bulkSystem.isChemicalSystem()) {
            // getBulkSystem().getChemicalReactionOperations().setSystem(getBulkSystem());
            // getOperations().chemicalEquilibrium();
        }
        fluidBoundary.solve();
        fluidBoundary.calcFluxes();
    }

    /** {@inheritDoc} */
    @Override
    public void update() {
        // System.out.println("reac heat " +
        // getBulkSystem().getChemicalReactionOperations().getDeltaReactionHeat());
        double heatFluxGas = getFluidBoundary().getInterphaseHeatFlux(0);// getInterphaseTransportCoefficient().calcInterphaseHeatTransferCoefficient(0,
                                                                         // getPrandtlNumber(0),
                                                                         // this) *
                                                                         // (getInterphaseSystem().getPhase(0).getTemperature()
                                                                         // -
                                                                         // getBulkSystem().getPhase(0).getTemperature())
                                                                         // *
                                                                         // getInterphaseContactArea();

        double heatFluxLiquid = getFluidBoundary().getInterphaseHeatFlux(1);// getInterphaseTransportCoefficient().calcInterphaseHeatTransferCoefficient(1,
                                                                            // getPrandtlNumber(1),
                                                                            // this) *
                                                                            // (getInterphaseSystem().getPhase(1).getTemperature()
                                                                            // -
                                                                            // getBulkSystem().getPhase(1).getTemperature())
                                                                            // *
                                                                            // getInterphaseContactArea();
        // System.out.println("heat flux local " + heatFluxLiquid);
        // double liquid_dT =
        // -this.flowDirection[1]*heatFlux/1000.0/getBulkSystem().getPhase(1).getCp();

        double liquid_dT = this.flowDirection[1] * heatFluxLiquid * getGeometry().getNodeLength()
                / getVelocity(1) / getBulkSystem().getPhase(1).getCp();
        double gas_dT = this.flowDirection[0] * heatFluxGas * getGeometry().getNodeLength()
                / getVelocity(0) / getBulkSystem().getPhase(0).getCp();
        liquid_dT -= 0
                * getInterphaseTransportCoefficient().calcWallHeatTransferCoefficient(1, this)
                * (getBulkSystem().getPhase(1).getTemperature() - pipe.getInnerWallTemperature())
                * getWallContactLength(1) * getGeometry().getNodeLength()
                / getBulkSystem().getPhase(1).getCp();
        gas_dT -= 0 * getInterphaseTransportCoefficient().calcWallHeatTransferCoefficient(0, this)
                * (getBulkSystem().getPhase(0).getTemperature() - pipe.getInnerWallTemperature())
                * getWallContactLength(0) * getGeometry().getNodeLength()
                / getBulkSystem().getPhase(0).getCp();
        // liquid_dT +=
        // getInterphaseTransportCoefficient().calcWallHeatTransferCoefficient(0, this)*
        // (getBulkSystem().getPhase(0).getTemperature()-pipe.getOuterTemperature())*
        // getWallContactLength(0) *
        // getGeometry().getNodeLength()/getBulkSystem().getPhase(0).getCp();
        // liquid_dT +=
        // 10*this.flowDirection[1]*getBulkSystem().getChemicalReactionOperations().getDeltaReactionHeat()/getBulkSystem().getPhase(1).getCp();
        // System.out.println("Cp " + getBulkSystem().getPhase(1).getCp());
        // System.out.println("liq dT " + liquid_dT);
        // System.out.println("gas dT " + gas_dT);
        double fluxwallinternal = getInterphaseTransportCoefficient()
                .calcWallHeatTransferCoefficient(1, this)
                * (getBulkSystem().getPhase(1).getTemperature() - pipe.getInnerWallTemperature())
                * getWallContactLength(1) * getGeometry().getNodeLength()
                + getInterphaseTransportCoefficient().calcWallHeatTransferCoefficient(0, this)
                        * (getBulkSystem().getPhase(0).getTemperature()
                                - pipe.getInnerWallTemperature())
                        * getWallContactLength(0) * getGeometry().getNodeLength();

        double JolprK = 3.14 * 0.2032 * 0.0094 * getGeometry().getNodeLength() * 7500 * 500;
        double fluxOut = -50.0 * 3.14 * (0.2032 + 0.01) * getGeometry().getNodeLength()
                * (pipe.getInnerWallTemperature()
                        - pipe.getSurroundingEnvironment().getTemperature());
        double dTwall = 0 * (fluxOut + fluxwallinternal) / JolprK;
        pipe.setInnerWallTemperature(pipe.getInnerWallTemperature() + dTwall);

        getBulkSystem().getPhase(1)
                .setTemperature(getBulkSystem().getPhase(1).getTemperature() + liquid_dT);
        getBulkSystem().getPhase(0)
                .setTemperature(getBulkSystem().getPhase(0).getTemperature() + gas_dT);

        // System.out.println("pipe wall temperature " + pipe.getTemperature());
        // System.out.println("liquid velocity " + getSuperficialVelocity(1));
        // System.out.println("gas velocity " + getSuperficialVelocity(0));

        for (int componentNumber = 0; componentNumber < getBulkSystem().getPhases()[0]
                .getNumberOfComponents(); componentNumber++) {
            double liquidMolarRate = getFluidBoundary().getInterphaseMolarFlux(componentNumber)
                    * getInterphaseContactArea();// getInterphaseContactLength(0)*getGeometry().getNodeLength();

            double gasMolarRate = -getFluidBoundary().getInterphaseMolarFlux(componentNumber)
                    * getInterphaseContactArea();// getInterphaseContactLength(0)*getGeometry().getNodeLength();

            // System.out.println("liquidMolarRate" + liquidMolarRate);
            getBulkSystem().getPhase(0).addMoles(componentNumber,
                    this.flowDirection[0] * gasMolarRate);
            getBulkSystem().getPhase(1).addMoles(componentNumber,
                    this.flowDirection[1] * liquidMolarRate);
        }

        getBulkSystem().initBeta();
        getBulkSystem().init_x_y();
        getBulkSystem().init(3);

        if (bulkSystem.isChemicalSystem()) {
            getBulkSystem().getChemicalReactionOperations().setSystem(getBulkSystem());
            getOperations().chemicalEquilibrium();
        }
    }
}<|MERGE_RESOLUTION|>--- conflicted
+++ resolved
@@ -11,11 +11,7 @@
  * Abstract TwoPhaseFlowNode class.
  * </p>
  *
-<<<<<<< HEAD
- * @author esol
-=======
  * @author asmund
->>>>>>> 24915a9b
  * @version $Id: $Id
  */
 public abstract class TwoPhaseFlowNode extends FlowNode {
