--- conflicted
+++ resolved
@@ -295,27 +295,6 @@
       // getBulkSystem().getChemicalReactionOperations().setSystem(getBulkSystem());
       // getOperations().chemicalEquilibrium();
     }
-<<<<<<< HEAD
-
-    /** {@inheritDoc} */
-    @Override
-    public void calcFluxes() {
-        if (bulkSystem.isChemicalSystem()) {
-            // getBulkSystem().getChemicalReactionOperations().setSystem(getBulkSystem());
-            // getOperations().chemicalEquilibrium();
-        }
-        fluidBoundary.solve();
-        fluidBoundary.calcFluxes();
-    }
-
-    /** {@inheritDoc} */
-    @Override
-    public void update() {
-        // System.out.println("reac heat " +
-        // getBulkSystem().getChemicalReactionOperations().getDeltaReactionHeat());
-        double heatFluxGas = getFluidBoundary().getInterphaseHeatFlux(0); // getInterphaseTransportCoefficient().calcInterphaseHeatTransferCoefficient(0,
-                                                                         // getPrandtlNumber(0),
-=======
     fluidBoundary.solve();
     fluidBoundary.calcFluxes();
   }
@@ -336,90 +315,12 @@
 
     double heatFluxLiquid = getFluidBoundary().getInterphaseHeatFlux(1); // getInterphaseTransportCoefficient().calcInterphaseHeatTransferCoefficient(1,
                                                                          // getPrandtlNumber(1),
->>>>>>> b9d5f22d
                                                                          // this) *
                                                                          // (getInterphaseSystem().getPhase(1).getTemperature()
                                                                          // -
                                                                          // getBulkSystem().getPhase(1).getTemperature())
                                                                          // *
                                                                          // getInterphaseContactArea();
-<<<<<<< HEAD
-
-        double heatFluxLiquid = getFluidBoundary().getInterphaseHeatFlux(1); // getInterphaseTransportCoefficient().calcInterphaseHeatTransferCoefficient(1,
-                                                                            // getPrandtlNumber(1),
-                                                                            // this) *
-                                                                            // (getInterphaseSystem().getPhase(1).getTemperature()
-                                                                            // -
-                                                                            // getBulkSystem().getPhase(1).getTemperature())
-                                                                            // *
-                                                                            // getInterphaseContactArea();
-        // System.out.println("heat flux local " + heatFluxLiquid);
-        // double liquid_dT =
-        // -this.flowDirection[1]*heatFlux/1000.0/getBulkSystem().getPhase(1).getCp();
-
-        double liquid_dT = this.flowDirection[1] * heatFluxLiquid * getGeometry().getNodeLength()
-                / getVelocity(1) / getBulkSystem().getPhase(1).getCp();
-        double gas_dT = this.flowDirection[0] * heatFluxGas * getGeometry().getNodeLength()
-                / getVelocity(0) / getBulkSystem().getPhase(0).getCp();
-        liquid_dT -= 0
-                * getInterphaseTransportCoefficient().calcWallHeatTransferCoefficient(1, this)
-                * (getBulkSystem().getPhase(1).getTemperature() - pipe.getInnerWallTemperature())
-                * getWallContactLength(1) * getGeometry().getNodeLength()
-                / getBulkSystem().getPhase(1).getCp();
-        gas_dT -= 0 * getInterphaseTransportCoefficient().calcWallHeatTransferCoefficient(0, this)
-                * (getBulkSystem().getPhase(0).getTemperature() - pipe.getInnerWallTemperature())
-                * getWallContactLength(0) * getGeometry().getNodeLength()
-                / getBulkSystem().getPhase(0).getCp();
-        // liquid_dT +=
-        // getInterphaseTransportCoefficient().calcWallHeatTransferCoefficient(0, this)*
-        // (getBulkSystem().getPhase(0).getTemperature()-pipe.getOuterTemperature())*
-        // getWallContactLength(0) *
-        // getGeometry().getNodeLength()/getBulkSystem().getPhase(0).getCp();
-        // liquid_dT +=
-        // 10*this.flowDirection[1]*getBulkSystem().getChemicalReactionOperations().getDeltaReactionHeat()/getBulkSystem().getPhase(1).getCp();
-        // System.out.println("Cp " + getBulkSystem().getPhase(1).getCp());
-        // System.out.println("liq dT " + liquid_dT);
-        // System.out.println("gas dT " + gas_dT);
-        double fluxwallinternal = getInterphaseTransportCoefficient()
-                .calcWallHeatTransferCoefficient(1, this)
-                * (getBulkSystem().getPhase(1).getTemperature() - pipe.getInnerWallTemperature())
-                * getWallContactLength(1) * getGeometry().getNodeLength()
-                + getInterphaseTransportCoefficient().calcWallHeatTransferCoefficient(0, this)
-                        * (getBulkSystem().getPhase(0).getTemperature()
-                                - pipe.getInnerWallTemperature())
-                        * getWallContactLength(0) * getGeometry().getNodeLength();
-
-        double JolprK = 3.14 * 0.2032 * 0.0094 * getGeometry().getNodeLength() * 7500 * 500;
-        double fluxOut = -50.0 * 3.14 * (0.2032 + 0.01) * getGeometry().getNodeLength()
-                * (pipe.getInnerWallTemperature()
-                        - pipe.getSurroundingEnvironment().getTemperature());
-        double dTwall = 0 * (fluxOut + fluxwallinternal) / JolprK;
-        pipe.setInnerWallTemperature(pipe.getInnerWallTemperature() + dTwall);
-
-        getBulkSystem().getPhase(1)
-                .setTemperature(getBulkSystem().getPhase(1).getTemperature() + liquid_dT);
-        getBulkSystem().getPhase(0)
-                .setTemperature(getBulkSystem().getPhase(0).getTemperature() + gas_dT);
-
-        // System.out.println("pipe wall temperature " + pipe.getTemperature());
-        // System.out.println("liquid velocity " + getSuperficialVelocity(1));
-        // System.out.println("gas velocity " + getSuperficialVelocity(0));
-
-        for (int componentNumber = 0; componentNumber < getBulkSystem().getPhases()[0]
-                .getNumberOfComponents(); componentNumber++) {
-            double liquidMolarRate = getFluidBoundary().getInterphaseMolarFlux(componentNumber)
-                * getInterphaseContactArea(); // getInterphaseContactLength(0)*getGeometry().getNodeLength();
-
-            double gasMolarRate = -getFluidBoundary().getInterphaseMolarFlux(componentNumber)
-                * getInterphaseContactArea(); // getInterphaseContactLength(0)*getGeometry().getNodeLength();
-
-            // System.out.println("liquidMolarRate" + liquidMolarRate);
-            getBulkSystem().getPhase(0).addMoles(componentNumber,
-                    this.flowDirection[0] * gasMolarRate);
-            getBulkSystem().getPhase(1).addMoles(componentNumber,
-                    this.flowDirection[1] * liquidMolarRate);
-        }
-=======
     // System.out.println("heat flux local " + heatFluxLiquid);
     // double liquid_dT =
     // -this.flowDirection[1]*heatFlux/1000.0/getBulkSystem().getPhase(1).getCp();
@@ -446,10 +347,11 @@
     // System.out.println("Cp " + getBulkSystem().getPhase(1).getCp());
     // System.out.println("liq dT " + liquid_dT);
     // System.out.println("gas dT " + gas_dT);
-    double fluxwallinternal = getInterphaseTransportCoefficient().calcWallHeatTransferCoefficient(1,
-        this) * (getBulkSystem().getPhase(1).getTemperature() - pipe.getInnerWallTemperature())
-        * getWallContactLength(1) * getGeometry().getNodeLength()
-        + getInterphaseTransportCoefficient().calcWallHeatTransferCoefficient(0, this)
+    double fluxwallinternal =
+        getInterphaseTransportCoefficient().calcWallHeatTransferCoefficient(1, this)
+            * (getBulkSystem().getPhase(1).getTemperature() - pipe.getInnerWallTemperature())
+            * getWallContactLength(1) * getGeometry().getNodeLength()
+            + getInterphaseTransportCoefficient().calcWallHeatTransferCoefficient(0, this)
                 * (getBulkSystem().getPhase(0).getTemperature() - pipe.getInnerWallTemperature())
                 * getWallContactLength(0) * getGeometry().getNodeLength();
 
@@ -481,7 +383,6 @@
       getBulkSystem().getPhase(1).addMoles(componentNumber,
           this.flowDirection[1] * liquidMolarRate);
     }
->>>>>>> b9d5f22d
 
     getBulkSystem().initBeta();
     getBulkSystem().init_x_y();
