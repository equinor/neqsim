--- conflicted
+++ resolved
@@ -13,17 +13,9 @@
 import neqsim.thermodynamicOperations.ThermodynamicOperations;
 
 /**
-<<<<<<< HEAD
- * <p>
- * AnnularFlow class.
- * </p>
- *
- * @author esol
-=======
  * <p>AnnularFlow class.</p>
  *
  * @author asmund
->>>>>>> 24915a9b
  * @version $Id: $Id
  */
 public class AnnularFlow extends TwoPhaseFlowNode {
@@ -32,33 +24,17 @@
     // double liquidFilmThickness=0;
 
     /**
-<<<<<<< HEAD
-     * <p>
-     * Constructor for AnnularFlow.
-     * </p>
-=======
      * <p>Constructor for AnnularFlow.</p>
->>>>>>> 24915a9b
      */
     public AnnularFlow() {
         this.flowNodeType = "annular";
     }
 
     /**
-<<<<<<< HEAD
-     * <p>
-     * Constructor for AnnularFlow.
-     * </p>
-     *
-     * @param system a {@link neqsim.thermo.system.SystemInterface} object
-     * @param pipe a {@link neqsim.fluidMechanics.geometryDefinitions.GeometryDefinitionInterface}
-     *        object
-=======
      * <p>Constructor for AnnularFlow.</p>
      *
      * @param system a {@link neqsim.thermo.system.SystemInterface} object
      * @param pipe a {@link neqsim.fluidMechanics.geometryDefinitions.GeometryDefinitionInterface} object
->>>>>>> 24915a9b
      */
     public AnnularFlow(SystemInterface system, GeometryDefinitionInterface pipe) {
         super(system, pipe);
@@ -70,22 +46,11 @@
     }
 
     /**
-<<<<<<< HEAD
-     * <p>
-     * Constructor for AnnularFlow.
-     * </p>
-     *
-     * @param system a {@link neqsim.thermo.system.SystemInterface} object
-     * @param interphaseSystem a {@link neqsim.thermo.system.SystemInterface} object
-     * @param pipe a {@link neqsim.fluidMechanics.geometryDefinitions.GeometryDefinitionInterface}
-     *        object
-=======
      * <p>Constructor for AnnularFlow.</p>
      *
      * @param system a {@link neqsim.thermo.system.SystemInterface} object
      * @param interphaseSystem a {@link neqsim.thermo.system.SystemInterface} object
      * @param pipe a {@link neqsim.fluidMechanics.geometryDefinitions.GeometryDefinitionInterface} object
->>>>>>> 24915a9b
      */
     public AnnularFlow(SystemInterface system, SystemInterface interphaseSystem,
             GeometryDefinitionInterface pipe) {
@@ -141,13 +106,7 @@
     }
 
     /**
-<<<<<<< HEAD
-     * <p>
-     * main.
-     * </p>
-=======
      * <p>main.</p>
->>>>>>> 24915a9b
      *
      * @param args an array of {@link java.lang.String} objects
      */
