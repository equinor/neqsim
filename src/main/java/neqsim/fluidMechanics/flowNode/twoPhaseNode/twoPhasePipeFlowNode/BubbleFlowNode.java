package neqsim.fluidMechanics.flowNode.twoPhaseNode.twoPhasePipeFlowNode;

import neqsim.fluidMechanics.flowNode.FlowNodeInterface;
import neqsim.fluidMechanics.flowNode.fluidBoundary.interphaseTransportCoefficient.interphaseTwoPhase.interphasePipeFlow.InterphaseDropletFlow;
import neqsim.fluidMechanics.flowNode.twoPhaseNode.TwoPhaseFlowNode;
import neqsim.fluidMechanics.geometryDefinitions.GeometryDefinitionInterface;
import neqsim.fluidMechanics.geometryDefinitions.pipe.PipeData;
import neqsim.thermo.system.SystemInterface;
import neqsim.thermodynamicOperations.ThermodynamicOperations;

/**
<<<<<<< HEAD
 * <p>
 * BubbleFlowNode class.
 * </p>
 *
 * @author esol
=======
 * <p>BubbleFlowNode class.</p>
 *
 * @author asmund
>>>>>>> 24915a9b
 * @version $Id: $Id
 */
public class BubbleFlowNode extends TwoPhaseFlowNode {
    private static final long serialVersionUID = 1000;
    private double averageBubbleDiameter = 0.001;

    /**
<<<<<<< HEAD
     * <p>
     * Constructor for BubbleFlowNode.
     * </p>
=======
     * <p>Constructor for BubbleFlowNode.</p>
>>>>>>> 24915a9b
     */
    public BubbleFlowNode() {
        this.flowNodeType = "bubble";
    }

    /**
<<<<<<< HEAD
     * <p>
     * Constructor for BubbleFlowNode.
     * </p>
     *
     * @param system a {@link neqsim.thermo.system.SystemInterface} object
     * @param pipe a {@link neqsim.fluidMechanics.geometryDefinitions.GeometryDefinitionInterface}
     *        object
=======
     * <p>Constructor for BubbleFlowNode.</p>
     *
     * @param system a {@link neqsim.thermo.system.SystemInterface} object
     * @param pipe a {@link neqsim.fluidMechanics.geometryDefinitions.GeometryDefinitionInterface} object
>>>>>>> 24915a9b
     */
    public BubbleFlowNode(SystemInterface system, GeometryDefinitionInterface pipe) {
        super(system, pipe);
        this.flowNodeType = "bubble";
        this.interphaseTransportCoefficient = new InterphaseDropletFlow(this);
        this.fluidBoundary =
                new neqsim.fluidMechanics.flowNode.fluidBoundary.heatMassTransferCalc.nonEquilibriumFluidBoundary.filmModelBoundary.KrishnaStandartFilmModel(
                        this);
    }

    /**
<<<<<<< HEAD
     * <p>
     * Constructor for BubbleFlowNode.
     * </p>
     *
     * @param system a {@link neqsim.thermo.system.SystemInterface} object
     * @param interphaseSystem a {@link neqsim.thermo.system.SystemInterface} object
     * @param pipe a {@link neqsim.fluidMechanics.geometryDefinitions.GeometryDefinitionInterface}
     *        object
=======
     * <p>Constructor for BubbleFlowNode.</p>
     *
     * @param system a {@link neqsim.thermo.system.SystemInterface} object
     * @param interphaseSystem a {@link neqsim.thermo.system.SystemInterface} object
     * @param pipe a {@link neqsim.fluidMechanics.geometryDefinitions.GeometryDefinitionInterface} object
>>>>>>> 24915a9b
     */
    public BubbleFlowNode(SystemInterface system, SystemInterface interphaseSystem,
            GeometryDefinitionInterface pipe) {
        super(system, pipe);
        this.flowNodeType = "bubble";
        this.interphaseTransportCoefficient = new InterphaseDropletFlow(this);
        this.fluidBoundary =
                new neqsim.fluidMechanics.flowNode.fluidBoundary.heatMassTransferCalc.nonEquilibriumFluidBoundary.filmModelBoundary.KrishnaStandartFilmModel(
                        this);
    }

    /** {@inheritDoc} */
    @Override
    public double calcGasLiquidContactArea() {
        interphaseContactArea = pipe.getNodeLength() * interphaseContactLength[0];
        return interphaseContactArea;
    }

    /** {@inheritDoc} */
    @Override
    public void initFlowCalc() {
        // phaseFraction[0] = bulkSystem.getPhase(0).getBeta();
        phaseFraction[0] = getBulkSystem().getVolumeFraction(0);
        phaseFraction[1] = 1.0 - phaseFraction[0];
        initVelocity();
        this.init();

        initVelocity();
    }

    /** {@inheritDoc} */
    @Override
    public BubbleFlowNode clone() {
        BubbleFlowNode clonedSystem = null;
        try {
            clonedSystem = (BubbleFlowNode) super.clone();
        } catch (Exception e) {
            e.printStackTrace(System.err);
        }

        return clonedSystem;
    }

    /** {@inheritDoc} */
    @Override
    public void init() {
        inclination = 0.0;
        this.calcContactLength();
        // System.out.println("len " + this.calcContactLength());
        super.init();
    }

    /** {@inheritDoc} */
    @Override
    public double calcContactLength() {
        double phaseAngel = pi * phaseFraction[1] + Math.pow(3.0 * pi / 2.0, 1.0 / 3.0)
                * (1.0 - 2.0 * phaseFraction[1] + Math.pow(phaseFraction[1], 1.0 / 3.0)
                        - Math.pow(phaseFraction[0], 1.0 / 3.0));
        wallContactLength[1] = phaseAngel * pipe.getDiameter();
        wallContactLength[0] = pi * pipe.getDiameter() - wallContactLength[1];
        interphaseContactLength[0] = pipe.getDiameter() * Math.sin(phaseAngel);
        interphaseContactLength[1] = pipe.getDiameter() * Math.sin(phaseAngel);

        double volumeOfBubble = 4.0 / 3.0 * Math.PI * Math.pow(averageBubbleDiameter / 2.0, 3.0);
        double surfaceAreaOfBubble = 4.0 * Math.PI * Math.pow(averageBubbleDiameter / 2.0, 2.0);

        double numbDropletsPerTime = getBulkSystem().getPhase(0).getVolume("m3") / volumeOfBubble;
        interphaseContactLength[0] = numbDropletsPerTime * surfaceAreaOfBubble / velocity[0];
        interphaseContactLength[1] = interphaseContactLength[0];

        return wallContactLength[0];
    }

    /** {@inheritDoc} */
    @Override
    public FlowNodeInterface getNextNode() {
        BubbleFlowNode newNode = (BubbleFlowNode) this.clone();

        for (int i = 0; i < getBulkSystem().getPhases()[0].getNumberOfComponents(); i++) {
            // newNode.getBulkSystem().getPhases()[0].addMoles(i, -molarMassTransfer[i]);
            // newNode.getBulkSystem().getPhases()[1].addMoles(i, +molarMassTransfer[i]);
        }

        return newNode;
    }

    /**
<<<<<<< HEAD
     * <p>
     * main.
     * </p>
=======
     * <p>main.</p>
>>>>>>> 24915a9b
     *
     * @param args an array of {@link java.lang.String} objects
     */
    @SuppressWarnings("unused")
    public static void main(String[] args) {
        SystemInterface testSystem =
                new neqsim.thermo.system.SystemSrkSchwartzentruberEos(295.3, 50.01325);
        ThermodynamicOperations testOps = new ThermodynamicOperations(testSystem);
        PipeData pipe1 = new PipeData(0.0250203, 0.00025);
        testSystem.addComponent("CO2", 100.1061152181, "kg/hr", 0);
        testSystem.addComponent("water", 1000.206862204876, "kg/hr", 1);
        testSystem.createDatabase(true);
        testSystem.setMixingRule(4);
        testSystem.initPhysicalProperties();
        testSystem.init_x_y();
        testSystem.initBeta();
        testSystem.init(3);

        testSystem.display();
        FlowNodeInterface test = new BubbleFlowNode(testSystem, pipe1);
        test.setInterphaseModelType(1);
        test.setLengthOfNode(0.0001);
        test.getGeometry().getSurroundingEnvironment().setTemperature(273.15 + 20.0);

        test.getFluidBoundary().setHeatTransferCalc(false);
        test.getFluidBoundary().setMassTransferCalc(true);
        double length = 0;
        test.initFlowCalc();
        double[][] temperatures2 = new double[3][1000];
        int k = 0;
        for (int i = 0; i < 10000; i++) {
            length += test.getLengthOfNode();
            test.initFlowCalc();
            test.calcFluxes();
            if (i > 1 && (i % 100) == 0) {
                k++;
                test.display("length " + length);
                test.getBulkSystem().display("length " + length);
                // test.getInterphaseSystem().display("length " + length);
                // test.getFluidBoundary().display("length " + length);
                // test.setLengthOfNode(0.000005 + test.getLengthOfNode() / 2.0);
                temperatures2[0][k] = length;
                temperatures2[1][k] = test.getGeometry().getInnerWallTemperature();
                // test.getFluidBoundary().display("test");
            }

            // test.getBulkSystem().display();
            test.update();
            // test.getFluidBoundary().display("length " + length);
            // test.getInterphaseSystem().display("length " + length);

            // test.getFluidBoundary().display("test");
        }

        for (int i = 0; i < k; i++) {
            System.out.println("len temp  " + temperatures2[0][i] + " " + temperatures2[1][i]);
        }
        System.out.println("contact length " + test.getInterphaseContactArea());
    }

    /**
<<<<<<< HEAD
     * <p>
     * Getter for the field <code>averageBubbleDiameter</code>.
     * </p>
=======
     * <p>Getter for the field <code>averageBubbleDiameter</code>.</p>
>>>>>>> 24915a9b
     *
     * @return a double
     */
    public double getAverageBubbleDiameter() {
        return averageBubbleDiameter;
    }

    /**
<<<<<<< HEAD
     * <p>
     * Setter for the field <code>averageBubbleDiameter</code>.
     * </p>
=======
     * <p>Setter for the field <code>averageBubbleDiameter</code>.</p>
>>>>>>> 24915a9b
     *
     * @param averageBubbleDiameter a double
     */
    public void setAverageBubbleDiameter(double averageBubbleDiameter) {
        this.averageBubbleDiameter = averageBubbleDiameter;
    }
}<|MERGE_RESOLUTION|>--- conflicted
+++ resolved
@@ -9,17 +9,9 @@
 import neqsim.thermodynamicOperations.ThermodynamicOperations;
 
 /**
-<<<<<<< HEAD
- * <p>
- * BubbleFlowNode class.
- * </p>
- *
- * @author esol
-=======
  * <p>BubbleFlowNode class.</p>
  *
  * @author asmund
->>>>>>> 24915a9b
  * @version $Id: $Id
  */
 public class BubbleFlowNode extends TwoPhaseFlowNode {
@@ -27,33 +19,17 @@
     private double averageBubbleDiameter = 0.001;
 
     /**
-<<<<<<< HEAD
-     * <p>
-     * Constructor for BubbleFlowNode.
-     * </p>
-=======
      * <p>Constructor for BubbleFlowNode.</p>
->>>>>>> 24915a9b
      */
     public BubbleFlowNode() {
         this.flowNodeType = "bubble";
     }
 
     /**
-<<<<<<< HEAD
-     * <p>
-     * Constructor for BubbleFlowNode.
-     * </p>
-     *
-     * @param system a {@link neqsim.thermo.system.SystemInterface} object
-     * @param pipe a {@link neqsim.fluidMechanics.geometryDefinitions.GeometryDefinitionInterface}
-     *        object
-=======
      * <p>Constructor for BubbleFlowNode.</p>
      *
      * @param system a {@link neqsim.thermo.system.SystemInterface} object
      * @param pipe a {@link neqsim.fluidMechanics.geometryDefinitions.GeometryDefinitionInterface} object
->>>>>>> 24915a9b
      */
     public BubbleFlowNode(SystemInterface system, GeometryDefinitionInterface pipe) {
         super(system, pipe);
@@ -65,22 +41,11 @@
     }
 
     /**
-<<<<<<< HEAD
-     * <p>
-     * Constructor for BubbleFlowNode.
-     * </p>
-     *
-     * @param system a {@link neqsim.thermo.system.SystemInterface} object
-     * @param interphaseSystem a {@link neqsim.thermo.system.SystemInterface} object
-     * @param pipe a {@link neqsim.fluidMechanics.geometryDefinitions.GeometryDefinitionInterface}
-     *        object
-=======
      * <p>Constructor for BubbleFlowNode.</p>
      *
      * @param system a {@link neqsim.thermo.system.SystemInterface} object
      * @param interphaseSystem a {@link neqsim.thermo.system.SystemInterface} object
      * @param pipe a {@link neqsim.fluidMechanics.geometryDefinitions.GeometryDefinitionInterface} object
->>>>>>> 24915a9b
      */
     public BubbleFlowNode(SystemInterface system, SystemInterface interphaseSystem,
             GeometryDefinitionInterface pipe) {
@@ -168,13 +133,7 @@
     }
 
     /**
-<<<<<<< HEAD
-     * <p>
-     * main.
-     * </p>
-=======
      * <p>main.</p>
->>>>>>> 24915a9b
      *
      * @param args an array of {@link java.lang.String} objects
      */
@@ -236,13 +195,7 @@
     }
 
     /**
-<<<<<<< HEAD
-     * <p>
-     * Getter for the field <code>averageBubbleDiameter</code>.
-     * </p>
-=======
      * <p>Getter for the field <code>averageBubbleDiameter</code>.</p>
->>>>>>> 24915a9b
      *
      * @return a double
      */
@@ -251,13 +204,7 @@
     }
 
     /**
-<<<<<<< HEAD
-     * <p>
-     * Setter for the field <code>averageBubbleDiameter</code>.
-     * </p>
-=======
      * <p>Setter for the field <code>averageBubbleDiameter</code>.</p>
->>>>>>> 24915a9b
      *
      * @param averageBubbleDiameter a double
      */
