--- conflicted
+++ resolved
@@ -14,11 +14,7 @@
  * TwoPhasePackedBedFlowNode class.
  * </p>
  *
-<<<<<<< HEAD
- * @author esol
-=======
  * @author asmund
->>>>>>> 24915a9b
  * @version $Id: $Id
  */
 public class TwoPhasePackedBedFlowNode extends TwoPhaseFlowNode {
