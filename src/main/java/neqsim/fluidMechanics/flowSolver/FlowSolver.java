--- conflicted
+++ resolved
@@ -7,17 +7,12 @@
 package neqsim.fluidMechanics.flowSolver;
 
 /**
-<<<<<<< HEAD
- * @author Even Solbraa
- * @version
-=======
  * <p>
  * Abstract FlowSolver class.
  * </p>
  *
  * @author Even Solbraa
  * @version $Id: $Id
->>>>>>> e5b15554
  */
 public abstract class FlowSolver implements FlowSolverInterface, java.io.Serializable {
     private static final long serialVersionUID = 1000;
@@ -28,15 +23,11 @@
     protected double timeStep = 100;
     protected int solverType = 0;
 
-<<<<<<< HEAD
-    /** Creates new FlowSolver */
-=======
     /**
      * <p>
      * Constructor for FlowSolver.
      * </p>
      */
->>>>>>> e5b15554
     public FlowSolver() {}
 
     /** {@inheritDoc} */
