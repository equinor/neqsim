--- conflicted
+++ resolved
@@ -17,14 +17,10 @@
 public abstract class OnePhaseFlowSolver extends neqsim.fluidMechanics.flowSolver.FlowSolver {
     private static final long serialVersionUID = 1000;
 
-<<<<<<< HEAD
-    /** Creates new OnePhaseFlowSolver */
-=======
     /**
      * <p>
      * Constructor for OnePhaseFlowSolver.
      * </p>
      */
->>>>>>> e5b15554
     public OnePhaseFlowSolver() {}
 }