/*
 * OnePhaseFixedStaggeredGrid.java
 *
 * Created on 17. januar 2001, 21:10
 */
package neqsim.fluidMechanics.flowSolver.onePhaseFlowSolver.onePhasePipeFlowSolver;

import Jama.Matrix;
import neqsim.MathLib.generalMath.TDMAsolve;

/**
 *
 * @author Even Solbraa
 * @version
 */
public class OnePhaseFixedStaggeredGrid extends OnePhasePipeFlowSolver
        implements neqsim.thermo.ThermodynamicConstantsInterface {
    private static final long serialVersionUID = 1000;

    Matrix diffMatrix;
    int iter = 0;
    Matrix[] diff4Matrix;
    double xNew[][];
    protected double oldMass[];
    protected double oldComp[];
    protected double oldDensity[];
    protected double oldVelocity[];
    protected double oldComposition[][];
    protected double oldInternalEnergy[];
    protected double oldImpuls[];
    protected double oldEnergy[];

    /**
     * Creates new steadstateOnePhasePipeFlowSolver
     */
    public OnePhaseFixedStaggeredGrid() {}

    /**
     * Creates new nonlin
     */
    public OnePhaseFixedStaggeredGrid(
            neqsim.fluidMechanics.flowSystem.onePhaseFlowSystem.pipeFlowSystem.PipeFlowSystem pipe,
            double length, int nodes, boolean dynamic) {
        super(pipe, length, nodes);
        this.dynamic = dynamic;
        oldMass = new double[nodes];
        oldComp = new double[nodes];
        oldImpuls = new double[nodes];
        diff4Matrix =
                new Matrix[pipe.getNode(0).getBulkSystem().getPhases()[0].getNumberOfComponents()];
        oldEnergy = new double[nodes];
        oldVelocity = new double[nodes];
        oldDensity = new double[nodes];
        oldInternalEnergy = new double[nodes];
        oldComposition = new double[pipe.getNode(0).getBulkSystem().getPhases()[0]
                .getNumberOfComponents()][nodes];
        numberOfVelocityNodes = nodes;
    }

    @Override
<<<<<<< HEAD
    public Object clone() {
=======
    public OnePhaseFixedStaggeredGrid clone() {
>>>>>>> 5c88a656
        OnePhaseFixedStaggeredGrid clonedSystem = null;
        try {
            clonedSystem = (OnePhaseFixedStaggeredGrid) super.clone();
        } catch (Exception e) {
            e.printStackTrace(System.err);
        }

        return clonedSystem;
    }

    public void initProfiles() {
        double err = 0, oldPres = 0, oldTemp = 0, dpdx = 0;

        do {
            // pipe.getNode(0).setVelocityIn(pipe.getNode(0).getVelocity());
            err = 0;
            pipe.getNode(0).initFlowCalc();
            pipe.getNode(0).init();
            pipe.getNode(0).setVelocityIn(pipe.getNode(0).getVelocity());
            for (int i = 0; i < numberOfNodes - 1; i++) {
                // setting temperatures
                pipe.getNode(i).init();
                oldTemp = pipe.getNode(i + 1).getBulkSystem().getTemperature();
                pipe.getNode(i + 1).getBulkSystem().setTemperature((4.0
                        * pipe.getNode(i).calcTotalHeatTransferCoefficient(0)
                        * (pipe.getNode(i).getGeometry().getSurroundingEnvironment()
                                .getTemperature()
                                - pipe.getNode(i).getBulkSystem().getPhases()[0].getTemperature())
                        / (pipe.getNode(i).getBulkSystem().getPhases()[0].getCp()
                                / pipe.getNode(i).getBulkSystem().getPhases()[0]
                                        .getNumberOfMolesInPhase()
                                / pipe.getNode(i).getBulkSystem().getPhases()[0].getMolarMass()
                                * pipe.getNode(i + 1).getVelocity()
                                * pipe.getNode(i + 1).getGeometry().getDiameter()
                                * pipe.getNode(i + 1).getBulkSystem().getPhases()[0].getDensity())
                        + pipe.getNode(i + 1).getBulkSystem().getPhases()[0]
                                .getJouleThomsonCoefficient() * dpdx)
                        * (pipe.getNode(i + 1).getGeometry().getNodeLength()
                                + pipe.getNode(i).getGeometry().getNodeLength())
                        * 0.5 + pipe.getNode(i).getBulkSystem().getTemperature());
                if (pipe.getNode(i + 1).getBulkSystem().getTemperature() < 10.5) {
                    pipe.getNode(i + 1).getBulkSystem().setTemperature(10.5);
                }
                pipe.getNode(i + 1).initFlowCalc();
                pipe.getNode(i + 1).init();

                // System.out.println("velocity " + pipe.getNode(i).getVelocity());
                // setting pressures
                System.out
                        .println("presbef : " + pipe.getNode(i + 1).getBulkSystem().getPressure());
                oldPres = pipe.getNode(i + 1).getBulkSystem().getPressure();
                pipe.getNode(i + 1).getBulkSystem()
                        .setPressure(-pipe.getNode(i).getWallFrictionFactor()
                                * pipe.getNode(i).getBulkSystem().getPhases()[0].getDensity()
                                * pipe.getNode(i).getVelocity() * pipe.getNode(i).getVelocity()
                                / pipe.getNode(i).getGeometry().getDiameter() / 2.0
                                * (pipe.getNode(i).getGeometry().getNodeLength()) / 1e5
                                - gravity
                                        * pipe.getNode(i).getBulkSystem().getPhases()[0]
                                                .getDensity()
                                        * (pipe.getNode(i + 1).getVerticalPositionOfNode()
                                                - pipe.getNode(i).getVerticalPositionOfNode())
                                        / 1e5
                                + pipe.getNode(i).getBulkSystem().getPressure());
                // if(pipe.getNode(i+1).getBulkSystem().getPressure()<10.5)
                // pipe.getNode(i+1).getBulkSystem().setPressure(1.0);
                err += (oldPres - pipe.getNode(i + 1).getBulkSystem().getPressure());
                pipe.getNode(i + 1).initFlowCalc();
                pipe.getNode(i + 1).init();
                dpdx = (pipe.getNode(i + 1).getBulkSystem().getPressure()
                        - pipe.getNode(i).getBulkSystem().getPressure())
                        / ((pipe.getNode(i + 1).getGeometry().getNodeLength()
                                + pipe.getNode(i).getGeometry().getNodeLength()) * 0.5);

                System.out.println("pres : " + pipe.getNode(i + 1).getBulkSystem().getPressure());
                System.out
                        .println("temp : " + pipe.getNode(i + 1).getBulkSystem().getTemperature());
                System.out.println("velocity : " + pipe.getNode(i + 1).getVelocity());
                System.out.println("dpdx : " + dpdx);
                System.out
                        .println("JT coeff : " + pipe.getNode(i + 1).getBulkSystem().getPhases()[0]
                                .getJouleThomsonCoefficient());
                // setting velocities
                pipe.getNode(i + 1).setVelocityIn(pipe.getNode(i + 1).getVelocity());
                pipe.getNode(i + 1)
                        .setVelocity((pipe.getNode(i + 1).getVelocityIn().doubleValue()));
                pipe.getNode(i + 1).init();
            }
            System.out.println("err: " + err);
        } while (Math.abs(err) > 1);
        initMatrix();
    }

    public void initMatrix() {
        for (int i = 0; i < numberOfNodes; i++) {
            pipe.getNode(i).init();
            double enthalpy = pipe.getNode(i).getBulkSystem().getPhases()[0].getEnthalpy()
                    / pipe.getNode(i).getBulkSystem().getPhases()[0].getNumberOfMolesInPhase()
                    / pipe.getNode(i).getBulkSystem().getPhases()[0].getMolarMass();
            solMatrix.set(i, 0, pipe.getNode(i).getVelocityIn().doubleValue());
            sol3Matrix.set(i, 0, enthalpy);
            sol2Matrix.set(i, 0, pipe.getNode(i).getBulkSystem().getPhases()[0].getDensity());
            for (int j = 0; j < pipe.getNode(i).getBulkSystem().getPhases()[0]
                    .getNumberOfComponents(); j++) {
                sol4Matrix[j].set(i, 0,
                        pipe.getNode(i).getBulkSystem().getPhases()[0].getComponents()[j].getx()
                                * pipe.getNode(i).getBulkSystem().getPhases()[0].getComponents()[j]
                                        .getMolarMass()
                                / pipe.getNode(i).getBulkSystem().getPhases()[0].getMolarMass());
            }
        }
    }

    public void initPressure(int iteration) {
        for (int i = 0; i < numberOfNodes; i++) {
            // if(dynamic) System.out.println(" old pressure " +
            // pipe.getNode(i).getBulkSystem().getPressure());

            pipe.getNode(i).getBulkSystem()
                    .setPressure(pipe.getNode(i).getBulkSystem().getPhases()[0].getdPdrho()
                            * diffMatrix.get(i, 0) * 1e-5
                            + pipe.getNode(i).getBulkSystem().getPressure());
            pipe.getNode(i).init();
            // if(dynamic) System.out.println("i " + i +" diff 0 " +(diffMatrix.get(i,
            // 0) )
            // + " new pressure " + pipe.getNode(i).getBulkSystem().getPressure());
        }
    }

    public void initVelocity(int iteration) {
        for (int i = 0; i < numberOfNodes; i++) {
            pipe.getNode(i).setVelocityIn(pipe.getNode(i).getVelocityIn().doubleValue()
                    + (solMatrix.get(i, 0) - pipe.getNode(i).getVelocityIn().doubleValue()));
            // if(dynamic) System.out.println("i " + i +" diffvel 0 " +(solMatrix.get(i,
            // 0)
            // - pipe.getNode(i).getVelocityIn().doubleValue()));
        }

        for (int i = 0; i < numberOfNodes; i++) {
            double meanVelocity = 0.0;
            if (i == numberOfNodes - 1) {
                meanVelocity = pipe.getNode(i).getVelocityIn().doubleValue();
            } else {
                meanVelocity = (pipe.getNode(i).getVelocityIn().doubleValue()
                        + pipe.getNode(i).getVelocityOut().doubleValue()) / 2.0;
            }
            pipe.getNode(i).setVelocity(meanVelocity);
            pipe.getNode(i).init();
        }

        // if(dynamic){
        // pipe.getNode(numberOfNodes-1).setVelocity(0.001);
        // pipe.getNode(numberOfNodes-1).init();
        // }
    }

    public void initTemperature(int iteration) {
        for (int i = 0; i < numberOfNodes; i++) {
            pipe.getNode(i).init();
            pipe.getNode(i).getBulkSystem()
                    .setTemperature(pipe.getNode(i).getBulkSystem().getTemperature()
                            + iteration * 1.0 / (10.0 + iteration) * diffMatrix.get(i, 0)
                                    / (pipe.getNode(i).getBulkSystem().getPhases()[0].getCp()
                                            / pipe.getNode(i).getBulkSystem().getPhases()[0]
                                                    .getNumberOfMolesInPhase()
                                            / pipe.getNode(i).getBulkSystem().getPhases()[0]
                                                    .getMolarMass()));
            pipe.getNode(i).init();

            // System.out.println("cp: " +
            // (pipe.getNode(i).getBulkSystem().getPhases()[0].getCp()/pipe.getNode(i).getBulkSystem().getPhases()[0].getNumberOfMolesInPhase()/pipe.getNode(i).getBulkSystem().getPhases()[0].getMolarMass()));
        }
    }

    public void initComposition(int iter) {
        for (int j = 1; j < numberOfNodes; j++) {
            for (int p = 0; p < pipe.getNode(0).getBulkSystem().getPhases()[0]
                    .getNumberOfComponents(); p++) {
                pipe.getNode(j).getBulkSystem().getPhases()[0].getComponents()[p]
                        .setx(sol4Matrix[p].get(j, 0)
                                * pipe.getNode(j).getBulkSystem().getPhases()[0].getMolarMass()
                                / pipe.getNode(j).getBulkSystem().getPhases()[0].getComponents()[p]
                                        .getMolarMass());// pipe.getNode(j).getBulkSystem().getPhases()[0].getComponents()[p].getx()
                                                         // +
                                                         // 0.5*diff4Matrix[p].get(j,0));
            }

            pipe.getNode(j).getBulkSystem().getPhases()[0].normalize();
            pipe.getNode(j).init();
        }
    }

    public void setMassConservationMatrixTDMA() {
        if (!dynamic) {
            double SU = 0;
            a[0] = 0;
            b[0] = 1.0;
            c[0] = 0;
            SU = pipe.getNode(0).getBulkSystem().getPhases()[0].getDensity();
            r[0] = SU;
        } else {
            double Ae = pipe.getNode(1).getGeometry().getArea();
            double Aw = pipe.getNode(0).getGeometry().getArea();
            double Fw = pipe.getNode(0).getVelocityIn().doubleValue() * Aw;
            double Fe = oldVelocity[1] * Ae;
            // System.out.println("new- old : " +
            // (pipe.getNode(0).getVelocityIn().doubleValue() - oldVelocity[0]));
            oldMass[0] = 1.0 / timeStep * pipe.getNode(0).getGeometry().getArea()
                    * pipe.getNode(0).getGeometry().getNodeLength();

            a[0] = Math.max(Fw, 0);
            c[0] = Math.max(-Fe, 0);
            b[0] = a[0] + c[0] + (Fe - Fw) + oldMass[0];
            r[0] = oldMass[0] * oldDensity[0];

            // setter ligningen paa rett form
            // a[0] = - a[0];
            // c[0] = -c[0];
        }

        for (int i = 1; i < numberOfNodes - 1; i++) {
            double Ae = pipe.getNode(i).getGeometry().getArea();
            double Aw = pipe.getNode(i - 1).getGeometry().getArea();
            double Fe = pipe.getNode(i).getVelocityOut().doubleValue() * Ae;
            double Fw = pipe.getNode(i).getVelocityIn().doubleValue() * Aw;

            if (dynamic) {
                oldMass[i] = 1.0 / timeStep * pipe.getNode(i).getGeometry().getArea()
                        * pipe.getNode(i).getGeometry().getNodeLength();
            } else {
                oldMass[i] = 0.0;
            }
            a[i] = Math.max(Fw, 0);
            c[i] = Math.max(-Fe, 0);
            b[i] = a[i] + c[i] + (Fe - Fw) + oldMass[i];
            r[i] = oldMass[i] * oldDensity[i];

            // setter ligningen paa rett form
            a[i] = -a[i];
            c[i] = -c[i];
        }

        int i = numberOfNodes - 1;
        double Ae = pipe.getNode(i).getGeometry().getArea();
        double Aw = pipe.getNode(i - 1).getGeometry().getArea();

        double Fe = pipe.getNode(i).getVelocity() * Ae;
        double Fw = pipe.getNode(i).getVelocityIn().doubleValue() * Aw;

        if (dynamic) {
            oldMass[i] = 1.0 / timeStep * pipe.getNode(i).getGeometry().getArea()
                    * pipe.getNode(i).getGeometry().getNodeLength();
        } else {
            oldMass[i] = 0.0;
        }
        a[i] = Math.max(Fw, 0);
        c[i] = Math.max(-Fe, 0);
        b[i] = a[i] + c[i] + (Fe - Fw) + oldMass[i];
        r[i] = oldMass[i] * oldDensity[i];
        // setter ligningen paa rett form
        a[i] = -a[i];
        c[i] = -c[i];
    }

    public void setImpulsMatrixTDMA() {
        double SU = 0.0, SP = 0.0;
        double Fw = 0.0, Fe = 0.0;

        // pipe.getNode(0).initFlowCalc();
        // pipe.getNode(0).init();
        // pipe.getNode(0).setVelocityIn(pipe.getNode(0).getVelocity());

        a[0] = 0;
        b[0] = 1.0;
        c[0] = 0;

        r[0] = pipe.getNode(0).getVelocityIn().doubleValue();

        a[1] = 0;
        b[1] = 1.0;
        c[1] = 0;

        r[1] = pipe.getNode(0).getVelocityIn().doubleValue();

        for (int i = 2; i < numberOfNodes - 1; i++) {
            double Ae = pipe.getNode(i).getGeometry().getArea();
            double Aw = pipe.getNode(i - 1).getGeometry().getArea();
            double Amean = pipe.getNode(i - 1).getGeometry().getArea();
            double meanDiameter = pipe.getNode(i - 1).getGeometry().getDiameter();
            double meanFrik = pipe.getNode(i - 1).getWallFrictionFactor();
            double meanDensity = (pipe.getNode(i).getBulkSystem().getPhases()[0].getDensity()
                    + pipe.getNode(i - 1).getBulkSystem().getPhases()[0].getDensity()) / 2.0;
            double oldMeanDensity = (oldDensity[i - 1] + oldDensity[i]) / 2.0;
            double meanVelocity =
                    (pipe.getNode(i - 1).getVelocity() + pipe.getNode(i).getVelocity()) / 2.0;
            double vertposchange = pipe.getNode(i).getVerticalPositionOfNode()
                    - pipe.getNode(i - 1).getVerticalPositionOfNode();
            double nodeLength = pipe.getNode(i - 1).getGeometry().getNodeLength();

            SU = -Amean
                    * (pipe.getNode(i).getBulkSystem().getPressure()
                            - pipe.getNode(i - 1).getBulkSystem().getPressure())
                    * 1e5 - Amean * gravity * meanDensity * vertposchange
                    + Amean * nodeLength * meanDensity * meanFrik / meanDiameter * meanVelocity
                            * Math.abs(meanVelocity) / 2.0;
            SP = -Amean * nodeLength * meanDensity * meanFrik / meanDiameter * meanVelocity;
            Fw = Aw * pipe.getNode(i - 1).getBulkSystem().getPhases()[0].getDensity()
                    * (pipe.getNode(i - 1).getVelocityIn().doubleValue()
                            + pipe.getNode(i - 1).getVelocityOut().doubleValue())
                    / 2.0;
            Fe = Ae * pipe.getNode(i).getBulkSystem().getPhases()[0].getDensity()
                    * (pipe.getNode(i).getVelocityIn().doubleValue()
                            + pipe.getNode(i).getVelocityOut().doubleValue())
                    / 2.0;

            if (dynamic) {
                oldImpuls[i] = 1.0 / timeStep * oldMeanDensity * nodeLength * Amean;
            } else {
                oldImpuls[i] = 0.0;
            }
            a[i] = Math.max(Fw, 0);
            c[i] = Math.max(-Fe, 0);// - Fe/2.0;

            b[i] = a[i] + c[i] + (Fe - Fw) - SP + oldImpuls[i];
            // System.out.println("Fe-Fw: " +(Fe - Fw) + " Fe: " + Fe);
            r[i] = SU + oldImpuls[i] * oldVelocity[i];
            // setter ligningen paa rett form
            a[i] = -a[i];
            c[i] = -c[i];
        }

        int i = numberOfNodes - 1;
        double Ae = pipe.getNode(i).getGeometry().getArea();
        double Aw = pipe.getNode(i - 1).getGeometry().getArea();
        double Amean = pipe.getNode(i - 1).getGeometry().getArea();
        double meanDiameter = pipe.getNode(i - 1).getGeometry().getDiameter();
        double meanFrik = pipe.getNode(i - 1).getWallFrictionFactor();
        double meanDensity = pipe.getNode(i - 1).getBulkSystem().getPhases()[0].getDensity();
        double oldMeanDensity = oldDensity[i - 1];
        double meanVelocity = pipe.getNode(i - 1).getVelocity();
        double vertposchange = pipe.getNode(i).getVerticalPositionOfNode()
                - pipe.getNode(i - 1).getVerticalPositionOfNode();
        double nodeLength = pipe.getNode(i - 1).getGeometry().getNodeLength();

        SU = -Amean
                * (pipe.getNode(i).getBulkSystem().getPressure()
                        - pipe.getNode(i - 1).getBulkSystem().getPressure())
                * 1e5 - Amean * gravity * meanDensity * vertposchange
                + Amean * nodeLength * meanDensity * meanFrik / meanDiameter * meanVelocity
                        * Math.abs(meanVelocity) / 2.0;
        SP = -Amean * nodeLength * meanDensity * meanFrik / meanDiameter * meanVelocity;
        Fw = Aw * pipe.getNode(i - 1).getBulkSystem().getPhases()[0].getDensity()
                * (pipe.getNode(i - 1).getVelocityIn().doubleValue()
                        + pipe.getNode(i - 1).getVelocityOut().doubleValue())
                / 2.0;
        Fe = Ae * pipe.getNode(i).getBulkSystem().getPhases()[0].getDensity()
                * (pipe.getNode(i).getVelocityIn().doubleValue()
                        + pipe.getNode(i).getVelocityOut().doubleValue())
                / 2.0;

        if (dynamic) {
            oldImpuls[i] = 1.0 / timeStep * oldMeanDensity * nodeLength * Amean;
        } else {
            oldImpuls[i] = 0.0;
        }
        a[i] = Math.max(Fw, 0);
        c[i] = Math.max(-Fe, 0);
        // if(dynamic){c[i] = - Fe/2.0; a[i] = Fw/2.0; }
        b[i] = a[i] + c[i] + (Fe - Fw) - SP + oldImpuls[i];
        r[i] = SU + oldImpuls[i] * oldVelocity[i];

        // setter ligningen paa rett form
        a[numberOfNodes - 1] = -a[numberOfNodes - 1];
        c[numberOfNodes - 1] = -c[numberOfNodes - 1];
    }

    public void setEnergyMatrixTDMA() {
        a[0] = 0;
        b[0] = 1.0;
        c[0] = 0;
        double SU = pipe.getNode(0).getBulkSystem().getPhases()[0].getEnthalpy()
                / pipe.getNode(0).getBulkSystem().getPhases()[0].getNumberOfMolesInPhase()
                / pipe.getNode(0).getBulkSystem().getPhases()[0].getMolarMass();
        r[0] = SU;

        for (int i = 1; i < numberOfNodes - 1; i++) {
            double fe = pipe.getNode(i + 1).getGeometry().getNodeLength()
                    / (pipe.getNode(i).getGeometry().getNodeLength()
                            + pipe.getNode(i + 1).getGeometry().getNodeLength());
            double fw = pipe.getNode(i - 1).getGeometry().getNodeLength()
                    / (pipe.getNode(i).getGeometry().getNodeLength()
                            + pipe.getNode(i - 1).getGeometry().getNodeLength());
            double Ae = pipe.getNode(i).getGeometry().getArea();
            double Aw = pipe.getNode(i - 1).getGeometry().getArea();
            double vertposchange = (1 - fe)
                    * (pipe.getNode(i + 1).getVerticalPositionOfNode()
                            - pipe.getNode(i).getVerticalPositionOfNode())
                    + (1 - fw) * (pipe.getNode(i).getVerticalPositionOfNode()
                            - pipe.getNode(i - 1).getVerticalPositionOfNode());

            SU = -pipe.getNode(i).getGeometry().getArea() * gravity
                    * pipe.getNode(i).getBulkSystem().getPhases()[0].getDensity()
                    * pipe.getNode(i).getVelocity() * vertposchange
                    + pipe.getNode(i).getGeometry().getArea() * 4.0
                            * pipe.getNode(i).calcTotalHeatTransferCoefficient(0)
                            * (pipe.getNode(i).getGeometry().getSurroundingEnvironment()
                                    .getTemperature()
                                    - pipe.getNode(i).getBulkSystem().getTemperature())
                            / (pipe.getNode(i).getGeometry().getDiameter())
                            * pipe.getNode(i).getGeometry().getNodeLength();
            double SP = 0;
            double Fw = Aw * pipe.getNode(i - 1).getBulkSystem().getPhases()[0].getDensity()
                    * pipe.getNode(i).getVelocityIn().doubleValue();
            double Fe = Ae * pipe.getNode(i).getBulkSystem().getPhases()[0].getDensity()
                    * pipe.getNode(i).getVelocityOut().doubleValue();

            if (dynamic) {
                oldEnergy[i] = 1.0 / timeStep * oldDensity[i]
                        * pipe.getNode(i).getGeometry().getNodeLength()
                        * pipe.getNode(i).getGeometry().getArea();
            } else {
                oldEnergy[i] = 0.0;
            }
            a[i] = Math.max(Fw, 0);
            c[i] = Math.max(-Fe, 0);
            b[i] = a[i] + c[i] + (Fe - Fw) - SP + oldEnergy[i];
            r[i] = SU + oldEnergy[i] * oldInternalEnergy[i];

            // setter ligningen paa rett form
            a[i] = -a[i];
            c[i] = -c[i];
        }

        int i = numberOfNodes - 1;

        double fw = pipe.getNode(i - 1).getGeometry().getNodeLength()
                / (pipe.getNode(i).getGeometry().getNodeLength()
                        + pipe.getNode(i - 1).getGeometry().getNodeLength());
        double Ae = pipe.getNode(i).getGeometry().getArea();// 1.0/((1.0-fe)/pipe.getNode(i).getGeometry().getArea()
                                                            // +
                                                            // fe/pipe.getNode(i+1).getGeometry().getArea());

        double Aw = pipe.getNode(i - 1).getGeometry().getArea();// 1.0/((1.0-fw)/pipe.getNode(i).getGeometry().getArea()
                                                                // +
                                                                // fw/pipe.getNode(i-1).getGeometry().getArea());

        double vertposchange = (1 - fw) * (pipe.getNode(i).getVerticalPositionOfNode()
                - pipe.getNode(i - 1).getVerticalPositionOfNode());

        SU = -pipe.getNode(i).getGeometry().getArea() * gravity
                * pipe.getNode(i).getBulkSystem().getPhases()[0].getDensity()
                * pipe.getNode(i).getVelocity() * vertposchange
                + pipe.getNode(i).getGeometry().getArea() * 4.0
                        * pipe.getNode(i).calcTotalHeatTransferCoefficient(0)
                        * (pipe.getNode(i).getGeometry().getSurroundingEnvironment()
                                .getTemperature()
                                - pipe.getNode(i).getBulkSystem().getTemperature())
                        / (pipe.getNode(i).getGeometry().getDiameter())
                        * pipe.getNode(i).getGeometry().getNodeLength();
        double SP = 0;// -pipe.getNode(i).getGeometry().getArea()*4.0*12.0/(pipe.getNode(i).getGeometry().getDiameter())*pipe.getNode(i).getGeometry().getNodeLength();

        double Fw = Aw * pipe.getNode(i - 1).getBulkSystem().getPhases()[0].getDensity()
                * pipe.getNode(i).getVelocityIn().doubleValue();
        double Fe = Ae * pipe.getNode(i).getBulkSystem().getPhases()[0].getDensity()
                * pipe.getNode(i).getVelocity();

        if (dynamic) {
            oldEnergy[i] =
                    1.0 / timeStep * oldDensity[i] * pipe.getNode(i).getGeometry().getNodeLength()
                            * pipe.getNode(i).getGeometry().getArea();
        } else {
            oldEnergy[i] = 0.0;
        }
        a[i] = Math.max(Fw, 0);
        c[i] = Math.max(-Fe, 0);
        b[i] = a[i] + c[i] + (Fe - Fw) - SP + oldEnergy[i];
        r[i] = SU + oldEnergy[i] * oldInternalEnergy[i];
        a[i] = -a[i];
        c[i] = -c[i];
    }

    public void setComponentConservationMatrix(int componentNumber) {
        double SU = 0;
        a[0] = 0;
        b[0] = 1.0;
        c[0] = 0;
        SU = pipe.getNode(0).getBulkSystem().getPhases()[0].getComponents()[componentNumber].getx()
                * pipe.getNode(0).getBulkSystem().getPhases()[0].getComponents()[componentNumber]
                        .getMolarMass()
                / pipe.getNode(0).getBulkSystem().getPhases()[0].getMolarMass();
        r[0] = SU;

        for (int i = 1; i < numberOfNodes - 1; i++) {
            double Ae = pipe.getNode(i).getGeometry().getArea();
            double Aw = pipe.getNode(i - 1).getGeometry().getArea();

            double Fe = pipe.getNode(i).getVelocityOut().doubleValue()
                    * pipe.getNode(i).getBulkSystem().getPhases()[0].getDensity() * Ae;
            double Fw = pipe.getNode(i).getVelocityIn().doubleValue()
                    * pipe.getNode(i - 1).getBulkSystem().getPhases()[0].getDensity() * Aw;
            // System.out.println("vel: " +
            // pipe.getNode(i).getVelocityOut(phase).doubleValue() + " fe " + Fe);
            if (dynamic) {
                oldComp[i] = 1.0 / timeStep * pipe.getNode(i).getGeometry().getArea()
                        * pipe.getNode(i).getGeometry().getNodeLength()
                        * pipe.getNode(i).getBulkSystem().getPhases()[0].getDensity();
            } else {
                oldComp[i] = 0.0;
            }
            a[i] = Math.max(Fw, 0);
            c[i] = Math.max(-Fe, 0);
            b[i] = a[i] + c[i] + (Fe - Fw) + oldComp[i];
            r[i] = oldComp[i] * oldComposition[componentNumber][i];

            // setter ligningen paa rett form
            a[i] = -a[i];
            c[i] = -c[i];
        }

        int i = numberOfNodes - 1;
        // double fw =
        // pipe.getNode(i-1).getGeometry().getNodeLength()/(pipe.getNode(i).getGeometry().getNodeLength()+pipe.getNode(i-1).getGeometry().getNodeLength());
        double Ae = pipe.getNode(i).getGeometry().getArea();
        double Aw = pipe.getNode(i - 1).getGeometry().getArea();

        double Fe = pipe.getNode(i).getVelocity()
                * pipe.getNode(i).getBulkSystem().getPhases()[0].getDensity() * Ae;
        double Fw = pipe.getNode(i).getVelocityIn().doubleValue()
                * pipe.getNode(i - 1).getBulkSystem().getPhases()[0].getDensity() * Aw;

        if (dynamic) {
            oldComp[i] = 1.0 / timeStep * pipe.getNode(i).getGeometry().getArea()
                    * pipe.getNode(i).getGeometry().getNodeLength()
                    * pipe.getNode(i).getBulkSystem().getPhases()[0].getDensity();
        } else {
            oldComp[i] = 0.0;
        }
        a[i] = Math.max(Fw, 0);
        c[i] = Math.max(-Fe, 0);
        b[i] = a[i] + c[i] + (Fe - Fw) + oldComp[i];
        r[i] = oldComp[i] * oldComposition[componentNumber][i];
        // setter ligningen paa rett form
        a[i] = -a[i];
        c[i] = -c[i];
    }

    public void initFinalResults() {
        for (int i = 0; i < numberOfNodes; i++) {
            oldVelocity[i] = pipe.getNode(i).getVelocityIn().doubleValue();
            oldDensity[i] = pipe.getNode(i).getBulkSystem().getPhases()[0].getDensity();
            oldInternalEnergy[i] = pipe.getNode(i).getBulkSystem().getPhases()[0].getEnthalpy()
                    / pipe.getNode(i).getBulkSystem().getPhases()[0].getNumberOfMolesInPhase()
                    / pipe.getNode(i).getBulkSystem().getPhases()[0].getMolarMass();

            for (int j = 0; j < pipe.getNode(i).getBulkSystem().getPhases()[0]
                    .getNumberOfComponents(); j++) {
                oldComposition[j][i] = sol4Matrix[j].get(i, 0); // pipe.getNode(i).getBulkSystem().getPhases()[0].getComponents()[j].getx()
                                                                // *
                                                                // pipe.getNode(i).getBulkSystem().getPhases()[0].getComponents()[j].getMolarMass()/pipe.getNode(i).getBulkSystem().getPhases()[0].getMolarMass();
            }
        }
    }

    @Override
    public void solveTDMA() {
        double d[];
        int iter = 0, iterTop = 0;
        double maxDiff = 1.0, maxDiffOld = 0;
        double diff = 0;
        xNew = new double[pipe.getNode(0).getBulkSystem().getPhases()[0]
                .getNumberOfComponents()][numberOfNodes];
        if (!dynamic) {
            initProfiles();
        }
        initMatrix();

        do {
            maxDiffOld = maxDiff;
            maxDiff = 0;
            iterTop++;

            iter = 0;
            if (this.solverType >= 0) {
                do {
                    maxDiff = 0;
                    do {
                        iter++;
                        setImpulsMatrixTDMA();
                        Matrix solOld = solMatrix.copy();
                        d = TDMAsolve.solve(a, b, c, r);
                        solMatrix = new Matrix(d, 1).transpose();
                        diffMatrix = solMatrix.minus(solOld);
                        // if(dynamic) solMatrix.print(10,10);

                        // System.out.println("diff1: ");
                        // diffMatrix.print(10,10);
                        // System.out.println("diff1: "+
                        // diffMatrix.norm1()/solMatrix.norm1());
                        initVelocity(iter);

                        diff = Math.abs(diffMatrix.norm1() / solMatrix.norm1());
                        if (diff > maxDiff) {
                            maxDiff = diff;
                        }
                    } while (diff > 1e-15 && iter < 10);

                    if (solverType > 0) {
                        iter = 0;
                        do {
                            iter++;
                            // System.out.println("iter: " +iter);
                            setMassConservationMatrixTDMA();
                            d = TDMAsolve.solve(a, b, c, r);
                            Matrix sol2Old = sol2Matrix.copy();
                            // sol2Matrix.print(10,10);
                            sol2Matrix = new Matrix(d, 1).transpose();
                            diffMatrix = sol2Matrix.minus(sol2Old);
                            // System.out.println("diff2:
                            // "+diffMatrix.norm1()/sol2Matrix.norm1());
                            initPressure(iter);
                            diff = Math.abs(diffMatrix.norm1() / sol2Matrix.norm1());
                            if (diff > maxDiff) {
                                maxDiff = diff;
                            }
                        } while (diff > 1e-15 && iter < 10);
                    }
                    // System.out.println("max diff " + maxDiff);
                } while (Math.abs(maxDiff) > 1e-10);
            }

            if (this.solverType >= 10) {
                iter = 0;
                do {
                    iter++;
                    Matrix sol3Old = sol3Matrix.copy();
                    setEnergyMatrixTDMA();
                    d = TDMAsolve.solve(a, b, c, r);
                    sol3Matrix = new Matrix(d, 1).transpose();
                    diffMatrix = sol3Matrix.minus(sol3Old);
                    System.out.println("diff3: " + diffMatrix.norm1() / sol3Matrix.norm1());
                    initTemperature(iter);

                    diff = Math.abs(diffMatrix.norm1() / sol3Matrix.norm1());
                    if (diff > maxDiff) {
                        maxDiff = diff;
                    }
                } while (diff > 1e-15 && iter < 10);
            }

            if (this.solverType >= 20) {
                iter = 0;
                do {
                    iter++;
                    for (int p = 0; p < pipe.getNode(0).getBulkSystem().getPhases()[0]
                            .getNumberOfComponents(); p++) {
                        setComponentConservationMatrix(p);
                        Matrix sol4Old = sol4Matrix[p].copy();
                        xNew[p] = TDMAsolve.solve(a, b, c, r);
                        sol4Matrix[p] = new Matrix(xNew[p], 1).transpose();
                        diff4Matrix[p] = sol4Matrix[p].minus(sol4Old);
                        diff = Math.abs(diff4Matrix[p].norm1() / (sol4Matrix[p].norm1()));
                        if (diff > maxDiff) {
                            maxDiff = diff;
                        }
                    }
                    initComposition(iter);
                    // solMatrix.print(10,10);
                } while (diff > 1e-15 && iter < 10);
            }

            System.out.println("maxDiff " + maxDiff);
        } while (Math.abs(maxDiff) > 1e-10 && iterTop < 100);// diffMatrix.norm2()/sol2Matrix.norm2())>0.1);

        initFinalResults();
    }
}<|MERGE_RESOLUTION|>--- conflicted
+++ resolved
@@ -58,11 +58,7 @@
     }
 
     @Override
-<<<<<<< HEAD
-    public Object clone() {
-=======
     public OnePhaseFixedStaggeredGrid clone() {
->>>>>>> 5c88a656
         OnePhaseFixedStaggeredGrid clonedSystem = null;
         try {
             clonedSystem = (OnePhaseFixedStaggeredGrid) super.clone();
