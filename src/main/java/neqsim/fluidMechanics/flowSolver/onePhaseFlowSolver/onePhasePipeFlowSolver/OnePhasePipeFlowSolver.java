/*
 * OnePhasePipeFlowSolver.java
 *
 * Created on 17. januar 2001, 21:05
 */

package neqsim.fluidMechanics.flowSolver.onePhaseFlowSolver.onePhasePipeFlowSolver;

import Jama.Matrix;
import neqsim.fluidMechanics.flowSystem.onePhaseFlowSystem.pipeFlowSystem.PipeFlowSystem;

/**
 * <p>
 * OnePhasePipeFlowSolver class.
 * </p>
 *
 * @author Even Solbraa
 * @version $Id: $Id
 */
public class OnePhasePipeFlowSolver
        extends neqsim.fluidMechanics.flowSolver.onePhaseFlowSolver.OnePhaseFlowSolver {
    private static final long serialVersionUID = 1000;

    protected double[] PbArray; // = new double[100];
    protected Matrix solMatrix;
    protected Matrix sol2Matrix;
    protected Matrix sol3Matrix;
    protected Matrix[] sol4Matrix;
    protected double a[];
    protected double b[];
    protected double c[];
    protected double r[];
    protected double length;
    protected PipeFlowSystem pipe;

<<<<<<< HEAD
    /** Creates new OnePhasePipeFlowSolver */
=======
    /**
     * <p>
     * Constructor for OnePhasePipeFlowSolver.
     * </p>
     */
>>>>>>> f5b5a8bf
    public OnePhasePipeFlowSolver() {}

    /**
     * <p>
     * Constructor for OnePhasePipeFlowSolver.
     * </p>
     *
     * @param pipe a
     *        {@link neqsim.fluidMechanics.flowSystem.onePhaseFlowSystem.pipeFlowSystem.PipeFlowSystem}
     *        object
     * @param length a double
     * @param nodes a int
     */
    public OnePhasePipeFlowSolver(PipeFlowSystem pipe, double length, int nodes) {
        this.pipe = pipe;
        this.length = length;
        this.numberOfNodes = nodes;
        PbArray = new double[nodes];
        solMatrix = new Matrix(PbArray, 1).transpose();
        sol2Matrix = new Matrix(PbArray, 1).transpose();
        sol3Matrix = new Matrix(PbArray, 1).transpose();
        sol4Matrix =
                new Matrix[pipe.getNode(0).getBulkSystem().getPhases()[0].getNumberOfComponents()];
        for (int k = 0; k < pipe.getNode(0).getBulkSystem().getPhases()[0]
                .getNumberOfComponents(); k++) {
            sol4Matrix[k] = new Matrix(PbArray, 1).transpose();
        }
        a = new double[nodes];
        b = new double[nodes];
        c = new double[nodes];
        r = new double[nodes];
    }

    /** {@inheritDoc} */
    @Override
    public OnePhasePipeFlowSolver clone() {
        OnePhasePipeFlowSolver clonedSystem = null;
        try {
            clonedSystem = (OnePhasePipeFlowSolver) super.clone();
        } catch (Exception e) {
            e.printStackTrace(System.err);
        }

        return clonedSystem;
    }
}<|MERGE_RESOLUTION|>--- conflicted
+++ resolved
@@ -33,15 +33,11 @@
     protected double length;
     protected PipeFlowSystem pipe;
 
-<<<<<<< HEAD
-    /** Creates new OnePhasePipeFlowSolver */
-=======
     /**
      * <p>
      * Constructor for OnePhasePipeFlowSolver.
      * </p>
      */
->>>>>>> f5b5a8bf
     public OnePhasePipeFlowSolver() {}
 
     /**
