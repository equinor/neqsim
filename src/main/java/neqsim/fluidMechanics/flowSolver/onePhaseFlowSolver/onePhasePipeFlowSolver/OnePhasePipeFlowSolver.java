--- conflicted
+++ resolved
@@ -54,11 +54,7 @@
     }
 
     @Override
-<<<<<<< HEAD
-    public Object clone() {
-=======
     public OnePhasePipeFlowSolver clone() {
->>>>>>> bbc43052
         OnePhasePipeFlowSolver clonedSystem = null;
         try {
             clonedSystem = (OnePhasePipeFlowSolver) super.clone();
