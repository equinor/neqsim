/*
 * steadstateOnePhasePipeFlowSolver.java
 *
 * Created on 17. januar 2001, 21:10
 */

package neqsim.fluidMechanics.flowSolver.twoPhaseFlowSolver.stirredCellSolver;

import Jama.Matrix;
import neqsim.fluidMechanics.flowSolver.twoPhaseFlowSolver.twoPhasePipeFlowSolver.TwoPhaseFixedStaggeredGridSolver;
import neqsim.fluidMechanics.flowSolver.twoPhaseFlowSolver.twoPhasePipeFlowSolver.TwoPhasePipeFlowSolver;
import neqsim.fluidMechanics.flowSystem.FlowSystemInterface;
import neqsim.thermo.system.SystemInterface;
import neqsim.thermodynamicOperations.ThermodynamicOperations;

/**
 * <p>
 * StirredCellSolver class.
 * </p>
 *
 * @author Even Solbraa
 * @version $Id: $Id
 */
public class StirredCellSolver extends TwoPhasePipeFlowSolver
        implements neqsim.thermo.ThermodynamicConstantsInterface {
    private static final long serialVersionUID = 1000;
    Matrix diffMatrix;
    double dn[][];
    int iter = 0;
    Matrix[] diff4Matrix;
    double xNew[][][];
    protected double oldMass[][];
    protected double oldComp[][];
    protected double oldDensity[][];
    protected double oldVelocity[][];
    protected double oldComposition[][][];
    protected double oldInternalEnergy[][];
    protected double oldImpuls[][];
    protected double oldEnergy[][];

<<<<<<< HEAD
    /** Creates new steadstateOnePhasePipeFlowSolver */
    public StirredCellSolver() {}

    /** Creates new nonlin */
=======
    /**
     * <p>
     * Constructor for StirredCellSolver.
     * </p>
     */
    public StirredCellSolver() {}

    /**
     * <p>
     * Constructor for StirredCellSolver.
     * </p>
     *
     * @param pipe a {@link neqsim.fluidMechanics.flowSystem.FlowSystemInterface} object
     * @param length a double
     * @param nodes a int
     */
>>>>>>> e5b15554
    public StirredCellSolver(FlowSystemInterface pipe, double length, int nodes) {
        super(pipe, length, nodes);
    }

    /**
     * <p>
     * Constructor for StirredCellSolver.
     * </p>
     *
     * @param pipe a {@link neqsim.fluidMechanics.flowSystem.FlowSystemInterface} object
     * @param length a double
     * @param nodes a int
     * @param dynamic a boolean
     */
    public StirredCellSolver(FlowSystemInterface pipe, double length, int nodes, boolean dynamic) {
        super(pipe, length, nodes);
        this.dynamic = dynamic;
        oldMass = new double[2][nodes];
        oldComp = new double[2][nodes];
        oldImpuls = new double[2][nodes];
        diff4Matrix =
                new Matrix[pipe.getNode(0).getBulkSystem().getPhases()[0].getNumberOfComponents()];
        oldEnergy = new double[2][nodes];
        oldVelocity = new double[2][nodes];
        oldDensity = new double[2][nodes];
        oldInternalEnergy = new double[2][nodes];
        oldComposition = new double[2][pipe.getNode(0).getBulkSystem().getPhases()[0]
                .getNumberOfComponents()][nodes];
        numberOfVelocityNodes = nodes;
    }

    /** {@inheritDoc} */
    @Override
    public TwoPhaseFixedStaggeredGridSolver clone() {
        TwoPhaseFixedStaggeredGridSolver clonedSystem = null;
        try {
            clonedSystem = (TwoPhaseFixedStaggeredGridSolver) super.clone();
        } catch (Exception e) {
            e.printStackTrace(System.err);
        }
        return clonedSystem;
    }

    /**
     * <p>
     * initProfiles.
     * </p>
     */
    public void initProfiles() {
        SystemInterface tempSyst = (SystemInterface) pipe.getNode(0).getBulkSystem().clone();
        ThermodynamicOperations testOps = new ThermodynamicOperations(tempSyst);
        testOps.TPflash();
        testOps.displayResult();

        double[][][] molDiff =
                new double[numberOfNodes][2][pipe.getNode(0).getBulkSystem().getPhases()[0]
                        .getNumberOfComponents()];
        pipe.getNode(0).init();
        pipe.getNode(0).calcFluxes();

        for (int i = 1; i < numberOfNodes - 1; i++) {
            pipe.getNode(i).init();
            pipe.getNode(i).calcFluxes();

            for (int componentNumber =
                    0; componentNumber < pipe.getNode(0).getBulkSystem().getPhases()[0]
                            .getNumberOfComponents(); componentNumber++) {
                double liquidMolarRate =
                        pipe.getNode(i).getFluidBoundary().getInterphaseMolarFlux(componentNumber)
                                * pipe.getNode(i).getInterphaseContactLength(0)
                                * pipe.getNode(i).getGeometry().getNodeLength();
                double gasMolarRate =
                        -pipe.getNode(i).getFluidBoundary().getInterphaseMolarFlux(componentNumber)
                                * pipe.getNode(i).getInterphaseContactLength(0)
                                * pipe.getNode(i).getGeometry().getNodeLength();
                double liquidHeatRate = pipe.getNode(i).getFluidBoundary().getInterphaseHeatFlux(1)
                        * pipe.getNode(i).getInterphaseContactLength(0)
                        * pipe.getNode(i).getGeometry().getNodeLength();
                double gasHeatRate = -pipe.getNode(i).getFluidBoundary().getInterphaseHeatFlux(0)
                        * pipe.getNode(i).getInterphaseContactLength(0)
                        * pipe.getNode(i).getGeometry().getNodeLength();

                double liquid_dT =
                        -liquidHeatRate / pipe.getNode(i).getBulkSystem().getPhase(1).getCp();
                double gas_dT = gasHeatRate / pipe.getNode(i).getBulkSystem().getPhase(0).getCp();

                molDiff[i][0][componentNumber] = molDiff[i - 1][0][componentNumber] + gasMolarRate;
                molDiff[i][1][componentNumber] =
                        molDiff[i - 1][1][componentNumber] + liquidMolarRate;

                pipe.getNode(i + 1).getBulkSystem().getPhases()[0].addMoles(componentNumber,
                        molDiff[i][0][componentNumber]);
                pipe.getNode(i + 1).getBulkSystem().getPhases()[1].addMoles(componentNumber,
                        molDiff[i][1][componentNumber]);

                pipe.getNode(i + 1).getBulkSystem().getPhase(0).setTemperature(
                        pipe.getNode(i).getBulkSystem().getPhase(0).getTemperature() + gas_dT);
                pipe.getNode(i + 1).getBulkSystem().getPhase(1).setTemperature(
                        pipe.getNode(i).getBulkSystem().getPhase(1).getTemperature() + liquid_dT);
            }

            pipe.getNode(i + 1).getBulkSystem().initBeta();
            pipe.getNode(i + 1).getBulkSystem().init_x_y();
            pipe.getNode(i + 1).initFlowCalc();

            System.out.println("x "
                    + pipe.getNode(i - 1).getBulkSystem().getPhases()[1].getComponents()[0].getx());
            System.out.println("x "
                    + pipe.getNode(i - 1).getBulkSystem().getPhases()[1].getComponents()[1].getx());
            System.out.println("y "
                    + pipe.getNode(i - 1).getBulkSystem().getPhases()[0].getComponents()[0].getx());
            System.out.println("y "
                    + pipe.getNode(i - 1).getBulkSystem().getPhases()[0].getComponents()[1].getx());
        }
        pipe.getNode(numberOfNodes - 1).init();
        pipe.getNode(numberOfNodes - 1).calcFluxes();
        this.initNodes();
        System.out.println("finisched initializing....");
    }

    /**
     * <p>
     * initMatrix.
     * </p>
     */
    public void initMatrix() {
        for (int i = 0; i < numberOfNodes; i++) {
            pipe.getNode(i).init();
            double enthalpy0 = pipe.getNode(i).getBulkSystem().getPhases()[0].getEnthalpy()
                    / pipe.getNode(i).getBulkSystem().getPhases()[0].getNumberOfMolesInPhase()
                    / pipe.getNode(i).getBulkSystem().getPhases()[0].getMolarMass();
            double enthalpy1 = pipe.getNode(i).getBulkSystem().getPhases()[1].getEnthalpy()
                    / pipe.getNode(i).getBulkSystem().getPhases()[1].getNumberOfMolesInPhase()
                    / pipe.getNode(i).getBulkSystem().getPhases()[1].getMolarMass();

            solMatrix[0].set(i, 0, pipe.getNode(i).getVelocityIn(0).doubleValue());
            solMatrix[1].set(i, 0, pipe.getNode(i).getVelocityIn(1).doubleValue());

            sol3Matrix[0].set(i, 0, enthalpy0);
            sol3Matrix[1].set(i, 0, enthalpy1);

            solPhaseConsMatrix[0].set(i, 0, pipe.getNode(i).getBulkSystem().getPhases()[0]
                    .getPhysicalProperties().getDensity());
            solPhaseConsMatrix[1].set(i, 0, pipe.getNode(i).getPhaseFraction(1));

            for (int phase = 0; phase < 2; phase++) {
                for (int j = 0; j < pipe.getNode(i).getBulkSystem().getPhases()[0]
                        .getNumberOfComponents(); j++) {
                    solMolFracMatrix[phase][j].set(i, 0,
                            pipe.getNode(i).getBulkSystem().getPhases()[phase].getComponents()[j]
                                    .getx()
                                    * pipe.getNode(i).getBulkSystem().getPhases()[phase]
                                            .getComponents()[j].getMolarMass()
                                    / pipe.getNode(i).getBulkSystem().getPhases()[phase]
                                            .getMolarMass());
                }
            }
        }
    }

    /**
     * <p>
     * initPressure.
     * </p>
     *
     * @param phase a int
     */
    public void initPressure(int phase) {
        for (int i = 0; i < numberOfNodes; i++) {
            pipe.getNode(i).init();
            pipe.getNode(i).getBulkSystem().setPressure(
                    0.8 * pipe.getNode(i).getBulkSystem().getPhases()[phase].getdPdrho()
                            * diffMatrix.get(i, 0) * 1e-5
                            + pipe.getNode(i).getBulkSystem().getPressure());
            pipe.getNode(i).init();
        }
    }

    /**
     * <p>
     * initVelocity.
     * </p>
     *
     * @param phase a int
     */
    public void initVelocity(int phase) {
        for (int i = 0; i < numberOfNodes; i++) {
            pipe.getNode(i).setVelocityIn(phase,
                    pipe.getNode(i).getVelocityIn(phase).doubleValue()
                            + 0.8 * (solMatrix[phase].get(i, 0)
                                    - pipe.getNode(i).getVelocityIn(phase).doubleValue()));
        }

        for (int i = 0; i < numberOfNodes; i++) {
            double meanVelocity = pipe.getNode(i).getVelocityIn(phase).doubleValue();
            pipe.getNode(i).setVelocity(phase, meanVelocity);
            pipe.getNode(i).init();
        }
    }

    /**
     * <p>
     * initTemperature.
     * </p>
     *
     * @param phase a int
     */
    public void initTemperature(int phase) {
        for (int i = 0; i < numberOfNodes; i++) {
            pipe.getNode(i).init();
            pipe.getNode(i).getBulkSystem()
                    .setTemperature(pipe.getNode(i).getBulkSystem().getTemperature(phase)
                            + 0.8 * diffMatrix.get(i, 0)
                                    / (pipe.getNode(i).getBulkSystem().getPhases()[phase].getCp()
                                            / pipe.getNode(i).getBulkSystem().getPhases()[phase]
                                                    .getNumberOfMolesInPhase()
                                            / pipe.getNode(i).getBulkSystem().getPhases()[phase]
                                                    .getMolarMass()),
                            phase);
            pipe.getNode(i).init();
        }
    }

    /**
     * <p>
     * initPhaseFraction.
     * </p>
     *
     * @param phase a int
     */
    public void initPhaseFraction(int phase) {
        for (int i = 0; i < numberOfNodes; i++) {
            pipe.getNode(i).setPhaseFraction(phase,
                    pipe.getNode(i).getPhaseFraction(phase) + 0.8 * diffMatrix.get(i, 0));
            pipe.getNode(i).setPhaseFraction(0, 1.0 - pipe.getNode(i).getPhaseFraction(phase));
            pipe.getNode(i).init();
        }
    }

    /**
     * <p>
     * initComposition.
     * </p>
     *
     * @param phase a int
     * @param comp a int
     */
    public void initComposition(int phase, int comp) {
        for (int j = 0; j < numberOfNodes; j++) {
            if ((pipe.getNode(j).getBulkSystem().getPhases()[phase].getComponents()[comp].getx()
                    + diffMatrix.get(j, 0)
                            * pipe.getNode(j).getBulkSystem().getPhases()[phase].getMolarMass()
                            / pipe.getNode(j).getBulkSystem().getPhases()[phase]
                                    .getComponents()[comp].getMolarMass()) > 1.0) {
<<<<<<< HEAD
                pipe.getNode(j).getBulkSystem().getPhases()[phase].getComponents()[comp]
                        .setx(1.0 - 1e-30);
            } else if (pipe.getNode(j).getBulkSystem().getPhases()[phase].getComponents()[comp]
                    .getx()
                    + diffMatrix.get(j, 0)
                            * pipe.getNode(j).getBulkSystem().getPhases()[phase].getMolarMass()
                            / pipe.getNode(j).getBulkSystem().getPhases()[phase]
                                    .getComponents()[comp].getMolarMass() < 0.0) {
                pipe.getNode(j).getBulkSystem().getPhases()[phase].getComponents()[comp]
=======
                pipe.getNode(j).getBulkSystem().getPhases()[phase].getComponents()[comp]
                        .setx(1.0 - 1e-30);
            } else if (pipe.getNode(j).getBulkSystem().getPhases()[phase].getComponents()[comp]
                    .getx()
                    + diffMatrix.get(j, 0)
                            * pipe.getNode(j).getBulkSystem().getPhases()[phase].getMolarMass()
                            / pipe.getNode(j).getBulkSystem().getPhases()[phase]
                                    .getComponents()[comp].getMolarMass() < 0.0) {
                pipe.getNode(j).getBulkSystem().getPhases()[phase].getComponents()[comp]
>>>>>>> e5b15554
                        .setx(1e-30);
            } else {
                pipe.getNode(j).getBulkSystem().getPhases()[phase].getComponents()[comp].setx(
                        pipe.getNode(j).getBulkSystem().getPhases()[phase].getComponents()[comp]
                                .getx()
                                + diffMatrix.get(j, 0)
                                        * pipe.getNode(j).getBulkSystem().getPhases()[phase]
                                                .getMolarMass()
                                        / pipe.getNode(j).getBulkSystem().getPhases()[phase]
                                                .getComponents()[comp].getMolarMass());// pipe.getNode(j).getBulkSystem().getPhases()[0].getComponents()[p].getx()
                                                                                       // +
                                                                                       // 0.5*diff4Matrix[p].get(j,0));
            }

            double xSum = 0.0;
            for (int i = 0; i < pipe.getNode(j).getBulkSystem().getPhases()[phase]
                    .getNumberOfComponents() - 1; i++) {
                xSum += pipe.getNode(j).getBulkSystem().getPhases()[phase].getComponents()[i]
                        .getx();
            }

            pipe.getNode(j).getBulkSystem().getPhases()[phase]
                    .getComponents()[pipe.getNode(j).getBulkSystem().getPhases()[phase]
                            .getNumberOfComponents() - 1].setx(1.0 - xSum);
            pipe.getNode(j).init();
        }
    }

    /**
     * <p>
     * initFinalResults.
     * </p>
     *
     * @param phase a int
     */
    public void initFinalResults(int phase) {
        for (int i = 0; i < numberOfNodes; i++) {
            oldVelocity[phase][i] = pipe.getNode(i).getVelocityIn().doubleValue();
            oldDensity[phase][i] = pipe.getNode(i).getBulkSystem().getPhases()[0]
                    .getPhysicalProperties().getDensity();
            oldInternalEnergy[phase][i] =
                    pipe.getNode(i).getBulkSystem().getPhases()[0].getEnthalpy()
                            / pipe.getNode(i).getBulkSystem().getPhases()[0]
                                    .getNumberOfMolesInPhase()
                            / pipe.getNode(i).getBulkSystem().getPhases()[0].getMolarMass();

            for (int j = 0; j < pipe.getNode(i).getBulkSystem().getPhases()[0]
                    .getNumberOfComponents(); j++) {
                oldComposition[phase][j][i] = xNew[phase][j][i];
            }
        }
    }

    /**
     * <p>
     * calcFluxes.
     * </p>
     */
    public void calcFluxes() {
        for (int i = 0; i < numberOfNodes; i++) {
            pipe.getNode(i).calcFluxes();
        }
    }

    /**
     * <p>
     * initNodes.
     * </p>
     */
    public void initNodes() {
        for (int i = 0; i < numberOfNodes; i++) {
            pipe.getNode(i).init();
        }
    }

    /** {@inheritDoc} */
    @Override
    public void solveTDMA() {
        initProfiles();
    }
}<|MERGE_RESOLUTION|>--- conflicted
+++ resolved
@@ -38,12 +38,6 @@
     protected double oldImpuls[][];
     protected double oldEnergy[][];
 
-<<<<<<< HEAD
-    /** Creates new steadstateOnePhasePipeFlowSolver */
-    public StirredCellSolver() {}
-
-    /** Creates new nonlin */
-=======
     /**
      * <p>
      * Constructor for StirredCellSolver.
@@ -60,7 +54,6 @@
      * @param length a double
      * @param nodes a int
      */
->>>>>>> e5b15554
     public StirredCellSolver(FlowSystemInterface pipe, double length, int nodes) {
         super(pipe, length, nodes);
     }
@@ -315,7 +308,6 @@
                             * pipe.getNode(j).getBulkSystem().getPhases()[phase].getMolarMass()
                             / pipe.getNode(j).getBulkSystem().getPhases()[phase]
                                     .getComponents()[comp].getMolarMass()) > 1.0) {
-<<<<<<< HEAD
                 pipe.getNode(j).getBulkSystem().getPhases()[phase].getComponents()[comp]
                         .setx(1.0 - 1e-30);
             } else if (pipe.getNode(j).getBulkSystem().getPhases()[phase].getComponents()[comp]
@@ -325,17 +317,6 @@
                             / pipe.getNode(j).getBulkSystem().getPhases()[phase]
                                     .getComponents()[comp].getMolarMass() < 0.0) {
                 pipe.getNode(j).getBulkSystem().getPhases()[phase].getComponents()[comp]
-=======
-                pipe.getNode(j).getBulkSystem().getPhases()[phase].getComponents()[comp]
-                        .setx(1.0 - 1e-30);
-            } else if (pipe.getNode(j).getBulkSystem().getPhases()[phase].getComponents()[comp]
-                    .getx()
-                    + diffMatrix.get(j, 0)
-                            * pipe.getNode(j).getBulkSystem().getPhases()[phase].getMolarMass()
-                            / pipe.getNode(j).getBulkSystem().getPhases()[phase]
-                                    .getComponents()[comp].getMolarMass() < 0.0) {
-                pipe.getNode(j).getBulkSystem().getPhases()[phase].getComponents()[comp]
->>>>>>> e5b15554
                         .setx(1e-30);
             } else {
                 pipe.getNode(j).getBulkSystem().getPhases()[phase].getComponents()[comp].setx(
