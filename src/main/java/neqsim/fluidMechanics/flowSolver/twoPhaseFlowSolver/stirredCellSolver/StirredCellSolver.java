package neqsim.fluidMechanics.flowSolver.twoPhaseFlowSolver.stirredCellSolver;

import Jama.Matrix;
import neqsim.fluidMechanics.flowSolver.twoPhaseFlowSolver.twoPhasePipeFlowSolver.TwoPhaseFixedStaggeredGridSolver;
import neqsim.fluidMechanics.flowSolver.twoPhaseFlowSolver.twoPhasePipeFlowSolver.TwoPhasePipeFlowSolver;
import neqsim.fluidMechanics.flowSystem.FlowSystemInterface;
import neqsim.thermo.system.SystemInterface;
import neqsim.thermodynamicOperations.ThermodynamicOperations;

/**
 * <p>
 * StirredCellSolver class.
 * </p>
 *
 * @author Even Solbraa
 * @version $Id: $Id
 */
public class StirredCellSolver extends TwoPhasePipeFlowSolver
    implements neqsim.thermo.ThermodynamicConstantsInterface {
  private static final long serialVersionUID = 1000;
  Matrix diffMatrix;
  double dn[][];
  int iter = 0;
  Matrix[] diff4Matrix;
  double xNew[][][];
  protected double oldMass[][];
  protected double oldComp[][];
  protected double oldDensity[][];
  protected double oldVelocity[][];
  protected double oldComposition[][][];
  protected double oldInternalEnergy[][];
  protected double oldImpuls[][];
  protected double oldEnergy[][];

  /**
   * <p>
   * Constructor for StirredCellSolver.
   * </p>
   */
  public StirredCellSolver() {}

  /**
   * <p>
   * Constructor for StirredCellSolver.
   * </p>
   *
   * @param pipe a {@link neqsim.fluidMechanics.flowSystem.FlowSystemInterface} object
   * @param length a double
   * @param nodes a int
   */
  public StirredCellSolver(FlowSystemInterface pipe, double length, int nodes) {
    super(pipe, length, nodes);
  }

  /**
   * <p>
   * Constructor for StirredCellSolver.
   * </p>
   *
   * @param pipe a {@link neqsim.fluidMechanics.flowSystem.FlowSystemInterface} object
   * @param length a double
   * @param nodes a int
   * @param dynamic a boolean
   */
  public StirredCellSolver(FlowSystemInterface pipe, double length, int nodes, boolean dynamic) {
    super(pipe, length, nodes);
    this.dynamic = dynamic;
    oldMass = new double[2][nodes];
    oldComp = new double[2][nodes];
    oldImpuls = new double[2][nodes];
    diff4Matrix =
        new Matrix[pipe.getNode(0).getBulkSystem().getPhases()[0].getNumberOfComponents()];
    oldEnergy = new double[2][nodes];
    oldVelocity = new double[2][nodes];
    oldDensity = new double[2][nodes];
    oldInternalEnergy = new double[2][nodes];
    oldComposition = new double[2][pipe.getNode(0).getBulkSystem().getPhases()[0]
        .getNumberOfComponents()][nodes];
    numberOfVelocityNodes = nodes;
  }

  /** {@inheritDoc} */
  @Override
  public TwoPhaseFixedStaggeredGridSolver clone() {
    TwoPhaseFixedStaggeredGridSolver clonedSystem = null;
    try {
      clonedSystem = (TwoPhaseFixedStaggeredGridSolver) super.clone();
    } catch (Exception e) {
      e.printStackTrace(System.err);
    }
    return clonedSystem;
  }

  /**
   * <p>
   * initProfiles.
   * </p>
   */
  public void initProfiles() {
    SystemInterface tempSyst = pipe.getNode(0).getBulkSystem().clone();
    ThermodynamicOperations testOps = new ThermodynamicOperations(tempSyst);
    testOps.TPflash();
    testOps.displayResult();

    double[][][] molDiff =
        new double[numberOfNodes][2][pipe.getNode(0).getBulkSystem().getPhases()[0]
            .getNumberOfComponents()];
    pipe.getNode(0).init();
    pipe.getNode(0).calcFluxes();

    for (int i = 1; i < numberOfNodes - 1; i++) {
      pipe.getNode(i).init();
      pipe.getNode(i).calcFluxes();

      for (int componentNumber = 0; componentNumber < pipe.getNode(0).getBulkSystem().getPhases()[0]
          .getNumberOfComponents(); componentNumber++) {
        double liquidMolarRate =
            pipe.getNode(i).getFluidBoundary().getInterphaseMolarFlux(componentNumber)
                * pipe.getNode(i).getInterphaseContactLength(0)
                * pipe.getNode(i).getGeometry().getNodeLength();
        double gasMolarRate =
            -pipe.getNode(i).getFluidBoundary().getInterphaseMolarFlux(componentNumber)
                * pipe.getNode(i).getInterphaseContactLength(0)
                * pipe.getNode(i).getGeometry().getNodeLength();
        double liquidHeatRate = pipe.getNode(i).getFluidBoundary().getInterphaseHeatFlux(1)
            * pipe.getNode(i).getInterphaseContactLength(0)
            * pipe.getNode(i).getGeometry().getNodeLength();
        double gasHeatRate = -pipe.getNode(i).getFluidBoundary().getInterphaseHeatFlux(0)
            * pipe.getNode(i).getInterphaseContactLength(0)
            * pipe.getNode(i).getGeometry().getNodeLength();

        double liquid_dT = -liquidHeatRate / pipe.getNode(i).getBulkSystem().getPhase(1).getCp();
        double gas_dT = gasHeatRate / pipe.getNode(i).getBulkSystem().getPhase(0).getCp();

        molDiff[i][0][componentNumber] = molDiff[i - 1][0][componentNumber] + gasMolarRate;
        molDiff[i][1][componentNumber] = molDiff[i - 1][1][componentNumber] + liquidMolarRate;

        pipe.getNode(i + 1).getBulkSystem().getPhases()[0].addMoles(componentNumber,
            molDiff[i][0][componentNumber]);
        pipe.getNode(i + 1).getBulkSystem().getPhases()[1].addMoles(componentNumber,
            molDiff[i][1][componentNumber]);

        pipe.getNode(i + 1).getBulkSystem().getPhase(0)
            .setTemperature(pipe.getNode(i).getBulkSystem().getPhase(0).getTemperature() + gas_dT);
        pipe.getNode(i + 1).getBulkSystem().getPhase(1).setTemperature(
            pipe.getNode(i).getBulkSystem().getPhase(1).getTemperature() + liquid_dT);
      }

      pipe.getNode(i + 1).getBulkSystem().initBeta();
      pipe.getNode(i + 1).getBulkSystem().init_x_y();
      pipe.getNode(i + 1).initFlowCalc();

      System.out.println(
          "x " + pipe.getNode(i - 1).getBulkSystem().getPhases()[1].getComponents()[0].getx());
      System.out.println(
          "x " + pipe.getNode(i - 1).getBulkSystem().getPhases()[1].getComponents()[1].getx());
      System.out.println(
          "y " + pipe.getNode(i - 1).getBulkSystem().getPhases()[0].getComponents()[0].getx());
      System.out.println(
          "y " + pipe.getNode(i - 1).getBulkSystem().getPhases()[0].getComponents()[1].getx());
    }
    pipe.getNode(numberOfNodes - 1).init();
    pipe.getNode(numberOfNodes - 1).calcFluxes();
    this.initNodes();
    System.out.println("finisched initializing....");
  }

  /**
   * <p>
   * initMatrix.
   * </p>
   */
  public void initMatrix() {
    for (int i = 0; i < numberOfNodes; i++) {
      pipe.getNode(i).init();
      double enthalpy0 = pipe.getNode(i).getBulkSystem().getPhases()[0].getEnthalpy()
          / pipe.getNode(i).getBulkSystem().getPhases()[0].getNumberOfMolesInPhase()
          / pipe.getNode(i).getBulkSystem().getPhases()[0].getMolarMass();
      double enthalpy1 = pipe.getNode(i).getBulkSystem().getPhases()[1].getEnthalpy()
          / pipe.getNode(i).getBulkSystem().getPhases()[1].getNumberOfMolesInPhase()
          / pipe.getNode(i).getBulkSystem().getPhases()[1].getMolarMass();

      solMatrix[0].set(i, 0, pipe.getNode(i).getVelocityIn(0).doubleValue());
      solMatrix[1].set(i, 0, pipe.getNode(i).getVelocityIn(1).doubleValue());

      sol3Matrix[0].set(i, 0, enthalpy0);
      sol3Matrix[1].set(i, 0, enthalpy1);

      solPhaseConsMatrix[0].set(i, 0,
          pipe.getNode(i).getBulkSystem().getPhases()[0].getPhysicalProperties().getDensity());
      solPhaseConsMatrix[1].set(i, 0, pipe.getNode(i).getPhaseFraction(1));

      for (int phase = 0; phase < 2; phase++) {
        for (int j = 0; j < pipe.getNode(i).getBulkSystem().getPhases()[0]
            .getNumberOfComponents(); j++) {
          solMolFracMatrix[phase][j].set(i, 0,
              pipe.getNode(i).getBulkSystem().getPhases()[phase].getComponents()[j].getx()
                  * pipe.getNode(i).getBulkSystem().getPhases()[phase].getComponents()[j]
                      .getMolarMass()
                  / pipe.getNode(i).getBulkSystem().getPhases()[phase].getMolarMass());
        }
      }
    }
  }

  /**
   * <p>
   * initPressure.
   * </p>
   *
   * @param phase a int
   */
  public void initPressure(int phase) {
    for (int i = 0; i < numberOfNodes; i++) {
      pipe.getNode(i).init();
      pipe.getNode(i).getBulkSystem()
          .setPressure(0.8 * pipe.getNode(i).getBulkSystem().getPhases()[phase].getdPdrho()
              * diffMatrix.get(i, 0) * 1e-5 + pipe.getNode(i).getBulkSystem().getPressure());
      pipe.getNode(i).init();
    }
  }

  /**
   * <p>
   * initVelocity.
   * </p>
   *
   * @param phase a int
   */
  public void initVelocity(int phase) {
    for (int i = 0; i < numberOfNodes; i++) {
      pipe.getNode(i).setVelocityIn(phase, pipe.getNode(i).getVelocityIn(phase).doubleValue() + 0.8
          * (solMatrix[phase].get(i, 0) - pipe.getNode(i).getVelocityIn(phase).doubleValue()));
    }

    for (int i = 0; i < numberOfNodes; i++) {
      double meanVelocity = pipe.getNode(i).getVelocityIn(phase).doubleValue();
      pipe.getNode(i).setVelocity(phase, meanVelocity);
      pipe.getNode(i).init();
    }
  }

  /**
   * <p>
   * initTemperature.
   * </p>
   *
   * @param phase a int
   */
  public void initTemperature(int phase) {
    for (int i = 0; i < numberOfNodes; i++) {
      pipe.getNode(i).init();
      pipe.getNode(i).getBulkSystem().setTemperature(pipe.getNode(i).getBulkSystem()
          .getTemperature(phase)
          + 0.8 * diffMatrix.get(i, 0) / (pipe.getNode(i).getBulkSystem().getPhases()[phase].getCp()
                  / pipe.getNode(i).getBulkSystem().getPhases()[phase].getNumberOfMolesInPhase()
                  / pipe.getNode(i).getBulkSystem().getPhases()[phase].getMolarMass()),
          phase);
      pipe.getNode(i).init();
    }
  }

  /**
   * <p>
   * initPhaseFraction.
   * </p>
   *
   * @param phase a int
   */
  public void initPhaseFraction(int phase) {
    for (int i = 0; i < numberOfNodes; i++) {
      pipe.getNode(i).setPhaseFraction(phase,
          pipe.getNode(i).getPhaseFraction(phase) + 0.8 * diffMatrix.get(i, 0));
      pipe.getNode(i).setPhaseFraction(0, 1.0 - pipe.getNode(i).getPhaseFraction(phase));
      pipe.getNode(i).init();
    }
<<<<<<< HEAD

    /**
     * <p>
     * initPhaseFraction.
     * </p>
     *
     * @param phase a int
     */
    public void initPhaseFraction(int phase) {
        for (int i = 0; i < numberOfNodes; i++) {
            pipe.getNode(i).setPhaseFraction(phase,
                    pipe.getNode(i).getPhaseFraction(phase) + 0.8 * diffMatrix.get(i, 0));
            pipe.getNode(i).setPhaseFraction(0, 1.0 - pipe.getNode(i).getPhaseFraction(phase));
            pipe.getNode(i).init();
        }
    }

    /**
     * <p>
     * initComposition.
     * </p>
     *
     * @param phase a int
     * @param comp a int
     */
    public void initComposition(int phase, int comp) {
        for (int j = 0; j < numberOfNodes; j++) {
            if ((pipe.getNode(j).getBulkSystem().getPhases()[phase].getComponents()[comp].getx()
                    + diffMatrix.get(j, 0)
                            * pipe.getNode(j).getBulkSystem().getPhases()[phase].getMolarMass()
                            / pipe.getNode(j).getBulkSystem().getPhases()[phase]
                                    .getComponents()[comp].getMolarMass()) > 1.0) {
                pipe.getNode(j).getBulkSystem().getPhases()[phase].getComponents()[comp]
                        .setx(1.0 - 1e-30);
            } else if (pipe.getNode(j).getBulkSystem().getPhases()[phase].getComponents()[comp]
                    .getx()
                    + diffMatrix.get(j, 0)
                            * pipe.getNode(j).getBulkSystem().getPhases()[phase].getMolarMass()
                            / pipe.getNode(j).getBulkSystem().getPhases()[phase]
                                    .getComponents()[comp].getMolarMass() < 0.0) {
                pipe.getNode(j).getBulkSystem().getPhases()[phase].getComponents()[comp]
                        .setx(1e-30);
            } else {
                pipe.getNode(j).getBulkSystem().getPhases()[phase].getComponents()[comp].setx(
                        pipe.getNode(j).getBulkSystem().getPhases()[phase].getComponents()[comp]
                                .getx()
                                + diffMatrix.get(j, 0)
                                        * pipe.getNode(j).getBulkSystem().getPhases()[phase]
                                                .getMolarMass()
                                        / pipe.getNode(j).getBulkSystem().getPhases()[phase]
                                .getComponents()[comp].getMolarMass()); // pipe.getNode(j).getBulkSystem().getPhases()[0].getComponents()[p].getx()
                                                                                       // +
                                                                                       // 0.5*diff4Matrix[p].get(j,0));
            }

            double xSum = 0.0;
            for (int i = 0; i < pipe.getNode(j).getBulkSystem().getPhases()[phase]
                    .getNumberOfComponents() - 1; i++) {
                xSum += pipe.getNode(j).getBulkSystem().getPhases()[phase].getComponents()[i]
                        .getx();
            }

            pipe.getNode(j).getBulkSystem().getPhases()[phase]
                    .getComponents()[pipe.getNode(j).getBulkSystem().getPhases()[phase]
                            .getNumberOfComponents() - 1].setx(1.0 - xSum);
            pipe.getNode(j).init();
        }
=======
  }

  /**
   * <p>
   * initComposition.
   * </p>
   *
   * @param phase a int
   * @param comp a int
   */
  public void initComposition(int phase, int comp) {
    for (int j = 0; j < numberOfNodes; j++) {
      if ((pipe.getNode(j).getBulkSystem().getPhases()[phase].getComponents()[comp].getx()
          + diffMatrix.get(j, 0) * pipe.getNode(j).getBulkSystem().getPhases()[phase].getMolarMass()
              / pipe.getNode(j).getBulkSystem().getPhases()[phase].getComponents()[comp]
                  .getMolarMass()) > 1.0) {
        pipe.getNode(j).getBulkSystem().getPhases()[phase].getComponents()[comp].setx(1.0 - 1e-30);
      } else if (pipe.getNode(j).getBulkSystem().getPhases()[phase].getComponents()[comp].getx()
          + diffMatrix.get(j, 0) * pipe.getNode(j).getBulkSystem().getPhases()[phase].getMolarMass()
              / pipe.getNode(j).getBulkSystem().getPhases()[phase].getComponents()[comp]
                  .getMolarMass() < 0.0) {
        pipe.getNode(j).getBulkSystem().getPhases()[phase].getComponents()[comp].setx(1e-30);
      } else {
        pipe.getNode(j).getBulkSystem().getPhases()[phase].getComponents()[comp]
            .setx(pipe.getNode(j).getBulkSystem().getPhases()[phase].getComponents()[comp].getx()
                + diffMatrix.get(j, 0)
                    * pipe.getNode(j).getBulkSystem().getPhases()[phase].getMolarMass()
                    / pipe.getNode(j).getBulkSystem().getPhases()[phase].getComponents()[comp]
                        .getMolarMass()); // pipe.getNode(j).getBulkSystem().getPhases()[0].getComponents()[p].getx()
                                          // +
                                          // 0.5*diff4Matrix[p].get(j,0));
      }

      double xSum = 0.0;
      for (int i = 0; i < pipe.getNode(j).getBulkSystem().getPhases()[phase].getNumberOfComponents()
          - 1; i++) {
        xSum += pipe.getNode(j).getBulkSystem().getPhases()[phase].getComponents()[i].getx();
      }

      pipe.getNode(j).getBulkSystem().getPhases()[phase]
          .getComponents()[pipe.getNode(j).getBulkSystem().getPhases()[phase]
              .getNumberOfComponents() - 1].setx(1.0 - xSum);
      pipe.getNode(j).init();
>>>>>>> b9d5f22d
    }
  }

  /**
   * <p>
   * initFinalResults.
   * </p>
   *
   * @param phase a int
   */
  public void initFinalResults(int phase) {
    for (int i = 0; i < numberOfNodes; i++) {
      oldVelocity[phase][i] = pipe.getNode(i).getVelocityIn().doubleValue();
      oldDensity[phase][i] =
          pipe.getNode(i).getBulkSystem().getPhases()[0].getPhysicalProperties().getDensity();
      oldInternalEnergy[phase][i] = pipe.getNode(i).getBulkSystem().getPhases()[0].getEnthalpy()
          / pipe.getNode(i).getBulkSystem().getPhases()[0].getNumberOfMolesInPhase()
          / pipe.getNode(i).getBulkSystem().getPhases()[0].getMolarMass();

      for (int j = 0; j < pipe.getNode(i).getBulkSystem().getPhases()[0]
          .getNumberOfComponents(); j++) {
        oldComposition[phase][j][i] = xNew[phase][j][i];
      }
    }
  }

  /**
   * <p>
   * calcFluxes.
   * </p>
   */
  public void calcFluxes() {
    for (int i = 0; i < numberOfNodes; i++) {
      pipe.getNode(i).calcFluxes();
    }
  }

  /**
   * <p>
   * initNodes.
   * </p>
   */
  public void initNodes() {
    for (int i = 0; i < numberOfNodes; i++) {
      pipe.getNode(i).init();
    }
  }

  /** {@inheritDoc} */
  @Override
  public void solveTDMA() {
    initProfiles();
  }
}<|MERGE_RESOLUTION|>--- conflicted
+++ resolved
@@ -250,9 +250,9 @@
   public void initTemperature(int phase) {
     for (int i = 0; i < numberOfNodes; i++) {
       pipe.getNode(i).init();
-      pipe.getNode(i).getBulkSystem().setTemperature(pipe.getNode(i).getBulkSystem()
-          .getTemperature(phase)
-          + 0.8 * diffMatrix.get(i, 0) / (pipe.getNode(i).getBulkSystem().getPhases()[phase].getCp()
+      pipe.getNode(i).getBulkSystem().setTemperature(
+          pipe.getNode(i).getBulkSystem().getTemperature(phase) + 0.8 * diffMatrix.get(i, 0)
+              / (pipe.getNode(i).getBulkSystem().getPhases()[phase].getCp()
                   / pipe.getNode(i).getBulkSystem().getPhases()[phase].getNumberOfMolesInPhase()
                   / pipe.getNode(i).getBulkSystem().getPhases()[phase].getMolarMass()),
           phase);
@@ -274,75 +274,6 @@
       pipe.getNode(i).setPhaseFraction(0, 1.0 - pipe.getNode(i).getPhaseFraction(phase));
       pipe.getNode(i).init();
     }
-<<<<<<< HEAD
-
-    /**
-     * <p>
-     * initPhaseFraction.
-     * </p>
-     *
-     * @param phase a int
-     */
-    public void initPhaseFraction(int phase) {
-        for (int i = 0; i < numberOfNodes; i++) {
-            pipe.getNode(i).setPhaseFraction(phase,
-                    pipe.getNode(i).getPhaseFraction(phase) + 0.8 * diffMatrix.get(i, 0));
-            pipe.getNode(i).setPhaseFraction(0, 1.0 - pipe.getNode(i).getPhaseFraction(phase));
-            pipe.getNode(i).init();
-        }
-    }
-
-    /**
-     * <p>
-     * initComposition.
-     * </p>
-     *
-     * @param phase a int
-     * @param comp a int
-     */
-    public void initComposition(int phase, int comp) {
-        for (int j = 0; j < numberOfNodes; j++) {
-            if ((pipe.getNode(j).getBulkSystem().getPhases()[phase].getComponents()[comp].getx()
-                    + diffMatrix.get(j, 0)
-                            * pipe.getNode(j).getBulkSystem().getPhases()[phase].getMolarMass()
-                            / pipe.getNode(j).getBulkSystem().getPhases()[phase]
-                                    .getComponents()[comp].getMolarMass()) > 1.0) {
-                pipe.getNode(j).getBulkSystem().getPhases()[phase].getComponents()[comp]
-                        .setx(1.0 - 1e-30);
-            } else if (pipe.getNode(j).getBulkSystem().getPhases()[phase].getComponents()[comp]
-                    .getx()
-                    + diffMatrix.get(j, 0)
-                            * pipe.getNode(j).getBulkSystem().getPhases()[phase].getMolarMass()
-                            / pipe.getNode(j).getBulkSystem().getPhases()[phase]
-                                    .getComponents()[comp].getMolarMass() < 0.0) {
-                pipe.getNode(j).getBulkSystem().getPhases()[phase].getComponents()[comp]
-                        .setx(1e-30);
-            } else {
-                pipe.getNode(j).getBulkSystem().getPhases()[phase].getComponents()[comp].setx(
-                        pipe.getNode(j).getBulkSystem().getPhases()[phase].getComponents()[comp]
-                                .getx()
-                                + diffMatrix.get(j, 0)
-                                        * pipe.getNode(j).getBulkSystem().getPhases()[phase]
-                                                .getMolarMass()
-                                        / pipe.getNode(j).getBulkSystem().getPhases()[phase]
-                                .getComponents()[comp].getMolarMass()); // pipe.getNode(j).getBulkSystem().getPhases()[0].getComponents()[p].getx()
-                                                                                       // +
-                                                                                       // 0.5*diff4Matrix[p].get(j,0));
-            }
-
-            double xSum = 0.0;
-            for (int i = 0; i < pipe.getNode(j).getBulkSystem().getPhases()[phase]
-                    .getNumberOfComponents() - 1; i++) {
-                xSum += pipe.getNode(j).getBulkSystem().getPhases()[phase].getComponents()[i]
-                        .getx();
-            }
-
-            pipe.getNode(j).getBulkSystem().getPhases()[phase]
-                    .getComponents()[pipe.getNode(j).getBulkSystem().getPhases()[phase]
-                            .getNumberOfComponents() - 1].setx(1.0 - xSum);
-            pipe.getNode(j).init();
-        }
-=======
   }
 
   /**
@@ -386,7 +317,6 @@
           .getComponents()[pipe.getNode(j).getBulkSystem().getPhases()[phase]
               .getNumberOfComponents() - 1].setx(1.0 - xSum);
       pipe.getNode(j).init();
->>>>>>> b9d5f22d
     }
   }
 
