--- conflicted
+++ resolved
@@ -61,11 +61,7 @@
     }
 
     @Override
-<<<<<<< HEAD
-    public Object clone() {
-=======
     public TwoPhaseFixedStaggeredGridSolver clone() {
->>>>>>> 5c88a656
         TwoPhaseFixedStaggeredGridSolver clonedSystem = null;
         try {
             clonedSystem = (TwoPhaseFixedStaggeredGridSolver) super.clone();
