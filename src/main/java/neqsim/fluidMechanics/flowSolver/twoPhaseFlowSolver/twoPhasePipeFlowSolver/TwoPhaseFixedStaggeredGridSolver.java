--- conflicted
+++ resolved
@@ -59,11 +59,7 @@
     }
 
     @Override
-<<<<<<< HEAD
-    public Object clone() {
-=======
     public TwoPhaseFixedStaggeredGridSolver clone() {
->>>>>>> bbc43052
         TwoPhaseFixedStaggeredGridSolver clonedSystem = null;
         try {
             clonedSystem = (TwoPhaseFixedStaggeredGridSolver) super.clone();
