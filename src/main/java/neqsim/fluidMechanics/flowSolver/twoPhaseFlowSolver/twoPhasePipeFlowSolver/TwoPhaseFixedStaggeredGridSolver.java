--- conflicted
+++ resolved
@@ -271,9 +271,9 @@
   public void initTemperature(int phase) {
     for (int i = 0; i < numberOfNodes; i++) {
       pipe.getNode(i).init();
-      pipe.getNode(i).getBulkSystem().setTemperature(pipe.getNode(i).getBulkSystem()
-          .getTemperature(phase)
-          + 0.8 * diffMatrix.get(i, 0) / (pipe.getNode(i).getBulkSystem().getPhases()[phase].getCp()
+      pipe.getNode(i).getBulkSystem().setTemperature(
+          pipe.getNode(i).getBulkSystem().getTemperature(phase) + 0.8 * diffMatrix.get(i, 0)
+              / (pipe.getNode(i).getBulkSystem().getPhases()[phase].getCp()
                   / pipe.getNode(i).getBulkSystem().getPhases()[phase].getNumberOfMolesInPhase()
                   / pipe.getNode(i).getBulkSystem().getPhases()[phase].getMolarMass()),
           phase);
@@ -295,317 +295,6 @@
       pipe.getNode(i).setPhaseFraction(0, 1.0 - pipe.getNode(i).getPhaseFraction(phase));
       pipe.getNode(i).init();
     }
-<<<<<<< HEAD
-
-    /**
-     * <p>
-     * initComposition.
-     * </p>
-     *
-     * @param phase a int
-     * @param comp a int
-     */
-    public void initComposition(int phase, int comp) {
-        for (int j = 0; j < numberOfNodes; j++) {
-            if ((pipe.getNode(j).getBulkSystem().getPhases()[phase].getComponents()[comp].getx()
-                    + diffMatrix.get(j, 0)
-                            * pipe.getNode(j).getBulkSystem().getPhases()[phase].getMolarMass()
-                            / pipe.getNode(j).getBulkSystem().getPhases()[phase]
-                                    .getComponents()[comp].getMolarMass()) > 1.0) {
-                pipe.getNode(j).getBulkSystem().getPhases()[phase].getComponents()[comp]
-                        .setx(1.0 - 1e-30);
-            } else if (pipe.getNode(j).getBulkSystem().getPhases()[phase].getComponents()[comp]
-                    .getx()
-                    + diffMatrix.get(j, 0)
-                            * pipe.getNode(j).getBulkSystem().getPhases()[phase].getMolarMass()
-                            / pipe.getNode(j).getBulkSystem().getPhases()[phase]
-                                    .getComponents()[comp].getMolarMass() < 0.0) {
-                pipe.getNode(j).getBulkSystem().getPhases()[phase].getComponents()[comp]
-                        .setx(1e-30);
-            } else {
-                pipe.getNode(j).getBulkSystem().getPhases()[phase].getComponents()[comp].setx(
-                        pipe.getNode(j).getBulkSystem().getPhases()[phase].getComponents()[comp]
-                                .getx()
-                                + diffMatrix.get(j, 0)
-                                        * pipe.getNode(j).getBulkSystem().getPhases()[phase]
-                                                .getMolarMass()
-                                        / pipe.getNode(j).getBulkSystem().getPhases()[phase]
-                                .getComponents()[comp].getMolarMass()); // pipe.getNode(j).getBulkSystem().getPhases()[0].getComponents()[p].getx()
-                                                                                       // +
-                                                                                       // 0.5*diff4Matrix[p].get(j,0));
-            }
-
-            double xSum = 0.0;
-            for (int i = 0; i < pipe.getNode(j).getBulkSystem().getPhases()[phase]
-                    .getNumberOfComponents() - 1; i++) {
-                xSum += pipe.getNode(j).getBulkSystem().getPhases()[phase].getComponents()[i]
-                        .getx();
-            }
-
-            pipe.getNode(j).getBulkSystem().getPhases()[phase]
-                    .getComponents()[pipe.getNode(j).getBulkSystem().getPhases()[phase]
-                            .getNumberOfComponents() - 1].setx(1.0 - xSum);
-            pipe.getNode(j).init();
-        }
-    }
-
-    /**
-     * <p>
-     * setMassConservationMatrix.
-     * </p>
-     *
-     * @param phase a int
-     */
-    public void setMassConservationMatrix(int phase) {
-        if (!dynamic) {
-            double SU = 0;
-            a[0] = 0;
-            b[0] = 1.0;
-            c[0] = 0;
-            SU = pipe.getNode(0).getBulkSystem().getPhases()[phase].getPhysicalProperties()
-                    .getDensity();
-            r[0] = SU;
-        } else {
-            // double Ae = pipe.getNode(0).getArea(phase);
-            // double Aw = pipe.getNode(0).getArea(phase);
-            // double Fw = pipe.getNode(0).getVelocityIn(phase).doubleValue() * Aw;
-            // double Fe = oldVelocity[phase][0] * Ae;
-            // System.out.println("new- old : " +
-            // (pipe.getNode(0).getVelocityIn().doubleValue() - oldVelocity[0]));
-            oldMass[phase][0] = 1.0 / timeStep * pipe.getNode(0).getGeometry().getArea()
-                    * pipe.getNode(0).getGeometry().getNodeLength();
-
-            a[0] = 0.0; // Math.max(Fw,0);
-            c[0] = 1.0; // Math.max(-Fe,0);
-            b[0] = 1.0; // a[0] + c[0] + (Fe - Fw) + oldMass[0];
-            r[0] = 0.0; // oldMass[0]*oldDensity[0];
-
-            // setter ligningen paa rett form
-            a[0] = -a[0];
-            c[0] = -c[0];
-        }
-
-        for (int i = 1; i < numberOfNodes - 1; i++) {
-            double Ae = pipe.getNode(i).getArea(phase);
-            double Aw = pipe.getNode(i - 1).getArea(phase);
-            double Fe = pipe.getNode(i).getVelocityOut(phase).doubleValue() * Ae;
-            double Fw = pipe.getNode(i).getVelocityIn(phase).doubleValue() * Aw;
-
-            if (dynamic) {
-                oldMass[phase][i] = 1.0 / timeStep * pipe.getNode(i).getArea(phase)
-                        * pipe.getNode(i).getGeometry().getNodeLength();
-            } else {
-                oldMass[phase][i] = 0.0;
-            }
-
-            a[i] = Math.max(Fw, 0);
-            c[i] = Math.max(-Fe, 0);
-            b[i] = a[i] + c[i] + (Fe - Fw) + oldMass[phase][i];
-            r[i] = oldMass[phase][i] * oldDensity[phase][i];
-
-            // setter ligningen paa rett form
-            a[i] = -a[i];
-            c[i] = -c[i];
-        }
-
-        int i = numberOfNodes - 1;
-        // double Ae = pipe.getNode(i).getArea(phase);
-        // double Aw = pipe.getNode(i - 1).getArea(phase);
-
-        // double Fe = pipe.getNode(i).getVelocity(phase) * Ae;
-        // double Fw = pipe.getNode(i).getVelocityIn(phase).doubleValue() * Aw;
-
-        if (dynamic) {
-            oldMass[phase][i] = 1.0 / timeStep * pipe.getNode(i).getArea(phase)
-                    * pipe.getNode(i).getGeometry().getNodeLength();
-        } else {
-            oldMass[phase][i] = 0.0;
-        }
-
-        a[i] = 1; // Math.max(Fw,0);
-        c[i] = 0; // Math.max(-Fe,0);
-        b[i] = 1; // a[i] + c[i] + (Fe - Fw) + oldMass[phase][i];
-        r[i] = 0; // oldMass[phase][i]*oldDensity[phase][i];
-        // setter ligningen paa rett form
-        a[i] = -a[i];
-        c[i] = -c[i];
-    }
-
-    /**
-     * <p>
-     * setPhaseFractionMatrix.
-     * </p>
-     *
-     * @param phase a int
-     */
-    public void setPhaseFractionMatrix(int phase) {
-        if (!dynamic) {
-            double SU = 0;
-            a[0] = 0;
-            b[0] = 1.0;
-            c[0] = 0;
-            SU = pipe.getNode(0).getPhaseFraction(phase);
-            r[0] = SU;
-        } else {
-            // double Ae = pipe.getNode(0).getGeometry().getArea();
-            // double Aw = pipe.getNode(0).getGeometry().getArea();
-            // double Fw = pipe.getNode(0).getVelocityIn(phase).doubleValue() * Aw;
-            // double Fe = oldVelocity[phase][0] * Ae;
-            // System.out.println("new- old : " +
-            // (pipe.getNode(0).getVelocityIn().doubleValue() - oldVelocity[0]));
-            oldMass[phase][0] = 1.0 / timeStep * pipe.getNode(0).getGeometry().getArea()
-                    * pipe.getNode(0).getGeometry().getNodeLength();
-
-            a[0] = 0.0; // Math.max(Fw,0);
-            c[0] = 1.0; // Math.max(-Fe,0);
-            b[0] = 1.0; // a[0] + c[0] + (Fe - Fw) + oldMass[0];
-            r[0] = 0.0; // oldMass[0]*oldDensity[0];
-
-            // setter ligningen paa rett form
-            a[0] = -a[0];
-            c[0] = -c[0];
-        }
-
-        for (int i = 1; i < numberOfNodes - 1; i++) {
-            double Ae = pipe.getNode(i).getGeometry().getArea();
-            double Aw = pipe.getNode(i - 1).getGeometry().getArea();
-            double Fe = pipe.getNode(i).getVelocityOut(phase).doubleValue() * Ae
-                    * pipe.getNode(i).getBulkSystem().getPhases()[phase].getPhysicalProperties()
-                            .getDensity();
-            double Fw = pipe.getNode(i).getVelocityIn(phase).doubleValue() * Aw
-                    * pipe.getNode(i - 1).getBulkSystem().getPhases()[phase].getPhysicalProperties()
-                            .getDensity();
-
-            if (dynamic) {
-                oldMass[phase][i] = 1.0 / timeStep * pipe.getNode(i).getGeometry().getArea()
-                        * pipe.getNode(i).getGeometry().getNodeLength();
-            } else {
-                oldMass[phase][i] = 0.0;
-            }
-
-            a[i] = Math.max(Fw, 0);
-            c[i] = Math.max(-Fe, 0);
-            b[i] = a[i] + c[i] + (Fe - Fw) + oldMass[phase][i];
-            r[i] = oldMass[phase][i] * oldDensity[phase][i];
-
-            // setter ligningen paa rett form
-            a[i] = -a[i];
-            c[i] = -c[i];
-        }
-
-        int i = numberOfNodes - 1;
-        double Ae = pipe.getNode(i).getGeometry().getArea();
-        double Aw = pipe.getNode(i - 1).getGeometry().getArea();
-
-        double Fe = pipe.getNode(i).getVelocity(phase) * Ae
-                * pipe.getNode(i).getBulkSystem().getPhases()[phase].getPhysicalProperties()
-                        .getDensity();
-        double Fw = pipe.getNode(i).getVelocityIn(phase).doubleValue() * Aw
-                * pipe.getNode(i - 1).getBulkSystem().getPhases()[phase].getPhysicalProperties()
-                        .getDensity();
-
-        if (dynamic) {
-            oldMass[phase][i] = 1.0 / timeStep * pipe.getNode(i).getGeometry().getArea()
-                    * pipe.getNode(i).getGeometry().getNodeLength();
-        } else {
-            oldMass[phase][i] = 0.0;
-        }
-
-        a[i] = Math.max(Fw, 0);
-        c[i] = Math.max(-Fe, 0);
-        b[i] = a[i] + c[i] + (Fe - Fw) + oldMass[phase][i];
-        r[i] = oldMass[phase][i] * oldDensity[phase][i];
-        // setter ligningen paa rett form
-        a[i] = -a[i];
-        c[i] = -c[i];
-    }
-
-    /**
-     * <p>
-     * setImpulsMatrixTDMA.
-     * </p>
-     *
-     * @param phase a int
-     */
-    public void setImpulsMatrixTDMA(int phase) {
-        double sign = (phase == 0) ? 1.0 : -1.0;
-        double SU = 0.0, SP = 0.0;
-        double Fw = 0.0, Fe = 0.0;
-
-        pipe.getNode(0).initFlowCalc();
-        pipe.getNode(0).init();
-        pipe.getNode(0).setVelocityIn(phase, pipe.getNode(0).getVelocity(phase));
-
-        a[0] = 0;
-        b[0] = 1.0;
-        c[0] = 0;
-
-        r[0] = pipe.getNode(0).getVelocityIn(phase).doubleValue();
-
-        a[1] = 0;
-        b[1] = 1.0;
-        c[1] = 0;
-
-        r[1] = pipe.getNode(0).getVelocityIn(phase).doubleValue();
-
-        for (int i = 2; i < numberOfNodes - 1; i++) {
-            double Ae = pipe.getNode(i).getArea(phase);
-            double Aw = pipe.getNode(i - 1).getArea(phase);
-            double Amean = pipe.getNode(i - 1).getArea(phase);
-            double meanFrik = pipe.getNode(i - 1).getWallFrictionFactor(phase);
-            double meanDensity = pipe.getNode(i - 1).getBulkSystem().getPhases()[phase]
-                    .getPhysicalProperties().getDensity();
-            double oldMeanDensity = oldDensity[phase][i];
-            double meanVelocity = pipe.getNode(i - 1).getVelocity(phase);
-            double vertposchange = pipe.getNode(i).getVerticalPositionOfNode()
-                    - pipe.getNode(i - 1).getVerticalPositionOfNode();
-            double nodeLength = pipe.getNode(i - 1).getGeometry().getNodeLength();
-            double interfaceFricition = pipe.getNode(i - 1).getInterPhaseFrictionFactor();
-            // System.out.println(" dif: " +
-            // (-pipe.getNode(i-1).getWallContactLength(phase)
-            // * nodeLength* meanDensity *
-            // meanFrik*Math.abs(meanVelocity)*meanVelocity/8.0
-            // - pipe.getNode(i-1).getInterphaseContactLength(0)*nodeLength* meanDensity
-            // *
-            // interfaceFricition*Math.abs(pipe.getNode(i).getVelocity(0) -
-            // pipe.getNode(i).getVelocity(1))*(pipe.getNode(i).getVelocity(0) -
-            // pipe.getNode(i).getVelocity(1))/8.0*sign));
-            SU = -Amean
-                    * (pipe.getNode(i).getBulkSystem().getPressure()
-                            - pipe.getNode(i - 1).getBulkSystem().getPressure())
-                    * 1e5
-                    + Amean * gravity * meanDensity * vertposchange
-                    + pipe.getNode(i - 1).getWallContactLength(phase) * nodeLength * meanDensity
-                            * meanFrik * Math.abs(meanVelocity) * meanVelocity / 8.0
-                    - pipe.getNode(i - 1).getInterphaseContactLength(0) * nodeLength * meanDensity
-                            * interfaceFricition
-                            * Math.abs(
-                                    pipe.getNode(i).getVelocity(0) - pipe.getNode(i).getVelocity(1))
-                            * (pipe.getNode(i).getVelocity(0) - pipe.getNode(i).getVelocity(1))
-                            / 8.0 * sign;
-            // System.out.println("su " + SU);
-            SP = -pipe.getNode(i - 1).getWallContactLength(phase) * nodeLength * meanDensity
-                    * meanFrik * meanVelocity / 4.0;
-            Fw = Aw * pipe.getNode(i - 1).getBulkSystem().getPhases()[phase].getPhysicalProperties()
-                    .getDensity() * pipe.getNode(i - 1).getVelocity(phase);
-            Fe = Ae * pipe.getNode(i).getBulkSystem().getPhases()[phase].getPhysicalProperties()
-                    .getDensity() * pipe.getNode(i).getVelocity(phase);
-
-            if (dynamic) {
-                oldImpuls[phase][i] = 1.0 / timeStep * oldMeanDensity * nodeLength * Amean;
-            } else {
-                oldImpuls[phase][i] = 0.0;
-            }
-
-            a[i] = Math.max(Fw, 0);
-            c[i] = Math.max(-Fe, 0); // - Fe/2.0;
-            b[i] = a[i] + c[i] + (Fe - Fw) - SP + oldImpuls[phase][i];
-            r[i] = SU + oldImpuls[phase][i] * oldVelocity[phase][i];
-            // setter ligningen paa rett form
-            a[i] = -a[i];
-            c[i] = -c[i];
-        }
-=======
   }
 
   /**
@@ -713,7 +402,6 @@
     int i = numberOfNodes - 1;
     // double Ae = pipe.getNode(i).getArea(phase);
     // double Aw = pipe.getNode(i - 1).getArea(phase);
->>>>>>> b9d5f22d
 
     // double Fe = pipe.getNode(i).getVelocity(phase) * Ae;
     // double Fw = pipe.getNode(i).getVelocityIn(phase).doubleValue() * Aw;
@@ -725,125 +413,6 @@
       oldMass[phase][i] = 0.0;
     }
 
-<<<<<<< HEAD
-    /**
-     * <p>
-     * setEnergyMatrixTDMA.
-     * </p>
-     *
-     * @param phase a int
-     */
-    public void setEnergyMatrixTDMA(int phase) {
-        double sign = (phase == 0) ? 1.0 : -1.0;
-
-        a[0] = 0;
-        b[0] = 1.0;
-        c[0] = 0;
-        double SU = pipe.getNode(0).getBulkSystem().getPhases()[phase].getEnthalpy()
-                / pipe.getNode(0).getBulkSystem().getPhases()[phase].getNumberOfMolesInPhase()
-                / pipe.getNode(0).getBulkSystem().getPhases()[phase].getMolarMass();
-        r[0] = SU;
-
-        for (int i = 1; i < numberOfNodes - 1; i++) {
-            double fe = pipe.getNode(i + 1).getGeometry().getNodeLength()
-                    / (pipe.getNode(i).getGeometry().getNodeLength()
-                            + pipe.getNode(i + 1).getGeometry().getNodeLength());
-            double fw = pipe.getNode(i - 1).getGeometry().getNodeLength()
-                    / (pipe.getNode(i).getGeometry().getNodeLength()
-                            + pipe.getNode(i - 1).getGeometry().getNodeLength());
-            double Ae = pipe.getNode(i).getArea(phase);
-            double Aw = pipe.getNode(i - 1).getArea(phase);
-            double vertposchange = (1 - fe)
-                    * (pipe.getNode(i + 1).getVerticalPositionOfNode()
-                            - pipe.getNode(i).getVerticalPositionOfNode())
-                    + (1 - fw) * (pipe.getNode(i).getVerticalPositionOfNode()
-                            - pipe.getNode(i - 1).getVerticalPositionOfNode());
-
-            SU = -pipe.getNode(i).getArea(phase) * gravity
-                    * pipe.getNode(i).getBulkSystem().getPhases()[phase].getDensity()
-                    * pipe.getNode(i).getVelocity(phase) * vertposchange
-                    + pipe.getNode(i).getArea(phase) * 4.0 * 0.02
-                            * (278.0 - pipe.getNode(i).getBulkSystem().getPhases()[phase]
-                                    .getTemperature())
-                            / (pipe.getNode(i).getGeometry().getDiameter())
-                            * pipe.getNode(i).getGeometry().getNodeLength()
-                    + sign * pipe.getNode(i).getFluidBoundary().getInterphaseHeatFlux(phase)
-                            * pipe.getNode(i).getGeometry().getNodeLength()
-                            * pipe.getNode(i).getInterphaseContactLength(phase)
-                            * (pipe.getNode(i).getGeometry().getNodeLength()
-                                    / pipe.getNode(i).getVelocity(phase));
-            double SP = 0;
-
-            double Fw = Aw * pipe.getNode(i - 1).getBulkSystem().getPhases()[phase]
-                    .getPhysicalProperties().getDensity()
-                    * pipe.getNode(i).getVelocityIn(phase).doubleValue();
-            double Fe =
-                    Ae * pipe.getNode(i).getBulkSystem().getPhases()[phase].getPhysicalProperties()
-                            .getDensity() * pipe.getNode(i).getVelocityOut(phase).doubleValue();
-
-            if (dynamic) {
-                oldEnergy[phase][i] = 1.0 / timeStep * oldDensity[phase][i]
-                        * pipe.getNode(i).getGeometry().getNodeLength()
-                        * pipe.getNode(i).getArea(phase);
-            } else {
-                oldEnergy[phase][i] = 0.0;
-            }
-
-            a[i] = Math.max(Fw, 0);
-            c[i] = Math.max(-Fe, 0);
-            b[i] = a[i] + c[i] + (Fe - Fw) - SP + oldEnergy[phase][i];
-            r[i] = SU + oldEnergy[phase][i] * oldInternalEnergy[phase][i];
-
-            // setter ligningen paa rett form
-            a[i] = -a[i];
-            c[i] = -c[i];
-        }
-
-        int i = numberOfNodes - 1;
-
-        double fw = pipe.getNode(i - 1).getGeometry().getNodeLength()
-                / (pipe.getNode(i).getGeometry().getNodeLength()
-                        + pipe.getNode(i - 1).getGeometry().getNodeLength());
-        double Ae = pipe.getNode(i).getArea(phase); // 1.0/((1.0-fe)/pipe.getNode(i).getGeometry().getArea()
-                                                   // +
-                                                   // fe/pipe.getNode(i+1).getGeometry().getArea());
-        double Aw = pipe.getNode(i - 1).getArea(phase); // 1.0/((1.0-fw)/pipe.getNode(i).getGeometry().getArea()
-                                                       // +
-                                                       // fw/pipe.getNode(i-1).getGeometry().getArea());
-        double vertposchange = (1 - fw) * (pipe.getNode(i).getVerticalPositionOfNode()
-                - pipe.getNode(i - 1).getVerticalPositionOfNode());
-
-        SU = -pipe.getNode(i).getArea(phase) * gravity
-                * pipe.getNode(i).getBulkSystem().getPhases()[phase].getDensity()
-                * pipe.getNode(i).getVelocity(phase) * vertposchange
-                + pipe.getNode(i).getWallContactLength(phase)
-                        / pipe.getNode(i).getGeometry().getCircumference()
-                        * pipe.getNode(i).getArea(phase) * 4.0 * 0.02
-                        * (278.0 - pipe.getNode(i).getBulkSystem().getPhases()[phase]
-                                .getTemperature())
-                        / (pipe.getNode(i).getGeometry().getDiameter())
-                        * pipe.getNode(i).getGeometry().getNodeLength()
-                + sign * pipe.getNode(i).getFluidBoundary().getInterphaseHeatFlux(phase)
-                        * pipe.getNode(i).getGeometry().getNodeLength()
-                        * pipe.getNode(i).getInterphaseContactLength(phase)
-                        * (pipe.getNode(i).getGeometry().getNodeLength()
-                                / pipe.getNode(i).getVelocity(phase));
-        double SP = 0; // -pipe.getNode(i).getGeometry().getArea()*4.0*12.0/(pipe.getNode(i).getGeometry().getDiameter())*pipe.getNode(i).getGeometry().getNodeLength();
-
-        double Fw =
-                Aw * pipe.getNode(i - 1).getBulkSystem().getPhases()[phase].getPhysicalProperties()
-                        .getDensity() * pipe.getNode(i).getVelocityIn(phase).doubleValue();
-        double Fe = Ae * pipe.getNode(i).getBulkSystem().getPhases()[phase].getPhysicalProperties()
-                .getDensity() * pipe.getNode(i).getVelocity(phase);
-
-        if (dynamic) {
-            oldEnergy[phase][i] = 1.0 / timeStep * oldDensity[phase][i]
-                    * pipe.getNode(i).getGeometry().getNodeLength()
-                    * pipe.getNode(i).getArea(phase);
-        } else {
-            oldEnergy[phase][i] = 0.0;
-        }
-=======
     a[i] = 1; // Math.max(Fw,0);
     c[i] = 0; // Math.max(-Fe,0);
     b[i] = 1; // a[i] + c[i] + (Fe - Fw) + oldMass[phase][i];
@@ -887,7 +456,6 @@
       a[0] = -a[0];
       c[0] = -c[0];
     }
->>>>>>> b9d5f22d
 
     for (int i = 1; i < numberOfNodes - 1; i++) {
       double Ae = pipe.getNode(i).getGeometry().getArea();
@@ -915,80 +483,6 @@
       c[i] = -c[i];
     }
 
-<<<<<<< HEAD
-    /**
-     * <p>
-     * setComponentConservationMatrix2.
-     * </p>
-     *
-     * @param phase a int
-     * @param componentNumber a int
-     */
-    public void setComponentConservationMatrix2(int phase, int componentNumber) {
-        double SU = 0;
-        double sign = (phase == 0) ? 1.0 : 1.0;
-        a[0] = 0;
-        b[0] = 1.0;
-        c[0] = 0;
-        SU = pipe.getNode(0).getBulkSystem().getPhases()[phase].getComponents()[componentNumber]
-                .getx();
-        // System.out.println("phase x0: "
-        // +pipe.getNode(0).getBulkSystem().getPhases()[0].getComponents()[componentNumber].getx());
-        // System.out.println("phase x1: "
-        // +pipe.getNode(0).getBulkSystem().getPhases()[1].getComponents()[componentNumber].getx());
-        r[0] = SU;
-
-        for (int i = 1; i < numberOfNodes - 1; i++) {
-            double fe = pipe.getNode(i + 1).getGeometry().getNodeLength()
-                    / (pipe.getNode(i).getGeometry().getNodeLength()
-                            + pipe.getNode(i + 1).getGeometry().getNodeLength());
-            double fw = pipe.getNode(i - 1).getGeometry().getNodeLength()
-                    / (pipe.getNode(i).getGeometry().getNodeLength()
-                            + pipe.getNode(i - 1).getGeometry().getNodeLength());
-            double Ae = 1.0 / ((1.0 - fe) / pipe.getNode(i).getArea(phase)
-                    + fe / pipe.getNode(i + 1).getArea(phase));
-            double Aw = 1.0 / ((1.0 - fw) / pipe.getNode(i).getArea(phase)
-                    + fw / pipe.getNode(i - 1).getArea(phase));
-
-            double Fe = pipe.getNode(i).getVelocityOut(phase).doubleValue()
-                    * pipe.getNode(i).getBulkSystem().getPhases()[phase].getPhysicalProperties()
-                            .getDensity()
-                    * pipe.getNode(i).getBulkSystem().getPhases()[phase]
-                            .getComponents()[componentNumber].getMolarMass()
-                    / pipe.getNode(i).getBulkSystem().getPhases()[phase].getMolarMass() * Ae;
-            double Fw = pipe.getNode(i).getVelocityIn(phase).doubleValue()
-                    * pipe.getNode(i - 1).getBulkSystem().getPhases()[phase].getPhysicalProperties()
-                            .getDensity()
-                    * pipe.getNode(i).getBulkSystem().getPhases()[phase]
-                            .getComponents()[componentNumber].getMolarMass()
-                    / pipe.getNode(i).getBulkSystem().getPhases()[phase].getMolarMass() * Aw;
-
-            // System.out.println("vel: " +
-            // pipe.getNode(i).getVelocityOut(phase).doubleValue() + " fe " + Fe);
-            a[i] = Math.max(Fw, 0);
-            c[i] = Math.max(-Fe, 0); // - Fe/2.0;
-            b[i] = a[i] + c[i] + (Fe - Fw) - sign * pipe.getNode(i).getArea(phase)
-                    * pipe.getNode(i).getFluidBoundary().getInterphaseMolarFlux(componentNumber)
-                    / pipe.getNode(i).getVelocity() * pipe.getNode(i).getGeometry().getNodeLength();
-            r[i] = 0;
-            // setter ligningen paa rett form
-            a[i] = -a[i];
-            c[i] = -c[i];
-        }
-
-        a[numberOfNodes - 1] = -1.0; // -1.0;
-        b[numberOfNodes - 1] = 1.0;
-        c[numberOfNodes - 1] = 0;
-        SU = pipe.getNode(numberOfNodes - 2).getBulkSystem().getPhases()[phase]
-                .getPhysicalProperties().getDensity()
-                * pipe.getNode(numberOfNodes - 2).getVelocityIn(phase).doubleValue()
-                * pipe.getNode(numberOfNodes - 2).getBulkSystem().getPhases()[phase]
-                        .getComponents()[componentNumber].getx()
-                / (pipe.getNode(numberOfNodes - 1).getBulkSystem().getPhases()[phase]
-                        .getPhysicalProperties().getDensity()
-                        * pipe.getNode(numberOfNodes - 1).getVelocityIn(phase).doubleValue());
-        r[numberOfNodes - 1] = 0; // SU;
-=======
     int i = numberOfNodes - 1;
     double Ae = pipe.getNode(i).getGeometry().getArea();
     double Aw = pipe.getNode(i - 1).getGeometry().getArea();
@@ -1070,7 +564,8 @@
       SU = -Amean
           * (pipe.getNode(i).getBulkSystem().getPressure()
               - pipe.getNode(i - 1).getBulkSystem().getPressure())
-          * 1e5 + Amean * gravity * meanDensity * vertposchange
+          * 1e5
+          + Amean * gravity * meanDensity * vertposchange
           + pipe.getNode(i - 1).getWallContactLength(phase) * nodeLength * meanDensity * meanFrik
               * Math.abs(meanVelocity) * meanVelocity / 8.0
           - pipe.getNode(i - 1).getInterphaseContactLength(0) * nodeLength * meanDensity
@@ -1099,7 +594,6 @@
       // setter ligningen paa rett form
       a[i] = -a[i];
       c[i] = -c[i];
->>>>>>> b9d5f22d
     }
 
     int i = numberOfNodes - 1;
@@ -1120,7 +614,8 @@
     SU = -Amean
         * (pipe.getNode(i).getBulkSystem().getPressure()
             - pipe.getNode(i - 1).getBulkSystem().getPressure())
-        * 1e5 - Amean * gravity * meanDensity * vertposchange
+        * 1e5
+        - Amean * gravity * meanDensity * vertposchange
         + pipe.getNode(i - 1).getWallContactLength(phase) * nodeLength * meanDensity * meanFrik
             * Math.abs(meanVelocity) * meanVelocity / 8.0
         - pipe.getNode(i - 1).getInterphaseContactLength(0) * nodeLength * meanDensity
@@ -1141,64 +636,6 @@
       oldImpuls[phase][i] = 0.0;
     }
 
-<<<<<<< HEAD
-            SU = +sign * pipe.getNode(i).getFluidBoundary().getInterphaseMolarFlux(componentNumber)
-                    * pipe.getNode(i).getBulkSystem().getPhases()[phase]
-                            .getComponents()[componentNumber].getMolarMass()
-                    * pipe.getNode(i).getGeometry().getNodeLength()
-                    * pipe.getNode(i).getInterphaseContactLength(phase)
-                    * (pipe.getNode(i).getGeometry().getNodeLength()
-                            / pipe.getNode(i).getVelocity(phase));
-            // double SP = 0; //
-            // -pipe.getNode(i).getGeometry().getArea()*4.0*12.0/(pipe.getNode(i).getGeometry().getDiameter())*pipe.getNode(i).getGeometry().getNodeLength();
-
-            a[i] = Math.max(Fw, 0);
-            c[i] = Math.max(-Fe, 0);
-            b[i] = a[i] + c[i] + (Fe - Fw) + oldComp[phase][i];
-            r[i] = SU + oldComp[phase][i] * oldComposition[phase][componentNumber][i];
-
-            // setter ligningen paa rett form
-            a[i] = -a[i];
-            c[i] = -c[i];
-        }
-
-        int i = numberOfNodes - 1;
-        // double fw =
-        // pipe.getNode(i-1).getGeometry().getNodeLength()/(pipe.getNode(i).getGeometry().getNodeLength()+pipe.getNode(i-1).getGeometry().getNodeLength());
-        // double Ae = pipe.getNode(i).getArea(phase);
-        // double Aw = pipe.getNode(i - 1).getArea(phase);
-
-        // double Fe = pipe.getNode(i).getVelocity(phase) *
-        // pipe.getNode(i).getBulkSystem().getPhases()[phase].getDensity() * Ae;
-        // double Fw = pipe.getNode(i).getVelocityIn(phase).doubleValue() * pipe.getNode(i -
-        // 1).getBulkSystem().getPhases()[phase].getDensity() * Aw;
-
-        SU = +sign * pipe.getNode(i).getFluidBoundary().getInterphaseMolarFlux(componentNumber)
-                * pipe.getNode(i).getBulkSystem().getPhases()[phase]
-                        .getComponents()[componentNumber].getMolarMass()
-                * pipe.getNode(i).getGeometry().getNodeLength()
-                * pipe.getNode(i).getInterphaseContactLength(phase)
-                * (pipe.getNode(i).getGeometry().getNodeLength()
-                        / pipe.getNode(i).getVelocity(phase));
-        // double SP = 0; //
-        // -pipe.getNode(i).getGeometry().getArea()*4.0*12.0/(pipe.getNode(i).getGeometry().getDiameter())*pipe.getNode(i).getGeometry().getNodeLength();
-
-        if (dynamic) {
-            oldComp[phase][i] = 1.0 / timeStep * pipe.getNode(i).getArea(phase)
-                    * pipe.getNode(i).getGeometry().getNodeLength()
-                    * pipe.getNode(i).getBulkSystem().getPhases()[phase].getDensity();
-        } else {
-            oldComp[phase][i] = 0.0;
-        }
-
-        a[i] = 1.0; // Math.max(Fw,0);
-        c[i] = 0.0; // Math.max(-Fe,0);
-        b[i] = 1.0; // a[i] + c[i] + (Fe - Fw) + oldComp[phase][i];
-        r[i] = 0.0; // SU + oldComp[phase][i]*oldComposition[phase][componentNumber][i];
-        // setter ligningen paa rett form
-        a[i] = -a[i];
-        c[i] = -c[i];
-=======
     a[i] = Math.max(Fw, 0);
     c[i] = Math.max(-Fe, 0);
     // if(dynamic){c[i] = - Fe/2.0; a[i] = Fw/2.0; }
@@ -1388,7 +825,6 @@
       // setter ligningen paa rett form
       a[i] = -a[i];
       c[i] = -c[i];
->>>>>>> b9d5f22d
     }
 
     a[numberOfNodes - 1] = -1.0; // -1.0;
@@ -1683,59 +1119,6 @@
                 initComposition(phase, p);
               } while (diff > 1e-12 && iter < 10);
             }
-<<<<<<< HEAD
-
-            if (this.solverType >= 5) {
-                double compDiff = 0.0;
-                int compIter = 0;
-                do {
-                    calcFluxes();
-                    compIter++;
-                    for (int phase = 0; phase < 2; phase++) {
-                        iter = 0;
-                        for (int p = 0; p < pipe.getNode(0).getBulkSystem().getPhases()[0]
-                                .getNumberOfComponents() - 1; p++) {
-                            do {
-                                iter++;
-                                setComponentConservationMatrix(phase, p);
-                                Matrix solOld = solMolFracMatrix[phase][p].copy();
-                                xNew[phase][p] = TDMAsolve.solve(a, b, c, r);
-                                solMolFracMatrix[phase][p] =
-                                        new Matrix(xNew[phase][p], 1).transpose();
-                                diffMatrix = solMolFracMatrix[phase][p].minus(solOld);
-                                diff = Math.abs(
-                                        diffMatrix.norm2() / solMolFracMatrix[phase][p].norm2());
-                                if (diff > maxDiff) {
-                                    maxDiff = diff;
-                                }
-                                if (diff > compDiff) {
-                                    compDiff = diff;
-                                }
-                                System.out.println("diff molfrac: "
-                                        + diffMatrix.norm2() / solMolFracMatrix[phase][p].norm2());
-                                // Matrix dmat = new Matrix(xNew[phase][p], 1);
-                                // dmat.print(10,10);
-                                initComposition(phase, p);
-                            } while (diff > 1e-12 && iter < 10);
-                        }
-                    }
-                } while (compDiff > 1e-10 && compIter < 10);
-                initNodes();
-            }
-
-            // initVelocity();
-            // this.setVelocities();*/
-            System.out.println("iter: " + iterTop + " maxdiff " + maxDiff);
-          } while (Math.abs(maxDiff) > 1e-7 && iterTop < 1); // diffMatrix.norm2()/sol2Matrix.norm2())>0.1);
-
-        for (int phase = 0; phase < 2; phase++) {
-            for (int p = 0; p < pipe.getNode(0).getBulkSystem().getPhases()[0]
-                    .getNumberOfComponents() - 1; p++) {
-                Matrix dmat = new Matrix(xNew[phase][p], 1);
-                dmat.print(10, 10);
-            }
-        }
-=======
           }
         } while (compDiff > 1e-10 && compIter < 10);
         initNodes();
@@ -1752,7 +1135,6 @@
         Matrix dmat = new Matrix(xNew[phase][p], 1);
         dmat.print(10, 10);
       }
->>>>>>> b9d5f22d
     }
   }
 }