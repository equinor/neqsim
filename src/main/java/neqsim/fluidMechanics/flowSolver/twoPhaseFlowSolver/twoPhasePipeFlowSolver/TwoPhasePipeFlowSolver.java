/*
 * OnePhasePipeFlowSolver.java
 *
 * Created on 17. januar 2001, 21:05
 */

package neqsim.fluidMechanics.flowSolver.twoPhaseFlowSolver.twoPhasePipeFlowSolver;

import Jama.Matrix;
import neqsim.fluidMechanics.flowSystem.FlowSystemInterface;

/**
 *
 * @author Even Solbraa
 * @version
 */
public class TwoPhasePipeFlowSolver
        extends neqsim.fluidMechanics.flowSolver.onePhaseFlowSolver.OnePhaseFlowSolver {
    private static final long serialVersionUID = 1000;

    protected double[] PbArray; // = new double[100];
    protected Matrix[] solMatrix;
    protected Matrix[][] solMolFracMatrix;
    protected Matrix[] solPhaseConsMatrix;
    protected Matrix sol2Matrix;
    protected Matrix[] sol3Matrix;
    protected Matrix[] sol4Matrix;

    protected double a[];
    protected double b[];
    protected double c[];
    protected double r[];
    protected double length;
    protected FlowSystemInterface pipe;
    protected int numberOfNodes;

    /** Creates new OnePhasePipeFlowSolver */
    public TwoPhasePipeFlowSolver() {}

    public TwoPhasePipeFlowSolver(FlowSystemInterface pipe, double length, int nodes) {
        this.pipe = pipe;
        this.length = length;
        this.numberOfNodes = nodes;
        PbArray = new double[nodes];
        solMatrix = new Matrix[2];
        sol3Matrix = new Matrix[2];
        solPhaseConsMatrix = new Matrix[2];
        solMolFracMatrix = new Matrix[2][pipe.getNode(0).getBulkSystem().getPhases()[0]
                .getNumberOfComponents()];
        solMatrix[0] = new Matrix(PbArray, 1).transpose();
        solMatrix[1] = new Matrix(PbArray, 1).transpose();
        for (int phase = 0; phase < 2; phase++) {
            for (int i = 0; i < pipe.getNode(0).getBulkSystem().getPhases()[0]
                    .getNumberOfComponents(); i++) {
                solMolFracMatrix[phase][i] = new Matrix(PbArray, 1).transpose();
            }
        }
        sol3Matrix[0] = new Matrix(PbArray, 1).transpose();
        sol3Matrix[1] = new Matrix(PbArray, 1).transpose();
        solPhaseConsMatrix[0] = new Matrix(PbArray, 1).transpose();
        solPhaseConsMatrix[1] = new Matrix(PbArray, 1).transpose();
        sol2Matrix = new Matrix(PbArray, 1).transpose();
        a = new double[nodes];
        b = new double[nodes];
        c = new double[nodes];
        r = new double[nodes];
    }

    @Override
<<<<<<< HEAD
    public Object clone() {
=======
    public TwoPhasePipeFlowSolver clone() {
>>>>>>> 5c88a656
        TwoPhasePipeFlowSolver clonedSystem = null;
        try {
            clonedSystem = (TwoPhasePipeFlowSolver) super.clone();
        } catch (Exception e) {
            e.printStackTrace(System.err);
        }

        return clonedSystem;
    }
}<|MERGE_RESOLUTION|>--- conflicted
+++ resolved
@@ -67,11 +67,7 @@
     }
 
     @Override
-<<<<<<< HEAD
-    public Object clone() {
-=======
     public TwoPhasePipeFlowSolver clone() {
->>>>>>> 5c88a656
         TwoPhasePipeFlowSolver clonedSystem = null;
         try {
             clonedSystem = (TwoPhasePipeFlowSolver) super.clone();
