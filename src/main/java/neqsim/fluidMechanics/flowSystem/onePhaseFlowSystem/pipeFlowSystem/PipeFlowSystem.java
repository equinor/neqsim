--- conflicted
+++ resolved
@@ -8,11 +8,7 @@
  * PipeFlowSystem class.
  * </p>
  *
-<<<<<<< HEAD
- * @author esol
-=======
  * @author asmund
->>>>>>> 24915a9b
  * @version $Id: $Id
  */
 public class PipeFlowSystem
