package neqsim.fluidMechanics.flowSystem.twoPhaseFlowSystem;

import neqsim.fluidMechanics.flowSystem.FlowSystem;
import neqsim.fluidMechanics.geometryDefinitions.pipe.PipeData;
import neqsim.thermo.system.SystemInterface;

/**
 * <p>
 * Abstract TwoPhaseFlowSystem class.
 * </p>
 *
<<<<<<< HEAD
 * @author esol
=======
 * @author asmund
>>>>>>> 24915a9b
 * @version $Id: $Id
 */
public abstract class TwoPhaseFlowSystem extends FlowSystem {
    private static final long serialVersionUID = 1000;
    // FlowNodeInterface[] test = new AnnularFlow[100];
    // public FluidMechanicsInterface[] flowNode;
    public PipeData pipe;

    /**
     * <p>
     * Constructor for TwoPhaseFlowSystem.
     * </p>
     */
    public TwoPhaseFlowSystem() {}

    /**
     * <p>
     * Constructor for TwoPhaseFlowSystem.
     * </p>
     *
     * @param system a {@link neqsim.thermo.system.SystemInterface} object
     */
    public TwoPhaseFlowSystem(SystemInterface system) {}

    /**
     * <p>
     * main.
     * </p>
     *
     * @param args an array of {@link java.lang.String} objects
     */
    public static void main(String[] args) {}
}<|MERGE_RESOLUTION|>--- conflicted
+++ resolved
@@ -9,11 +9,7 @@
  * Abstract TwoPhaseFlowSystem class.
  * </p>
  *
-<<<<<<< HEAD
- * @author esol
-=======
  * @author asmund
->>>>>>> 24915a9b
  * @version $Id: $Id
  */
 public abstract class TwoPhaseFlowSystem extends FlowSystem {
