--- conflicted
+++ resolved
@@ -12,8 +12,6 @@
 import neqsim.thermo.system.SystemInterface;
 import neqsim.thermodynamicOperations.ThermodynamicOperations;
 
-<<<<<<< HEAD
-=======
 /**
  * <p>
  * LNGship class.
@@ -22,7 +20,6 @@
  * @author asmund
  * @version $Id: $Id
  */
->>>>>>> e5b15554
 public class LNGship
         extends neqsim.fluidMechanics.flowSystem.twoPhaseFlowSystem.TwoPhaseFlowSystem {
     private static final long serialVersionUID = 1000;
