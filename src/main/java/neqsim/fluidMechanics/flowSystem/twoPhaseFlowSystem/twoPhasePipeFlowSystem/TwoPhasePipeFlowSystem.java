--- conflicted
+++ resolved
@@ -1,17 +1,9 @@
 package neqsim.fluidMechanics.flowSystem.twoPhaseFlowSystem.twoPhasePipeFlowSystem;
 
 /**
-<<<<<<< HEAD
- * <p>
- * TwoPhasePipeFlowSystem class.
- * </p>
- *
- * @author esol
-=======
  * <p>TwoPhasePipeFlowSystem class.</p>
  *
  * @author asmund
->>>>>>> 24915a9b
  * @version $Id: $Id
  */
 public class TwoPhasePipeFlowSystem
@@ -19,13 +11,7 @@
     private static final long serialVersionUID = 1000;
 
     /**
-<<<<<<< HEAD
-     * <p>
-     * Constructor for TwoPhasePipeFlowSystem.
-     * </p>
-=======
      * <p>Constructor for TwoPhasePipeFlowSystem.</p>
->>>>>>> 24915a9b
      */
     public TwoPhasePipeFlowSystem() {}
 
@@ -113,13 +99,7 @@
     }
 
     /**
-<<<<<<< HEAD
-     * <p>
-     * main.
-     * </p>
-=======
      * <p>main.</p>
->>>>>>> 24915a9b
      *
      * @param args an array of {@link java.lang.String} objects
      */
