--- conflicted
+++ resolved
@@ -15,14 +15,11 @@
 public class TwoPhasePipeFlowSystemReac extends TwoPhasePipeFlowSystem {
     private static final long serialVersionUID = 1000;
 
-<<<<<<< HEAD
-=======
     /**
      * <p>
      * Constructor for TwoPhasePipeFlowSystemReac.
      * </p>
      */
->>>>>>> e5b15554
     public TwoPhasePipeFlowSystemReac() {}
 
     /**
