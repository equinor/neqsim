package neqsim.fluidMechanics.geometryDefinitions.internalGeometry.wall;

/**
 * <p>
 * PipeWall class.
 * </p>
 *
 * @author ESOL
 * @version $Id: $Id
 */
public class PipeWall extends Wall {
    private static final long serialVersionUID = 1000;

<<<<<<< HEAD
=======
    /**
     * <p>
     * PipeWall.
     * </p>
     */
>>>>>>> f5b5a8bf
    public void PipeWall() {}
}<|MERGE_RESOLUTION|>--- conflicted
+++ resolved
@@ -11,13 +11,10 @@
 public class PipeWall extends Wall {
     private static final long serialVersionUID = 1000;
 
-<<<<<<< HEAD
-=======
     /**
      * <p>
      * PipeWall.
      * </p>
      */
->>>>>>> f5b5a8bf
     public void PipeWall() {}
 }