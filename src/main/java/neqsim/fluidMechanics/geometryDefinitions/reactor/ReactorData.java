--- conflicted
+++ resolved
@@ -7,11 +7,7 @@
  * ReactorData class.
  * </p>
  *
-<<<<<<< HEAD
- * @author esol
-=======
  * @author asmund
->>>>>>> 24915a9b
  * @version $Id: $Id
  */
 public class ReactorData extends GeometryDefinition {
