package neqsim.fluidMechanics.geometryDefinitions.reactor;

import neqsim.fluidMechanics.geometryDefinitions.GeometryDefinition;

/**
 * <p>
 * ReactorData class.
 * </p>
 *
 * @author asmund
 * @version $Id: $Id
 */
public class ReactorData extends GeometryDefinition {
  private static final long serialVersionUID = 1000;

  /**
   * <p>
   * Constructor for ReactorData.
   * </p>
   */
  public ReactorData() {}

  /**
   * <p>
   * Constructor for ReactorData.
   * </p>
   *
   * @param diameter a double
   */
  public ReactorData(double diameter) {
    super(diameter);
  }

  /**
   * <p>
   * Constructor for ReactorData.
   * </p>
   *
   * @param diameter a double
   * @param roughness a double
   */
  public ReactorData(double diameter, double roughness) {
    super(diameter, roughness);
    packing =
        new neqsim.fluidMechanics.geometryDefinitions.internalGeometry.packings.PallRingPacking(
            "PallRingPacking");
  }

  /**
   * <p>
   * Constructor for ReactorData.
   * </p>
   *
   * @param diameter a double
   * @param packingType a int
   */
  public ReactorData(double diameter, int packingType) {
    super(diameter);
    setPackingType(packingType);
  }

  /** {@inheritDoc} */
  @Override
  public void setPackingType(int i) {
    // if(i!=100){
    packing =
        new neqsim.fluidMechanics.geometryDefinitions.internalGeometry.packings.PallRingPacking(
            "PallRingPacking");
    // }
  }

  /**
   * <p>
   * setPackingType.
   * </p>
   *
   * @param name a {@link java.lang.String} object
   */
  public void setPackingType(String name) {
    if (name.equals("pallring")) {
      packing =
          new neqsim.fluidMechanics.geometryDefinitions.internalGeometry.packings.PallRingPacking(
              "pallring");
    } else if (name.equals("rashigring")) {
      packing =
          new neqsim.fluidMechanics.geometryDefinitions.internalGeometry.packings.RachigRingPacking(
              "rashigring");
    } else {
      System.out.println("pakcing " + name + " not defined in database - using pallrings");
      packing =
          new neqsim.fluidMechanics.geometryDefinitions.internalGeometry.packings.PallRingPacking(
              "pallring");
    }
  }

  /** {@inheritDoc} */
  @Override
  public void setPackingType(String name, String material, int size) {
    if (name.equals("pallring")) {
      packing =
          new neqsim.fluidMechanics.geometryDefinitions.internalGeometry.packings.PallRingPacking(
              "pallring", material, size);
    } else if (name.equals("rashigring")) {
      packing =
          new neqsim.fluidMechanics.geometryDefinitions.internalGeometry.packings.RachigRingPacking(
              "rashigring", material, size);
    } else {
      System.out.println("pakcing " + name + " not defined in database - using pallrings");
      packing =
          new neqsim.fluidMechanics.geometryDefinitions.internalGeometry.packings.PallRingPacking(
              "pallring", material, size);
    }
  }

  /** {@inheritDoc} */
  @Override
<<<<<<< HEAD
  public void init() {
    // todo: redundant?
    super.init();
  }

  /** {@inheritDoc} */
  @Override
=======
>>>>>>> 8e715d20
  public ReactorData clone() {
    ReactorData clonedPipe = null;
    try {
      clonedPipe = (ReactorData) super.clone();
    } catch (Exception ex) {
      ex.printStackTrace();
    }

    return clonedPipe;
  }
}<|MERGE_RESOLUTION|>--- conflicted
+++ resolved
@@ -114,16 +114,6 @@
 
   /** {@inheritDoc} */
   @Override
-<<<<<<< HEAD
-  public void init() {
-    // todo: redundant?
-    super.init();
-  }
-
-  /** {@inheritDoc} */
-  @Override
-=======
->>>>>>> 8e715d20
   public ReactorData clone() {
     ReactorData clonedPipe = null;
     try {
