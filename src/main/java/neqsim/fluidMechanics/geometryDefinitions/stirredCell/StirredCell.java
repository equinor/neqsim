package neqsim.fluidMechanics.geometryDefinitions.stirredCell;

import neqsim.fluidMechanics.geometryDefinitions.GeometryDefinition;

/**
 * <p>
 * StirredCell class.
 * </p>
 *
 * @author asmund
 * @version $Id: $Id
 */
public class StirredCell extends GeometryDefinition {
    private static final long serialVersionUID = 1000;

<<<<<<< HEAD
=======
    /**
     * <p>
     * Constructor for StirredCell.
     * </p>
     */
>>>>>>> f5b5a8bf
    public StirredCell() {}

    /**
     * <p>
     * Constructor for StirredCell.
     * </p>
     *
     * @param diameter a double
     */
    public StirredCell(double diameter) {
        super(diameter);
    }

    /**
     * <p>
     * Constructor for StirredCell.
     * </p>
     *
     * @param diameter a double
     * @param roughness a double
     */
    public StirredCell(double diameter, double roughness) {
        super(diameter, roughness);
    }

    /** {@inheritDoc} */
    @Override
    public void init() {
        super.init();
    }

    /** {@inheritDoc} */
    @Override
    public StirredCell clone() {
        StirredCell clonedPipe = null;
        try {
            clonedPipe = (StirredCell) super.clone();
        } catch (Exception e) {
            e.printStackTrace(System.err);
        }
        return clonedPipe;
    }
}<|MERGE_RESOLUTION|>--- conflicted
+++ resolved
@@ -13,14 +13,11 @@
 public class StirredCell extends GeometryDefinition {
     private static final long serialVersionUID = 1000;
 
-<<<<<<< HEAD
-=======
     /**
      * <p>
      * Constructor for StirredCell.
      * </p>
      */
->>>>>>> f5b5a8bf
     public StirredCell() {}
 
     /**
