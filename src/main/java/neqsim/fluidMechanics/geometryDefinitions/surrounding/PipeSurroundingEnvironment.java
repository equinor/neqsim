package neqsim.fluidMechanics.geometryDefinitions.surrounding;

/**
 * <p>
 * PipeSurroundingEnvironment class.
 * </p>
 *
 * @author ESOL
 * @version $Id: $Id
 */
public class PipeSurroundingEnvironment extends SurroundingEnvironmentBaseClass {
    private static final long serialVersionUID = 1000;

<<<<<<< HEAD
    public PipeSurroundingEnvironment() {}

=======
    /**
     * <p>
     * Constructor for PipeSurroundingEnvironment.
     * </p>
     */
    public PipeSurroundingEnvironment() {}

    /**
     * <p>
     * Constructor for PipeSurroundingEnvironment.
     * </p>
     *
     * @param typeName a {@link java.lang.String} object
     */
>>>>>>> f5b5a8bf
    public PipeSurroundingEnvironment(String typeName) {}
}<|MERGE_RESOLUTION|>--- conflicted
+++ resolved
@@ -11,10 +11,6 @@
 public class PipeSurroundingEnvironment extends SurroundingEnvironmentBaseClass {
     private static final long serialVersionUID = 1000;
 
-<<<<<<< HEAD
-    public PipeSurroundingEnvironment() {}
-
-=======
     /**
      * <p>
      * Constructor for PipeSurroundingEnvironment.
@@ -29,6 +25,5 @@
      *
      * @param typeName a {@link java.lang.String} object
      */
->>>>>>> f5b5a8bf
     public PipeSurroundingEnvironment(String typeName) {}
 }