package neqsim.fluidMechanics.geometryDefinitions.surrounding;

/**
 * <p>
 * SurroundingEnvironment interface.
 * </p>
 *
 * @author ESOL
 * @version $Id: $Id
 */
public interface SurroundingEnvironment {
<<<<<<< HEAD
=======
    /**
     * <p>
     * getTemperature.
     * </p>
     *
     * @return a double
     */
>>>>>>> e5b15554
    public double getTemperature();

    /**
     * <p>
     * setTemperature.
     * </p>
     *
     * @param temperature a double
     */
    public void setTemperature(double temperature);

    /**
     * <p>
     * getHeatTransferCoefficient.
     * </p>
     *
     * @return a double
     */
    public double getHeatTransferCoefficient();

    /**
     * <p>
     * setHeatTransferCoefficient.
     * </p>
     *
     * @param heatTransferCoefficient a double
     */
    public void setHeatTransferCoefficient(double heatTransferCoefficient);
}<|MERGE_RESOLUTION|>--- conflicted
+++ resolved
@@ -9,8 +9,6 @@
  * @version $Id: $Id
  */
 public interface SurroundingEnvironment {
-<<<<<<< HEAD
-=======
     /**
      * <p>
      * getTemperature.
@@ -18,7 +16,6 @@
      *
      * @return a double
      */
->>>>>>> e5b15554
     public double getTemperature();
 
     /**
