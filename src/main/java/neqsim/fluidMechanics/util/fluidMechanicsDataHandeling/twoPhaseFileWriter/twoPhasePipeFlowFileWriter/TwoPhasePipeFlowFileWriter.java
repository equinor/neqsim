/*
 * OnePhaseFileWriter.java
 *
 * Created on 27. oktober 2000, 22:27
 */

package neqsim.fluidMechanics.util.fluidMechanicsDataHandeling.twoPhaseFileWriter.twoPhasePipeFlowFileWriter;

import neqsim.fluidMechanics.util.fluidMechanicsDataHandeling.twoPhaseFileWriter.TwoPhaseFileWriter;

/**
 * <p>
 * TwoPhasePipeFlowFileWriter class.
 * </p>
 *
 * @author esol
 * @version $Id: $Id
 */
public class TwoPhasePipeFlowFileWriter extends TwoPhaseFileWriter {
    private static final long serialVersionUID = 1000;

<<<<<<< HEAD
    /** Creates new OnePhaseFileWriter */
=======
    /**
     * <p>
     * Constructor for TwoPhasePipeFlowFileWriter.
     * </p>
     */
>>>>>>> e5b15554
    public TwoPhasePipeFlowFileWriter() {}
}<|MERGE_RESOLUTION|>--- conflicted
+++ resolved
@@ -19,14 +19,10 @@
 public class TwoPhasePipeFlowFileWriter extends TwoPhaseFileWriter {
     private static final long serialVersionUID = 1000;
 
-<<<<<<< HEAD
-    /** Creates new OnePhaseFileWriter */
-=======
     /**
      * <p>
      * Constructor for TwoPhasePipeFlowFileWriter.
      * </p>
      */
->>>>>>> e5b15554
     public TwoPhasePipeFlowFileWriter() {}
 }