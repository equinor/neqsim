/*
 * OnePhasePipeFlowNodeVisualization.java
 *
 * Created on 5. august 2001, 16:29
 */

package neqsim.fluidMechanics.util.fluidMechanicsVisualization.flowNodeVisualization.onePhaseFlowNodeVisualization.onePhasePipeFlowNodeVisualization;

import neqsim.fluidMechanics.flowNode.FlowNodeInterface;
import neqsim.fluidMechanics.util.fluidMechanicsVisualization.flowNodeVisualization.onePhaseFlowNodeVisualization.OnePhaseFlowNodeVisualization;

/**
 * <p>
 * OnePhasePipeFlowNodeVisualization class.
 * </p>
 *
 * @author esol
 * @version $Id: $Id
 */
public class OnePhasePipeFlowNodeVisualization extends OnePhaseFlowNodeVisualization {
    private static final long serialVersionUID = 1000;

<<<<<<< HEAD
    /** Creates new OnePhasePipeFlowNodeVisualization */
=======
    /**
     * <p>
     * Constructor for OnePhasePipeFlowNodeVisualization.
     * </p>
     */
>>>>>>> e5b15554
    public OnePhasePipeFlowNodeVisualization() {}

    /** {@inheritDoc} */
    @Override
    public void setData(FlowNodeInterface node) {
        super.setData(node);
        bulkComposition =
                new double[2][node.getBulkSystem().getPhases()[0].getNumberOfComponents()];

        for (int i = 0; i < node.getBulkSystem().getPhases()[0].getNumberOfComponents(); i++) {
            bulkComposition[0][i] = node.getBulkSystem().getPhases()[0].getComponents()[i].getx();
        }
    }
}<|MERGE_RESOLUTION|>--- conflicted
+++ resolved
@@ -20,15 +20,11 @@
 public class OnePhasePipeFlowNodeVisualization extends OnePhaseFlowNodeVisualization {
     private static final long serialVersionUID = 1000;
 
-<<<<<<< HEAD
-    /** Creates new OnePhasePipeFlowNodeVisualization */
-=======
     /**
      * <p>
      * Constructor for OnePhasePipeFlowNodeVisualization.
      * </p>
      */
->>>>>>> e5b15554
     public OnePhasePipeFlowNodeVisualization() {}
 
     /** {@inheritDoc} */
