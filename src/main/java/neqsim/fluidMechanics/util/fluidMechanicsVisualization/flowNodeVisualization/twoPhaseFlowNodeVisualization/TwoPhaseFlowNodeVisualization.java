/*
 * OnePhaseFlowNodeVisualization.java
 *
 * Created on 5. august 2001, 16:29
 */

package neqsim.fluidMechanics.util.fluidMechanicsVisualization.flowNodeVisualization.twoPhaseFlowNodeVisualization;

import neqsim.fluidMechanics.flowNode.FlowNodeInterface;
import neqsim.fluidMechanics.util.fluidMechanicsVisualization.flowNodeVisualization.FlowNodeVisualization;

/**
 * <p>
 * TwoPhaseFlowNodeVisualization class.
 * </p>
 *
 * @author esol
 * @version $Id: $Id
 */
public class TwoPhaseFlowNodeVisualization extends FlowNodeVisualization {
    private static final long serialVersionUID = 1000;

<<<<<<< HEAD
    /** Creates new OnePhaseFlowNodeVisualization */
=======
    /**
     * <p>
     * Constructor for TwoPhaseFlowNodeVisualization.
     * </p>
     */
>>>>>>> f5b5a8bf
    public TwoPhaseFlowNodeVisualization() {}

    /** {@inheritDoc} */
    @Override
    public void setData(FlowNodeInterface node) {
        super.setData(node);
        bulkComposition =
                new double[2][node.getBulkSystem().getPhases()[0].getNumberOfComponents()];
        effectiveMassTransferCoefficient =
                new double[2][node.getBulkSystem().getPhases()[0].getNumberOfComponents()];
        effectiveSchmidtNumber =
                new double[2][node.getBulkSystem().getPhases()[0].getNumberOfComponents()];
        interfaceComposition =
                new double[2][node.getBulkSystem().getPhases()[0].getNumberOfComponents()];
        molarFlux = new double[2][node.getBulkSystem().getPhases()[0].getNumberOfComponents()];

        for (int i = 0; i < node.getBulkSystem().getPhases()[0].getNumberOfComponents(); i++) {
            bulkComposition[0][i] = node.getBulkSystem().getPhases()[0].getComponents()[i].getx();
            bulkComposition[1][i] = node.getBulkSystem().getPhases()[1].getComponents()[i].getx();
            effectiveMassTransferCoefficient[1][i] =
                    node.getFluidBoundary().getEffectiveMassTransferCoefficient(1, i);
            effectiveMassTransferCoefficient[0][i] =
                    node.getFluidBoundary().getEffectiveMassTransferCoefficient(0, i);
            effectiveSchmidtNumber[0][i] = node.getEffectiveSchmidtNumber(0, i);
            effectiveSchmidtNumber[1][i] = node.getEffectiveSchmidtNumber(1, i);
            // System.out.println("sc " + effectiveSchmidtNumber[1][i]);
            interfaceComposition[0][i] =
                    node.getFluidBoundary().getInterphaseSystem().getPhases()[0].getComponents()[i]
                            .getx();
            interfaceComposition[1][i] =
                    node.getFluidBoundary().getInterphaseSystem().getPhases()[1].getComponents()[i]
                            .getx();
            molarFlux[0][i] = node.getFluidBoundary().getInterphaseMolarFlux(i);
            molarFlux[1][i] = node.getFluidBoundary().getInterphaseMolarFlux(i);
        }

        reynoldsNumber[0] = node.getReynoldsNumber(0);
        reynoldsNumber[1] = node.getReynoldsNumber(1);
        phaseFraction[0] = node.getPhaseFraction(0);
        phaseFraction[1] = node.getPhaseFraction(1);
        interfaceTemperature[0] =
                node.getFluidBoundary().getInterphaseSystem().getPhases()[0].getTemperature();
        interfaceTemperature[1] =
                node.getFluidBoundary().getInterphaseSystem().getPhases()[1].getTemperature();
    }
}<|MERGE_RESOLUTION|>--- conflicted
+++ resolved
@@ -20,15 +20,11 @@
 public class TwoPhaseFlowNodeVisualization extends FlowNodeVisualization {
     private static final long serialVersionUID = 1000;
 
-<<<<<<< HEAD
-    /** Creates new OnePhaseFlowNodeVisualization */
-=======
     /**
      * <p>
      * Constructor for TwoPhaseFlowNodeVisualization.
      * </p>
      */
->>>>>>> f5b5a8bf
     public TwoPhaseFlowNodeVisualization() {}
 
     /** {@inheritDoc} */
