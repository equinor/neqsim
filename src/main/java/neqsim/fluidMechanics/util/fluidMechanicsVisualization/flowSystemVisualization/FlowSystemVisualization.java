/*
 * FlowVisualization.java
 *
 * Created on 26. oktober 2000, 20:07
 */

package neqsim.fluidMechanics.util.fluidMechanicsVisualization.flowSystemVisualization;

import neqsim.fluidMechanics.flowSystem.FlowSystemInterface;
import neqsim.fluidMechanics.util.fluidMechanicsVisualization.flowNodeVisualization.FlowNodeVisualization;
import neqsim.fluidMechanics.util.fluidMechanicsVisualization.flowNodeVisualization.FlowNodeVisualizationInterface;

/**
 * <p>
 * FlowSystemVisualization class.
 * </p>
 *
 * @author esol
 * @version $Id: $Id
 */
public class FlowSystemVisualization implements FlowSystemVisualizationInterface {
    private static final long serialVersionUID = 1000;

    protected FlowNodeVisualizationInterface[][] flowNodes;
    protected FlowSystemInterface[] flowSystem;
    protected int time = 0;
    protected double[] absTime;

<<<<<<< HEAD
    /** Creates new FlowVisualization */
=======
    /**
     * <p>
     * Constructor for FlowSystemVisualization.
     * </p>
     */
>>>>>>> e5b15554
    public FlowSystemVisualization() {}

    /**
     * <p>
     * Constructor for FlowSystemVisualization.
     * </p>
     *
     * @param nodes a int
     * @param timeSteps a int
     */
    public FlowSystemVisualization(int nodes, int timeSteps) {
        flowNodes = new FlowNodeVisualization[timeSteps][nodes];
        flowSystem = new FlowSystemInterface[timeSteps];
        absTime = new double[timeSteps];
        for (int i = 0; i < timeSteps; i++) {
            for (int j = 0; j < nodes; j++) {
                flowNodes[i][j] = new FlowNodeVisualization();
            }
        }
        System.out.println("nodes " + nodes);
        System.out.println("times " + time);
    }

    /** {@inheritDoc} */
    @Override
    public void setNextData(FlowSystemInterface system) {
        flowSystem[time] = system;
        absTime[time] = 0;
        for (int i = 0; i < flowNodes[time].length; i++) {
            flowNodes[time][i].setData(system.getNode(i));
        }
        time++;
        // System.out.println("time " + time);
    }

    /** {@inheritDoc} */
    @Override
    public void setNextData(FlowSystemInterface system, double abstime) {
        flowSystem[time] = system;
        absTime[time] = abstime;
        for (int i = 0; i < flowNodes[time].length; i++) {
            flowNodes[time][i].setData(system.getNode(i));
        }
        time++;
    }

    /** {@inheritDoc} */
    @Override
    public void createNetCdfFile(String name) {
        System.out.println("ok...");
        for (int j = 0; j < time; j++) {
            for (int i = 0; i < flowNodes[j].length; i++) {
                System.out.println("time " + time + " pres " + flowNodes[j][i].getPressure(0));
            }
        }
    }

    /** {@inheritDoc} */
    @Override
    public void setPoints() {}

    /** {@inheritDoc} */
    @Override
    public void displayResult(String name) {}
}<|MERGE_RESOLUTION|>--- conflicted
+++ resolved
@@ -26,15 +26,11 @@
     protected int time = 0;
     protected double[] absTime;
 
-<<<<<<< HEAD
-    /** Creates new FlowVisualization */
-=======
     /**
      * <p>
      * Constructor for FlowSystemVisualization.
      * </p>
      */
->>>>>>> e5b15554
     public FlowSystemVisualization() {}
 
     /**
