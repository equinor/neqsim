/*
 * PipeFlowVisualization.java
 *
 * Created on 26. oktober 2000, 20:09
 */

package neqsim.fluidMechanics.util.fluidMechanicsVisualization.flowSystemVisualization.onePhaseFlowVisualization.pipeFlowVisualization;

/**
 * <p>
 * PipeFlowVisualization class.
 * </p>
 *
 * @author esol
 * @version $Id: $Id
 */
public class PipeFlowVisualization extends
        neqsim.fluidMechanics.util.fluidMechanicsVisualization.flowSystemVisualization.onePhaseFlowVisualization.OnePhaseFlowVisualization {
    private static final long serialVersionUID = 1000;

    double[][] pressurePoint = new double[10][10];
    double[][] velocityPoint = new double[10][10];
    double[][] temperaturePoint = new double[10][10];
    public double[][][] bulkComposition;
    double[] xPlace = new double[10];
    double[] timeArray = new double[10];
    neqsim.dataPresentation.visAD.visAdInterface plot;

<<<<<<< HEAD
    /** Creates new PipeFlowVisualization */
    public PipeFlowVisualization() {}

=======
    /**
     * <p>
     * Constructor for PipeFlowVisualization.
     * </p>
     */
    public PipeFlowVisualization() {}

    /**
     * <p>
     * Constructor for PipeFlowVisualization.
     * </p>
     *
     * @param nodes a int
     * @param timeSteps a int
     */
>>>>>>> e5b15554
    public PipeFlowVisualization(int nodes, int timeSteps) {
        flowSystem = new neqsim.fluidMechanics.flowSystem.FlowSystemInterface[timeSteps];
        flowNodes =
                new neqsim.fluidMechanics.util.fluidMechanicsVisualization.flowNodeVisualization.onePhaseFlowNodeVisualization.onePhasePipeFlowNodeVisualization.OnePhasePipeFlowNodeVisualization[timeSteps][nodes];
        absTime = new double[timeSteps];
        for (int i = 0; i < timeSteps; i++) {
            for (int j = 0; j < nodes; j++) {
                flowNodes[i][j] =
                        new neqsim.fluidMechanics.util.fluidMechanicsVisualization.flowNodeVisualization.onePhaseFlowNodeVisualization.onePhasePipeFlowNodeVisualization.OnePhasePipeFlowNodeVisualization();
            }
        }
        System.out.println("nodes " + nodes);
        System.out.println("times " + time);
    }

    /** {@inheritDoc} */
    @Override
    public void setPoints() {
        pressurePoint = new double[time][flowNodes[0].length];
        temperaturePoint = new double[time][flowNodes[0].length];
        velocityPoint = new double[time][flowNodes[0].length];
        xPlace = new double[flowNodes[0].length];
        timeArray = new double[time];
        bulkComposition =
                new double[flowNodes[0][0].getNumberOfComponents()][time][flowNodes[0].length];

        for (int j = 0; j < time; j++) {
            timeArray[j] = absTime[j];
            for (int i = 0; i < flowNodes[j].length; i++) {
                xPlace[i] = flowNodes[j][i].getDistanceToCenterOfNode();
                pressurePoint[j][i] = flowNodes[j][i].getPressure(0);
                temperaturePoint[j][i] = flowNodes[j][i].getTemperature(0);
                velocityPoint[j][i] = flowNodes[j][i].getVelocity(0);
                for (int p = 0; p < flowNodes[0][0].getNumberOfComponents(); p++) {
                    bulkComposition[p][j][i] = flowNodes[j][i].getBulkComposition(p, 0);
                }
            }
        }
    }

    /**
     * <p>
     * calcPoints.
     * </p>
     *
     * @param name a {@link java.lang.String} object
     */
    public void calcPoints(String name) {
        double[][] points = new double[1][1];
        setPoints();

        if (name.equals("pressure")) {
            points = pressurePoint;
        }
        if (name.equals("temperature")) {
            points = temperaturePoint;
        }
        if (name.equals("velocity")) {
            points = velocityPoint;
        }
        if (name.equals("composition")) {
            points = bulkComposition[0];
        }

        try {
            System.out.println("points: " + points.length);

            if (pressurePoint.length > 1) {
                System.out.println("3D plot ");
                plot = new neqsim.dataPresentation.visAD.visAd3D.visAd3DPlot("title[0]", "title[1]",
                        "title[2]");
                ((neqsim.dataPresentation.visAD.visAd3D.visAd3DPlot) plot).setXYvals(150, 160,
                        points[0].length, 10, 20, points.length);
                ((neqsim.dataPresentation.visAD.visAd3D.visAd3DPlot) plot).setZvals(points);
            } else {
                System.out.println("2D plot ");
                plot = new neqsim.dataPresentation.visAD.visAd2D.visAd2dBaseClass("title[1]",
                        "title[2]");
                ((neqsim.dataPresentation.visAD.visAd2D.visAd2dBaseClass) plot)
                        .setLineXYVals(xPlace, points[0]);
                ((neqsim.dataPresentation.visAD.visAd2D.visAd2dBaseClass) plot).setXYVals(xPlace,
                        points[0]);
            }
        } catch (Exception e) {
            System.out.println(e.toString());
            System.out.println("plotting failed");
        }
    }

    /** {@inheritDoc} */
    @Override
    public void displayResult(String name) {
        double[][] points = new double[1][1];
        setPoints();

        if (name.equals("pressure")) {
            points = pressurePoint;
        }
        if (name.equals("temperature")) {
            points = temperaturePoint;
        }
        if (name.equals("velocity")) {
            points = velocityPoint;
        }
        if (name.equals("composition")) {
            points = bulkComposition[0];
        }

        try {
            System.out.println("points: " + points.length);

            if (pressurePoint.length > 1) {
                System.out.println("3D plot ");
                plot = new neqsim.dataPresentation.visAD.visAd3D.visAd3DPlot("title[0]", "title[1]",
                        "title[2]");
                ((neqsim.dataPresentation.visAD.visAd3D.visAd3DPlot) plot).setXYvals(150, 160,
                        points[0].length, 10, 20, points.length);
                ((neqsim.dataPresentation.visAD.visAd3D.visAd3DPlot) plot).setZvals(points);
            } else {
                System.out.println("2D plot ");
                plot = new neqsim.dataPresentation.visAD.visAd2D.visAd2dBaseClass("title[1]",
                        "title[2]");
                ((neqsim.dataPresentation.visAD.visAd2D.visAd2dBaseClass) plot)
                        .setLineXYVals(xPlace, points[0]);
                ((neqsim.dataPresentation.visAD.visAd2D.visAd2dBaseClass) plot).setXYVals(xPlace,
                        points[0]);
            }
            plot.init();
        } catch (Exception e) {
            System.out.println(e.toString());
            System.out.println("plotting failed");
        }
    }

    /** {@inheritDoc} */
    @Override
    public void createNetCdfFile(String name) {
        calcPoints(name);
        neqsim.dataPresentation.fileHandeling.createNetCDF.netCDF3D.NetCdf3D file =
                new neqsim.dataPresentation.fileHandeling.createNetCDF.netCDF3D.NetCdf3D();
        file.setOutputFileName(name);
        file.setXvalues(timeArray, "time", "sec");
        file.setYvalues(xPlace, "length", "meter");
        file.setZvalues(temperaturePoint, "temperature [K]", "sec");
        file.setZvalues(pressurePoint, "pressure [bar]", "sec");
        file.setZvalues(velocityPoint, "velocity [m/sec]", "sec");
        if (absTime.length > 1) {
            for (int p = 0; p < flowNodes[0][0].getNumberOfComponents(); p++) {
                file.setZvalues(bulkComposition[p], ("comp " + p), "sec");
            }
        }
        file.createFile();
    }
}<|MERGE_RESOLUTION|>--- conflicted
+++ resolved
@@ -26,11 +26,6 @@
     double[] timeArray = new double[10];
     neqsim.dataPresentation.visAD.visAdInterface plot;
 
-<<<<<<< HEAD
-    /** Creates new PipeFlowVisualization */
-    public PipeFlowVisualization() {}
-
-=======
     /**
      * <p>
      * Constructor for PipeFlowVisualization.
@@ -46,7 +41,6 @@
      * @param nodes a int
      * @param timeSteps a int
      */
->>>>>>> e5b15554
     public PipeFlowVisualization(int nodes, int timeSteps) {
         flowSystem = new neqsim.fluidMechanics.flowSystem.FlowSystemInterface[timeSteps];
         flowNodes =
