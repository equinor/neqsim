package neqsim.physicalProperties;

import org.apache.logging.log4j.LogManager;
import org.apache.logging.log4j.Logger;
import neqsim.physicalProperties.physicalPropertySystem.solidPhysicalProperties.SolidPhysicalProperties;
import neqsim.thermo.phase.PhaseInterface;

/**
 * <p>
 * PhysicalPropertyHandler class.
 * </p>
 *
 * @author ESOL
 * @version $Id: $Id
 */
public class PhysicalPropertyHandler implements Cloneable, java.io.Serializable {
    private neqsim.physicalProperties.physicalPropertySystem.PhysicalPropertiesInterface gasPhysicalProperties =
            null;
    private neqsim.physicalProperties.physicalPropertySystem.PhysicalPropertiesInterface oilPhysicalProperties =
            null;
    private neqsim.physicalProperties.physicalPropertySystem.PhysicalPropertiesInterface aqueousPhysicalProperties =
            null;
    private neqsim.physicalProperties.physicalPropertySystem.PhysicalPropertiesInterface solidPhysicalProperties =
            null;
    private neqsim.physicalProperties.mixingRule.PhysicalPropertyMixingRule mixingRule = null;
    static Logger logger = LogManager.getLogger(PhysicalPropertyHandler.class);
    private static final long serialVersionUID = 1000;

<<<<<<< HEAD
=======
    /**
     * <p>
     * Constructor for PhysicalPropertyHandler.
     * </p>
     */
>>>>>>> f5b5a8bf
    public PhysicalPropertyHandler() {}

    /**
     * <p>
     * setPhysicalProperties.
     * </p>
     *
     * @param phase a {@link neqsim.thermo.phase.PhaseInterface} object
     * @param type a int
     */
    public void setPhysicalProperties(PhaseInterface phase, int type) {
        switch (type) {
            case 0:
                gasPhysicalProperties =
                        new neqsim.physicalProperties.physicalPropertySystem.gasPhysicalProperties.GasPhysicalProperties(
                                phase, 0, 0);
                oilPhysicalProperties =
                        new neqsim.physicalProperties.physicalPropertySystem.liquidPhysicalProperties.LiquidPhysicalProperties(
                                phase, 0, 0);
                aqueousPhysicalProperties =
                        new neqsim.physicalProperties.physicalPropertySystem.liquidPhysicalProperties.WaterPhysicalProperties(
                                phase, 0, 0);
                break;
            case 1:
                gasPhysicalProperties =
                        new neqsim.physicalProperties.physicalPropertySystem.gasPhysicalProperties.GasPhysicalProperties(
                                phase, 0, 0);
                oilPhysicalProperties =
                        new neqsim.physicalProperties.physicalPropertySystem.liquidPhysicalProperties.LiquidPhysicalProperties(
                                phase, 0, 0);
                aqueousPhysicalProperties =
                        new neqsim.physicalProperties.physicalPropertySystem.liquidPhysicalProperties.WaterPhysicalProperties(
                                phase, 0, 0);
                break;
            case 2:
                gasPhysicalProperties =
                        new neqsim.physicalProperties.physicalPropertySystem.gasPhysicalProperties.GasPhysicalProperties(
                                phase, 0, 0);
                oilPhysicalProperties =
                        new neqsim.physicalProperties.physicalPropertySystem.liquidPhysicalProperties.LiquidPhysicalProperties(
                                phase, 0, 0);
                aqueousPhysicalProperties =
                        new neqsim.physicalProperties.physicalPropertySystem.liquidPhysicalProperties.GlycolPhysicalProperties(
                                phase, 0, 0);
                break;
            case 3:
                gasPhysicalProperties =
                        new neqsim.physicalProperties.physicalPropertySystem.gasPhysicalProperties.GasPhysicalProperties(
                                phase, 0, 0);
                oilPhysicalProperties =
                        new neqsim.physicalProperties.physicalPropertySystem.liquidPhysicalProperties.LiquidPhysicalProperties(
                                phase, 0, 0);
                aqueousPhysicalProperties =
                        new neqsim.physicalProperties.physicalPropertySystem.liquidPhysicalProperties.AminePhysicalProperties(
                                phase, 0, 0);
                break;
            case 4:
                gasPhysicalProperties =
                        new neqsim.physicalProperties.physicalPropertySystem.gasPhysicalProperties.GasPhysicalProperties(
                                phase, 0, 0);
                oilPhysicalProperties =
                        new neqsim.physicalProperties.physicalPropertySystem.liquidPhysicalProperties.LiquidPhysicalProperties(
                                phase, 0, 0);
                aqueousPhysicalProperties =
                        new neqsim.physicalProperties.physicalPropertySystem.liquidPhysicalProperties.CO2waterPhysicalProperties(
                                phase, 0, 0);
                break;
            case 6:
                gasPhysicalProperties =
                        new neqsim.physicalProperties.physicalPropertySystem.commonPhasePhysicalProperties.DefaultPhysicalProperties(
                                phase, 0, 0);
                oilPhysicalProperties =
                        new neqsim.physicalProperties.physicalPropertySystem.commonPhasePhysicalProperties.DefaultPhysicalProperties(
                                phase, 0, 0);
                aqueousPhysicalProperties =
                        new neqsim.physicalProperties.physicalPropertySystem.commonPhasePhysicalProperties.DefaultPhysicalProperties(
                                phase, 0, 0);
                break;
            default:
                logger.error(
                        "error selecting physical properties model.\n Continue using default model...");
                setPhysicalProperties(phase, 0);
                break;
        }
        solidPhysicalProperties = new SolidPhysicalProperties(phase);
        mixingRule = new neqsim.physicalProperties.mixingRule.PhysicalPropertyMixingRule();
        mixingRule.initMixingRules(phase);
        gasPhysicalProperties.setMixingRule(mixingRule);
        oilPhysicalProperties.setMixingRule(mixingRule);
        aqueousPhysicalProperties.setMixingRule(mixingRule);
    }

    /**
     * <p>
     * getPhysicalProperty.
     * </p>
     *
     * @param phase a {@link neqsim.thermo.phase.PhaseInterface} object
     * @return a
     *         {@link neqsim.physicalProperties.physicalPropertySystem.PhysicalPropertiesInterface}
     *         object
     */
    public neqsim.physicalProperties.physicalPropertySystem.PhysicalPropertiesInterface getPhysicalProperty(
            PhaseInterface phase) {
        switch (phase.getPhaseTypeName()) {
            case "gas":
                return gasPhysicalProperties;
            case "oil":
                return oilPhysicalProperties;
            case "aqueous":
                return aqueousPhysicalProperties;
            case "solid":
                return solidPhysicalProperties;
            case "wax":
                return solidPhysicalProperties;
            case "hydrate":
                return solidPhysicalProperties;
            default:
                return gasPhysicalProperties;
        }
    }

    /** {@inheritDoc} */
    @Override
    public PhysicalPropertyHandler clone() {
        PhysicalPropertyHandler clonedHandler = null;

        try {
            clonedHandler = (PhysicalPropertyHandler) super.clone();
        } catch (Exception e) {
            // e.printStackTrace(System.err);
            logger.error(e.getMessage());
        }
        try {
            if (gasPhysicalProperties != null) {
                clonedHandler.gasPhysicalProperties =
                        (neqsim.physicalProperties.physicalPropertySystem.PhysicalPropertiesInterface) gasPhysicalProperties
                                .clone();
            }
            if (oilPhysicalProperties != null) {
                clonedHandler.oilPhysicalProperties =
                        (neqsim.physicalProperties.physicalPropertySystem.PhysicalPropertiesInterface) oilPhysicalProperties
                                .clone();
            }
            if (aqueousPhysicalProperties != null) {
                clonedHandler.aqueousPhysicalProperties =
                        (neqsim.physicalProperties.physicalPropertySystem.PhysicalPropertiesInterface) aqueousPhysicalProperties
                                .clone();
            }
            if (solidPhysicalProperties != null) {
                clonedHandler.solidPhysicalProperties =
                        (neqsim.physicalProperties.physicalPropertySystem.PhysicalPropertiesInterface) solidPhysicalProperties
                                .clone();
            }
            if (mixingRule != null) {
                clonedHandler.mixingRule =
                        (neqsim.physicalProperties.mixingRule.PhysicalPropertyMixingRule) mixingRule
                                .clone();
            }
        } catch (Exception e) {
            e.printStackTrace(System.err);
        }
        return clonedHandler;
    }
}<|MERGE_RESOLUTION|>--- conflicted
+++ resolved
@@ -26,14 +26,11 @@
     static Logger logger = LogManager.getLogger(PhysicalPropertyHandler.class);
     private static final long serialVersionUID = 1000;
 
-<<<<<<< HEAD
-=======
     /**
      * <p>
      * Constructor for PhysicalPropertyHandler.
      * </p>
      */
->>>>>>> f5b5a8bf
     public PhysicalPropertyHandler() {}
 
     /**
