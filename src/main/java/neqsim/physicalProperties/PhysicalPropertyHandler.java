--- conflicted
+++ resolved
@@ -101,12 +101,7 @@
    * @return a {@link neqsim.physicalProperties.physicalPropertySystem.PhysicalPropertiesInterface}
    *         object
    */
-<<<<<<< HEAD
-  public neqsim.physicalProperties.physicalPropertySystem.PhysicalPropertiesInterface getPhysicalProperty(
-      PhaseInterface phase) {
-=======
   public PhysicalPropertiesInterface getPhysicalProperty(PhaseInterface phase) {
->>>>>>> 38efcbb9
     switch (phase.getType()) {
       case GAS:
         return gasPhysicalProperties;
@@ -116,15 +111,10 @@
         return aqueousPhysicalProperties;
       case SOLID:
         return solidPhysicalProperties;
-<<<<<<< HEAD
       case SOLIDCOMPLEX:
         return solidPhysicalProperties;
       case WAX:
         return solidPhysicalProperties;
-=======
-      case WAX:
-        return solidPhysicalProperties;
->>>>>>> 38efcbb9
       case HYDRATE:
         return solidPhysicalProperties;
       default:
