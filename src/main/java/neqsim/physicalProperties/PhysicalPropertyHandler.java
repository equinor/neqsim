<<<<<<< HEAD

=======
>>>>>>> 328264d8
package neqsim.physicalProperties;

import org.apache.logging.log4j.LogManager;
import org.apache.logging.log4j.Logger;
import neqsim.physicalProperties.physicalPropertySystem.solidPhysicalProperties.SolidPhysicalProperties;
import neqsim.thermo.phase.PhaseInterface;

/**
 * @author ESOL
 */
public class PhysicalPropertyHandler implements Cloneable, java.io.Serializable {
<<<<<<< HEAD
=======

>>>>>>> 328264d8
    private neqsim.physicalProperties.physicalPropertySystem.PhysicalPropertiesInterface gasPhysicalProperties =
            null;
    private neqsim.physicalProperties.physicalPropertySystem.PhysicalPropertiesInterface oilPhysicalProperties =
            null;
    private neqsim.physicalProperties.physicalPropertySystem.PhysicalPropertiesInterface aqueousPhysicalProperties =
            null;
    private neqsim.physicalProperties.physicalPropertySystem.PhysicalPropertiesInterface solidPhysicalProperties =
            null;
    private neqsim.physicalProperties.mixingRule.PhysicalPropertyMixingRule mixingRule = null;
    static Logger logger = LogManager.getLogger(PhysicalPropertyHandler.class);
    private static final long serialVersionUID = 1000;

    public PhysicalPropertyHandler() {}

    public void setPhysicalProperties(PhaseInterface phase, int type) {
        switch (type) {
            case 0:
                gasPhysicalProperties =
                        new neqsim.physicalProperties.physicalPropertySystem.gasPhysicalProperties.GasPhysicalProperties(
                                phase, 0, 0);
                oilPhysicalProperties =
                        new neqsim.physicalProperties.physicalPropertySystem.liquidPhysicalProperties.LiquidPhysicalProperties(
                                phase, 0, 0);
                aqueousPhysicalProperties =
                        new neqsim.physicalProperties.physicalPropertySystem.liquidPhysicalProperties.WaterPhysicalProperties(
                                phase, 0, 0);
                break;
            case 1:
                gasPhysicalProperties =
                        new neqsim.physicalProperties.physicalPropertySystem.gasPhysicalProperties.GasPhysicalProperties(
                                phase, 0, 0);
                oilPhysicalProperties =
                        new neqsim.physicalProperties.physicalPropertySystem.liquidPhysicalProperties.LiquidPhysicalProperties(
                                phase, 0, 0);
                aqueousPhysicalProperties =
                        new neqsim.physicalProperties.physicalPropertySystem.liquidPhysicalProperties.WaterPhysicalProperties(
                                phase, 0, 0);
                break;
            case 2:
                gasPhysicalProperties =
                        new neqsim.physicalProperties.physicalPropertySystem.gasPhysicalProperties.GasPhysicalProperties(
                                phase, 0, 0);
                oilPhysicalProperties =
                        new neqsim.physicalProperties.physicalPropertySystem.liquidPhysicalProperties.LiquidPhysicalProperties(
                                phase, 0, 0);
                aqueousPhysicalProperties =
                        new neqsim.physicalProperties.physicalPropertySystem.liquidPhysicalProperties.GlycolPhysicalProperties(
                                phase, 0, 0);
                break;
            case 3:
                gasPhysicalProperties =
                        new neqsim.physicalProperties.physicalPropertySystem.gasPhysicalProperties.GasPhysicalProperties(
                                phase, 0, 0);
                oilPhysicalProperties =
                        new neqsim.physicalProperties.physicalPropertySystem.liquidPhysicalProperties.LiquidPhysicalProperties(
                                phase, 0, 0);
                aqueousPhysicalProperties =
                        new neqsim.physicalProperties.physicalPropertySystem.liquidPhysicalProperties.AminePhysicalProperties(
                                phase, 0, 0);
                break;
            case 4:
                gasPhysicalProperties =
                        new neqsim.physicalProperties.physicalPropertySystem.gasPhysicalProperties.GasPhysicalProperties(
                                phase, 0, 0);
                oilPhysicalProperties =
                        new neqsim.physicalProperties.physicalPropertySystem.liquidPhysicalProperties.LiquidPhysicalProperties(
                                phase, 0, 0);
                aqueousPhysicalProperties =
                        new neqsim.physicalProperties.physicalPropertySystem.liquidPhysicalProperties.CO2waterPhysicalProperties(
                                phase, 0, 0);
                break;
            case 6:
                gasPhysicalProperties =
                        new neqsim.physicalProperties.physicalPropertySystem.commonPhasePhysicalProperties.DefaultPhysicalProperties(
                                phase, 0, 0);
                oilPhysicalProperties =
                        new neqsim.physicalProperties.physicalPropertySystem.commonPhasePhysicalProperties.DefaultPhysicalProperties(
                                phase, 0, 0);
                aqueousPhysicalProperties =
                        new neqsim.physicalProperties.physicalPropertySystem.commonPhasePhysicalProperties.DefaultPhysicalProperties(
                                phase, 0, 0);
                break;
            default:
                logger.error(
                        "error selecting physical properties model.\n Continue using default model...");
                setPhysicalProperties(phase, 0);
                break;
        }
        solidPhysicalProperties = new SolidPhysicalProperties(phase);
        mixingRule = new neqsim.physicalProperties.mixingRule.PhysicalPropertyMixingRule();
        mixingRule.initMixingRules(phase);
        gasPhysicalProperties.setMixingRule(mixingRule);
        oilPhysicalProperties.setMixingRule(mixingRule);
        aqueousPhysicalProperties.setMixingRule(mixingRule);
    }

    public neqsim.physicalProperties.physicalPropertySystem.PhysicalPropertiesInterface getPhysicalProperty(
            PhaseInterface phase) {
        switch (phase.getPhaseTypeName()) {
            case "gas":
                return gasPhysicalProperties;
            case "oil":
                return oilPhysicalProperties;
            case "aqueous":
                return aqueousPhysicalProperties;
            case "solid":
                return solidPhysicalProperties;
            case "wax":
                return solidPhysicalProperties;
            case "hydrate":
                return solidPhysicalProperties;
            default:
                return gasPhysicalProperties;
        }
    }

    @Override
    public Object clone() {
        PhysicalPropertyHandler clonedHandler = null;

        try {
            clonedHandler = (PhysicalPropertyHandler) super.clone();
        } catch (Exception e) {
            // e.printStackTrace(System.err);
            logger.error(e.getMessage());
        }
        try {
            if (gasPhysicalProperties != null) {
                clonedHandler.gasPhysicalProperties =
                        (neqsim.physicalProperties.physicalPropertySystem.PhysicalPropertiesInterface) gasPhysicalProperties
                                .clone();
            }
            if (oilPhysicalProperties != null) {
                clonedHandler.oilPhysicalProperties =
                        (neqsim.physicalProperties.physicalPropertySystem.PhysicalPropertiesInterface) oilPhysicalProperties
                                .clone();
            }
            if (aqueousPhysicalProperties != null) {
                clonedHandler.aqueousPhysicalProperties =
                        (neqsim.physicalProperties.physicalPropertySystem.PhysicalPropertiesInterface) aqueousPhysicalProperties
                                .clone();
            }
            if (solidPhysicalProperties != null) {
                clonedHandler.solidPhysicalProperties =
                        (neqsim.physicalProperties.physicalPropertySystem.PhysicalPropertiesInterface) solidPhysicalProperties
                                .clone();
            }
            if (mixingRule != null) {
                clonedHandler.mixingRule =
                        (neqsim.physicalProperties.mixingRule.PhysicalPropertyMixingRule) mixingRule
                                .clone();
            }
        } catch (Exception e) {
            e.printStackTrace(System.err);
        }
        return clonedHandler;
    }
}<|MERGE_RESOLUTION|>--- conflicted
+++ resolved
@@ -1,7 +1,3 @@
-<<<<<<< HEAD
-
-=======
->>>>>>> 328264d8
 package neqsim.physicalProperties;
 
 import org.apache.logging.log4j.LogManager;
@@ -13,10 +9,6 @@
  * @author ESOL
  */
 public class PhysicalPropertyHandler implements Cloneable, java.io.Serializable {
-<<<<<<< HEAD
-=======
-
->>>>>>> 328264d8
     private neqsim.physicalProperties.physicalPropertySystem.PhysicalPropertiesInterface gasPhysicalProperties =
             null;
     private neqsim.physicalProperties.physicalPropertySystem.PhysicalPropertiesInterface oilPhysicalProperties =
