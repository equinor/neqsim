--- conflicted
+++ resolved
@@ -18,17 +18,12 @@
 import neqsim.thermo.system.SystemInterface;
 
 /**
-<<<<<<< HEAD
- * @author esol
- * @version
-=======
  * <p>
  * InterfaceProperties class.
  * </p>
  *
  * @author esol
  * @version $Id: $Id
->>>>>>> e5b15554
  */
 public class InterfaceProperties implements InterphasePropertiesInterface, java.io.Serializable {
     private static final long serialVersionUID = 1000;
