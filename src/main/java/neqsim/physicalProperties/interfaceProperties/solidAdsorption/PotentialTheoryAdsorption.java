--- conflicted
+++ resolved
@@ -27,10 +27,6 @@
     double[] pressureField, surfaceExcess, surfaceExcessMolFraction, deltaz;
     String solidMaterial = "AC";
 
-<<<<<<< HEAD
-    public PotentialTheoryAdsorption() {}
-
-=======
     /**
      * <p>
      * Constructor for PotentialTheoryAdsorption.
@@ -45,7 +41,6 @@
      *
      * @param system a {@link neqsim.thermo.system.SystemInterface} object
      */
->>>>>>> e5b15554
     public PotentialTheoryAdsorption(SystemInterface system) {
         this.system = system;
         compositionSurface =
