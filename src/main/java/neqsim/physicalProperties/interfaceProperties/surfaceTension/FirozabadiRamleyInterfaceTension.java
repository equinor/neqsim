/*
 * GasLiquidSurfaceTension.java
 *
 * Created on 13. august 2001, 13:14
 */
package neqsim.physicalProperties.interfaceProperties.surfaceTension;

import neqsim.thermo.system.SystemInterface;

/**
 * <p>
 * FirozabadiRamleyInterfaceTension class.
 * </p>
 *
 * @author esol
 * @version $Id: $Id
 */
public class FirozabadiRamleyInterfaceTension extends SurfaceTension {
    private static final long serialVersionUID = 1000;

    /**
     * <p>
     * Constructor for FirozabadiRamleyInterfaceTension.
     * </p>
     */
    public FirozabadiRamleyInterfaceTension() {}

    /**
     * <p>
     * Constructor for FirozabadiRamleyInterfaceTension.
     * </p>
     *
     * @param system a {@link neqsim.thermo.system.SystemInterface} object
     */
    public FirozabadiRamleyInterfaceTension(SystemInterface system) {
        super(system);
    }

    /**
     * {@inheritDoc}
     *
     * Calculates the pure component surfacetension using the Macleod/Sugden method
     */
    @Override
    public double calcPureComponentSurfaceTension(int componentNumber) {
        return 1.0e-3
                * Math.pow(
                        system.getPhases()[0].getComponents()[componentNumber]
                                .getParachorParameter()
                                * 1.0e-6
                                * (system.getPhases()[1].getPhysicalProperties().getDensity()
                                        / system.getPhases()[1].getMolarMass()
                                        * system.getPhases()[1].getComponents()[componentNumber]
                                                .getx()
                                        - system.getPhases()[0].getPhysicalProperties().getDensity()
                                                / system.getPhases()[0].getMolarMass()
                                                * system.getPhases()[0]
                                                        .getComponents()[componentNumber].getx()),
                        4.0);
    }

    /**
<<<<<<< HEAD
=======
     * {@inheritDoc}
     *
>>>>>>> e5b15554
     * Calculates the surfacetension using the Firozabadi Ramley (1988) method for mixtures Units:
     * N/m
     */
    @Override
    public double calcSurfaceTension(int interface1, int interface2) {
        if (system.getNumberOfPhases() < 2) {
            return 0.0;
        }

        double deltaDens = Math.abs(system.getPhase(interface2).getPhysicalProperties().getDensity()
                - system.getPhase(interface1).getPhysicalProperties().getDensity());
        double Tr = system.getPhase(interface1).getTemperature()
                / system.getPhase(interface1).getPseudoCriticalTemperature();
        // System.out.println("deltaDens " + deltaDens + " Tr " + Tr + " phasetyaae " +
        // system.getPhase(interface1).getPhaseTypeName());
        double a1 = 0.0, b1 = 0.0;
        if (deltaDens / 1000.0 < 0.2) {
            a1 = 2.2062;
            b1 = -0.94716;
        } else if (deltaDens / 1000.0 < 0.5) {
            a1 = 2.915;
            b1 = -0.76852;
        } else {
            a1 = 3.3858;
            b1 = -0.62590;
        }

        double temp1 = a1 * Math.pow(deltaDens / 1000.0, b1 + 1.0) / Math.pow(Tr, 0.3125);
        return Math.pow(temp1, 4.0) / 1000.0;
    }
}<|MERGE_RESOLUTION|>--- conflicted
+++ resolved
@@ -60,11 +60,8 @@
     }
 
     /**
-<<<<<<< HEAD
-=======
      * {@inheritDoc}
      *
->>>>>>> e5b15554
      * Calculates the surfacetension using the Firozabadi Ramley (1988) method for mixtures Units:
      * N/m
      */
