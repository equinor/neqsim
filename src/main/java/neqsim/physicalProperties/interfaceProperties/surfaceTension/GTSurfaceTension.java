/*
 * GTSurfaceTension.java
 *
 * Created on 13. august 2001, 13:14
 */
package neqsim.physicalProperties.interfaceProperties.surfaceTension;

import org.apache.commons.math3.ode.nonstiff.DormandPrince54Integrator;
import neqsim.thermo.system.SystemInterface;

/**
<<<<<<< HEAD
 * @brief Calculates the surfacetension using the Gradient Theory for mixtures. The method assumes
 *        the number of components to be two or more, and that the species set is equal and in the
 *        same component order for both phases.
 *
 *
 *        Near a fluid-fluid interface, we consider the variation of densities of chemical species,
 *        \f$\boldsymbol{n}(z)\f$, as function of position, \f$z\f$, where element \f$k\f$ of the
 *        vector \f$\boldsymbol{n}(z)\f$ is the number density of chemical species \f$k\f$ in the
 *        mixture. The surface tension is a functional of these densities as explained below.
 *
 *        The density profiles near the interface are such that the total Helmholz energy of the
 *        system is minimized. The effect of spatial density variations on the Helmholz energy is
 *        approximated by a second order Taylor series expansion around the homogeneous fluid of the
 *        same composition.
 *
 *        \f{equation}{ H=\int_{-\infty}^{\infty} h \, dz=\int_{-\infty}^{\infty} \left( h_0 +
 *        \frac{1}{2}\boldsymbol{n_z}^T \boldsymbol{C} \boldsymbol{n_z} \right) dz \f}
 *
 *        where \f$z\f$ is the spatial coordinate normal to the interface, \f$h_0\f$ is the Helmholz
 *        energy of the homogeneous fluid, \f$\boldsymbol{n_z}=\frac{d\boldsymbol{n}}{dz}\f$ is the
 *        local density gradient and the matrix of influence parameters \f$\boldsymbol{C}\f$ is the
 *        hessian of \f$h\f$ with respect to \f$\boldsymbol{n_z}\f$. The influence parameters,
 *        \f$\boldsymbol{C}\f$, are normally assumed to be very weak functions of composition, often
 *        taken as constant through the interface.
 *
 *        The integral is at its minimum when the densities satisfy the Euler-Lagrange equation
 * 
 *        \f{equation}{ \boldsymbol{C}\frac{d^2\boldsymbol{n}}{dz^2} = \mu_0 \left( \boldsymbol{n}
 *        \right) - \mu_{\infty} \equiv \Delta \mu \left( \boldsymbol{n} \right) \f}
 * 
 *        where \f$\mu_0\f$ is the chemical potential of the homogeneous fluid and
 *        \f$\mu_{\infty}\f$ is the chemical potential far from the interface (on either side, as
 *        the two fluids in contact are assumed to be at equilibrium). Having solved equation for
 *        the density profiles, \f$\boldsymbol{n}\left(z\right)\f$, the surface tension can be
 *        calculated from: \f{equation}{ \sigma = \int_{-\infty}^{\infty} \boldsymbol{n_z}^T
 *        \boldsymbol{C} \boldsymbol{n_z} \, dz \f}
 *
 *        The class uses two different methods based on the value of this.useFullGT. If this
 *        variable is set to 0, the surface tension is calculated by solving set of differential
 *        algebraic equations using the component density of the highest boiling component in the
 *        mixture as the integration variable. This method can only be used if the component density
 *        varies monotonically over the interface and the binary interaction parameter for the
 *        influence parameter is such that
 * 
 *        \f{equation}{ \begin{cases} \beta_{ij} = 1 & i = j\\ \beta_{ij} = 0 & i\neq j \end{cases}
 *        \f}
 * 
 *        If these conditions are satisfied, this method is robust and has an acceptable numerical
 *        cost (order of seconds for calculation).
 *
 *        For the general case, where the monotonicity can not be guaranteed or where
 *        \f$\beta_{ij}\f$ is nonzero for \f$i\neq j\f$ the full set of equations for the gradient
 *        theory must solved in the domain of the interface thickness. This is significantly more
 *        numerically intensive but handles the general case. To calculate the surface tension by
 *        this method, set the variable this.useFullGT=1
=======
 * <p>
 * GTSurfaceTension class. Calculates the surfacetension using the Gradient Theory for mixtures. The
 * method assumes the number of components to be two or more, and that the species set is equal and
 * in the same component order for both phases.
 *
 *
 * Near a fluid-fluid interface, we consider the variation of densities of chemical species,
 * \f$\boldsymbol{n}(z)\f$, as function of position, \f$z\f$, where element \f$k\f$ of the vector
 * \f$\boldsymbol{n}(z)\f$ is the number density of chemical species \f$k\f$ in the mixture. The
 * surface tension is a functional of these densities as explained below.
 *
 * The density profiles near the interface are such that the total Helmholz energy of the system is
 * minimized. The effect of spatial density variations on the Helmholz energy is approximated by a
 * second order Taylor series expansion around the homogeneous fluid of the same composition.
 *
 * \f{equation}{ H=\int_{-\infty}^{\infty} h \, dz=\int_{-\infty}^{\infty} \left( h_0 +
 * \frac{1}{2}\boldsymbol{n_z}^T \boldsymbol{C} \boldsymbol{n_z} \right) dz \f}
 *
 * where \f$z\f$ is the spatial coordinate normal to the interface, \f$h_0\f$ is the Helmholz energy
 * of the homogeneous fluid, \f$\boldsymbol{n_z}=\frac{d\boldsymbol{n}}{dz}\f$ is the local density
 * gradient and the matrix of influence parameters \f$\boldsymbol{C}\f$ is the hessian of \f$h\f$
 * with respect to \f$\boldsymbol{n_z}\f$. The influence parameters, \f$\boldsymbol{C}\f$, are
 * normally assumed to be very weak functions of composition, often taken as constant through the
 * interface.
 *
 * The integral is at its minimum when the densities satisfy the Euler-Lagrange equation
 *
 * \f{equation}{ \boldsymbol{C}\frac{d^2\boldsymbol{n}}{dz^2} = \mu_0 \left( \boldsymbol{n} \right)
 * - \mu_{\infty} \equiv \Delta \mu \left( \boldsymbol{n} \right) \f}
 *
 * where \f$\mu_0\f$ is the chemical potential of the homogeneous fluid and \f$\mu_{\infty}\f$ is
 * the chemical potential far from the interface (on either side, as the two fluids in contact are
 * assumed to be at equilibrium). Having solved equation for the density profiles,
 * \f$\boldsymbol{n}\left(z\right)\f$, the surface tension can be calculated from: \f{equation}{
 * \sigma = \int_{-\infty}^{\infty} \boldsymbol{n_z}^T \boldsymbol{C} \boldsymbol{n_z} \, dz \f}
>>>>>>> f5b5a8bf
 *
 * The class uses two different methods based on the value of this.useFullGT. If this variable is
 * set to 0, the surface tension is calculated by solving set of differential algebraic equations
 * using the component density of the highest boiling component in the mixture as the integration
 * variable. This method can only be used if the component density varies monotonically over the
 * interface and the binary interaction parameter for the influence parameter is such that
 *
 * \f{equation}{ \begin{cases} \beta_{ij} = 1 &amp; i = j\\ \beta_{ij} = 0 &amp; i\neq j \end{cases}
 * \f}
 *
 * If these conditions are satisfied, this method is robust and has an acceptable numerical cost
 * (order of seconds for calculation).
 *
 * For the general case, where the monotonicity can not be guaranteed or where \f$\beta_{ij}\f$ is
 * nonzero for \f$i\neq j\f$ the full set of equations for the gradient theory must solved in the
 * domain of the interface thickness. This is significantly more numerically intensive but handles
 * the general case. To calculate the surface tension by this method, set the variable
 * this.useFullGT=1
 * </p>
 *
 * @author Olaf Trygve Berglihn olaf.trygve.berglihn@sintef.no
 * @author John C. Morud john.c.morud@sintef.no
 * @version $Id: $Id
 */
public class GTSurfaceTension extends SurfaceTension {
    private static final long serialVersionUID = 1000;

    int useFullGT = 1; // 1 will use full gradient theory 0 - will use ODE solver and one component
                       // assumed linear

<<<<<<< HEAD
=======
    /**
     * <p>
     * Constructor for GTSurfaceTension.
     * </p>
     */
>>>>>>> f5b5a8bf
    public GTSurfaceTension() {}

    /**
     * <p>
     * Constructor for GTSurfaceTension.
     * </p>
     *
     * @param system a {@link neqsim.thermo.system.SystemInterface} object
     */
    public GTSurfaceTension(SystemInterface system) {
        super(system);
    }

    /** {@inheritDoc} */
    @Override
    public double calcSurfaceTension(int interface1, int interface2) {
        SystemInterface localSystem;
        double surftens = 0.0;
        int refcompIndex = 0;

        localSystem = (SystemInterface) this.system.clone();
        switch (useFullGT) {
            case 1:
                surftens = solveFullDensityProfile(localSystem, interface1, interface2);
                break;
            default:
                refcompIndex = this.getComponentWithHighestBoilingpoint();
                surftens = solveWithRefcomp(localSystem, interface1, interface2, refcompIndex);
        }
        return surftens;
    }

    /**
<<<<<<< HEAD
     * @brief Solve for the surface tension by integration in a reference component density for
     *        cases with no binary interaction parameter in the influcence parameter.
     *
     *        The pertinent equations for calculating the interfacial tension according to Gradient
     *        Theory can be represented by the system of equations below, providing that the
     *        reference component number density varies monotonically through the interface, and
     *        that the joint influence parameter \f$c_{ij}\f$ can be described by a quadratic mixing
     *        rule, without a binary interaction parameter. The transformation of the integration
     *        variable from spacial position in the interface to the number density of a reference
     *        component simplifies the differential algebraic problem to an initial value problem
     *        with finite bounds. It is usually not known in advance whether the chosen reference
     *        component number density varies monotonically over the interface, and caution should
     *        be used in interpreting the results.
     *
     *        \f{gather}{ \sigma = \int_{\rho_\text{ref}^\text{vap}}^{\rho_\text{ref}^\text{liq}}
     *        \sqrt{2\Delta\Omega(\boldsymbol{\rho})\sum_i\sum_j c_{ij}
     *        \frac{\partial\rho_i}{\partial\rho_\text{ref}}
     *        \frac{\partial\rho_j}{\partial\rho_\text{ref}}} \mathrm{d}\rho_\text{ref}\\ 0 =
     *        \sqrt{c_i}\left(\mu_\text{ref}^\text{eq} -\mu_\text{ref}(\boldsymbol{\rho})\right)
     *        -\sqrt{c_\text{ref}} \left(\mu_i^\text{eq}-\mu_i(\boldsymbol{\rho})\right)\\ c_i =
     *        \left(A_it_i + B_i\right)a_ib_i^{\frac{2}{3}}\\ t_i = 1-T/T_{C,i}\\ A_i =
     *        \frac{1}{\xi_1 + \xi_2\omega_i}\\ B_i = \frac{1}{\xi_3 + \xi_4\omega_i}\\ c_{ij} =
     *        \sqrt{c_ic_j} \f}
     *
     *        Here \f$\sigma\f$ is the interfacial tension, \f$\rho\f$ is the number density,
     *        \f$\Omega\f$ is the grand canonical potential, \f$\mu_i\f$ is the chemical potential
     *        of component, \f$i\f$, and \f$c_i\f$ and \f$c_{ij}\f$ is the influence and
     *        cross-influence parameter. The parameters \f$\xi\f$ must be fitted to the equation of
     *        state used.
     *
     *        Since the monotonicity of a reference component in general can not be guaranteed, a
     *        more general and safer approach would be to solve the system in the spacial domain.
     *        This implies solving a boundary value problem with infinite bounds. Although
     *        asymptotic arguments leads to simplifications, solving this problem induces a higher
     *        numerical cost and complexity.
     *
     *        This method solves the surface tension integral using a reference component density as
     *        the integration variable as described above. The equilibrium relations are solved as a
     *        set of algebraic equations for each evaluation of the differential. The resulting
     *        ordinary differential equation is integrated with a non-stiff Runge-Kutta class
     *        Dormand Prince method, similar to the MATLAB routine ode45.
=======
     * <p>
     * solveWithRefcomp. Solve for the surface tension by integration in a reference component
     * density for cases with no binary interaction parameter in the influcence parameter.
     *
     * The pertinent equations for calculating the interfacial tension according to Gradient Theory
     * can be represented by the system of equations below, providing that the reference component
     * number density varies monotonically through the interface, and that the joint influence
     * parameter \f$c_{ij}\f$ can be described by a quadratic mixing rule, without a binary
     * interaction parameter. The transformation of the integration variable from spacial position
     * in the interface to the number density of a reference component simplifies the differential
     * algebraic problem to an initial value problem with finite bounds. It is usually not known in
     * advance whether the chosen reference component number density varies monotonically over the
     * interface, and caution should be used in interpreting the results.
     *
     * \f{gather}{ \sigma = \int_{\rho_\text{ref}^\text{vap}}^{\rho_\text{ref}^\text{liq}}
     * \sqrt{2\Delta\Omega(\boldsymbol{\rho})\sum_i\sum_j c_{ij}
     * \frac{\partial\rho_i}{\partial\rho_\text{ref}}
     * \frac{\partial\rho_j}{\partial\rho_\text{ref}}} \mathrm{d}\rho_\text{ref}\\ 0 =
     * \sqrt{c_i}\left(\mu_\text{ref}^\text{eq} -\mu_\text{ref}(\boldsymbol{\rho})\right)
     * -\sqrt{c_\text{ref}} \left(\mu_i^\text{eq}-\mu_i(\boldsymbol{\rho})\right)\\ c_i =
     * \left(A_it_i + B_i\right)a_ib_i^{\frac{2}{3}}\\ t_i = 1-T/T_{C,i}\\ A_i = \frac{1}{\xi_1 +
     * \xi_2\omega_i}\\ B_i = \frac{1}{\xi_3 + \xi_4\omega_i}\\ c_{ij} = \sqrt{c_ic_j} \f}
     *
     * Here \f$\sigma\f$ is the interfacial tension, \f$\rho\f$ is the number density, \f$\Omega\f$
     * is the grand canonical potential, \f$\mu_i\f$ is the chemical potential of component,
     * \f$i\f$, and \f$c_i\f$ and \f$c_{ij}\f$ is the influence and cross-influence parameter. The
     * parameters \f$\xi\f$ must be fitted to the equation of state used.
     *
     * Since the monotonicity of a reference component in general can not be guaranteed, a more
     * general and safer approach would be to solve the system in the spacial domain. This implies
     * solving a boundary value problem with infinite bounds. Although asymptotic arguments leads to
     * simplifications, solving this problem induces a higher numerical cost and complexity.
     *
     * This method solves the surface tension integral using a reference component density as the
     * integration variable as described above. The equilibrium relations are solved as a set of
     * algebraic equations for each evaluation of the differential. The resulting ordinary
     * differential equation is integrated with a non-stiff Runge-Kutta class Dormand Prince method,
     * similar to the MATLAB routine ode45.
     * </p>
>>>>>>> f5b5a8bf
     *
     * @param system NeqSIM system interface
     * @param interface1 Index of the phase to consider for the surface
     * @param interface2 Index of the phase to consider for the surface
     * @param refcompIndex Index of the reference component to use when using a component density as
     *        integration variable.
     * @return Surface tension in units of N/m.
     */
    public static double solveWithRefcomp(SystemInterface system, int interface1, int interface2,
            int refcompIndex) {
        GTSurfaceTensionODE odesystem;
        double yscale = 20.0;
        double t, t0, minstep, maxstep, reltol, abstol;
        double[] y0 = new double[1];
        double[] y = new double[1];
        double surftens;

        /*
         * Setup system of ODE-equations. Abscissa variable number density of the reference
         * component is scaled to the range [0,1]. The ordinate variable surface tension is scaled
         * scaled according to the variable yscale.
         */
        odesystem = new GTSurfaceTensionODE(system, interface1, interface2, refcompIndex, yscale);
        t0 = 0;
        t = 1.0;
        y0[0] = 0.0;

        /*
         * Tolerances for the integrator. Note that you can adjust the odesystem.reltol and
         * odesystem.normtol in order to control the internal Newton-Rhapson solver if the
         * odesystem. Tolerances for the odesystem.abstol and .reltol should be less than the
         * integrator tolerances for stability. Default Newton-Rhapson values are odesystem.normtol
         * = 1e-10; odesystem.reltol = 1e-8;
         * 
         */
        odesystem.normtol = 1e-10;
        odesystem.reltol = 1e-8;
        minstep = 1e-6;
        maxstep = 1e-2;
        reltol = 1e-4;
        abstol = 1e-4;
        t0 = 1e-6;
        DormandPrince54Integrator integrator =
                new DormandPrince54Integrator(minstep, maxstep, reltol, abstol);
        integrator.integrate(odesystem, t0, y0, t, y);
        surftens = y[0] / yscale;

        return surftens;
    }

    /**
<<<<<<< HEAD
     * @brief Calculate the surface tension for the general case by integration of the component
     *        density profiles.
     * 
     *        This method can be used in the general case, including when binary interaction
     *        influence parameters \f$\beta_{ij}\f$ are nonzero.
     * 
     *        On the top level, we solve the Euler-Lagrange equation with Newtons method. Consider
     *        solving Equation for \f$\delta\mu\f$ as a Dirichlet problem on a finite domain \f$-L <
     *        z < L\f$ around the interface. The distance \f$L\f$ should be large enough that it
     *        does not disturb the results. The boundary conditions are the homogeneous densities of
     *        the two fluids in contact, as calculated by a flash calculation.
     *
     * 
     *        We approximate the solution on a equi-spaced grid with \f$2^N+1\f$ points where
     *        \f$N\f$ is an integer. Using a Finite Difference approximation, the equation for
     *        \f$\delta\mu\f$ can then be written as an equation system for the internal grid
     *        points, \f$i=2,3,...,2^N\f$:
     * 
     *        \f{equation}{ \mathbf{0}=\mathbf{F}\left( \mathbf{n}_i \right) \equiv \Delta \mu
     *        \left( \mathbf{n}_i \right) - \mathbf{C} \frac{\mathbf{n}_{i-1}
     *        -2\mathbf{n}_i+\mathbf{n}_{i+1}}{\Delta z^2}, \quad i=2,3,...,2^N \f}
     * 
     *        Applying Newtons method on this equation yields the iteration formula for the Newton
     *        step: \f{eqnarray}{ \mathbf{J}_i\Delta \mathbf{n}_i - \mathbf{C} \frac{\Delta
     *        \mathbf{n}_{i-1} -2\Delta \mathbf{n}_i +\Delta \mathbf{n}_{i+1}}{\Delta z^2} &=& -
     *        \mathbf{F}_i\\ \mathbf{n}_i &:=& \mathbf{n}_i + \beta \Delta \mathbf{n}_i \f} where
     *        \f$\mathbf{J}=\frac{\partial \Delta \mu}{\partial \mathbf{n}_i}\f$ is a Jacobian
     *        matrix and \f$\mathbf{F}_i=\mathbf{F}\left( \mathbf{n}_i \right)\f$ is the residual.
     *        \f$\beta \le 1\f$ is a damping factor. This is a block tridiagonal system that can be
     *        solved using a band solver or a sparse matrix solver.
     * 
=======
     * <p>
     * solveFullDensityProfile. Calculate the surface tension for the general case by integration of
     * the component density profiles.
     *
     * This method can be used in the general case, including when binary interaction influence
     * parameters \f$\beta_{ij}\f$ are nonzero.
     *
     * On the top level, we solve the Euler-Lagrange equation with Newtons method. Consider solving
     * Equation for \f$\delta\mu\f$ as a Dirichlet problem on a finite domain \f$-L &lt; z &lt; L\f$
     * around the interface. The distance \f$L\f$ should be large enough that it does not disturb
     * the results. The boundary conditions are the homogeneous densities of the two fluids in
     * contact, as calculated by a flash calculation.
     *
     *
     * We approximate the solution on a equi-spaced grid with \f$2^N+1\f$ points where \f$N\f$ is an
     * integer. Using a Finite Difference approximation, the equation for \f$\delta\mu\f$ can then
     * be written as an equation system for the internal grid points, \f$i=2,3,...,2^N\f$:
     *
     * \f{equation}{ \mathbf{0}=\mathbf{F}\left( \mathbf{n}_i \right) \equiv \Delta \mu \left(
     * \mathbf{n}_i \right) - \mathbf{C} \frac{\mathbf{n}_{i-1}
     * -2\mathbf{n}_i+\mathbf{n}_{i+1}}{\Delta z^2}, \quad i=2,3,...,2^N \f}
     *
     * Applying Newtons method on this equation yields the iteration formula for the Newton step:
     * \f{eqnarray}{ \mathbf{J}_i\Delta \mathbf{n}_i - \mathbf{C} \frac{\Delta \mathbf{n}_{i-1}
     * -2\Delta \mathbf{n}_i +\Delta \mathbf{n}_{i+1}}{\Delta z^2} &amp;=&amp; - \mathbf{F}_i\\
     * \mathbf{n}_i &amp;:=&amp; \mathbf{n}_i + \beta \Delta \mathbf{n}_i \f} where
     * \f$\mathbf{J}=\frac{\partial \Delta \mu}{\partial \mathbf{n}_i}\f$ is a Jacobian matrix and
     * \f$\mathbf{F}_i=\mathbf{F}\left( \mathbf{n}_i \right)\f$ is the residual. \f$\beta \le 1\f$
     * is a damping factor. This is a block tridiagonal system that can be solved using a band
     * solver or a sparse matrix solver.
     * </p>
     *
>>>>>>> f5b5a8bf
     * @param system NeqSIM system interface
     * @param interface1 Index of the phase to consider for the surface
     * @param interface2 Index of the phase to consider for the surface
     * @return Surface tension in units of N/m.
     */
    public static double solveFullDensityProfile(SystemInterface system, int interface1,
            int interface2) {
        GTSurfaceTensionFullGT FullGT;

        FullGT = new GTSurfaceTensionFullGT(system, interface1, interface2);
        return FullGT.runcase();
    }
}<|MERGE_RESOLUTION|>--- conflicted
+++ resolved
@@ -9,63 +9,6 @@
 import neqsim.thermo.system.SystemInterface;
 
 /**
-<<<<<<< HEAD
- * @brief Calculates the surfacetension using the Gradient Theory for mixtures. The method assumes
- *        the number of components to be two or more, and that the species set is equal and in the
- *        same component order for both phases.
- *
- *
- *        Near a fluid-fluid interface, we consider the variation of densities of chemical species,
- *        \f$\boldsymbol{n}(z)\f$, as function of position, \f$z\f$, where element \f$k\f$ of the
- *        vector \f$\boldsymbol{n}(z)\f$ is the number density of chemical species \f$k\f$ in the
- *        mixture. The surface tension is a functional of these densities as explained below.
- *
- *        The density profiles near the interface are such that the total Helmholz energy of the
- *        system is minimized. The effect of spatial density variations on the Helmholz energy is
- *        approximated by a second order Taylor series expansion around the homogeneous fluid of the
- *        same composition.
- *
- *        \f{equation}{ H=\int_{-\infty}^{\infty} h \, dz=\int_{-\infty}^{\infty} \left( h_0 +
- *        \frac{1}{2}\boldsymbol{n_z}^T \boldsymbol{C} \boldsymbol{n_z} \right) dz \f}
- *
- *        where \f$z\f$ is the spatial coordinate normal to the interface, \f$h_0\f$ is the Helmholz
- *        energy of the homogeneous fluid, \f$\boldsymbol{n_z}=\frac{d\boldsymbol{n}}{dz}\f$ is the
- *        local density gradient and the matrix of influence parameters \f$\boldsymbol{C}\f$ is the
- *        hessian of \f$h\f$ with respect to \f$\boldsymbol{n_z}\f$. The influence parameters,
- *        \f$\boldsymbol{C}\f$, are normally assumed to be very weak functions of composition, often
- *        taken as constant through the interface.
- *
- *        The integral is at its minimum when the densities satisfy the Euler-Lagrange equation
- * 
- *        \f{equation}{ \boldsymbol{C}\frac{d^2\boldsymbol{n}}{dz^2} = \mu_0 \left( \boldsymbol{n}
- *        \right) - \mu_{\infty} \equiv \Delta \mu \left( \boldsymbol{n} \right) \f}
- * 
- *        where \f$\mu_0\f$ is the chemical potential of the homogeneous fluid and
- *        \f$\mu_{\infty}\f$ is the chemical potential far from the interface (on either side, as
- *        the two fluids in contact are assumed to be at equilibrium). Having solved equation for
- *        the density profiles, \f$\boldsymbol{n}\left(z\right)\f$, the surface tension can be
- *        calculated from: \f{equation}{ \sigma = \int_{-\infty}^{\infty} \boldsymbol{n_z}^T
- *        \boldsymbol{C} \boldsymbol{n_z} \, dz \f}
- *
- *        The class uses two different methods based on the value of this.useFullGT. If this
- *        variable is set to 0, the surface tension is calculated by solving set of differential
- *        algebraic equations using the component density of the highest boiling component in the
- *        mixture as the integration variable. This method can only be used if the component density
- *        varies monotonically over the interface and the binary interaction parameter for the
- *        influence parameter is such that
- * 
- *        \f{equation}{ \begin{cases} \beta_{ij} = 1 & i = j\\ \beta_{ij} = 0 & i\neq j \end{cases}
- *        \f}
- * 
- *        If these conditions are satisfied, this method is robust and has an acceptable numerical
- *        cost (order of seconds for calculation).
- *
- *        For the general case, where the monotonicity can not be guaranteed or where
- *        \f$\beta_{ij}\f$ is nonzero for \f$i\neq j\f$ the full set of equations for the gradient
- *        theory must solved in the domain of the interface thickness. This is significantly more
- *        numerically intensive but handles the general case. To calculate the surface tension by
- *        this method, set the variable this.useFullGT=1
-=======
  * <p>
  * GTSurfaceTension class. Calculates the surfacetension using the Gradient Theory for mixtures. The
  * method assumes the number of components to be two or more, and that the species set is equal and
@@ -101,7 +44,6 @@
  * assumed to be at equilibrium). Having solved equation for the density profiles,
  * \f$\boldsymbol{n}\left(z\right)\f$, the surface tension can be calculated from: \f{equation}{
  * \sigma = \int_{-\infty}^{\infty} \boldsymbol{n_z}^T \boldsymbol{C} \boldsymbol{n_z} \, dz \f}
->>>>>>> f5b5a8bf
  *
  * The class uses two different methods based on the value of this.useFullGT. If this variable is
  * set to 0, the surface tension is calculated by solving set of differential algebraic equations
@@ -132,14 +74,11 @@
     int useFullGT = 1; // 1 will use full gradient theory 0 - will use ODE solver and one component
                        // assumed linear
 
-<<<<<<< HEAD
-=======
     /**
      * <p>
      * Constructor for GTSurfaceTension.
      * </p>
      */
->>>>>>> f5b5a8bf
     public GTSurfaceTension() {}
 
     /**
@@ -173,49 +112,6 @@
     }
 
     /**
-<<<<<<< HEAD
-     * @brief Solve for the surface tension by integration in a reference component density for
-     *        cases with no binary interaction parameter in the influcence parameter.
-     *
-     *        The pertinent equations for calculating the interfacial tension according to Gradient
-     *        Theory can be represented by the system of equations below, providing that the
-     *        reference component number density varies monotonically through the interface, and
-     *        that the joint influence parameter \f$c_{ij}\f$ can be described by a quadratic mixing
-     *        rule, without a binary interaction parameter. The transformation of the integration
-     *        variable from spacial position in the interface to the number density of a reference
-     *        component simplifies the differential algebraic problem to an initial value problem
-     *        with finite bounds. It is usually not known in advance whether the chosen reference
-     *        component number density varies monotonically over the interface, and caution should
-     *        be used in interpreting the results.
-     *
-     *        \f{gather}{ \sigma = \int_{\rho_\text{ref}^\text{vap}}^{\rho_\text{ref}^\text{liq}}
-     *        \sqrt{2\Delta\Omega(\boldsymbol{\rho})\sum_i\sum_j c_{ij}
-     *        \frac{\partial\rho_i}{\partial\rho_\text{ref}}
-     *        \frac{\partial\rho_j}{\partial\rho_\text{ref}}} \mathrm{d}\rho_\text{ref}\\ 0 =
-     *        \sqrt{c_i}\left(\mu_\text{ref}^\text{eq} -\mu_\text{ref}(\boldsymbol{\rho})\right)
-     *        -\sqrt{c_\text{ref}} \left(\mu_i^\text{eq}-\mu_i(\boldsymbol{\rho})\right)\\ c_i =
-     *        \left(A_it_i + B_i\right)a_ib_i^{\frac{2}{3}}\\ t_i = 1-T/T_{C,i}\\ A_i =
-     *        \frac{1}{\xi_1 + \xi_2\omega_i}\\ B_i = \frac{1}{\xi_3 + \xi_4\omega_i}\\ c_{ij} =
-     *        \sqrt{c_ic_j} \f}
-     *
-     *        Here \f$\sigma\f$ is the interfacial tension, \f$\rho\f$ is the number density,
-     *        \f$\Omega\f$ is the grand canonical potential, \f$\mu_i\f$ is the chemical potential
-     *        of component, \f$i\f$, and \f$c_i\f$ and \f$c_{ij}\f$ is the influence and
-     *        cross-influence parameter. The parameters \f$\xi\f$ must be fitted to the equation of
-     *        state used.
-     *
-     *        Since the monotonicity of a reference component in general can not be guaranteed, a
-     *        more general and safer approach would be to solve the system in the spacial domain.
-     *        This implies solving a boundary value problem with infinite bounds. Although
-     *        asymptotic arguments leads to simplifications, solving this problem induces a higher
-     *        numerical cost and complexity.
-     *
-     *        This method solves the surface tension integral using a reference component density as
-     *        the integration variable as described above. The equilibrium relations are solved as a
-     *        set of algebraic equations for each evaluation of the differential. The resulting
-     *        ordinary differential equation is integrated with a non-stiff Runge-Kutta class
-     *        Dormand Prince method, similar to the MATLAB routine ode45.
-=======
      * <p>
      * solveWithRefcomp. Solve for the surface tension by integration in a reference component
      * density for cases with no binary interaction parameter in the influcence parameter.
@@ -255,7 +151,6 @@
      * differential equation is integrated with a non-stiff Runge-Kutta class Dormand Prince method,
      * similar to the MATLAB routine ode45.
      * </p>
->>>>>>> f5b5a8bf
      *
      * @param system NeqSIM system interface
      * @param interface1 Index of the phase to consider for the surface
@@ -307,39 +202,6 @@
     }
 
     /**
-<<<<<<< HEAD
-     * @brief Calculate the surface tension for the general case by integration of the component
-     *        density profiles.
-     * 
-     *        This method can be used in the general case, including when binary interaction
-     *        influence parameters \f$\beta_{ij}\f$ are nonzero.
-     * 
-     *        On the top level, we solve the Euler-Lagrange equation with Newtons method. Consider
-     *        solving Equation for \f$\delta\mu\f$ as a Dirichlet problem on a finite domain \f$-L <
-     *        z < L\f$ around the interface. The distance \f$L\f$ should be large enough that it
-     *        does not disturb the results. The boundary conditions are the homogeneous densities of
-     *        the two fluids in contact, as calculated by a flash calculation.
-     *
-     * 
-     *        We approximate the solution on a equi-spaced grid with \f$2^N+1\f$ points where
-     *        \f$N\f$ is an integer. Using a Finite Difference approximation, the equation for
-     *        \f$\delta\mu\f$ can then be written as an equation system for the internal grid
-     *        points, \f$i=2,3,...,2^N\f$:
-     * 
-     *        \f{equation}{ \mathbf{0}=\mathbf{F}\left( \mathbf{n}_i \right) \equiv \Delta \mu
-     *        \left( \mathbf{n}_i \right) - \mathbf{C} \frac{\mathbf{n}_{i-1}
-     *        -2\mathbf{n}_i+\mathbf{n}_{i+1}}{\Delta z^2}, \quad i=2,3,...,2^N \f}
-     * 
-     *        Applying Newtons method on this equation yields the iteration formula for the Newton
-     *        step: \f{eqnarray}{ \mathbf{J}_i\Delta \mathbf{n}_i - \mathbf{C} \frac{\Delta
-     *        \mathbf{n}_{i-1} -2\Delta \mathbf{n}_i +\Delta \mathbf{n}_{i+1}}{\Delta z^2} &=& -
-     *        \mathbf{F}_i\\ \mathbf{n}_i &:=& \mathbf{n}_i + \beta \Delta \mathbf{n}_i \f} where
-     *        \f$\mathbf{J}=\frac{\partial \Delta \mu}{\partial \mathbf{n}_i}\f$ is a Jacobian
-     *        matrix and \f$\mathbf{F}_i=\mathbf{F}\left( \mathbf{n}_i \right)\f$ is the residual.
-     *        \f$\beta \le 1\f$ is a damping factor. This is a block tridiagonal system that can be
-     *        solved using a band solver or a sparse matrix solver.
-     * 
-=======
      * <p>
      * solveFullDensityProfile. Calculate the surface tension for the general case by integration of
      * the component density profiles.
@@ -372,7 +234,6 @@
      * solver or a sparse matrix solver.
      * </p>
      *
->>>>>>> f5b5a8bf
      * @param system NeqSIM system interface
      * @param interface1 Index of the phase to consider for the surface
      * @param interface2 Index of the phase to consider for the surface
