package neqsim.physicalProperties.interfaceProperties.surfaceTension;

<<<<<<< HEAD
/**
 *
 * @author John Morud <John.Morud@sintef.no>
 * @author Olaf Trygve Berglihn <olaf.trygve.berglihn@sintef.no>
 */
// import static easyjcckit.QuickPlot.*;
=======
import org.apache.logging.log4j.LogManager;
import org.apache.logging.log4j.Logger;
>>>>>>> f5b5a8bf
import neqsim.thermo.system.SystemInterface;
import no.uib.cipr.matrix.BandMatrix;
import no.uib.cipr.matrix.DenseMatrix;

/**
 * <p>
 * GTSurfaceTensionFullGT class. Solving for the surface tension by direct Newton method. <br>
 * todo: Makeuse of binary interaction parameter for the influence parameter \f$\beta_{ij}\f$ when
 * this becomes available in NeqSIM API.
 * </p>
 *
<<<<<<< HEAD
 * @todo Make use of binary interaction parameter for the influence parameter \f$\beta_{ij}\f$ when
 *       this becomes available in NeqSIM API.
 *
 * @author John C. Morud <john.c.morud@sintef.no>
 * @author Olaf Trygve Berglihn <olaf.trygve.berglihn@sintef.no>
=======
 * @author Olaf Trygve Berglihn olaf.trygve.berglihn@sintef.no
 * @author John C. Morud john.c.morud@sintef.no
 * @version $Id: $Id
>>>>>>> f5b5a8bf
 */
public class GTSurfaceTensionFullGT {
    private static final long serialVersionUID = 1000;
    static Logger logger = LogManager.getLogger(GTSurfaceTensionFullGT.class);

    private int ncomp; // Number of components.
    private SystemInterface sys; // Local work copy of flashed system.
    private double[] ci; // Influence parameter.
    private double[] mueq; // Chemical potentials at equilibrium.
    private double[] rho_ph1; // Density in bulk phase 1.
    private double[] rho_ph2; // Density in bulk phase 2.
    private double t; // Temperature.
    private double[] p0; // Bulk pressure [Pa]
    private static final double Pa = 1e-5; // Scaling factor for NeqSIM conversion.
    private static final double m3 = 1e-5; // Scaling factor for NeqSIM conversion.
    public double normtol = 1e-11;
    public double reltol = 1e-6;
    public double abstol = 1e-6;
    public int maxit = 40;
    private static final boolean NDEBUG = true; // Set to false for debug mode.
    private static final boolean DEBUGPLOT = false; // Set to true for profile plot.

    /**
     * <p>
     * Constructor for GTSurfaceTensionFullGT.
     * </p>
     *
     * @param flashedSystem a {@link neqsim.thermo.system.SystemInterface} object
     * @param phase1 a int
     * @param phase2 a int
     */
    public GTSurfaceTensionFullGT(SystemInterface flashedSystem, int phase1, int phase2) {
        int i = 0;

        /* Setup local system clone and some parameters. */
        this.sys = (SystemInterface) flashedSystem.clone();

        this.ncomp = this.sys.getPhase(0).getNumberOfComponents();
        this.t = this.sys.getPhase(0).getTemperature();
        this.rho_ph1 = new double[this.ncomp];
        this.rho_ph2 = new double[this.ncomp];
        this.p0 = new double[1];
        this.ci = new double[this.ncomp];
        this.mueq = new double[this.ncomp];

        boolean hasAddedComp = false;
        for (i = 0; i < this.ncomp; i++) {
            if (this.sys.getPhase(phase1).getComponent(i).getx() < Double.MIN_VALUE) {
                this.sys.addComponent(i, this.sys.getTotalNumberOfMoles() / 1e10);
                hasAddedComp = true;
            }
        }
        if (hasAddedComp) {
            neqsim.thermodynamicOperations.ThermodynamicOperations ops =
                    new neqsim.thermodynamicOperations.ThermodynamicOperations(this.sys);
            ops.TPflash();
        }

        /*
         * Get influence parameters and densities at phase equilibrium.
         */
        for (i = 0; i < this.ncomp; i++) {
            this.ci[i] =
                    this.sys.getPhase(0).getComponent(i).getSurfaceTenisionInfluenceParameter(t);
            this.rho_ph1[i] = this.sys.getPhase(phase1).getComponent(i).getx()
                    / this.sys.getPhase(phase1).getMolarVolume() / m3;
            this.rho_ph2[i] = this.sys.getPhase(phase2).getComponent(i).getx()
                    / this.sys.getPhase(phase2).getMolarVolume() / m3;
        }
        this.sys.setBeta(1.0);
        this.sys.init(0);
        this.sys.setUseTVasIndependentVariables(true);
        this.sys.setNumberOfPhases(1);
        this.sys.getPhase(0).setTotalVolume(1.0);
        this.sys.useVolumeCorrection(false);
        this.sys.removeMoles();
        double nv[] = new double[this.ncomp];
        for (i = 0; i < ncomp; i++) {
            nv[i] = this.rho_ph1[i] * Pa;
        }
        this.sys.setTotalFlowRate(1.0, "mol/sec"); // added by Even S 18/02/2020 (can not set molar
                                                   // composition if total
                                                   // flow is zero
        this.sys.setMolarComposition(nv);
        this.sys.init_x_y();
        this.sys.setBeta(1.0);
        this.sys.init(3);
    }

    /**
     * Calculation of the interfacial tension
     *
     * @return Interfacial tension in N/m.
     */
    public double runcase() {
        int i, j, k;
        double cij[][] = new double[ncomp][ncomp];
        double[] delta_mu = new double[this.ncomp];
        double[][] dmu_drho = new double[this.ncomp][this.ncomp];
        double sigma = 0.0;
        double std; // Width of integrand

        int Nlevel = 3; // Hard coded
        // int NN;
        int N1, N2;
        int Ngrid = (1 << Nlevel) + 1; // 2^(Nlevel) + 1
        double rhomat[][] = new double[Ngrid][this.ncomp];
        double rhotmp[][];
        double xgrid[];

        int Nrefinements = 7;
        double StopTolerance = 0.01; // Stop if rel change smaller than this
        double sigma_old = 9.9e99;

        // Geometry
        double nm = 1.0; // Use nm as length scale
        double L = 3 * nm; // Domain is -L < z < L

        // Newton parameters
        int N_Newton = 20; // Max Newton iterations per level
        double maxRelChange = 0.5; // 5; %Only allow relative change in solution below this
        boolean highOrder = true; // Use deferred correction approach
        boolean directMethod = true; // Use direct solver (May not be implemented in Java.)

        // For grid remeshing:
        double H; // Mesh spacing
        double Lnew; // Half-width of domain
        double xgridNew[]; // Grid
        double alpha; // Interpolation weight
        double drhodz[][]; // Density gradient
        int Nhalf; // Half the number of intervals
        int Nideal; // Ideal number of grid points, current spacing
        int NgridNew; // Doubled mesh
        int kk;

        // NN=2^Nlevel+1;
        // rhomat = new double[2^Nlevel+1][this.ncomp]; //Starting size
        initmu(sys, ncomp, t, rho_ph1, rho_ph2, mueq, p0, reltol);

        // -----------------------------
        // Set up initial solution estimate
        N2 = 1 << (Nlevel - 1); // 2^(Nlevel-1) // N2=(int)Math.pow(2,(Nlevel-1));
        for (i = 0; i < N2; i++) {
            rhomat[i] = this.rho_ph1.clone();
        }

        N1 = N2;
        N2 = 1 + (1 << Nlevel); // (int)(Math.pow(2,Nlevel))+1;
        for (i = N1; i < N2; i++) {
            rhomat[i] = this.rho_ph2.clone();
        }

        // -----------------------------
        // Get interaction parameters (Already done???) FIXME!!
        for (i = 0; i < ncomp; i++) {
            // this.sys.getPhase(0).getComponent(i-1).getSurfaceTenisionInfluenceParameter(this.sys.getPhase(0).getTemperature());
            this.ci[i] =
                    this.sys.getPhase(0).getComponent(i).getSurfaceTenisionInfluenceParameter(t);
        }

        /// @todo Change to \f$c_{ij} = (1-\beta_{ij})\sqrt{c_ic_j}\f$ when a
        /// NeqSIM function for evaluating \f$\beta_{ij}\f$ becomes available.
        for (i = 0; i < ncomp; i++) {
            for (j = i; j < ncomp; j++) {
                cij[i][j] = 1.e18 * Math.sqrt(this.ci[i] * this.ci[j]); // Use nm as unit for length
                cij[j][i] = cij[i][j];
            }
        }
        // ----------------------------

        // Test the delta_mu routine
        delta_mu(this.sys, this.ncomp, this.t, this.mueq, this.rho_ph1, delta_mu, dmu_drho);
        xgrid = linspace(-L, L, Ngrid);

        for (i = 0; i < Nrefinements; i++) {
            sigma = Newton(cij, L, N_Newton, maxRelChange, highOrder, directMethod, rhomat, sys,
                    ncomp, t, mueq);
            if (!NDEBUG && DEBUGPLOT) {
                debugPlot(xgrid, rhomat); // create a plot using xaxis and yvalues
            }
            // Calculate size of interesting region
            drhodz = new double[rhomat.length - 1][ncomp];
            // sigma=sigmaCalc(xgrid[1]-xgrid[0],rhomat, cij, false, drhodz);
            sigma = sigmaCalc(xgrid[1] - xgrid[0], rhomat, cij, false, drhodz, ncomp);
            std = calc_std_integral(xgrid, cij, drhodz); // Width of integrand

            // Termination
            if (i > 0 && Math.abs(sigma - sigma_old) < StopTolerance * sigma) {
                break;
            } else {
                sigma_old = sigma;
            }

            // Remesh
            // N = size(rhotmp, 2);
            H = 2.0 * L / (Ngrid - 1.0); // Grid size
            Nhalf = (int) Math.round(Math.ceil(6.0 * std / H)); // Set domain to +/- 6 times std
            Nideal = 2 * Nhalf + 1; // Ideal number of grid points, current H
            Lnew = Nhalf * H; // New half-width

            NgridNew = 2 * Nideal - 1; // Double #grid points
            xgridNew = linspace(-Lnew, Lnew, NgridNew); // New mesh

            kk = 0;
            rhotmp = new double[NgridNew][this.ncomp];

            // Interpolate old solution to new:
            for (j = 0; j < rhotmp.length; j++) {
                if (xgridNew[j] < xgrid[0]) { // Pad if outside left boundary
                    rhotmp[j] = this.rho_ph1.clone();
                } else if (xgridNew[j] > xgrid[xgrid.length - 1]) { // Pad right
                    rhotmp[j] = this.rho_ph2.clone();
                } else { // Interpolate known region
                    while (xgridNew[j] > xgrid[kk + 1]) { // Find correct interval (Should be safe)
                        kk++;
                    }

                    alpha = (xgrid[kk + 1] - xgridNew[j]) / (xgrid[kk + 1] - xgrid[kk]);
                    for (k = 0; k < this.ncomp; k++) { // Linear interpolation
                        rhotmp[j][k] = alpha * rhomat[kk][k] + (1 - alpha) * rhomat[kk + 1][k];
                    }
                }
            }

            // Update the current guess
            rhotmp[0] = this.rho_ph1.clone();
            rhotmp[rhotmp.length - 1] = this.rho_ph2.clone();
            L = Lnew;

            rhomat = rhotmp;
            Ngrid = NgridNew;
            xgrid = xgridNew;
            if (!NDEBUG && DEBUGPLOT) {
                debugPlot(xgrid, rhomat);
            }
            // End Remesh
        }
        return sigma;
    }

    /**
     * <p>
     * Newton. Calculate surface tension by full gradient method and Newtons method
     *
<<<<<<< HEAD
     *        The routine solves the Finite Difference equations for the full Gradient Theory by
     *        Newtons method. Note that the length coordinate is in nm-units. Method: 1. Calculate
     *        delta_mu and its Jacobian 2. Call routine "directsolve" for Newton step 3. Dampen the
     *        step if relative step too large 4. Iterate until convergence or max #iterations
     *        (N_Newton)
     *
     * @param[in] cij Matrix of influence parameters [nm^2(J/mol)/(mol/m^3)]
     * @param[in] L Half-width of solution domain [nm]
     * @param[in] N_Newton Number of Newton steps between refinements
     * @param[in] allowedRelChange Maximum allowed relative change per Newton step
     * @param[in] highOrder If true a 4th order method will be used
     * @param[in] directMethod If true a direct solver is used (only option for now)
     * @param[out] rhomat rhomat[i][j] is the density of species j at grid pt i [mol/m^3]
     * @param[in] sys Thermodynamic system
     * @param[in] ncomp Number of chemical species
     * @param[in] t Temperature [K]
     * @param[in] mueq Chemical potential far from interface [J/mol]
=======
     * The routine solves the Finite Difference equations for the full Gradient Theory by Newtons
     * method. Note that the length coordinate is in nm-units. Method: 1. Calculate delta_mu and its
     * Jacobian 2. Call routine "directsolve" for Newton step 3. Dampen the step if relative step
     * too large 4. Iterate until convergence or max #iterations (N_Newton)
     * </p>
     *
>>>>>>> f5b5a8bf
     * @return sigma The surface tension [N/m]
     * @param cij an array of {@link double} objects
     * @param L a double
     * @param N_Newton a int
     * @param allowedRelChange a double
     * @param highOrder a boolean
     * @param directMethod a boolean
     * @param rhomat an array of {@link double} objects
     * @param sys a {@link neqsim.thermo.system.SystemInterface} object
     * @param ncomp a int
     * @param t a double
     * @param mueq an array of {@link double} objects
     */
    public static double Newton(double[][] cij, double L, int N_Newton, double allowedRelChange,
            boolean highOrder, boolean directMethod, double[][] rhomat, SystemInterface sys,
            int ncomp, double t, double[] mueq) {
        int i, j, k;
        int NewtonStep;
        int Ngrid = rhomat.length;
        double H = 2.0 * L / (Ngrid - 1); // Grid spacing
        double Jac[][][] = new double[Ngrid][ncomp][ncomp];
        double dmu[][] = new double[Ngrid][ncomp];
        double rres[][] = new double[Ngrid][ncomp];
        double rrho_prev[][] = new double[Ngrid][ncomp];
        double drhodz[][] = new double[Ngrid - 1][ncomp];
        double maxrelchange;
        double urel_Newton;
        double sigma = 0.0;

        double xgrid[] = linspace(-L, L, Ngrid);
        double tmp, sum_ztmp, sum_tmp, cg;
        int icorr;

        // Process initial array
        for (i = 0; i < Ngrid; i++) {
            delta_mu(sys, ncomp, t, mueq, rhomat[i], dmu[i], Jac[i]);
            // rres[i]=Matrix.subtract(dmu[i],Matrix.multiply(Jac[i],rhomat[i]));
            for (j = 0; j < ncomp; j++) {
                rres[i][j] = dmu[i][j];
                for (k = 0; k < ncomp; k++) {
                    rres[i][j] -= Jac[i][j][k] * rhomat[i][k];
                }
            }
        }

        // FIXME: Add deferred correction here
        if (highOrder) {
            for (i = 1; i < Ngrid - 1; i++) { // Inner grid points
                for (j = 0; j < ncomp; j++) {
                    rres[i][j] += (dmu[i - 1][j] - 2.0 * dmu[i][j] + dmu[i + 1][j]) / 12.0;
                }
            }
        }

        for (NewtonStep = 0; NewtonStep < N_Newton; NewtonStep++) { // for NewtonStep=1:N_Newton
            // rrho_prev = rhomat.clone(); // rrho_prev = rrho{1}; %Previous solution. Clone
            // not a good idea...
            for (i = 0; i < Ngrid; i++) {
                for (j = 0; j < ncomp; j++) {
                    rrho_prev[i][j] = rhomat[i][j];
                }
            }

            // if directMethod
            directsolve(rres, Jac, cij, H, Ngrid, rhomat, ncomp);

            // %Limit the Newton step by max relative change in solution
            maxrelchange = 0.0;
            for (i = 1; i < Ngrid - 1; i++) { // Inner grid points
                for (j = 0; j < ncomp; j++) {// Each specie
                    if (Math.abs(rhomat[i][j] - rrho_prev[i][j]) > maxrelchange
                            * Math.abs(rrho_prev[i][j])) {
                        maxrelchange = Math.abs(rhomat[i][j] - rrho_prev[i][j])
                                / Math.abs(rrho_prev[i][j]);
                    }
                }
            }
            urel_Newton = Math.min(allowedRelChange / maxrelchange, 1.0);

            // Update solution
            for (i = 1; i < Ngrid - 1; i++) { // Inner grid points
                for (j = 0; j < ncomp; j++) {// Each specie
                    rhomat[i][j] =
                            urel_Newton * rhomat[i][j] + (1.0 - urel_Newton) * rrho_prev[i][j];
                }
            }

            if (urel_Newton * maxrelchange < 0.00001) {// %Convergence test FIXME: Hardcoded
                                                       // tolerance
                break; // %Converged
            }

            sigma = sigmaCalc(H, rhomat, cij, false, drhodz, ncomp);

            // System.out.printf("Sigma=%.12f\n",sigma);
            if (!NDEBUG) {
                logger.info("Sigma= " + sigma);
            }

            sum_ztmp = 0.0;
            sum_tmp = 0.0;
            for (i = 0; i < drhodz.length; i++) {
                tmp = 0.0;
                for (j = 0; j < ncomp; j++) {
                    for (k = 0; k < ncomp; k++) {
                        tmp += drhodz[i][j] * cij[j][k] * drhodz[i][k];
                    }
                }
                sum_ztmp += 0.5 * (xgrid[i + 1] + xgrid[i]) * tmp;
                sum_tmp += tmp;
            }
            cg = sum_ztmp / sum_tmp; // Center of gravity

            icorr = (int) Math.round(cg / H); // Predicted shift to keep centered.
            if (icorr > 0) { // Shift left. Fill in with right boundary values
                for (i = 1; i < Ngrid - icorr; i++) {
                    rhomat[i] = rhomat[i + icorr];
                }
                for (i = Ngrid - icorr; i < Ngrid - 1; i++) {
                    rhomat[i] = rhomat[Ngrid - 1].clone();
                }
            } else if (icorr < 0) { // Shift right
                icorr = -icorr;
                for (i = Ngrid - 2; i >= icorr; i--) {
                    rhomat[i] = rhomat[i - icorr];
                }
                for (i = 1; i < icorr; i++) {
                    rhomat[i] = rhomat[0].clone();
                }
            }

            // Update the linearization
            for (i = 1; i < Ngrid - 1; i++) { // Inner grid points
                delta_mu(sys, ncomp, t, mueq, rhomat[i], dmu[i], Jac[i]);

                for (j = 0; j < ncomp; j++) {
                    rres[i][j] = dmu[i][j];
                    for (k = 0; k < ncomp; k++) {
                        rres[i][j] -= Jac[i][j][k] * rhomat[i][k];
                    }
                }
            }

            // %Deferred correction
            if (highOrder) {
                for (i = 1; i < Ngrid - 1; i++) { // Inner grid points
                    for (j = 0; j < ncomp; j++) {
                        rres[i][j] += (dmu[i - 1][j] - 2.0 * dmu[i][j] + dmu[i + 1][j]) / 12.0;
                    }
                }
            }
        }

        return sigma;
    }

    /**
     * <p>
     * directsolve. Solve linear system for Full Gradient method
     * </p>
     *
     * @param rres an array of {@link double} objects
     * @param JJ an array of {@link double} objects
     * @param C an array of {@link double} objects
     * @param H a double
     * @param Ngrid a int
     * @param rhomat an array of {@link double} objects
     * @param ncomp a int
     */
    public static void directsolve(double rres[][], double JJ[][][], double C[][], double H,
            int Ngrid, double rhomat[][], int ncomp) {
        int i, j, k;
        double H2 = H * H;
        double bbtmp;
        int Neq = (Ngrid - 2) * ncomp;
        int iglob, skip;
        int kl = 2 * ncomp + 1;
        int ku = 2 * ncomp + 1;

        BandMatrix Jac = new BandMatrix(Neq, kl, ku);
        DenseMatrix bb = new DenseMatrix(Neq, 1);
        DenseMatrix drho = new DenseMatrix(Neq, 1);

        // Construct right hand side
        iglob = 0; // Global index
        for (i = 1; i < Ngrid - 1; i++) { // Inner grid points
            for (j = 0; j < ncomp; j++) {// Each specie
                bbtmp = rres[i][j];
                for (k = 0; k < ncomp; k++) {// Each specie
                    // bb[i][j] = rhomat[i][j] + JJ[i][j][k]*rhomat[i][k] -
                    // C[j][k]*(rhomat[i][k-1]-2*rhomat[i][k]+rhomat[i][k+1])/(H*H) //Loop k
                    bbtmp += JJ[i][j][k] * rhomat[i][k] - C[j][k]
                            * (rhomat[i - 1][k] - 2 * rhomat[i][k] + rhomat[i + 1][k]) / H2;
                }
                bb.set(iglob++, 0, -bbtmp);
            }
        }

        // Add block by block to the jacobian
        i = 1; // Grid point 2 is the first unknown
        for (j = 0; j < ncomp; j++) {// Each specie
            for (k = 0; k < ncomp; k++) {// Each specie
                // Jac[j][k]=JJ[i][j][k]+2.0/H2*C[j][k];
                // Jac[j][k+ncomp] = -1.0/H2*C[j][k];
                Jac.set(j, k, JJ[i][j][k] + 2.0 / H2 * C[j][k]);
                Jac.set(j, k + ncomp, -1.0 / H2 * C[j][k]);
            }
        }

        for (i = 2; i < Ngrid - 2; i++) { // Inner grid points
            skip = ncomp * (i - 1);
            for (j = 0; j < ncomp; j++) {// Each specie
                for (k = 0; k < ncomp; k++) {// Each specie
                    // Jac[j+skip][k+skip-ncomp] = -1.0/H2*C[j][k];
                    // Jac[j+skip][k+skip]=JJ[i][j][k]+2.0/H2*C[j][k];
                    // Jac[j+skip][k+skip+ncomp] = -1.0/H2*C[j][k];
                    Jac.set(j + skip, k + skip - ncomp, -1.0 / H2 * C[j][k]);
                    Jac.set(j + skip, k + skip, JJ[i][j][k] + 2.0 / H2 * C[j][k]);
                    Jac.set(j + skip, k + skip + ncomp, -1.0 / H2 * C[j][k]);
                }
            }
        }

        i = Ngrid - 2; // Last unknown grid point
        skip = ncomp * (i - 1);
        for (j = 0; j < ncomp; j++) {// Each specie
            for (k = 0; k < ncomp; k++) {// Each specie
                // Jac[j+skip][k+skip-ncomp] = -1.0/H2*C[j][k];
                // Jac[j+skip][k+skip]=JJ[i][j][k]+2.0/H2*C[j][k];
                Jac.set(j + skip, k + skip - ncomp, -1.0 / H2 * C[j][k]);
                Jac.set(j + skip, k + skip, JJ[i][j][k] + 2.0 / H2 * C[j][k]);
            }
        }

        Jac.solve(bb, drho);

        iglob = 0;
        for (i = 1; i < Ngrid - 1; i++) { // Inner grid points
            for (j = 0; j < ncomp; j++) {// Each specie
                bbtmp = drho.get(iglob++, 0); // FIXME: Only debugging
                rhomat[i][j] += bbtmp; // drho.get(iglob++);
            }
        }
    }

    /**
     * <p>
     * sigmaCalc. Calculates the interface tension
     *
<<<<<<< HEAD
     *        The following integral is solved with the trapezoidal method: \f{equation}{ \sigma =
     *        \int_{-\infty}^{\infty} \boldsymbol{n_z}^T \boldsymbol{C} \boldsymbol{n_z} \, dz \f}
     *
     * @param[in] h Grid spacing.
     * @param[in] rrho Array of number density profiles.
     * @param[in] C Cross influence parameter matrix.
     * @param[in] highOrder Use high order calculation (not yet implemented for this integral).
     * @param[out] drhodz Number density derivative
     *             \f$\partial\boldsymbol{\rho}/\partial\mathbf{z}\f$
     * @param[in] ncomp Number of components
=======
     * The following integral is solved with the trapezoidal method: \f{equation}{ \sigma =
     * \int_{-\infty}^{\infty} \boldsymbol{n_z}^T \boldsymbol{C} \boldsymbol{n_z} \, dz \f}
     * </p>
     *
>>>>>>> f5b5a8bf
     * @return sigma The surface tension [N/m]
     * @param h a double
     * @param rrho an array of {@link double} objects
     * @param C an array of {@link double} objects
     * @param highOrder a boolean
     * @param drhodz an array of {@link double} objects
     * @param ncomp a int
     */
    public static double sigmaCalc(double h, double rrho[][], double C[][], boolean highOrder,
            double drhodz[][], int ncomp) {
        int i, j, k;
        double drho2; // For each pair of species j,k, drho2=sum_i{drhodz[i][j]*drhodz[i][k]}
        double sigma;

        for (i = 0; i < rrho.length - 1; i++) {
            for (j = 0; j < ncomp; j++) {
                drhodz[i][j] = (rrho[i + 1][j] - rrho[i][j]) / h;
            }
        }

        // drhodz[i][j]*C(j,k)*drhodz[i][k]
        sigma = 0.0;
        for (j = 0; j < ncomp; j++) {
            for (k = 0; k < ncomp; k++) {
                drho2 = 0.0;
                for (i = 0; i < rrho.length - 1; i++) {
                    drho2 += drhodz[i][j] * drhodz[i][k];
                }
                sigma += C[j][k] * drho2;
            }
        }
        sigma *= h * 1.0e-9; // Multiply grid spacing, convert for nm-unit

        // FIXME: Add Richardson interpolation
        return sigma;
    }

    /**
     * <p>
     * calc_std_integral. Calculate width of interface region (length scale)
     *
<<<<<<< HEAD
     *        Estimate the width of interface by calculating the second moment of the surface
     *        tension integrand. Used to adjust the domain size
=======
     * Estimate the width of interface by calculating the second moment of the surface tension
     * integrand. Used to adjust the domain size
     * </p>
>>>>>>> f5b5a8bf
     *
     * @return Interface width (length scale) [nm]
     * @param z an array of {@link double} objects
     * @param C an array of {@link double} objects
     * @param drhodz an array of {@link double} objects
     */
    public double calc_std_integral(double z[], double C[][], double drhodz[][]) {
        double h1 = z[1] - z[0];
        double mean, std_integral;
        int Ngrid = drhodz.length + 1;
        int j, m, n;

        double zdum = 0.0, z2dum = 0.0, sumdum = 0.0, dum;

        for (j = 0; j < Ngrid - 1; j++) {
            dum = 0.0;
            for (m = 0; m < ncomp; m++) {
                for (n = 0; n < ncomp; n++) {
                    dum = drhodz[j][m] * C[m][n] * drhodz[j][n];
                }
            }
            sumdum += dum * h1;
            zdum += dum * (z[j + 1] * z[j + 1] - z[j] * z[j]) / 2.0;
            z2dum += dum * (z[j + 1] * z[j + 1] * z[j + 1] - z[j] * z[j] * z[j]) / 3.0;
        }

        mean = zdum / sumdum;
        return std_integral = Math.sqrt(z2dum / sumdum - mean * mean);
    }

    /**
     * <p>
     * delta_mu. Calculate \f$\Delta\mu=\mu-\mu_0\f$ and its number density derivative.
     * </p>
     *
     * @param sys a {@link neqsim.thermo.system.SystemInterface} object
     * @param ncomp a int
     * @param t a double
     * @param mueq an array of {@link double} objects
     * @param rho an array of {@link double} objects
     * @param delta_mu an array of {@link double} objects
     * @param dmu_drho an array of {@link double} objects
     */
    public static void delta_mu(SystemInterface sys, int ncomp, double t, double mueq[],
            double[] rho, double[] delta_mu, double[][] dmu_drho) {
        int i;
        double[] pdummy = new double[ncomp];
        double[] mu = new double[ncomp];

        GTSurfaceTensionUtils.mufun(sys, ncomp, t, rho, mu, dmu_drho, pdummy);

        for (i = 0; i < ncomp; i++) {
            delta_mu[i] = mu[i] - mueq[i];
        }
    }

    /**
     * <p>
     * linspace. Make an array of double with N values linearly spaced between a and b.
     * </p>
     *
     * @param a start of range
     * @param b end of range
     * @param N number of values.
     * @return an array of {@link double} objects
     */
    public static double[] linspace(double a, double b, int N) {
        double x[] = new double[N];
        double dx = (b - a) / (N - 1);
        int i;

        for (i = 0; i < N; i++) {
            x[i] = a + i * dx;
        }
        return x;
    }

    /**
     * <p>
     * debugPlot. Plotting of density profiles y over the domain x.
     * </p>
     *
     * @param x abscissa values
     * @param y array of ordinate value arrays.
     */
    public static void debugPlot(double[] x, double[][] y) {
        int N = y.length;
        int M = y[0].length;
        int i, j;
        double yy[] = new double[N];

        for (j = 0; j < M; j++) {
            for (i = 0; i < N; i++) {
                yy[i] = Math.log10(y[i][j]);
            }
            if (j == 0) {
                // plot(x, yy); // removed EasyJccKit.jar
            } else {
                // addPlot(x, yy); // removed EasyJccKit.jar
            }
        }
    }

    /**
<<<<<<< HEAD
     * @brief Initialize equilibrium chemical potential, and derivative and test that the bulk
     *        equilibrium is satisfied.
=======
     * <p>
     * initmu. Initialize equilibrium chemical potential, and derivative and test that the bulk
     * equilibrium is satisfied.
     * </p>
     *
     * @param sys a {@link neqsim.thermo.system.SystemInterface} object
     * @param ncomp a int
     * @param t a double
     * @param rho_ph1 an array of {@link double} objects
     * @param rho_ph2 an array of {@link double} objects
     * @param mueq an array of {@link double} objects
     * @param p0 an array of {@link double} objects
     * @param reltol a double
>>>>>>> f5b5a8bf
     */
    public static void initmu(SystemInterface sys, int ncomp, double t, double rho_ph1[],
            double rho_ph2[], double mueq[], double p0[], double reltol) {
        int i;
        double maxerr = 0.;
        double[][] dmu_drho1 = new double[ncomp][ncomp];
        double[][] dmu_drho2 = new double[ncomp][ncomp];
        double[] mueq2 = new double[ncomp];

        GTSurfaceTensionUtils.mufun(sys, ncomp, t, rho_ph1, mueq, dmu_drho1, p0);
        GTSurfaceTensionUtils.mufun(sys, ncomp, t, rho_ph2, mueq2, dmu_drho2, p0);

        // Check flash equilibrium
        for (i = 0; i < ncomp; i++) {
            maxerr = Math.max(maxerr, Math.abs(mueq[i] / mueq2[i] - 1.0));
        }
        if (maxerr > reltol) {
            logger.error(
                    "Flash is not properly solved.  Maximum relative error in chemical potential:  "
                            + maxerr + " > " + reltol);
            throw new RuntimeException("Flash not solved!");
        }
    }
}<|MERGE_RESOLUTION|>--- conflicted
+++ resolved
@@ -1,16 +1,7 @@
 package neqsim.physicalProperties.interfaceProperties.surfaceTension;
 
-<<<<<<< HEAD
-/**
- *
- * @author John Morud <John.Morud@sintef.no>
- * @author Olaf Trygve Berglihn <olaf.trygve.berglihn@sintef.no>
- */
-// import static easyjcckit.QuickPlot.*;
-=======
 import org.apache.logging.log4j.LogManager;
 import org.apache.logging.log4j.Logger;
->>>>>>> f5b5a8bf
 import neqsim.thermo.system.SystemInterface;
 import no.uib.cipr.matrix.BandMatrix;
 import no.uib.cipr.matrix.DenseMatrix;
@@ -22,17 +13,9 @@
  * this becomes available in NeqSIM API.
  * </p>
  *
-<<<<<<< HEAD
- * @todo Make use of binary interaction parameter for the influence parameter \f$\beta_{ij}\f$ when
- *       this becomes available in NeqSIM API.
- *
- * @author John C. Morud <john.c.morud@sintef.no>
- * @author Olaf Trygve Berglihn <olaf.trygve.berglihn@sintef.no>
-=======
  * @author Olaf Trygve Berglihn olaf.trygve.berglihn@sintef.no
  * @author John C. Morud john.c.morud@sintef.no
  * @version $Id: $Id
->>>>>>> f5b5a8bf
  */
 public class GTSurfaceTensionFullGT {
     private static final long serialVersionUID = 1000;
@@ -277,32 +260,12 @@
      * <p>
      * Newton. Calculate surface tension by full gradient method and Newtons method
      *
-<<<<<<< HEAD
-     *        The routine solves the Finite Difference equations for the full Gradient Theory by
-     *        Newtons method. Note that the length coordinate is in nm-units. Method: 1. Calculate
-     *        delta_mu and its Jacobian 2. Call routine "directsolve" for Newton step 3. Dampen the
-     *        step if relative step too large 4. Iterate until convergence or max #iterations
-     *        (N_Newton)
-     *
-     * @param[in] cij Matrix of influence parameters [nm^2(J/mol)/(mol/m^3)]
-     * @param[in] L Half-width of solution domain [nm]
-     * @param[in] N_Newton Number of Newton steps between refinements
-     * @param[in] allowedRelChange Maximum allowed relative change per Newton step
-     * @param[in] highOrder If true a 4th order method will be used
-     * @param[in] directMethod If true a direct solver is used (only option for now)
-     * @param[out] rhomat rhomat[i][j] is the density of species j at grid pt i [mol/m^3]
-     * @param[in] sys Thermodynamic system
-     * @param[in] ncomp Number of chemical species
-     * @param[in] t Temperature [K]
-     * @param[in] mueq Chemical potential far from interface [J/mol]
-=======
      * The routine solves the Finite Difference equations for the full Gradient Theory by Newtons
      * method. Note that the length coordinate is in nm-units. Method: 1. Calculate delta_mu and its
      * Jacobian 2. Call routine "directsolve" for Newton step 3. Dampen the step if relative step
      * too large 4. Iterate until convergence or max #iterations (N_Newton)
      * </p>
      *
->>>>>>> f5b5a8bf
      * @return sigma The surface tension [N/m]
      * @param cij an array of {@link double} objects
      * @param L a double
@@ -552,23 +515,10 @@
      * <p>
      * sigmaCalc. Calculates the interface tension
      *
-<<<<<<< HEAD
-     *        The following integral is solved with the trapezoidal method: \f{equation}{ \sigma =
-     *        \int_{-\infty}^{\infty} \boldsymbol{n_z}^T \boldsymbol{C} \boldsymbol{n_z} \, dz \f}
-     *
-     * @param[in] h Grid spacing.
-     * @param[in] rrho Array of number density profiles.
-     * @param[in] C Cross influence parameter matrix.
-     * @param[in] highOrder Use high order calculation (not yet implemented for this integral).
-     * @param[out] drhodz Number density derivative
-     *             \f$\partial\boldsymbol{\rho}/\partial\mathbf{z}\f$
-     * @param[in] ncomp Number of components
-=======
      * The following integral is solved with the trapezoidal method: \f{equation}{ \sigma =
      * \int_{-\infty}^{\infty} \boldsymbol{n_z}^T \boldsymbol{C} \boldsymbol{n_z} \, dz \f}
      * </p>
      *
->>>>>>> f5b5a8bf
      * @return sigma The surface tension [N/m]
      * @param h a double
      * @param rrho an array of {@link double} objects
@@ -610,14 +560,9 @@
      * <p>
      * calc_std_integral. Calculate width of interface region (length scale)
      *
-<<<<<<< HEAD
-     *        Estimate the width of interface by calculating the second moment of the surface
-     *        tension integrand. Used to adjust the domain size
-=======
      * Estimate the width of interface by calculating the second moment of the surface tension
      * integrand. Used to adjust the domain size
      * </p>
->>>>>>> f5b5a8bf
      *
      * @return Interface width (length scale) [nm]
      * @param z an array of {@link double} objects
@@ -722,10 +667,6 @@
     }
 
     /**
-<<<<<<< HEAD
-     * @brief Initialize equilibrium chemical potential, and derivative and test that the bulk
-     *        equilibrium is satisfied.
-=======
      * <p>
      * initmu. Initialize equilibrium chemical potential, and derivative and test that the bulk
      * equilibrium is satisfied.
@@ -739,7 +680,6 @@
      * @param mueq an array of {@link double} objects
      * @param p0 an array of {@link double} objects
      * @param reltol a double
->>>>>>> f5b5a8bf
      */
     public static void initmu(SystemInterface sys, int ncomp, double t, double rho_ph1[],
             double rho_ph2[], double mueq[], double p0[], double reltol) {
