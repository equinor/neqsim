/*
 * GTSurfaceTension.java
 *
 * Created on 13. august 2001, 13:14
 */
package neqsim.physicalProperties.interfaceProperties.surfaceTension;

import Jama.*;
import neqsim.thermo.system.SystemInterface;
import org.apache.commons.math3.linear.*;
import org.apache.logging.log4j.*;

/**
 * <p>
 * GTSurfaceTensionSimple class.
 * </p>
 *
 * @author esol
 * @version $Id: $Id
 */
public class GTSurfaceTensionSimple extends SurfaceTension {
    private static final long serialVersionUID = 1000;
    static Logger logger = LogManager.getLogger(GTSurfaceTensionSimple.class);

    int ite_step = 200;
    SystemInterface localSystem = null;
    double[][] den_interface = null;
    double[] z_step = null;
    double[] pressure_interface = null;
    boolean calcInfluenceParameter = true;
    double[] influenceParam;
    private double[][][] dmudn2 = null;

    /**
     * <p>
     * Constructor for GTSurfaceTensionSimple.
     * </p>
     */
    public GTSurfaceTensionSimple() {}

    /**
     * <p>
     * Constructor for GTSurfaceTensionSimple.
     * </p>
     *
     * @param system a {@link neqsim.thermo.system.SystemInterface} object
     */
    public GTSurfaceTensionSimple(SystemInterface system) {
        super(system);
    }

    /**
     * <p>
     * calcInfluenceParameters.
     * </p>
     */
    public void calcInfluenceParameters() {
        influenceParam = new double[localSystem.getPhase(0).getNumberOfComponents()];
        for (int i = 0; i < localSystem.getPhase(0).getNumberOfComponents(); i++) {
            influenceParam[i] = localSystem.getPhase(0).getComponent(i)
                    .getSurfaceTenisionInfluenceParameter(localSystem.getPhase(0).getTemperature());
        }
    }

    /**
     * {@inheritDoc}
     *
     * Calculates the surfacetension using the Gradient Theory for mixtures Units: N/m
     */
    @Override
    public double calcSurfaceTension(int interface1, int interface2) {
        localSystem = (SystemInterface) system.clone();

        double surdenstemp = 0.0;
        int referenceComponentNumber = getComponentWithHighestBoilingpoint();// 2;//localSystem.getPhase(0).getNumberOfComponents()
                                                                             // - 1;
        double[] del_den_interface = new double[localSystem.getPhase(0).getNumberOfComponents()];
        double[] del_den_interface_old =
                new double[localSystem.getPhase(0).getNumberOfComponents()];
        double[] mu_equi = new double[localSystem.getPhase(0).getNumberOfComponents()];
        double[][][] dmudn = new double[ite_step][localSystem.getPhase(0)
                .getNumberOfComponents()][localSystem.getPhase(0).getNumberOfComponents()];
        dmudn2 = new double[ite_step][localSystem.getPhase(0).getNumberOfComponents()][localSystem
                .getPhase(0).getNumberOfComponents()];
        double[][] mu_inter = new double[ite_step][localSystem.getPhase(0).getNumberOfComponents()];
        double[] mu_times_den = new double[ite_step];
        double[][] fmatrix = new double[localSystem.getPhase(0).getNumberOfComponents()
                - 1][localSystem.getPhase(0).getNumberOfComponents() - 1];
        double[] bmatrix = new double[localSystem.getPhase(0).getNumberOfComponents() - 1];
        Matrix ans = null;
        z_step = new double[ite_step];
        den_interface = new double[ite_step][localSystem.getPhase(0).getNumberOfComponents()];
        pressure_interface = new double[ite_step];
        pressure_interface[0] = 1e5 * system.getPressure();

        if (calcInfluenceParameter) {
            calcInfluenceParameters();
        }

        for (int i = 0; i < localSystem.getPhase(0).getNumberOfComponents(); i++) {
            mu_equi[i] = system.getPhase(interface1).getComponent(i)
                    .getChemicalPotential(system.getPhase(interface1));
            den_interface[0][i] = 1e5 * system.getPhase(interface1).getComponent(i).getx()
                    / system.getPhase(interface1).getMolarVolume();
            localSystem.addComponent(localSystem.getPhase(0).getComponent(i).getName(),
                    -system.getPhase(0).getComponent(i).getNumberOfmoles());
            localSystem.addComponent(localSystem.getPhase(0).getComponent(i).getName(),
                    system.getPhase(interface1).getComponent(i).getx()
                            / system.getPhase(interface1).getMolarVolume());
        }

        del_den_interface[referenceComponentNumber] = (1e5
                * system.getPhase(interface2).getComponent(referenceComponentNumber).getx()
                / system.getPhase(interface2).getMolarVolume()
                - 1e5 * system.getPhase(interface1).getComponent(referenceComponentNumber).getx()
                        / system.getPhase(interface1).getMolarVolume())
                / (ite_step * 1.0);
        /*
         * System.out.println("del den ref " + system.getPhase(interface1).getComponent(0).getx() /
         * system.getPhase(interface1).getMolarVolume()); System.out.println("del den ref2 " +
         * system.getPhase(interface2).getComponent(0).getx() /
         * system.getPhase(interface2).getMolarVolume());
         *
         * System.out.println("del den ref " + system.getPhase(interface1).getComponent(1).getx() /
         * system.getPhase(interface1).getMolarVolume()); System.out.println("del den ref2 " +
         * system.getPhase(interface2).getComponent(1).getx() /
         * system.getPhase(interface2).getMolarVolume());
         */

        localSystem.init(0);
        localSystem.setUseTVasIndependentVariables(true);
        localSystem.setNumberOfPhases(1);
        localSystem.getPhase(0).setTotalVolume(1.0);
        localSystem.useVolumeCorrection(false);
        localSystem.init_x_y();
        localSystem.init(3);
        for (int j = 1; j < ite_step; j++) {
            for (int i = 0; i < localSystem.getPhase(0).getNumberOfComponents(); i++) {
                mu_inter[j][i] = localSystem.getPhase(0).getComponent(i)
                        .getChemicalPotential(localSystem.getPhase(0));
                if (java.lang.Double.isNaN(mu_inter[j][i])) {
                    double chemicalPotential = localSystem.getPhase(0).getComponent(i)
                            .getChemicalPotential(localSystem.getPhase(0));
                }
                for (int k = 0; k < localSystem.getPhase(0).getNumberOfComponents(); k++) {
                    dmudn[j][i][k] = localSystem.getPhase(0).getComponent(i)
                            .getChemicalPotentialdNTV(k, localSystem.getPhase(0));
                }
            }

            int ii = 0, kk = 0;
            for (int i = 0; i < localSystem.getPhase(0).getNumberOfComponents(); i++) {
                if (i == referenceComponentNumber) {
                    continue;
                }
                bmatrix[ii] = Math.sqrt(influenceParam[referenceComponentNumber])
                        * dmudn[j][i][referenceComponentNumber]
                        - Math.sqrt(influenceParam[i])
                                * dmudn[j][referenceComponentNumber][referenceComponentNumber];
                kk = 0;
                for (int k = 0; k < localSystem.getPhase(0).getNumberOfComponents(); k++) {
                    if (k == referenceComponentNumber) {
                        continue;
                    }
                    fmatrix[ii][kk] = Math.sqrt(influenceParam[i])
                            * dmudn[j][referenceComponentNumber][k]
                            - Math.sqrt(influenceParam[referenceComponentNumber]) * dmudn[j][i][k];
                    kk++;
                }
                ii++;
            }

            if (localSystem.getPhase(0).getNumberOfComponents() > 1) {
                Matrix fmatrixJama = new Matrix(fmatrix);
                Matrix bmatrixJama =
                        new Matrix(bmatrix, localSystem.getPhase(0).getNumberOfComponents() - 1);
                try {
                    ans = fmatrixJama.solveTranspose(bmatrixJama.transpose());
                } catch (Exception e) {
                    logger.error("error", e);
                }
            }

            int pp = 0;
            for (int i = 0; i < localSystem.getPhase(0).getNumberOfComponents(); i++) {
                if (i != referenceComponentNumber) {
                    del_den_interface[i] =
                            ans.get(pp, 0) * del_den_interface[referenceComponentNumber];
                    if (Math.abs(ans.get(pp, 0)) * del_den_interface[referenceComponentNumber]
                            / den_interface[j - 1][i] > 0.1) {
                        del_den_interface[i] =
                                Math.signum(ans.get(pp, 0)) * den_interface[j - 1][i];
                    }
                    pp++;
                }
                del_den_interface_old[i] = 0;
            }
            double interact = 1.0;
            double err = 1.0;
            int iterations = 0;
            while (err > 1e-15 && iterations < 1200) {
                iterations++;
                double totalDens = 0.0;
                for (int i = 0; i < localSystem.getPhase(0).getNumberOfComponents(); i++) {
                    den_interface[j][i] = den_interface[j - 1][i] + del_den_interface[i];
                    totalDens += den_interface[j][i];
                    localSystem.addComponent(localSystem.getPhase(0).getComponent(i).getName(),
                            (del_den_interface[i] - del_den_interface_old[i]) / 1.0e5);
                    del_den_interface_old[i] = del_den_interface[i];
                }

                localSystem.init_x_y();
                localSystem.init(3);

                for (int i = 0; i < localSystem.getPhase(0).getNumberOfComponents(); i++) {
                    mu_inter[j][i] = localSystem.getPhase(0).getComponent(i)
                            .getChemicalPotential(localSystem.getPhase(0));
                    for (int k = 0; k < localSystem.getPhase(0).getNumberOfComponents(); k++) {
                        dmudn[j][i][k] = localSystem.getPhase(0).getComponent(i)
                                .getChemicalPotentialdNTV(k, localSystem.getPhase(0));
                        dmudn2[j][i][k] = dmudn[j][i][k];
                    }
                }

                ii = 0;
                for (int i = 0; i < localSystem.getPhase(0).getNumberOfComponents(); i++) {
                    if (i == referenceComponentNumber) {
                        continue;
                    }
                    bmatrix[ii] = -Math.sqrt(influenceParam[i])
                            * (mu_equi[referenceComponentNumber]
                                    - mu_inter[j][referenceComponentNumber])
                            + Math.sqrt(influenceParam[referenceComponentNumber])
                                    * (mu_equi[i] - mu_inter[j][i]);
                    kk = 0;
                    for (int k = 0; k < localSystem.getPhase(0).getNumberOfComponents(); k++) {
                        if (k == referenceComponentNumber) {
                            continue;
                        }
                        fmatrix[ii][kk] = -Math.sqrt(influenceParam[i])
                                * dmudn[j][referenceComponentNumber][k]
                                + Math.sqrt(influenceParam[referenceComponentNumber])
                                        * dmudn[j][i][k];
                        kk++;
                    }
                    ii++;
                }
                RealMatrix ans2 = null;
                RealMatrix bRealMatrix = new Array2DRowRealMatrix(bmatrix);
                if (localSystem.getPhase(0).getNumberOfComponents() > 1) {
                    // BigMatrixImpl fmatrixJama = new BigMatrixImpl(fmatrix);
                    RealMatrix fmatrixJama = new Array2DRowRealMatrix(fmatrix);
                    // Matrix fmatrixJama = new Matrix(fmatrix);
                    // BigMatrixImpl bmatrixJama = new BigMatrixImpl(bmatrix);
                    // Matrix bmatrixJama = new Matrix(bmatrix,
                    // localSystem.getPhase(0).getNumberOfComponents() - 1);
                    try {
                        // ans = fmatrixJama.solveTranspose(bmatrixJama.transpose());
                        // ans2 = new BigMatrixImpl(fmatrixJama.solve(bmatrix));
                        DecompositionSolver solver1 =
                                new org.apache.commons.math3.linear.LUDecomposition(fmatrixJama)
                                        .getSolver();
                        ans2 = solver1.solve(bRealMatrix);
                    } catch (Exception e) {
                        logger.error("error", e);
                    }
                }

                pp = 0;
                err = 0.0;
                for (int i = 0; i < localSystem.getPhase(0).getNumberOfComponents(); i++) {
                    if (i != referenceComponentNumber) {
                        err += Math.abs(ans2.getEntry(pp, 0) * 1e5) / totalDens;
                        del_den_interface[i] += 1e5 * ans2.getEntry(pp, 0);// * (iterations) / (10.0
                                                                           // + iterations);
                        pp++;
                    }
                }
            }
            // System.out.println("err " + err);

            pressure_interface[j] = 1e5 * localSystem.getPhase(0).getPressure();
            mu_times_den[j] = 0.0;
            double kappa = 0.0, kappai = 0.0, kappak = 0.0;
            for (int i = 0; i < localSystem.getPhase(0).getNumberOfComponents(); i++) {
                double infli = influenceParam[i]; // localSystem.getPhase(0).getComponent(i).getSurfaceTenisionInfluenceParameter(localSystem.getPhase(0).getTemperature());
                kappai = del_den_interface[i] / del_den_interface[referenceComponentNumber];
                mu_times_den[j] += den_interface[j][i] * (mu_inter[j][i] - mu_equi[i]);
                for (int k = 0; k < localSystem.getPhase(0).getNumberOfComponents(); k++) {
                    if ((localSystem.getPhase(0).getComponent(i).getName().equals("water")
                            || localSystem.getPhase(0).getComponent(k).getName().equals("water"))
                            && i != k) {
                        interact = 0.0;
                    } else {
                        interact = 0.0;
                    }
                    double inflk = influenceParam[k]; // localSystem.getPhase(0).getComponent(k).getSurfaceTenisionInfluenceParameter(localSystem.getPhase(0).getTemperature());
                    kappak = del_den_interface[k] / del_den_interface[referenceComponentNumber];
                    kappa += Math.sqrt(infli * inflk) * kappai * kappak * (1.0 - interact);
                }
            }
            mu_times_den[j] += -(pressure_interface[j] - pressure_interface[0]);
            z_step[j] = z_step[j - 1] + Math.sqrt(kappa / (2.0 * mu_times_den[j]))
                    * del_den_interface[referenceComponentNumber];
            if (Double.isNaN(z_step[j])) {
                break;
            }
            surdenstemp += Math.sqrt(2.0 * kappa * mu_times_den[j])
                    * del_den_interface[referenceComponentNumber];// *
                                                                  // thermo.ThermodynamicConstantsInterface.avagadroNumber;
<<<<<<< HEAD
=======

>>>>>>> 24915a9b
        }

        // System.out.println("del den ref " +
        // localSystem.getPhase(interface1).getComponent(0).getx() /
        // localSystem.getPhase(interface1).getMolarVolume() );

        for (int j = 0; j < ite_step; j++) {
            // System.out.println("z " + z_step[j] + " density " + j + " " +
            // den_interface[j][0] + " mu_times_den[j] " + mu_times_den[j]+ "
            // pressure_interface[j] " + pressure_interface[j] + " "+
            // pressure_interface[0]);// + " " + den_interface[j][1] + " " +
            // den_interface[j][0] / den_interface[j][1]);
        }

        // System.out.println("end ");//
        return Math.abs(surdenstemp);
    }

    /**
     * <p>
     * getMolarDensity.
     * </p>
     *
     * @param compnum a int
     * @return an array of {@link double} objects
     */
    public double[] getMolarDensity(int compnum) {
        double[] temp = new double[ite_step];
        for (int i = 0; i < ite_step; i++) {
            temp[i] = den_interface[i][compnum];
        }
        return temp;
    }

    /**
     * <p>
     * getMolarDensityTotal.
     * </p>
     *
     * @return an array of {@link double} objects
     */
    public double[] getMolarDensityTotal() {
        double[] temp = new double[ite_step];
        for (int i = 0; i < ite_step; i++) {
            for (int j = 0; j < system.getPhase(0).getNumberOfComponents(); j++) {
                temp[i] += den_interface[i][j];
            }
        }
        return temp;
    }

    /**
     * <p>
     * getz.
     * </p>
     *
     * @return an array of {@link double} objects
     */
    public double[] getz() {
        return z_step;
    }

    /**
     * <p>
     * getPressure.
     * </p>
     *
     * @return an array of {@link double} objects
     */
    public double[] getPressure() {
        return pressure_interface;
    }

    /**
     * <p>
     * getInfluenceParameter.
     * </p>
     *
     * @param interfaceTension a double
     * @param componentNumber a int
     * @return a double
     */
    public double getInfluenceParameter(double interfaceTension, int componentNumber) {
        double startGuess = calcSurfaceTension(0, 1);
        double oldInfluenceParameter = influenceParam[componentNumber];
        double calcVal = 0.0, oldCalcVal = 0.0, dSurfTensdinfluence = 0.0;
        int iter = 0;
        calcInfluenceParameter = true;
        calcVal = calcSurfaceTension(0, 1) - interfaceTension;
        do {
            iter++;
            oldCalcVal = calcVal;
            // System.out.println("surface tenison " + calcSurfaceTension(0, 1) + " error "
            // + calcVal + " influenceParam " + influenceParam[componentNumber]);
            calcInfluenceParameter = false;
            if (iter > 1) {
                influenceParam[componentNumber] -= (calcVal) / dSurfTensdinfluence;
            } else {
                influenceParam[componentNumber] *= 1.01;
            }
            calcVal = calcSurfaceTension(0, 1) - interfaceTension;

            dSurfTensdinfluence = (calcVal - oldCalcVal)
                    / (influenceParam[componentNumber] - oldInfluenceParameter);
            oldInfluenceParameter = influenceParam[componentNumber];
        } while (Math.abs(calcVal / interfaceTension) > 1e-8 && iter < 100);
        calcInfluenceParameter = true;
        return influenceParam[componentNumber];
    }

    /**
     * <p>
     * Getter for the field <code>dmudn2</code>.
     * </p>
     *
     * @return the dmudn2
     */
    public double[][][] getDmudn2() {
        return dmudn2;
    }

    /**
     * <p>
     * Setter for the field <code>dmudn2</code>.
     * </p>
     *
     * @param dmudn2 the dmudn2 to set
     */
    public void setDmudn2(double[][][] dmudn2) {
        this.dmudn2 = dmudn2;
    }
}<|MERGE_RESOLUTION|>--- conflicted
+++ resolved
@@ -308,10 +308,7 @@
             surdenstemp += Math.sqrt(2.0 * kappa * mu_times_den[j])
                     * del_den_interface[referenceComponentNumber];// *
                                                                   // thermo.ThermodynamicConstantsInterface.avagadroNumber;
-<<<<<<< HEAD
-=======
-
->>>>>>> 24915a9b
+
         }
 
         // System.out.println("del den ref " +
