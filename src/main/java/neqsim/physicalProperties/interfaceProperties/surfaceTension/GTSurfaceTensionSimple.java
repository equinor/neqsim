package neqsim.physicalProperties.interfaceProperties.surfaceTension;

import org.apache.commons.math3.linear.Array2DRowRealMatrix;
import org.apache.commons.math3.linear.DecompositionSolver;
import org.apache.commons.math3.linear.RealMatrix;
import org.apache.logging.log4j.LogManager;
import org.apache.logging.log4j.Logger;
import Jama.Matrix;
import neqsim.thermo.system.SystemInterface;

/**
 * <p>
 * GTSurfaceTensionSimple class.
 * </p>
 *
 * @author esol
 * @version $Id: $Id
 */
public class GTSurfaceTensionSimple extends SurfaceTension {
  private static final long serialVersionUID = 1000;
  static Logger logger = LogManager.getLogger(GTSurfaceTensionSimple.class);

  int ite_step = 200;
  SystemInterface localSystem = null;
  double[][] den_interface = null;
  double[] z_step = null;
  double[] pressure_interface = null;
  boolean calcInfluenceParameter = true;
  double[] influenceParam;
  private double[][][] dmudn2 = null;

  /**
   * <p>
   * Constructor for GTSurfaceTensionSimple.
   * </p>
   */
  public GTSurfaceTensionSimple() {}

  /**
   * <p>
   * Constructor for GTSurfaceTensionSimple.
   * </p>
   *
   * @param system a {@link neqsim.thermo.system.SystemInterface} object
   */
  public GTSurfaceTensionSimple(SystemInterface system) {
    super(system);
  }

  /**
   * <p>
   * calcInfluenceParameters.
   * </p>
   */
  public void calcInfluenceParameters() {
    influenceParam = new double[localSystem.getPhase(0).getNumberOfComponents()];
    for (int i = 0; i < localSystem.getPhase(0).getNumberOfComponents(); i++) {
      influenceParam[i] = localSystem.getPhase(0).getComponent(i)
          .getSurfaceTenisionInfluenceParameter(localSystem.getPhase(0).getTemperature());
    }
  }

  /**
   * {@inheritDoc}
   *
   * Calculates the surfacetension using the Gradient Theory for mixtures Units: N/m
   */
  @Override
  public double calcSurfaceTension(int interface1, int interface2) {
    localSystem = system.clone();

    double surdenstemp = 0.0;
    int referenceComponentNumber = getComponentWithHighestBoilingpoint(); // 2;
                                                                          // //localSystem.getPhase(0).getNumberOfComponents()
                                                                          // - 1;
    double[] del_den_interface = new double[localSystem.getPhase(0).getNumberOfComponents()];
    double[] del_den_interface_old = new double[localSystem.getPhase(0).getNumberOfComponents()];
    double[] mu_equi = new double[localSystem.getPhase(0).getNumberOfComponents()];
    double[][][] dmudn = new double[ite_step][localSystem.getPhase(0)
        .getNumberOfComponents()][localSystem.getPhase(0).getNumberOfComponents()];
    dmudn2 = new double[ite_step][localSystem.getPhase(0).getNumberOfComponents()][localSystem
        .getPhase(0).getNumberOfComponents()];
    double[][] mu_inter = new double[ite_step][localSystem.getPhase(0).getNumberOfComponents()];
    double[] mu_times_den = new double[ite_step];
    double[][] fmatrix = new double[localSystem.getPhase(0).getNumberOfComponents()
        - 1][localSystem.getPhase(0).getNumberOfComponents() - 1];
    double[] bmatrix = new double[localSystem.getPhase(0).getNumberOfComponents() - 1];
    Matrix ans = null;
    z_step = new double[ite_step];
    den_interface = new double[ite_step][localSystem.getPhase(0).getNumberOfComponents()];
    pressure_interface = new double[ite_step];
    pressure_interface[0] = 1e5 * system.getPressure();

    if (calcInfluenceParameter) {
      calcInfluenceParameters();
    }

    for (int i = 0; i < localSystem.getPhase(0).getNumberOfComponents(); i++) {
      mu_equi[i] = system.getPhase(interface1).getComponent(i)
          .getChemicalPotential(system.getPhase(interface1));
      den_interface[0][i] = 1e5 * system.getPhase(interface1).getComponent(i).getx()
          / system.getPhase(interface1).getMolarVolume();
      localSystem.addComponent(localSystem.getPhase(0).getComponent(i).getName(),
          -system.getPhase(0).getComponent(i).getNumberOfmoles());
      localSystem.addComponent(localSystem.getPhase(0).getComponent(i).getName(),
          system.getPhase(interface1).getComponent(i).getx()
              / system.getPhase(interface1).getMolarVolume());
    }

    del_den_interface[referenceComponentNumber] =
        (1e5 * system.getPhase(interface2).getComponent(referenceComponentNumber).getx()
            / system.getPhase(interface2).getMolarVolume()
            - 1e5 * system.getPhase(interface1).getComponent(referenceComponentNumber).getx()
                / system.getPhase(interface1).getMolarVolume())
            / (ite_step * 1.0);
    /*
     * System.out.println("del den ref " + system.getPhase(interface1).getComponent(0).getx() /
     * system.getPhase(interface1).getMolarVolume()); System.out.println("del den ref2 " +
     * system.getPhase(interface2).getComponent(0).getx() /
     * system.getPhase(interface2).getMolarVolume());
     *
     * System.out.println("del den ref " + system.getPhase(interface1).getComponent(1).getx() /
     * system.getPhase(interface1).getMolarVolume()); System.out.println("del den ref2 " +
     * system.getPhase(interface2).getComponent(1).getx() /
     * system.getPhase(interface2).getMolarVolume());
     */
<<<<<<< HEAD
    @Override
    public double calcSurfaceTension(int interface1, int interface2) {
        localSystem = system.clone();

        double surdenstemp = 0.0;
        int referenceComponentNumber = getComponentWithHighestBoilingpoint(); // 2;
                                                                              // //localSystem.getPhase(0).getNumberOfComponents()
                                                                             // - 1;
        double[] del_den_interface = new double[localSystem.getPhase(0).getNumberOfComponents()];
        double[] del_den_interface_old =
                new double[localSystem.getPhase(0).getNumberOfComponents()];
        double[] mu_equi = new double[localSystem.getPhase(0).getNumberOfComponents()];
        double[][][] dmudn = new double[ite_step][localSystem.getPhase(0)
                .getNumberOfComponents()][localSystem.getPhase(0).getNumberOfComponents()];
        dmudn2 = new double[ite_step][localSystem.getPhase(0).getNumberOfComponents()][localSystem
                .getPhase(0).getNumberOfComponents()];
        double[][] mu_inter = new double[ite_step][localSystem.getPhase(0).getNumberOfComponents()];
        double[] mu_times_den = new double[ite_step];
        double[][] fmatrix = new double[localSystem.getPhase(0).getNumberOfComponents()
                - 1][localSystem.getPhase(0).getNumberOfComponents() - 1];
        double[] bmatrix = new double[localSystem.getPhase(0).getNumberOfComponents() - 1];
        Matrix ans = null;
        z_step = new double[ite_step];
        den_interface = new double[ite_step][localSystem.getPhase(0).getNumberOfComponents()];
        pressure_interface = new double[ite_step];
        pressure_interface[0] = 1e5 * system.getPressure();

        if (calcInfluenceParameter) {
            calcInfluenceParameters();
=======

    localSystem.init(0);
    localSystem.setUseTVasIndependentVariables(true);
    localSystem.setNumberOfPhases(1);
    localSystem.getPhase(0).setTotalVolume(1.0);
    localSystem.useVolumeCorrection(false);
    localSystem.init_x_y();
    localSystem.init(3);
    for (int j = 1; j < ite_step; j++) {
      for (int i = 0; i < localSystem.getPhase(0).getNumberOfComponents(); i++) {
        mu_inter[j][i] =
            localSystem.getPhase(0).getComponent(i).getChemicalPotential(localSystem.getPhase(0));
        /*
         * if (java.lang.Double.isNaN(mu_inter[j][i])) { double chemicalPotential =
         * localSystem.getPhase(0).getComponent(i) .getChemicalPotential(localSystem.getPhase(0)); }
         */

        for (int k = 0; k < localSystem.getPhase(0).getNumberOfComponents(); k++) {
          dmudn[j][i][k] = localSystem.getPhase(0).getComponent(i).getChemicalPotentialdNTV(k,
              localSystem.getPhase(0));
>>>>>>> b9d5f22d
        }
      }

      int ii = 0;
      int kk = 0;
      for (int i = 0; i < localSystem.getPhase(0).getNumberOfComponents(); i++) {
        if (i == referenceComponentNumber) {
          continue;
        }
        bmatrix[ii] = Math.sqrt(influenceParam[referenceComponentNumber])
            * dmudn[j][i][referenceComponentNumber]
            - Math.sqrt(influenceParam[i])
                * dmudn[j][referenceComponentNumber][referenceComponentNumber];
        kk = 0;
        for (int k = 0; k < localSystem.getPhase(0).getNumberOfComponents(); k++) {
          if (k == referenceComponentNumber) {
            continue;
          }
          fmatrix[ii][kk] = Math.sqrt(influenceParam[i]) * dmudn[j][referenceComponentNumber][k]
              - Math.sqrt(influenceParam[referenceComponentNumber]) * dmudn[j][i][k];
          kk++;
        }
        ii++;
      }

      if (localSystem.getPhase(0).getNumberOfComponents() > 1) {
        Matrix fmatrixJama = new Matrix(fmatrix);
        Matrix bmatrixJama =
            new Matrix(bmatrix, localSystem.getPhase(0).getNumberOfComponents() - 1);
        try {
          ans = fmatrixJama.solveTranspose(bmatrixJama.transpose());
        } catch (Exception e) {
          logger.error("error", e);
        }
      }

      int pp = 0;
      for (int i = 0; i < localSystem.getPhase(0).getNumberOfComponents(); i++) {
        if (i != referenceComponentNumber) {
          del_den_interface[i] = ans.get(pp, 0) * del_den_interface[referenceComponentNumber];
          if (Math.abs(ans.get(pp, 0)) * del_den_interface[referenceComponentNumber]
              / den_interface[j - 1][i] > 0.1) {
            del_den_interface[i] = Math.signum(ans.get(pp, 0)) * den_interface[j - 1][i];
          }
          pp++;
        }
        del_den_interface_old[i] = 0;
      }
      double interact = 1.0;
      double err = 1.0;
      int iterations = 0;
      while (err > 1e-15 && iterations < 1200) {
        iterations++;
        double totalDens = 0.0;
        for (int i = 0; i < localSystem.getPhase(0).getNumberOfComponents(); i++) {
          den_interface[j][i] = den_interface[j - 1][i] + del_den_interface[i];
          totalDens += den_interface[j][i];
          localSystem.addComponent(localSystem.getPhase(0).getComponent(i).getName(),
              (del_den_interface[i] - del_den_interface_old[i]) / 1.0e5);
          del_den_interface_old[i] = del_den_interface[i];
        }

        localSystem.init_x_y();
        localSystem.init(3);

        for (int i = 0; i < localSystem.getPhase(0).getNumberOfComponents(); i++) {
          mu_inter[j][i] =
              localSystem.getPhase(0).getComponent(i).getChemicalPotential(localSystem.getPhase(0));
          for (int k = 0; k < localSystem.getPhase(0).getNumberOfComponents(); k++) {
            dmudn[j][i][k] = localSystem.getPhase(0).getComponent(i).getChemicalPotentialdNTV(k,
                localSystem.getPhase(0));
            dmudn2[j][i][k] = dmudn[j][i][k];
          }
        }

<<<<<<< HEAD
            int pp = 0;
            for (int i = 0; i < localSystem.getPhase(0).getNumberOfComponents(); i++) {
                if (i != referenceComponentNumber) {
                    del_den_interface[i] =
                            ans.get(pp, 0) * del_den_interface[referenceComponentNumber];
                    if (Math.abs(ans.get(pp, 0)) * del_den_interface[referenceComponentNumber]
                            / den_interface[j - 1][i] > 0.1) {
                        del_den_interface[i] =
                                Math.signum(ans.get(pp, 0)) * den_interface[j - 1][i];
                    }
                    pp++;
                }
                del_den_interface_old[i] = 0;
            }
            double interact = 1.0;
            double err = 1.0;
            int iterations = 0;
            while (err > 1e-15 && iterations < 1200) {
                iterations++;
                double totalDens = 0.0;
                for (int i = 0; i < localSystem.getPhase(0).getNumberOfComponents(); i++) {
                    den_interface[j][i] = den_interface[j - 1][i] + del_den_interface[i];
                    totalDens += den_interface[j][i];
                    localSystem.addComponent(localSystem.getPhase(0).getComponent(i).getName(),
                            (del_den_interface[i] - del_den_interface_old[i]) / 1.0e5);
                    del_den_interface_old[i] = del_den_interface[i];
                }

                localSystem.init_x_y();
                localSystem.init(3);

                for (int i = 0; i < localSystem.getPhase(0).getNumberOfComponents(); i++) {
                    mu_inter[j][i] = localSystem.getPhase(0).getComponent(i)
                            .getChemicalPotential(localSystem.getPhase(0));
                    for (int k = 0; k < localSystem.getPhase(0).getNumberOfComponents(); k++) {
                        dmudn[j][i][k] = localSystem.getPhase(0).getComponent(i)
                                .getChemicalPotentialdNTV(k, localSystem.getPhase(0));
                        dmudn2[j][i][k] = dmudn[j][i][k];
                    }
                }

                ii = 0;
                for (int i = 0; i < localSystem.getPhase(0).getNumberOfComponents(); i++) {
                    if (i == referenceComponentNumber) {
                        continue;
                    }
                    bmatrix[ii] = -Math.sqrt(influenceParam[i])
                            * (mu_equi[referenceComponentNumber]
                                    - mu_inter[j][referenceComponentNumber])
                            + Math.sqrt(influenceParam[referenceComponentNumber])
                                    * (mu_equi[i] - mu_inter[j][i]);
                    kk = 0;
                    for (int k = 0; k < localSystem.getPhase(0).getNumberOfComponents(); k++) {
                        if (k == referenceComponentNumber) {
                            continue;
                        }
                        fmatrix[ii][kk] = -Math.sqrt(influenceParam[i])
                                * dmudn[j][referenceComponentNumber][k]
                                + Math.sqrt(influenceParam[referenceComponentNumber])
                                        * dmudn[j][i][k];
                        kk++;
                    }
                    ii++;
                }
                RealMatrix ans2 = null;
                RealMatrix bRealMatrix = new Array2DRowRealMatrix(bmatrix);
                if (localSystem.getPhase(0).getNumberOfComponents() > 1) {
                    // BigMatrixImpl fmatrixJama = new BigMatrixImpl(fmatrix);
                    RealMatrix fmatrixJama = new Array2DRowRealMatrix(fmatrix);
                    // Matrix fmatrixJama = new Matrix(fmatrix);
                    // BigMatrixImpl bmatrixJama = new BigMatrixImpl(bmatrix);
                    // Matrix bmatrixJama = new Matrix(bmatrix,
                    // localSystem.getPhase(0).getNumberOfComponents() - 1);
                    try {
                        // ans = fmatrixJama.solveTranspose(bmatrixJama.transpose());
                        // ans2 = new BigMatrixImpl(fmatrixJama.solve(bmatrix));
                        DecompositionSolver solver1 =
                                new org.apache.commons.math3.linear.LUDecomposition(fmatrixJama)
                                        .getSolver();
                        ans2 = solver1.solve(bRealMatrix);
                    } catch (Exception e) {
                        logger.error("error", e);
                    }
                }

                pp = 0;
                err = 0.0;
                for (int i = 0; i < localSystem.getPhase(0).getNumberOfComponents(); i++) {
                    if (i != referenceComponentNumber) {
                        err += Math.abs(ans2.getEntry(pp, 0) * 1e5) / totalDens;
                        del_den_interface[i] += 1e5 * ans2.getEntry(pp, 0); // * (iterations) /
                                                                            // (10.0
                                                                           // + iterations);
                        pp++;
                    }
                }
            }
            // System.out.println("err " + err);

            pressure_interface[j] = 1e5 * localSystem.getPhase(0).getPressure();
            mu_times_den[j] = 0.0;
            double kappa = 0.0, kappai = 0.0, kappak = 0.0;
            for (int i = 0; i < localSystem.getPhase(0).getNumberOfComponents(); i++) {
                double infli = influenceParam[i]; // localSystem.getPhase(0).getComponent(i).getSurfaceTenisionInfluenceParameter(localSystem.getPhase(0).getTemperature());
                kappai = del_den_interface[i] / del_den_interface[referenceComponentNumber];
                mu_times_den[j] += den_interface[j][i] * (mu_inter[j][i] - mu_equi[i]);
                for (int k = 0; k < localSystem.getPhase(0).getNumberOfComponents(); k++) {
                    if ((localSystem.getPhase(0).getComponent(i).getName().equals("water")
                            || localSystem.getPhase(0).getComponent(k).getName().equals("water"))
                            && i != k) {
                        interact = 0.0;
                    } else {
                        interact = 0.0;
                    }
                    double inflk = influenceParam[k]; // localSystem.getPhase(0).getComponent(k).getSurfaceTenisionInfluenceParameter(localSystem.getPhase(0).getTemperature());
                    kappak = del_den_interface[k] / del_den_interface[referenceComponentNumber];
                    kappa += Math.sqrt(infli * inflk) * kappai * kappak * (1.0 - interact);
                }
            }
            mu_times_den[j] += -(pressure_interface[j] - pressure_interface[0]);
            z_step[j] = z_step[j - 1] + Math.sqrt(kappa / (2.0 * mu_times_den[j]))
                    * del_den_interface[referenceComponentNumber];
            if (Double.isNaN(z_step[j])) {
                break;
            }
            surdenstemp += Math.sqrt(2.0 * kappa * mu_times_den[j])
                * del_den_interface[referenceComponentNumber]; // *
                                                                  // thermo.ThermodynamicConstantsInterface.avagadroNumber;
        }

        // System.out.println("del den ref " +
        // localSystem.getPhase(interface1).getComponent(0).getx() /
        // localSystem.getPhase(interface1).getMolarVolume() );

        for (int j = 0; j < ite_step; j++) {
            // System.out.println("z " + z_step[j] + " density " + j + " " +
            // den_interface[j][0] + " mu_times_den[j] " + mu_times_den[j]+ "
            // pressure_interface[j] " + pressure_interface[j] + " "+
            // pressure_interface[0]); // + " " + den_interface[j][1] + " " +
            // den_interface[j][0] / den_interface[j][1]);
=======
        ii = 0;
        for (int i = 0; i < localSystem.getPhase(0).getNumberOfComponents(); i++) {
          if (i == referenceComponentNumber) {
            continue;
          }
          bmatrix[ii] = -Math.sqrt(influenceParam[i])
              * (mu_equi[referenceComponentNumber] - mu_inter[j][referenceComponentNumber])
              + Math.sqrt(influenceParam[referenceComponentNumber]) * (mu_equi[i] - mu_inter[j][i]);
          kk = 0;
          for (int k = 0; k < localSystem.getPhase(0).getNumberOfComponents(); k++) {
            if (k == referenceComponentNumber) {
              continue;
            }
            fmatrix[ii][kk] = -Math.sqrt(influenceParam[i]) * dmudn[j][referenceComponentNumber][k]
                + Math.sqrt(influenceParam[referenceComponentNumber]) * dmudn[j][i][k];
            kk++;
          }
          ii++;
        }
        RealMatrix ans2 = null;
        RealMatrix bRealMatrix = new Array2DRowRealMatrix(bmatrix);
        if (localSystem.getPhase(0).getNumberOfComponents() > 1) {
          // BigMatrixImpl fmatrixJama = new BigMatrixImpl(fmatrix);
          RealMatrix fmatrixJama = new Array2DRowRealMatrix(fmatrix);
          // Matrix fmatrixJama = new Matrix(fmatrix);
          // BigMatrixImpl bmatrixJama = new BigMatrixImpl(bmatrix);
          // Matrix bmatrixJama = new Matrix(bmatrix,
          // localSystem.getPhase(0).getNumberOfComponents() - 1);
          try {
            // ans = fmatrixJama.solveTranspose(bmatrixJama.transpose());
            // ans2 = new BigMatrixImpl(fmatrixJama.solve(bmatrix));
            DecompositionSolver solver1 =
                new org.apache.commons.math3.linear.LUDecomposition(fmatrixJama).getSolver();
            ans2 = solver1.solve(bRealMatrix);
          } catch (Exception e) {
            logger.error("error", e);
          }
>>>>>>> b9d5f22d
        }

        pp = 0;
        err = 0.0;
        for (int i = 0; i < localSystem.getPhase(0).getNumberOfComponents(); i++) {
          if (i != referenceComponentNumber) {
            err += Math.abs(ans2.getEntry(pp, 0) * 1e5) / totalDens;
            del_den_interface[i] += 1e5 * ans2.getEntry(pp, 0); // * (iterations) /
                                                                // (10.0
                                                                // + iterations);
            pp++;
          }
        }
      }
      // System.out.println("err " + err);

      pressure_interface[j] = 1e5 * localSystem.getPhase(0).getPressure();
      mu_times_den[j] = 0.0;
      double kappa = 0.0;
      double kappai = 0.0;
      double kappak = 0.0;
      for (int i = 0; i < localSystem.getPhase(0).getNumberOfComponents(); i++) {
        double infli = influenceParam[i]; // localSystem.getPhase(0).getComponent(i).getSurfaceTenisionInfluenceParameter(localSystem.getPhase(0).getTemperature());
        kappai = del_den_interface[i] / del_den_interface[referenceComponentNumber];
        mu_times_den[j] += den_interface[j][i] * (mu_inter[j][i] - mu_equi[i]);
        for (int k = 0; k < localSystem.getPhase(0).getNumberOfComponents(); k++) {
          if ((localSystem.getPhase(0).getComponent(i).getName().equals("water")
              || localSystem.getPhase(0).getComponent(k).getName().equals("water")) && i != k) {
            interact = 0.0;
          } else {
            interact = 0.0;
          }
          double inflk = influenceParam[k]; // localSystem.getPhase(0).getComponent(k).getSurfaceTenisionInfluenceParameter(localSystem.getPhase(0).getTemperature());
          kappak = del_den_interface[k] / del_den_interface[referenceComponentNumber];
          kappa += Math.sqrt(infli * inflk) * kappai * kappak * (1.0 - interact);
        }
      }
      mu_times_den[j] += -(pressure_interface[j] - pressure_interface[0]);
      z_step[j] = z_step[j - 1] + Math.sqrt(kappa / (2.0 * mu_times_den[j]))
          * del_den_interface[referenceComponentNumber];
      if (Double.isNaN(z_step[j])) {
        break;
      }
      surdenstemp +=
          Math.sqrt(2.0 * kappa * mu_times_den[j]) * del_den_interface[referenceComponentNumber]; // *
                                                                                                  // thermo.ThermodynamicConstantsInterface.avagadroNumber;
    }

    // System.out.println("del den ref " +
    // localSystem.getPhase(interface1).getComponent(0).getx() /
    // localSystem.getPhase(interface1).getMolarVolume() );

    for (int j = 0; j < ite_step; j++) {
      // System.out.println("z " + z_step[j] + " density " + j + " " +
      // den_interface[j][0] + " mu_times_den[j] " + mu_times_den[j]+ "
      // pressure_interface[j] " + pressure_interface[j] + " "+
      // pressure_interface[0]); // + " " + den_interface[j][1] + " " +
      // den_interface[j][0] / den_interface[j][1]);
    }

    // System.out.println("end ");
    return Math.abs(surdenstemp);
  }

  /**
   * <p>
   * getMolarDensity.
   * </p>
   *
   * @param compnum a int
   * @return an array of {@link double} objects
   */
  public double[] getMolarDensity(int compnum) {
    double[] temp = new double[ite_step];
    for (int i = 0; i < ite_step; i++) {
      temp[i] = den_interface[i][compnum];
    }
    return temp;
  }

  /**
   * <p>
   * getMolarDensityTotal.
   * </p>
   *
   * @return an array of {@link double} objects
   */
  public double[] getMolarDensityTotal() {
    double[] temp = new double[ite_step];
    for (int i = 0; i < ite_step; i++) {
      for (int j = 0; j < system.getPhase(0).getNumberOfComponents(); j++) {
        temp[i] += den_interface[i][j];
      }
    }
    return temp;
  }

  /**
   * <p>
   * getz.
   * </p>
   *
   * @return an array of {@link double} objects
   */
  public double[] getz() {
    return z_step;
  }

  /**
   * <p>
   * getPressure.
   * </p>
   *
   * @return an array of {@link double} objects
   */
  public double[] getPressure() {
    return pressure_interface;
  }

  /**
   * <p>
   * getInfluenceParameter.
   * </p>
   *
   * @param interfaceTension a double
   * @param componentNumber a int
   * @return a double
   */
  public double getInfluenceParameter(double interfaceTension, int componentNumber) {
    // double startGuess = calcSurfaceTension(0, 1);
    double oldInfluenceParameter = influenceParam[componentNumber];
    double calcVal = 0.0;
    double oldCalcVal = 0.0;
    double dSurfTensdinfluence = 0.0;
    int iter = 0;
    calcInfluenceParameter = true;
    calcVal = calcSurfaceTension(0, 1) - interfaceTension;
    do {
      iter++;
      oldCalcVal = calcVal;
      // System.out.println("surface tenison " + calcSurfaceTension(0, 1) + " error "
      // + calcVal + " influenceParam " + influenceParam[componentNumber]);
      calcInfluenceParameter = false;
      if (iter > 1) {
        influenceParam[componentNumber] -= (calcVal) / dSurfTensdinfluence;
      } else {
        influenceParam[componentNumber] *= 1.01;
      }
      calcVal = calcSurfaceTension(0, 1) - interfaceTension;

      dSurfTensdinfluence =
          (calcVal - oldCalcVal) / (influenceParam[componentNumber] - oldInfluenceParameter);
      oldInfluenceParameter = influenceParam[componentNumber];
    } while (Math.abs(calcVal / interfaceTension) > 1e-8 && iter < 100);
    calcInfluenceParameter = true;
    return influenceParam[componentNumber];
  }

  /**
   * <p>
   * Getter for the field <code>dmudn2</code>.
   * </p>
   *
   * @return the dmudn2
   */
  public double[][][] getDmudn2() {
    return dmudn2;
  }

  /**
   * <p>
   * Setter for the field <code>dmudn2</code>.
   * </p>
   *
   * @param dmudn2 the dmudn2 to set
   */
  public void setDmudn2(double[][][] dmudn2) {
    this.dmudn2 = dmudn2;
  }
}<|MERGE_RESOLUTION|>--- conflicted
+++ resolved
@@ -124,37 +124,6 @@
      * system.getPhase(interface2).getComponent(1).getx() /
      * system.getPhase(interface2).getMolarVolume());
      */
-<<<<<<< HEAD
-    @Override
-    public double calcSurfaceTension(int interface1, int interface2) {
-        localSystem = system.clone();
-
-        double surdenstemp = 0.0;
-        int referenceComponentNumber = getComponentWithHighestBoilingpoint(); // 2;
-                                                                              // //localSystem.getPhase(0).getNumberOfComponents()
-                                                                             // - 1;
-        double[] del_den_interface = new double[localSystem.getPhase(0).getNumberOfComponents()];
-        double[] del_den_interface_old =
-                new double[localSystem.getPhase(0).getNumberOfComponents()];
-        double[] mu_equi = new double[localSystem.getPhase(0).getNumberOfComponents()];
-        double[][][] dmudn = new double[ite_step][localSystem.getPhase(0)
-                .getNumberOfComponents()][localSystem.getPhase(0).getNumberOfComponents()];
-        dmudn2 = new double[ite_step][localSystem.getPhase(0).getNumberOfComponents()][localSystem
-                .getPhase(0).getNumberOfComponents()];
-        double[][] mu_inter = new double[ite_step][localSystem.getPhase(0).getNumberOfComponents()];
-        double[] mu_times_den = new double[ite_step];
-        double[][] fmatrix = new double[localSystem.getPhase(0).getNumberOfComponents()
-                - 1][localSystem.getPhase(0).getNumberOfComponents() - 1];
-        double[] bmatrix = new double[localSystem.getPhase(0).getNumberOfComponents() - 1];
-        Matrix ans = null;
-        z_step = new double[ite_step];
-        den_interface = new double[ite_step][localSystem.getPhase(0).getNumberOfComponents()];
-        pressure_interface = new double[ite_step];
-        pressure_interface[0] = 1e5 * system.getPressure();
-
-        if (calcInfluenceParameter) {
-            calcInfluenceParameters();
-=======
 
     localSystem.init(0);
     localSystem.setUseTVasIndependentVariables(true);
@@ -175,7 +144,6 @@
         for (int k = 0; k < localSystem.getPhase(0).getNumberOfComponents(); k++) {
           dmudn[j][i][k] = localSystem.getPhase(0).getComponent(i).getChemicalPotentialdNTV(k,
               localSystem.getPhase(0));
->>>>>>> b9d5f22d
         }
       }
 
@@ -251,148 +219,6 @@
           }
         }
 
-<<<<<<< HEAD
-            int pp = 0;
-            for (int i = 0; i < localSystem.getPhase(0).getNumberOfComponents(); i++) {
-                if (i != referenceComponentNumber) {
-                    del_den_interface[i] =
-                            ans.get(pp, 0) * del_den_interface[referenceComponentNumber];
-                    if (Math.abs(ans.get(pp, 0)) * del_den_interface[referenceComponentNumber]
-                            / den_interface[j - 1][i] > 0.1) {
-                        del_den_interface[i] =
-                                Math.signum(ans.get(pp, 0)) * den_interface[j - 1][i];
-                    }
-                    pp++;
-                }
-                del_den_interface_old[i] = 0;
-            }
-            double interact = 1.0;
-            double err = 1.0;
-            int iterations = 0;
-            while (err > 1e-15 && iterations < 1200) {
-                iterations++;
-                double totalDens = 0.0;
-                for (int i = 0; i < localSystem.getPhase(0).getNumberOfComponents(); i++) {
-                    den_interface[j][i] = den_interface[j - 1][i] + del_den_interface[i];
-                    totalDens += den_interface[j][i];
-                    localSystem.addComponent(localSystem.getPhase(0).getComponent(i).getName(),
-                            (del_den_interface[i] - del_den_interface_old[i]) / 1.0e5);
-                    del_den_interface_old[i] = del_den_interface[i];
-                }
-
-                localSystem.init_x_y();
-                localSystem.init(3);
-
-                for (int i = 0; i < localSystem.getPhase(0).getNumberOfComponents(); i++) {
-                    mu_inter[j][i] = localSystem.getPhase(0).getComponent(i)
-                            .getChemicalPotential(localSystem.getPhase(0));
-                    for (int k = 0; k < localSystem.getPhase(0).getNumberOfComponents(); k++) {
-                        dmudn[j][i][k] = localSystem.getPhase(0).getComponent(i)
-                                .getChemicalPotentialdNTV(k, localSystem.getPhase(0));
-                        dmudn2[j][i][k] = dmudn[j][i][k];
-                    }
-                }
-
-                ii = 0;
-                for (int i = 0; i < localSystem.getPhase(0).getNumberOfComponents(); i++) {
-                    if (i == referenceComponentNumber) {
-                        continue;
-                    }
-                    bmatrix[ii] = -Math.sqrt(influenceParam[i])
-                            * (mu_equi[referenceComponentNumber]
-                                    - mu_inter[j][referenceComponentNumber])
-                            + Math.sqrt(influenceParam[referenceComponentNumber])
-                                    * (mu_equi[i] - mu_inter[j][i]);
-                    kk = 0;
-                    for (int k = 0; k < localSystem.getPhase(0).getNumberOfComponents(); k++) {
-                        if (k == referenceComponentNumber) {
-                            continue;
-                        }
-                        fmatrix[ii][kk] = -Math.sqrt(influenceParam[i])
-                                * dmudn[j][referenceComponentNumber][k]
-                                + Math.sqrt(influenceParam[referenceComponentNumber])
-                                        * dmudn[j][i][k];
-                        kk++;
-                    }
-                    ii++;
-                }
-                RealMatrix ans2 = null;
-                RealMatrix bRealMatrix = new Array2DRowRealMatrix(bmatrix);
-                if (localSystem.getPhase(0).getNumberOfComponents() > 1) {
-                    // BigMatrixImpl fmatrixJama = new BigMatrixImpl(fmatrix);
-                    RealMatrix fmatrixJama = new Array2DRowRealMatrix(fmatrix);
-                    // Matrix fmatrixJama = new Matrix(fmatrix);
-                    // BigMatrixImpl bmatrixJama = new BigMatrixImpl(bmatrix);
-                    // Matrix bmatrixJama = new Matrix(bmatrix,
-                    // localSystem.getPhase(0).getNumberOfComponents() - 1);
-                    try {
-                        // ans = fmatrixJama.solveTranspose(bmatrixJama.transpose());
-                        // ans2 = new BigMatrixImpl(fmatrixJama.solve(bmatrix));
-                        DecompositionSolver solver1 =
-                                new org.apache.commons.math3.linear.LUDecomposition(fmatrixJama)
-                                        .getSolver();
-                        ans2 = solver1.solve(bRealMatrix);
-                    } catch (Exception e) {
-                        logger.error("error", e);
-                    }
-                }
-
-                pp = 0;
-                err = 0.0;
-                for (int i = 0; i < localSystem.getPhase(0).getNumberOfComponents(); i++) {
-                    if (i != referenceComponentNumber) {
-                        err += Math.abs(ans2.getEntry(pp, 0) * 1e5) / totalDens;
-                        del_den_interface[i] += 1e5 * ans2.getEntry(pp, 0); // * (iterations) /
-                                                                            // (10.0
-                                                                           // + iterations);
-                        pp++;
-                    }
-                }
-            }
-            // System.out.println("err " + err);
-
-            pressure_interface[j] = 1e5 * localSystem.getPhase(0).getPressure();
-            mu_times_den[j] = 0.0;
-            double kappa = 0.0, kappai = 0.0, kappak = 0.0;
-            for (int i = 0; i < localSystem.getPhase(0).getNumberOfComponents(); i++) {
-                double infli = influenceParam[i]; // localSystem.getPhase(0).getComponent(i).getSurfaceTenisionInfluenceParameter(localSystem.getPhase(0).getTemperature());
-                kappai = del_den_interface[i] / del_den_interface[referenceComponentNumber];
-                mu_times_den[j] += den_interface[j][i] * (mu_inter[j][i] - mu_equi[i]);
-                for (int k = 0; k < localSystem.getPhase(0).getNumberOfComponents(); k++) {
-                    if ((localSystem.getPhase(0).getComponent(i).getName().equals("water")
-                            || localSystem.getPhase(0).getComponent(k).getName().equals("water"))
-                            && i != k) {
-                        interact = 0.0;
-                    } else {
-                        interact = 0.0;
-                    }
-                    double inflk = influenceParam[k]; // localSystem.getPhase(0).getComponent(k).getSurfaceTenisionInfluenceParameter(localSystem.getPhase(0).getTemperature());
-                    kappak = del_den_interface[k] / del_den_interface[referenceComponentNumber];
-                    kappa += Math.sqrt(infli * inflk) * kappai * kappak * (1.0 - interact);
-                }
-            }
-            mu_times_den[j] += -(pressure_interface[j] - pressure_interface[0]);
-            z_step[j] = z_step[j - 1] + Math.sqrt(kappa / (2.0 * mu_times_den[j]))
-                    * del_den_interface[referenceComponentNumber];
-            if (Double.isNaN(z_step[j])) {
-                break;
-            }
-            surdenstemp += Math.sqrt(2.0 * kappa * mu_times_den[j])
-                * del_den_interface[referenceComponentNumber]; // *
-                                                                  // thermo.ThermodynamicConstantsInterface.avagadroNumber;
-        }
-
-        // System.out.println("del den ref " +
-        // localSystem.getPhase(interface1).getComponent(0).getx() /
-        // localSystem.getPhase(interface1).getMolarVolume() );
-
-        for (int j = 0; j < ite_step; j++) {
-            // System.out.println("z " + z_step[j] + " density " + j + " " +
-            // den_interface[j][0] + " mu_times_den[j] " + mu_times_den[j]+ "
-            // pressure_interface[j] " + pressure_interface[j] + " "+
-            // pressure_interface[0]); // + " " + den_interface[j][1] + " " +
-            // den_interface[j][0] / den_interface[j][1]);
-=======
         ii = 0;
         for (int i = 0; i < localSystem.getPhase(0).getNumberOfComponents(); i++) {
           if (i == referenceComponentNumber) {
@@ -430,7 +256,6 @@
           } catch (Exception e) {
             logger.error("error", e);
           }
->>>>>>> b9d5f22d
         }
 
         pp = 0;
