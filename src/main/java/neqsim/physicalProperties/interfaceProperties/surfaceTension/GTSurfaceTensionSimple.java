/*
 * GTSurfaceTension.java
 *
 * Created on 13. august 2001, 13:14
 */
package neqsim.physicalProperties.interfaceProperties.surfaceTension;

import Jama.*;
import neqsim.thermo.system.SystemInterface;
import org.apache.commons.math3.linear.*;
import org.apache.logging.log4j.*;

/**
 * <p>
 * GTSurfaceTensionSimple class.
 * </p>
 *
 * @author esol
 * @version $Id: $Id
 */
public class GTSurfaceTensionSimple extends SurfaceTension {
    private static final long serialVersionUID = 1000;
    static Logger logger = LogManager.getLogger(GTSurfaceTensionSimple.class);

    int ite_step = 200;
    SystemInterface localSystem = null;
    double[][] den_interface = null;
    double[] z_step = null;
    double[] pressure_interface = null;
    boolean calcInfluenceParameter = true;
    double[] influenceParam;
    private double[][][] dmudn2 = null;

    /**
     * <p>
     * Constructor for GTSurfaceTensionSimple.
     * </p>
     */
    public GTSurfaceTensionSimple() {}

    /**
     * <p>
     * Constructor for GTSurfaceTensionSimple.
     * </p>
     *
     * @param system a {@link neqsim.thermo.system.SystemInterface} object
     */
    public GTSurfaceTensionSimple(SystemInterface system) {
        super(system);
    }

    /**
     * <p>
     * calcInfluenceParameters.
     * </p>
     */
    public void calcInfluenceParameters() {
        influenceParam = new double[localSystem.getPhase(0).getNumberOfComponents()];
        for (int i = 0; i < localSystem.getPhase(0).getNumberOfComponents(); i++) {
            influenceParam[i] = localSystem.getPhase(0).getComponent(i)
                    .getSurfaceTenisionInfluenceParameter(localSystem.getPhase(0).getTemperature());
        }
    }

    /**
<<<<<<< HEAD
=======
     * {@inheritDoc}
     *
>>>>>>> e5b15554
     * Calculates the surfacetension using the Gradient Theory for mixtures Units: N/m
     */
    @Override
    public double calcSurfaceTension(int interface1, int interface2) {
        localSystem = (SystemInterface) system.clone();

        double surdenstemp = 0.0;
        int referenceComponentNumber = getComponentWithHighestBoilingpoint();// 2;//localSystem.getPhase(0).getNumberOfComponents()
                                                                             // - 1;
        double[] del_den_interface = new double[localSystem.getPhase(0).getNumberOfComponents()];
        double[] del_den_interface_old =
                new double[localSystem.getPhase(0).getNumberOfComponents()];
        double[] mu_equi = new double[localSystem.getPhase(0).getNumberOfComponents()];
        double[][][] dmudn = new double[ite_step][localSystem.getPhase(0)
                .getNumberOfComponents()][localSystem.getPhase(0).getNumberOfComponents()];
        dmudn2 = new double[ite_step][localSystem.getPhase(0).getNumberOfComponents()][localSystem
                .getPhase(0).getNumberOfComponents()];
        double[][] mu_inter = new double[ite_step][localSystem.getPhase(0).getNumberOfComponents()];
        double[] mu_times_den = new double[ite_step];
        double[][] fmatrix = new double[localSystem.getPhase(0).getNumberOfComponents()
                - 1][localSystem.getPhase(0).getNumberOfComponents() - 1];
        double[] bmatrix = new double[localSystem.getPhase(0).getNumberOfComponents() - 1];
        Matrix ans = null;
        z_step = new double[ite_step];
        den_interface = new double[ite_step][localSystem.getPhase(0).getNumberOfComponents()];
        pressure_interface = new double[ite_step];
        pressure_interface[0] = 1e5 * system.getPressure();

        if (calcInfluenceParameter) {
            calcInfluenceParameters();
        }

        for (int i = 0; i < localSystem.getPhase(0).getNumberOfComponents(); i++) {
            mu_equi[i] = system.getPhase(interface1).getComponent(i)
                    .getChemicalPotential(system.getPhase(interface1));
            den_interface[0][i] = 1e5 * system.getPhase(interface1).getComponent(i).getx()
                    / system.getPhase(interface1).getMolarVolume();
            localSystem.addComponent(localSystem.getPhase(0).getComponent(i).getName(),
                    -system.getPhase(0).getComponent(i).getNumberOfmoles());
            localSystem.addComponent(localSystem.getPhase(0).getComponent(i).getName(),
                    system.getPhase(interface1).getComponent(i).getx()
                            / system.getPhase(interface1).getMolarVolume());
        }

        del_den_interface[referenceComponentNumber] = (1e5
                * system.getPhase(interface2).getComponent(referenceComponentNumber).getx()
                / system.getPhase(interface2).getMolarVolume()
                - 1e5 * system.getPhase(interface1).getComponent(referenceComponentNumber).getx()
                        / system.getPhase(interface1).getMolarVolume())
                / (ite_step * 1.0);
        /*
         * System.out.println("del den ref " + system.getPhase(interface1).getComponent(0).getx() /
         * system.getPhase(interface1).getMolarVolume()); System.out.println("del den ref2 " +
         * system.getPhase(interface2).getComponent(0).getx() /
         * system.getPhase(interface2).getMolarVolume());
         *
         * System.out.println("del den ref " + system.getPhase(interface1).getComponent(1).getx() /
         * system.getPhase(interface1).getMolarVolume()); System.out.println("del den ref2 " +
         * system.getPhase(interface2).getComponent(1).getx() /
         * system.getPhase(interface2).getMolarVolume());
         */

        localSystem.init(0);
        localSystem.setUseTVasIndependentVariables(true);
        localSystem.setNumberOfPhases(1);
        localSystem.getPhase(0).setTotalVolume(1.0);
        localSystem.useVolumeCorrection(false);
        localSystem.init_x_y();
        localSystem.init(3);
        for (int j = 1; j < ite_step; j++) {
            for (int i = 0; i < localSystem.getPhase(0).getNumberOfComponents(); i++) {
                mu_inter[j][i] = localSystem.getPhase(0).getComponent(i)
                        .getChemicalPotential(localSystem.getPhase(0));
                if (java.lang.Double.isNaN(mu_inter[j][i])) {
                    double chemicalPotential = localSystem.getPhase(0).getComponent(i)
                            .getChemicalPotential(localSystem.getPhase(0));
                }
                for (int k = 0; k < localSystem.getPhase(0).getNumberOfComponents(); k++) {
                    dmudn[j][i][k] = localSystem.getPhase(0).getComponent(i)
                            .getChemicalPotentialdNTV(k, localSystem.getPhase(0));
                }
            }

            int ii = 0, kk = 0;
            for (int i = 0; i < localSystem.getPhase(0).getNumberOfComponents(); i++) {
                if (i == referenceComponentNumber) {
                    continue;
                }
                bmatrix[ii] = Math.sqrt(influenceParam[referenceComponentNumber])
                        * dmudn[j][i][referenceComponentNumber]
                        - Math.sqrt(influenceParam[i])
                                * dmudn[j][referenceComponentNumber][referenceComponentNumber];
                kk = 0;
                for (int k = 0; k < localSystem.getPhase(0).getNumberOfComponents(); k++) {
                    if (k == referenceComponentNumber) {
                        continue;
                    }
                    fmatrix[ii][kk] = Math.sqrt(influenceParam[i])
                            * dmudn[j][referenceComponentNumber][k]
                            - Math.sqrt(influenceParam[referenceComponentNumber]) * dmudn[j][i][k];
                    kk++;
                }
                ii++;
            }

            if (localSystem.getPhase(0).getNumberOfComponents() > 1) {
                Matrix fmatrixJama = new Matrix(fmatrix);
                Matrix bmatrixJama =
                        new Matrix(bmatrix, localSystem.getPhase(0).getNumberOfComponents() - 1);
                try {
                    ans = fmatrixJama.solveTranspose(bmatrixJama.transpose());
                } catch (Exception e) {
                    logger.error("error", e);
                }
            }

            int pp = 0;
            for (int i = 0; i < localSystem.getPhase(0).getNumberOfComponents(); i++) {
                if (i != referenceComponentNumber) {
                    del_den_interface[i] =
                            ans.get(pp, 0) * del_den_interface[referenceComponentNumber];
                    if (Math.abs(ans.get(pp, 0)) * del_den_interface[referenceComponentNumber]
                            / den_interface[j - 1][i] > 0.1) {
                        del_den_interface[i] =
                                Math.signum(ans.get(pp, 0)) * den_interface[j - 1][i];
                    }
                    pp++;
                }
                del_den_interface_old[i] = 0;
            }
            double interact = 1.0;
            double err = 1.0;
            int iterations = 0;
            while (err > 1e-15 && iterations < 1200) {
                iterations++;
                double totalDens = 0.0;
                for (int i = 0; i < localSystem.getPhase(0).getNumberOfComponents(); i++) {
                    den_interface[j][i] = den_interface[j - 1][i] + del_den_interface[i];
                    totalDens += den_interface[j][i];
                    localSystem.addComponent(localSystem.getPhase(0).getComponent(i).getName(),
                            (del_den_interface[i] - del_den_interface_old[i]) / 1.0e5);
                    del_den_interface_old[i] = del_den_interface[i];
                }

                localSystem.init_x_y();
                localSystem.init(3);

                for (int i = 0; i < localSystem.getPhase(0).getNumberOfComponents(); i++) {
                    mu_inter[j][i] = localSystem.getPhase(0).getComponent(i)
                            .getChemicalPotential(localSystem.getPhase(0));
                    for (int k = 0; k < localSystem.getPhase(0).getNumberOfComponents(); k++) {
                        dmudn[j][i][k] = localSystem.getPhase(0).getComponent(i)
                                .getChemicalPotentialdNTV(k, localSystem.getPhase(0));
                        dmudn2[j][i][k] = dmudn[j][i][k];
                    }
                }

                ii = 0;
                for (int i = 0; i < localSystem.getPhase(0).getNumberOfComponents(); i++) {
                    if (i == referenceComponentNumber) {
                        continue;
                    }
                    bmatrix[ii] = -Math.sqrt(influenceParam[i])
                            * (mu_equi[referenceComponentNumber]
                                    - mu_inter[j][referenceComponentNumber])
                            + Math.sqrt(influenceParam[referenceComponentNumber])
                                    * (mu_equi[i] - mu_inter[j][i]);
                    kk = 0;
                    for (int k = 0; k < localSystem.getPhase(0).getNumberOfComponents(); k++) {
                        if (k == referenceComponentNumber) {
                            continue;
                        }
                        fmatrix[ii][kk] = -Math.sqrt(influenceParam[i])
                                * dmudn[j][referenceComponentNumber][k]
                                + Math.sqrt(influenceParam[referenceComponentNumber])
                                        * dmudn[j][i][k];
                        kk++;
                    }
                    ii++;
                }
                RealMatrix ans2 = null;
                RealMatrix bRealMatrix = new Array2DRowRealMatrix(bmatrix);
                if (localSystem.getPhase(0).getNumberOfComponents() > 1) {
                    // BigMatrixImpl fmatrixJama = new BigMatrixImpl(fmatrix);
                    RealMatrix fmatrixJama = new Array2DRowRealMatrix(fmatrix);
                    // Matrix fmatrixJama = new Matrix(fmatrix);
                    // BigMatrixImpl bmatrixJama = new BigMatrixImpl(bmatrix);
                    // Matrix bmatrixJama = new Matrix(bmatrix,
                    // localSystem.getPhase(0).getNumberOfComponents() - 1);
                    try {
                        // ans = fmatrixJama.solveTranspose(bmatrixJama.transpose());
                        // ans2 = new BigMatrixImpl(fmatrixJama.solve(bmatrix));
                        DecompositionSolver solver1 =
                                new org.apache.commons.math3.linear.LUDecomposition(fmatrixJama)
                                        .getSolver();
                        ans2 = solver1.solve(bRealMatrix);
                    } catch (Exception e) {
                        logger.error("error", e);
                    }
                }

                pp = 0;
                err = 0.0;
                for (int i = 0; i < localSystem.getPhase(0).getNumberOfComponents(); i++) {
                    if (i != referenceComponentNumber) {
                        err += Math.abs(ans2.getEntry(pp, 0) * 1e5) / totalDens;
                        del_den_interface[i] += 1e5 * ans2.getEntry(pp, 0);// * (iterations) / (10.0
                                                                           // + iterations);
                        pp++;
                    }
                }
            }
            // System.out.println("err " + err);

            pressure_interface[j] = 1e5 * localSystem.getPhase(0).getPressure();
            mu_times_den[j] = 0.0;
            double kappa = 0.0, kappai = 0.0, kappak = 0.0;
            for (int i = 0; i < localSystem.getPhase(0).getNumberOfComponents(); i++) {
                double infli = influenceParam[i]; // localSystem.getPhase(0).getComponent(i).getSurfaceTenisionInfluenceParameter(localSystem.getPhase(0).getTemperature());
                kappai = del_den_interface[i] / del_den_interface[referenceComponentNumber];
                mu_times_den[j] += den_interface[j][i] * (mu_inter[j][i] - mu_equi[i]);
                for (int k = 0; k < localSystem.getPhase(0).getNumberOfComponents(); k++) {
                    if ((localSystem.getPhase(0).getComponent(i).getName().equals("water")
                            || localSystem.getPhase(0).getComponent(k).getName().equals("water"))
                            && i != k) {
                        interact = 0.0;
                    } else {
                        interact = 0.0;
                    }
                    double inflk = influenceParam[k]; // localSystem.getPhase(0).getComponent(k).getSurfaceTenisionInfluenceParameter(localSystem.getPhase(0).getTemperature());
                    kappak = del_den_interface[k] / del_den_interface[referenceComponentNumber];
                    kappa += Math.sqrt(infli * inflk) * kappai * kappak * (1.0 - interact);
                }
            }
            mu_times_den[j] += -(pressure_interface[j] - pressure_interface[0]);
            z_step[j] = z_step[j - 1] + Math.sqrt(kappa / (2.0 * mu_times_den[j]))
                    * del_den_interface[referenceComponentNumber];
            if (Double.isNaN(z_step[j])) {
                break;
            }
            surdenstemp += Math.sqrt(2.0 * kappa * mu_times_den[j])
                    * del_den_interface[referenceComponentNumber];// *
                                                                  // thermo.ThermodynamicConstantsInterface.avagadroNumber;
<<<<<<< HEAD
=======

>>>>>>> e5b15554
        }

        // System.out.println("del den ref " +
        // localSystem.getPhase(interface1).getComponent(0).getx() /
        // localSystem.getPhase(interface1).getMolarVolume() );

        for (int j = 0; j < ite_step; j++) {
            // System.out.println("z " + z_step[j] + " density " + j + " " +
            // den_interface[j][0] + " mu_times_den[j] " + mu_times_den[j]+ "
            // pressure_interface[j] " + pressure_interface[j] + " "+
            // pressure_interface[0]);// + " " + den_interface[j][1] + " " +
            // den_interface[j][0] / den_interface[j][1]);
        }

        // System.out.println("end ");
        return Math.abs(surdenstemp);
    }

    /**
     * <p>
     * getMolarDensity.
     * </p>
     *
     * @param compnum a int
     * @return an array of {@link double} objects
     */
    public double[] getMolarDensity(int compnum) {
        double[] temp = new double[ite_step];
        for (int i = 0; i < ite_step; i++) {
            temp[i] = den_interface[i][compnum];
        }
        return temp;
    }

    /**
     * <p>
     * getMolarDensityTotal.
     * </p>
     *
     * @return an array of {@link double} objects
     */
    public double[] getMolarDensityTotal() {
        double[] temp = new double[ite_step];
        for (int i = 0; i < ite_step; i++) {
            for (int j = 0; j < system.getPhase(0).getNumberOfComponents(); j++) {
                temp[i] += den_interface[i][j];
            }
        }
        return temp;
    }

    /**
     * <p>
     * getz.
     * </p>
     *
     * @return an array of {@link double} objects
     */
    public double[] getz() {
        return z_step;
    }

    /**
     * <p>
     * getPressure.
     * </p>
     *
     * @return an array of {@link double} objects
     */
    public double[] getPressure() {
        return pressure_interface;
    }

    /**
     * <p>
     * getInfluenceParameter.
     * </p>
     *
     * @param interfaceTension a double
     * @param componentNumber a int
     * @return a double
     */
    public double getInfluenceParameter(double interfaceTension, int componentNumber) {
        double startGuess = calcSurfaceTension(0, 1);
        double oldInfluenceParameter = influenceParam[componentNumber];
        double calcVal = 0.0, oldCalcVal = 0.0, dSurfTensdinfluence = 0.0;
        int iter = 0;
        calcInfluenceParameter = true;
        calcVal = calcSurfaceTension(0, 1) - interfaceTension;
        do {
            iter++;
            oldCalcVal = calcVal;
            // System.out.println("surface tenison " + calcSurfaceTension(0, 1) + " error "
            // + calcVal + " influenceParam " + influenceParam[componentNumber]);
            calcInfluenceParameter = false;
            if (iter > 1) {
                influenceParam[componentNumber] -= (calcVal) / dSurfTensdinfluence;
            } else {
                influenceParam[componentNumber] *= 1.01;
            }
            calcVal = calcSurfaceTension(0, 1) - interfaceTension;

            dSurfTensdinfluence = (calcVal - oldCalcVal)
                    / (influenceParam[componentNumber] - oldInfluenceParameter);
            oldInfluenceParameter = influenceParam[componentNumber];
        } while (Math.abs(calcVal / interfaceTension) > 1e-8 && iter < 100);
        calcInfluenceParameter = true;
        return influenceParam[componentNumber];
    }

    /**
     * <p>
     * Getter for the field <code>dmudn2</code>.
     * </p>
     *
     * @return the dmudn2
     */
    public double[][][] getDmudn2() {
        return dmudn2;
    }

    /**
     * <p>
     * Setter for the field <code>dmudn2</code>.
     * </p>
     *
     * @param dmudn2 the dmudn2 to set
     */
    public void setDmudn2(double[][][] dmudn2) {
        this.dmudn2 = dmudn2;
    }
}<|MERGE_RESOLUTION|>--- conflicted
+++ resolved
@@ -63,11 +63,8 @@
     }
 
     /**
-<<<<<<< HEAD
-=======
      * {@inheritDoc}
      *
->>>>>>> e5b15554
      * Calculates the surfacetension using the Gradient Theory for mixtures Units: N/m
      */
     @Override
@@ -311,10 +308,7 @@
             surdenstemp += Math.sqrt(2.0 * kappa * mu_times_den[j])
                     * del_den_interface[referenceComponentNumber];// *
                                                                   // thermo.ThermodynamicConstantsInterface.avagadroNumber;
-<<<<<<< HEAD
-=======
-
->>>>>>> e5b15554
+
         }
 
         // System.out.println("del den ref " +
