package neqsim.physicalProperties.interfaceProperties.surfaceTension;

import neqsim.thermo.system.SystemInterface;

/**
 * <p>
 * LGTSurfaceTension class.
 * </p>
 *
 * @author esol
 * @version $Id: $Id
 */
public class LGTSurfaceTension extends SurfaceTension {
  private static final long serialVersionUID = 1000;

  int ite_step = 200;
  SystemInterface localSystem = null;
  double[][] den_interface = null;
  double[] z_step = null;
  double[] pressure_interface = null;

  /**
   * <p>
   * Constructor for LGTSurfaceTension.
   * </p>
   */
  public LGTSurfaceTension() {}

  /**
   * <p>
   * Constructor for LGTSurfaceTension.
   * </p>
   *
   * @param system a {@link neqsim.thermo.system.SystemInterface} object
   */
  public LGTSurfaceTension(SystemInterface system) {
    super(system);
  }

  /**
   * {@inheritDoc}
   *
   * Calculates the surfacetension using the Gradient Theory for mixtures Units: N/m
   */
  @Override
  public double calcSurfaceTension(int interface1, int interface2) {
    double surdenstemp = 0.0;
    localSystem = system.clone();

    int referenceComponentNumber = getComponentWithHighestBoilingpoint();
    // double influenceParamReferenceComponent =
    // localSystem.getPhase(0).getComponent(referenceComponentNumber).getSurfaceTenisionInfluenceParameter(localSystem.getPhase(0).getTemperature());
    double pressure_equi = 1e5 * system.getPressure();

    den_interface = new double[ite_step][localSystem.getPhase(0).getNumberOfComponents()];
    pressure_interface = new double[ite_step];
    pressure_interface[0] = pressure_equi;
    double[] del_den_interface = new double[localSystem.getPhase(0).getNumberOfComponents()];
    double[] del_den_interface_old = new double[localSystem.getPhase(0).getNumberOfComponents()];

    double[] mu_equi = new double[localSystem.getPhase(0).getNumberOfComponents()];
    double[][][] dmudn = new double[ite_step][localSystem.getPhase(0)
        .getNumberOfComponents()][localSystem.getPhase(0).getNumberOfComponents()];

    double[][] mu_inter = new double[ite_step][localSystem.getPhase(0).getNumberOfComponents()];
    // double[][][] dmudn_equi = new
    // double[ite_step][localSystem.getPhase(0).getNumberOfComponents()][localSystem.getPhase(0).getNumberOfComponents()];

    double[] mu_times_den = new double[ite_step];
    z_step = new double[ite_step];

    for (int i = 0; i < localSystem.getPhase(0).getNumberOfComponents(); i++) {
      mu_equi[i] = system.getPhase(interface1).getComponent(i)
          .getChemicalPotential(system.getPhase(interface1));
      den_interface[0][i] = 1e5 * system.getPhase(interface1).getComponent(i).getx()
          / system.getPhase(interface1).getMolarVolume();
      den_interface[ite_step - 1][i] = 1e5 * system.getPhase(interface2).getComponent(i).getx()
          / system.getPhase(interface2).getMolarVolume();
      del_den_interface[i] = (1e5 * system.getPhase(interface2).getComponent(i).getx()
          / system.getPhase(interface2).getMolarVolume()
          - 1e5 * system.getPhase(interface1).getComponent(i).getx()
              / system.getPhase(interface1).getMolarVolume())
          / (ite_step * 1.0);
      del_den_interface_old[i] = 0.0;
      localSystem.addComponent(localSystem.getPhase(0).getComponent(i).getName(),
          -system.getPhase(0).getComponent(i).getNumberOfmoles());
      localSystem.addComponent(localSystem.getPhase(0).getComponent(i).getName(),
          system.getPhase(interface1).getComponent(i).getx()
              / system.getPhase(interface1).getMolarVolume());
    }

    localSystem.init(0);
    localSystem.setUseTVasIndependentVariables(true);
    localSystem.setNumberOfPhases(1);
    localSystem.getPhase(0).setTotalVolume(1.0);
    localSystem.useVolumeCorrection(false);
    localSystem.initBeta();
    localSystem.init_x_y();
    localSystem.init(3);

    // localSystem.display();
    // System.out.println("inerface1 + " + interface1 + " pressure " +
    // localSystem.getPressure());

    for (int j = 1; j < ite_step; j++) {
      for (int i = 0; i < localSystem.getPhase(0).getNumberOfComponents(); i++) {
        del_den_interface[i] = (1e5 * system.getPhase(interface2).getComponent(i).getx()
            / system.getPhase(interface2).getMolarVolume()
            - 1e5 * system.getPhase(interface1).getComponent(i).getx()
                / system.getPhase(interface1).getMolarVolume())
            / (ite_step * 1.0);
        del_den_interface_old[i] = 0.0;
      }

      for (int i = 0; i < localSystem.getPhase(0).getNumberOfComponents(); i++) {
        den_interface[j][i] = den_interface[j - 1][i] + del_den_interface[i];
        localSystem.addComponent(localSystem.getPhase(0).getComponent(i).getName(),
            (del_den_interface[i] - del_den_interface_old[i]) / 1.0e5);
        del_den_interface_old[i] = del_den_interface[i];
      }

      localSystem.init_x_y();
      localSystem.init(3);
      // localSystem.init(3); //need to be fixed
      // System.out.println("pressure " + localSystem.getPressure());
      for (int i = 0; i < localSystem.getPhase(0).getNumberOfComponents(); i++) {
        mu_inter[j][i] =
            localSystem.getPhase(0).getComponent(i).getChemicalPotential(localSystem.getPhase(0));
        for (int k = 0; k < localSystem.getPhase(0).getNumberOfComponents(); k++) {
          dmudn[j][i][k] = localSystem.getPhase(0).getComponent(i).getChemicalPotentialdNTV(k,
              localSystem.getPhase(0));
        }
      }

      pressure_interface[j] = 1e5 * localSystem.getPhase(0).getPressure();

      mu_times_den[j] = 0.0;
      double kappa = 0.0;
      double kappai = 0.0;
      double kappak = 0.0;
      double interact = 1.0;
      for (int i = 0; i < localSystem.getPhase(0).getNumberOfComponents(); i++) {
        double infli = localSystem.getPhase(0).getComponent(i)
            .getSurfaceTenisionInfluenceParameter(localSystem.getPhase(0).getTemperature());

        if (i == referenceComponentNumber) {
          kappai = 1.0;
        } else {
          kappai = del_den_interface[i] / del_den_interface[referenceComponentNumber];
        }

<<<<<<< HEAD
        localSystem.init(0);
        localSystem.setUseTVasIndependentVariables(true);
        localSystem.setNumberOfPhases(1);
        localSystem.getPhase(0).setTotalVolume(1.0);
        localSystem.useVolumeCorrection(false);
        localSystem.initBeta();
        localSystem.init_x_y();
        localSystem.init(3);

        // localSystem.display();
        // System.out.println("inerface1 + " + interface1 + " pressure " +
        // localSystem.getPressure());

        for (int j = 1; j < ite_step; j++) {
            for (int i = 0; i < localSystem.getPhase(0).getNumberOfComponents(); i++) {
                del_den_interface[i] = (1e5 * system.getPhase(interface2).getComponent(i).getx()
                        / system.getPhase(interface2).getMolarVolume()
                        - 1e5 * system.getPhase(interface1).getComponent(i).getx()
                                / system.getPhase(interface1).getMolarVolume())
                        / (ite_step * 1.0);
                del_den_interface_old[i] = 0.0;
            }

            for (int i = 0; i < localSystem.getPhase(0).getNumberOfComponents(); i++) {
                den_interface[j][i] = den_interface[j - 1][i] + del_den_interface[i];
                localSystem.addComponent(localSystem.getPhase(0).getComponent(i).getName(),
                        (del_den_interface[i] - del_den_interface_old[i]) / 1.0e5);
                del_den_interface_old[i] = del_den_interface[i];
            }

            localSystem.init_x_y();
            localSystem.init(3);
            // localSystem.init(3); //need to be fixed
            // System.out.println("pressure " + localSystem.getPressure());
            for (int i = 0; i < localSystem.getPhase(0).getNumberOfComponents(); i++) {
                mu_inter[j][i] = localSystem.getPhase(0).getComponent(i)
                        .getChemicalPotential(localSystem.getPhase(0));
                for (int k = 0; k < localSystem.getPhase(0).getNumberOfComponents(); k++) {
                    dmudn[j][i][k] = localSystem.getPhase(0).getComponent(i)
                            .getChemicalPotentialdNTV(k, localSystem.getPhase(0));
                }
            }

            pressure_interface[j] = 1e5 * localSystem.getPhase(0).getPressure();

            mu_times_den[j] = 0.0;
            double kappa = 0.0, kappai = 0.0, kappak = 0.0;
            double interact = 1.0;
            for (int i = 0; i < localSystem.getPhase(0).getNumberOfComponents(); i++) {
                double infli = localSystem.getPhase(0).getComponent(i)
                        .getSurfaceTenisionInfluenceParameter(
                                localSystem.getPhase(0).getTemperature());

                if (i == referenceComponentNumber) {
                    kappai = 1.0;
                } else {
                    kappai = del_den_interface[i] / del_den_interface[referenceComponentNumber];
                }

                mu_times_den[j] += den_interface[j][i] * (mu_inter[j][i] - mu_equi[i]);
                for (int k = 0; k < localSystem.getPhase(0).getNumberOfComponents(); k++) {
                    if ((localSystem.getPhase(0).getComponent(i).getName().equals("water")
                            || localSystem.getPhase(0).getComponent(k).getName().equals("water"))
                            && i != k) {
                        if ((localSystem.getPhase(0).getComponent(i).getName().equals("MEG")
                                || localSystem.getPhase(0).getComponent(k).getName().equals("MEG"))
                                && i != k) {
                            interact = 0.2;
                        } else {
                            interact = 0.35;
                        }
                    } else {
                        interact = 0.0;
                    }

                    double inflk = localSystem.getPhase(0).getComponent(k)
                            .getSurfaceTenisionInfluenceParameter(
                                    localSystem.getPhase(0).getTemperature());

                    if (k == referenceComponentNumber) {
                        kappak = 1.0;
                    } else {
                        kappak = del_den_interface[k] / del_den_interface[referenceComponentNumber];
                    }

                    kappa += Math.sqrt(infli * inflk) * kappai * kappak * (1.0 - interact);
                }
            }
            mu_times_den[j] += -(pressure_interface[j] - pressure_equi);
            z_step[j] = z_step[j - 1] + Math.sqrt(kappa / (2.0 * mu_times_den[j]))
                    * del_den_interface[referenceComponentNumber];
            if (Double.isNaN(z_step[j])) {
                break;
            }
            surdenstemp += Math.sqrt(2.0 * kappa * mu_times_den[j])
                * del_den_interface[referenceComponentNumber]; // *
                                                                  // thermo.ThermodynamicConstantsInterface.avagadroNumber;
            // System.out.println("surdenstemp " + surdenstemp + " kappa " + kappa + "
            // mu_times_den[j] " + mu_times_den[j] + " z " + z_step[j]);
        }
=======
        mu_times_den[j] += den_interface[j][i] * (mu_inter[j][i] - mu_equi[i]);
        for (int k = 0; k < localSystem.getPhase(0).getNumberOfComponents(); k++) {
          if ((localSystem.getPhase(0).getComponent(i).getName().equals("water")
              || localSystem.getPhase(0).getComponent(k).getName().equals("water")) && i != k) {
            if ((localSystem.getPhase(0).getComponent(i).getName().equals("MEG")
                || localSystem.getPhase(0).getComponent(k).getName().equals("MEG")) && i != k) {
              interact = 0.2;
            } else {
              interact = 0.35;
            }
          } else {
            interact = 0.0;
          }
>>>>>>> b9d5f22d

          double inflk = localSystem.getPhase(0).getComponent(k)
              .getSurfaceTenisionInfluenceParameter(localSystem.getPhase(0).getTemperature());

          if (k == referenceComponentNumber) {
            kappak = 1.0;
          } else {
            kappak = del_den_interface[k] / del_den_interface[referenceComponentNumber];
          }

          kappa += Math.sqrt(infli * inflk) * kappai * kappak * (1.0 - interact);
        }
      }
      mu_times_den[j] += -(pressure_interface[j] - pressure_equi);
      z_step[j] = z_step[j - 1] + Math.sqrt(kappa / (2.0 * mu_times_den[j]))
          * del_den_interface[referenceComponentNumber];
      if (Double.isNaN(z_step[j])) {
        break;
      }
      surdenstemp +=
          Math.sqrt(2.0 * kappa * mu_times_den[j]) * del_den_interface[referenceComponentNumber]; // *
                                                                                                  // thermo.ThermodynamicConstantsInterface.avagadroNumber;
      // System.out.println("surdenstemp " + surdenstemp + " kappa " + kappa + "
      // mu_times_den[j] " + mu_times_den[j] + " z " + z_step[j]);
    }

    for (int j = 0; j < ite_step; j++) {
      // System.out.println("z " + z_step[j] + " density " + j + " " +
      // den_interface[j][0] + " " + den_interface[j][1] + " " + den_interface[j][0] /
      // den_interface[j][1]);
    }

    return Math.abs(surdenstemp);
  }

  /**
   * <p>
   * getMolarDensity.
   * </p>
   *
   * @param compnum a int
   * @return an array of {@link double} objects
   */
  public double[] getMolarDensity(int compnum) {
    double[] temp = new double[ite_step];
    for (int i = 0; i < ite_step; i++) {
      temp[i] = den_interface[i][compnum];
    }
    return temp;
  }

  /**
   * <p>
   * getMolarDensityTotal.
   * </p>
   *
   * @return an array of {@link double} objects
   */
  public double[] getMolarDensityTotal() {
    double[] temp = new double[ite_step];
    for (int i = 0; i < ite_step; i++) {
      for (int j = 0; j < system.getPhase(0).getNumberOfComponents(); j++) {
        temp[i] += den_interface[i][j];
      }
    }
    return temp;
  }

  /**
   * <p>
   * getz.
   * </p>
   *
   * @return an array of {@link double} objects
   */
  public double[] getz() {
    return z_step;
  }

  /**
   * <p>
   * getPressure.
   * </p>
   *
   * @return an array of {@link double} objects
   */
  public double[] getPressure() {
    return pressure_interface;
  }
}<|MERGE_RESOLUTION|>--- conflicted
+++ resolved
@@ -149,108 +149,6 @@
           kappai = del_den_interface[i] / del_den_interface[referenceComponentNumber];
         }
 
-<<<<<<< HEAD
-        localSystem.init(0);
-        localSystem.setUseTVasIndependentVariables(true);
-        localSystem.setNumberOfPhases(1);
-        localSystem.getPhase(0).setTotalVolume(1.0);
-        localSystem.useVolumeCorrection(false);
-        localSystem.initBeta();
-        localSystem.init_x_y();
-        localSystem.init(3);
-
-        // localSystem.display();
-        // System.out.println("inerface1 + " + interface1 + " pressure " +
-        // localSystem.getPressure());
-
-        for (int j = 1; j < ite_step; j++) {
-            for (int i = 0; i < localSystem.getPhase(0).getNumberOfComponents(); i++) {
-                del_den_interface[i] = (1e5 * system.getPhase(interface2).getComponent(i).getx()
-                        / system.getPhase(interface2).getMolarVolume()
-                        - 1e5 * system.getPhase(interface1).getComponent(i).getx()
-                                / system.getPhase(interface1).getMolarVolume())
-                        / (ite_step * 1.0);
-                del_den_interface_old[i] = 0.0;
-            }
-
-            for (int i = 0; i < localSystem.getPhase(0).getNumberOfComponents(); i++) {
-                den_interface[j][i] = den_interface[j - 1][i] + del_den_interface[i];
-                localSystem.addComponent(localSystem.getPhase(0).getComponent(i).getName(),
-                        (del_den_interface[i] - del_den_interface_old[i]) / 1.0e5);
-                del_den_interface_old[i] = del_den_interface[i];
-            }
-
-            localSystem.init_x_y();
-            localSystem.init(3);
-            // localSystem.init(3); //need to be fixed
-            // System.out.println("pressure " + localSystem.getPressure());
-            for (int i = 0; i < localSystem.getPhase(0).getNumberOfComponents(); i++) {
-                mu_inter[j][i] = localSystem.getPhase(0).getComponent(i)
-                        .getChemicalPotential(localSystem.getPhase(0));
-                for (int k = 0; k < localSystem.getPhase(0).getNumberOfComponents(); k++) {
-                    dmudn[j][i][k] = localSystem.getPhase(0).getComponent(i)
-                            .getChemicalPotentialdNTV(k, localSystem.getPhase(0));
-                }
-            }
-
-            pressure_interface[j] = 1e5 * localSystem.getPhase(0).getPressure();
-
-            mu_times_den[j] = 0.0;
-            double kappa = 0.0, kappai = 0.0, kappak = 0.0;
-            double interact = 1.0;
-            for (int i = 0; i < localSystem.getPhase(0).getNumberOfComponents(); i++) {
-                double infli = localSystem.getPhase(0).getComponent(i)
-                        .getSurfaceTenisionInfluenceParameter(
-                                localSystem.getPhase(0).getTemperature());
-
-                if (i == referenceComponentNumber) {
-                    kappai = 1.0;
-                } else {
-                    kappai = del_den_interface[i] / del_den_interface[referenceComponentNumber];
-                }
-
-                mu_times_den[j] += den_interface[j][i] * (mu_inter[j][i] - mu_equi[i]);
-                for (int k = 0; k < localSystem.getPhase(0).getNumberOfComponents(); k++) {
-                    if ((localSystem.getPhase(0).getComponent(i).getName().equals("water")
-                            || localSystem.getPhase(0).getComponent(k).getName().equals("water"))
-                            && i != k) {
-                        if ((localSystem.getPhase(0).getComponent(i).getName().equals("MEG")
-                                || localSystem.getPhase(0).getComponent(k).getName().equals("MEG"))
-                                && i != k) {
-                            interact = 0.2;
-                        } else {
-                            interact = 0.35;
-                        }
-                    } else {
-                        interact = 0.0;
-                    }
-
-                    double inflk = localSystem.getPhase(0).getComponent(k)
-                            .getSurfaceTenisionInfluenceParameter(
-                                    localSystem.getPhase(0).getTemperature());
-
-                    if (k == referenceComponentNumber) {
-                        kappak = 1.0;
-                    } else {
-                        kappak = del_den_interface[k] / del_den_interface[referenceComponentNumber];
-                    }
-
-                    kappa += Math.sqrt(infli * inflk) * kappai * kappak * (1.0 - interact);
-                }
-            }
-            mu_times_den[j] += -(pressure_interface[j] - pressure_equi);
-            z_step[j] = z_step[j - 1] + Math.sqrt(kappa / (2.0 * mu_times_den[j]))
-                    * del_den_interface[referenceComponentNumber];
-            if (Double.isNaN(z_step[j])) {
-                break;
-            }
-            surdenstemp += Math.sqrt(2.0 * kappa * mu_times_den[j])
-                * del_den_interface[referenceComponentNumber]; // *
-                                                                  // thermo.ThermodynamicConstantsInterface.avagadroNumber;
-            // System.out.println("surdenstemp " + surdenstemp + " kappa " + kappa + "
-            // mu_times_den[j] " + mu_times_den[j] + " z " + z_step[j]);
-        }
-=======
         mu_times_den[j] += den_interface[j][i] * (mu_inter[j][i] - mu_equi[i]);
         for (int k = 0; k < localSystem.getPhase(0).getNumberOfComponents(); k++) {
           if ((localSystem.getPhase(0).getComponent(i).getName().equals("water")
@@ -264,7 +162,6 @@
           } else {
             interact = 0.0;
           }
->>>>>>> b9d5f22d
 
           double inflk = localSystem.getPhase(0).getComponent(k)
               .getSurfaceTenisionInfluenceParameter(localSystem.getPhase(0).getTemperature());
