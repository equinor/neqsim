--- conflicted
+++ resolved
@@ -18,15 +18,11 @@
 public class ParachorSurfaceTension extends SurfaceTension {
     private static final long serialVersionUID = 1000;
 
-<<<<<<< HEAD
-    /** Creates new GasLiquidSurfaceTension */
-=======
     /**
      * <p>
      * Constructor for ParachorSurfaceTension.
      * </p>
      */
->>>>>>> f5b5a8bf
     public ParachorSurfaceTension() {}
 
     /**
@@ -64,11 +60,8 @@
     }
 
     /**
-<<<<<<< HEAD
-=======
      * {@inheritDoc}
      *
->>>>>>> f5b5a8bf
      * Calculates the surfacetension using the Macleod/Sugden method for mixtures Units: N/m
      */
     @Override
