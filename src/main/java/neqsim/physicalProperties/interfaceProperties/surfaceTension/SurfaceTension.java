/*
 * SurfaceTension.java
 *
 * Created on 13. august 2001, 13:14
 */

package neqsim.physicalProperties.interfaceProperties.surfaceTension;

import neqsim.physicalProperties.interfaceProperties.InterfaceProperties;
import neqsim.thermo.system.SystemInterface;

/**
 * <p>
 * SurfaceTension class.
 * </p>
 *
 * @author esol
 * @version $Id: $Id
 */
public class SurfaceTension extends InterfaceProperties implements SurfaceTensionInterface {
    private static final long serialVersionUID = 1000;

    protected SystemInterface system;

<<<<<<< HEAD
    /** Creates new SurfaceTension */
=======
    /**
     * <p>
     * Constructor for SurfaceTension.
     * </p>
     */
>>>>>>> f5b5a8bf
    public SurfaceTension() {}

    /**
     * <p>
     * Constructor for SurfaceTension.
     * </p>
     *
     * @param system a {@link neqsim.thermo.system.SystemInterface} object
     */
    public SurfaceTension(SystemInterface system) {
        this.system = system;
    }

    /**
     * <p>
     * calcPureComponentSurfaceTension.
     * </p>
     *
     * @param componentNumber a int
     * @return a double
     */
    public double calcPureComponentSurfaceTension(int componentNumber) {
        return 0.0;
    }

    /** {@inheritDoc} */
    @Override
    public double calcSurfaceTension(int int1, int int2) {
        return 0.0;
    }

    /**
     * <p>
     * getComponentWithHighestBoilingpoint.
     * </p>
     *
     * @return a int
     */
    public int getComponentWithHighestBoilingpoint() {
        int compNumb = 0;
        double boilPoint = -273.15;
        for (int i = 0; i < system.getPhase(0).getNumberOfComponents(); i++) {
            if (system.getPhase(0).getComponent(i).getNormalBoilingPoint() > boilPoint) {
                compNumb = i;
                boilPoint = system.getPhase(0).getComponent(i).getNormalBoilingPoint();
            }
        }
        return compNumb;
    }
}<|MERGE_RESOLUTION|>--- conflicted
+++ resolved
@@ -22,15 +22,11 @@
 
     protected SystemInterface system;
 
-<<<<<<< HEAD
-    /** Creates new SurfaceTension */
-=======
     /**
      * <p>
      * Constructor for SurfaceTension.
      * </p>
      */
->>>>>>> f5b5a8bf
     public SurfaceTension() {}
 
     /**
