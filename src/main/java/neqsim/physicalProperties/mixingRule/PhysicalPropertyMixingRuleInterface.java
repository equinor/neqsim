--- conflicted
+++ resolved
@@ -8,12 +8,6 @@
 import neqsim.thermo.phase.PhaseInterface;
 
 /**
-<<<<<<< HEAD
- * @author esol
- * @version
- */
-public interface PhysicalPropertyMixingRuleInterface extends Cloneable {
-=======
  * <p>
  * PhysicalPropertyMixingRuleInterface interface.
  * </p>
@@ -31,7 +25,6 @@
      * @param j a int
      * @return a double
      */
->>>>>>> e5b15554
     public double getViscosityGij(int i, int j);
 
     /**
