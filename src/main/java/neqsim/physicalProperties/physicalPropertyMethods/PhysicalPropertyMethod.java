/*
 * PhysicalPropertyMethod.java
 *
 * Created on 3. august 2001, 22:49
 */

package neqsim.physicalProperties.physicalPropertyMethods;

import org.apache.logging.log4j.LogManager;
import org.apache.logging.log4j.Logger;

/**
<<<<<<< HEAD
 * @author esol
 * @version
=======
 * <p>
 * PhysicalPropertyMethod class.
 * </p>
 *
 * @author esol
 * @version $Id: $Id
>>>>>>> e5b15554
 */
public class PhysicalPropertyMethod implements PhysicalPropertyMethodInterface {
    private static final long serialVersionUID = 1000;
    static Logger logger = LogManager.getLogger(PhysicalPropertyMethod.class);

<<<<<<< HEAD
    /** Creates new PhysicalPropertyMethod */
=======
    /**
     * <p>
     * Constructor for PhysicalPropertyMethod.
     * </p>
     */
>>>>>>> e5b15554
    public PhysicalPropertyMethod() {}

    /** {@inheritDoc} */
    @Override
    public PhysicalPropertyMethod clone() {
        PhysicalPropertyMethod properties = null;

        try {
            properties = (PhysicalPropertyMethod) super.clone();
        } catch (Exception e) {
            logger.error("Cloning failed.", e);
        }

        return properties;
    }

    /** {@inheritDoc} */
    @Override
    public void setPhase(
            neqsim.physicalProperties.physicalPropertySystem.PhysicalPropertiesInterface phase) {}

    /** {@inheritDoc} */
    @Override
    public void tuneModel(double val, double temperature, double pressure) {
        logger.error("model tuning not implemented!");
    }
    // should contain phase objects ++ get diffusivity methods .. more ?
}<|MERGE_RESOLUTION|>--- conflicted
+++ resolved
@@ -10,31 +10,22 @@
 import org.apache.logging.log4j.Logger;
 
 /**
-<<<<<<< HEAD
- * @author esol
- * @version
-=======
  * <p>
  * PhysicalPropertyMethod class.
  * </p>
  *
  * @author esol
  * @version $Id: $Id
->>>>>>> e5b15554
  */
 public class PhysicalPropertyMethod implements PhysicalPropertyMethodInterface {
     private static final long serialVersionUID = 1000;
     static Logger logger = LogManager.getLogger(PhysicalPropertyMethod.class);
 
-<<<<<<< HEAD
-    /** Creates new PhysicalPropertyMethod */
-=======
     /**
      * <p>
      * Constructor for PhysicalPropertyMethod.
      * </p>
      */
->>>>>>> e5b15554
     public PhysicalPropertyMethod() {}
 
     /** {@inheritDoc} */
