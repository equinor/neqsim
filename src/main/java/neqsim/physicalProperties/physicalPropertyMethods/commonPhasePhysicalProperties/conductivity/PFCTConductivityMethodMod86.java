--- conflicted
+++ resolved
@@ -199,12 +199,7 @@
         double molDens = 1.0 / referenceSystem.getLowestGibbsEnergyPhase().getMolarVolume() * 100.0; // mol/dm^3
         double critMolDens = 10.15;
         double redMolDens = (molDens - critMolDens) / critMolDens;
-<<<<<<< HEAD
-        molDens = referenceSystem.getLowestGibbsEnergyPhase().getDensity() * 1e-3; // density
-                                                                                   // in
-=======
         molDens = referenceSystem.getLowestGibbsEnergyPhase().getDensity() * 1e-3; // density in
->>>>>>> e5b15554
                                                                                    // gr/cm^3
 
         double viscRefO = GVcoef[0] * Math.pow(temp, -1.0) + GVcoef[1] * Math.pow(temp, -2.0 / 3.0)
