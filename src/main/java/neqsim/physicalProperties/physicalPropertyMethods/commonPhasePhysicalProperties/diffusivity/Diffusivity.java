--- conflicted
+++ resolved
@@ -10,10 +10,6 @@
  */
 public class Diffusivity extends CommonPhysicalPropertyMethod implements
         neqsim.physicalProperties.physicalPropertyMethods.methodInterface.DiffusivityInterface {
-<<<<<<< HEAD
-=======
-
->>>>>>> 328264d8
     private static final long serialVersionUID = 1000;
     static Logger logger = LogManager.getLogger(Diffusivity.class);
 
