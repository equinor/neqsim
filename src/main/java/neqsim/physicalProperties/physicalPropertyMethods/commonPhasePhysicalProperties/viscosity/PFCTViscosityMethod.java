--- conflicted
+++ resolved
@@ -84,11 +84,11 @@
     double Mmtemp = 0.0;
     for (int i = 0; i < phase.getPhase().getNumberOfComponents(); i++) {
       for (int j = 0; j < phase.getPhase().getNumberOfComponents(); j++) {
-        double tempVar = phase.getPhase().getComponent(i).getx()
-            * phase.getPhase().getComponent(j).getx()
-            * Math.pow(Math
-                .pow(phase.getPhase().getComponent(i).getTC()
-                    / phase.getPhase().getComponent(i).getPC(), 1.0 / 3.0)
+        double tempVar =
+            phase.getPhase().getComponent(i).getx() * phase.getPhase().getComponent(j).getx()
+                * Math.pow(Math
+                    .pow(phase.getPhase().getComponent(i).getTC()
+                        / phase.getPhase().getComponent(i).getPC(), 1.0 / 3.0)
                     + Math.pow(phase.getPhase().getComponent(j).getTC()
                         / phase.getPhase().getComponent(j).getPC(), 1.0 / 3.0),
                     3.0);
@@ -105,130 +105,6 @@
           phase.getPhase().getComponent(i).getx() * phase.getPhase().getComponent(i).getMolarMass();
     }
 
-<<<<<<< HEAD
-    /** {@inheritDoc} */
-    @Override
-    public double calcViscosity() {
-        int phaseTypeNumb = 0;
-        // if(phase.getPhase().getPhaseType()==0) phaseTypeNumb=1;
-
-        double Pc0 = referenceSystem.getPhase(0).getComponent(0).getPC(),
-                Tc0 = referenceSystem.getPhase(0).getComponent(0).getTC(),
-                M0 = referenceSystem.getPhase(0).getComponent(0).getMolarMass() * 1e3;
-
-        double PCmix = 0.0, TCmix = 0.0, Mmix = 0.0;
-        double alfa0 = 1.0, alfaMix = 1.0;
-        double tempTC1 = 0.0, tempTC2 = 0.0;
-        double tempPC1 = 0.0, tempPC2 = 0.0;
-        double Mwtemp = 0.0, Mmtemp = 0.0;
-
-        for (int i = 0; i < phase.getPhase().getNumberOfComponents(); i++) {
-            for (int j = 0; j < phase.getPhase().getNumberOfComponents(); j++) {
-                double tempVar = phase.getPhase().getComponent(i).getx()
-                        * phase.getPhase().getComponent(j).getx()
-                        * Math.pow(Math
-                                .pow(phase.getPhase().getComponent(i).getTC()
-                                        / phase.getPhase().getComponent(i).getPC(), 1.0 / 3.0)
-                                + Math.pow(
-                                        phase.getPhase().getComponent(j).getTC()
-                                                / phase.getPhase().getComponent(j).getPC(),
-                                        1.0 / 3.0),
-                                3.0);
-                tempTC1 += tempVar * Math.sqrt(phase.getPhase().getComponent(i).getTC()
-                        * phase.getPhase().getComponent(j).getTC());
-                tempTC2 += tempVar;
-                tempPC1 += tempVar * Math.sqrt(phase.getPhase().getComponent(i).getTC()
-                        * phase.getPhase().getComponent(j).getTC());
-                tempPC2 += tempVar;
-            }
-            Mwtemp += phase.getPhase().getComponent(i).getx()
-                    * Math.pow(phase.getPhase().getComponent(i).getMolarMass(), 2.0);
-            Mmtemp += phase.getPhase().getComponent(i).getx()
-                    * phase.getPhase().getComponent(i).getMolarMass();
-        }
-
-        PCmix = 8.0 * tempPC1 / (tempPC2 * tempPC2);
-        TCmix = tempTC1 / tempTC2;
-        Mmix = (Mmtemp + 0.291 * (Mwtemp / Mmtemp - Mmtemp)) * 1e3; // phase.getPhase().getMolarMass();
-
-        referenceSystem.setTemperature(phase.getPhase().getTemperature()
-                * referenceSystem.getPhase(0).getComponent(0).getTC() / TCmix);
-        referenceSystem.setPressure(phase.getPhase().getPressure()
-                * referenceSystem.getPhase(0).getComponent(0).getPC() / PCmix);
-        referenceSystem.init(1);
-        double molDens = 1.0 / referenceSystem.getPhase(phaseTypeNumb).getMolarVolume() * 100.0;
-        double critMolDens = 10.15; // 1.0/referenceSystem.getPhase(0).getComponent(0).getCriticalVolume();
-        double redDens = molDens / critMolDens;
-
-        alfaMix = 1.0 + 7.475e-5 * Math.pow(redDens, 4.265) * Math.pow(Mmix, 0.8579);
-        alfa0 = 1.0 + 8.374e-4 * Math.pow(redDens, 4.265);
-        // System.out.println("func " + 7.475e-5*Math.pow(16.043, 0.8579));
-        double T0 = phase.getPhase().getTemperature()
-                * referenceSystem.getPhase(0).getComponent(0).getTC() / TCmix * alfa0 / alfaMix;
-        double P0 = phase.getPhase().getPressure()
-                * referenceSystem.getPhase(0).getComponent(0).getPC() / PCmix * alfa0 / alfaMix;
-
-        double refVisosity = getRefComponentViscosity(T0, P0);
-        // System.out.println("m/mix " + Mmix/M0);
-        // System.out.println("a/amix " + alfaMix/alfa0);
-        double viscosity = refVisosity * Math.pow(TCmix / Tc0, -1.0 / 6.0)
-                * Math.pow(PCmix / Pc0, 2.0 / 3.0) * Math.pow(Mmix / M0, 0.5) * alfaMix / alfa0;
-        return viscosity;
-    }
-
-    /** {@inheritDoc} */
-    @Override
-    public double getPureComponentViscosity(int i) {
-        return 0;
-    }
-
-    /**
-     * <p>
-     * getRefComponentViscosity.
-     * </p>
-     *
-     * @param temp a double
-     * @param pres a double
-     * @return a double
-     */
-    public double getRefComponentViscosity(double temp, double pres) {
-        referenceSystem.setTemperature(temp);
-        // System.out.println("ref temp " + temp);
-        referenceSystem.setPressure(pres);
-        // System.out.println("ref pres " + pres);
-        referenceSystem.init(1);
-        double molDens = 1.0 / referenceSystem.getPhase(phaseTypeNumb).getMolarVolume() * 100.0;
-        // System.out.println("mol dens " + molDens);
-        double critMolDens = 10.15; // 1.0/referenceSystem.getPhase(0).getComponent(0).getCriticalVolume();
-        double redMolDens = (molDens - critMolDens) / critMolDens;
-        // System.out.println("gv1 " +GVcoef[0]);
-
-        molDens = referenceSystem.getPhase(phaseTypeNumb).getDensity() * 1e-3;
-
-        double viscRefO = GVcoef[0] * Math.pow(temp, -1.0) + GVcoef[1] * Math.pow(temp, -2.0 / 3.0)
-                + GVcoef[2] * Math.pow(temp, -1.0 / 3.0) + GVcoef[3]
-                + GVcoef[4] * Math.pow(temp, 1.0 / 3.0) + GVcoef[5] * Math.pow(temp, 2.0 / 3.0)
-                + GVcoef[6] * temp + GVcoef[7] * Math.pow(temp, 4.0 / 3.0)
-                + GVcoef[8] * Math.pow(temp, 5.0 / 3.0);
-
-        // System.out.println("ref visc0 " + viscRefO);
-
-        double viscRef1 =
-                (visRefA + visRefB * Math.pow(visRefC - Math.log(temp / visRefF), 2.0)) * molDens;
-        // System.out.println("ref visc1 " + viscRef1);
-
-        double temp1 =
-                Math.pow(molDens, 0.1) * (viscRefJ[1] + viscRefJ[2] / Math.pow(temp, 3.0 / 2.0));
-        double temp2 = redMolDens * Math.pow(molDens, 0.5)
-                * (viscRefJ[4] + viscRefJ[5] / temp + viscRefJ[6] / Math.pow(temp, 2.0));
-        double temp3 = Math.exp(temp1 + temp2);
-        double viscRef2 = visRefE * Math.exp(viscRefJ[0] + viscRefJ[3] / temp) * (temp3 - 1.0);
-        // System.out.println("ref visc2 " + viscRef2);
-        double refVisc = (viscRefO + viscRef1 + viscRef2) / 1.0e7;
-        // System.out.println("ref visc " + refVisc);
-        return refVisc;
-    }
-=======
     PCmix = 8.0 * tempPC1 / (tempPC2 * tempPC2);
     TCmix = tempTC1 / tempTC2;
     Mmix = (Mmtemp + 0.291 * (Mwtemp / Mmtemp - Mmtemp)) * 1e3; // phase.getPhase().getMolarMass();
@@ -308,5 +184,4 @@
     // System.out.println("ref visc " + refVisc);
     return refVisc;
   }
->>>>>>> b9d5f22d
 }