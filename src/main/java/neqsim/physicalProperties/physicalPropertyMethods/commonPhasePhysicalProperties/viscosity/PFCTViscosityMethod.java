/*
 * ChungViscosityMethod.java
 *
 * Created on 1. august 2001, 12:44
 */

package neqsim.physicalProperties.physicalPropertyMethods.commonPhasePhysicalProperties.viscosity;

import neqsim.thermo.system.SystemInterface;
import neqsim.thermo.system.SystemSrkEos;

/**
 * <p>
 * PFCTViscosityMethod class.
 * </p>
 *
 * @author esol
 * @version Method was checked on 2.8.2001 - seems to be correct - Even Solbraa
 */
public class PFCTViscosityMethod extends Viscosity {
    private static final long serialVersionUID = 1000;

    int phaseTypeNumb = 1;
    SystemInterface referenceSystem = new SystemSrkEos(273.0, 1.01325);
    double[] GVcoef = {-2.090975e5, 2.647269e5, -1.472818e5, 4.716740e4, -9.491872e3, 1.219979e3,
            -9.627993e1, 4.274152, -8.141531e-2};
    double visRefA = 1.696985927, visRefB = -0.133372346, visRefC = 1.4, visRefF = 168.0,
            visRefE = 1.0;
    double viscRefJ[] = {-1.035060586e1, 1.7571599671e1, -3.0193918656e3, 1.8873011594e2,
            4.2903609488e-2, 1.4529023444e2, 6.1276818706e3};

<<<<<<< HEAD
    /** Creates new ChungViscosityMethod */
    public PFCTViscosityMethod() {}

=======
    /**
     * <p>
     * Constructor for PFCTViscosityMethod.
     * </p>
     */
    public PFCTViscosityMethod() {}

    /**
     * <p>
     * Constructor for PFCTViscosityMethod.
     * </p>
     *
     * @param phase a
     *        {@link neqsim.physicalProperties.physicalPropertySystem.PhysicalPropertiesInterface}
     *        object
     */
>>>>>>> f5b5a8bf
    public PFCTViscosityMethod(
            neqsim.physicalProperties.physicalPropertySystem.PhysicalPropertiesInterface phase) {
        super(phase);
        referenceSystem.addComponent("methane", 10.0);
        referenceSystem.init(0);
    }

    /** {@inheritDoc} */
    @Override
    public double calcViscosity() {
        int phaseTypeNumb = 0;
        // if(phase.getPhase().getPhaseType()==0) phaseTypeNumb=1;

        double Pc0 = referenceSystem.getPhase(0).getComponent(0).getPC(),
                Tc0 = referenceSystem.getPhase(0).getComponent(0).getTC(),
                M0 = referenceSystem.getPhase(0).getComponent(0).getMolarMass() * 1e3;

        double PCmix = 0.0, TCmix = 0.0, Mmix = 0.0;
        double alfa0 = 1.0, alfaMix = 1.0;
        double tempTC1 = 0.0, tempTC2 = 0.0;
        double tempPC1 = 0.0, tempPC2 = 0.0;
        double Mwtemp = 0.0, Mmtemp = 0.0;

        for (int i = 0; i < phase.getPhase().getNumberOfComponents(); i++) {
            for (int j = 0; j < phase.getPhase().getNumberOfComponents(); j++) {
                double tempVar = phase.getPhase().getComponent(i).getx()
                        * phase.getPhase().getComponent(j).getx()
                        * Math.pow(Math
                                .pow(phase.getPhase().getComponent(i).getTC()
                                        / phase.getPhase().getComponent(i).getPC(), 1.0 / 3.0)
                                + Math.pow(
                                        phase.getPhase().getComponent(j).getTC()
                                                / phase.getPhase().getComponent(j).getPC(),
                                        1.0 / 3.0),
                                3.0);
                tempTC1 += tempVar * Math.sqrt(phase.getPhase().getComponent(i).getTC()
                        * phase.getPhase().getComponent(j).getTC());
                tempTC2 += tempVar;
                tempPC1 += tempVar * Math.sqrt(phase.getPhase().getComponent(i).getTC()
                        * phase.getPhase().getComponent(j).getTC());
                tempPC2 += tempVar;
            }
            Mwtemp += phase.getPhase().getComponent(i).getx()
                    * Math.pow(phase.getPhase().getComponent(i).getMolarMass(), 2.0);
            Mmtemp += phase.getPhase().getComponent(i).getx()
                    * phase.getPhase().getComponent(i).getMolarMass();
        }

        PCmix = 8.0 * tempPC1 / (tempPC2 * tempPC2);
        TCmix = tempTC1 / tempTC2;
        Mmix = (Mmtemp + 0.291 * (Mwtemp / Mmtemp - Mmtemp)) * 1e3; // phase.getPhase().getMolarMass();

        referenceSystem.setTemperature(phase.getPhase().getTemperature()
                * referenceSystem.getPhase(0).getComponent(0).getTC() / TCmix);
        referenceSystem.setPressure(phase.getPhase().getPressure()
                * referenceSystem.getPhase(0).getComponent(0).getPC() / PCmix);
        referenceSystem.init(1);
        double molDens = 1.0 / referenceSystem.getPhase(phaseTypeNumb).getMolarVolume() * 100.0;
        double critMolDens = 10.15;// 1.0/referenceSystem.getPhase(0).getComponent(0).getCriticalVolume();
        double redDens = molDens / critMolDens;

        alfaMix = 1.0 + 7.475e-5 * Math.pow(redDens, 4.265) * Math.pow(Mmix, 0.8579);
        alfa0 = 1.0 + 8.374e-4 * Math.pow(redDens, 4.265);
        // System.out.println("func " + 7.475e-5*Math.pow(16.043, 0.8579));
        double T0 = phase.getPhase().getTemperature()
                * referenceSystem.getPhase(0).getComponent(0).getTC() / TCmix * alfa0 / alfaMix;
        double P0 = phase.getPhase().getPressure()
                * referenceSystem.getPhase(0).getComponent(0).getPC() / PCmix * alfa0 / alfaMix;

        double refVisosity = getRefComponentViscosity(T0, P0);
        // System.out.println("m/mix " + Mmix/M0);
        // System.out.println("a/amix " + alfaMix/alfa0);
        double viscosity = refVisosity * Math.pow(TCmix / Tc0, -1.0 / 6.0)
                * Math.pow(PCmix / Pc0, 2.0 / 3.0) * Math.pow(Mmix / M0, 0.5) * alfaMix / alfa0;
        return viscosity;
    }

    /** {@inheritDoc} */
    @Override
    public double getPureComponentViscosity(int i) {
        return 0;
    }

    /**
     * <p>
     * getRefComponentViscosity.
     * </p>
     *
     * @param temp a double
     * @param pres a double
     * @return a double
     */
    public double getRefComponentViscosity(double temp, double pres) {
        referenceSystem.setTemperature(temp);
        // System.out.println("ref temp " + temp);
        referenceSystem.setPressure(pres);
        // System.out.println("ref pres " + pres);
        referenceSystem.init(1);
        double molDens = 1.0 / referenceSystem.getPhase(phaseTypeNumb).getMolarVolume() * 100.0;
        // System.out.println("mol dens " + molDens);
        double critMolDens = 10.15;// 1.0/referenceSystem.getPhase(0).getComponent(0).getCriticalVolume();
        double redMolDens = (molDens - critMolDens) / critMolDens;
        // System.out.println("gv1 " +GVcoef[0]);

        molDens = referenceSystem.getPhase(phaseTypeNumb).getDensity() * 1e-3;

        double viscRefO = GVcoef[0] * Math.pow(temp, -1.0) + GVcoef[1] * Math.pow(temp, -2.0 / 3.0)
                + GVcoef[2] * Math.pow(temp, -1.0 / 3.0) + GVcoef[3]
                + GVcoef[4] * Math.pow(temp, 1.0 / 3.0) + GVcoef[5] * Math.pow(temp, 2.0 / 3.0)
                + GVcoef[6] * temp + GVcoef[7] * Math.pow(temp, 4.0 / 3.0)
                + GVcoef[8] * Math.pow(temp, 5.0 / 3.0);

        // System.out.println("ref visc0 " + viscRefO);

        double viscRef1 =
                (visRefA + visRefB * Math.pow(visRefC - Math.log(temp / visRefF), 2.0)) * molDens;
        // System.out.println("ref visc1 " + viscRef1);

        double temp1 =
                Math.pow(molDens, 0.1) * (viscRefJ[1] + viscRefJ[2] / Math.pow(temp, 3.0 / 2.0));
        double temp2 = redMolDens * Math.pow(molDens, 0.5)
                * (viscRefJ[4] + viscRefJ[5] / temp + viscRefJ[6] / Math.pow(temp, 2.0));
        double temp3 = Math.exp(temp1 + temp2);
        double viscRef2 = visRefE * Math.exp(viscRefJ[0] + viscRefJ[3] / temp) * (temp3 - 1.0);
        // System.out.println("ref visc2 " + viscRef2);
        double refVisc = (viscRefO + viscRef1 + viscRef2) / 1.0e7;
        // System.out.println("ref visc " + refVisc);
        return refVisc;
    }
}<|MERGE_RESOLUTION|>--- conflicted
+++ resolved
@@ -29,11 +29,6 @@
     double viscRefJ[] = {-1.035060586e1, 1.7571599671e1, -3.0193918656e3, 1.8873011594e2,
             4.2903609488e-2, 1.4529023444e2, 6.1276818706e3};
 
-<<<<<<< HEAD
-    /** Creates new ChungViscosityMethod */
-    public PFCTViscosityMethod() {}
-
-=======
     /**
      * <p>
      * Constructor for PFCTViscosityMethod.
@@ -50,7 +45,6 @@
      *        {@link neqsim.physicalProperties.physicalPropertySystem.PhysicalPropertiesInterface}
      *        object
      */
->>>>>>> f5b5a8bf
     public PFCTViscosityMethod(
             neqsim.physicalProperties.physicalPropertySystem.PhysicalPropertiesInterface phase) {
         super(phase);
