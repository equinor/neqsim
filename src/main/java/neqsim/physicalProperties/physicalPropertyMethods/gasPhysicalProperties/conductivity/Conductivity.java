/*
 * Conductivity.java
 *
 * Created on 1. november 2000, 19:00
 */

package neqsim.physicalProperties.physicalPropertyMethods.gasPhysicalProperties.conductivity;

import org.apache.logging.log4j.LogManager;
import org.apache.logging.log4j.Logger;

/**
 *
 * @author Even Solbraa
 * @version
 */
abstract class Conductivity extends
        neqsim.physicalProperties.physicalPropertyMethods.gasPhysicalProperties.GasPhysicalPropertyMethod
        implements
        neqsim.physicalProperties.physicalPropertyMethods.methodInterface.ConductivityInterface {
    private static final long serialVersionUID = 1000;
    static Logger logger = LogManager.getLogger(Conductivity.class);

    double conductivity = 0;

<<<<<<< HEAD
    /** Creates new Conductivity */
    public Conductivity() {}

=======
    /**
     * <p>
     * Constructor for Conductivity.
     * </p>
     */
    public Conductivity() {}

    /**
     * <p>
     * Constructor for Conductivity.
     * </p>
     *
     * @param gasPhase a
     *        {@link neqsim.physicalProperties.physicalPropertySystem.PhysicalPropertiesInterface}
     *        object
     */
>>>>>>> f5b5a8bf
    public Conductivity(
            neqsim.physicalProperties.physicalPropertySystem.PhysicalPropertiesInterface gasPhase) {
        super(gasPhase);
    }

    /** {@inheritDoc} */
    @Override
    public Conductivity clone() {
        Conductivity properties = null;

        try {
            properties = (Conductivity) super.clone();
        } catch (Exception e) {
            logger.error("Cloning failed.", e);
        }

        return properties;
    }
}<|MERGE_RESOLUTION|>--- conflicted
+++ resolved
@@ -23,11 +23,6 @@
 
     double conductivity = 0;
 
-<<<<<<< HEAD
-    /** Creates new Conductivity */
-    public Conductivity() {}
-
-=======
     /**
      * <p>
      * Constructor for Conductivity.
@@ -44,7 +39,6 @@
      *        {@link neqsim.physicalProperties.physicalPropertySystem.PhysicalPropertiesInterface}
      *        object
      */
->>>>>>> f5b5a8bf
     public Conductivity(
             neqsim.physicalProperties.physicalPropertySystem.PhysicalPropertiesInterface gasPhase) {
         super(gasPhase);
