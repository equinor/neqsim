--- conflicted
+++ resolved
@@ -26,11 +26,6 @@
                     {24.275, 3.450, -11.291, 69.35}, {0.7972, 1.117, 0.01235, -4.117},
                     {-0.2382, 0.06770, -0.8163, 4.025}, {0.06863, 0.3479, 0.5926, -0.727}};
 
-<<<<<<< HEAD
-    /** Creates new ChungViscosityMethod */
-    public ChungViscosityMethod() {}
-
-=======
     /**
      * <p>
      * Constructor for ChungViscosityMethod.
@@ -47,7 +42,6 @@
      *        {@link neqsim.physicalProperties.physicalPropertySystem.PhysicalPropertiesInterface}
      *        object
      */
->>>>>>> f5b5a8bf
     public ChungViscosityMethod(
             neqsim.physicalProperties.physicalPropertySystem.PhysicalPropertiesInterface gasPhase) {
         super(gasPhase);
