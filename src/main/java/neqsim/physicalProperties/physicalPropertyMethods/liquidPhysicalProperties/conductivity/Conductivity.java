--- conflicted
+++ resolved
@@ -35,11 +35,7 @@
     }
 
     @Override
-<<<<<<< HEAD
-    public Object clone() {
-=======
     public Conductivity clone() {
->>>>>>> 5c88a656
         Conductivity properties = null;
 
         try {
