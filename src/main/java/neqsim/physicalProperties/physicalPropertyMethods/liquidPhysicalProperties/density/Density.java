--- conflicted
+++ resolved
@@ -30,11 +30,7 @@
     }
 
     @Override
-<<<<<<< HEAD
-    public Object clone() {
-=======
     public Density clone() {
->>>>>>> 5c88a656
         Density properties = null;
 
         try {
