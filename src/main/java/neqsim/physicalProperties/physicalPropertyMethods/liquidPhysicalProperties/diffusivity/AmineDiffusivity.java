--- conflicted
+++ resolved
@@ -15,14 +15,11 @@
     private static final long serialVersionUID = 1000;
     static Logger logger = LogManager.getLogger(AmineDiffusivity.class);
 
-<<<<<<< HEAD
-=======
     /**
      * <p>
      * Constructor for AmineDiffusivity.
      * </p>
      */
->>>>>>> e5b15554
     public AmineDiffusivity() {}
 
     /**
