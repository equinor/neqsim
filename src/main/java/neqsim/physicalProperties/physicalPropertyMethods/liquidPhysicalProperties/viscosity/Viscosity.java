/*
 * Conductivity.java
 *
 * Created on 1. november 2000, 19:00
 */
package neqsim.physicalProperties.physicalPropertyMethods.liquidPhysicalProperties.viscosity;

import org.apache.logging.log4j.LogManager;
import org.apache.logging.log4j.Logger;

/**
 *
 * @author Even Solbraa
 * @version Method was checked on 2.8.2001 - seems to be correct - Even Solbraa
 */
public class Viscosity extends
        neqsim.physicalProperties.physicalPropertyMethods.liquidPhysicalProperties.LiquidPhysicalPropertyMethod
        implements
        neqsim.physicalProperties.physicalPropertyMethods.methodInterface.ViscosityInterface {
    private static final long serialVersionUID = 1000;
    static Logger logger = LogManager.getLogger(Viscosity.class);

    public double[] pureComponentViscosity;

    /**
     * Creates new Viscosity class
     */
    public Viscosity() {}

    public Viscosity(
            neqsim.physicalProperties.physicalPropertySystem.PhysicalPropertiesInterface liquidPhase) {
        super(liquidPhase);
        pureComponentViscosity = new double[liquidPhase.getPhase().getNumberOfComponents()];
    }

    @Override
<<<<<<< HEAD
    public Object clone() {
=======
	public Viscosity clone() {
>>>>>>> bbc43052
        Viscosity properties = null;

        try {
            properties = (Viscosity) super.clone();
        } catch (Exception e) {
            logger.error("Cloning failed.", e);
        }

        return properties;
    }

    @Override
    public double calcViscosity() {
        double tempVar = 0, tempVar2 = 0;
        double viscosity = 0;
        this.calcPureComponentViscosity();

        // method og Grunberg and Nissan [87]
        for (int i = 0; i < liquidPhase.getPhase().getNumberOfComponents(); i++) {
            tempVar += liquidPhase.getPhase().getWtFrac(i) * Math.log(pureComponentViscosity[i]);
            // tempVar += liquidPhase.getPhase().getComponents()[i].getx() *
            // Math.log(pureComponentViscosity[i]);
        }
        tempVar2 = 0;
        for (int i = 0; i < liquidPhase.getPhase().getNumberOfComponents(); i++) {
            double wigthFraci = liquidPhase.getPhase().getWtFrac(i);
            for (int j = 0; j < liquidPhase.getPhase().getNumberOfComponents(); j++) {
                double wigthFracj = liquidPhase.getPhase().getWtFrac(j);
                if (i != j) {
                    tempVar2 += wigthFraci * wigthFracj
                            * liquidPhase.getMixingRule().getViscosityGij(i, j);
                    // System.out.println("gij " + liquidPhase.getMixingRule().getViscosityGij(i,
                    // j));
                }

                // if(i!=j) tempVar2 +=
                // liquidPhase.getPhase().getComponents()[i].getx()*liquidPhase.getPhase().getComponents()[j].getx()*liquidPhase.getMixingRule().getViscosityGij(i,j);
            }
        }
        viscosity = Math.exp(tempVar + tempVar2) / 1.0e3; // N-sek/m2
        return viscosity;
    }

    public void calcPureComponentViscosity() {
        pureComponentViscosity = new double[liquidPhase.getPhase().getNumberOfComponents()];
        for (int i = 0; i < liquidPhase.getPhase().getNumberOfComponents(); i++) {
            if (liquidPhase.getPhase().getTemperature() > liquidPhase.getPhase().getComponents()[i]
                    .getTC()) {
                pureComponentViscosity[i] = 5.0e-1;
            } else if (liquidPhase.getPhase().getComponents()[i].getLiquidViscosityModel() == 1) {
                pureComponentViscosity[i] =
                        liquidPhase.getPhase().getComponents()[i].getLiquidViscosityParameter(0)
                                * Math.pow(liquidPhase.getPhase().getTemperature(),
                                        liquidPhase.getPhase().getComponents()[i]
                                                .getLiquidViscosityParameter(1));
            } else if (liquidPhase.getPhase().getComponents()[i].getLiquidViscosityModel() == 2) {
                pureComponentViscosity[i] = Math.exp(liquidPhase.getPhase().getComponents()[i]
                        .getLiquidViscosityParameter(0)
                        + liquidPhase.getPhase().getComponents()[i].getLiquidViscosityParameter(1)
                                / liquidPhase.getPhase().getTemperature());
            } else if (liquidPhase.getPhase().getComponents()[i].getLiquidViscosityModel() == 3) {
                pureComponentViscosity[i] = Math.exp(liquidPhase.getPhase().getComponents()[i]
                        .getLiquidViscosityParameter(0)
                        + liquidPhase.getPhase().getComponents()[i].getLiquidViscosityParameter(1)
                                / liquidPhase.getPhase().getTemperature()
                        + liquidPhase.getPhase().getComponents()[i].getLiquidViscosityParameter(2)
                                * liquidPhase.getPhase().getTemperature()
                        + liquidPhase.getPhase().getComponents()[i].getLiquidViscosityParameter(3)
                                * Math.pow(liquidPhase.getPhase().getTemperature(), 2));
            } else if (liquidPhase.getPhase().getComponents()[i].getLiquidViscosityModel() == 4) {
                pureComponentViscosity[i] = Math.pow(10,
                        liquidPhase.getPhase().getComponents()[i].getLiquidViscosityParameter(0)
                                * (1.0 / liquidPhase.getPhase().getTemperature()
                                        - 1.0 / liquidPhase.getPhase().getComponents()[i]
                                                .getLiquidViscosityParameter(1)));// liquidPhase.getPhase().getComponents()[i].getLiquidViscosityParameter(2)*liquidPhase.getPhase().getTemperature()+liquidPhase.getPhase().getComponents()[i].getLiquidViscosityParameter(3)/liquidPhase.getPhase().getTemperature()+liquidPhase.getPhase().getComponents()[i].getLiquidViscosityParameter(3)*Math.pow(liquidPhase.getPhase().getTemperature(),2));
            } else {
                // System.out.println("no pure component viscosity model defined for component "
                // + liquidPhase.getPhase().getComponents()[i].getComponentName());
                pureComponentViscosity[i] = 7.0e-1;
            }
            pureComponentViscosity[i] *= ((getViscosityPressureCorrection(i) + 1.0) / 2.0);
            // System.out.println("pure comp viscosity " + pureComponentViscosity[i] + "
            // pressure cor " + getViscosityPressureCorrection(i));
        }
    }

    @Override
    public double getPureComponentViscosity(int i) {
        return pureComponentViscosity[i];
    }

    public double getViscosityPressureCorrection(int i) {
        double TR = liquidPhase.getPhase().getTemperature()
                / liquidPhase.getPhase().getComponent(i).getTC();
        if (TR > 1) {
            return 1.0;
        }
        double deltaPr = (liquidPhase.getPhase().getPressure() - 0.0)
                / liquidPhase.getPhase().getComponent(i).getPC();
        double A = 0.9991 - (4.674 * 1e-4 / (1.0523 * Math.pow(TR, -0.03877) - 1.0513));
        double D = (0.3257 / Math.pow((1.0039 - Math.pow(TR, 2.573)), 0.2906)) - 0.2086;
        double C = -0.07921 + 2.1616 * TR - 13.4040 * TR * TR + 44.1706 * Math.pow(TR, 3)
                - 84.8291 * Math.pow(TR, 4) + 96.1209 * Math.pow(TR, 5) - 59.8127 * Math.pow(TR, 6)
                + 15.6719 * Math.pow(TR, 7);
        return (1.0 + D * Math.pow(deltaPr / 2.118, A))
                / (1.0 + C * liquidPhase.getPhase().getComponent(i).getAcentricFactor() * deltaPr);
    }
}<|MERGE_RESOLUTION|>--- conflicted
+++ resolved
@@ -34,11 +34,7 @@
     }
 
     @Override
-<<<<<<< HEAD
-    public Object clone() {
-=======
 	public Viscosity clone() {
->>>>>>> bbc43052
         Viscosity properties = null;
 
         try {
