package neqsim.physicalProperties.physicalPropertyMethods.liquidPhysicalProperties.viscosity;

import org.apache.logging.log4j.LogManager;
import org.apache.logging.log4j.Logger;

/**
 * <p>
 * Viscosity class.
 * </p>
 *
 * @author Even Solbraa
 * @version Method was checked on 2.8.2001 - seems to be correct - Even Solbraa
 */
public class Viscosity extends
    neqsim.physicalProperties.physicalPropertyMethods.liquidPhysicalProperties.LiquidPhysicalPropertyMethod
    implements
    neqsim.physicalProperties.physicalPropertyMethods.methodInterface.ViscosityInterface {
  private static final long serialVersionUID = 1000;
  static Logger logger = LogManager.getLogger(Viscosity.class);

  public double[] pureComponentViscosity;

  /**
   * <p>
   * Constructor for Viscosity.
   * </p>
   */
  public Viscosity() {}

  /**
   * <p>
   * Constructor for Viscosity.
   * </p>
   *
   * @param liquidPhase a
   *        {@link neqsim.physicalProperties.physicalPropertySystem.PhysicalPropertiesInterface}
   *        object
   */
  public Viscosity(
      neqsim.physicalProperties.physicalPropertySystem.PhysicalPropertiesInterface liquidPhase) {
    super(liquidPhase);
    pureComponentViscosity = new double[liquidPhase.getPhase().getNumberOfComponents()];
  }

  /** {@inheritDoc} */
  @Override
  public Viscosity clone() {
    Viscosity properties = null;

    try {
      properties = (Viscosity) super.clone();
    } catch (Exception e) {
      logger.error("Cloning failed.", e);
    }

    return properties;
  }

  /** {@inheritDoc} */
  @Override
  public double calcViscosity() {
    double tempVar = 0;
    double tempVar2 = 0;
    double viscosity = 0;
    this.calcPureComponentViscosity();

    // method og Grunberg and Nissan [87]
    for (int i = 0; i < liquidPhase.getPhase().getNumberOfComponents(); i++) {
      tempVar += liquidPhase.getPhase().getWtFrac(i) * Math.log(pureComponentViscosity[i]);
      // tempVar += liquidPhase.getPhase().getComponents()[i].getx() *
      // Math.log(pureComponentViscosity[i]);
    }
<<<<<<< HEAD

    /**
     * <p>
     * calcPureComponentViscosity.
     * </p>
     */
    public void calcPureComponentViscosity() {
        pureComponentViscosity = new double[liquidPhase.getPhase().getNumberOfComponents()];
        for (int i = 0; i < liquidPhase.getPhase().getNumberOfComponents(); i++) {
            if (liquidPhase.getPhase().getTemperature() > liquidPhase.getPhase().getComponents()[i]
                    .getTC()) {
                pureComponentViscosity[i] = 5.0e-1;
            } else if (liquidPhase.getPhase().getComponents()[i].getLiquidViscosityModel() == 1) {
                pureComponentViscosity[i] =
                        liquidPhase.getPhase().getComponents()[i].getLiquidViscosityParameter(0)
                                * Math.pow(liquidPhase.getPhase().getTemperature(),
                                        liquidPhase.getPhase().getComponents()[i]
                                                .getLiquidViscosityParameter(1));
            } else if (liquidPhase.getPhase().getComponents()[i].getLiquidViscosityModel() == 2) {
                pureComponentViscosity[i] = Math.exp(liquidPhase.getPhase().getComponents()[i]
                        .getLiquidViscosityParameter(0)
                        + liquidPhase.getPhase().getComponents()[i].getLiquidViscosityParameter(1)
                                / liquidPhase.getPhase().getTemperature());
            } else if (liquidPhase.getPhase().getComponents()[i].getLiquidViscosityModel() == 3) {
                pureComponentViscosity[i] = Math.exp(liquidPhase.getPhase().getComponents()[i]
                        .getLiquidViscosityParameter(0)
                        + liquidPhase.getPhase().getComponents()[i].getLiquidViscosityParameter(1)
                                / liquidPhase.getPhase().getTemperature()
                        + liquidPhase.getPhase().getComponents()[i].getLiquidViscosityParameter(2)
                                * liquidPhase.getPhase().getTemperature()
                        + liquidPhase.getPhase().getComponents()[i].getLiquidViscosityParameter(3)
                                * Math.pow(liquidPhase.getPhase().getTemperature(), 2));
            } else if (liquidPhase.getPhase().getComponents()[i].getLiquidViscosityModel() == 4) {
                pureComponentViscosity[i] = Math.pow(10,
                        liquidPhase.getPhase().getComponents()[i].getLiquidViscosityParameter(0)
                                * (1.0 / liquidPhase.getPhase().getTemperature()
                                        - 1.0 / liquidPhase.getPhase().getComponents()[i]
                                .getLiquidViscosityParameter(1))); // liquidPhase.getPhase().getComponents()[i].getLiquidViscosityParameter(2)*liquidPhase.getPhase().getTemperature()+liquidPhase.getPhase().getComponents()[i].getLiquidViscosityParameter(3)/liquidPhase.getPhase().getTemperature()+liquidPhase.getPhase().getComponents()[i].getLiquidViscosityParameter(3)*Math.pow(liquidPhase.getPhase().getTemperature(),2));
            } else {
                // System.out.println("no pure component viscosity model defined for component "
                // + liquidPhase.getPhase().getComponents()[i].getComponentName());
                pureComponentViscosity[i] = 7.0e-1;
            }
            pureComponentViscosity[i] *= ((getViscosityPressureCorrection(i) + 1.0) / 2.0);
            // System.out.println("pure comp viscosity " + pureComponentViscosity[i] + "
            // pressure cor " + getViscosityPressureCorrection(i));
=======
    tempVar2 = 0;
    for (int i = 0; i < liquidPhase.getPhase().getNumberOfComponents(); i++) {
      double wigthFraci = liquidPhase.getPhase().getWtFrac(i);
      for (int j = 0; j < liquidPhase.getPhase().getNumberOfComponents(); j++) {
        double wigthFracj = liquidPhase.getPhase().getWtFrac(j);
        if (i != j) {
          tempVar2 += wigthFraci * wigthFracj * liquidPhase.getMixingRule().getViscosityGij(i, j);
          // System.out.println("gij " + liquidPhase.getMixingRule().getViscosityGij(i,
          // j));
>>>>>>> b9d5f22d
        }

        // if(i!=j) tempVar2 +=
        // liquidPhase.getPhase().getComponents()[i].getx()*liquidPhase.getPhase().getComponents()[j].getx()*liquidPhase.getMixingRule().getViscosityGij(i,j);
      }
    }
    viscosity = Math.exp(tempVar + tempVar2) / 1.0e3; // N-sek/m2
    return viscosity;
  }

  /**
   * <p>
   * calcPureComponentViscosity.
   * </p>
   */
  public void calcPureComponentViscosity() {
    pureComponentViscosity = new double[liquidPhase.getPhase().getNumberOfComponents()];
    for (int i = 0; i < liquidPhase.getPhase().getNumberOfComponents(); i++) {
      if (liquidPhase.getPhase().getTemperature() > liquidPhase.getPhase().getComponents()[i]
          .getTC()) {
        pureComponentViscosity[i] = 5.0e-1;
      } else if (liquidPhase.getPhase().getComponents()[i].getLiquidViscosityModel() == 1) {
        pureComponentViscosity[i] =
            liquidPhase.getPhase().getComponents()[i].getLiquidViscosityParameter(0)
                * Math.pow(liquidPhase.getPhase().getTemperature(),
                    liquidPhase.getPhase().getComponents()[i].getLiquidViscosityParameter(1));
      } else if (liquidPhase.getPhase().getComponents()[i].getLiquidViscosityModel() == 2) {
        pureComponentViscosity[i] =
            Math.exp(liquidPhase.getPhase().getComponents()[i].getLiquidViscosityParameter(0)
                + liquidPhase.getPhase().getComponents()[i].getLiquidViscosityParameter(1)
                    / liquidPhase.getPhase().getTemperature());
      } else if (liquidPhase.getPhase().getComponents()[i].getLiquidViscosityModel() == 3) {
        pureComponentViscosity[i] =
            Math.exp(liquidPhase.getPhase().getComponents()[i].getLiquidViscosityParameter(0)
                + liquidPhase.getPhase().getComponents()[i].getLiquidViscosityParameter(1)
                    / liquidPhase.getPhase().getTemperature()
                + liquidPhase.getPhase().getComponents()[i].getLiquidViscosityParameter(2)
                    * liquidPhase.getPhase().getTemperature()
                + liquidPhase.getPhase().getComponents()[i].getLiquidViscosityParameter(3)
                    * Math.pow(liquidPhase.getPhase().getTemperature(), 2));
      } else if (liquidPhase.getPhase().getComponents()[i].getLiquidViscosityModel() == 4) {
        pureComponentViscosity[i] = Math.pow(10,
            liquidPhase.getPhase().getComponents()[i].getLiquidViscosityParameter(0) * (1.0
                / liquidPhase.getPhase().getTemperature()
                - 1.0 / liquidPhase.getPhase().getComponents()[i].getLiquidViscosityParameter(1))); // liquidPhase.getPhase().getComponents()[i].getLiquidViscosityParameter(2)*liquidPhase.getPhase().getTemperature()+liquidPhase.getPhase().getComponents()[i].getLiquidViscosityParameter(3)/liquidPhase.getPhase().getTemperature()+liquidPhase.getPhase().getComponents()[i].getLiquidViscosityParameter(3)*Math.pow(liquidPhase.getPhase().getTemperature(),2));
      } else {
        // System.out.println("no pure component viscosity model defined for component "
        // + liquidPhase.getPhase().getComponents()[i].getComponentName());
        pureComponentViscosity[i] = 7.0e-1;
      }
      pureComponentViscosity[i] *= ((getViscosityPressureCorrection(i) + 1.0) / 2.0);
      // System.out.println("pure comp viscosity " + pureComponentViscosity[i] + "
      // pressure cor " + getViscosityPressureCorrection(i));
    }
  }

  /** {@inheritDoc} */
  @Override
  public double getPureComponentViscosity(int i) {
    return pureComponentViscosity[i];
  }

  /**
   * <p>
   * getViscosityPressureCorrection.
   * </p>
   *
   * @param i a int
   * @return a double
   */
  public double getViscosityPressureCorrection(int i) {
    double TR =
        liquidPhase.getPhase().getTemperature() / liquidPhase.getPhase().getComponent(i).getTC();
    if (TR > 1) {
      return 1.0;
    }
    double deltaPr = (liquidPhase.getPhase().getPressure() - 0.0)
        / liquidPhase.getPhase().getComponent(i).getPC();
    double A = 0.9991 - (4.674 * 1e-4 / (1.0523 * Math.pow(TR, -0.03877) - 1.0513));
    double D = (0.3257 / Math.pow((1.0039 - Math.pow(TR, 2.573)), 0.2906)) - 0.2086;
    double C = -0.07921 + 2.1616 * TR - 13.4040 * TR * TR + 44.1706 * Math.pow(TR, 3)
        - 84.8291 * Math.pow(TR, 4) + 96.1209 * Math.pow(TR, 5) - 59.8127 * Math.pow(TR, 6)
        + 15.6719 * Math.pow(TR, 7);
    return (1.0 + D * Math.pow(deltaPr / 2.118, A))
        / (1.0 + C * liquidPhase.getPhase().getComponent(i).getAcentricFactor() * deltaPr);
  }
}<|MERGE_RESOLUTION|>--- conflicted
+++ resolved
@@ -70,54 +70,6 @@
       // tempVar += liquidPhase.getPhase().getComponents()[i].getx() *
       // Math.log(pureComponentViscosity[i]);
     }
-<<<<<<< HEAD
-
-    /**
-     * <p>
-     * calcPureComponentViscosity.
-     * </p>
-     */
-    public void calcPureComponentViscosity() {
-        pureComponentViscosity = new double[liquidPhase.getPhase().getNumberOfComponents()];
-        for (int i = 0; i < liquidPhase.getPhase().getNumberOfComponents(); i++) {
-            if (liquidPhase.getPhase().getTemperature() > liquidPhase.getPhase().getComponents()[i]
-                    .getTC()) {
-                pureComponentViscosity[i] = 5.0e-1;
-            } else if (liquidPhase.getPhase().getComponents()[i].getLiquidViscosityModel() == 1) {
-                pureComponentViscosity[i] =
-                        liquidPhase.getPhase().getComponents()[i].getLiquidViscosityParameter(0)
-                                * Math.pow(liquidPhase.getPhase().getTemperature(),
-                                        liquidPhase.getPhase().getComponents()[i]
-                                                .getLiquidViscosityParameter(1));
-            } else if (liquidPhase.getPhase().getComponents()[i].getLiquidViscosityModel() == 2) {
-                pureComponentViscosity[i] = Math.exp(liquidPhase.getPhase().getComponents()[i]
-                        .getLiquidViscosityParameter(0)
-                        + liquidPhase.getPhase().getComponents()[i].getLiquidViscosityParameter(1)
-                                / liquidPhase.getPhase().getTemperature());
-            } else if (liquidPhase.getPhase().getComponents()[i].getLiquidViscosityModel() == 3) {
-                pureComponentViscosity[i] = Math.exp(liquidPhase.getPhase().getComponents()[i]
-                        .getLiquidViscosityParameter(0)
-                        + liquidPhase.getPhase().getComponents()[i].getLiquidViscosityParameter(1)
-                                / liquidPhase.getPhase().getTemperature()
-                        + liquidPhase.getPhase().getComponents()[i].getLiquidViscosityParameter(2)
-                                * liquidPhase.getPhase().getTemperature()
-                        + liquidPhase.getPhase().getComponents()[i].getLiquidViscosityParameter(3)
-                                * Math.pow(liquidPhase.getPhase().getTemperature(), 2));
-            } else if (liquidPhase.getPhase().getComponents()[i].getLiquidViscosityModel() == 4) {
-                pureComponentViscosity[i] = Math.pow(10,
-                        liquidPhase.getPhase().getComponents()[i].getLiquidViscosityParameter(0)
-                                * (1.0 / liquidPhase.getPhase().getTemperature()
-                                        - 1.0 / liquidPhase.getPhase().getComponents()[i]
-                                .getLiquidViscosityParameter(1))); // liquidPhase.getPhase().getComponents()[i].getLiquidViscosityParameter(2)*liquidPhase.getPhase().getTemperature()+liquidPhase.getPhase().getComponents()[i].getLiquidViscosityParameter(3)/liquidPhase.getPhase().getTemperature()+liquidPhase.getPhase().getComponents()[i].getLiquidViscosityParameter(3)*Math.pow(liquidPhase.getPhase().getTemperature(),2));
-            } else {
-                // System.out.println("no pure component viscosity model defined for component "
-                // + liquidPhase.getPhase().getComponents()[i].getComponentName());
-                pureComponentViscosity[i] = 7.0e-1;
-            }
-            pureComponentViscosity[i] *= ((getViscosityPressureCorrection(i) + 1.0) / 2.0);
-            // System.out.println("pure comp viscosity " + pureComponentViscosity[i] + "
-            // pressure cor " + getViscosityPressureCorrection(i));
-=======
     tempVar2 = 0;
     for (int i = 0; i < liquidPhase.getPhase().getNumberOfComponents(); i++) {
       double wigthFraci = liquidPhase.getPhase().getWtFrac(i);
@@ -127,7 +79,6 @@
           tempVar2 += wigthFraci * wigthFracj * liquidPhase.getMixingRule().getViscosityGij(i, j);
           // System.out.println("gij " + liquidPhase.getMixingRule().getViscosityGij(i,
           // j));
->>>>>>> b9d5f22d
         }
 
         // if(i!=j) tempVar2 +=
@@ -169,9 +120,9 @@
                 + liquidPhase.getPhase().getComponents()[i].getLiquidViscosityParameter(3)
                     * Math.pow(liquidPhase.getPhase().getTemperature(), 2));
       } else if (liquidPhase.getPhase().getComponents()[i].getLiquidViscosityModel() == 4) {
-        pureComponentViscosity[i] = Math.pow(10,
-            liquidPhase.getPhase().getComponents()[i].getLiquidViscosityParameter(0) * (1.0
-                / liquidPhase.getPhase().getTemperature()
+        pureComponentViscosity[i] = Math.pow(10, liquidPhase.getPhase().getComponents()[i]
+            .getLiquidViscosityParameter(0)
+            * (1.0 / liquidPhase.getPhase().getTemperature()
                 - 1.0 / liquidPhase.getPhase().getComponents()[i].getLiquidViscosityParameter(1))); // liquidPhase.getPhase().getComponents()[i].getLiquidViscosityParameter(2)*liquidPhase.getPhase().getTemperature()+liquidPhase.getPhase().getComponents()[i].getLiquidViscosityParameter(3)/liquidPhase.getPhase().getTemperature()+liquidPhase.getPhase().getComponents()[i].getLiquidViscosityParameter(3)*Math.pow(liquidPhase.getPhase().getTemperature(),2));
       } else {
         // System.out.println("no pure component viscosity model defined for component "
