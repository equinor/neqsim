--- conflicted
+++ resolved
@@ -32,8 +32,6 @@
      */
     public Viscosity() {}
 
-<<<<<<< HEAD
-=======
     /**
      * <p>
      * Constructor for Viscosity.
@@ -43,7 +41,6 @@
      *        {@link neqsim.physicalProperties.physicalPropertySystem.PhysicalPropertiesInterface}
      *        object
      */
->>>>>>> e5b15554
     public Viscosity(
             neqsim.physicalProperties.physicalPropertySystem.PhysicalPropertiesInterface liquidPhase) {
         super(liquidPhase);
