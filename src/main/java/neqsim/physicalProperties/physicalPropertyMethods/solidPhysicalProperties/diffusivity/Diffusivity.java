--- conflicted
+++ resolved
@@ -21,14 +21,11 @@
     double[][] binaryDiffusionCoeffisients;
     double[] effectiveDiffusionCoefficient;
 
-<<<<<<< HEAD
-=======
     /**
      * <p>
      * Constructor for Diffusivity.
      * </p>
      */
->>>>>>> e5b15554
     public Diffusivity() {}
 
     /**
