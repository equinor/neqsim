/*
 * Conductivity.java
 *
 * Created on 1. november 2000, 19:00
 */
package neqsim.physicalProperties.physicalPropertyMethods.solidPhysicalProperties.viscosity;

import static java.lang.Double.NaN;
import org.apache.logging.log4j.LogManager;
import org.apache.logging.log4j.Logger;

/**
 * <p>
 * Viscosity class.
 * </p>
 *
 * @author Even Solbraa
 * @version Method was checked on 2.8.2001 - seems to be correct - Even Solbraa
 */
public class Viscosity extends
        neqsim.physicalProperties.physicalPropertyMethods.solidPhysicalProperties.SolidPhysicalPropertyMethod
        implements
        neqsim.physicalProperties.physicalPropertyMethods.methodInterface.ViscosityInterface {
    private static final long serialVersionUID = 1000;
    static Logger logger = LogManager.getLogger(Viscosity.class);

    public double[] pureComponentViscosity;

    /**
     * <p>
     * Constructor for Viscosity.
     * </p>
     */
    public Viscosity() {}

<<<<<<< HEAD
=======
    /**
     * <p>
     * Constructor for Viscosity.
     * </p>
     *
     * @param solidPhase a
     *        {@link neqsim.physicalProperties.physicalPropertySystem.PhysicalPropertiesInterface}
     *        object
     */
>>>>>>> f5b5a8bf
    public Viscosity(
            neqsim.physicalProperties.physicalPropertySystem.PhysicalPropertiesInterface solidPhase) {
        super(solidPhase);
    }

    /** {@inheritDoc} */
    @Override
    public Viscosity clone() {
        Viscosity properties = null;

        try {
            properties = (Viscosity) super.clone();
        } catch (Exception e) {
            logger.error("Cloning failed.", e);
        }

        return properties;
    }

    /** {@inheritDoc} */
    @Override
    public double calcViscosity() {
        double viscosity = NaN;
        return viscosity;
    }

<<<<<<< HEAD
=======
    /**
     * <p>
     * calcPureComponentViscosity.
     * </p>
     */
>>>>>>> f5b5a8bf
    public void calcPureComponentViscosity() {}

    /** {@inheritDoc} */
    @Override
    public double getPureComponentViscosity(int i) {
        return pureComponentViscosity[i];
    }

    /**
     * <p>
     * getViscosityPressureCorrection.
     * </p>
     *
     * @param i a int
     * @return a double
     */
    public double getViscosityPressureCorrection(int i) {
        return 0.0;
    }
}<|MERGE_RESOLUTION|>--- conflicted
+++ resolved
@@ -33,8 +33,6 @@
      */
     public Viscosity() {}
 
-<<<<<<< HEAD
-=======
     /**
      * <p>
      * Constructor for Viscosity.
@@ -44,7 +42,6 @@
      *        {@link neqsim.physicalProperties.physicalPropertySystem.PhysicalPropertiesInterface}
      *        object
      */
->>>>>>> f5b5a8bf
     public Viscosity(
             neqsim.physicalProperties.physicalPropertySystem.PhysicalPropertiesInterface solidPhase) {
         super(solidPhase);
@@ -71,14 +68,11 @@
         return viscosity;
     }
 
-<<<<<<< HEAD
-=======
     /**
      * <p>
      * calcPureComponentViscosity.
      * </p>
      */
->>>>>>> f5b5a8bf
     public void calcPureComponentViscosity() {}
 
     /** {@inheritDoc} */
