/*
 * PhysicalProperties.java
 *
 * Created on 29. oktober 2000, 16:13
 */
package neqsim.physicalProperties.physicalPropertySystem;

import org.apache.logging.log4j.LogManager;
import org.apache.logging.log4j.Logger;
import neqsim.thermo.ThermodynamicConstantsInterface;
import neqsim.thermo.phase.PhaseInterface;

/**
<<<<<<< HEAD
 * @author Even Solbraa
 * @version
 */
public abstract class PhysicalProperties
        implements PhysicalPropertiesInterface, ThermodynamicConstantsInterface {
    /**
     * @param mixingRule the mixingRule to set
     */
=======
 * <p>
 * Abstract PhysicalProperties class.
 * </p>
 *
 * @author Even Solbraa
 * @version $Id: $Id
 */
public abstract class PhysicalProperties
        implements PhysicalPropertiesInterface, ThermodynamicConstantsInterface {
    /** {@inheritDoc} */
>>>>>>> e5b15554
    @Override
    public void setMixingRule(
            neqsim.physicalProperties.mixingRule.PhysicalPropertyMixingRuleInterface mixingRule) {
        this.mixingRule = mixingRule;
    }

    private static final long serialVersionUID = 1000;
    static Logger logger = LogManager.getLogger(PhysicalProperties.class);

    public PhaseInterface phase;
    protected int binaryDiffusionCoefficientMethod;
    protected int multicomponentDiffusionMethod;
    private neqsim.physicalProperties.mixingRule.PhysicalPropertyMixingRuleInterface mixingRule =
            null;
    public neqsim.physicalProperties.physicalPropertyMethods.methodInterface.ConductivityInterface conductivityCalc;
    public neqsim.physicalProperties.physicalPropertyMethods.methodInterface.ViscosityInterface viscosityCalc;
    public neqsim.physicalProperties.physicalPropertyMethods.methodInterface.DiffusivityInterface diffusivityCalc;
    public neqsim.physicalProperties.physicalPropertyMethods.methodInterface.DensityInterface densityCalc;
    public double kinematicViscosity = 0, density = 0, viscosity = 0, conductivity = 0;
    private double[] waxViscosityParameter = {37.82, 83.96, 8.559e6};

    /**
     * <p>
     * Constructor for PhysicalProperties.
     * </p>
     */
    public PhysicalProperties() {}

    /**
     * <p>
     * Constructor for PhysicalProperties.
     * </p>
     *
     * @param phase a {@link neqsim.thermo.phase.PhaseInterface} object
     */
    public PhysicalProperties(PhaseInterface phase) {
        this.phase = phase;
    }

    /**
     * <p>
     * Constructor for PhysicalProperties.
     * </p>
     *
     * @param phase a {@link neqsim.thermo.phase.PhaseInterface} object
     * @param binaryDiffusionCoefficientMethod a int
     * @param multicomponentDiffusionMethod a int
     */
    public PhysicalProperties(PhaseInterface phase, int binaryDiffusionCoefficientMethod,
            int multicomponentDiffusionMethod) {
        this.phase = phase;
        this.binaryDiffusionCoefficientMethod = binaryDiffusionCoefficientMethod;
        this.multicomponentDiffusionMethod = multicomponentDiffusionMethod;
    }

    /** {@inheritDoc} */
    @Override
    public PhysicalProperties clone() {
        PhysicalProperties properties = null;

        try {
            properties = (PhysicalProperties) super.clone();
        } catch (Exception e) {
            logger.error("Cloning failed.", e);
        }
        properties.densityCalc =
                (neqsim.physicalProperties.physicalPropertyMethods.methodInterface.DensityInterface) densityCalc
                        .clone();
        properties.diffusivityCalc =
                (neqsim.physicalProperties.physicalPropertyMethods.methodInterface.DiffusivityInterface) diffusivityCalc
                        .clone();
        properties.viscosityCalc =
                (neqsim.physicalProperties.physicalPropertyMethods.methodInterface.ViscosityInterface) viscosityCalc
                        .clone();
        properties.conductivityCalc =
                (neqsim.physicalProperties.physicalPropertyMethods.methodInterface.ConductivityInterface) conductivityCalc
                        .clone();
        if (mixingRule != null)
            properties.mixingRule =
                    (neqsim.physicalProperties.mixingRule.PhysicalPropertyMixingRuleInterface) mixingRule
                            .clone();
        return properties;
    }

    /** {@inheritDoc} */
    @Override
    public PhaseInterface getPhase() {
        return phase;
    }

    /** {@inheritDoc} */
    @Override
    public neqsim.physicalProperties.mixingRule.PhysicalPropertyMixingRuleInterface getMixingRule() {
        return mixingRule;
    }

    /** {@inheritDoc} */
    @Override
    public void setMixingRuleNull() {
        setMixingRule(null);
    }

    /** {@inheritDoc} */
    @Override
    public neqsim.physicalProperties.physicalPropertyMethods.methodInterface.ViscosityInterface getViscosityModel() {
        return viscosityCalc;
    }

    /** {@inheritDoc} */
    @Override
    public void setConductivityModel(String model) {
        if ("PFCT".equals(model)) {
            conductivityCalc =
                    new neqsim.physicalProperties.physicalPropertyMethods.commonPhasePhysicalProperties.conductivity.PFCTConductivityMethodMod86(
                            this);
        } else if ("polynom".equals(model)) {
            conductivityCalc =
                    new neqsim.physicalProperties.physicalPropertyMethods.liquidPhysicalProperties.conductivity.Conductivity(
                            this);
        } else if ("Chung".equals(model)) {
            conductivityCalc =
                    new neqsim.physicalProperties.physicalPropertyMethods.gasPhysicalProperties.conductivity.ChungConductivityMethod(
                            this);
        } else {
            conductivityCalc =
                    new neqsim.physicalProperties.physicalPropertyMethods.commonPhasePhysicalProperties.conductivity.PFCTConductivityMethodMod86(
                            this);
        }
    }

    /** {@inheritDoc} */
    @Override
    public void setViscosityModel(String model) {
        if ("polynom".equals(model)) {
            viscosityCalc =
                    new neqsim.physicalProperties.physicalPropertyMethods.liquidPhysicalProperties.viscosity.Viscosity(
                            this);
        } else if ("friction theory".equals(model)) {
            viscosityCalc =
                    new neqsim.physicalProperties.physicalPropertyMethods.commonPhasePhysicalProperties.viscosity.FrictionTheoryViscosityMethod(
                            this);
        } else if ("LBC".equals(model)) {
            viscosityCalc =
                    new neqsim.physicalProperties.physicalPropertyMethods.commonPhasePhysicalProperties.viscosity.LBCViscosityMethod(
                            this);
        } else if ("PFCT".equals(model)) {
            viscosityCalc =
                    new neqsim.physicalProperties.physicalPropertyMethods.commonPhasePhysicalProperties.viscosity.PFCTViscosityMethodMod86(
                            this);
        } else if ("PFCT-Heavy-Oil".equals(model)) {
            viscosityCalc =
                    new neqsim.physicalProperties.physicalPropertyMethods.commonPhasePhysicalProperties.viscosity.PFCTViscosityMethodHeavyOil(
                            this);
        }
    }

    /**
     * <p>
     * setDiffusionCoefficientModel.
     * </p>
     *
     * @param model a {@link java.lang.String} object
     */
    public void setDiffusionCoefficientModel(String model) {
        if ("CSP".equals(model)) {
            diffusivityCalc =
                    new neqsim.physicalProperties.physicalPropertyMethods.commonPhasePhysicalProperties.diffusivity.CorrespondingStatesDiffusivity(
                            this);
        } else if ("Wilke Lee".equals(model)) {
            diffusivityCalc =
                    new neqsim.physicalProperties.physicalPropertyMethods.gasPhysicalProperties.diffusivity.WilkeLeeDiffusivity(
                            this);
        } else if ("Siddiqi Lucas".equals(model)) {
            diffusivityCalc =
                    new neqsim.physicalProperties.physicalPropertyMethods.liquidPhysicalProperties.diffusivity.SiddiqiLucasMethod(
                            this);
        } else if ("Alkanol amine".equals(model)) {
            diffusivityCalc =
                    new neqsim.physicalProperties.physicalPropertyMethods.liquidPhysicalProperties.diffusivity.AmineDiffusivity(
                            this);
        }
    }

    /** {@inheritDoc} */
    @Override
    public neqsim.physicalProperties.physicalPropertyMethods.methodInterface.ConductivityInterface getConductivityModel() {
        return conductivityCalc;
    }

    /** {@inheritDoc} */
    @Override
    public void setBinaryDiffusionCoefficientMethod(int i) {
        binaryDiffusionCoefficientMethod = i;
    }

    /** {@inheritDoc} */
    @Override
    public void setMulticomponentDiffusionMethod(int i) {
        multicomponentDiffusionMethod = i;
    }

    /**
     * <p>
     * calcKinematicViscosity.
     * </p>
     *
     * @return a double
     */
    public double calcKinematicViscosity() {
        kinematicViscosity = viscosity / phase.getDensity();
        return kinematicViscosity;
    }

    /**
     * <p>
     * setPhases.
     * </p>
     */
    public void setPhases() {
        conductivityCalc.setPhase(this);
        densityCalc.setPhase(this);
        viscosityCalc.setPhase(this);
        diffusivityCalc.setPhase(this);
    }

    /** {@inheritDoc} */
    @Override
    public void init(PhaseInterface phase) {
        this.phase = phase;
        this.setPhases();
        try {
            density = densityCalc.calcDensity();
            viscosity = viscosityCalc.calcViscosity();
            kinematicViscosity = this.calcKinematicViscosity();
            diffusivityCalc.calcDiffusionCoeffisients(binaryDiffusionCoefficientMethod,
                    multicomponentDiffusionMethod);
            // diffusivityCalc.calcEffectiveDiffusionCoeffisients();
            conductivity = conductivityCalc.calcConductivity();
        } catch (Exception e) {
            // might be a chance that entering here ends in an infinite loop...
            phase.resetPhysicalProperties();
            phase.initPhysicalProperties();
        }
    }

    /** {@inheritDoc} */
    @Override
    public void setPhase(PhaseInterface phase) {
        this.phase = phase;
        this.setPhases();
    }

    /** {@inheritDoc} */
    @Override
    public void init(PhaseInterface phase, String type) {
        if (type.equals("density")) {
            density = densityCalc.calcDensity();
        } else if (type.equals("viscosity")) {
            viscosity = viscosityCalc.calcViscosity();
        } else if (type.equals("conductivity")) {
            conductivity = conductivityCalc.calcConductivity();
        } else {
            init(phase);
        }
    }

    /** {@inheritDoc} */
    @Override
    public double getViscosityOfWaxyOil(double waxVolumeFraction, double shareRate) {
        return viscosity * (Math.exp(waxViscosityParameter[0] * waxVolumeFraction)
                + waxViscosityParameter[1] * waxVolumeFraction / Math.sqrt(shareRate)
                + waxViscosityParameter[2] * Math.pow(waxVolumeFraction, 4.0) / shareRate);
    }

    /** {@inheritDoc} */
    @Override
    public double getViscosity() {
        if (viscosity < 0) {
            return 1e-5;
        }
        return viscosity;
    }

    /** {@inheritDoc} */
    @Override
    public double getPureComponentViscosity(int i) {
        return viscosityCalc.getPureComponentViscosity(i);
    }

    /** {@inheritDoc} */
    @Override
    public double getConductivity() {
        if (conductivity < 0) {
            return 1e-5;
        }
        return conductivity;
    }

    /** {@inheritDoc} */
    @Override
    public double getDensity() {
        return density;
    }

    /** {@inheritDoc} */
    @Override
    public double calcDensity() {
        return densityCalc.calcDensity();
    }

    /** {@inheritDoc} */
    @Override
    public double getKinematicViscosity() {
        if (kinematicViscosity < 0) {
            return 1e-5;
        }
        return kinematicViscosity;
    }

    /** {@inheritDoc} */
    @Override
    public double getDiffusionCoeffisient(int i, int j) {
        return diffusivityCalc.getMaxwellStefanBinaryDiffusionCoefficient(i, j);
    }

    /**
     * <p>
     * getDiffusionCoefficient.
     * </p>
     *
     * @param i a int
     * @param j a int
     * @return a double
     */
    public double getDiffusionCoefficient(int i, int j) {
        return diffusivityCalc.getMaxwellStefanBinaryDiffusionCoefficient(i, j);
    }

    /** {@inheritDoc} */
    @Override
    public double getDiffusionCoefficient(String comp1, String comp2) {
        return diffusivityCalc.getMaxwellStefanBinaryDiffusionCoefficient(
                phase.getComponent(comp1).getComponentNumber(),
                phase.getComponent(comp2).getComponentNumber());
    }

    /** {@inheritDoc} */
    @Override
    public double getFickDiffusionCoeffisient(int i, int j) {
        return diffusivityCalc.getFickBinaryDiffusionCoefficient(i, j);
    }

    /** {@inheritDoc} */
    @Override
    public void calcEffectiveDiffusionCoefficients() {
        this.init(phase);
        diffusivityCalc.calcEffectiveDiffusionCoeffisients();
    }

    /** {@inheritDoc} */
    @Override
    public double getEffectiveDiffusionCoefficient(int i) {
        return diffusivityCalc.getEffectiveDiffusionCoefficient(i);
    }

    /** {@inheritDoc} */
    @Override
    public double getEffectiveDiffusionCoefficient(String compName) {
        return diffusivityCalc.getEffectiveDiffusionCoefficient(
                phase.getComponent(compName).getComponentNumber());
    }

    /** {@inheritDoc} */
    @Override
    public double getEffectiveSchmidtNumber(int i) {
        return getKinematicViscosity() / diffusivityCalc.getEffectiveDiffusionCoefficient(i);
    }

    /**
     * <p>
     * Getter for the field <code>waxViscosityParameter</code>.
     * </p>
     *
     * @return the waxViscosityParameter
     */
    public double[] getWaxViscosityParameter() {
        return waxViscosityParameter;
    }

    /**
     * <p>
     * Setter for the field <code>waxViscosityParameter</code>.
     * </p>
     *
     * @param waxViscosityParameter the waxViscosityParameter to set
     */
    public void setWaxViscosityParameter(double[] waxViscosityParameter) {
        this.waxViscosityParameter = waxViscosityParameter;
    }

    /**
     * <p>
     * Setter for the field <code>waxViscosityParameter</code>.
     * </p>
     *
     * @param paramNumber a int
     * @param waxViscosityParameter a double
     */
    public void setWaxViscosityParameter(int paramNumber, double waxViscosityParameter) {
        this.waxViscosityParameter[paramNumber] = waxViscosityParameter;
    }
}<|MERGE_RESOLUTION|>--- conflicted
+++ resolved
@@ -11,16 +11,6 @@
 import neqsim.thermo.phase.PhaseInterface;
 
 /**
-<<<<<<< HEAD
- * @author Even Solbraa
- * @version
- */
-public abstract class PhysicalProperties
-        implements PhysicalPropertiesInterface, ThermodynamicConstantsInterface {
-    /**
-     * @param mixingRule the mixingRule to set
-     */
-=======
  * <p>
  * Abstract PhysicalProperties class.
  * </p>
@@ -31,7 +21,6 @@
 public abstract class PhysicalProperties
         implements PhysicalPropertiesInterface, ThermodynamicConstantsInterface {
     /** {@inheritDoc} */
->>>>>>> e5b15554
     @Override
     public void setMixingRule(
             neqsim.physicalProperties.mixingRule.PhysicalPropertyMixingRuleInterface mixingRule) {
