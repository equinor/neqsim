--- conflicted
+++ resolved
@@ -20,15 +20,11 @@
 public class DefaultPhysicalProperties extends PhysicalProperties {
     private static final long serialVersionUID = 1000;
 
-<<<<<<< HEAD
-    /** Creates new NaturalGasPhysicalProperties */
-=======
     /**
      * <p>
      * Constructor for DefaultPhysicalProperties.
      * </p>
      */
->>>>>>> e5b15554
     public DefaultPhysicalProperties() {}
 
     /**
