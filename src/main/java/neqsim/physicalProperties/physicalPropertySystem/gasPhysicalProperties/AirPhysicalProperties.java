/*
 * AirPhysicalProperties.java
 *
 * Created on 13. august 2001, 10:34
 */

package neqsim.physicalProperties.physicalPropertySystem.gasPhysicalProperties;

import neqsim.thermo.phase.PhaseInterface;

/**
 * <p>
 * AirPhysicalProperties class.
 * </p>
 *
 * @author esol
 * @version $Id: $Id
 */
public class AirPhysicalProperties extends GasPhysicalProperties {
    private static final long serialVersionUID = 1000;

<<<<<<< HEAD
    /** Creates new AirPhysicalProperties */
=======
    /**
     * <p>
     * Constructor for AirPhysicalProperties.
     * </p>
     */
>>>>>>> e5b15554
    public AirPhysicalProperties() {}

    /**
     * <p>
     * Constructor for AirPhysicalProperties.
     * </p>
     *
     * @param phase a {@link neqsim.thermo.phase.PhaseInterface} object
     * @param binaryDiffusionCoefficientMethod a int
     * @param multicomponentDiffusionMethod a int
     */
    public AirPhysicalProperties(PhaseInterface phase, int binaryDiffusionCoefficientMethod,
            int multicomponentDiffusionMethod) {
        super(phase, binaryDiffusionCoefficientMethod, multicomponentDiffusionMethod);
        conductivityCalc =
                new neqsim.physicalProperties.physicalPropertyMethods.gasPhysicalProperties.conductivity.ChungConductivityMethod(
                        this);
        viscosityCalc =
                new neqsim.physicalProperties.physicalPropertyMethods.gasPhysicalProperties.viscosity.ChungViscosityMethod(
                        this);
        diffusivityCalc =
                new neqsim.physicalProperties.physicalPropertyMethods.gasPhysicalProperties.diffusivity.Diffusivity(
                        this);
        // diffusivityCalc = new
        // physicalProperties.physicalPropertyMethods.gasPhysicalProperties.diffusivity.WilkeLeeDiffusivity(this);

        densityCalc =
                new neqsim.physicalProperties.physicalPropertyMethods.gasPhysicalProperties.density.Density(
                        this);
        this.init(phase);
    }
}<|MERGE_RESOLUTION|>--- conflicted
+++ resolved
@@ -19,15 +19,11 @@
 public class AirPhysicalProperties extends GasPhysicalProperties {
     private static final long serialVersionUID = 1000;
 
-<<<<<<< HEAD
-    /** Creates new AirPhysicalProperties */
-=======
     /**
      * <p>
      * Constructor for AirPhysicalProperties.
      * </p>
      */
->>>>>>> e5b15554
     public AirPhysicalProperties() {}
 
     /**
