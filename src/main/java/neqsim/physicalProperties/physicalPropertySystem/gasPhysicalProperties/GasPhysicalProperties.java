--- conflicted
+++ resolved
@@ -22,14 +22,11 @@
     private static final long serialVersionUID = 1000;
     static Logger logger = LogManager.getLogger(GasPhysicalProperties.class);
 
-<<<<<<< HEAD
-=======
     /**
      * <p>
      * Constructor for GasPhysicalProperties.
      * </p>
      */
->>>>>>> f5b5a8bf
     public GasPhysicalProperties() {}
 
     /**
