--- conflicted
+++ resolved
@@ -24,14 +24,11 @@
     private static final long serialVersionUID = 1000;
     static Logger logger = LogManager.getLogger(LiquidPhysicalProperties.class);
 
-<<<<<<< HEAD
-=======
     /**
      * <p>
      * Constructor for LiquidPhysicalProperties.
      * </p>
      */
->>>>>>> f5b5a8bf
     public LiquidPhysicalProperties() {}
 
     /**
