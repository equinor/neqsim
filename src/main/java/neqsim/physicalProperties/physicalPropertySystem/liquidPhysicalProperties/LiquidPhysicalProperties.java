/*
 * LiquidPhysicalProperties.java
 *
 * Created on 29. oktober 2000, 16:17
 */
package neqsim.physicalProperties.physicalPropertySystem.liquidPhysicalProperties;

import org.apache.logging.log4j.LogManager;
import org.apache.logging.log4j.Logger;
import neqsim.physicalProperties.physicalPropertyMethods.liquidPhysicalProperties.density.Density;
import neqsim.physicalProperties.physicalPropertyMethods.liquidPhysicalProperties.diffusivity.SiddiqiLucasMethod;
import neqsim.thermo.phase.PhaseInterface;

/**
 *
 * @author Even Solbraa
 * @version
 */
public class LiquidPhysicalProperties
        extends neqsim.physicalProperties.physicalPropertySystem.PhysicalProperties {
    private static final long serialVersionUID = 1000;
    static Logger logger = LogManager.getLogger(LiquidPhysicalProperties.class);

    public LiquidPhysicalProperties() {}

    public LiquidPhysicalProperties(PhaseInterface phase, int binaryDiffusionCoefficientMethod,
            int multicomponentDiffusionMethod) {
        super(phase, binaryDiffusionCoefficientMethod, multicomponentDiffusionMethod);
        // conductivityCalc = new Conductivity(this);
        conductivityCalc =
                new neqsim.physicalProperties.physicalPropertyMethods.commonPhasePhysicalProperties.conductivity.PFCTConductivityMethodMod86(
                        this);
        // viscosityCalc = new Viscosity(this);
        // viscosityCalc = new
        // neqsim.physicalProperties.physicalPropertyMethods.commonPhasePhysicalProperties.viscosity.FrictionTheoryViscosityMethod(this);
        // viscosityCalc = new
        // neqsim.physicalProperties.physicalPropertyMethods.commonPhasePhysicalProperties.viscosity.PFCTViscosityMethodMod86(this);
        // viscosityCalc = new
        // neqsim.physicalProperties.physicalPropertyMethods.commonPhasePhysicalProperties.viscosity.LBCViscosityMethod(this);
        viscosityCalc =
                new neqsim.physicalProperties.physicalPropertyMethods.commonPhasePhysicalProperties.viscosity.PFCTViscosityMethodHeavyOil(
                        this);

        diffusivityCalc = new SiddiqiLucasMethod(this);
        densityCalc = new Density(this);
    }

    @Override
<<<<<<< HEAD
    public Object clone() {
=======
	public LiquidPhysicalProperties clone() {
>>>>>>> bbc43052
        LiquidPhysicalProperties properties = null;

        try {
            properties = (LiquidPhysicalProperties) super.clone();
        } catch (Exception e) {
            logger.error("Cloning failed.", e);
        }
        return properties;
    }
}<|MERGE_RESOLUTION|>--- conflicted
+++ resolved
@@ -46,11 +46,7 @@
     }
 
     @Override
-<<<<<<< HEAD
-    public Object clone() {
-=======
 	public LiquidPhysicalProperties clone() {
->>>>>>> bbc43052
         LiquidPhysicalProperties properties = null;
 
         try {
