--- conflicted
+++ resolved
@@ -23,15 +23,11 @@
 public class WaterPhysicalProperties extends LiquidPhysicalProperties {
     private static final long serialVersionUID = 1000;
 
-<<<<<<< HEAD
-    /** Creates new WaterPhysicalProperties */
-=======
     /**
      * <p>
      * Constructor for WaterPhysicalProperties.
      * </p>
      */
->>>>>>> f5b5a8bf
     public WaterPhysicalProperties() {}
 
     /**
