package neqsim.physicalProperties.physicalPropertySystem.solidPhysicalProperties;

import neqsim.physicalProperties.physicalPropertySystem.PhysicalProperties;
import neqsim.thermo.phase.PhaseInterface;

/**
 *
 * @author esol
 * @version
 */
public class SolidPhysicalProperties extends PhysicalProperties {
    private static final long serialVersionUID = 1000;

<<<<<<< HEAD
    /** Creates new NaturalGasPhysicalProperties */
=======
>>>>>>> 328264d8
    public SolidPhysicalProperties() {}

    public SolidPhysicalProperties(PhaseInterface phase) {
        super(phase);
        conductivityCalc =
                new neqsim.physicalProperties.physicalPropertyMethods.solidPhysicalProperties.conductivity.Conductivity(
                        this);
        viscosityCalc =
                new neqsim.physicalProperties.physicalPropertyMethods.solidPhysicalProperties.viscosity.Viscosity(
                        this);
        diffusivityCalc =
                new neqsim.physicalProperties.physicalPropertyMethods.solidPhysicalProperties.diffusivity.Diffusivity(
                        this);
        densityCalc =
                new neqsim.physicalProperties.physicalPropertyMethods.solidPhysicalProperties.density.Density(
                        this);
        this.init(phase);
    }
}<|MERGE_RESOLUTION|>--- conflicted
+++ resolved
@@ -11,10 +11,6 @@
 public class SolidPhysicalProperties extends PhysicalProperties {
     private static final long serialVersionUID = 1000;
 
-<<<<<<< HEAD
-    /** Creates new NaturalGasPhysicalProperties */
-=======
->>>>>>> 328264d8
     public SolidPhysicalProperties() {}
 
     public SolidPhysicalProperties(PhaseInterface phase) {
