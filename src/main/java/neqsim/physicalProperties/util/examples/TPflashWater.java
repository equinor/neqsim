--- conflicted
+++ resolved
@@ -8,19 +8,12 @@
 
 /*
  *
-<<<<<<< HEAD
  * @author esol
  * 
  * @version
  */
 public class TPflashWater {
-=======
- * @author  esol
- * @version
- */
-public class TPflashWater {
 
->>>>>>> 58e91353
     static Logger logger = LogManager.getLogger(TPflashWater.class);
 
     public static void main(String args[]) {
