package neqsim.physicalProperties.util.examples;

import org.apache.logging.log4j.LogManager;
import org.apache.logging.log4j.Logger;
import neqsim.thermo.system.SystemInterface;
import neqsim.thermo.system.SystemSrkCPAstatoil;
import neqsim.thermodynamicOperations.ThermodynamicOperations;

/*
 *
 * @author esol
 * 
 * @version
 */
public class TPflashWater {
<<<<<<< HEAD
    private static final long serialVersionUID = 1000;
    static Logger logger = LogManager.getLogger(TPflashWater.class);

    /**
     * Creates new TPflash
     */
    public TPflashWater() {}

=======

    static Logger logger = LogManager.getLogger(TPflashWater.class);

>>>>>>> 58e91353
    public static void main(String args[]) {
        SystemInterface testSystem = new SystemSrkCPAstatoil(273.15 + 40.0, 100.01325);
        ThermodynamicOperations testOps = new ThermodynamicOperations(testSystem);

        // testSystem.addComponent("methane", 0.3);
        // testSystem.addComponent("n-heptane", 0.000071);
        // testSystem.addComponent("water", 0.02, "kg/sec");
        // testSystem.addComponent("water", 0.97);
        testSystem.addComponent("TEG", 0.103);

        // testSystem.createDatabase(true);
        testSystem.setMixingRule(10);
        // testSystem.setMultiPhaseCheck(true);

        try {
            testOps.TPflash();
        } catch (Exception e) {
            logger.error(e.toString());
        }
        testSystem.initPhysicalProperties();
        // System.out.println("viscosity " + testSystem.getViscosity());
        System.out.println("viscosity " + testSystem.getPhase("aqueous").getViscosity());
        testSystem.display();
        // System.out.println("surftens 0-2 " +
        // testSystem.getInterphaseProperties().getSurfaceTension(0,2));
    }
}<|MERGE_RESOLUTION|>--- conflicted
+++ resolved
@@ -13,20 +13,9 @@
  * @version
  */
 public class TPflashWater {
-<<<<<<< HEAD
-    private static final long serialVersionUID = 1000;
-    static Logger logger = LogManager.getLogger(TPflashWater.class);
-
-    /**
-     * Creates new TPflash
-     */
-    public TPflashWater() {}
-
-=======
 
     static Logger logger = LogManager.getLogger(TPflashWater.class);
 
->>>>>>> 58e91353
     public static void main(String args[]) {
         SystemInterface testSystem = new SystemSrkCPAstatoil(273.15 + 40.0, 100.01325);
         ThermodynamicOperations testOps = new ThermodynamicOperations(testSystem);
