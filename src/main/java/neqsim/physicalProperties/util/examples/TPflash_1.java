--- conflicted
+++ resolved
@@ -7,18 +7,10 @@
 import neqsim.thermodynamicOperations.ThermodynamicOperations;
 
 /*
-<<<<<<< HEAD
- *
- * @author esol
- * 
- * @version
- */
-=======
 *
 * @author  esol
 * @version
 */
->>>>>>> 58e91353
 public class TPflash_1 {
     static Logger logger = LogManager.getLogger(TPflash_1.class);
 
