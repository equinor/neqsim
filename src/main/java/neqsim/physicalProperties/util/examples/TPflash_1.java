package neqsim.physicalProperties.util.examples;

import org.apache.logging.log4j.LogManager;
import org.apache.logging.log4j.Logger;
import neqsim.thermo.system.SystemInterface;
import neqsim.thermo.system.SystemSrkEos;
import neqsim.thermodynamicOperations.ThermodynamicOperations;

/*
 *
 * @author esol
 * 
 * @version
 */
public class TPflash_1 {
<<<<<<< HEAD
    private static final long serialVersionUID = 1000;
    static Logger logger = LogManager.getLogger(TPflash_1.class);

    /**
     * Creates new TPflash
     */
    public TPflash_1() {}

=======
    static Logger logger = LogManager.getLogger(TPflash_1.class);

>>>>>>> 58e91353
    public static void main(String args[]) {
        SystemInterface testSystem = new SystemSrkEos(273.15 + 55, 100.0);
        ThermodynamicOperations testOps = new ThermodynamicOperations(testSystem);
        // testSystem.addComponent("nC14", 64.6);
        testSystem.addComponent("methane", 38.99);
        testSystem.addComponent("ethane", 11.4);
        testSystem.addComponent("propane", 11.4);
        // testSystem.addComponent("n-pentane", 24.0);
        // testSystem.addComponent("c-hexane", 1.0);
        // testSystem.addComponent("nC10", 1.0);
        // testSystem.addComponent("water", 12);
        // testSystem.addComponent("TEG", 12);
        // testSystem.addComponent("MDEA", 1);
        // testSystem.addComponent("CO2", 90.0);
        // testSystem.addComponent("propane", 20.0);
        // testSystem.addComponent("water", 10.0);

        // testSystem.addTBPfraction("C6",1.0, 86.178/1000.0, 0.664);
        // testSystem.addTBPfraction("C7",1.0, 96.0/1000.0, 0.738);
        // testSystem.addTBPfraction("C8",1.0, 107.0/1000.0, 0.765);
        testSystem.addTBPfraction("C9", 56.0, 296.0 / 1000.0, 0.955);
        // testSystem.useVolumeCorrection(true);
        testSystem.createDatabase(true);
        testSystem.setMixingRule(2);
        testSystem.setMultiPhaseCheck(true);
        testSystem.init(0);
        // testSystem.initPhysicalProperties();
        // testSystem.setPhysicalPropertyModel(6);
        // testSystem.getInterphaseProperties().setInterfacialTensionModel(1);
        try {
            testOps.TPflash();
            // testOps.bubblePointPressureFlash(true);
        } catch (Exception e) {
            logger.error(e.toString());
        }
        testSystem.display();

        // System.out.println("chem pot 1 " +
        // testSystem.getPhase(0).getComponent(0).getGibbsEnergy(testSystem.getTemperature(),testSystem.getPressure())/testSystem.getPhase(0).getComponent(0).getNumberOfMolesInPhase());
        // System.out.println("chem pot 2 " +
        // testSystem.getPhase(1).getComponent(0).getGibbsEnergy(testSystem.getTemperature(),testSystem.getPressure())/testSystem.getPhase(1).getComponent(0).getNumberOfMolesInPhase());
    }
}<|MERGE_RESOLUTION|>--- conflicted
+++ resolved
@@ -13,19 +13,8 @@
  * @version
  */
 public class TPflash_1 {
-<<<<<<< HEAD
-    private static final long serialVersionUID = 1000;
     static Logger logger = LogManager.getLogger(TPflash_1.class);
 
-    /**
-     * Creates new TPflash
-     */
-    public TPflash_1() {}
-
-=======
-    static Logger logger = LogManager.getLogger(TPflash_1.class);
-
->>>>>>> 58e91353
     public static void main(String args[]) {
         SystemInterface testSystem = new SystemSrkEos(273.15 + 55, 100.0);
         ThermodynamicOperations testOps = new ThermodynamicOperations(testSystem);
