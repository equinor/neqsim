--- conflicted
+++ resolved
@@ -13,19 +13,8 @@
  * @version
  */
 public class TestCondensate {
-<<<<<<< HEAD
-    private static final long serialVersionUID = 1000;
     static Logger logger = LogManager.getLogger(TestCondensate.class);
 
-    /**
-     * Creates new TPflash
-     */
-    public TestCondensate() {}
-
-=======
-    static Logger logger = LogManager.getLogger(TestCondensate.class);
-
->>>>>>> 58e91353
     public static void main(String args[]) {
         // SystemInterface testSystem = new SystemSrkEos(273.15 + 15.0, 1.01325);
         SystemInterface testSystem = new SystemPrEos(273.15 + 15.0, 1.01325);
