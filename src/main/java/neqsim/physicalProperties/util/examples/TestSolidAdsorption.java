--- conflicted
+++ resolved
@@ -33,18 +33,11 @@
         testSystem.getInterphaseProperties().setSolidAdsorbentMaterial("AC"); // AC Norit R1
         testSystem.getInterphaseProperties().calcAdsorption();
         // testSystem.initPhysicalProperties();
-<<<<<<< HEAD
-        System.out.println("surface excess CO2 from gas " + testSystem.getInterphaseProperties()
-                .getAdsorptionCalc("gas").getSurfaceExcess("CO2") + " kg CO2/kg AC");
-        System.out.println("surface excess CO2 from oil " + testSystem.getInterphaseProperties()
-                .getAdsorptionCalc("oil").getSurfaceExcess("CO2") + " kg CO2/kg AC");
-=======
         System.out.println("surface excess CO2 from gas "
                 + testSystem.getInterphaseProperties().getAdsorptionCalc("gas").getSurfaceExcess("CO2")
                 + " kg CO2/kg AC");
         System.out.println("surface excess CO2 from oil "
                 + testSystem.getInterphaseProperties().getAdsorptionCalc("oil").getSurfaceExcess("CO2")
                 + " kg CO2/kg AC");
->>>>>>> 58e91353
     }
 }