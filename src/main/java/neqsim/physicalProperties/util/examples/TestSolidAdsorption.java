--- conflicted
+++ resolved
@@ -11,10 +11,6 @@
  * @author esol //
  */
 public class TestSolidAdsorption {
-<<<<<<< HEAD
-    private static final long serialVersionUID = 1000;
-=======
->>>>>>> 58e91353
     static Logger logger = LogManager.getLogger(TestSolidAdsorption.class);
 
     public static void main(String args[]) {
@@ -37,18 +33,11 @@
         testSystem.getInterphaseProperties().setSolidAdsorbentMaterial("AC"); // AC Norit R1
         testSystem.getInterphaseProperties().calcAdsorption();
         // testSystem.initPhysicalProperties();
-<<<<<<< HEAD
-        System.out.println("surface excess CO2 from gas " + testSystem.getInterphaseProperties()
-                .getAdsorptionCalc("gas").getSurfaceExcess("CO2") + " kg CO2/kg AC");
-        System.out.println("surface excess CO2 from oil " + testSystem.getInterphaseProperties()
-                .getAdsorptionCalc("oil").getSurfaceExcess("CO2") + " kg CO2/kg AC");
-=======
         System.out.println("surface excess CO2 from gas "
                 + testSystem.getInterphaseProperties().getAdsorptionCalc("gas").getSurfaceExcess("CO2")
                 + " kg CO2/kg AC");
         System.out.println("surface excess CO2 from oil "
                 + testSystem.getInterphaseProperties().getAdsorptionCalc("oil").getSurfaceExcess("CO2")
                 + " kg CO2/kg AC");
->>>>>>> 58e91353
     }
 }