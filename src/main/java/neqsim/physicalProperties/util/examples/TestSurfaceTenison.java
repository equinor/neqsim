--- conflicted
+++ resolved
@@ -11,10 +11,6 @@
  * @author esol //
  */
 public class TestSurfaceTenison {
-<<<<<<< HEAD
-    private static final long serialVersionUID = 1000;
-=======
->>>>>>> 58e91353
     static Logger logger = LogManager.getLogger(TestSurfaceTenison.class);
 
     public static void main(String args[]) {
