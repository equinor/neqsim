--- conflicted
+++ resolved
@@ -19,14 +19,11 @@
 public class GrunbergNissanFunction extends LevenbergMarquardtFunction {
     private static final long serialVersionUID = 1000;
 
-<<<<<<< HEAD
-=======
     /**
      * <p>
      * Constructor for GrunbergNissanFunction.
      * </p>
      */
->>>>>>> e5b15554
     public GrunbergNissanFunction() {}
 
     /** {@inheritDoc} */
