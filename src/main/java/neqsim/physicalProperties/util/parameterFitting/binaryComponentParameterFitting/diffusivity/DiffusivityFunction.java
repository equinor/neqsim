--- conflicted
+++ resolved
@@ -26,24 +26,6 @@
     return system.getPhase(1).getPhysicalProperties().getDiffusionCoefficient(0, 1) * 1e9;
   }
 
-<<<<<<< HEAD
-    /** {@inheritDoc} */
-    @Override
-    public void setFittingParams(int i, double value) {
-        params[i] = value;
-        // system.getPhases()[0].getPhysicalProperties().getMixingRule().setViscosityGij(value, 0,
-        // 1);
-        // system.getPhases()[0].getPhysicalProperties().getMixingRule().setViscosityGij(value, 1,
-        // 0);
-        // system.getPhase(1).getComponent(0).setLiquidViscosityModel(i);
-        // //system.getPhases()[1].getComponent(0).setMolarMass(i);
-        // //getPhysicalProperties().getMixingRule().setViscosityGij(value,
-        // 1, 0);
-        // system.getPhase(0).getComponent(0).setLiquidViscosityModel(i); //MolarMass(i);
-        // //system.getPhase(1).getPhysicalProperties().getMixingRule().setViscosityGij(value,
-        // 0, 1);
-    }
-=======
   /** {@inheritDoc} */
   @Override
   public void setFittingParams(int i, double value) {
@@ -60,5 +42,4 @@
     // //system.getPhase(1).getPhysicalProperties().getMixingRule().setViscosityGij(value,
     // 0, 1);
   }
->>>>>>> b9d5f22d
 }