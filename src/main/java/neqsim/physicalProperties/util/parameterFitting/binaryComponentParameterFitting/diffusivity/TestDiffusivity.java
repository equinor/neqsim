package neqsim.physicalProperties.util.parameterFitting.binaryComponentParameterFitting.diffusivity;

import java.sql.ResultSet;
import java.util.ArrayList;
import org.apache.logging.log4j.LogManager;
import org.apache.logging.log4j.Logger;
import neqsim.statistics.parameterFitting.SampleSet;
import neqsim.statistics.parameterFitting.SampleValue;
import neqsim.statistics.parameterFitting.nonLinearParameterFitting.LevenbergMarquardt;
import neqsim.thermo.system.SystemInterface;
import neqsim.thermo.system.SystemSrkEos;
import neqsim.util.database.NeqSimDataBase;

/**
 * <p>
 * TestDiffusivity class.
 * </p>
 *
 * @author Even Solbraa
 * @version $Id: $Id
 */
public class TestDiffusivity {
  static Logger logger = LogManager.getLogger(TestDiffusivity.class);

  /**
   * <p>
   * main.
   * </p>
   *
   * @param args an array of {@link java.lang.String} objects
   */
  public static void main(String[] args) {
    LevenbergMarquardt optim = new LevenbergMarquardt();
    ArrayList<SampleValue> sampleList = new ArrayList<SampleValue>();

    // inserting samples from database
<<<<<<< HEAD
    NeqSimDataBase database = new NeqSimDataBase();

    try (ResultSet dataSet = database.getResultSet(
=======
    try (NeqSimDataBase database = new NeqSimDataBase();
        ResultSet dataSet = database.getResultSet(
>>>>>>> 104de194
        "SELECT * FROM binaryliquiddiffusioncoefficientdata WHERE ComponentSolute='CO2' AND ComponentSolvent='water'")) {
      logger.info("adding....");
      while (dataSet.next()) {
        DiffusivityFunction function = new DiffusivityFunction();
        double[] guess = {0.001};
        function.setInitialGuess(guess);
        SystemInterface testSystem = new SystemSrkEos(280, 0.001);
        testSystem.addComponent(dataSet.getString("ComponentSolute"), 1.0e-10);
        testSystem.addComponent(dataSet.getString("ComponentSolvent"), 1.0);
        testSystem.createDatabase(true);
        testSystem.setPressure(Double.parseDouble(dataSet.getString("Pressure")));
        testSystem.setTemperature(Double.parseDouble(dataSet.getString("Temperature")));
        testSystem.init(0);
        testSystem.setPhysicalPropertyModel(4);
        testSystem.initPhysicalProperties();
        double[] sample1 = {testSystem.getTemperature()};
        double[] standardDeviation1 = {0.1};
        SampleValue sample =
            new SampleValue(Double.parseDouble(dataSet.getString("DiffusionCoefficient")), 0.01,
                sample1, standardDeviation1);
        sample.setFunction(function);
        sample.setThermodynamicSystem(testSystem);
        sampleList.add(sample);
      }
    } catch (Exception ex) {
      logger.error("database error", ex);
    }

    // double sample1[] = {0.1};
    // for(int i=0;i<sampleList.size();i++){
    // logger.info"ans: " + ((SampleValue)sampleList.get(i)).getFunction().calcValue(sample1));
    // }

    SampleSet sampleSet = new SampleSet(sampleList);
    optim.setSampleSet(sampleSet);

    // do simulations
    // optim.solve();
    // optim.runMonteCarloSimulation();
    // optim.displayGraph();
    // optim.writeToTextFile("c:/testFit.txt");
  }
}<|MERGE_RESOLUTION|>--- conflicted
+++ resolved
@@ -34,14 +34,8 @@
     ArrayList<SampleValue> sampleList = new ArrayList<SampleValue>();
 
     // inserting samples from database
-<<<<<<< HEAD
-    NeqSimDataBase database = new NeqSimDataBase();
-
-    try (ResultSet dataSet = database.getResultSet(
-=======
     try (NeqSimDataBase database = new NeqSimDataBase();
         ResultSet dataSet = database.getResultSet(
->>>>>>> 104de194
         "SELECT * FROM binaryliquiddiffusioncoefficientdata WHERE ComponentSolute='CO2' AND ComponentSolvent='water'")) {
       logger.info("adding....");
       while (dataSet.next()) {
