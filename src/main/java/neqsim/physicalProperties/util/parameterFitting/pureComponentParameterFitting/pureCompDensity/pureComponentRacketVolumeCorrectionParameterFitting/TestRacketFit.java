package neqsim.physicalProperties.util.parameterFitting.pureComponentParameterFitting.pureCompDensity.pureComponentRacketVolumeCorrectionParameterFitting;

import java.sql.ResultSet;
import java.util.ArrayList;
import org.apache.logging.log4j.LogManager;
import org.apache.logging.log4j.Logger;
import neqsim.statistics.parameterFitting.SampleSet;
import neqsim.statistics.parameterFitting.SampleValue;
import neqsim.statistics.parameterFitting.nonLinearParameterFitting.LevenbergMarquardt;
import neqsim.thermo.system.SystemInterface;
import neqsim.thermo.system.SystemSrkEos;
import neqsim.util.database.NeqSimDataBase;

/**
 * <p>
 * TestRacketFit class.
 * </p>
 *
 * @author Even Solbraa
 * @version $Id: $Id
 */
public class TestRacketFit {
  static Logger logger = LogManager.getLogger(TestRacketFit.class);

  /**
   * <p>
   * main.
   * </p>
   *
   * @param args an array of {@link java.lang.String} objects
   */
  public static void main(String[] args) {
    LevenbergMarquardt optim = new LevenbergMarquardt();
    ArrayList<SampleValue> sampleList = new ArrayList<SampleValue>();

    // inserting samples from database
<<<<<<< HEAD
    NeqSimDataBase database = new NeqSimDataBase();
    // ResultSet dataSet = database.getResultSet("NeqSimDataBase", "SELECT * FROM
    // activityCoefficientTable WHERE Component1='MDEA' AND Component2='water'");

    try (ResultSet dataSet =
=======
    // ResultSet dataSet = database.getResultSet("NeqSimDataBase", "SELECT * FROM
    // activityCoefficientTable WHERE Component1='MDEA' AND Component2='water'");

    try (NeqSimDataBase database = new NeqSimDataBase();
        ResultSet dataSet =
>>>>>>> 104de194
        database.getResultSet("SELECT * FROM purecomponentdensity WHERE ComponentName='MEG'")) {
      logger.info("adding....");
      while (dataSet.next()) {
        RacketFunction function = new RacketFunction();
        double guess[] = {0.3211};
        function.setInitialGuess(guess);

        SystemInterface testSystem = new SystemSrkEos(280, 0.001);
        testSystem.addComponent(dataSet.getString("ComponentName"), 100.0);
        testSystem.setPressure(Double.parseDouble(dataSet.getString("Pressure")));
        testSystem.init(0);
        testSystem.setMixingRule(2);
        double sample1[] = {Double.parseDouble(dataSet.getString("Temperature"))};
        double standardDeviation1[] = {0.1};
        SampleValue sample = new SampleValue(Double.parseDouble(dataSet.getString("Density")),
            Double.parseDouble(dataSet.getString("StandardDeviation")), sample1,
            standardDeviation1);
        sample.setFunction(function);
        sample.setThermodynamicSystem(testSystem);
        sampleList.add(sample);
      }
    } catch (Exception ex) {
      logger.error("database error", ex);
    }

    SampleSet sampleSet = new SampleSet(sampleList);
    optim.setSampleSet(sampleSet);

    // do simulations
    optim.solve();
    // optim.runMonteCarloSimulation();
    optim.displayCurveFit();
    // optim.displayCurveFit();

    optim.writeToTextFile("c:/testFit.txt");
  }
}<|MERGE_RESOLUTION|>--- conflicted
+++ resolved
@@ -34,19 +34,11 @@
     ArrayList<SampleValue> sampleList = new ArrayList<SampleValue>();
 
     // inserting samples from database
-<<<<<<< HEAD
-    NeqSimDataBase database = new NeqSimDataBase();
-    // ResultSet dataSet = database.getResultSet("NeqSimDataBase", "SELECT * FROM
-    // activityCoefficientTable WHERE Component1='MDEA' AND Component2='water'");
-
-    try (ResultSet dataSet =
-=======
     // ResultSet dataSet = database.getResultSet("NeqSimDataBase", "SELECT * FROM
     // activityCoefficientTable WHERE Component1='MDEA' AND Component2='water'");
 
     try (NeqSimDataBase database = new NeqSimDataBase();
         ResultSet dataSet =
->>>>>>> 104de194
         database.getResultSet("SELECT * FROM purecomponentdensity WHERE ComponentName='MEG'")) {
       logger.info("adding....");
       while (dataSet.next()) {
