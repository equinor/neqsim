--- conflicted
+++ resolved
@@ -33,10 +33,6 @@
     LevenbergMarquardt optim = new LevenbergMarquardt();
     ArrayList<SampleValue> sampleList = new ArrayList<SampleValue>();
 
-<<<<<<< HEAD
-    NeqSimDataBase database = new NeqSimDataBase();
-=======
->>>>>>> 104de194
     // ComponentName<>'nC10'
     // AND
     // ComponentName<>'nC11'
@@ -56,12 +52,8 @@
     // double guess[] = {-5.2897559010400935E-17, 7.103588505598196E-17}; //,
     // 1.1161368619, 0.8363538313}; // PR param
 
-<<<<<<< HEAD
-    try (ResultSet dataSet = database.getResultSet(
-=======
     try (NeqSimDataBase database = new NeqSimDataBase();
         ResultSet dataSet = database.getResultSet(
->>>>>>> 104de194
         "SELECT * FROM purecomponentsurfacetension2 WHERE ComponentName IN ('n-pentane','ethane','methane', 'propane','CO2', 'c-hexane','M-cy-C5', 'n-pentane','n-hexane', 'n-nonane','nC10')") // AND
     ) {
       while (dataSet.next() && includePureCompData) {
