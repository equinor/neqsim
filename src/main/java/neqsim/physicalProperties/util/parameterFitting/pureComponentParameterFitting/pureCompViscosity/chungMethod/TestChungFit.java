--- conflicted
+++ resolved
@@ -34,15 +34,9 @@
     ArrayList<SampleValue> sampleList = new ArrayList<SampleValue>();
 
     // inserting samples from database
-<<<<<<< HEAD
-    NeqSimDataBase database = new NeqSimDataBase();
-
-    try (ResultSet dataSet = database.getResultSet("SELECT * FROM purecomponentviscosity") // WHERE
-=======
 
     try (NeqSimDataBase database = new NeqSimDataBase();
         ResultSet dataSet = database.getResultSet("SELECT * FROM purecomponentviscosity") // WHERE
->>>>>>> 104de194
                                                                                            // ComponentName='MDEA*'");
     ) {
       while (dataSet.next()) {
