--- conflicted
+++ resolved
@@ -1444,11 +1444,7 @@
         normSquared += value * value;
       }
       if (normSquared > 1.0e-12 && Math.abs(deviation) > 1.0e-9) {
-<<<<<<< HEAD
         double scale = deviation / normSquared;
-=======
-        double scale = -deviation / normSquared;
->>>>>>> f29d680e
         for (int i = 0; i < controlCount; i++) {
           double desiredDelta = scale * sensitivity[i];
           double diagonalWeight = Math.max(controlWeightsVector[i], 0.0)
@@ -1456,11 +1452,7 @@
           if (diagonalWeight < 1.0e-9) {
             diagonalWeight = 1.0e-9;
           }
-<<<<<<< HEAD
           feedForwardGradient[i] += diagonalWeight * desiredDelta;
-=======
-          feedForwardGradient[i] -= diagonalWeight * desiredDelta;
->>>>>>> f29d680e
         }
       }
       double rhs = constraint.getLimit() - constraint.getMargin() - futureMeasurement;
@@ -1663,11 +1655,7 @@
         return null;
       }
       double rateOfChange = (nextMeasurement - measurement) / dt;
-<<<<<<< HEAD
       double[] row = {measurement / measurementScale, control / controlScale, 1.0};
-=======
-      double[] row = {measurement, control, 1.0};
->>>>>>> f29d680e
       for (int rowIndex = 0; rowIndex < 3; rowIndex++) {
         double value = row[rowIndex];
         for (int colIndex = 0; colIndex < 3; colIndex++) {
@@ -1687,13 +1675,8 @@
       return null;
     }
 
-<<<<<<< HEAD
     double alpha = theta[0] / measurementScale;
     double beta = theta[1] / controlScale;
-=======
-    double alpha = theta[0];
-    double beta = theta[1];
->>>>>>> f29d680e
     double gamma = theta[2];
     if (!Double.isFinite(alpha) || !Double.isFinite(beta) || !Double.isFinite(gamma)) {
       return null;
