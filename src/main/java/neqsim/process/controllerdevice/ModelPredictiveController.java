--- conflicted
+++ resolved
@@ -1629,25 +1629,10 @@
     int sampleCount = controls.size();
     if (sampleCount < MIN_ESTIMATION_SAMPLES) {
       return null;
-<<<<<<< HEAD
     }
     if (measurements.size() != sampleCount + 1 || sampleTimes.size() != sampleCount) {
       return null;
-=======
->>>>>>> 837c9838
-    }
-    if (measurements.size() != sampleCount + 1 || sampleTimes.size() != sampleCount) {
-      return null;
-    }
-
-    double measurementScale = 0.0;
-    double controlScale = 0.0;
-    for (int i = 0; i < sampleCount; i++) {
-      measurementScale = Math.max(measurementScale, Math.abs(measurements.get(i)));
-      controlScale = Math.max(controlScale, Math.abs(controls.get(i)));
-    }
-    measurementScale = Math.max(measurementScale, 1.0);
-    controlScale = Math.max(controlScale, 1.0);
+    }
 
     double measurementScale = 0.0;
     double controlScale = 0.0;
