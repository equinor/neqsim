package neqsim.process.equipment;

import neqsim.process.equipment.absorber.SimpleTEGAbsorber;
import neqsim.process.equipment.compressor.Compressor;
import neqsim.process.equipment.ejector.Ejector;
import neqsim.process.equipment.expander.Expander;
import neqsim.process.equipment.heatexchanger.Cooler;
import neqsim.process.equipment.heatexchanger.HeatExchanger;
import neqsim.process.equipment.heatexchanger.Heater;
import neqsim.process.equipment.manifold.Manifold;
import neqsim.process.equipment.mixer.Mixer;
import neqsim.process.equipment.electrolyzer.Electrolyzer;
<<<<<<< HEAD
import neqsim.process.equipment.battery.BatteryStorage;
=======
import neqsim.process.equipment.powergeneration.SolarPanel;
>>>>>>> a0f2e790
import neqsim.process.equipment.pump.Pump;
import neqsim.process.equipment.reservoir.ReservoirCVDsim;
import neqsim.process.equipment.reservoir.ReservoirDiffLibsim;
import neqsim.process.equipment.reservoir.ReservoirTPsim;
import neqsim.process.equipment.reservoir.SimpleReservoir;
import neqsim.process.equipment.separator.Separator;
import neqsim.process.equipment.separator.ThreePhaseSeparator;
import neqsim.process.equipment.splitter.ComponentSplitter;
import neqsim.process.equipment.splitter.Splitter;
import neqsim.process.equipment.stream.Stream;
import neqsim.process.equipment.stream.VirtualStream;
import neqsim.process.equipment.tank.Tank;
import neqsim.process.equipment.util.Adjuster;
import neqsim.process.equipment.util.Calculator;
import neqsim.process.equipment.util.FlowRateAdjuster;
import neqsim.process.equipment.util.GORfitter;
import neqsim.process.equipment.util.Recycle;
import neqsim.process.equipment.util.SetPoint;
import neqsim.process.equipment.valve.ThrottlingValve;
import neqsim.process.equipment.flare.Flare;
import neqsim.process.equipment.flare.FlareStack;

/**
 * <p>
 * EquipmentFactory class.
 * </p>
 *
 * @author esol
 */
public class EquipmentFactory {
  /**
   * <p>
   * createEquipment.
   * </p>
   *
   * @param name a {@link java.lang.String} object
   * @param equipmentType a {@link java.lang.String} object
   * @return a {@link neqsim.process.equipment.ProcessEquipmentInterface} object
   */
  public static ProcessEquipmentInterface createEquipment(String name, String equipmentType) {
    if (equipmentType == null || equipmentType.trim().isEmpty()) {
      throw new IllegalArgumentException("Equipment type cannot be null or empty");
    }

    String normalizedType = equipmentType.trim().toLowerCase();
    switch (normalizedType) {
      case "throttlingvalve":
      case "valve":
        return new ThrottlingValve(name);
      case "stream":
        return new Stream(name);
      case "compressor":
        return new Compressor(name);
      case "pump":
        return new Pump(name);
      case "separator":
        return new Separator(name);
      case "heatexchanger":
        return new HeatExchanger(name);
      case "mixer":
        return new Mixer(name);
      case "splitter":
        return new Splitter(name);
      case "cooler":
        return new Cooler(name);
      case "heater":
        return new Heater(name);
      case "recycle":
        return new Recycle(name);
      case "threephaseseparator":
      case "separator_3phase":
        return new ThreePhaseSeparator(name);
      case "ejector":
        // Requires motiveStream and suctionStream, placeholders added
        return new Ejector(name, null, null);
      case "gorfitter":
        // Requires stream, placeholder added
        return new GORfitter(name, null);
      case "adjuster":
        return new Adjuster(name);
      case "setpoint":
        return new SetPoint(name);
      case "flowrateadjuster":
        return new FlowRateAdjuster(name);
      case "calculator":
        return new Calculator(name);
      case "expander":
        return new Expander(name);
      case "simpletegabsorber":
        return new SimpleTEGAbsorber(name);
      case "tank":
        return new Tank(name);
      case "componentsplitter":
        return new ComponentSplitter(name);
      case "reservoircvdsim":
        // Requires reservoirFluid, placeholder added
        return new ReservoirCVDsim(name, null);
      case "reservoirdifflibsim":
        // Requires reservoirFluid, placeholder added
        return new ReservoirDiffLibsim(name, null);
      case "virtualstream":
        return new VirtualStream(name);
      case "reservoirtpsim":
        // Requires reservoirFluid, placeholder added
        return new ReservoirTPsim(name, null);
      case "simplereservoir":
        return new SimpleReservoir(name);
      case "manifold":
        return new Manifold(name);
      case "flare":
        return new Flare(name);
      case "flarestack":
        return new FlareStack(name);
      case "electrolyzer":
        return new Electrolyzer(name);
<<<<<<< HEAD
      case "batterystorage":
        return new BatteryStorage(name);
=======
      case "solarpanel":
        return new SolarPanel(name);
>>>>>>> a0f2e790

      // Add other equipment types here
      default:
        throw new IllegalArgumentException("Unknown equipment type: " + equipmentType);
    }
  }
}<|MERGE_RESOLUTION|>--- conflicted
+++ resolved
@@ -10,11 +10,8 @@
 import neqsim.process.equipment.manifold.Manifold;
 import neqsim.process.equipment.mixer.Mixer;
 import neqsim.process.equipment.electrolyzer.Electrolyzer;
-<<<<<<< HEAD
 import neqsim.process.equipment.battery.BatteryStorage;
-=======
 import neqsim.process.equipment.powergeneration.SolarPanel;
->>>>>>> a0f2e790
 import neqsim.process.equipment.pump.Pump;
 import neqsim.process.equipment.reservoir.ReservoirCVDsim;
 import neqsim.process.equipment.reservoir.ReservoirDiffLibsim;
@@ -130,13 +127,10 @@
         return new FlareStack(name);
       case "electrolyzer":
         return new Electrolyzer(name);
-<<<<<<< HEAD
       case "batterystorage":
         return new BatteryStorage(name);
-=======
       case "solarpanel":
         return new SolarPanel(name);
->>>>>>> a0f2e790
 
       // Add other equipment types here
       default:
