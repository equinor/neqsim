--- conflicted
+++ resolved
@@ -128,15 +128,12 @@
         return new FlareStack(name);
       case "electrolyzer":
         return new Electrolyzer(name);
-<<<<<<< HEAD
       case "windturbine":
         return new WindTurbine(name);
-=======
       case "batterystorage":
         return new BatteryStorage(name);
       case "solarpanel":
         return new SolarPanel(name);
->>>>>>> 54c55f94
 
       // Add other equipment types here
       default:
