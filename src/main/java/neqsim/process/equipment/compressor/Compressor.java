--- conflicted
+++ resolved
@@ -601,7 +601,6 @@
           double relaxationFactor = Math.min(0.8, iteration / (iteration + 3.0));
 
           double speedUpdate = (targetPressure - currentPressure) / dPressure_dSpeed;
-<<<<<<< HEAD
 
           currentSpeed += relaxationFactor * speedUpdate;
           if (currentSpeed < 0) {
@@ -611,9 +610,7 @@
               currentSpeed = getCompressorChart().getMinSpeedCurve();
             }
           }
-=======
-          currentSpeed += relaxationFactor * speedUpdate;
->>>>>>> 973226f8
+
           powerSet = true;
           dH = polytropicFluidHead * 1000.0 * thermoSystem.getMolarMass()
               / getPolytropicEfficiency() * thermoSystem.getTotalNumberOfMoles();
