--- conflicted
+++ resolved
@@ -86,7 +86,6 @@
     setStoneWallCurve(new StoneWallCurve(stoneFlow, stoneHead));
   }
 
-<<<<<<< HEAD
   /**
    * Generates the stone wall curve by taking the head value at the highest flow for each speed
    * from the compressor chart values.
@@ -121,8 +120,7 @@
   }
 
   /** Serialization version UID. */
-=======
->>>>>>> d490525a
+
   private static final long serialVersionUID = 1000;
   /** Logger object for class. */
   static Logger logger = LogManager.getLogger(CompressorChart.class);
