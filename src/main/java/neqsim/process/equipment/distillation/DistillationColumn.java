--- conflicted
+++ resolved
@@ -58,15 +58,12 @@
   private static final int POLISH_ITERATION_MARGIN = 6;
   /** Multiplier governing how much the solver can extend beyond the nominal iteration budget. */
   private static final int ITERATION_OVERFLOW_MULTIPLIER = 12;
-<<<<<<< HEAD
   /** Recommended base temperature tolerance for adaptive defaults. */
   private static final double DEFAULT_TEMPERATURE_TOLERANCE = 4.0e-3;
   /** Recommended base mass balance tolerance for adaptive defaults. */
   private static final double DEFAULT_MASS_BALANCE_TOLERANCE = 1.6e-2;
   /** Recommended base enthalpy balance tolerance for adaptive defaults. */
   private static final double DEFAULT_ENTHALPY_BALANCE_TOLERANCE = 1.6e-2;
-=======
->>>>>>> fb3e6b9c
   double condenserCoolingDuty = 10.0;
   private double reboilerTemperature = 273.15;
   private double condenserTemperature = 270.15;
@@ -443,15 +440,9 @@
     int overflowBand = Math.max(overflowIncrement, numberOfTrays);
     int maxIterationLimit = Math.max(iterationLimit, maxNumberOfIterations)
         + overflowBand * ITERATION_OVERFLOW_MULTIPLIER;
-<<<<<<< HEAD
     double baseTempTolerance = getEffectiveTemperatureTolerance();
     double baseMassTolerance = getEffectiveMassBalanceTolerance();
     double baseEnergyTolerance = getEffectiveEnthalpyBalanceTolerance();
-=======
-    double baseTempTolerance = temperatureTolerance;
-    double baseMassTolerance = massBalanceTolerance;
-    double baseEnergyTolerance = enthalpyBalanceTolerance;
->>>>>>> fb3e6b9c
     double polishTempTolerance = Math.min(baseTempTolerance, TEMPERATURE_POLISH_TARGET);
     double polishMassTolerance = Math.min(baseMassTolerance, MASS_POLISH_TARGET);
     double polishEnergyTolerance = Math.min(baseEnergyTolerance, ENERGY_POLISH_TARGET);
@@ -522,15 +513,9 @@
         massEnergyEvaluated = true;
       }
 
-<<<<<<< HEAD
       double tempScaled = err / baseTempTolerance;
       double massScaled = massErr / baseMassTolerance;
       double energyScaled = energyErr / baseEnergyTolerance;
-=======
-      double tempScaled = err / temperatureTolerance;
-      double massScaled = massErr / massBalanceTolerance;
-      double energyScaled = energyErr / enthalpyBalanceTolerance;
->>>>>>> fb3e6b9c
       double combinedResidual = Math.max(tempScaled, massScaled);
       if (Double.isFinite(energyScaled)) {
         combinedResidual =
@@ -813,15 +798,9 @@
     int overflowBand = Math.max(overflowIncrement, numberOfTrays);
     int maxIterationLimit = Math.max(iterationLimit, maxNumberOfIterations)
         + overflowBand * ITERATION_OVERFLOW_MULTIPLIER;
-<<<<<<< HEAD
     double baseTempTolerance = getEffectiveTemperatureTolerance();
     double baseMassTolerance = getEffectiveMassBalanceTolerance();
     double baseEnergyTolerance = getEffectiveEnthalpyBalanceTolerance();
-=======
-    double baseTempTolerance = temperatureTolerance;
-    double baseMassTolerance = massBalanceTolerance;
-    double baseEnergyTolerance = enthalpyBalanceTolerance;
->>>>>>> fb3e6b9c
     double polishTempTolerance = Math.min(baseTempTolerance, TEMPERATURE_POLISH_TARGET);
     double polishMassTolerance = Math.min(baseMassTolerance, MASS_POLISH_TARGET);
     double polishEnergyTolerance = Math.min(baseEnergyTolerance, ENERGY_POLISH_TARGET);
@@ -889,15 +868,9 @@
         massEnergyEvaluated = true;
       }
 
-<<<<<<< HEAD
       double tempScaled = err / baseTempTolerance;
       double massScaled = massErr / baseMassTolerance;
       double energyScaled = energyErr / baseEnergyTolerance;
-=======
-      double tempScaled = err / temperatureTolerance;
-      double massScaled = massErr / massBalanceTolerance;
-      double energyScaled = energyErr / enthalpyBalanceTolerance;
->>>>>>> fb3e6b9c
       double combinedResidual = Math.max(tempScaled, massScaled);
       if (Double.isFinite(energyScaled)) {
         combinedResidual =
