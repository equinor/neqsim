--- conflicted
+++ resolved
@@ -282,95 +282,7 @@
     return new double[] {dx / det, dy / det};
   }
 
-<<<<<<< HEAD
-=======
-
-  private void resetOfExtremesOneAndTwoUnknowns(List<Integer> unknownIndices) {
-    int attempt = 0;
-    List<String> msgs = new ArrayList<>();
-    while (attempt < extremeAttempts) {
-      attempt++;
-      msgs.clear();
-
-      boolean energyOk = false;
-      try {
-        energyDiff();
-        double imbalance = Math.abs(hotLoad / coldLoad);
-        energyOk = (1 - extremeEnergy) <= imbalance && imbalance <= (1 + extremeEnergy);
-        if (!energyOk) {
-          msgs.add(String.format("energy ratio = %.3f", imbalance));
-        }
-      } catch (Exception e) {
-        msgs.add("energyDiff() raised " + e.getClass().getSimpleName());
-      }
-
-      boolean lmtdOk = true;
-      double pinchVal = pinch();
-      for (int i = 1; i < allLoad.size(); i++) {
-        double H_in = hotTempAll.get(i - 1);
-        double C_in = coldTempAll.get(i - 1);
-        double H_out = hotTempAll.get(i);
-        double C_out = coldTempAll.get(i);
-        double dT1 = H_in - C_in;
-        double dT2 = H_out - C_out;
-        if (dT1 <= tolerance || dT2 <= tolerance) {
-          lmtdOk = false;
-          msgs.add(
-              String.format("segment %d: ΔT1=%.2f °C, ΔT2=%.2f °C (must be > 0)", i, dT1, dT2));
-        }
-      }
-
-      boolean directionOk = true;
-      for (int i : unknownIndices) {
-        double inT = inletTemps.get(i);
-        double outT = outletTemps.get(i);
-        String type = streamTypes.get(i);
-        if (type.equals("hot") && outT >= inT) {
-          directionOk = false;
-          msgs.add("hot outlet ≥ inlet");
-        } else if (type.equals("cold") && outT <= inT) {
-          directionOk = false;
-          msgs.add("cold outlet ≤ inlet");
-        }
-      }
-
-
-      if (energyOk && lmtdOk && directionOk) {
-        logger.debug("✓ No reset on attempt " + attempt);
-        logger.debug("With Streams " + outletTemps);
-
-        return;
-      } else {
-        logger.debug("✗ reset on attempt " + attempt + ": "
-            + String.join("; ", msgs + "outlet streams" + outletTemps));
-
-        double hottestHot = Collections.max(inletTemps);
-        double coldestCold = Collections.min(inletTemps);
-
-        for (int idx : unknownIndices) {
-          double inlet = inletTemps.get(idx);
-          double lower;
-          double upper;
-          String type = streamTypes.get(idx);
-          if (type.equals("hot")) {
-            lower = coldestCold + approachTemperature;
-            upper = inlet;
-          } else {
-            lower = inlet;
-            upper = hottestHot - approachTemperature;
-          }
-          double guess = lower + Math.random() * (upper - lower);
-          outletTemps.set(idx, guess);
-        }
-      }
-    }
-
-
-    throw new RuntimeException("resetOfExtremes: gave up after " + extremeAttempts
-        + " attempts – last issues: " + String.join("; ", msgs));
-  }
-
->>>>>>> 81e039a3
+
   // ================================================================
   // ---- THREE UNKNOWN ----
   // ================================================================
@@ -457,99 +369,6 @@
     return new double[] {Dx / D, Dy / D, Dz / D};
   }
 
-
-<<<<<<< HEAD
-=======
-  private void resetOfExtremesThreeUnknowns(List<Integer> unknownIndices) {
-    int attempt = 0;
-    List<String> msgs = new ArrayList<>();
-
-    while (attempt < extremeAttempts) {
-      attempt++;
-      msgs.clear();
-
-      boolean energyOk = false;
-      try {
-        energyDiff();
-        double imbalance = Math.abs(hotLoad / coldLoad);
-        energyOk = (1 - extremeEnergy) <= imbalance && imbalance <= (1 + extremeEnergy);
-        if (!energyOk) {
-          msgs.add(String.format("energy ratio = %.3f", imbalance));
-        }
-      } catch (Exception e) {
-        msgs.add("energyDiff() raised " + e.getClass().getSimpleName());
-      }
-      // Energy method works
-
-      boolean lmtdOk = true;
-      double pinchVal = pinch();
-      for (int i = 1; i < allLoad.size(); i++) {
-        double dT1 = hotTempAll.get(i - 1) - coldTempAll.get(i - 1);
-        double dT2 = hotTempAll.get(i) - coldTempAll.get(i);
-        if (dT1 <= tolerance || dT2 <= tolerance) {
-          lmtdOk = false;
-          msgs.add(
-              String.format("segment %d: ΔT1=%.2f °C, ΔT2=%.2f °C (must be > 0)", i, dT1, dT2));
-        }
-      }
-
-      boolean directionOk = true;
-      for (int i : unknownIndices) {
-        double inT = inletTemps.get(i);
-        double outT = outletTemps.get(i);
-        String type = streamTypes.get(i);
-        if (type.equals("hot") && outT >= inT) {
-          directionOk = false;
-          msgs.add("hot outlet ≥ inlet");
-        } else if (type.equals("cold") && outT <= inT) {
-          directionOk = false;
-          msgs.add("cold outlet ≤ inlet");
-        }
-      }
-
-      boolean uaOk = false;
-      double uaVal = calculateUA();
-      double uaTol = UA * extremeUA;
-      uaOk = Math.abs(uaVal - UA) < uaTol;
-      if (!uaOk) {
-        msgs.add(String.format("UA = %.2f (target %.2f ± %.2f)", uaVal, UA, uaTol));
-      }
-
-      if (energyOk && lmtdOk && directionOk && uaOk) {
-        logger.debug("✓ No reset on attempt " + attempt);
-        logger.debug("With Streams " + outletTemps);
-        return;
-      } else {
-        logger.debug("✗ reset on attempt " + attempt + ": " + String.join("; ", msgs));
-
-        double hottestHot = Collections.max(inletTemps);
-        double coldestCold = Collections.min(inletTemps);
-        for (int idx : unknownIndices) {
-          double inlet = inletTemps.get(idx);
-          double lower;
-          double upper;
-          String type = streamTypes.get(idx);
-          if (type.equals("hot")) {
-            lower = coldestCold + approachTemperature;
-            upper = inlet;
-          } else {
-            lower = inlet;
-            upper = hottestHot - approachTemperature;
-          }
-          double guess = lower + Math.random() * (upper - lower);
-          outletTemps.set(idx, guess);
-        }
-        logger.debug("Outlet temps before solving: " + outletTemps);
-        logger.debug("Unknown flags: " + unknownOutlets);
-      }
-    }
-
-    throw new RuntimeException("resetOfExtremes: gave up after " + extremeAttempts
-        + " attempts – last issues: " + String.join("; ", msgs));
-  }
-
-
->>>>>>> 81e039a3
   // ================================================================
   // ---- KEY METHODS ----
   // ================================================================
@@ -964,21 +783,11 @@
       }
     }
 
-<<<<<<< HEAD
     // Update previous outlet temperatures
     prevOutletTemps = new ArrayList<>();
     for (int idx : unknownIndices) {
       prevOutletTemps.add(outletTemps.get(idx));
-=======
-    logger.debug("\nIndividual Stream Temperature Profiles:");
-    for (int i = 0; i < inStreams.size(); i++) {
-      String type = streamTypes.get(i);
-      double Tin = inletTemps.get(i);
-      double Tout = outletTemps.get(i);
-      double load = streamLoads.get(i);
-      logger.debug("Stream %d (%s): Inlet = %.2f°C, Outlet = %.2f°C, Load = %.2f kW%n", i + 1, type,
-          Tin, Tout, load);
->>>>>>> 81e039a3
+
     }
 
     return false;
@@ -989,26 +798,11 @@
   // ---- OUTPUT METHODS ----
   // ================================================================
 
-<<<<<<< HEAD
   /** Returns hot and cold composite curves. */
   public Map<String, List<Map<String, Object>>> getCompositeCurve() {
     logger.debug("Composite Corve Points: " + compositeCurve());
     return compositeCurve();
-=======
-    for (int i = 0; i < outStreams.size(); i++) {
-      StreamInterface stream = outStreams.get(i);
-      String name = stream.getName();
-      String type = streamTypes.get(i);
-      double inlet = inletTemps.get(i);
-      double outlet = outletTemps.get(i);
-      double pressure = pressures.get(i);
-      double flow = massFlows.get(i);
-      double load = streamLoads.get(i);
-
-      logger.debug("%-15s %-6s %-16.4f %-17.4f %-19.4f %-19.4f %-19.4f%n", name, type, inlet,
-          outlet, pressure, flow, load);
-    }
->>>>>>> 81e039a3
+
   }
 
   public double getUA() {
