/*
 * MultiStreamHeatExchanger2.java
 *
 * Created on [Date]
 */

package neqsim.process.equipment.heatexchanger;

import java.util.ArrayList;
import java.util.Collections;
import java.util.List;
import java.util.Map;
import java.util.UUID;
import org.apache.logging.log4j.LogManager;
import org.apache.logging.log4j.Logger;
import com.google.gson.GsonBuilder;
import neqsim.process.equipment.stream.StreamInterface;
import neqsim.process.util.monitor.MultiStreamHeatExchanger2Response;
import neqsim.thermo.system.SystemInterface;
import neqsim.thermodynamicoperations.ThermodynamicOperations;
import neqsim.util.ExcludeFromJacocoGeneratedReport;


// ================================================================
// ---- UNIT INITIATION ----
// ================================================================


public class MultiStreamHeatExchanger2 extends Heater implements MultiStreamHeatExchangerInterface {
  private static final long serialVersionUID = 1000;
  /** Logger object for class. */
  static Logger logger = LogManager.getLogger(MultiStreamHeatExchanger2.class);

  SystemInterface thermoSystem;

  private double tolerance = 1e-3;
  private int maxIterations = 1000;
  private double jacobiDelta = 1e-4;

  /** Message used when the Jacobian is singular. */
  private static final String SINGULAR_JACOBIAN_MSG = "Jacobian determinant is zero";

  private final double extremeEnergy = 0.3;
  private final double extremeUA = 2.0;
  private final int extremeAttempts = 1000;

  private List<Double> prevOutletTemps = null;
  private int stallCounter = 0;
  private final int stallLimit = 50;
  private double localRange = 5.0;


  private double damping = 1.0;

  private Double approachTemperature = 5.0;
  private Double UA = null;

  private double hotLoad;
  private double coldLoad;
  private java.util.Map<String, java.util.List<java.util.Map<String, Object>>> compositeCurvePoints =
      new java.util.HashMap<>();
  private List<Double> hInlet = new ArrayList<>();
  private List<SystemInterface> fluidInlet = new ArrayList<>();

  private List<Double> allLoad = new ArrayList<>();
  private List<Double> hotTempAll = new ArrayList<>();
  private List<Double> coldTempAll = new ArrayList<>();
  private List<Double> tempDiff = new ArrayList<>();


  private List<StreamInterface> inStreams = new ArrayList<>();
  private List<StreamInterface> outStreams = new ArrayList<>();
  private List<String> streamTypes = new ArrayList<>();
  private List<Double> inletTemps = new ArrayList<>();
  private List<Double> outletTemps = new ArrayList<>();
  private List<Object> unknownOutlets = new ArrayList<>();
  private List<Double> pressures = new ArrayList<>();
  private List<Double> massFlows = new ArrayList<>();
  private List<Double> streamLoads = new ArrayList<>();


  /**
   * Constructor for MultiStreamHeatExchanger2.
   *
   * @param name Name of the heat exchanger
   */
  public MultiStreamHeatExchanger2(String name) {
    super(name);
  }

  /** {@inheritDoc} */
  @Override
  public void addInStream(StreamInterface inStream) {}

  /** {@inheritDoc} */
  public void addInStreamMSHE(StreamInterface inStream, String streamType, Double outletTemp) {
    this.inStreams.add(inStream);
    StreamInterface outStream = inStream.clone();
    outStreams.add(outStream);
    streamTypes.add(streamType);
    inletTemps.add(inStream.getFluid().getTemperature("C"));
    outletTemps.add(outletTemp);
    unknownOutlets.add(outletTemp == null);
    pressures.add(inStream.getFluid().getPressure("bara"));
    massFlows.add(inStream.getFlowRate("kg/sec"));
    streamLoads.add(0.0);
  }

  public void setTemperatureApproach(double temperatureApproach) {
    this.approachTemperature = temperatureApproach;
  }

  @Override
  public void setUAvalue(double UAvalue) {
    this.UA = UAvalue;
  }

  // ================================================================
  // ---- RUN SOLVER SELECTION ----
  // ================================================================

  /** {@inheritDoc} */
  @Override
  public void run(UUID id) {
    // Calculate hin for all streams and
    for (int i = 0; i < inStreams.size(); i++) {
      SystemInterface fluid = inStreams.get(i).getFluid().clone();
      fluid.initThermoProperties();
      hInlet.add(fluid.getEnthalpy("kJ/kg"));
      fluidInlet.add(fluid);
    }

    int undefinedCount = 0;
    for (Double temp : outletTemps) {
      if (temp == null) {
        undefinedCount++;
      }
    }
    if (undefinedCount == 0) {
      logger.debug("No Unknown Temperatures to Solve");
    } else if (undefinedCount == 1) {
      oneUnknown();
    } else if (undefinedCount == 2) {
      twoUnknowns();
    } else if (undefinedCount == 3) {
      threeUnknowns();
    } else {
      logger.debug("Too Many Unknown Temperatures");
    }

    for (int i = 0; i < outStreams.size(); i++) {
      outStreams.get(i).setFluid(inStreams.get(i).getFluid().clone());
      outStreams.get(i).setTemperature(outletTemps.get(i), "C");
      outStreams.get(i).setPressure(inStreams.get(i).getPressure("bara"), "bara");
      outStreams.get(i).run();
      logger.debug("Outlet temps before solving: " + outletTemps);
      logger.debug("Unknown flags: " + unknownOutlets);
    }



  }

  // ================================================================
  // ---- ONE UNKNOWN ----
  // ================================================================

  /** {@inheritDoc} */
  public void oneUnknown() {
    List<Integer> unknownIndices = new ArrayList<>();
    int idx = -1;
    for (int i = 0; i < unknownOutlets.size(); i++) {
      if ((Boolean) unknownOutlets.get(i)) {
        idx = i;
        unknownIndices.add(i);
        break;
      }
    }
    outletTemps.set(idx, initializeOutletGuess(idx));
    for (int iteration = 0; iteration < maxIterations; iteration++) {
      boolean stalled = stallDetection(unknownIndices);
      resetOfExtremesAndStalls(unknownIndices, stalled, false);
      double[] residuals = residualFunctionOneUnknown();
      if (Math.abs(residuals[0]) < tolerance) {
        return;
      }
      double[][] jacobian = numericalJacobiOneUnknown(unknownIndices);
      double[] delta;
      try {
        delta = linearSystemOneUnknown(jacobian, residuals);
      } catch (ArithmeticException e) {
        throw new RuntimeException("Jacobian is singular or poorly conditioned.");
      }

      outletTemps.set(idx, outletTemps.get(idx) - damping * delta[0]);
    }

    throw new RuntimeException("oneUnknown(): Failed to converge after maxIterations.");
  }

  private double[] residualFunctionOneUnknown() {
    return new double[] {energyDiff()};
  }

  private double[][] numericalJacobiOneUnknown(List<Integer> unknownIndices) {
    List<Double> baseTemps = new ArrayList<>();
    for (int idx : unknownIndices) {
      baseTemps.add(outletTemps.get(idx));
    }
    double[] baseResiduals = residualFunctionOneUnknown();
    List<double[]> J = new ArrayList<>();
    for (int i = 0; i < unknownIndices.size(); i++) {
      int idx = unknownIndices.get(i);
      outletTemps.set(idx, baseTemps.get(i) + jacobiDelta);
      double[] perturbed = residualFunctionOneUnknown();
      double[] column = new double[1];
      column[0] = (perturbed[0] - baseResiduals[0]) / jacobiDelta;
      J.add(column);
      outletTemps.set(idx, baseTemps.get(i));
    }
    // Transpose manually
    double[][] jacobian = new double[1][J.size()];
    for (int i = 0; i < J.size(); i++) {
      jacobian[0][i] = J.get(i)[0];
    }
    return jacobian;
  }

  private double[] linearSystemOneUnknown(double[][] A, double[] b) {
    if (Math.abs(A[0][0]) < 1e-12) {
      throw new ArithmeticException(SINGULAR_JACOBIAN_MSG);
    }
    return new double[] {b[0] / A[0][0]};
  }

  // ================================================================
  // ---- TWO UNKNOWN ----
  // ================================================================

  /** {@inheritDoc} */
  public void twoUnknowns() {
    List<Integer> unknownIndices = new ArrayList<>();
    for (int i = 0; i < unknownOutlets.size(); i++) {
      if ((Boolean) unknownOutlets.get(i)) {
        unknownIndices.add(i);
        outletTemps.set(i, initializeOutletGuess(i));
      }
    }
    for (int iteration = 0; iteration < maxIterations; iteration++) {
      boolean stalled = stallDetection(unknownIndices);
      resetOfExtremesAndStalls(unknownIndices, stalled, false);
      double[] residuals = residualFunctionTwoUnknowns();
      if (Math.max(Math.abs(residuals[0]), Math.abs(residuals[1])) < tolerance) {
        logger.debug("✓ OK With Streams" + outletTemps);
        return;
      }
      double[][] jacobian = numericalJacobiTwoUnknowns(unknownIndices);
      double[] delta;
      try {
        delta = linearSystemTwoUnknowns(jacobian, residuals);
      } catch (ArithmeticException e) {
        throw new RuntimeException("Jacobian is singular or poorly conditioned.");
      }

      for (int i = 0; i < unknownIndices.size(); i++) {
        int idx = unknownIndices.get(i);
        outletTemps.set(idx, outletTemps.get(idx) - damping * delta[i]);
      }
    }
    throw new RuntimeException("twoUnknowns(): Failed to converge after maxIterations.");
  }

  private double[] residualFunctionTwoUnknowns() {
    return new double[] {energyDiff(), pinch() - approachTemperature};
  }

  private double[][] numericalJacobiTwoUnknowns(List<Integer> unknownIndices) {
    double[] baseTemps = new double[2];
    for (int i = 0; i < 2; i++) {
      baseTemps[i] = outletTemps.get(unknownIndices.get(i));
    }
    double[] baseResiduals = residualFunctionTwoUnknowns();
    double[][] J = new double[2][2];
    for (int i = 0; i < 2; i++) {
      int idx = unknownIndices.get(i);
      outletTemps.set(idx, baseTemps[i] + jacobiDelta);
      double[] perturbed = residualFunctionTwoUnknowns();
      for (int j = 0; j < 2; j++) {
        J[j][i] = (perturbed[j] - baseResiduals[j]) / jacobiDelta;
      }
      outletTemps.set(idx, baseTemps[i]);
    }
    return J;
  }

  private double[] linearSystemTwoUnknowns(double[][] A, double[] b) {
    double det = A[0][0] * A[1][1] - A[0][1] * A[1][0];
    if (Math.abs(det) < 1e-12) {
<<<<<<< HEAD
      // Add a small regularisation to the diagonal to avoid singular matrices
      double eps = 1e-8;
      A[0][0] += eps;
      A[1][1] += eps;
      det = A[0][0] * A[1][1] - A[0][1] * A[1][0];
      if (Math.abs(det) < 1e-12) {
        throw new ArithmeticException("Jacobian determinant is zero");
      }
=======
      throw new ArithmeticException(SINGULAR_JACOBIAN_MSG);
>>>>>>> e21e48d0
    }
    double dx = b[0] * A[1][1] - b[1] * A[0][1];
    double dy = A[0][0] * b[1] - A[1][0] * b[0];
    return new double[] {dx / det, dy / det};
  }


  // ================================================================
  // ---- THREE UNKNOWN ----
  // ================================================================

  /** {@inheritDoc} */
  public void threeUnknowns() {
    List<Integer> unknownIndices = new ArrayList<>();
    for (int i = 0; i < unknownOutlets.size(); i++) {
      if ((Boolean) unknownOutlets.get(i)) {
        unknownIndices.add(i);
        outletTemps.set(i, initializeOutletGuess(i));
      }
    }
    logger.debug("Outlet temps before solving: " + outletTemps);
    logger.debug("Unknown flags: " + unknownOutlets);
    for (int iteration = 0; iteration < maxIterations; iteration++) {
      boolean stalled = stallDetection(unknownIndices);
      resetOfExtremesAndStalls(unknownIndices, stalled, true);
      double[] residuals = residualFunctionThreeUnknowns();
      if (Math.max(Math.max(Math.abs(residuals[0]), Math.abs(residuals[1])),
          Math.abs(residuals[2])) < tolerance) {
        return;
      }

      double[][] jacobian = numericalJacobiThreeUnknowns(unknownIndices);
      double[] delta;
      try {
        delta = linearSystemThreeUnknowns(jacobian, residuals);
      } catch (ArithmeticException e) {
        throw new RuntimeException("Jacobian is singular or poorly conditioned.");
      }

      for (int i = 0; i < unknownIndices.size(); i++) {
        int idx = unknownIndices.get(i);
        outletTemps.set(idx, outletTemps.get(idx) - damping * delta[i]);
      }
    }

    throw new RuntimeException("threeUnknowns(): Failed to converge after maxIterations.");
  }

  private double[] residualFunctionThreeUnknowns() {
    return new double[] {energyDiff(), pinch() - approachTemperature, calculateUA() - UA};
  }

  private double[][] numericalJacobiThreeUnknowns(List<Integer> unknownIndices) {
    double[] baseTemps = new double[3];
    for (int i = 0; i < 3; i++) {
      baseTemps[i] = outletTemps.get(unknownIndices.get(i));
    }

    double[] baseResiduals = residualFunctionThreeUnknowns();
    double[][] J = new double[3][3];

    for (int i = 0; i < 3; i++) {
      int idx = unknownIndices.get(i);
      outletTemps.set(idx, baseTemps[i] + jacobiDelta);
      double[] perturbed = residualFunctionThreeUnknowns();
      for (int j = 0; j < 3; j++) {
        J[j][i] = (perturbed[j] - baseResiduals[j]) / jacobiDelta;
      }
      outletTemps.set(idx, baseTemps[i]);
    }

    return J;
  }

  private double[] linearSystemThreeUnknowns(double[][] A, double[] b) {
    double D = A[0][0] * (A[1][1] * A[2][2] - A[1][2] * A[2][1])
        - A[0][1] * (A[1][0] * A[2][2] - A[1][2] * A[2][0])
        + A[0][2] * (A[1][0] * A[2][1] - A[1][1] * A[2][0]);
    if (Math.abs(D) < 1e-12) {
      throw new ArithmeticException(SINGULAR_JACOBIAN_MSG);
    }

    double Dx = b[0] * (A[1][1] * A[2][2] - A[1][2] * A[2][1])
        - A[0][1] * (b[1] * A[2][2] - A[1][2] * b[2]) + A[0][2] * (b[1] * A[2][1] - A[1][1] * b[2]);

    double Dy =
        A[0][0] * (b[1] * A[2][2] - A[1][2] * b[2]) - b[0] * (A[1][0] * A[2][2] - A[1][2] * A[2][0])
            + A[0][2] * (A[1][0] * b[2] - b[1] * A[2][0]);

    double Dz =
        A[0][0] * (A[1][1] * b[2] - b[1] * A[2][1]) - A[0][1] * (A[1][0] * b[2] - b[1] * A[2][0])
            + b[0] * (A[1][0] * A[2][1] - A[1][1] * A[2][0]);

    return new double[] {Dx / D, Dy / D, Dz / D};
  }

  // ================================================================
  // ---- KEY METHODS ----
  // ================================================================

  /** {@inheritDoc} */
  public double energyDiff() {
    hotLoad = 0.0;
    coldLoad = 0.0;
    for (int i = 0; i < inStreams.size(); i++) {
      double hIn = hInlet.get(i);
      double hOut = enthalpyTPFlash(i, pressures.get(i), outletTemps.get(i));
      double load = (hOut - hIn) * massFlows.get(i);
      streamLoads.set(i, load);
      if ("hot".equals(streamTypes.get(i))) {
        hotLoad += load;
      } else if ("cold".equals(streamTypes.get(i))) {
        coldLoad += load;
      }
    }
    return hotLoad + coldLoad;
  }

  /** {@inheritDoc} */
  public double pinch() {
    /* --- build the composite curves ------------------------------------ */
    compositeCurve(); // fills compositeCurvePoints

    /* --- gather every distinct load on either curve -------------------- */
    java.util.Set<Double> loadSet = new java.util.TreeSet<>();
    for (String t : new String[] {"hot", "cold"}) {
      for (Map<String, Object> p : compositeCurvePoints.get(t)) {
        loadSet.add((Double) p.get("load")); // cast because Map<String,Object>
      }
    }

    /* --- compress nearly-identical loads (<0.001 kW apart) ------------- */
    List<Double> sortedLoads = new ArrayList<>(loadSet);
    allLoad = new ArrayList<>();
    allLoad.add(sortedLoads.get(0));
    for (int i = 1; i < sortedLoads.size(); i++) {
      if (Math.abs(sortedLoads.get(i) - sortedLoads.get(i - 1)) > 1e-3) {
        allLoad.add(sortedLoads.get(i));
      }
    }

    /* --- temperatures at every common load ----------------------------- */
    hotTempAll = new ArrayList<>();
    coldTempAll = new ArrayList<>();

    for (double load : allLoad) {
      for (int j = 0; j < 2; j++) {
        String curveKey = j == 0 ? "hot" : "cold";
        List<Map<String, Object>> points = compositeCurvePoints.get(curveKey);
        List<Double> target = j == 0 ? hotTempAll : coldTempAll;

        Double exact = null;
        for (Map<String, Object> p : points) {
          if (Math.abs((Double) p.get("load") - load) < 1e-3) {
            exact = (Double) p.get("temperature");
            break;
          }
        }
        target.add(exact != null ? exact : interpolateTemperature(points, load));
      }
    }

    /* --- ΔT profile and minimum approach -------------------------------- */
    tempDiff = new ArrayList<>();
    for (int i = 0; i < hotTempAll.size(); i++) {
      tempDiff.add(hotTempAll.get(i) - coldTempAll.get(i));
    }

    double minDT = Collections.min(tempDiff);
    logger.debug("Minimum Approach Temperature = {}", minDT); // or logger.debug(...)
    return minDT;
  }



  /** {@inheritDoc} */
  public double calculateUA() {
    double UAvalue = 0.0;
    compositeCurve();
    pinch();

    for (int i = 1; i < allLoad.size(); i++) {
      double HIn = hotTempAll.get(i - 1);
      double CIn = coldTempAll.get(i - 1);
      double HOut = hotTempAll.get(i);
      double COut = coldTempAll.get(i);

      double deltaT1 = HIn - CIn;
      double deltaT2 = HOut - COut;
      double deltaQ = allLoad.get(i) - allLoad.get(i - 1);

      double LMTD;
      double UAinterval;

      if (Math.abs(deltaT1 - deltaT2) < 1e-4) {
        LMTD = (deltaT1 + deltaT2) / 2.0;
        UAinterval = deltaQ / LMTD;
      } else {
        LMTD = (deltaT1 - deltaT2) / Math.log(deltaT1 / deltaT2);
        if (LMTD < 0.01) {
          UAinterval = 0.0;
        } else {
          UAinterval = 1000.0 * deltaQ / LMTD; // 1000 * kW/K -> W/K
        }
      }

      UAvalue += UAinterval;
    }

    return UAvalue;
  }



  // ================================================================
  // ---- METHODS ----
  // ================================================================


  private double enthalpyTPFlash(int index, double pressure, double temperature) {
    SystemInterface thermoSystem = fluidInlet.get(index);
    thermoSystem.setPressure(pressure, "bara");
    thermoSystem.setTemperature(temperature, "C");

    ThermodynamicOperations testOps = new ThermodynamicOperations(thermoSystem);

    testOps.TPflash();
    thermoSystem.initThermoProperties();
    return thermoSystem.getEnthalpy("kJ/kg");
  }

  /** {@inheritDoc} */
  public java.util.Map<String, java.util.List<java.util.Map<String, Object>>> compositeCurve() {

    /* fresh container ----------------------------------------------- */
    compositeCurvePoints =
        new java.util.HashMap<String, java.util.List<java.util.Map<String, Object>>>();

    /* build one curve for "hot" and one for "cold" ------------------- */
    for (String t : new String[] {"hot", "cold"}) {

      /* ---- collect every unique temperature seen on this curve ---- */
      java.util.Set<Double> tempSet = new java.util.HashSet<>();
      for (int i = 0; i < streamTypes.size(); i++) {
        if (t.equals(streamTypes.get(i))) {
          tempSet.add(inletTemps.get(i));
          tempSet.add(outletTemps.get(i));
        }
      }

      java.util.List<Double> tempPoints = new java.util.ArrayList<>(tempSet);
      java.util.Collections.sort(tempPoints); // ascending

      /* ---- find the true lowest temperature on this curve --------- */
      double minTemp = Double.MAX_VALUE; // ← FIX: no default 0 °C
      for (int i = 0; i < streamTypes.size(); i++) {
        if (t.equals(streamTypes.get(i))) {
          double candidate = t.equals("hot") ? outletTemps.get(i) // coldest point of a hot stream
              : inletTemps.get(i); // coldest point of a cold stream
          if (candidate < minTemp) {
            minTemp = candidate;
          }
        }
      }
      if (minTemp == Double.MAX_VALUE && !tempPoints.isEmpty()) {
        /* should never happen, but fall back gracefully */
        minTemp = tempPoints.get(0);
      }

      /* ---- initialise the curve with (load=0 kW, temperature=min) -- */
      double cumulativeLoad = 0.0;
      java.util.List<java.util.Map<String, Object>> curveData = new java.util.ArrayList<>();

      java.util.Map<String, Object> initialPoint = new java.util.HashMap<>();
      initialPoint.put("temperature", minTemp);
      initialPoint.put("load", 0.0);
      curveData.add(initialPoint);

      /* ---- walk each temperature interval, accumulate its load ----- */
      for (int p = 0; p < tempPoints.size() - 1; p++) {
        double tStart = tempPoints.get(p);
        double tEnd = tempPoints.get(p + 1);

        double intervalLoad = 0.0;
        for (int j = 0; j < streamTypes.size(); j++) {
          if (t.equals(streamTypes.get(j))) {
            double inlet = inletTemps.get(j);
            double outlet = outletTemps.get(j);
            double low = Math.min(inlet, outlet);
            double high = Math.max(inlet, outlet);

            /* does this stream span the entire [tStart, tEnd] window? */
            if (tStart >= low && tEnd <= high) {
              intervalLoad += intervalLoad(j, tStart, tEnd);
            }
          }
        }

        cumulativeLoad += intervalLoad;

        java.util.Map<String, Object> point = new java.util.HashMap<>();
        point.put("temperature", tEnd);
        point.put("load", cumulativeLoad);
        curveData.add(point);
      }

      /* ---- save the finished curve -------------------------------- */
      compositeCurvePoints.put(t, curveData);
    }
    return compositeCurvePoints;
  }



  private double initializeOutletGuess(int i) {
    String type = streamTypes.get(i);
    double inletTemp = inletTemps.get(i);
    if ("hot".equals(type)) {
      return inletTemp - approachTemperature;
    } else {
      return inletTemp + approachTemperature;
    }
  }

  private double intervalLoad(int i, double tempStart, double tempEnd) {
    double deltaT = Math.abs(tempEnd - tempStart);
    double fullDeltaT = Math.abs(inletTemps.get(i) - outletTemps.get(i));
    if (fullDeltaT < 1e-8) {
      return 0.0;
    }

    double interpolationFactor = deltaT / fullDeltaT;
    return Math.abs(streamLoads.get(i) * interpolationFactor);
  }


  private double calculateIntervalTemp(double loadStart, double targetLoad, double loadEnd,
      double tempStart, double tempEnd) {
    double factor = Math.abs(targetLoad - loadStart) / Math.abs(loadEnd - loadStart);
    return tempStart + (tempEnd - tempStart) * factor;
  }


  private double interpolateTemperature(List<Map<String, Object>> points, double load) {
    List<Map<String, Object>> below = new ArrayList<>();
    List<Map<String, Object>> above = new ArrayList<>();

    for (Map<String, Object> point : points) {
      double l = (Double) point.get("load");
      if (l < load) {
        below.add(point);
      }
      if (l > load) {
        above.add(point);
      }
    }

    if (below.isEmpty()) {
      return (Double) above.get(0).get("temperature");
    }
    if (above.isEmpty()) {
      return (Double) below.get(below.size() - 1).get("temperature");
    }

    double lo = (Double) below.get(below.size() - 1).get("load");
    double hi = (Double) above.get(0).get("load");

    double tLo = (Double) below.get(below.size() - 1).get("temperature");
    double tHi = (Double) above.get(0).get("temperature");

    return calculateIntervalTemp(lo, load, hi, tLo, tHi);
  }

  private void resetOfExtremesAndStalls(List<Integer> unknownIndices, boolean localMin,
      boolean UATest) {
    int attempt = 0;
    List<String> msgs = new ArrayList<>();

    while (attempt < extremeAttempts) {
      attempt++;
      msgs.clear();

      boolean directionOk = true;
      boolean energyOk = true;
      boolean heatFeasible = true;
      boolean uaOk = true;

      // 1. Check stream direction
      for (int i : unknownIndices) {
        double inT = inletTemps.get(i);
        double outT = outletTemps.get(i);
        String type = (String) streamTypes.get(i);
        if (type.equals("hot") && outT >= inT) {
          directionOk = false;
          msgs.add("hot outlet ≥ inlet");
        } else if (type.equals("cold") && outT <= inT) {
          directionOk = false;
          msgs.add("cold outlet ≤ inlet");
        }
      }

      // 2. Energy balance check (only if direction is OK)
      if (directionOk) {
        try {
          energyDiff(); // may throw
          double imbalance = Math.abs(hotLoad / coldLoad);
          energyOk = (1 - extremeEnergy) <= imbalance && imbalance <= (1 + extremeEnergy);
          if (!energyOk) {
            msgs.add(String.format("energy ratio = %.3f", imbalance));
          }
        } catch (Exception e) {
          energyOk = false;
          msgs.add("energyDiff() raised " + e.getClass().getSimpleName());
        }
      } else {
        energyOk = false;
      }

      // 3. LMTD / pinch check (only if previous two are OK)
      if (directionOk && energyOk) {
        pinch();
        for (int i = 1; i < allLoad.size(); i++) {
          double dT1 = hotTempAll.get(i - 1) - coldTempAll.get(i - 1);
          double dT2 = hotTempAll.get(i) - coldTempAll.get(i);
          if (dT1 <= tolerance || dT2 <= tolerance) {
            heatFeasible = false;
            msgs.add(
                String.format("segment %d: ΔT1=%.2f °C, ΔT2=%.2f °C (must be > 0)", i, dT1, dT2));
          }
        }
      } else {
        heatFeasible = false;
      }

      // 4. UA check (only if everything else is OK)
      if (UATest && directionOk && energyOk && heatFeasible) {
        double uaVal = calculateUA();
        double uaTol = UA * extremeUA;
        uaOk = Math.abs(uaVal - UA) < uaTol;
        if (!uaOk) {
          msgs.add(String.format("UA = %.2f (target %.2f ± %.2f)", uaVal, UA, uaTol));
        }
      } else {
        uaOk = false;
      }

      // 5. Final condition
      if (directionOk && energyOk && heatFeasible && (!UATest || uaOk) && !localMin) {
        logger.debug("✓ No reset on attempt " + attempt);
        logger.debug("With Streams " + outletTemps);
        localMin = false; // once triggered, don't persist
        return;
      } else {
        logger.debug("✗ reset on attempt " + attempt + ": " + String.join("; ", msgs));

        // Randomize outlet temps within physical bounds
        double hottestHot = Collections.max(inletTemps);
        double coldestCold = Collections.min(inletTemps);
        for (int idx : unknownIndices) {
          double inlet = inletTemps.get(idx);
          double lower, upper;
          String type = (String) streamTypes.get(idx);
          if (type.equals("hot")) {
            lower = coldestCold + approachTemperature;
            upper = inlet;
          } else {
            lower = inlet;
            upper = hottestHot - approachTemperature;
          }
          double guess = lower + Math.random() * (upper - lower);
          outletTemps.set(idx, guess);
        }

        logger.debug("Outlet temps before solving: " + outletTemps);
        logger.debug("Unknown flags: " + unknownOutlets);
      }
    }

    // If all attempts fail
    throw new RuntimeException("resetOfExtremes: gave up after " + extremeAttempts
        + " attempts – last issues: " + String.join("; ", msgs));
  }



  private boolean stallDetection(List<Integer> unknownIndices) {
    if (prevOutletTemps != null) {
      double maxDelta = 0.0;
      for (int i = 0; i < unknownIndices.size(); i++) {
        int idx = unknownIndices.get(i);
        double delta = Math.abs(outletTemps.get(idx) - prevOutletTemps.get(i));
        if (delta > maxDelta) {
          maxDelta = delta;
        }
      }

      if (maxDelta <= localRange) {
        stallCounter++;
      } else {
        stallCounter = 0;
      }

      if (stallCounter >= stallLimit) {
        logger.warn("Local Minimum Detected! Stall counter reached limit.");
        stallCounter = 0;
        return true;
      }
    }

    // Update previous outlet temperatures
    prevOutletTemps = new ArrayList<>();
    for (int idx : unknownIndices) {
      prevOutletTemps.add(outletTemps.get(idx));

    }

    return false;
  }


  // ================================================================
  // ---- OUTPUT METHODS ----
  // ================================================================

  /** Returns hot and cold composite curves. */
  public Map<String, List<Map<String, Object>>> getCompositeCurve() {
    logger.debug("Composite Corve Points: " + compositeCurve());
    return compositeCurve();

  }

  public double getUA() {
    return calculateUA();
  }


  public double getTemperatureApproach() {
    return pinch();
  }

  @Override
  public StreamInterface getOutStream(int i) {
    if (i < 0 || i >= outStreams.size()) {
      throw new IndexOutOfBoundsException("Invalid outStream index: " + i);
    }
    return outStreams.get(i);
  }


  // ================================================================
  // ---- MANDITORY UNUSED ----
  // ================================================================

  @Override
  public StreamInterface getInStream(int i) {
    return null;
  }

  @Override
  public double getInTemperature(int i) {
    return 0.0;
  }

  @Override
  public double getOutTemperature(int i) {
    return 0.0;
  }

  @Override
  public double getDuty() {
    return 0.0;
  }

  /** {@inheritDoc} */
  @Override
  @ExcludeFromJacocoGeneratedReport
  public void displayResult() {}

  @Override
  public void runConditionAnalysis() {}

  @Override
  public double getGuessOutTemperature() {
    return 0.0;
  }

  @Override
  public void setGuessOutTemperature(double temp) {}

  @Override
  public void setGuessOutTemperature(double temp, String unit) {}

  @Override
  public void setFlowArrangement(String arrangement) {}

  @Override
  public String getFlowArrangement() {
    return null;
  }

  @Override
  public void setThermalEffectiveness(double effectiveness) {}

  @Override
  public double getThermalEffectiveness() {
    return 0.0;
  }

  @Override
  public double getHotColdDutyBalance() {
    return 0.0;
  }

  @Override
  public void setHotColdDutyBalance(double value) {}

  @Override
  public double calcThermalEffectiveness(double NTU, double Cr) {
    return 0.0;
  }

  @Override
  public void setUseDeltaT(boolean use) {}

  @Override
  public void setFeedStream(int index, StreamInterface stream) {}

  @Override
  public void setDeltaT(double dT) {}

  @Override
  public double getDeltaT() {
    return 0.0;
  }

  @Override
  public double getUAvalue() {
    return 0.0;
  }

  /** {@inheritDoc} */
  @Override
  public String toJson() {
    return new GsonBuilder().serializeSpecialFloatingPointValues().create()
        .toJson(new MultiStreamHeatExchanger2Response(this));
  }
}<|MERGE_RESOLUTION|>--- conflicted
+++ resolved
@@ -296,7 +296,6 @@
   private double[] linearSystemTwoUnknowns(double[][] A, double[] b) {
     double det = A[0][0] * A[1][1] - A[0][1] * A[1][0];
     if (Math.abs(det) < 1e-12) {
-<<<<<<< HEAD
       // Add a small regularisation to the diagonal to avoid singular matrices
       double eps = 1e-8;
       A[0][0] += eps;
@@ -305,9 +304,6 @@
       if (Math.abs(det) < 1e-12) {
         throw new ArithmeticException("Jacobian determinant is zero");
       }
-=======
-      throw new ArithmeticException(SINGULAR_JACOBIAN_MSG);
->>>>>>> e21e48d0
     }
     double dx = b[0] * A[1][1] - b[1] * A[0][1];
     double dy = A[0][0] * b[1] - A[1][0] * b[0];
