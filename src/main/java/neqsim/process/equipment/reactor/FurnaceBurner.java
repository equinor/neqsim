--- conflicted
+++ resolved
@@ -109,32 +109,6 @@
   }
 
   /**
-<<<<<<< HEAD
-   * Set the air-fuel ratio on a mass basis (kg air / kg fuel). When set, the air flow rate will be
-   * automatically calculated from the fuel flow rate during run(). This overrides any manually set
-   * air flow rate.
-   *
-   * @param ratio mass air to mass fuel ratio
-   */
-  public void setAirFuelRatioMass(double ratio) {
-    if (ratio < 0.0) {
-      throw new IllegalArgumentException("Air-fuel ratio must be non-negative");
-    }
-    this.airFuelRatioMass = ratio;
-  }
-
-  /**
-   * Get the configured air-fuel ratio on a mass basis (kg air / kg fuel).
-   *
-   * @return air-fuel ratio or NaN if not set
-   */
-  public double getAirFuelRatioMass() {
-    return airFuelRatioMass;
-  }
-
-  /**
-=======
->>>>>>> 3004621b
    * Get the natural gas (fuel) inlet stream.
    *
    * @return fuel stream
