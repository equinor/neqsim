package neqsim.process.mechanicaldesign;

import java.awt.BorderLayout;
import java.awt.Container;
import java.util.ArrayList;
import java.util.Collections;
import java.util.Hashtable;
import java.util.List;
import java.util.Objects;
import java.util.Optional;
import javax.swing.JFrame;
import javax.swing.JScrollPane;
import javax.swing.JTable;
import neqsim.process.costestimation.UnitCostEstimateBaseClass;
import neqsim.process.equipment.ProcessEquipmentInterface;
import neqsim.process.mechanicaldesign.data.DatabaseMechanicalDesignDataSource;
import neqsim.process.mechanicaldesign.data.MechanicalDesignDataSource;
import neqsim.process.mechanicaldesign.designstandards.AdsorptionDehydrationDesignStandard;
import neqsim.process.mechanicaldesign.designstandards.CompressorDesignStandard;
import neqsim.process.mechanicaldesign.designstandards.DesignStandard;
import neqsim.process.mechanicaldesign.designstandards.GasScrubberDesignStandard;
import neqsim.process.mechanicaldesign.designstandards.JointEfficiencyPlateStandard;
import neqsim.process.mechanicaldesign.designstandards.MaterialPipeDesignStandard;
import neqsim.process.mechanicaldesign.designstandards.MaterialPlateDesignStandard;
import neqsim.process.mechanicaldesign.designstandards.PipelineDesignStandard;
import neqsim.process.mechanicaldesign.designstandards.PressureVesselDesignStandard;
import neqsim.process.mechanicaldesign.designstandards.SeparatorDesignStandard;
import neqsim.util.ExcludeFromJacocoGeneratedReport;

/**
 * <p>
 * MechanicalDesign class.
 * </p>
 *
 * @author esol
 * @version $Id: $Id
 */
public class MechanicalDesign implements java.io.Serializable {
  /** Serialization version UID. */
  private static final long serialVersionUID = 1000;

  /**
   * <p>
   * Getter for the field <code>materialPipeDesignStandard</code>.
   * </p>
   *
   * @return the materialPipeDesignStandard
   */
  public MaterialPipeDesignStandard getMaterialPipeDesignStandard() {
    return materialPipeDesignStandard;
  }

  /**
   * <p>
   * Setter for the field <code>materialPipeDesignStandard</code>.
   * </p>
   *
   * @param materialPipeDesignStandard the materialPipeDesignStandard to set
   */
  public void setMaterialPipeDesignStandard(MaterialPipeDesignStandard materialPipeDesignStandard) {
    this.materialPipeDesignStandard = materialPipeDesignStandard;
  }

  /**
   * <p>
   * getMaterialDesignStandard.
   * </p>
   *
   * @return the materialDesignStandard
   */
  public MaterialPlateDesignStandard getMaterialDesignStandard() {
    return materialPlateDesignStandard;
  }

  /**
   * <p>
   * setMaterialDesignStandard.
   * </p>
   *
   * @param materialDesignStandard the materialDesignStandard to set
   */
  public void setMaterialDesignStandard(MaterialPlateDesignStandard materialDesignStandard) {
    this.materialPlateDesignStandard = materialDesignStandard;
  }

  private boolean hasSetCompanySpecificDesignStandards = false;
  private double maxOperationPressure = 100.0;
  private double minOperationPressure = 1.0;
  private double maxOperationTemperature = 100.0;
  private double minOperationTemperature = 1.0;
  public double maxDesignVolumeFlow = 0.0;
  public double minDesignVolumeFLow = 0.0;
  public double maxDesignGassVolumeFlow = 0.0;
  public double minDesignGassVolumeFLow = 0.0;
  public double maxDesignOilVolumeFlow = 0.0;
  public double minDesignOilFLow = 0.0;
  public double maxDesignWaterVolumeFlow = 0.0;
  public double minDesignWaterVolumeFLow = 0.0;
  private String companySpecificDesignStandards = "Statoil";
  private ProcessEquipmentInterface processEquipment = null;
  // private String pressureVesselDesignStandard = "ASME - Pressure Vessel Code";
  // private String pipingDesignStandard="Statoil";
  // private String valveDesignStandard="Statoil";
  private double tensileStrength = 483; // MPa
  private double jointEfficiency = 1.0; // fully radiographed
  private MaterialPlateDesignStandard materialPlateDesignStandard =
      new MaterialPlateDesignStandard();
  private MaterialPipeDesignStandard materialPipeDesignStandard = new MaterialPipeDesignStandard();
  private String construtionMaterial = "steel";
  private double corrosionAllowance = 0.0; // mm
  private double pressureMarginFactor = 0.1;
  private DesignLimitData designLimitData = DesignLimitData.EMPTY;
  private MechanicalDesignMarginResult lastMarginResult = MechanicalDesignMarginResult.EMPTY;
  private List<MechanicalDesignDataSource> designDataSources = new ArrayList<>();
  public double innerDiameter = 0.0;
  public double outerDiameter = 0.0;
  /** Wall thickness in mm. */
  public double wallThickness = 0.0;
  public double tantanLength = 0.0; // tantan is same as seamtoseam length
  private double weightTotal = 0.0;
  private double volumeTotal = 2.0;
  public double weigthInternals = 0.0;
  public double weightNozzle = 0.0;
  public double weightPiping = 0.0;
  public double weightElectroInstrument = 0.0;
  public double weightStructualSteel = 0.0;
  public double weightVessel = 0.0;
  public double weigthVesselShell = 0.0;
  public double moduleHeight = 0.0;
  public double moduleWidth = 0;
  public double moduleLength = 0.0;
  public Hashtable<String, DesignStandard> designStandard = new Hashtable<String, DesignStandard>();
  public UnitCostEstimateBaseClass costEstimate = null;
  double defaultLiquidDensity = 1000.0;
  double defaultLiquidViscosity = 0.001012;

  /**
   * <p>
   * Constructor for MechanicalDesign.
   * </p>
   *
   * @param processEquipment a {@link neqsim.process.equipment.ProcessEquipmentInterface} object
   */
  public MechanicalDesign(ProcessEquipmentInterface processEquipment) {
    this.processEquipment = processEquipment;
    costEstimate = new UnitCostEstimateBaseClass(this);
    initMechanicalDesign();
  }

  /** Initialize design data using configured data sources. */
  public void initMechanicalDesign() {
    loadDesignLimits();
  }

  private void loadDesignLimits() {
    String equipmentType = resolveEquipmentType();
    if (equipmentType.isEmpty()) {
      designLimitData = DesignLimitData.EMPTY;
      return;
    }

    String companyIdentifier = Objects.toString(companySpecificDesignStandards, "");
    DesignLimitData loadedData = null;
    for (MechanicalDesignDataSource dataSource : getActiveDesignDataSources()) {
      Optional<DesignLimitData> candidate =
          dataSource.getDesignLimits(equipmentType, companyIdentifier);
      if (candidate.isPresent()) {
        loadedData = candidate.get();
        break;
      }
    }

    if (loadedData == null) {
      designLimitData = DesignLimitData.EMPTY;
      return;
    }

    designLimitData = loadedData;

    if (!Double.isNaN(loadedData.getCorrosionAllowance())) {
<<<<<<< HEAD
      corrosionAllowanse = loadedData.getCorrosionAllowance();
=======
      corrosionAllowance = loadedData.getCorrosionAllowance();
>>>>>>> 4e32fcbc
    }
    if (!Double.isNaN(loadedData.getJointEfficiency())) {
      jointEfficiency = loadedData.getJointEfficiency();
    }
  }

  private List<MechanicalDesignDataSource> getActiveDesignDataSources() {
    if (designDataSources.isEmpty()) {
      List<MechanicalDesignDataSource> defaults = new ArrayList<>();
      defaults.add(new DatabaseMechanicalDesignDataSource());
      return defaults;
    }
    return new ArrayList<>(designDataSources);
  }

  private String resolveEquipmentType() {
    if (processEquipment == null) {
      return "";
    }
    return processEquipment.getClass().getSimpleName();
  }

  /**
   * Configure a single data source to load design limits from.
   *
   * @param dataSource data source to use, {@code null} clears existing sources.
   */
  public void setDesignDataSource(MechanicalDesignDataSource dataSource) {
    if (dataSource == null) {
      designDataSources = new ArrayList<>();
    } else {
      designDataSources = new ArrayList<>();
      designDataSources.add(dataSource);
    }
    initMechanicalDesign();
  }

  /**
   * Configure the list of data sources to use when loading design limits.
   *
   * @param dataSources ordered list of data sources.
   */
  public void setDesignDataSources(List<MechanicalDesignDataSource> dataSources) {
    if (dataSources == null) {
      designDataSources = new ArrayList<>();
    } else {
      designDataSources = new ArrayList<>(dataSources);
    }
    initMechanicalDesign();
  }

  /** Add an additional data source used when loading design limits. */
  public void addDesignDataSource(MechanicalDesignDataSource dataSource) {
    if (dataSource == null) {
      return;
    }
    designDataSources.add(dataSource);
    initMechanicalDesign();
  }

  /**
   * Get the immutable list of configured data sources.
   *
   * @return list of data sources.
   */
  public List<MechanicalDesignDataSource> getDesignDataSources() {
    return Collections.unmodifiableList(designDataSources);
  }

  public DesignLimitData getDesignLimitData() {
    return designLimitData;
  }

  public double getDesignMaxPressureLimit() {
    return designLimitData.getMaxPressure();
  }

  public double getDesignMinPressureLimit() {
    return designLimitData.getMinPressure();
  }

  public double getDesignMaxTemperatureLimit() {
    return designLimitData.getMaxTemperature();
  }

  public double getDesignMinTemperatureLimit() {
    return designLimitData.getMinTemperature();
  }

  public double getDesignCorrosionAllowance() {
    return designLimitData.getCorrosionAllowance();
  }

  public double getDesignJointEfficiency() {
    return designLimitData.getJointEfficiency();
  }

  /**
   * Validate the current operating envelope against design limits.
   *
   * @return computed margin result.
   */
  public MechanicalDesignMarginResult validateOperatingEnvelope() {
    return validateOperatingEnvelope(maxOperationPressure, minOperationPressure,
<<<<<<< HEAD
        maxOperationTemperature, minOperationTemperature, corrosionAllowanse, jointEfficiency);
=======
        maxOperationTemperature, minOperationTemperature, corrosionAllowance, jointEfficiency);
>>>>>>> 4e32fcbc
  }

  /**
   * Validate a specific operating envelope against design limits.
   *
   * @param operatingMaxPressure maximum operating pressure.
   * @param operatingMinPressure minimum operating pressure.
   * @param operatingMaxTemperature maximum operating temperature.
   * @param operatingMinTemperature minimum operating temperature.
   * @param operatingCorrosionAllowance corrosion allowance used in operation.
   * @param operatingJointEfficiency joint efficiency achieved in operation.
   * @return computed margin result.
   */
  public MechanicalDesignMarginResult validateOperatingEnvelope(double operatingMaxPressure,
      double operatingMinPressure, double operatingMaxTemperature, double operatingMinTemperature,
      double operatingCorrosionAllowance, double operatingJointEfficiency) {
    double maxPressureMargin = marginToUpperLimit(designLimitData.getMaxPressure(),
        operatingMaxPressure);
    double minPressureMargin = marginFromLowerLimit(operatingMinPressure,
        designLimitData.getMinPressure());
    double maxTemperatureMargin = marginToUpperLimit(designLimitData.getMaxTemperature(),
        operatingMaxTemperature);
    double minTemperatureMargin = marginFromLowerLimit(operatingMinTemperature,
        designLimitData.getMinTemperature());
    double corrosionMargin = marginFromLowerLimit(operatingCorrosionAllowance,
        designLimitData.getCorrosionAllowance());
    double jointMargin = marginFromLowerLimit(operatingJointEfficiency,
        designLimitData.getJointEfficiency());

    lastMarginResult = new MechanicalDesignMarginResult(maxPressureMargin, minPressureMargin,
        maxTemperatureMargin, minTemperatureMargin, corrosionMargin, jointMargin);
    return lastMarginResult;
  }

  public MechanicalDesignMarginResult getLastMarginResult() {
    return lastMarginResult;
  }

  private double marginToUpperLimit(double limit, double value) {
    if (Double.isNaN(limit) || Double.isNaN(value)) {
      return Double.NaN;
    }
    return limit - value;
  }

  private double marginFromLowerLimit(double value, double limit) {
    if (Double.isNaN(limit) || Double.isNaN(value)) {
      return Double.NaN;
    }
    return value - limit;
  }

  /**
   * <p>
   * Getter for the field <code>maxOperationPressure</code>.
   * </p>
   *
   * @return the maxPressure
   */
  public double getMaxOperationPressure() {
    return maxOperationPressure;
  }

  /**
   * <p>
   * getMaxDesignPressure.
   * </p>
   *
   * @return a double
   */
  public double getMaxDesignPressure() {
    return getMaxOperationPressure() * (1.0 + pressureMarginFactor);
  }

  /**
   * <p>
   * getMinDesignPressure.
   * </p>
   *
   * @return a double
   */
  public double getMinDesignPressure() {
    return getMinOperationPressure() * (1.0 - pressureMarginFactor);
  }

  /**
   * <p>
   * readDesignSpecifications.
   * </p>
   */
  public void readDesignSpecifications() {}

  /**
   * <p>
   * Setter for the field <code>maxOperationPressure</code>.
   * </p>
   *
   * @param maxPressure the maxPressure to set
   */
  public void setMaxOperationPressure(double maxPressure) {
    this.maxOperationPressure = maxPressure;
  }

  /**
   * <p>
   * Getter for the field <code>minOperationPressure</code>.
   * </p>
   *
   * @return the minPressure
   */
  public double getMinOperationPressure() {
    return minOperationPressure;
  }

  /**
   * <p>
   * Setter for the field <code>minOperationPressure</code>.
   * </p>
   *
   * @param minPressure the minPressure to set
   */
  public void setMinOperationPressure(double minPressure) {
    this.minOperationPressure = minPressure;
  }

  /**
   * <p>
   * Getter for the field <code>maxOperationTemperature</code>.
   * </p>
   *
   * @return the maxTemperature
   */
  public double getMaxOperationTemperature() {
    return maxOperationTemperature;
  }

  /**
   * <p>
   * Setter for the field <code>maxOperationTemperature</code>.
   * </p>
   *
   * @param maxTemperature the maxTemperature to set
   */
  public void setMaxOperationTemperature(double maxTemperature) {
    this.maxOperationTemperature = maxTemperature;
  }

  /**
   * <p>
   * Getter for the field <code>minOperationTemperature</code>.
   * </p>
   *
   * @return the minTemperature
   */
  public double getMinOperationTemperature() {
    return minOperationTemperature;
  }

  /**
   * <p>
   * Setter for the field <code>minOperationTemperature</code>.
   * </p>
   *
   * @param minTemperature the minTemperature to set
   */
  public void setMinOperationTemperature(double minTemperature) {
    this.minOperationTemperature = minTemperature;
  }

  /**
   * <p>
   * Getter for the field <code>processEquipment</code>.
   * </p>
   *
   * @return the processEquipment
   */
  public ProcessEquipmentInterface getProcessEquipment() {
    return processEquipment;
  }

  /**
   * <p>
   * Setter for the field <code>processEquipment</code>.
   * </p>
   *
   * @param processEquipment the processEquipment to set
   */
  public void setProcessEquipment(ProcessEquipmentInterface processEquipment) {
    this.processEquipment = processEquipment;
  }

  /**
   * <p>
   * calcDesign.
   * </p>
   */
  public void calcDesign() {
    // System.out.println("reading design parameters for: " + processEquipment.getName());
    if (!hasSetCompanySpecificDesignStandards) {
      setCompanySpecificDesignStandards("default");
    }
    readDesignSpecifications();
  }

  /**
   * <p>
   * setDesign.
   * </p>
   */
  public void setDesign() {
    // System.out.println("reading design parameters for: " + processEquipment.getName());
    readDesignSpecifications();
  }

  /**
   * <p>
   * Getter for the field <code>tensileStrength</code>.
   * </p>
   *
   * @return the tensileStrength
   */
  public double getTensileStrength() {
    return tensileStrength;
  }

  /**
   * <p>
   * Setter for the field <code>tensileStrength</code>.
   * </p>
   *
   * @param tensileStrength the tensileStrength to set
   */
  public void setTensileStrength(double tensileStrength) {
    this.tensileStrength = tensileStrength;
  }

  /**
   * <p>
   * Getter for the field <code>construtionMaterial</code>.
   * </p>
   *
   * @return the construtionMaterial
   */
  public String getConstrutionMaterial() {
    return construtionMaterial;
  }

  /**
   * <p>
   * Setter for the field <code>construtionMaterial</code>.
   * </p>
   *
   * @param construtionMaterial the construtionMaterial to set
   */
  public void setConstrutionMaterial(String construtionMaterial) {
    this.construtionMaterial = construtionMaterial;
  }

  /**
   * <p>
   * Getter for the field <code>jointEfficiency</code>.
   * </p>
   *
   * @return the jointEfficiency
   */
  public double getJointEfficiency() {
    return jointEfficiency;
  }

  /**
   * <p>
   * getMaxAllowableStress.
   * </p>
   *
   * @return a double
   */
  public double getMaxAllowableStress() {
    return tensileStrength / 3.5;
  }

  /**
   * <p>
   * Setter for the field <code>jointEfficiency</code>.
   * </p>
   *
   * @param jointEfficiency the jointEfficiency to set
   */
  public void setJointEfficiency(double jointEfficiency) {
    this.jointEfficiency = jointEfficiency;
  }

  /**
   * <p>
   * Getter for the field <code>corrosionAllowance</code>.
   * </p>
   *
   * @return the corrosionAllowance
   */
  public double getCorrosionAllowance() {
    return corrosionAllowance;
  }

  /**
   * <p>
   * Setter for the field <code>corrosionAllowance</code>.
   * </p>
   *
   * @param corrosionAllowance the corrosionAllowance to set
   */
  public void setCorrosionAllowance(double corrosionAllowance) {
    this.corrosionAllowance = corrosionAllowance;
  }

  /**
   * <p>
   * Getter for the field <code>pressureMarginFactor</code>.
   * </p>
   *
   * @return the pressureMarginFactor
   */
  public double getPressureMarginFactor() {
    return pressureMarginFactor;
  }

  /**
   * <p>
   * Setter for the field <code>pressureMarginFactor</code>.
   * </p>
   *
   * @param pressureMarginFactor the pressureMarginFactor to set
   */
  public void setPressureMarginFactor(double pressureMarginFactor) {
    this.pressureMarginFactor = pressureMarginFactor;
  }

  /**
   * <p>
   * Getter for the field <code>outerDiameter</code>.
   * </p>
   *
   * @return a double
   */
  public double getOuterDiameter() {
    return outerDiameter;
  }

  /**
   * <p>
   * Getter for the field <code>companySpecificDesignStandards</code>.
   * </p>
   *
   * @return the companySpecificDesignStandards
   */
  public String getCompanySpecificDesignStandards() {
    return companySpecificDesignStandards;
  }

  /**
   * <p>
   * Setter for the field <code>companySpecificDesignStandards</code>.
   * </p>
   *
   * @param companySpecificDesignStandards the companySpecificDesignStandards to set
   */
  public void setCompanySpecificDesignStandards(String companySpecificDesignStandards) {
    this.companySpecificDesignStandards =
        companySpecificDesignStandards == null ? "" : companySpecificDesignStandards;

    if (this.companySpecificDesignStandards.equals("StatoilTR")) {
      getDesignStandard().put("pressure vessel design code",
          new PressureVesselDesignStandard("ASME - Pressure Vessel Code", this));
      getDesignStandard().put("separator process design",
          new SeparatorDesignStandard("StatoilTR", this));
      getDesignStandard().put("gas scrubber process design",
          new GasScrubberDesignStandard("Statoil_TR1414", this));
      getDesignStandard().put("adsorption dehydration process design",
          new AdsorptionDehydrationDesignStandard("", this));
      getDesignStandard().put("pipeline design codes",
          new PipelineDesignStandard("Statoil_TR1414", this));
      getDesignStandard().put("compressor design codes",
          new CompressorDesignStandard("Statoil_TR1414", this));
      getDesignStandard().put("material plate design codes",
          new MaterialPlateDesignStandard("Statoil_TR1414", this));
      getDesignStandard().put("plate Joint Efficiency design codes",
          new JointEfficiencyPlateStandard("Statoil_TR1414", this));
      getDesignStandard().put("material pipe design codes",
          new MaterialPipeDesignStandard("Statoil_TR1414", this));

      // pressureVesselDesignStandard = "ASME - Pressure Vessel Code";
      // setPipingDesignStandard("TR1945_Statoil");
      // setValveDesignStandard("TR1903_Statoil");
    } else {
      System.out.println("using default mechanical design standards...no design standard "
          + this.companySpecificDesignStandards);
      getDesignStandard().put("pressure vessel design code",
          new PressureVesselDesignStandard("ASME - Pressure Vessel Code", this));
      getDesignStandard().put("separator process design",
          new SeparatorDesignStandard("StatoilTR", this));
      getDesignStandard().put("gas scrubber process design",
          new GasScrubberDesignStandard("Statoil_TR1414", this));
      getDesignStandard().put("adsorption dehydration process design",
          new AdsorptionDehydrationDesignStandard("", this));
      getDesignStandard().put("pipeline design codes",
          new PipelineDesignStandard("Statoil_TR1414", this));
      getDesignStandard().put("compressor design codes",
          new CompressorDesignStandard("Statoil_TR1414", this));
      getDesignStandard().put("material plate design codes",
          new MaterialPlateDesignStandard("Statoil_TR1414", this));
      getDesignStandard().put("plate Joint Efficiency design codes",
          new JointEfficiencyPlateStandard("Statoil_TR1414", this));
      getDesignStandard().put("material pipe design codes",
          new MaterialPipeDesignStandard("Statoil_TR1414", this));
    }
    hasSetCompanySpecificDesignStandards = true;
    initMechanicalDesign();
  }

  /**
   * <p>
   * Getter for the field <code>innerDiameter</code>.
   * </p>
   *
   * @return the innerDiameter
   */
  public double getInnerDiameter() {
    return innerDiameter;
  }

  /**
   * <p>
   * Setter for the field <code>innerDiameter</code>.
   * </p>
   *
   * @param innerDiameter the innerDiameter to set
   */
  public void setInnerDiameter(double innerDiameter) {
    this.innerDiameter = innerDiameter;
  }

  /**
   * <p>
   * Setter for the field <code>outerDiameter</code>.
   * </p>
   *
   * @param outerDiameter the outerDiameter to set
   */
  public void setOuterDiameter(double outerDiameter) {
    this.outerDiameter = outerDiameter;
  }

  /**
   * <p>
   * Getter for the field <code>wallThickness</code>.
   * </p>
   *
   * @return the wallThickness
   */
  public double getWallThickness() {
    return wallThickness;
  }

  /**
   * <p>
   * Setter for the field <code>wallThickness</code>.
   * </p>
   *
   * @param wallThickness the wallThickness to set
   */
  public void setWallThickness(double wallThickness) {
    this.wallThickness = wallThickness;
  }

  /**
   * <p>
   * Getter for the field <code>tantanLength</code>.
   * </p>
   *
   * @return the tantanLength
   */
  public double getTantanLength() {
    return tantanLength;
  }

  /**
   * <p>
   * Setter for the field <code>tantanLength</code>.
   * </p>
   *
   * @param tantanLength the tantanLength to set
   */
  public void setTantanLength(double tantanLength) {
    this.tantanLength = tantanLength;
  }

  /**
   * <p>
   * Getter for the field <code>weightTotal</code>.
   * </p>
   *
   * @return the weightTotal
   */
  public double getWeightTotal() {
    return weightTotal;
  }

  /**
   * <p>
   * Setter for the field <code>weightTotal</code>.
   * </p>
   *
   * @param weightTotal the weightTotal to set
   */
  public void setWeightTotal(double weightTotal) {
    this.weightTotal = weightTotal;
  }

  /**
   * <p>
   * Getter for the field <code>weigthInternals</code>.
   * </p>
   *
   * @return the wigthInternals
   */
  public double getWeigthInternals() {
    return weigthInternals;
  }

  /**
   * <p>
   * Setter for the field <code>weigthInternals</code>.
   * </p>
   *
   * @param weigthInternals the weigthInternals to set
   */
  public void setWeigthInternals(double weigthInternals) {
    this.weigthInternals = weigthInternals;
  }

  /**
   * <p>
   * Getter for the field <code>weightVessel</code>.
   * </p>
   *
   * @return the weightShell
   */
  public double getWeightVessel() {
    return weightVessel;
  }

  /**
   * <p>
   * Setter for the field <code>weightVessel</code>.
   * </p>
   *
   * @param weightVessel the weightShell to set
   */
  public void setWeightVessel(double weightVessel) {
    this.weightVessel = weightVessel;
  }

  /**
   * <p>
   * Getter for the field <code>weightNozzle</code>.
   * </p>
   *
   * @return the weightNozzle
   */
  public double getWeightNozzle() {
    return weightNozzle;
  }

  /**
   * <p>
   * Setter for the field <code>weightNozzle</code>.
   * </p>
   *
   * @param weightNozzle the weightNozzle to set
   */
  public void setWeightNozzle(double weightNozzle) {
    this.weightNozzle = weightNozzle;
  }

  /**
   * <p>
   * Getter for the field <code>weightPiping</code>.
   * </p>
   *
   * @return the weightPiping
   */
  public double getWeightPiping() {
    return weightPiping;
  }

  /**
   * <p>
   * Setter for the field <code>weightPiping</code>.
   * </p>
   *
   * @param weightPiping the weightPiping to set
   */
  public void setWeightPiping(double weightPiping) {
    this.weightPiping = weightPiping;
  }

  /**
   * <p>
   * Getter for the field <code>weightElectroInstrument</code>.
   * </p>
   *
   * @return the weightElectroInstrument
   */
  public double getWeightElectroInstrument() {
    return weightElectroInstrument;
  }

  /**
   * <p>
   * Setter for the field <code>weightElectroInstrument</code>.
   * </p>
   *
   * @param weightElectroInstrument the weightElectroInstrument to set
   */
  public void setWeightElectroInstrument(double weightElectroInstrument) {
    this.weightElectroInstrument = weightElectroInstrument;
  }

  /**
   * <p>
   * Getter for the field <code>weightStructualSteel</code>.
   * </p>
   *
   * @return the weightStructualSteel
   */
  public double getWeightStructualSteel() {
    return weightStructualSteel;
  }

  /**
   * <p>
   * Setter for the field <code>weightStructualSteel</code>.
   * </p>
   *
   * @param weightStructualSteel the weightStructualSteel to set
   */
  public void setWeightStructualSteel(double weightStructualSteel) {
    this.weightStructualSteel = weightStructualSteel;
  }

  /**
   * <p>
   * Getter for the field <code>weigthVesselShell</code>.
   * </p>
   *
   * @return the weigthVesselShell
   */
  public double getWeigthVesselShell() {
    return weigthVesselShell;
  }

  /**
   * <p>
   * Setter for the field <code>weigthVesselShell</code>.
   * </p>
   *
   * @param weigthVesselShell the weigthVesselShell to set
   */
  public void setWeigthVesselShell(double weigthVesselShell) {
    this.weigthVesselShell = weigthVesselShell;
  }

  /**
   * <p>
   * Getter for the field <code>moduleHeight</code>.
   * </p>
   *
   * @return the moduleHeight
   */
  public double getModuleHeight() {
    return moduleHeight;
  }

  /**
   * <p>
   * Setter for the field <code>moduleHeight</code>.
   * </p>
   *
   * @param moduleHeight the moduleHeight to set
   */
  public void setModuleHeight(double moduleHeight) {
    this.moduleHeight = moduleHeight;
  }

  /**
   * <p>
   * Getter for the field <code>moduleWidth</code>.
   * </p>
   *
   * @return the moduleWidth
   */
  public double getModuleWidth() {
    return moduleWidth;
  }

  /**
   * <p>
   * Setter for the field <code>moduleWidth</code>.
   * </p>
   *
   * @param moduleWidth the moduleWidth to set
   */
  public void setModuleWidth(double moduleWidth) {
    this.moduleWidth = moduleWidth;
  }

  /**
   * <p>
   * Getter for the field <code>moduleLength</code>.
   * </p>
   *
   * @return the moduleLength
   */
  public double getModuleLength() {
    return moduleLength;
  }

  /**
   * <p>
   * Setter for the field <code>moduleLength</code>.
   * </p>
   *
   * @param moduleLength the moduleLength to set
   */
  public void setModuleLength(double moduleLength) {
    this.moduleLength = moduleLength;
  }

  /**
   * <p>
   * Getter for the field <code>designStandard</code>.
   * </p>
   *
   * @return the designStandard
   */
  public Hashtable<String, DesignStandard> getDesignStandard() {
    return designStandard;
  }

  /**
   * <p>
   * Setter for the field <code>designStandard</code>.
   * </p>
   *
   * @param designStandard the designStandard to set
   */
  public void setDesignStandard(Hashtable<String, DesignStandard> designStandard) {
    this.designStandard = designStandard;
  }

  /**
   * <p>
   * Getter for the field <code>maxDesignVolumeFlow</code>.
   * </p>
   *
   * @return the maxDesignVolumeFlow
   */
  public double getMaxDesignVolumeFlow() {
    return maxDesignVolumeFlow;
  }

  /**
   * <p>
   * Setter for the field <code>maxDesignVolumeFlow</code>.
   * </p>
   *
   * @param maxDesignVolumeFlow the maxDesignVolumeFlow to set
   */
  public void setMaxDesignVolumeFlow(double maxDesignVolumeFlow) {
    this.maxDesignVolumeFlow = maxDesignVolumeFlow;
  }

  /**
   * <p>
   * Getter for the field <code>minDesignVolumeFLow</code>.
   * </p>
   *
   * @return the minDesignVolumeFLow
   */
  public double getMinDesignVolumeFLow() {
    return minDesignVolumeFLow;
  }

  /**
   * <p>
   * Setter for the field <code>minDesignVolumeFLow</code>.
   * </p>
   *
   * @param minDesignVolumeFLow the minDesignVolumeFLow to set
   */
  public void setMinDesignVolumeFLow(double minDesignVolumeFLow) {
    this.minDesignVolumeFLow = minDesignVolumeFLow;
  }

  /**
   * <p>
   * Getter for the field <code>maxDesignGassVolumeFlow</code>.
   * </p>
   *
   * @return the maxDesignGassVolumeFlow
   */
  public double getMaxDesignGassVolumeFlow() {
    return maxDesignGassVolumeFlow;
  }

  /**
   * <p>
   * Setter for the field <code>maxDesignGassVolumeFlow</code>.
   * </p>
   *
   * @param maxDesignGassVolumeFlow the maxDesignGassVolumeFlow to set
   */
  public void setMaxDesignGassVolumeFlow(double maxDesignGassVolumeFlow) {
    this.maxDesignGassVolumeFlow = maxDesignGassVolumeFlow;
  }

  /**
   * <p>
   * Getter for the field <code>minDesignGassVolumeFLow</code>.
   * </p>
   *
   * @return the minDesignGassVolumeFLow
   */
  public double getMinDesignGassVolumeFLow() {
    return minDesignGassVolumeFLow;
  }

  /**
   * <p>
   * Setter for the field <code>minDesignGassVolumeFLow</code>.
   * </p>
   *
   * @param minDesignGassVolumeFLow the minDesignGassVolumeFLow to set
   */
  public void setMinDesignGassVolumeFLow(double minDesignGassVolumeFLow) {
    this.minDesignGassVolumeFLow = minDesignGassVolumeFLow;
  }

  /**
   * <p>
   * Getter for the field <code>maxDesignOilVolumeFlow</code>.
   * </p>
   *
   * @return the maxDesignOilVolumeFlow
   */
  public double getMaxDesignOilVolumeFlow() {
    return maxDesignOilVolumeFlow;
  }

  /**
   * <p>
   * Setter for the field <code>maxDesignOilVolumeFlow</code>.
   * </p>
   *
   * @param maxDesignOilVolumeFlow the maxDesignOilVolumeFlow to set
   */
  public void setMaxDesignOilVolumeFlow(double maxDesignOilVolumeFlow) {
    this.maxDesignOilVolumeFlow = maxDesignOilVolumeFlow;
  }

  /**
   * <p>
   * Getter for the field <code>minDesignOilFLow</code>.
   * </p>
   *
   * @return the minDesignOilFLow
   */
  public double getMinDesignOilFLow() {
    return minDesignOilFLow;
  }

  /**
   * <p>
   * Setter for the field <code>minDesignOilFLow</code>.
   * </p>
   *
   * @param minDesignOilFLow the minDesignOilFLow to set
   */
  public void setMinDesignOilFLow(double minDesignOilFLow) {
    this.minDesignOilFLow = minDesignOilFLow;
  }

  /**
   * <p>
   * Getter for the field <code>maxDesignWaterVolumeFlow</code>.
   * </p>
   *
   * @return the maxDesignWaterVolumeFlow
   */
  public double getMaxDesignWaterVolumeFlow() {
    return maxDesignWaterVolumeFlow;
  }

  /**
   * <p>
   * Setter for the field <code>maxDesignWaterVolumeFlow</code>.
   * </p>
   *
   * @param maxDesignWaterVolumeFlow the maxDesignWaterVolumeFlow to set
   */
  public void setMaxDesignWaterVolumeFlow(double maxDesignWaterVolumeFlow) {
    this.maxDesignWaterVolumeFlow = maxDesignWaterVolumeFlow;
  }

  /**
   * <p>
   * Getter for the field <code>minDesignWaterVolumeFLow</code>.
   * </p>
   *
   * @return the minDesignWaterVolumeFLow
   */
  public double getMinDesignWaterVolumeFLow() {
    return minDesignWaterVolumeFLow;
  }

  /**
   * <p>
   * Setter for the field <code>minDesignWaterVolumeFLow</code>.
   * </p>
   *
   * @param minDesignWaterVolumeFLow the minDesignWaterVolumeFLow to set
   */
  public void setMinDesignWaterVolumeFLow(double minDesignWaterVolumeFLow) {
    this.minDesignWaterVolumeFLow = minDesignWaterVolumeFLow;
  }

  /**
   * <p>
   * displayResults.
   * </p>
   */
  @ExcludeFromJacocoGeneratedReport
  public void displayResults() {
    JFrame dialog = new JFrame("Unit design " + getProcessEquipment().getName());
    Container dialogContentPane = dialog.getContentPane();
    dialogContentPane.setLayout(new BorderLayout());

    String[][] table = new String[3][3]; // createTable(getProcessEquipment().getName());
    table[1][0] = getProcessEquipment().getName();
    table[1][1] = Double.toString(getWeightTotal());
    table[1][2] = Double.toString(getVolumeTotal());
    String[] names = {"", "Volume", "Weight"};
    JTable Jtab = new JTable(table, names);
    JScrollPane scrollpane = new JScrollPane(Jtab);
    dialogContentPane.add(scrollpane);
    dialog.setSize(800, 600); // pack();
    // dialog.pack();
    dialog.setVisible(true);
  }

  /**
   * <p>
   * Getter for the field <code>volumeTotal</code>.
   * </p>
   *
   * @return the volumeTotal
   */
  public double getVolumeTotal() {
    return volumeTotal;
  }

  /**
   * <p>
   * isHasSetCompanySpecificDesignStandards.
   * </p>
   *
   * @return the hasSetCompanySpecificDesignStandards
   */
  public boolean isHasSetCompanySpecificDesignStandards() {
    return hasSetCompanySpecificDesignStandards;
  }

  /**
   * <p>
   * Setter for the field <code>hasSetCompanySpecificDesignStandards</code>.
   * </p>
   *
   * @param hasSetCompanySpecificDesignStandards the hasSetCompanySpecificDesignStandards to set
   */
  public void setHasSetCompanySpecificDesignStandards(
      boolean hasSetCompanySpecificDesignStandards) {
    this.hasSetCompanySpecificDesignStandards = hasSetCompanySpecificDesignStandards;
  }

  /**
   * <p>
   * Getter for the field <code>costEstimate</code>.
   * </p>
   *
   * @return the costEstimate
   */
  public UnitCostEstimateBaseClass getCostEstimate() {
    return costEstimate;
  }

  /**
   * <p>
   * Setter for the field <code>defaultLiquidDensity</code>.
   * </p>
   *
   * @param defaultLiqDens a double
   */
  public void setDefaultLiquidDensity(double defaultLiqDens) {
    this.defaultLiquidDensity = defaultLiqDens;
  }

  /**
   * <p>
   * Getter for the field <code>defaultLiquidDensity</code>.
   * </p>
   *
   * @return a double
   */
  public double getDefaultLiquidDensity() {
    return defaultLiquidDensity;
  }

  /**
   * <p>
   * Setter for the field <code>defaultLiquidViscosity</code>.
   * </p>
   *
   * @param defaultLiqVisc a double
   */
  public void setDefaultLiquidViscosity(double defaultLiqVisc) {
    this.defaultLiquidViscosity = defaultLiqVisc;
  }

  /**
   * <p>
   * Getter for the field <code>defaultLiquidViscosity</code>.
   * </p>
   *
   * @return a double
   */
  public double getDefaultLiquidViscosity() {
    return defaultLiquidViscosity;
  }

  /** {@inheritDoc} */
  @Override
  public int hashCode() {
    return Objects.hash(companySpecificDesignStandards, construtionMaterial, corrosionAllowance,
        costEstimate, designStandard, hasSetCompanySpecificDesignStandards, innerDiameter,
        jointEfficiency, materialPipeDesignStandard, materialPlateDesignStandard,
        maxDesignGassVolumeFlow, maxDesignOilVolumeFlow, maxDesignVolumeFlow,
        maxDesignWaterVolumeFlow, maxOperationPressure, maxOperationTemperature,
        minDesignGassVolumeFLow, minDesignOilFLow, minDesignVolumeFLow, minDesignWaterVolumeFLow,
        minOperationPressure, minOperationTemperature, moduleHeight, moduleLength, moduleWidth,
        outerDiameter, pressureMarginFactor, processEquipment, tantanLength, tensileStrength,
        volumeTotal, wallThickness, weightElectroInstrument, weightNozzle, weightPiping,
        weightStructualSteel, weightTotal, weightVessel, weigthInternals, weigthVesselShell);
  }

  /** {@inheritDoc} */
  @Override
  public boolean equals(Object obj) {
    if (this == obj) {
      return true;
    }
    if (obj == null) {
      return false;
    }
    if (getClass() != obj.getClass()) {
      return false;
    }
    MechanicalDesign other = (MechanicalDesign) obj;
    return Objects.equals(companySpecificDesignStandards, other.companySpecificDesignStandards)
        && Objects.equals(construtionMaterial, other.construtionMaterial)
        && Double.doubleToLongBits(corrosionAllowance) == Double
            .doubleToLongBits(other.corrosionAllowance)
        && Objects.equals(costEstimate, other.costEstimate)
        && Objects.equals(designStandard, other.designStandard)
        && hasSetCompanySpecificDesignStandards == other.hasSetCompanySpecificDesignStandards
        && Double.doubleToLongBits(innerDiameter) == Double.doubleToLongBits(other.innerDiameter)
        && Double.doubleToLongBits(jointEfficiency) == Double
            .doubleToLongBits(other.jointEfficiency)
        && Objects.equals(materialPipeDesignStandard, other.materialPipeDesignStandard)
        && Objects.equals(materialPlateDesignStandard, other.materialPlateDesignStandard)
        && Double.doubleToLongBits(maxDesignGassVolumeFlow) == Double
            .doubleToLongBits(other.maxDesignGassVolumeFlow)
        && Double.doubleToLongBits(maxDesignOilVolumeFlow) == Double
            .doubleToLongBits(other.maxDesignOilVolumeFlow)
        && Double.doubleToLongBits(maxDesignVolumeFlow) == Double
            .doubleToLongBits(other.maxDesignVolumeFlow)
        && Double.doubleToLongBits(maxDesignWaterVolumeFlow) == Double
            .doubleToLongBits(other.maxDesignWaterVolumeFlow)
        && Double.doubleToLongBits(maxOperationPressure) == Double
            .doubleToLongBits(other.maxOperationPressure)
        && Double.doubleToLongBits(maxOperationTemperature) == Double
            .doubleToLongBits(other.maxOperationTemperature)
        && Double.doubleToLongBits(minDesignGassVolumeFLow) == Double
            .doubleToLongBits(other.minDesignGassVolumeFLow)
        && Double.doubleToLongBits(minDesignOilFLow) == Double
            .doubleToLongBits(other.minDesignOilFLow)
        && Double.doubleToLongBits(minDesignVolumeFLow) == Double
            .doubleToLongBits(other.minDesignVolumeFLow)
        && Double.doubleToLongBits(minDesignWaterVolumeFLow) == Double
            .doubleToLongBits(other.minDesignWaterVolumeFLow)
        && Double.doubleToLongBits(minOperationPressure) == Double
            .doubleToLongBits(other.minOperationPressure)
        && Double.doubleToLongBits(minOperationTemperature) == Double
            .doubleToLongBits(other.minOperationTemperature)
        && Double.doubleToLongBits(moduleHeight) == Double.doubleToLongBits(other.moduleHeight)
        && Double.doubleToLongBits(moduleLength) == Double.doubleToLongBits(other.moduleLength)
        && Double.doubleToLongBits(moduleWidth) == Double.doubleToLongBits(other.moduleWidth)
        && Double.doubleToLongBits(outerDiameter) == Double.doubleToLongBits(other.outerDiameter)
        && Double.doubleToLongBits(pressureMarginFactor) == Double
            .doubleToLongBits(other.pressureMarginFactor)
        && Objects.equals(processEquipment, other.processEquipment)
        && Double.doubleToLongBits(tantanLength) == Double.doubleToLongBits(other.tantanLength)
        && Double.doubleToLongBits(tensileStrength) == Double
            .doubleToLongBits(other.tensileStrength)
        && Double.doubleToLongBits(volumeTotal) == Double.doubleToLongBits(other.volumeTotal)
        && Double.doubleToLongBits(wallThickness) == Double.doubleToLongBits(other.wallThickness)
        && Double.doubleToLongBits(weightElectroInstrument) == Double
            .doubleToLongBits(other.weightElectroInstrument)
        && Double.doubleToLongBits(weightNozzle) == Double.doubleToLongBits(other.weightNozzle)
        && Double.doubleToLongBits(weightPiping) == Double.doubleToLongBits(other.weightPiping)
        && Double.doubleToLongBits(weightStructualSteel) == Double
            .doubleToLongBits(other.weightStructualSteel)
        && Double.doubleToLongBits(weightTotal) == Double.doubleToLongBits(other.weightTotal)
        && Double.doubleToLongBits(weightVessel) == Double.doubleToLongBits(other.weightVessel)
        && Double.doubleToLongBits(weigthInternals) == Double
            .doubleToLongBits(other.weigthInternals)
        && Double.doubleToLongBits(weigthVesselShell) == Double
            .doubleToLongBits(other.weigthVesselShell);
  }
}<|MERGE_RESOLUTION|>--- conflicted
+++ resolved
@@ -178,11 +178,7 @@
     designLimitData = loadedData;
 
     if (!Double.isNaN(loadedData.getCorrosionAllowance())) {
-<<<<<<< HEAD
-      corrosionAllowanse = loadedData.getCorrosionAllowance();
-=======
       corrosionAllowance = loadedData.getCorrosionAllowance();
->>>>>>> 4e32fcbc
     }
     if (!Double.isNaN(loadedData.getJointEfficiency())) {
       jointEfficiency = loadedData.getJointEfficiency();
@@ -287,11 +283,7 @@
    */
   public MechanicalDesignMarginResult validateOperatingEnvelope() {
     return validateOperatingEnvelope(maxOperationPressure, minOperationPressure,
-<<<<<<< HEAD
-        maxOperationTemperature, minOperationTemperature, corrosionAllowanse, jointEfficiency);
-=======
         maxOperationTemperature, minOperationTemperature, corrosionAllowance, jointEfficiency);
->>>>>>> 4e32fcbc
   }
 
   /**
