--- conflicted
+++ resolved
@@ -155,11 +155,9 @@
     }
 
     // Convert requested flow to m3/h to match Kv units
-<<<<<<< HEAD
-    double Q_m3h = Q * 3600.0;
-=======
+
     double Q_m3h = Q * SECONDS_PER_HOUR;
->>>>>>> 5a271cbd
+
 
     // Required Kv for the requested flow
     double requiredKv = Q_m3h / Math.sqrt(dP / density);
@@ -170,21 +168,14 @@
 
     // Map opening factor to percent opening using valve characteristic
     double low = 0.0;
-<<<<<<< HEAD
-    double high = 100.0;
-    double percentOpening = 0.0;
-    for (int i = 0; i < 100; i++) {
-      percentOpening = (low + high) / 2.0;
-      double factor = valveMechanicalDesign.getValveCharacterizationMethod()
-          .getOpeningFactor(percentOpening);
-=======
+etOpeningFactor(percentOpening);
+
     double high = MAX_VALVE_OPENING_PERCENTAGE;
     double percentOpening = 0.0;
     for (int i = 0; i < MAX_BISECTION_ITERATIONS; i++) {
       percentOpening = (low + high) / 2.0;
       double factor =
           valveMechanicalDesign.getValveCharacterizationMethod().getOpeningFactor(percentOpening);
->>>>>>> 5a271cbd
       if (factor < requiredOpeningFactor) {
         low = percentOpening;
       } else {
