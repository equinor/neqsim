--- conflicted
+++ resolved
@@ -23,13 +23,9 @@
   }
 
   private static final double KV_TO_CV_FACTOR = 1.156;
-<<<<<<< HEAD
   private static final double SECONDS_PER_HOUR = 3600.0;
   private static final int MAX_BISECTION_ITERATIONS = 100;
-=======
-  private static final int MAX_BISECTION_ITERATIONS = 100;
-
->>>>>>> da4b01d4
+
   double xT = 0.137;
   boolean allowChoked = true;
 
