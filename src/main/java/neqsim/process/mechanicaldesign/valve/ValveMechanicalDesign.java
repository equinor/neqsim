package neqsim.process.mechanicaldesign.valve;

import java.awt.BorderLayout;
import java.awt.Container;
import java.util.HashMap;
import java.util.Map;
import javax.swing.JFrame;
import javax.swing.JScrollPane;
import javax.swing.JTable;
import neqsim.process.costestimation.valve.ValveCostEstimate;
import neqsim.process.equipment.ProcessEquipmentInterface;
import neqsim.process.equipment.valve.ThrottlingValve;
import neqsim.process.mechanicaldesign.MechanicalDesign;
import neqsim.process.mechanicaldesign.designstandards.ValveDesignStandard;
import neqsim.util.ExcludeFromJacocoGeneratedReport;

/**
 * <p>
 * ValveMechanicalDesign class.
 * </p>
 *
 * @author asmund
 * @version $Id: $Id
 */
public class ValveMechanicalDesign extends MechanicalDesign {
  /** Serialization version UID. */
  private static final long serialVersionUID = 1000;
  double valveCvMax = 1.0;
  double valveWeight = 100.0;
  double inletPressure = 0.0;
  double outletPressure = 0.0;
  double dP = 0.0;
  double diameter = 8 * 0.0254;
  double diameterInlet = 8 * 0.0254;
  double diameterOutlet = 8 * 0.0254;
  double xT = 0.137;
  double FL = 1.0;
  double FD = 1.0;
  boolean allowChoked = false;
  boolean allowLaminar = true;
  boolean fullOutput = true;
  String valveSizingStandard = "default";// IEC 60534";

  public String getValveSizingStandard() {
    return valveSizingStandard;
  }

  public void setValveSizingStandard(String valveSizingStandard) {
    this.valveSizingStandard = valveSizingStandard;
    // valveSizing.
    if (valveSizingStandard.equals("IEC 60534")) {
      valveSizingMethod = new ControlValveSizing_IEC_60534(this);
    } else if (valveSizingStandard.equals("IEC 60534 full")) {
      valveSizingMethod = new ControlValveSizing_IEC_60534_full(this);
    } else {
      valveSizingMethod = new ControlValveSizing(this);
    }
  }

  ControlValveSizingInterface valveSizingMethod = null;

  /**
   * <p>
   * Constructor for ValveMechanicalDesign.
   * </p>
   *
   * @param equipment a {@link neqsim.process.equipment.ProcessEquipmentInterface} object
   */
  public ValveMechanicalDesign(ProcessEquipmentInterface equipment) {
    super(equipment);
    costEstimate = new ValveCostEstimate(this);
    valveSizingMethod = new ControlValveSizing(this);
  }

  /**
   * <p>
   * getValveSizingMethod.
   * </p>
   *
   * @return a {@link neqsim.process.mechanicaldesign.valve.ControlValveSizingInterface} object
   */
  public ControlValveSizingInterface getValveSizingMethod() {
    return valveSizingMethod;
  }

  /**
   * Calculates the valve size based on the fluid properties and operating conditions.
   *
   * @return a map containing the calculated valve size and related parameters. If fullOutput is
   *         false, the map will be null.
   */
  public Map<String, Object> calcValveSize() {
<<<<<<< HEAD
=======
    // valveSizing.
    if (valveSizingStandard.equals("IEC 60534")) {
      valveSizingMethod = new ControlValveSizing_IEC_60534(this);
    } else if (valveSizingStandard.equals("IEC 60534 full")) {
      valveSizingMethod = new ControlValveSizing_IEC_60534_full(this);
    } else if (valveSizingStandard.equals("prod choke")) {
      valveSizingMethod = new ControlValveSizing_simple(this);
    } else {
      valveSizingMethod = new ControlValveSizing(this);
    }
>>>>>>> 5cf7ee0e

    Map<String, Object> result = fullOutput ? new HashMap<>() : null;

    result = valveSizingMethod.calcValveSize();

    return result;
  }

  /** {@inheritDoc} */
  @Override
  public void readDesignSpecifications() {
    super.readDesignSpecifications();

    if (getDesignStandard().containsKey("valve design codes")) {
      System.out.println("valve code standard: "
          + getDesignStandard().get("valve design codes").getStandardName());
      valveCvMax =
          ((ValveDesignStandard) getDesignStandard().get("valve design codes")).getValveCvMax();
    } else {
      System.out.println("no valve code standard specified......using default");
    }
  }

  /** {@inheritDoc} */
  @Override
  public void calcDesign() {
    super.calcDesign();
    ThrottlingValve valve1 = (ThrottlingValve) getProcessEquipment();
    inletPressure = valve1.getInletPressure();
    outletPressure = valve1.getOutletPressure();
    dP = inletPressure - outletPressure;
    Map<String, Object> result = calcValveSize();
    this.valveCvMax = (double) result.get("Cv");
    valveWeight = valveCvMax * 100.0;
    setWeightTotal(valveWeight);
  }

  /** {@inheritDoc} */
  @Override
  @ExcludeFromJacocoGeneratedReport
  public void displayResults() {
    JFrame dialog = new JFrame("Unit design " + getProcessEquipment().getName());
    Container dialogContentPane = dialog.getContentPane();
    dialogContentPane.setLayout(new BorderLayout());

    String[] names = {"Name", "Value", "Unit"};

    String[][] table = new String[16][3]; // createTable(getProcessEquipment().getName());

    table[1][0] = "Valve weight [kg]";
    table[1][1] = Double.toString(valveWeight);
    table[1][2] = "kg";

    table[2][0] = "Valve Cv";
    table[2][1] = Double.toString(valveCvMax);
    table[2][2] = "-";

    table[3][0] = "Inlet pressure [bar]";
    table[3][1] = Double.toString(inletPressure);
    table[3][2] = "bar";

    table[4][0] = "outlet pressure [bar]";
    table[4][1] = Double.toString(outletPressure);
    table[4][2] = "bar";

    JTable Jtab = new JTable(table, names);
    JScrollPane scrollpane = new JScrollPane(Jtab);
    dialogContentPane.add(scrollpane);
    dialog.setSize(800, 600); // pack();
    // dialog.pack();
    dialog.setVisible(true);
  }
}<|MERGE_RESOLUTION|>--- conflicted
+++ resolved
@@ -52,6 +52,8 @@
       valveSizingMethod = new ControlValveSizing_IEC_60534(this);
     } else if (valveSizingStandard.equals("IEC 60534 full")) {
       valveSizingMethod = new ControlValveSizing_IEC_60534_full(this);
+    } else if (valveSizingStandard.equals("prod choke")) {
+      valveSizingMethod = new ControlValveSizing_simple(this);
     } else {
       valveSizingMethod = new ControlValveSizing(this);
     }
@@ -90,19 +92,6 @@
    *         false, the map will be null.
    */
   public Map<String, Object> calcValveSize() {
-<<<<<<< HEAD
-=======
-    // valveSizing.
-    if (valveSizingStandard.equals("IEC 60534")) {
-      valveSizingMethod = new ControlValveSizing_IEC_60534(this);
-    } else if (valveSizingStandard.equals("IEC 60534 full")) {
-      valveSizingMethod = new ControlValveSizing_IEC_60534_full(this);
-    } else if (valveSizingStandard.equals("prod choke")) {
-      valveSizingMethod = new ControlValveSizing_simple(this);
-    } else {
-      valveSizingMethod = new ControlValveSizing(this);
-    }
->>>>>>> 5cf7ee0e
 
     Map<String, Object> result = fullOutput ? new HashMap<>() : null;
 
