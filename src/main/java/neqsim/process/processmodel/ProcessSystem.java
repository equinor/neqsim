--- conflicted
+++ resolved
@@ -8,19 +8,24 @@
 import java.io.PrintWriter;
 import java.lang.reflect.InvocationTargetException;
 import java.util.ArrayList;
-import java.util.Arrays;
 import java.util.HashMap;
 import java.util.List;
 import java.util.Map;
 import java.util.Objects;
 import java.util.UUID;
 import org.apache.commons.lang.SerializationUtils;
-import org.apache.logging.log4j.LogManager;
-import org.apache.logging.log4j.Logger;
 import neqsim.process.SimulationBaseClass;
 import neqsim.process.conditionmonitor.ConditionMonitor;
 import neqsim.process.equipment.EquipmentEnum;
 import neqsim.process.equipment.EquipmentFactory;
+import neqsim.process.equipment.ProcessEquipmentBaseClass;
+import neqsim.process.equipment.ProcessEquipmentInterface;
+import neqsim.process.equipment.util.Recycle;
+import neqsim.process.equipment.util.RecycleController;
+import neqsim.process.measurementdevice.MeasurementDeviceInterface;
+import neqsim.process.util.report.Report;
+import neqsim.thermo.system.SystemInterface;
+import neqsim.util.ExcludeFromJacocoGeneratedReport;
 import neqsim.process.equipment.ProcessEquipmentBaseClass;
 import neqsim.process.equipment.ProcessEquipmentInterface;
 import neqsim.process.equipment.util.Recycle;
@@ -50,6 +55,8 @@
   private int timeStepNumber = 0;
   private List<ProcessEquipmentInterface> unitOperations = new ArrayList<>();
   List<MeasurementDeviceInterface> measurementDevices =
+  private List<ProcessEquipmentInterface> unitOperations = new ArrayList<>();
+  List<MeasurementDeviceInterface> measurementDevices =
       new ArrayList<MeasurementDeviceInterface>(0);
   RecycleController recycleController = new RecycleController();
   private double timeStep = 1.0;
@@ -58,6 +65,9 @@
   private final Map<String, Integer> equipmentCounter = new HashMap<>();
   private ProcessEquipmentInterface lastAddedUnit = null;
 
+  private final Map<String, Integer> equipmentCounter = new HashMap<>();
+  private ProcessEquipmentInterface lastAddedUnit = null;
+
   /**
    * <p>
    * Constructor for ProcessSystem.
@@ -97,6 +107,7 @@
    * @param operation a {@link neqsim.process.equipment.ProcessEquipmentInterface} object
    */
   public void add(int position, ProcessEquipmentInterface operation) {
+    List<ProcessEquipmentInterface> units = this.getUnitOperations();
     List<ProcessEquipmentInterface> units = this.getUnitOperations();
 
     for (ProcessEquipmentInterface unit : units) {
@@ -289,6 +300,7 @@
    * @return the unitOperations
    */
   public List<ProcessEquipmentInterface> getUnitOperations() {
+  public List<ProcessEquipmentInterface> getUnitOperations() {
     return unitOperations;
   }
 
@@ -313,6 +325,7 @@
    * </p>
    */
   public void clearAll() {
+    unitOperations.clear();
     unitOperations.clear();
   }
 
@@ -1087,19 +1100,11 @@
     }
     fromUnit.run();
     try {
-<<<<<<< HEAD
       java.lang.reflect.Method getOutlet = fromUnit.getClass().getMethod("getOutletStream");
       Object outletStream = getOutlet.invoke(fromUnit);
 
       if (outletStream != null) {
         java.lang.reflect.Method setInlet = toUnit.getClass().getMethod("setInletStream",
-=======
-      var getOutlet = fromUnit.getClass().getMethod("getOutletStream");
-      Object outletStream = getOutlet.invoke(fromUnit);
-
-      if (outletStream != null) {
-        var setInlet = toUnit.getClass().getMethod("setInletStream",
->>>>>>> e1b4d599
             neqsim.process.equipment.stream.StreamInterface.class);
         setInlet.invoke(toUnit, outletStream);
       }
