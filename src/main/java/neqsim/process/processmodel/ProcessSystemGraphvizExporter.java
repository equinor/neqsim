--- conflicted
+++ resolved
@@ -488,7 +488,6 @@
           if (!field.canAccess(target)) {
             field.setAccessible(true);
           }
-<<<<<<< HEAD
         } catch (SecurityException ex) {
           logger.debug("Skipping field {} due to inaccessible module or security restrictions", field,
               ex);
@@ -500,12 +499,6 @@
             continue;
           }
           throw ex;
-=======
-        } catch (InaccessibleObjectException | SecurityException ex) {
-          logger.debug("Skipping field {} due to inaccessible module or security restrictions", field,
-              ex);
-          continue;
->>>>>>> 95e48bad
         }
 
         Object value;
