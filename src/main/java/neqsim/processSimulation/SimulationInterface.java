--- conflicted
+++ resolved
@@ -33,15 +33,9 @@
    * <p>
    * runTransient
    * </p>
-<<<<<<< HEAD
-   * In this method all thermodynamic and unit operations will be calculated using difference
-   * equations if available. It is also possible to specify per element if steady state calculations
-   * shall be called using setCalculateSteadyState(true).
-=======
    * This method calculates thermodynamic and unit operations using
    * difference equations if available and calculateSteadyState is true.
    * Use setCalculateSteadyState to set the parameter.
->>>>>>> 6be16771
    * 
    * @param dt is the delta time step (seconds)
    *
