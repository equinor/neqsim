--- conflicted
+++ resolved
@@ -19,20 +19,12 @@
     }
 
     public void conditionAnalysis(String unitName) {
-<<<<<<< HEAD
         neqsim.processSimulation.processEquipment.ProcessEquipmentBaseClass refUn = (neqsim.processSimulation.processEquipment.ProcessEquipmentBaseClass) refprocess
                 .getUnit(unitName);
         ((neqsim.processSimulation.processEquipment.ProcessEquipmentInterface) process.getUnit(unitName))
                 .runConditionAnalysis(refUn);
         report += ((neqsim.processSimulation.processEquipment.ProcessEquipmentInterface) process.getUnit(unitName))
                 .getConditionAnalysisMessage();
-=======
-        neqsim.processSimulation.processEquipment.ProcessEquipmentBaseClass refUn =
-                (neqsim.processSimulation.processEquipment.ProcessEquipmentBaseClass) refprocess
-                        .getUnit(unitName);
-        ((neqsim.processSimulation.processEquipment.ProcessEquipmentInterface) process
-                .getUnit(unitName)).runConditionAnalysis(refUn);
->>>>>>> a3bda507
     }
 
     public void conditionAnalysis() {
