--- conflicted
+++ resolved
@@ -18,14 +18,11 @@
     ProcessSystem procesSystem = null;
     private double CAPEXperWeight = 1000.0; // KNOK/tones
 
-<<<<<<< HEAD
-=======
     /**
      * <p>
      * Constructor for CostEstimateBaseClass.
      * </p>
      */
->>>>>>> f5b5a8bf
     public CostEstimateBaseClass() {}
 
     /**
