package neqsim.processSimulation.costEstimation;

import neqsim.processSimulation.mechanicalDesign.MechanicalDesign;

/**
 * <p>
 * UnitCostEstimateBaseClass class.
 * </p>
 *
 * @author esol
 * @version $Id: $Id
 */
public class UnitCostEstimateBaseClass implements java.io.Serializable {
    private static final long serialVersionUID = 1000;

    private double costPerWeightUnit = 1000.0;
    public MechanicalDesign mechanicalEquipment = null;

<<<<<<< HEAD
=======
    /**
     * <p>
     * Constructor for UnitCostEstimateBaseClass.
     * </p>
     */
>>>>>>> f5b5a8bf
    public UnitCostEstimateBaseClass() {}

    /**
     * <p>
     * Constructor for UnitCostEstimateBaseClass.
     * </p>
     *
     * @param mechanicalEquipment a
     *        {@link neqsim.processSimulation.mechanicalDesign.MechanicalDesign} object
     */
    public UnitCostEstimateBaseClass(MechanicalDesign mechanicalEquipment) {
        this.mechanicalEquipment = mechanicalEquipment;
    }

    /**
     * <p>
     * getTotaltCost.
     * </p>
     *
     * @return the totaltCost
     */
    public double getTotaltCost() {
        return this.mechanicalEquipment.getWeightTotal() * costPerWeightUnit;
    }
}<|MERGE_RESOLUTION|>--- conflicted
+++ resolved
@@ -16,14 +16,11 @@
     private double costPerWeightUnit = 1000.0;
     public MechanicalDesign mechanicalEquipment = null;
 
-<<<<<<< HEAD
-=======
     /**
      * <p>
      * Constructor for UnitCostEstimateBaseClass.
      * </p>
      */
->>>>>>> f5b5a8bf
     public UnitCostEstimateBaseClass() {}
 
     /**
