--- conflicted
+++ resolved
@@ -1,14 +1,3 @@
-<<<<<<< HEAD
-/*
- * TemperatureTransmitter.java
- *
- * Created on 6. juni 2006, 15:24
- *
- * To change this template, choose Tools | Template Manager and open the template in the editor.
- */
-
-=======
->>>>>>> 328264d8
 package neqsim.processSimulation.measurementDevice;
 
 import neqsim.processSimulation.processEquipment.stream.StreamInterface;
@@ -26,10 +15,6 @@
     protected static int numberOfStreams = 0;
     protected StreamInterface stream = null;
 
-<<<<<<< HEAD
-    /** Creates a new instance of TemperatureTransmitter */
-=======
->>>>>>> 328264d8
     public CricondenbarAnalyser() {}
 
     public CricondenbarAnalyser(StreamInterface stream) {
@@ -82,10 +67,6 @@
                 new neqsim.PVTsimulation.simulation.SaturationPressure(tempFluid);
         try {
             thermoOps.run();
-<<<<<<< HEAD
-=======
-
->>>>>>> 328264d8
         } catch (Exception e) {
             e.printStackTrace();
         }
