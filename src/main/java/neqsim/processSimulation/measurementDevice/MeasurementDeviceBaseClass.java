--- conflicted
+++ resolved
@@ -43,7 +43,7 @@
      * </p>
      *
      * @param isOnlineSignal the isOnlineSignal to set
-     * @param plantName a {@link java.lang.String} object
+     * @param plantName      a {@link java.lang.String} object
      * @param transmitterame a {@link java.lang.String} object
      */
     public void setIsOnlineSignal(boolean isOnlineSignal, String plantName, String transmitterame) {
@@ -69,17 +69,9 @@
 
     /** {@inheritDoc} */
     @Override
-    public void displayResult() {}
-
-<<<<<<< HEAD
-    /** {@inheritDoc} */
-    @Override
-    public String getName() {
-        return name;
-    }
-
-=======
->>>>>>> b63c7691
+    public void displayResult() {
+    }
+
     /** {@inheritDoc} */
     @Override
     public String getUnit() {
@@ -158,7 +150,7 @@
      * </p>
      *
      * @param value a double
-     * @param unit a {@link java.lang.String} object
+     * @param unit  a {@link java.lang.String} object
      */
     public void setOnlineMeasurementValue(double value, String unit) {
         onlineMeasurementValue = value;
