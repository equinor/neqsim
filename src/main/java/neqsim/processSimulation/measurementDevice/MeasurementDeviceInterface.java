/*
 * OperationInterafce.java
 *
 * Created on 2. oktober 2000, 22:14
 */
package neqsim.processSimulation.measurementDevice;

import neqsim.processSimulation.measurementDevice.online.OnlineSignal;

/**
 * <p>
 * MeasurementDeviceInterface interface.
 * </p>
 *
 * @author Even Solbraa
 * @version $Id: $Id
 */
public interface MeasurementDeviceInterface extends java.io.Serializable {
<<<<<<< HEAD
=======
    /**
     * <p>
     * displayResult.
     * </p>
     */
>>>>>>> f5b5a8bf
    public void displayResult();

    /**
     * <p>
     * getName.
     * </p>
     *
     * @return a {@link java.lang.String} object
     */
    public String getName();

    /**
     * <p>
     * setName.
     * </p>
     *
     * @param name a {@link java.lang.String} object
     */
    public void setName(String name);

    /**
     * <p>
     * getMeasuredValue.
     * </p>
     *
     * @return a double
     */
    public double getMeasuredValue();

    /**
     * <p>
     * getMeasuredValue.
     * </p>
     *
     * @param unit a {@link java.lang.String} object
     * @return a double
     */
    public double getMeasuredValue(String unit);

    /**
     * <p>
     * getOnlineSignal.
     * </p>
     *
     * @return a {@link neqsim.processSimulation.measurementDevice.online.OnlineSignal} object
     */
    public OnlineSignal getOnlineSignal();

    /**
     * <p>
     * getMeasuredPercentValue.
     * </p>
     *
     * @return a double
     */
    public double getMeasuredPercentValue();

    /**
     * <p>
     * getUnit.
     * </p>
     *
     * @return a {@link java.lang.String} object
     */
    public String getUnit();

    /**
     * <p>
     * setUnit.
     * </p>
     *
     * @param unit a {@link java.lang.String} object
     */
    public void setUnit(String unit);

    /**
     * <p>
     * getMaximumValue.
     * </p>
     *
     * @return a double
     */
    public double getMaximumValue();

    /**
     * <p>
     * setMaximumValue.
     * </p>
     *
     * @param maximumValue a double
     */
    public void setMaximumValue(double maximumValue);

    /**
     * <p>
     * getMinimumValue.
     * </p>
     *
     * @return a double
     */
    public double getMinimumValue();

    /**
     * <p>
     * setMinimumValue.
     * </p>
     *
     * @param minimumValue a double
     */
    public void setMinimumValue(double minimumValue);

    /**
     * <p>
     * isLogging.
     * </p>
     *
     * @return a boolean
     */
    public boolean isLogging();

    /**
     * <p>
     * setLogging.
     * </p>
     *
     * @param logging a boolean
     */
    public void setLogging(boolean logging);

    /**
     * <p>
     * getOnlineValue.
     * </p>
     *
     * @return a double
     */
    public double getOnlineValue();

    /**
     * <p>
     * isOnlineSignal.
     * </p>
     *
     * @return a boolean
     */
    public boolean isOnlineSignal();
}<|MERGE_RESOLUTION|>--- conflicted
+++ resolved
@@ -16,14 +16,11 @@
  * @version $Id: $Id
  */
 public interface MeasurementDeviceInterface extends java.io.Serializable {
-<<<<<<< HEAD
-=======
     /**
      * <p>
      * displayResult.
      * </p>
      */
->>>>>>> f5b5a8bf
     public void displayResult();
 
     /**
