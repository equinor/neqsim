--- conflicted
+++ resolved
@@ -16,14 +16,11 @@
  * @version $Id: $Id
  */
 public interface MeasurementDeviceInterface extends java.io.Serializable {
-<<<<<<< HEAD
-=======
     /**
      * <p>
      * displayResult.
      * </p>
      */
->>>>>>> e5b15554
     public void displayResult();
 
     /**
