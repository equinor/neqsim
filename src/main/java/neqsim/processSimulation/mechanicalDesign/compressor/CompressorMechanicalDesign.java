package neqsim.processSimulation.mechanicalDesign.compressor;

import java.awt.BorderLayout;
import java.awt.Container;
import javax.swing.JFrame;
import javax.swing.JScrollPane;
import javax.swing.JTable;
import neqsim.processSimulation.costEstimation.compressor.CompressorCostEstimate;
import neqsim.processSimulation.mechanicalDesign.MechanicalDesign;
import neqsim.processSimulation.mechanicalDesign.designStandards.CompressorDesignStandard;
import neqsim.processSimulation.processEquipment.ProcessEquipmentInterface;
import neqsim.processSimulation.processEquipment.compressor.Compressor;
import neqsim.processSimulation.processEquipment.separator.Separator;
import neqsim.processSimulation.processEquipment.separator.SeparatorInterface;

/**
 * <p>
 * CompressorMechanicalDesign class.
 * </p>
 *
 * @author esol
 * @version $Id: $Id
 */
public class CompressorMechanicalDesign extends MechanicalDesign {
  private static final long serialVersionUID = 1000;

  double compressorFactor = 0.0;

  /**
   * <p>
   * Constructor for CompressorMechanicalDesign.
   * </p>
   *
   * @param equipment a {@link neqsim.processSimulation.processEquipment.ProcessEquipmentInterface}
   *        object
   */
  public CompressorMechanicalDesign(ProcessEquipmentInterface equipment) {
    super(equipment);
    costEstimate = new CompressorCostEstimate(this);
  }

  /** {@inheritDoc} */
  @Override
  public void readDesignSpecifications() {
    super.readDesignSpecifications();

    if (getDesignStandard().containsKey("compressor design codes")) {
      System.out.println("compressor code standard: "
          + getDesignStandard().get("compressor design codes").getStandardName());
      compressorFactor =
          ((CompressorDesignStandard) getDesignStandard().get("compressor design codes"))
              .getCompressorFactor();
    } else {
      System.out.println("no pressure vessel code standard specified......");
    }
  }

  /** {@inheritDoc} */
  @Override
  public void displayResults() {
    JFrame dialog = new JFrame("Unit design " + getProcessEquipment().getName());
    Container dialogContentPane = dialog.getContentPane();
    dialogContentPane.setLayout(new BorderLayout());

    String[] names = {"Name", "Value", "Unit"};
    String[][] table = new String[16][3]; // createTable(getProcessEquipment().getName());

    table[1][0] = "Separator Inner Diameter";
    table[1][1] = Double.toString(getInnerDiameter());
    table[1][2] = "m";

    table[2][0] = "Separator TanTan Length";
    table[2][1] = Double.toString(getTantanLength());
    table[2][2] = "m";

    table[3][0] = "Wall thickness";
    table[3][1] = Double.toString(getWallThickness());
    table[3][2] = "m";

    table[4][0] = "Empty Vessel Weight Weight";
    table[4][1] = Double.toString(getWeigthVesselShell());
    table[4][2] = "kg";

    table[5][0] = "Internals+Nozzle Weight";
    table[5][1] = Double.toString(getWeigthInternals());
    table[5][2] = "kg";

    table[8][0] = "Module Length";
    table[8][1] = Double.toString(getModuleLength());
    table[8][2] = "m";

    table[9][0] = "Module Height";
    table[9][1] = Double.toString(getModuleHeight());
    table[9][2] = "m";

    table[10][0] = "Module Width";
    table[10][1] = Double.toString(getModuleWidth());
    table[10][2] = "m";

    table[11][0] = "Module Total Weight";
    table[11][1] = Double.toString(getWeightTotal());
    table[11][2] = "kg";

    // table[5][0] = "Module Total Cost";
    // // table[5][1] = Double.toString(getMod());
    // table[5][2] = "kg";
    JTable Jtab = new JTable(table, names);
    JScrollPane scrollpane = new JScrollPane(Jtab);
    dialogContentPane.add(scrollpane);
    dialog.setSize(800, 600); // pack();
    // dialog.pack();
    dialog.setVisible(true);
  }

  /** {@inheritDoc} */
  @Override
  public void calcDesign() {
    super.calcDesign();
    Compressor compressor = (Compressor) getProcessEquipment();
    double Fg = 1.0;

    double emptyVesselWeight = 0.0;
    double internalsWeight = 0.0;
    double externalNozzelsWeight = 0.0;
    double pipingWeight = 0.0;
    double structualWeight = 0.0;
    double electricalWeight = 0.0;
    double totalSkidWeight = 0.0;

    // double moduleWidth = 0.0, moduleHeight = 0.0, moduleLength = 0.0;
    double materialsCost = 0.0;

    // double molecularWeight = ((Compressor)
    // getProcessEquipment()).getThermoSystem().getMolarMass() * 1000.0;
    // double flowRate = ((Compressor)
    // getProcessEquipment()).getThermoSystem().getVolume() / 1.0e5;
    // double gasDensity = ((Compressor)
    // getProcessEquipment()).getThermoSystem().getPhase(0).getPhysicalProperties().getDensity();
    // double liqDensity = ((Compressor)
    // getProcessEquipment()).getThermoSystem().getPhase(1).getPhysicalProperties().getDensity();
    // double liqViscosity = ((Compressor)
    // getProcessEquipment()).getThermoSystem().getPhase(1).getPhysicalProperties().getViscosity();

    // maxDesignVolumeFlow = ((Compressor)
    // getProcessEquipment()).getThermoSystem().getPhase(0).getVolume() / 1e5;

    double maxGasVelocity = 1; // Math.sqrt((liqDensity - gasDensity) / gasDensity);
    innerDiameter = Math.sqrt(4.0 * getMaxDesignVolumeFlow()
        / (neqsim.thermo.ThermodynamicConstantsInterface.pi * maxGasVelocity * Fg));
    tantanLength = innerDiameter * 5.0;
    System.out.println("inner Diameter " + innerDiameter);

    // alternative design
    // double bubbleDiameter = 250.0e-6;
    // double bubVelocity = 1; // 9.82 * Math.pow(bubbleDiameter, 2.0) * (liqDensity
    double Ar = 1.0; // ((Separator)
                     // getProcessEquipment()).getThermoSystem().getPhase(1).getVolume()
<<<<<<< HEAD
                    // / 1e5 / bubVelocity;
=======
                     // / 1e5 / bubVelocity;
>>>>>>> b9d5f22d
    double Daim = Math.sqrt(Ar / 4.0);
    double Length2 = 4.0 * Daim;

    if (Daim > innerDiameter) {
      innerDiameter = Daim;
      tantanLength = Length2;
    }
    // calculating from standard codes
    // sepLength = innerDiameter * 2.0;
    emptyVesselWeight = 0.032 * getWallThickness() * 1e3 * innerDiameter * 1e3 * tantanLength;

    System.out.println("internal weight " + internalsWeight);

    externalNozzelsWeight = 0.0;
    double Wv = emptyVesselWeight + internalsWeight + externalNozzelsWeight;
    pipingWeight = Wv * 0.4;
    structualWeight = Wv * 0.1;
    electricalWeight = Wv * 0.08;
    totalSkidWeight = Wv + pipingWeight + structualWeight + electricalWeight;
    materialsCost = totalSkidWeight / 1000.0 * (1000 * 6.0) / 1000.0; // kNOK
    moduleWidth = innerDiameter * 2;
    moduleLength = innerDiameter * 2.5;
    moduleLength = tantanLength * 1.5;
    moduleHeight = innerDiameter * 2;
    // }

    setOuterDiameter(innerDiameter + 2.0 * getWallThickness());

    System.out.println("wall thickness: " + compressor.getName() + " " + getWallThickness() + " m");
    System.out.println("separator dry weigth: " + emptyVesselWeight + " kg");
    System.out.println("total skid weigth: " + totalSkidWeight + " kg");
    System.out.println("foot print: width:" + moduleWidth + " length " + moduleLength + " height "
        + moduleHeight + " meter.");
    System.out.println("mechanical price: " + materialsCost + " kNOK");

    setWeigthVesselShell(emptyVesselWeight);

    tantanLength = innerDiameter * 5;
    setInnerDiameter(innerDiameter);

    setWeightElectroInstrument(electricalWeight);

    setWeightNozzle(externalNozzelsWeight);

    setWeightPiping(pipingWeight);

    setWeightStructualSteel(structualWeight);

    setWeightTotal(totalSkidWeight);

    setWeigthInternals(internalsWeight);

    setWallThickness(wallThickness);

    setModuleHeight(moduleHeight);

    setModuleWidth(moduleWidth);

    setModuleLength(moduleLength);
  }

  /** {@inheritDoc} */
  @Override
  public void setDesign() {
    ((SeparatorInterface) getProcessEquipment()).setInternalDiameter(innerDiameter);
    ((Separator) getProcessEquipment()).setSeparatorLength(tantanLength);
    // this method will be implemented to set calculated design...
  }

  /** {@inheritDoc} */
  @Override
  public double getOuterDiameter() {
    return outerDiameter;
  }

  /** {@inheritDoc} */
  @Override
  public double getWallThickness() {
    return wallThickness;
  }

  /** {@inheritDoc} */
  @Override
  public void setWallThickness(double wallThickness) {
    this.wallThickness = wallThickness;
  }

  /** {@inheritDoc} */
  @Override
  public void setOuterDiameter(double outerDiameter) {
    this.outerDiameter = outerDiameter;
  }
}<|MERGE_RESOLUTION|>--- conflicted
+++ resolved
@@ -155,11 +155,7 @@
     // double bubVelocity = 1; // 9.82 * Math.pow(bubbleDiameter, 2.0) * (liqDensity
     double Ar = 1.0; // ((Separator)
                      // getProcessEquipment()).getThermoSystem().getPhase(1).getVolume()
-<<<<<<< HEAD
-                    // / 1e5 / bubVelocity;
-=======
                      // / 1e5 / bubVelocity;
->>>>>>> b9d5f22d
     double Daim = Math.sqrt(Ar / 4.0);
     double Length2 = 4.0 * Daim;
 
