package neqsim.processSimulation.mechanicalDesign.designStandards;

import neqsim.processSimulation.mechanicalDesign.MechanicalDesign;

/**
 * <p>
 * DesignStandard class.
 * </p>
 *
 * @author esol
 * @version $Id: $Id
 */
public class DesignStandard implements java.io.Serializable {
    private static final long serialVersionUID = 1000;

    public MechanicalDesign equipment = null;
    public String standardName = "";

<<<<<<< HEAD
=======
    /**
     * <p>
     * Constructor for DesignStandard.
     * </p>
     */
>>>>>>> f5b5a8bf
    public DesignStandard() {}

    /**
     * <p>
     * Constructor for DesignStandard.
     * </p>
     *
     * @param name a {@link java.lang.String} object
     * @param equipmentInn a {@link neqsim.processSimulation.mechanicalDesign.MechanicalDesign}
     *        object
     */
    public DesignStandard(String name, MechanicalDesign equipmentInn) {
        equipment = equipmentInn;
        standardName = name;
    }

    /**
     * <p>
     * setDesignStandardName.
     * </p>
     *
     * @param name a {@link java.lang.String} object
     */
    public void setDesignStandardName(String name) {
        setStandardName(name);
    }

    /**
     * <p>
     * Getter for the field <code>equipment</code>.
     * </p>
     *
     * @return the equipment
     */
    public MechanicalDesign getEquipment() {
        return equipment;
    }

    /**
     * <p>
     * Setter for the field <code>equipment</code>.
     * </p>
     *
     * @param equipment the equipment to set
     */
    public void setEquipment(MechanicalDesign equipment) {
        this.equipment = equipment;
    }

    /**
     * <p>
     * Getter for the field <code>standardName</code>.
     * </p>
     *
     * @return the standardName
     */
    public String getStandardName() {
        return standardName;
    }

    /**
     * <p>
     * Setter for the field <code>standardName</code>.
     * </p>
     *
     * @param standardName the standardName to set
     */
    public void setStandardName(String standardName) {
        this.standardName = standardName;
    }
}<|MERGE_RESOLUTION|>--- conflicted
+++ resolved
@@ -16,14 +16,11 @@
     public MechanicalDesign equipment = null;
     public String standardName = "";
 
-<<<<<<< HEAD
-=======
     /**
      * <p>
      * Constructor for DesignStandard.
      * </p>
      */
->>>>>>> f5b5a8bf
     public DesignStandard() {}
 
     /**
