--- conflicted
+++ resolved
@@ -16,14 +16,11 @@
     public MechanicalDesign equipment = null;
     public String standardName = "";
 
-<<<<<<< HEAD
-=======
     /**
      * <p>
      * Constructor for DesignStandard.
      * </p>
      */
->>>>>>> e5b15554
     public DesignStandard() {}
 
     /**
