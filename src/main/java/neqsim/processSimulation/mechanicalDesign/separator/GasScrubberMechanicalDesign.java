--- conflicted
+++ resolved
@@ -1,8 +1,3 @@
-<<<<<<< HEAD
-
-
-=======
->>>>>>> 328264d8
 package neqsim.processSimulation.mechanicalDesign.separator;
 
 import neqsim.processSimulation.mechanicalDesign.designStandards.GasScrubberDesignStandard;
@@ -24,10 +19,6 @@
 
     @Override
     public void readDesignSpecifications() {
-<<<<<<< HEAD
-=======
-
->>>>>>> 328264d8
         super.readDesignSpecifications();
 
         if (getDesignStandard().containsKey("gas scrubber process design")) {
