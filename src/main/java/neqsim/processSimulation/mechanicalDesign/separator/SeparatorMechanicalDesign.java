--- conflicted
+++ resolved
@@ -77,13 +77,8 @@
           ((SeparatorDesignStandard) getDesignStandard().get("separator process design"))
               .getVolumetricDesignFactor();
       retentionTime = 120.0; // ((SeparatorDesignStandard)
-<<<<<<< HEAD
-                            // getDesignStandard().get("separator process
-                            // design")).getLiquidRetentionTime("API12J", this);
-=======
                              // getDesignStandard().get("separator process
                              // design")).getLiquidRetentionTime("API12J", this);
->>>>>>> b9d5f22d
     } else {
       System.out.println("no separator process design specified......");
       return;
