<<<<<<< HEAD


=======
>>>>>>> 328264d8
package neqsim.processSimulation.mechanicalDesign.separator;

import java.awt.BorderLayout;
import java.awt.Container;
import javax.swing.JFrame;
import javax.swing.JScrollPane;
import javax.swing.JTable;
import neqsim.processSimulation.costEstimation.separator.SeparatorCostEstimate;
import neqsim.processSimulation.mechanicalDesign.MechanicalDesign;
import neqsim.processSimulation.mechanicalDesign.designStandards.MaterialPlateDesignStandard;
import neqsim.processSimulation.mechanicalDesign.designStandards.PressureVesselDesignStandard;
import neqsim.processSimulation.mechanicalDesign.designStandards.SeparatorDesignStandard;
import neqsim.processSimulation.processEquipment.ProcessEquipmentInterface;
import neqsim.processSimulation.processEquipment.separator.Separator;
import neqsim.processSimulation.processEquipment.separator.SeparatorInterface;
import neqsim.processSimulation.processEquipment.separator.sectionType.SeparatorSection;

/**
 *
 * @author esol
 */
public class SeparatorMechanicalDesign extends MechanicalDesign {
    private static final long serialVersionUID = 1000;

    double wallThickness = 0.0;
    private double outerDiameter = 0.0;
    double gasLoadFactor = 1.0, volumeSafetyFactor = 1.0, Fg = 1.0, retentionTime = 60.0;

    public SeparatorMechanicalDesign(ProcessEquipmentInterface equipment) {
        super(equipment);
        costEstimate = new SeparatorCostEstimate(this);
    }

    @Override
    public void readDesignSpecifications() {
<<<<<<< HEAD
=======

>>>>>>> 328264d8
        super.readDesignSpecifications();
        if (getDesignStandard().containsKey("material plate design codes")) {
            ((MaterialPlateDesignStandard) getDesignStandard().get("material plate design codes"))
                    .readMaterialDesignStandard("Carbon Steel Plates and Sheets", "SA-516", "55",
                            1);
        } else {
            System.out.println("material plate design codes specified......");
        }
        if (getDesignStandard().containsKey("pressure vessel design code")) {
            System.out.println("pressure vessel code standard: "
                    + getDesignStandard().get("pressure vessel design code").getStandardName());
            wallThickness = ((PressureVesselDesignStandard) getDesignStandard()
                    .get("pressure vessel design code")).calcWallThickness();
        } else {
            System.out.println("no pressure vessel code standard specified......");
        }

        if (getDesignStandard().containsKey("separator process design")) {
            System.out.println("separator process design: "
                    + getDesignStandard().get("separator process design").getStandardName());
            gasLoadFactor =
                    ((SeparatorDesignStandard) getDesignStandard().get("separator process design"))
                            .getGasLoadFactor();
            Fg = ((SeparatorDesignStandard) getDesignStandard().get("separator process design"))
                    .getFg();
            volumeSafetyFactor =
                    ((SeparatorDesignStandard) getDesignStandard().get("separator process design"))
                            .getVolumetricDesignFactor();
<<<<<<< HEAD
            retentionTime = 120.0;// ((SeparatorDesignStandard)
                                  // getDesignStandard().get("separator process
=======
            retentionTime = 120.0;// ((SeparatorDesignStandard) getDesignStandard().get("separator
                                  // process
>>>>>>> 328264d8
                                  // design")).getLiquidRetentionTime("API12J", this);
        } else {
            System.out.println("no separator process design specified......");
            return;
        }
    }

    @Override
    public void displayResults() {
<<<<<<< HEAD
=======

>>>>>>> 328264d8
        JFrame dialog = new JFrame("Unit design " + getProcessEquipment().getName());
        Container dialogContentPane = dialog.getContentPane();
        dialogContentPane.setLayout(new BorderLayout());

        String[] names = {"Name", "Value", "Unit"};
        String[][] table = new String[16][3];// createTable(getProcessEquipment().getName());

        table[1][0] = "Separator Inner Diameter";
        table[1][1] = Double.toString(getInnerDiameter());
        table[1][2] = "m";

        table[2][0] = "Separator TanTan Length";
        table[2][1] = Double.toString(getTantanLength());
        table[2][2] = "m";

        table[3][0] = "Wall thickness";
        table[3][1] = Double.toString(getWallThickness());
        table[3][2] = "m";

        table[4][0] = "Empty Vessel Weight Weight";
        table[4][1] = Double.toString(getWeigthVesselShell());
        table[4][2] = "kg";

        table[5][0] = "Internals+Nozzle Weight";
        table[5][1] = Double.toString(getWeigthInternals());
        table[5][2] = "kg";

        table[8][0] = "Module Length";
        table[8][1] = Double.toString(getModuleLength());
        table[8][2] = "m";

        table[9][0] = "Module Height";
        table[9][1] = Double.toString(getModuleHeight());
        table[9][2] = "m";

        table[10][0] = "Module Width";
        table[10][1] = Double.toString(getModuleWidth());
        table[10][2] = "m";

        table[11][0] = "Module Total Weight";
        table[11][1] = Double.toString(getWeightTotal());
        table[11][2] = "kg";

        // table[5][0] = "Module Total Cost";
        // // table[5][1] = Double.toString(getMod());
        // table[5][2] = "kg";
        JTable Jtab = new JTable(table, names);
        JScrollPane scrollpane = new JScrollPane(Jtab);
        dialogContentPane.add(scrollpane);
        dialog.setSize(800, 600); // pack();
        // dialog.pack();
        dialog.setVisible(true);
    }

    @Override
    public void calcDesign() {
        super.calcDesign();

        Separator separator = (Separator) getProcessEquipment();
        separator.getThermoSystem().initPhysicalProperties();
        separator.setDesignLiquidLevelFraction(Fg);

        double emptyVesselWeight = 0.0, internalsWeight = 0.0, externalNozzelsWeight = 0.0;
        double pipingWeight = 0.0, structualWeight = 0.0, electricalWeight = 0.0;
        double totalSkidWeight = 0.0;

        // double moduleWidth = 0.0, moduleHeight = 0.0, moduleLength = 0.0;
        double materialsCost = 0.0;
        double gasDensity = ((SeparatorInterface) getProcessEquipment()).getThermoSystem()
                .getPhase(0).getPhysicalProperties().getDensity();
        double liqDensity = ((SeparatorInterface) getProcessEquipment()).getThermoSystem()
                .getPhase(1).getPhysicalProperties().getDensity();
        double liqViscosity = ((SeparatorInterface) getProcessEquipment()).getThermoSystem()
                .getPhase(1).getPhysicalProperties().getViscosity();

        maxDesignVolumeFlow = volumeSafetyFactor * ((SeparatorInterface) getProcessEquipment())
                .getThermoSystem().getPhase(0).getVolume() / 1e5;

        double maxGasVelocity = gasLoadFactor * Math.sqrt((liqDensity - gasDensity) / gasDensity);

        innerDiameter = Math.sqrt(4.0 * getMaxDesignVolumeFlow()
                / (neqsim.thermo.ThermodynamicConstantsInterface.pi * maxGasVelocity * Fg));
        outerDiameter = innerDiameter + 2.0 * wallThickness;
        // tantanLength = innerDiameter * 5.0;
        retentionTime =
                ((SeparatorDesignStandard) getDesignStandard().get("separator process design"))
                        .getLiquidRetentionTime("API12J", this);

        tantanLength = Math.sqrt(4.0 * retentionTime
                * ((SeparatorInterface) getProcessEquipment()).getThermoSystem().getLiquidVolume()
                / 1e5 / (Math.PI * innerDiameter * innerDiameter * (1 - Fg)));
        double sepratorLength = tantanLength + innerDiameter;

        if (sepratorLength / innerDiameter > 6 || sepratorLength / innerDiameter < 3) {
            System.out.println(
                    "Fg need to be modified ... L/D separator= " + sepratorLength / innerDiameter);
            tantanLength = innerDiameter * 5.0;
            sepratorLength = tantanLength + innerDiameter;
        }
        System.out.println("inner Diameter " + innerDiameter);

        // alternative design
        double bubbleDiameter = 250.0e-6;
        double bubVelocity = 9.82 * Math.pow(bubbleDiameter, 2.0) * (liqDensity - gasDensity) / 18.0
                / liqViscosity;
        double Ar = ((SeparatorInterface) getProcessEquipment()).getThermoSystem().getLiquidVolume()
                / 1e5 / bubVelocity;
        double Daim = Math.sqrt(Ar / 4.0);
        double Length2 = 4.0 * Daim;

        if (Daim > innerDiameter) {
            innerDiameter = Daim;
            tantanLength = Length2;
        }
        // calculating from standard codes
        // sepLength = innerDiameter * 2.0;
        emptyVesselWeight = 0.032 * getWallThickness() * 1e3 * innerDiameter * 1e3 * tantanLength;

        for (SeparatorSection sep : separator.getSeparatorSections()) {
            sep.getMechanicalDesign().calcDesign();
            internalsWeight += sep.getMechanicalDesign().getTotalWeight();
        }

        System.out.println("internal weight " + internalsWeight);

        externalNozzelsWeight = 0.0; // need to be implemented
        double Wv = emptyVesselWeight + internalsWeight + externalNozzelsWeight;
        pipingWeight = Wv * 0.4;
        structualWeight = Wv * 0.1;
        electricalWeight = Wv * 0.08;
        totalSkidWeight = Wv + pipingWeight + structualWeight + electricalWeight;
        materialsCost = totalSkidWeight / 1000.0 * (1000 * 6.0) / 1000.0; // kNOK
        moduleWidth = innerDiameter * 2;
        moduleLength = tantanLength * 1.5;
        moduleHeight = innerDiameter * 2 + 1.0;
        // }

        setOuterDiameter(innerDiameter + 2.0 * getWallThickness());

        System.out.println(
                "wall thickness: " + separator.getName() + " " + getWallThickness() + " m");
        System.out.println("separator dry weigth: " + emptyVesselWeight + " kg");
        System.out.println("total skid weigth: " + totalSkidWeight + " kg");
        System.out.println("foot print: width:" + moduleWidth + " length " + moduleLength
                + " height " + moduleHeight + " meter.");
        System.out.println("mechanical price: " + materialsCost + " kNOK");

        setWeigthVesselShell(emptyVesselWeight);

        // tantanLength = innerDiameter * 5;
        setInnerDiameter(innerDiameter);

        setOuterDiameter(outerDiameter);

        setWeightElectroInstrument(electricalWeight);

        setWeightNozzle(externalNozzelsWeight);

        setWeightPiping(pipingWeight);

        setWeightStructualSteel(structualWeight);

        setWeightTotal(totalSkidWeight);

        setWeigthInternals(internalsWeight);

        setWallThickness(wallThickness);

        setModuleHeight(moduleHeight);

        setModuleWidth(moduleWidth);

        setModuleLength(moduleLength);
    }

    @Override
    public void setDesign() {
        ((SeparatorInterface) getProcessEquipment()).setInternalDiameter(innerDiameter);
        ((Separator) getProcessEquipment()).setSeparatorLength(tantanLength);
        // this method will be implemented to set calculated design...
    }

    @Override
    public double getOuterDiameter() {
        return outerDiameter;
    }

    /**
     * @return the wallThickness
     */
    @Override
    public double getWallThickness() {
        return wallThickness;
    }

    /**
     * @param wallThickness the wallThickness to set
     */
    @Override
    public void setWallThickness(double wallThickness) {
        this.wallThickness = wallThickness;
    }

    /**
     * @param outerDiameter the outerDiameter to set
     */
    @Override
    public void setOuterDiameter(double outerDiameter) {
        this.outerDiameter = outerDiameter;
    }
}<|MERGE_RESOLUTION|>--- conflicted
+++ resolved
@@ -1,8 +1,3 @@
-<<<<<<< HEAD
-
-
-=======
->>>>>>> 328264d8
 package neqsim.processSimulation.mechanicalDesign.separator;
 
 import java.awt.BorderLayout;
@@ -38,10 +33,6 @@
 
     @Override
     public void readDesignSpecifications() {
-<<<<<<< HEAD
-=======
-
->>>>>>> 328264d8
         super.readDesignSpecifications();
         if (getDesignStandard().containsKey("material plate design codes")) {
             ((MaterialPlateDesignStandard) getDesignStandard().get("material plate design codes"))
@@ -70,13 +61,8 @@
             volumeSafetyFactor =
                     ((SeparatorDesignStandard) getDesignStandard().get("separator process design"))
                             .getVolumetricDesignFactor();
-<<<<<<< HEAD
             retentionTime = 120.0;// ((SeparatorDesignStandard)
                                   // getDesignStandard().get("separator process
-=======
-            retentionTime = 120.0;// ((SeparatorDesignStandard) getDesignStandard().get("separator
-                                  // process
->>>>>>> 328264d8
                                   // design")).getLiquidRetentionTime("API12J", this);
         } else {
             System.out.println("no separator process design specified......");
@@ -86,10 +72,6 @@
 
     @Override
     public void displayResults() {
-<<<<<<< HEAD
-=======
-
->>>>>>> 328264d8
         JFrame dialog = new JFrame("Unit design " + getProcessEquipment().getName());
         Container dialogContentPane = dialog.getContentPane();
         dialogContentPane.setLayout(new BorderLayout());
