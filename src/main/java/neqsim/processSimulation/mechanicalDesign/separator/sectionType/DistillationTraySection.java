<<<<<<< HEAD


=======
>>>>>>> 328264d8
package neqsim.processSimulation.mechanicalDesign.separator.sectionType;

import neqsim.processSimulation.processEquipment.separator.sectionType.SeparatorSection;

/**
 *
 * @author esol
 */
public class DistillationTraySection extends SepDesignSection {
    private static final long serialVersionUID = 1000;

    public DistillationTraySection(SeparatorSection separatorSection) {
        super(separatorSection);
    }

    @Override
    public void calcDesign() {
<<<<<<< HEAD
=======

>>>>>>> 328264d8
        double vesselDiameter =
                separatorSection.getSeparator().getMechanicalDesign().getOuterDiameter() * 1e3;
        if (vesselDiameter <= 616) {
            totalWeight = 32.0;
        } else if (vesselDiameter <= 770) {
            totalWeight = 48.0;
        } else if (vesselDiameter <= 925) {
            totalWeight = 73.0;
        } else if (vesselDiameter <= 1078) {
            totalWeight = 95.0;
        } else if (vesselDiameter <= 1232) {
            totalWeight = 127.0;
        } else if (vesselDiameter <= 1386) {
            totalWeight = 159.0;
        } else if (vesselDiameter <= 1540) {
            totalWeight = 200.0;
        } else if (vesselDiameter <= 1694) {
            totalWeight = 236.0;
        } else if (vesselDiameter <= 1848) {
            totalWeight = 284.0;
        } else if (vesselDiameter <= 2002) {
            totalWeight = 331.0;
        } else if (vesselDiameter <= 2156) {
            totalWeight = 386.0;
        } else if (vesselDiameter <= 2310) {
            totalWeight = 440.0;
        } else if (vesselDiameter <= 2464) {
            totalWeight = 504.0;
        } else if (vesselDiameter <= 2618) {
            totalWeight = 563.0;
        } else if (vesselDiameter <= 2772) {
            totalWeight = 635.0;
        } else if (vesselDiameter <= 2926) {
            totalWeight = 703.0;
        } else if (vesselDiameter <= 3080) {
            totalWeight = 794.0;
        } else if (vesselDiameter <= 3234) {
            totalWeight = 862.0;
        } else {
            totalWeight = 900.0;
        }

        totalHeight = 0.6;
    }
}<|MERGE_RESOLUTION|>--- conflicted
+++ resolved
@@ -1,8 +1,3 @@
-<<<<<<< HEAD
-
-
-=======
->>>>>>> 328264d8
 package neqsim.processSimulation.mechanicalDesign.separator.sectionType;
 
 import neqsim.processSimulation.processEquipment.separator.sectionType.SeparatorSection;
@@ -20,10 +15,6 @@
 
     @Override
     public void calcDesign() {
-<<<<<<< HEAD
-=======
-
->>>>>>> 328264d8
         double vesselDiameter =
                 separatorSection.getSeparator().getMechanicalDesign().getOuterDiameter() * 1e3;
         if (vesselDiameter <= 616) {
