--- conflicted
+++ resolved
@@ -6,7 +6,6 @@
 package neqsim.processSimulation.processEquipment;
 
 import java.util.HashMap;
-
 import neqsim.processSimulation.controllerDevice.ControllerDeviceInterface;
 import neqsim.processSimulation.mechanicalDesign.MechanicalDesign;
 import neqsim.processSimulation.processEquipment.stream.EnergyStream;
@@ -74,12 +73,7 @@
 
     /** {@inheritDoc} */
     @Override
-<<<<<<< HEAD
-    public void displayResult() {
-    };
-=======
     public void displayResult() {}
->>>>>>> 954d7e1d
 
     /** {@inheritDoc} */
     @Override
