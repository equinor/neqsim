--- conflicted
+++ resolved
@@ -24,9 +24,8 @@
  * @version $Id: $Id
  */
 public abstract class ProcessEquipmentBaseClass extends SimulationBaseClass
-<<<<<<< HEAD
-        implements ProcessEquipmentInterface {
-    private static final long serialVersionUID = 1000;
+    implements ProcessEquipmentInterface {
+  private static final long serialVersionUID = 1000;
 
     private ControllerDeviceInterface controller = null;
     ControllerDeviceInterface flowValveController = null;
@@ -38,235 +37,235 @@
     public EnergyStream energyStream = new EnergyStream();
     private boolean isSetEnergyStream = false;
 
-    /**
-     * <p>
-     * Constructor for ProcessEquipmentBaseClass.
-     * </p>
-     *
-     * @param name a {@link java.lang.String} object
-     */
-    public ProcessEquipmentBaseClass(String name) {
-        super(name);
-    }
-
-    /** {@inheritDoc} */
-    @Override
-    public void run() {}
-
-    /** {@inheritDoc} */
-    @Override
-    public void runTransient(double dt) {
-        run();
-    }
-
-    /** {@inheritDoc} */
-    @Override
-    public SystemInterface getThermoSystem() {
-        return null;
-    }
-
-    /** {@inheritDoc} */
-    @Override
-    public SystemInterface getFluid() {
-        return getThermoSystem();
-    }
-
-    /** {@inheritDoc} */
-    @Override
-    public void displayResult() {}
-
-    /**
-     * Create deep copy.
-     * 
-     * @return
-     */
-    public ProcessEquipmentInterface copy() {
-        byte[] bytes = SerializationUtils.serialize(this);
-        return (ProcessEquipmentInterface) SerializationUtils.deserialize(bytes);
-    }
-
-    /**
-     * <p>
-     * getProperty.
-     * </p>
-     *
-     * @param propertyName a {@link java.lang.String} object
-     * @return a {@link java.lang.Object} object
-     */
-    public Object getProperty(String propertyName) {
-        // if(properties.containsKey(propertyName)) {
-        // return properties.get(properties).getValue();
-        // }
-        return null;
-    }
-
-    /** {@inheritDoc} */
-    @Override
-    public void setRegulatorOutSignal(double signal) {}
-
-    /** {@inheritDoc} */
-    @Override
-    public void setController(ControllerDeviceInterface controller) {
-        this.controller = controller;
-        hasController = true;
-    }
-
-    /**
-     * <p>
-     * Setter for the field <code>flowValveController</code>.
-     * </p>
-     *
-     * @param controller a
-     *        {@link neqsim.processSimulation.controllerDevice.ControllerDeviceInterface} object
-     */
-    public void setFlowValveController(ControllerDeviceInterface controller) {
-        this.flowValveController = controller;
-    }
-
-    /** {@inheritDoc} */
-    @Override
-    public ControllerDeviceInterface getController() {
-        return controller;
-    }
-
-    /** {@inheritDoc} */
-    @Override
-    public MechanicalDesign getMechanicalDesign() {
-        return new MechanicalDesign(this);
-    }
-
-    /** {@inheritDoc} */
-    @Override
-    public String getSpecification() {
-        return specification;
-    }
-
-    /** {@inheritDoc} */
-    @Override
-    public void setSpecification(String specification) {
-        this.specification = specification;
-    }
-
-    /** {@inheritDoc} */
-    @Override
-    public String[][] reportResults() {
-        return report;
-    }
-
-    /** {@inheritDoc} */
-    @Override
-    public boolean solved() {
-        return true;
-    }
-
-    /**
-     * <p>
-     * Getter for the field <code>energyStream</code>.
-     * </p>
-     *
-     * @return a {@link neqsim.processSimulation.processEquipment.stream.EnergyStream} object
-     */
-    public EnergyStream getEnergyStream() {
-        return energyStream;
-    }
-
-    /**
-     * <p>
-     * Setter for the field <code>energyStream</code>.
-     * </p>
-     *
-     * @param energyStream a {@link neqsim.processSimulation.processEquipment.stream.EnergyStream}
-     *        object
-     */
-    public void setEnergyStream(EnergyStream energyStream) {
-        setEnergyStream(true);
-        this.energyStream = energyStream;
-    }
-
-    /**
-     * <p>
-     * isSetEnergyStream.
-     * </p>
-     *
-     * @return a boolean
-     */
-    public boolean isSetEnergyStream() {
-        return isSetEnergyStream;
-    }
-
-    /**
-     * <p>
-     * Setter for the field <code>energyStream</code>.
-     * </p>
-     *
-     * @param isSetEnergyStream a boolean
-     */
-    public void setEnergyStream(boolean isSetEnergyStream) {
-        this.isSetEnergyStream = isSetEnergyStream;
-    }
-
-    /** {@inheritDoc} */
-    @Override
-    public double getPressure() {
-        return 1.0;
-    }
-
-    /** {@inheritDoc} */
-    @Override
-    public void setPressure(double pressure) {}
-
-    /** {@inheritDoc} */
-    @Override
-    public double getEntropyProduction(String unit) {
-        return 0.0;
-    }
-
-    /** {@inheritDoc} */
-    @Override
-    public double getMassBalance(String unit) {
-        return 0.0;
-    }
-
-    /** {@inheritDoc} */
-    @Override
-    public double getExergyChange(String unit, double sourrondingTemperature) {
-        return 0.0;
-    }
-
-    /** {@inheritDoc} */
-    @Override
-    public void runConditionAnalysis(ProcessEquipmentInterface refExchanger) {}
-
-    public String conditionAnalysisMessage = "";
-
-    /** {@inheritDoc} */
-    @Override
-    public String getConditionAnalysisMessage() {
-        return conditionAnalysisMessage;
-    }
-
-    /**
-     * <p>
-     * getResultTable.
-     * </p>
-     *
-     * @return an array of {@link java.lang.String} objects
-     */
-    public String[][] getResultTable() {
-        return null;
-    }
-
-    /** {@inheritDoc} */
-    @Override
-    public int hashCode() {
-        final int prime = 31;
-        int result = 1;
-        result = prime * result + Arrays.deepHashCode(report);
-        result = prime * result
-                + Objects.hash(conditionAnalysisMessage, controller, energyStream, flowValveController,
-                        hasController, isSetEnergyStream, name, properties, specification);
-        return result;
-    }
+
+  /**
+   * <p>
+   * Constructor for ProcessEquipmentBaseClass.
+   * </p>
+   *
+   * @param name a {@link java.lang.String} object
+   */
+  public ProcessEquipmentBaseClass(String name) {
+    super(name);
+  }
+
+  /** {@inheritDoc} */
+  @Override
+  public void run() {}
+
+  /** {@inheritDoc} */
+  @Override
+  public void runTransient(double dt) {
+    run();
+  }
+
+  /** {@inheritDoc} */
+  @Override
+  public SystemInterface getThermoSystem() {
+    return null;
+  }
+
+  /** {@inheritDoc} */
+  @Override
+  public SystemInterface getFluid() {
+    return getThermoSystem();
+  }
+
+  /** {@inheritDoc} */
+  @Override
+  public void displayResult() {}
+
+  /**
+   * Create deep copy.
+   * 
+   * @return
+   */
+  public ProcessEquipmentInterface copy() {
+    byte[] bytes = SerializationUtils.serialize(this);
+    return (ProcessEquipmentInterface) SerializationUtils.deserialize(bytes);
+  }
+
+  /**
+   * <p>
+   * getProperty.
+   * </p>
+   *
+   * @param propertyName a {@link java.lang.String} object
+   * @return a {@link java.lang.Object} object
+   */
+  public Object getProperty(String propertyName) {
+    // if(properties.containsKey(propertyName)) {
+    // return properties.get(properties).getValue();
+    // }
+    return null;
+  }
+
+  /** {@inheritDoc} */
+  @Override
+  public void setRegulatorOutSignal(double signal) {}
+
+  /** {@inheritDoc} */
+  @Override
+  public void setController(ControllerDeviceInterface controller) {
+    this.controller = controller;
+    hasController = true;
+  }
+
+  /**
+   * <p>
+   * Setter for the field <code>flowValveController</code>.
+   * </p>
+   *
+   * @param controller a {@link neqsim.processSimulation.controllerDevice.ControllerDeviceInterface}
+   *        object
+   */
+  public void setFlowValveController(ControllerDeviceInterface controller) {
+    this.flowValveController = controller;
+  }
+
+  /** {@inheritDoc} */
+  @Override
+  public ControllerDeviceInterface getController() {
+    return controller;
+  }
+
+  /** {@inheritDoc} */
+  @Override
+  public MechanicalDesign getMechanicalDesign() {
+    return new MechanicalDesign(this);
+  }
+
+  /** {@inheritDoc} */
+  @Override
+  public String getSpecification() {
+    return specification;
+  }
+
+  /** {@inheritDoc} */
+  @Override
+  public void setSpecification(String specification) {
+    this.specification = specification;
+  }
+
+  /** {@inheritDoc} */
+  @Override
+  public String[][] reportResults() {
+    return report;
+  }
+
+  /** {@inheritDoc} */
+  @Override
+  public boolean solved() {
+    return true;
+  }
+
+  /**
+   * <p>
+   * Getter for the field <code>energyStream</code>.
+   * </p>
+   *
+   * @return a {@link neqsim.processSimulation.processEquipment.stream.EnergyStream} object
+   */
+  public EnergyStream getEnergyStream() {
+    return energyStream;
+  }
+
+  /**
+   * <p>
+   * Setter for the field <code>energyStream</code>.
+   * </p>
+   *
+   * @param energyStream a {@link neqsim.processSimulation.processEquipment.stream.EnergyStream}
+   *        object
+   */
+  public void setEnergyStream(EnergyStream energyStream) {
+    setEnergyStream(true);
+    this.energyStream = energyStream;
+  }
+
+  /**
+   * <p>
+   * isSetEnergyStream.
+   * </p>
+   *
+   * @return a boolean
+   */
+  public boolean isSetEnergyStream() {
+    return isSetEnergyStream;
+  }
+
+  /**
+   * <p>
+   * Setter for the field <code>energyStream</code>.
+   * </p>
+   *
+   * @param isSetEnergyStream a boolean
+   */
+  public void setEnergyStream(boolean isSetEnergyStream) {
+    this.isSetEnergyStream = isSetEnergyStream;
+  }
+
+  /** {@inheritDoc} */
+  @Override
+  public double getPressure() {
+    return 1.0;
+  }
+
+  /** {@inheritDoc} */
+  @Override
+  public void setPressure(double pressure) {}
+
+  /** {@inheritDoc} */
+  @Override
+  public double getEntropyProduction(String unit) {
+    return 0.0;
+  }
+
+  /** {@inheritDoc} */
+  @Override
+  public double getMassBalance(String unit) {
+    return 0.0;
+  }
+
+  /** {@inheritDoc} */
+  @Override
+  public double getExergyChange(String unit, double surroundingTemperature) {
+    return 0.0;
+  }
+
+  /** {@inheritDoc} */
+  @Override
+  public void runConditionAnalysis(ProcessEquipmentInterface refExchanger) {}
+
+  public String conditionAnalysisMessage = "";
+
+  /** {@inheritDoc} */
+  @Override
+  public String getConditionAnalysisMessage() {
+    return conditionAnalysisMessage;
+  }
+
+  /**
+   * <p>
+   * getResultTable.
+   * </p>
+   *
+   * @return an array of {@link java.lang.String} objects
+   */
+  public String[][] getResultTable() {
+    return null;
+  }
+
+  /** {@inheritDoc} */
+  @Override
+  public int hashCode() {
+    final int prime = 31;
+    int result = 1;
+    result = prime * result + Arrays.deepHashCode(report);
+    result = prime * result + Objects.hash(conditionAnalysisMessage, controller, energyStream,
+        flowValveController, hasController, isSetEnergyStream, name, properties, specification);
+    return result;
+  }
 
     /** {@inheritDoc} */
     @Override
@@ -301,266 +300,4 @@
     public void setRunTransient(boolean runTransient) {
       this.runTransient = runTransient;
     }
-=======
-    implements ProcessEquipmentInterface {
-  private static final long serialVersionUID = 1000;
-
-  private ControllerDeviceInterface controller = null;
-  ControllerDeviceInterface flowValveController = null;
-  public boolean hasController = false;
-  private String specification = "TP";
-  public String[][] report = new String[0][0];
-  public HashMap<String, String> properties = new HashMap<String, String>();
-  public EnergyStream energyStream = new EnergyStream();
-  private boolean isSetEnergyStream = false;
-
-  /**
-   * <p>
-   * Constructor for ProcessEquipmentBaseClass.
-   * </p>
-   *
-   * @param name a {@link java.lang.String} object
-   */
-  public ProcessEquipmentBaseClass(String name) {
-    super(name);
-  }
-
-  /** {@inheritDoc} */
-  @Override
-  public void run() {}
-
-  /** {@inheritDoc} */
-  @Override
-  public void runTransient(double dt) {
-    run();
-  }
-
-  /** {@inheritDoc} */
-  @Override
-  public SystemInterface getThermoSystem() {
-    return null;
-  }
-
-  /** {@inheritDoc} */
-  @Override
-  public SystemInterface getFluid() {
-    return getThermoSystem();
-  }
-
-  /** {@inheritDoc} */
-  @Override
-  public void displayResult() {}
-
-  /**
-   * Create deep copy.
-   * 
-   * @return
-   */
-  public ProcessEquipmentInterface copy() {
-    byte[] bytes = SerializationUtils.serialize(this);
-    return (ProcessEquipmentInterface) SerializationUtils.deserialize(bytes);
-  }
-
-  /**
-   * <p>
-   * getProperty.
-   * </p>
-   *
-   * @param propertyName a {@link java.lang.String} object
-   * @return a {@link java.lang.Object} object
-   */
-  public Object getProperty(String propertyName) {
-    // if(properties.containsKey(propertyName)) {
-    // return properties.get(properties).getValue();
-    // }
-    return null;
-  }
-
-  /** {@inheritDoc} */
-  @Override
-  public void setRegulatorOutSignal(double signal) {}
-
-  /** {@inheritDoc} */
-  @Override
-  public void setController(ControllerDeviceInterface controller) {
-    this.controller = controller;
-    hasController = true;
-  }
-
-  /**
-   * <p>
-   * Setter for the field <code>flowValveController</code>.
-   * </p>
-   *
-   * @param controller a {@link neqsim.processSimulation.controllerDevice.ControllerDeviceInterface}
-   *        object
-   */
-  public void setFlowValveController(ControllerDeviceInterface controller) {
-    this.flowValveController = controller;
-  }
-
-  /** {@inheritDoc} */
-  @Override
-  public ControllerDeviceInterface getController() {
-    return controller;
-  }
-
-  /** {@inheritDoc} */
-  @Override
-  public MechanicalDesign getMechanicalDesign() {
-    return new MechanicalDesign(this);
-  }
-
-  /** {@inheritDoc} */
-  @Override
-  public String getSpecification() {
-    return specification;
-  }
-
-  /** {@inheritDoc} */
-  @Override
-  public void setSpecification(String specification) {
-    this.specification = specification;
-  }
-
-  /** {@inheritDoc} */
-  @Override
-  public String[][] reportResults() {
-    return report;
-  }
-
-  /** {@inheritDoc} */
-  @Override
-  public boolean solved() {
-    return true;
-  }
-
-  /**
-   * <p>
-   * Getter for the field <code>energyStream</code>.
-   * </p>
-   *
-   * @return a {@link neqsim.processSimulation.processEquipment.stream.EnergyStream} object
-   */
-  public EnergyStream getEnergyStream() {
-    return energyStream;
-  }
-
-  /**
-   * <p>
-   * Setter for the field <code>energyStream</code>.
-   * </p>
-   *
-   * @param energyStream a {@link neqsim.processSimulation.processEquipment.stream.EnergyStream}
-   *        object
-   */
-  public void setEnergyStream(EnergyStream energyStream) {
-    setEnergyStream(true);
-    this.energyStream = energyStream;
-  }
-
-  /**
-   * <p>
-   * isSetEnergyStream.
-   * </p>
-   *
-   * @return a boolean
-   */
-  public boolean isSetEnergyStream() {
-    return isSetEnergyStream;
-  }
-
-  /**
-   * <p>
-   * Setter for the field <code>energyStream</code>.
-   * </p>
-   *
-   * @param isSetEnergyStream a boolean
-   */
-  public void setEnergyStream(boolean isSetEnergyStream) {
-    this.isSetEnergyStream = isSetEnergyStream;
-  }
-
-  /** {@inheritDoc} */
-  @Override
-  public double getPressure() {
-    return 1.0;
-  }
-
-  /** {@inheritDoc} */
-  @Override
-  public void setPressure(double pressure) {}
-
-  /** {@inheritDoc} */
-  @Override
-  public double getEntropyProduction(String unit) {
-    return 0.0;
-  }
-
-  /** {@inheritDoc} */
-  @Override
-  public double getMassBalance(String unit) {
-    return 0.0;
-  }
-
-  /** {@inheritDoc} */
-  @Override
-  public double getExergyChange(String unit, double surroundingTemperature) {
-    return 0.0;
-  }
-
-  /** {@inheritDoc} */
-  @Override
-  public void runConditionAnalysis(ProcessEquipmentInterface refExchanger) {}
-
-  public String conditionAnalysisMessage = "";
-
-  /** {@inheritDoc} */
-  @Override
-  public String getConditionAnalysisMessage() {
-    return conditionAnalysisMessage;
-  }
-
-  /**
-   * <p>
-   * getResultTable.
-   * </p>
-   *
-   * @return an array of {@link java.lang.String} objects
-   */
-  public String[][] getResultTable() {
-    return null;
-  }
-
-  /** {@inheritDoc} */
-  @Override
-  public int hashCode() {
-    final int prime = 31;
-    int result = 1;
-    result = prime * result + Arrays.deepHashCode(report);
-    result = prime * result + Objects.hash(conditionAnalysisMessage, controller, energyStream,
-        flowValveController, hasController, isSetEnergyStream, name, properties, specification);
-    return result;
-  }
-
-  /** {@inheritDoc} */
-  @Override
-  public boolean equals(Object obj) {
-    if (this == obj)
-      return true;
-    if (obj == null)
-      return false;
-    if (getClass() != obj.getClass())
-      return false;
-    ProcessEquipmentBaseClass other = (ProcessEquipmentBaseClass) obj;
-    return Objects.equals(conditionAnalysisMessage, other.conditionAnalysisMessage)
-        && Objects.equals(controller, other.controller)
-        && Objects.equals(energyStream, other.energyStream)
-        && Objects.equals(flowValveController, other.flowValveController)
-        && hasController == other.hasController && isSetEnergyStream == other.isSetEnergyStream
-        && Objects.equals(name, other.name) && Objects.equals(properties, other.properties)
-        && Arrays.deepEquals(report, other.report)
-        && Objects.equals(specification, other.specification);
-  }
->>>>>>> 36ea84a4
 }