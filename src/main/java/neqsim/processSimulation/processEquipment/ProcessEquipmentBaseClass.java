/*
 * ProcessEquipmentBaseClass.java
 *
 * Created on 6. juni 2006, 15:12
 */
package neqsim.processSimulation.processEquipment;

import java.util.Arrays;
import java.util.HashMap;
import java.util.Objects;

import org.apache.commons.lang.SerializationUtils;

import neqsim.processSimulation.SimulationBaseClass;
import neqsim.processSimulation.controllerDevice.ControllerDeviceInterface;
import neqsim.processSimulation.mechanicalDesign.MechanicalDesign;
import neqsim.processSimulation.processEquipment.stream.EnergyStream;
import neqsim.thermo.system.SystemInterface;

/**
 * <p>
 * Abstract ProcessEquipmentBaseClass class.
 * </p>
 *
 * @author ESOL
 * @version $Id: $Id
 */
<<<<<<< HEAD
public abstract class ProcessEquipmentBaseClass extends SimulationBaseClass implements ProcessEquipmentInterface {
=======
public abstract class ProcessEquipmentBaseClass extends SimulationBaseClass
        implements ProcessEquipmentInterface {
>>>>>>> b63c7691
    private static final long serialVersionUID = 1000;

    private ControllerDeviceInterface controller = null;
    ControllerDeviceInterface flowValveController = null;
    public boolean hasController = false;
    private String specification = "TP";
    public String[][] report = new String[0][0];
    public HashMap<String, String> properties = new HashMap<String, String>();
    public EnergyStream energyStream = new EnergyStream();
    private boolean isSetEnergyStream = false;

    /**
     * <p>
     * Constructor for ProcessEquipmentBaseClass.
     * </p>
     *
     * @param name a {@link java.lang.String} object
     */
    public ProcessEquipmentBaseClass(String name) {
        super(name);
    }

    /** {@inheritDoc} */
    @Override
    public void run() {}

    /** {@inheritDoc} */
    @Override
    public void runTransient(double dt) {
        run();
    }

    /** {@inheritDoc} */
    @Override
    public SystemInterface getThermoSystem() {
        return null;
    }

    /** {@inheritDoc} */
    @Override
    public SystemInterface getFluid() {
        return getThermoSystem();
    }

    /** {@inheritDoc} */
    @Override
    public void displayResult() {}

    /**
     * Create deep copy.
     * 
     * @return
     */
    public ProcessEquipmentInterface copy() {
        byte[] bytes = SerializationUtils.serialize(this);
        return (ProcessEquipmentInterface) SerializationUtils.deserialize(bytes);
    }

    /**
     * <p>
     * getProperty.
     * </p>
     *
     * @param propertyName a {@link java.lang.String} object
     * @return a {@link java.lang.Object} object
     */
    public Object getProperty(String propertyName) {
        // if(properties.containsKey(propertyName)) {
        // return properties.get(properties).getValue();
        // }
        return null;
    }

    /** {@inheritDoc} */
    @Override
    public void setRegulatorOutSignal(double signal) {}

    /** {@inheritDoc} */
    @Override
    public void setController(ControllerDeviceInterface controller) {
        this.controller = controller;
        hasController = true;
    }

    /**
     * <p>
     * Setter for the field <code>flowValveController</code>.
     * </p>
     *
     * @param controller a
     *        {@link neqsim.processSimulation.controllerDevice.ControllerDeviceInterface} object
     */
    public void setFlowValveController(ControllerDeviceInterface controller) {
        this.flowValveController = controller;
    }

    /** {@inheritDoc} */
    @Override
    public ControllerDeviceInterface getController() {
        return controller;
    }

    /** {@inheritDoc} */
    @Override
    public MechanicalDesign getMechanicalDesign() {
        return new MechanicalDesign(this);
    }

    /** {@inheritDoc} */
    @Override
    public String getSpecification() {
        return specification;
    }

    /** {@inheritDoc} */
    @Override
    public void setSpecification(String specification) {
        this.specification = specification;
    }

    /** {@inheritDoc} */
    @Override
    public String[][] reportResults() {
        return report;
    }

    /** {@inheritDoc} */
    @Override
    public boolean solved() {
        return true;
    }

    /**
     * <p>
     * Getter for the field <code>energyStream</code>.
     * </p>
     *
     * @return a {@link neqsim.processSimulation.processEquipment.stream.EnergyStream} object
     */
    public EnergyStream getEnergyStream() {
        return energyStream;
    }

    /**
     * <p>
     * Setter for the field <code>energyStream</code>.
     * </p>
     *
     * @param energyStream a {@link neqsim.processSimulation.processEquipment.stream.EnergyStream}
     *        object
     */
    public void setEnergyStream(EnergyStream energyStream) {
        setEnergyStream(true);
        this.energyStream = energyStream;
    }

    /**
     * <p>
     * isSetEnergyStream.
     * </p>
     *
     * @return a boolean
     */
    public boolean isSetEnergyStream() {
        return isSetEnergyStream;
    }

    /**
     * <p>
     * Setter for the field <code>energyStream</code>.
     * </p>
     *
     * @param isSetEnergyStream a boolean
     */
    public void setEnergyStream(boolean isSetEnergyStream) {
        this.isSetEnergyStream = isSetEnergyStream;
    }

    /** {@inheritDoc} */
    @Override
    public double getPressure() {
        return 1.0;
    }

    /** {@inheritDoc} */
    @Override
    public void setPressure(double pressure) {}

    /** {@inheritDoc} */
    @Override
    public double getEntropyProduction(String unit) {
        return 0.0;
    }

    /** {@inheritDoc} */
    @Override
    public double getMassBalance(String unit) {
        return 0.0;
    }

    /** {@inheritDoc} */
    @Override
    public double getExergyChange(String unit, double sourrondingTemperature) {
        return 0.0;
    }

    /** {@inheritDoc} */
    @Override
    public void runConditionAnalysis(ProcessEquipmentInterface refExchanger) {}

    public String conditionAnalysisMessage = "";

    /** {@inheritDoc} */
    @Override
    public String getConditionAnalysisMessage() {
        return conditionAnalysisMessage;
    }

    /**
     * <p>
     * getResultTable.
     * </p>
     *
     * @return an array of {@link java.lang.String} objects
     */
    public String[][] getResultTable() {
        return null;
    }

    /** {@inheritDoc} */
    @Override
    public int hashCode() {
        final int prime = 31;
        int result = 1;
        result = prime * result + Arrays.deepHashCode(report);
        result = prime * result
                + Objects.hash(conditionAnalysisMessage, controller, energyStream, flowValveController,
                        hasController, isSetEnergyStream, name, properties, specification);
        return result;
    }

    /** {@inheritDoc} */
    @Override
    public boolean equals(Object obj) {
        if (this == obj)
            return true;
        if (obj == null)
            return false;
        if (getClass() != obj.getClass())
            return false;
        ProcessEquipmentBaseClass other = (ProcessEquipmentBaseClass) obj;
        return Objects.equals(conditionAnalysisMessage, other.conditionAnalysisMessage)
                && Objects.equals(controller, other.controller)
                && Objects.equals(energyStream, other.energyStream)
                && Objects.equals(flowValveController, other.flowValveController)
                && hasController == other.hasController && isSetEnergyStream == other.isSetEnergyStream
                && Objects.equals(name, other.name) && Objects.equals(properties, other.properties)
                && Arrays.deepEquals(report, other.report)
                && Objects.equals(specification, other.specification);
    }
}<|MERGE_RESOLUTION|>--- conflicted
+++ resolved
@@ -25,12 +25,8 @@
  * @author ESOL
  * @version $Id: $Id
  */
-<<<<<<< HEAD
-public abstract class ProcessEquipmentBaseClass extends SimulationBaseClass implements ProcessEquipmentInterface {
-=======
 public abstract class ProcessEquipmentBaseClass extends SimulationBaseClass
         implements ProcessEquipmentInterface {
->>>>>>> b63c7691
     private static final long serialVersionUID = 1000;
 
     private ControllerDeviceInterface controller = null;
