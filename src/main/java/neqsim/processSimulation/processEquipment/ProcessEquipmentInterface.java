<<<<<<< HEAD


/*
 * OperationInterafce.java
 *
 * Created on 2. oktober 2000, 22:14
 */
=======
>>>>>>> 328264d8
package neqsim.processSimulation.processEquipment;

import neqsim.processSimulation.controllerDevice.ControllerDeviceInterface;
import neqsim.processSimulation.mechanicalDesign.MechanicalDesign;
import neqsim.thermo.system.SystemInterface;

/**
 *
 * @author Even Solbraa
 * @version
 */
public interface ProcessEquipmentInterface extends Runnable, java.io.Serializable {
    @Override
    public void run();

    public String[][] reportResults();

    public void runTransient(double dt);

    public MechanicalDesign getMechanicalDesign();

    public String getSpecification();

    public void setSpecification(String specification);

    public void displayResult();

    public String getName();

    public void setName(String name);

    public void setRegulatorOutSignal(double signal);

    public void setController(ControllerDeviceInterface controller);

    public ControllerDeviceInterface getController();

    public boolean solved();

    public SystemInterface getThermoSystem();

    public double getMassBalance(String unit);

    public SystemInterface getFluid();

    public double getPressure();

    public void setPressure(double pressure);

    public void runConditionAnalysis(ProcessEquipmentInterface refExchanger);

    public String getConditionAnalysisMessage();

    /**
     * method to return entropy production of the unit operation
     * 
     * @param unit The unit as a string. Supported units are J/K and kJ/K
     * @return entropy in specified unit
     */
    public double getEntropyProduction(String unit);

    /**
     * method to return exergy change production of the unit operation * @param
     * sourrondingTemperature The surrounding temperature in Kelvin
     * 
     * @param unit The unit as a string. Supported units are J and kJ
     * @return change in exergy in specified unit
     */
    public double getExergyChange(String unit, double sourrondingTemperature);
<<<<<<< HEAD
=======

    public String[][] getResultTable();
>>>>>>> 328264d8

    public String[][] getResultTable();
}<|MERGE_RESOLUTION|>--- conflicted
+++ resolved
@@ -1,13 +1,3 @@
-<<<<<<< HEAD
-
-
-/*
- * OperationInterafce.java
- *
- * Created on 2. oktober 2000, 22:14
- */
-=======
->>>>>>> 328264d8
 package neqsim.processSimulation.processEquipment;
 
 import neqsim.processSimulation.controllerDevice.ControllerDeviceInterface;
@@ -77,11 +67,6 @@
      * @return change in exergy in specified unit
      */
     public double getExergyChange(String unit, double sourrondingTemperature);
-<<<<<<< HEAD
-=======
-
-    public String[][] getResultTable();
->>>>>>> 328264d8
 
     public String[][] getResultTable();
 }