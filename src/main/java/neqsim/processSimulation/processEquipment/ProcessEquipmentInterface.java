--- conflicted
+++ resolved
@@ -13,12 +13,8 @@
  * @author Even Solbraa
  * @version $Id: $Id
  */
-<<<<<<< HEAD
-public interface ProcessEquipmentInterface extends SimulationInterface, java.io.Serializable {
-=======
 public interface ProcessEquipmentInterface
         extends SimulationInterface, java.io.Serializable {
->>>>>>> b63c7691
 
     /**
      * <p>
