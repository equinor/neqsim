--- conflicted
+++ resolved
@@ -17,13 +17,8 @@
      * <p>
      * run
      * </p>
-<<<<<<< HEAD
-     * In this method all thermodynamic and unit the operation
-     * will be calculated in a steady state calculation.
-=======
      * In this method all thermodynamic and unit the operation will be calculated in a steady state
      * calculation.
->>>>>>> 954d7e1d
      *
      * @return void
      */
@@ -43,14 +38,8 @@
      * <p>
      * runTransient
      * </p>
-<<<<<<< HEAD
-     * In this method all thermodynamic and unit the operation
-     * will be calculated in a dynamic calculation.
-     * dt is the delta time step (seconds)
-=======
      * In this method all thermodynamic and unit the operation will be calculated in a dynamic
      * calculation. dt is the delta time step (seconds)
->>>>>>> 954d7e1d
      *
      * @return void
      */
