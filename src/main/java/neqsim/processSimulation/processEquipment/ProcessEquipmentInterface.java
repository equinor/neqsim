--- conflicted
+++ resolved
@@ -13,188 +13,6 @@
  * @author Even Solbraa
  * @version $Id: $Id
  */
-<<<<<<< HEAD
-public interface ProcessEquipmentInterface
-        extends SimulationInterface, java.io.Serializable {
-
-    /**
-     * <p>
-     * reportResults.
-     * </p>
-     *
-     * @return an array of {@link java.lang.String} objects
-     */
-    public String[][] reportResults();
-
-    /**
-     * <p>
-     * getMechanicalDesign.
-     * </p>
-     *
-     * @return a {@link neqsim.processSimulation.mechanicalDesign.MechanicalDesign} object
-     */
-    public MechanicalDesign getMechanicalDesign();
-
-    /**
-     * <p>
-     * getSpecification.
-     * </p>
-     *
-     * @return a {@link java.lang.String} object
-     */
-    public String getSpecification();
-
-    /**
-     * <p>
-     * setSpecification.
-     * </p>
-     *
-     * @param specification a {@link java.lang.String} object
-     */
-    public void setSpecification(String specification);
-
-    /**
-     * <p>
-     * displayResult.
-     * </p>
-     */
-    public void displayResult();
-
-    /**
-     * <p>
-     * setRegulatorOutSignal.
-     * </p>
-     *
-     * @param signal a double
-     */
-    public void setRegulatorOutSignal(double signal);
-
-    /**
-     * <p>
-     * setController.
-     * </p>
-     *
-     * @param controller a
-     *        {@link neqsim.processSimulation.controllerDevice.ControllerDeviceInterface} object
-     */
-    public void setController(ControllerDeviceInterface controller);
-
-    /**
-     * <p>
-     * getController.
-     * </p>
-     *
-     * @return a {@link neqsim.processSimulation.controllerDevice.ControllerDeviceInterface} object
-     */
-    public ControllerDeviceInterface getController();
-
-    /**
-     * <p>
-     * getThermoSystem.
-     * </p>
-     *
-     * @return a {@link neqsim.thermo.system.SystemInterface} object
-     */
-    public SystemInterface getThermoSystem();
-
-    /**
-     * <p>
-     * getMassBalance.
-     * </p>
-     *
-     * @param unit a {@link java.lang.String} object
-     * @return a double
-     */
-    public double getMassBalance(String unit);
-
-    /**
-     * <p>
-     * getFluid.
-     * </p>
-     *
-     * @return a {@link neqsim.thermo.system.SystemInterface} object
-     */
-    public SystemInterface getFluid();
-
-    /**
-     * <p>
-     * getPressure.
-     * </p>
-     *
-     * @return a double
-     */
-    public double getPressure();
-
-    /**
-     * <p>
-     * setPressure.
-     * </p>
-     *
-     * @param pressure a double
-     */
-    public void setPressure(double pressure);
-
-    /**
-     * <p>
-     * runConditionAnalysis.
-     * </p>
-     *
-     * @param refExchanger a
-     *        {@link neqsim.processSimulation.processEquipment.ProcessEquipmentInterface} object
-     */
-    public void runConditionAnalysis(ProcessEquipmentInterface refExchanger);
-
-    /**
-     * <p>
-     * getConditionAnalysisMessage.
-     * </p>
-     *
-     * @return a {@link java.lang.String} object
-     */
-    public String getConditionAnalysisMessage();
-
-    /**
-     * method to return entropy production of the unit operation
-     *
-     * @param unit Supported units are J/K and kJ/K
-     * @return entropy in specified unit
-     */
-    public double getEntropyProduction(String unit);
-
-    /**
-     * method to return exergy change production of the unit operation * @param
-     * sourrondingTemperature The surrounding temperature in Kelvin
-     *
-     * @param unit Supported units are J and kJ
-     * @return change in exergy in specified unit
-     * @param sourrondingTemperature a double
-     */
-    public double getExergyChange(String unit, double sourrondingTemperature);
-
-    /**
-     * <p>
-     * getResultTable.
-     * </p>
-     *
-     * @return an array of {@link java.lang.String} objects
-     */
-    public String[][] getResultTable();
-
-    /** {@inheritDoc} */
-    @Override
-    public boolean equals(Object o);
-
-    /** {@inheritDoc} */
-    @Override
-    public int hashCode();
-    
-    public boolean isRunTransient();
-
-    /**
-     * @param runTransient the runTransient to set
-     */
-    public void setRunTransient(boolean runTransient);
-=======
 public interface ProcessEquipmentInterface extends SimulationInterface, java.io.Serializable {
 
   /**
@@ -363,8 +181,15 @@
   @Override
   public boolean equals(Object o);
 
-  /** {@inheritDoc} */
-  @Override
-  public int hashCode();
->>>>>>> 36ea84a4
+    /** {@inheritDoc} */
+    @Override
+    public int hashCode();
+    
+    public boolean isRunTransient();
+
+    /**
+     * @param runTransient the runTransient to set
+     */
+    public void setRunTransient(boolean runTransient);
+
 }