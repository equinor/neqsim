package neqsim.processSimulation.processEquipment;

import neqsim.processSimulation.controllerDevice.ControllerDeviceInterface;
import neqsim.processSimulation.mechanicalDesign.MechanicalDesign;
import neqsim.thermo.system.SystemInterface;

/**
 * <p>
 * ProcessEquipmentInterface interface.
 * </p>
 *
 * @author Even Solbraa
 * @version $Id: $Id
 */
public interface ProcessEquipmentInterface extends Runnable, java.io.Serializable {
<<<<<<< HEAD
=======
    /** {@inheritDoc} */
>>>>>>> f5b5a8bf
    @Override
    public void run();

    /**
     * <p>
     * reportResults.
     * </p>
     *
     * @return an array of {@link java.lang.String} objects
     */
    public String[][] reportResults();

    /**
     * <p>
     * runTransient.
     * </p>
     *
     * @param dt a double
     */
    public void runTransient(double dt);

    /**
     * <p>
     * getMechanicalDesign.
     * </p>
     *
     * @return a {@link neqsim.processSimulation.mechanicalDesign.MechanicalDesign} object
     */
    public MechanicalDesign getMechanicalDesign();

    /**
     * <p>
     * getSpecification.
     * </p>
     *
     * @return a {@link java.lang.String} object
     */
    public String getSpecification();

    /**
     * <p>
     * setSpecification.
     * </p>
     *
     * @param specification a {@link java.lang.String} object
     */
    public void setSpecification(String specification);

    /**
     * <p>
     * displayResult.
     * </p>
     */
    public void displayResult();

    /**
     * <p>
     * getName.
     * </p>
     *
     * @return a {@link java.lang.String} object
     */
    public String getName();

    /**
     * <p>
     * setName.
     * </p>
     *
     * @param name a {@link java.lang.String} object
     */
    public void setName(String name);

    /**
     * <p>
     * setRegulatorOutSignal.
     * </p>
     *
     * @param signal a double
     */
    public void setRegulatorOutSignal(double signal);

    /**
     * <p>
     * setController.
     * </p>
     *
     * @param controller a
     *        {@link neqsim.processSimulation.controllerDevice.ControllerDeviceInterface} object
     */
    public void setController(ControllerDeviceInterface controller);

    /**
     * <p>
     * getController.
     * </p>
     *
     * @return a {@link neqsim.processSimulation.controllerDevice.ControllerDeviceInterface} object
     */
    public ControllerDeviceInterface getController();

    /**
     * <p>
     * solved.
     * </p>
     *
     * @return a boolean
     */
    public boolean solved();

    /**
     * <p>
     * getThermoSystem.
     * </p>
     *
     * @return a {@link neqsim.thermo.system.SystemInterface} object
     */
    public SystemInterface getThermoSystem();

    /**
     * <p>
     * getMassBalance.
     * </p>
     *
     * @param unit a {@link java.lang.String} object
     * @return a double
     */
    public double getMassBalance(String unit);

    /**
     * <p>
     * getFluid.
     * </p>
     *
     * @return a {@link neqsim.thermo.system.SystemInterface} object
     */
    public SystemInterface getFluid();

    /**
     * <p>
     * getPressure.
     * </p>
     *
     * @return a double
     */
    public double getPressure();

    /**
     * <p>
     * setPressure.
     * </p>
     *
     * @param pressure a double
     */
    public void setPressure(double pressure);

    /**
     * <p>
     * runConditionAnalysis.
     * </p>
     *
     * @param refExchanger a
     *        {@link neqsim.processSimulation.processEquipment.ProcessEquipmentInterface} object
     */
    public void runConditionAnalysis(ProcessEquipmentInterface refExchanger);

    /**
     * <p>
     * getConditionAnalysisMessage.
     * </p>
     *
     * @return a {@link java.lang.String} object
     */
    public String getConditionAnalysisMessage();

    /**
     * method to return entropy production of the unit operation
     *
     * @param unit The unit as a string. Supported units are J/K and kJ/K
     * @return entropy in specified unit
     */
    public double getEntropyProduction(String unit);

    /**
     * method to return exergy change production of the unit operation * @param
     * sourrondingTemperature The surrounding temperature in Kelvin
     *
     * @param unit The unit as a string. Supported units are J and kJ
     * @return change in exergy in specified unit
     * @param sourrondingTemperature a double
     */
    public double getExergyChange(String unit, double sourrondingTemperature);

    /**
     * <p>
     * getResultTable.
     * </p>
     *
     * @return an array of {@link java.lang.String} objects
     */
    public String[][] getResultTable();
}<|MERGE_RESOLUTION|>--- conflicted
+++ resolved
@@ -13,10 +13,7 @@
  * @version $Id: $Id
  */
 public interface ProcessEquipmentInterface extends Runnable, java.io.Serializable {
-<<<<<<< HEAD
-=======
     /** {@inheritDoc} */
->>>>>>> f5b5a8bf
     @Override
     public void run();
 
