package neqsim.processSimulation.processEquipment.absorber;

import neqsim.processSimulation.mechanicalDesign.absorber.AbsorberMechanicalDesign;
import neqsim.processSimulation.processEquipment.separator.Separator;
import neqsim.processSimulation.processEquipment.stream.Stream;
import neqsim.processSimulation.processEquipment.stream.StreamInterface;
import neqsim.thermo.system.SystemInterface;

/**
 * <p>
 * SimpleAbsorber class.
 * </p>
 *
 * @author Even Solbraa
 * @version $Id: $Id
 */
public class SimpleAbsorber extends Separator implements AbsorberInterface {
<<<<<<< HEAD
  private static final long serialVersionUID = 1000;

  boolean setTemperature = false;
  StreamInterface[] outStream = new Stream[2];
  StreamInterface[] inStream = new Stream[2];
  SystemInterface system;
  protected double temperatureOut = 0, dT = 0.0;
  private int numberOfStages = 5;
  private double numberOfTheoreticalStages = 3.0;
  double absorptionEfficiency = 0.5;
  private double HTU = 0.85;
  private double NTU = 2.0;
  private double stageEfficiency = 0.25;
  private double fsFactor = 0.0;

  /**
   * <p>
   * Constructor for SimpleAbsorber.
   * </p>
   */
  @Deprecated
  public SimpleAbsorber() {
    this("SimpleAbsorber");
  }

  /**
   * <p>
   * Constructor for SimpleAbsorber.
   * </p>
   *
   * @param inStream1 a {@link neqsim.processSimulation.processEquipment.stream.Stream} object
   */
  @Deprecated
  public SimpleAbsorber(StreamInterface inStream1) {
    this("SimpleAbsorber", inStream1);
  }

  /**
   * 
   * @param name
   */
  public SimpleAbsorber(String name) {
    super(name);
  }

  /**
   * <p>
   * Constructor for SimpleAbsorber.
   * </p>
   *
   * @param name
   * @param inStream1 a {@link neqsim.processSimulation.processEquipment.stream.StreamInterface}
   *        object
   */
  public SimpleAbsorber(String name, StreamInterface inStream1) {
    super(name);
    this.inStream[0] = inStream1;
    this.inStream[1] = inStream1;
    outStream[0] = inStream1.clone();
    outStream[1] = inStream1.clone();
    setName(name);

    SystemInterface systemOut1 = inStream1.getThermoSystem().clone();
    outStream[0].setThermoSystem(systemOut1);

    double molCO2 = inStream1.getThermoSystem().getPhase(0).getComponent("CO2").getNumberOfmoles();
    System.out.println("mol CO2 " + molCO2);
    SystemInterface systemOut0 = inStream1.getThermoSystem().clone();
    systemOut0.init(0);
    systemOut0.addComponent("MDEA", molCO2 * absorptionEfficiency);
    systemOut0.addComponent("water", molCO2 * absorptionEfficiency * 10.0);
    systemOut0.chemicalReactionInit();
    systemOut0.createDatabase(true);
    systemOut0.setMixingRule(4);
    outStream[1].setThermoSystem(systemOut0);
    outStream[1].run();
  }

  /** {@inheritDoc} */
  public AbsorberMechanicalDesign getMechanicalDesign() {
    return new AbsorberMechanicalDesign(this);
  }

  /** {@inheritDoc} */
  @Override
  public void setName(String name) {
    super.setName(name);
    // outStream[0].setName(name + "_Sout1");
    // outStream[1].setName(name + "_Sout2");
  }

  /**
   * <p>
   * Setter for the field <code>dT</code>.
   * </p>
   *
   * @param dT a double
   */
  public void setdT(double dT) {
    this.dT = dT;
  }

  /**
   * <p>
   * Getter for the field <code>outStream</code>.
   * </p>
   *
   * @return a {@link neqsim.processSimulation.processEquipment.stream.Stream} object
   */
  public StreamInterface getOutStream() {
    return outStream[0];
  }

  /**
   * <p>
   * Getter for the field <code>outStream</code>.
   * </p>
   *
   * @param i a int
   * @return a {@link neqsim.processSimulation.processEquipment.stream.Stream} object
   */
  public StreamInterface getOutStream(int i) {
    return outStream[i];
  }

  /**
   * <p>
   * getSolventInStream.
   * </p>
   *
   * @return a {@link neqsim.processSimulation.processEquipment.stream.Stream} object
   */
  public StreamInterface getSolventInStream() {
    return inStream[0];
  }

  /**
   * <p>
   * Getter for the field <code>inStream</code>.
   * </p>
   *
   * @param i a int
   * @return a {@link neqsim.processSimulation.processEquipment.stream.Stream} object
   */
  public StreamInterface getInStream(int i) {
    return inStream[i];
  }

  /**
   * <p>
   * setOutTemperature.
   * </p>
   *
   * @param temperature a double
   */
  public void setOutTemperature(double temperature) {
    this.temperatureOut = temperature;
  }

  /**
   * <p>
   * getOutTemperature.
   * </p>
   *
   * @param i a int
   */
  public void getOutTemperature(int i) {
    outStream[i].getThermoSystem().getTemperature();
  }

  /**
   * <p>
   * getInTemperature.
   * </p>
   *
   * @param i a int
   */
  public void getInTemperature(int i) {
    inStream[i].getThermoSystem().getTemperature();
  }

  /** {@inheritDoc} */
  @Override
  public void run() {
    SystemInterface systemOut1 = inStream[1].getThermoSystem().clone();
    outStream[0].setThermoSystem(systemOut1);
    outStream[0].run();

    outStream[1].run();

    double error = 1e5;
    error = absorptionEfficiency - (outStream[1].getThermoSystem().getPhase(1).getComponent("CO2")
        .getNumberOfMolesInPhase()
        + outStream[1].getThermoSystem().getPhase(1).getComponent("HCO3-")
            .getNumberOfMolesInPhase())
        / (outStream[1].getThermoSystem().getPhase(1).getComponent("MDEA").getNumberOfMolesInPhase()
            + outStream[1].getThermoSystem().getPhase(1).getComponent("MDEA+")
                .getNumberOfMolesInPhase());
    int iter = 0;
    do {
      iter++;
      double factor =
          (outStream[1].getThermoSystem().getPhase(1).getComponent("MDEA").getNumberOfMolesInPhase()
              + outStream[1].getThermoSystem().getPhase(1).getComponent("MDEA+")
                  .getNumberOfMolesInPhase());
      // outStream[1].getThermoSystem().addComponent("CO2",(20.0-outStream[1].getThermoSystem().getPhase(0).getComponent("CO2").getNumberOfMolesInPhase()),0);
      outStream[1].getThermoSystem().addComponent("MDEA", -error * factor);
      outStream[1].getThermoSystem().addComponent("water", -error * 10.0 * factor);
      outStream[1].run();
      error = absorptionEfficiency - ((outStream[1].getThermoSystem().getPhase(1)
          .getComponent("CO2").getNumberOfMolesInPhase()
          + outStream[1].getThermoSystem().getPhase(1).getComponent("HCO3-")
              .getNumberOfMolesInPhase())
          / (outStream[1].getThermoSystem().getPhase(1).getComponent("MDEA")
              .getNumberOfMolesInPhase()
              + outStream[1].getThermoSystem().getPhase(1).getComponent("MDEA+")
                  .getNumberOfMolesInPhase()));

      System.out.println("error " + error);
    } while (Math.abs(error) > 1e-4 && iter < 30
        && outStream[1].getThermoSystem().getPhase(1).getBeta() > 0
        && outStream[0].getThermoSystem().getPhase(1).getBeta() > 0);
  }

  /** {@inheritDoc} */
  @Override
  public void displayResult() {
    outStream[0].displayResult();
    outStream[1].displayResult();
  }

  /**
   * <p>
   * runTransient.
   * </p>
   */
  @Override
  public void runTransient(double dt) {}

  /** {@inheritDoc} */
  @Override
  public void setAproachToEquilibrium(double eff) {
    this.absorptionEfficiency = eff;
  }

  /**
   * <p>
   * Getter for the field <code>numberOfTheoreticalStages</code>.
   * </p>
   *
   * @return a double
   */
  public double getNumberOfTheoreticalStages() {
    return numberOfTheoreticalStages;
  }

  /**
   * <p>
   * Setter for the field <code>numberOfTheoreticalStages</code>.
   * </p>
   *
   * @param numberOfTheoreticalStages a double
   */
  public void setNumberOfTheoreticalStages(double numberOfTheoreticalStages) {
    this.numberOfTheoreticalStages = numberOfTheoreticalStages;
  }

  /**
   * <p>
   * Getter for the field <code>numberOfStages</code>.
   * </p>
   *
   * @return a int
   */
  public int getNumberOfStages() {
    return numberOfStages;
  }

  /**
   * <p>
   * Setter for the field <code>numberOfStages</code>.
   * </p>
   *
   * @param numberOfStages a int
   */
  public void setNumberOfStages(int numberOfStages) {
    this.numberOfStages = numberOfStages;
  }

  /**
   * <p>
   * Getter for the field <code>stageEfficiency</code>.
   * </p>
   *
   * @return a double
   */
  public double getStageEfficiency() {
    return stageEfficiency;
  }

  /**
   * <p>
   * Setter for the field <code>stageEfficiency</code>.
   * </p>
   *
   * @param stageEfficiency a double
   */
  public void setStageEfficiency(double stageEfficiency) {
    this.stageEfficiency = stageEfficiency;
  }

  /**
   * <p>
   * getHTU.
   * </p>
   *
   * @return a double
   */
  public double getHTU() {
    return HTU;
  }

  /**
   * <p>
   * setHTU.
   * </p>
   *
   * @param HTU a double
   */
  public void setHTU(double HTU) {
    this.HTU = HTU;
  }

  /**
   * <p>
   * getNTU.
   * </p>
   *
   * @return a double
   */
  public double getNTU() {
    return NTU;
  }

  /**
   * <p>
   * setNTU.
   * </p>
   *
   * @param NTU a double
   */
  public void setNTU(double NTU) {
    this.NTU = NTU;
  }

  /**
   * <p>
   * Getter for the field <code>fsFactor</code>.
   * </p>
   *
   * @return a double
   */
  public double getFsFactor() {
    double intArea = 3.14 * getInternalDiameter() * getInternalDiameter() / 4.0;
    return getGasOutStream().getThermoSystem().getFlowRate("m3/sec") / intArea
        * Math.sqrt(getGasOutStream().getThermoSystem().getDensity("kg/m3"));
  }

  /**
   * <p>
   * getWettingRate.
   * </p>
   *
   * @return a double
   */
  public double getWettingRate() {
    double intArea = 3.14 * getInternalDiameter() * getInternalDiameter() / 4.0;
    return getLiquidOutStream().getThermoSystem().getFlowRate("m3/hr") / intArea;
  }
=======
    private static final long serialVersionUID = 1000;

    boolean setTemperature = false;
    StreamInterface[] outStream = new Stream[2];
    StreamInterface[] inStream = new Stream[2];
    SystemInterface system;
    protected double temperatureOut = 0, dT = 0.0;
    private int numberOfStages = 5;
    private double numberOfTheoreticalStages = 3.0;
    double absorptionEfficiency = 0.5;
    private double HTU = 0.85;
    private double NTU = 2.0;
    private double stageEfficiency = 0.25;
    private double fsFactor = 0.0;

    /**
     * <p>
     * Constructor for SimpleAbsorber.
     * </p>
     */
    @Deprecated
    public SimpleAbsorber() {
        this("SimpleAbsorber");
    }

    /**
     * <p>
     * Constructor for SimpleAbsorber.
     * </p>
     *
     * @param inStream1 a {@link neqsim.processSimulation.processEquipment.stream.Stream} object
     */
    @Deprecated
    public SimpleAbsorber(StreamInterface inStream1) {
        this("SimpleAbsorber", inStream1);
    }

    /**
     * 
     * @param name
     */
    public SimpleAbsorber(String name) {
        super(name);
    }

    /**
     * <p>
     * Constructor for SimpleAbsorber.
     * </p>
     *
     * @param name
     * @param inStream1 a {@link neqsim.processSimulation.processEquipment.stream.StreamInterface} object
     */
    public SimpleAbsorber(String name, StreamInterface inStream1) {
        super(name);
        this.inStream[0] = inStream1;
        this.inStream[1] = inStream1;
        outStream[0] = inStream1.clone();
        outStream[1] = inStream1.clone();
        setName(name);

        SystemInterface systemOut1 = inStream1.getThermoSystem().clone();
        outStream[0].setThermoSystem(systemOut1);

        double molCO2 =
                inStream1.getThermoSystem().getPhase(0).getComponent("CO2").getNumberOfmoles();
        System.out.println("mol CO2 " + molCO2);
        SystemInterface systemOut0 = inStream1.getThermoSystem().clone();
        systemOut0.init(0);
        systemOut0.addComponent("MDEA", molCO2 * absorptionEfficiency);
        systemOut0.addComponent("water", molCO2 * absorptionEfficiency * 10.0);
        systemOut0.chemicalReactionInit();
        systemOut0.createDatabase(true);
        systemOut0.setMixingRule(4);
        outStream[1].setThermoSystem(systemOut0);
        outStream[1].run();
    }

    /** {@inheritDoc} */
    public AbsorberMechanicalDesign getMechanicalDesign() {
        return new AbsorberMechanicalDesign(this);
    }

    /** {@inheritDoc} */
    @Override
    public void setName(String name) {
        super.setName(name);
        // outStream[0].setName(name + "_Sout1");
        // outStream[1].setName(name + "_Sout2");
    }

    /**
     * <p>
     * Setter for the field <code>dT</code>.
     * </p>
     *
     * @param dT a double
     */
    public void setdT(double dT) {
        this.dT = dT;
    }

    /**
     * <p>
     * Getter for the field <code>outStream</code>.
     * </p>
     *
     * @return a {@link neqsim.processSimulation.processEquipment.stream.Stream} object
     */
    public StreamInterface getOutStream() {
        return outStream[0];
    }

    /**
     * <p>
     * Getter for the field <code>outStream</code>.
     * </p>
     *
     * @param i a int
     * @return a {@link neqsim.processSimulation.processEquipment.stream.Stream} object
     */
    public StreamInterface getOutStream(int i) {
        return outStream[i];
    }

    /**
     * <p>
     * getSolventInStream.
     * </p>
     *
     * @return a {@link neqsim.processSimulation.processEquipment.stream.Stream} object
     */
    public StreamInterface getSolventInStream() {
        return inStream[0];
    }

    /**
     * <p>
     * Getter for the field <code>inStream</code>.
     * </p>
     *
     * @param i a int
     * @return a {@link neqsim.processSimulation.processEquipment.stream.Stream} object
     */
    public StreamInterface getInStream(int i) {
        return inStream[i];
    }

    /**
     * <p>
     * setOutTemperature.
     * </p>
     *
     * @param temperature a double
     */
    public void setOutTemperature(double temperature) {
        this.temperatureOut = temperature;
    }

    /**
     * <p>
     * getOutTemperature.
     * </p>
     *
     * @param i a int
     */
    public void getOutTemperature(int i) {
        outStream[i].getThermoSystem().getTemperature();
    }

    /**
     * <p>
     * getInTemperature.
     * </p>
     *
     * @param i a int
     */
    public void getInTemperature(int i) {
        inStream[i].getThermoSystem().getTemperature();
    }

    /** {@inheritDoc} */
    @Override
    public void run() {
        SystemInterface systemOut1 = inStream[1].getThermoSystem().clone();
        outStream[0].setThermoSystem(systemOut1);
        outStream[0].run();

        outStream[1].run();

        double error = 1e5;
        error = absorptionEfficiency - (outStream[1].getThermoSystem().getPhase(1)
                .getComponent("CO2").getNumberOfMolesInPhase()
                + outStream[1].getThermoSystem().getPhase(1).getComponent("HCO3-")
                        .getNumberOfMolesInPhase())
                / (outStream[1].getThermoSystem().getPhase(1).getComponent("MDEA")
                        .getNumberOfMolesInPhase()
                        + outStream[1].getThermoSystem().getPhase(1).getComponent("MDEA+")
                                .getNumberOfMolesInPhase());
        int iter = 0;
        do {
            iter++;
            double factor = (outStream[1].getThermoSystem().getPhase(1).getComponent("MDEA")
                    .getNumberOfMolesInPhase()
                    + outStream[1].getThermoSystem().getPhase(1).getComponent("MDEA+")
                            .getNumberOfMolesInPhase());
            // outStream[1].getThermoSystem().addComponent("CO2",(20.0-outStream[1].getThermoSystem().getPhase(0).getComponent("CO2").getNumberOfMolesInPhase()),0);
            outStream[1].getThermoSystem().addComponent("MDEA", -error * factor);
            outStream[1].getThermoSystem().addComponent("water", -error * 10.0 * factor);
            outStream[1].run();
            error = absorptionEfficiency - ((outStream[1].getThermoSystem().getPhase(1)
                    .getComponent("CO2").getNumberOfMolesInPhase()
                    + outStream[1].getThermoSystem().getPhase(1).getComponent("HCO3-")
                            .getNumberOfMolesInPhase())
                    / (outStream[1].getThermoSystem().getPhase(1).getComponent("MDEA")
                            .getNumberOfMolesInPhase()
                            + outStream[1].getThermoSystem().getPhase(1).getComponent("MDEA+")
                                    .getNumberOfMolesInPhase()));

            System.out.println("error " + error);
        } while (Math.abs(error) > 1e-4 && iter < 30
                && outStream[1].getThermoSystem().getPhase(1).getBeta() > 0
                && outStream[0].getThermoSystem().getPhase(1).getBeta() > 0);
    }

    /** {@inheritDoc} */
    @Override
    public void displayResult() {
        outStream[0].displayResult();
        outStream[1].displayResult();
    }

    /**
     * <p>
     * runTransient.
     * </p>
     */
    @Override
    public void runTransient(double dt) {
    }

    /** {@inheritDoc} */
    @Override
    public void setAproachToEquilibrium(double eff) {
        this.absorptionEfficiency = eff;
    }

    /**
     * <p>
     * Getter for the field <code>numberOfTheoreticalStages</code>.
     * </p>
     *
     * @return a double
     */
    public double getNumberOfTheoreticalStages() {
        return numberOfTheoreticalStages;
    }

    /**
     * <p>
     * Setter for the field <code>numberOfTheoreticalStages</code>.
     * </p>
     *
     * @param numberOfTheoreticalStages a double
     */
    public void setNumberOfTheoreticalStages(double numberOfTheoreticalStages) {
        this.numberOfTheoreticalStages = numberOfTheoreticalStages;
    }

    /**
     * <p>
     * Getter for the field <code>numberOfStages</code>.
     * </p>
     *
     * @return a int
     */
    public int getNumberOfStages() {
        return numberOfStages;
    }

    /**
     * <p>
     * Setter for the field <code>numberOfStages</code>.
     * </p>
     *
     * @param numberOfStages a int
     */
    public void setNumberOfStages(int numberOfStages) {
        this.numberOfStages = numberOfStages;
    }

    /**
     * <p>
     * Getter for the field <code>stageEfficiency</code>.
     * </p>
     *
     * @return a double
     */
    public double getStageEfficiency() {
        return stageEfficiency;
    }

    /**
     * <p>
     * Setter for the field <code>stageEfficiency</code>.
     * </p>
     *
     * @param stageEfficiency a double
     */
    public void setStageEfficiency(double stageEfficiency) {
        this.stageEfficiency = stageEfficiency;
    }

    /**
     * <p>
     * getHTU.
     * </p>
     *
     * @return a double
     */
    public double getHTU() {
        return HTU;
    }

    /**
     * <p>
     * setHTU.
     * </p>
     *
     * @param HTU a double
     */
    public void setHTU(double HTU) {
        this.HTU = HTU;
    }

    /**
     * <p>
     * getNTU.
     * </p>
     *
     * @return a double
     */
    public double getNTU() {
        return NTU;
    }

    /**
     * <p>
     * setNTU.
     * </p>
     *
     * @param NTU a double
     */
    public void setNTU(double NTU) {
        this.NTU = NTU;
    }

    /**
     * <p>
     * Getter for the field <code>fsFactor</code>.
     * </p>
     *
     * @return a double
     */
    public double getFsFactor() {
        double intArea = 3.14 * getInternalDiameter() * getInternalDiameter() / 4.0;
        return getGasOutStream().getThermoSystem().getFlowRate("m3/sec") / intArea
                * Math.sqrt(getGasOutStream().getThermoSystem().getDensity("kg/m3"));
    }

    /**
     * <p>
     * getWettingRate.
     * </p>
     *
     * @return a double
     */
    public double getWettingRate() {
        double intArea = 3.14 * getInternalDiameter() * getInternalDiameter() / 4.0;
        return getLiquidOutStream().getThermoSystem().getFlowRate("m3/hr") / intArea;
    }
>>>>>>> 4e74b001
}<|MERGE_RESOLUTION|>--- conflicted
+++ resolved
@@ -15,7 +15,6 @@
  * @version $Id: $Id
  */
 public class SimpleAbsorber extends Separator implements AbsorberInterface {
-<<<<<<< HEAD
   private static final long serialVersionUID = 1000;
 
   boolean setTemperature = false;
@@ -46,7 +45,7 @@
    * Constructor for SimpleAbsorber.
    * </p>
    *
-   * @param inStream1 a {@link neqsim.processSimulation.processEquipment.stream.Stream} object
+   * @param inStream1 a {@link neqsim.processSimulation.processEquipment.stream.StreamInterface} object
    */
   @Deprecated
   public SimpleAbsorber(StreamInterface inStream1) {
@@ -395,387 +394,4 @@
     double intArea = 3.14 * getInternalDiameter() * getInternalDiameter() / 4.0;
     return getLiquidOutStream().getThermoSystem().getFlowRate("m3/hr") / intArea;
   }
-=======
-    private static final long serialVersionUID = 1000;
-
-    boolean setTemperature = false;
-    StreamInterface[] outStream = new Stream[2];
-    StreamInterface[] inStream = new Stream[2];
-    SystemInterface system;
-    protected double temperatureOut = 0, dT = 0.0;
-    private int numberOfStages = 5;
-    private double numberOfTheoreticalStages = 3.0;
-    double absorptionEfficiency = 0.5;
-    private double HTU = 0.85;
-    private double NTU = 2.0;
-    private double stageEfficiency = 0.25;
-    private double fsFactor = 0.0;
-
-    /**
-     * <p>
-     * Constructor for SimpleAbsorber.
-     * </p>
-     */
-    @Deprecated
-    public SimpleAbsorber() {
-        this("SimpleAbsorber");
-    }
-
-    /**
-     * <p>
-     * Constructor for SimpleAbsorber.
-     * </p>
-     *
-     * @param inStream1 a {@link neqsim.processSimulation.processEquipment.stream.Stream} object
-     */
-    @Deprecated
-    public SimpleAbsorber(StreamInterface inStream1) {
-        this("SimpleAbsorber", inStream1);
-    }
-
-    /**
-     * 
-     * @param name
-     */
-    public SimpleAbsorber(String name) {
-        super(name);
-    }
-
-    /**
-     * <p>
-     * Constructor for SimpleAbsorber.
-     * </p>
-     *
-     * @param name
-     * @param inStream1 a {@link neqsim.processSimulation.processEquipment.stream.StreamInterface} object
-     */
-    public SimpleAbsorber(String name, StreamInterface inStream1) {
-        super(name);
-        this.inStream[0] = inStream1;
-        this.inStream[1] = inStream1;
-        outStream[0] = inStream1.clone();
-        outStream[1] = inStream1.clone();
-        setName(name);
-
-        SystemInterface systemOut1 = inStream1.getThermoSystem().clone();
-        outStream[0].setThermoSystem(systemOut1);
-
-        double molCO2 =
-                inStream1.getThermoSystem().getPhase(0).getComponent("CO2").getNumberOfmoles();
-        System.out.println("mol CO2 " + molCO2);
-        SystemInterface systemOut0 = inStream1.getThermoSystem().clone();
-        systemOut0.init(0);
-        systemOut0.addComponent("MDEA", molCO2 * absorptionEfficiency);
-        systemOut0.addComponent("water", molCO2 * absorptionEfficiency * 10.0);
-        systemOut0.chemicalReactionInit();
-        systemOut0.createDatabase(true);
-        systemOut0.setMixingRule(4);
-        outStream[1].setThermoSystem(systemOut0);
-        outStream[1].run();
-    }
-
-    /** {@inheritDoc} */
-    public AbsorberMechanicalDesign getMechanicalDesign() {
-        return new AbsorberMechanicalDesign(this);
-    }
-
-    /** {@inheritDoc} */
-    @Override
-    public void setName(String name) {
-        super.setName(name);
-        // outStream[0].setName(name + "_Sout1");
-        // outStream[1].setName(name + "_Sout2");
-    }
-
-    /**
-     * <p>
-     * Setter for the field <code>dT</code>.
-     * </p>
-     *
-     * @param dT a double
-     */
-    public void setdT(double dT) {
-        this.dT = dT;
-    }
-
-    /**
-     * <p>
-     * Getter for the field <code>outStream</code>.
-     * </p>
-     *
-     * @return a {@link neqsim.processSimulation.processEquipment.stream.Stream} object
-     */
-    public StreamInterface getOutStream() {
-        return outStream[0];
-    }
-
-    /**
-     * <p>
-     * Getter for the field <code>outStream</code>.
-     * </p>
-     *
-     * @param i a int
-     * @return a {@link neqsim.processSimulation.processEquipment.stream.Stream} object
-     */
-    public StreamInterface getOutStream(int i) {
-        return outStream[i];
-    }
-
-    /**
-     * <p>
-     * getSolventInStream.
-     * </p>
-     *
-     * @return a {@link neqsim.processSimulation.processEquipment.stream.Stream} object
-     */
-    public StreamInterface getSolventInStream() {
-        return inStream[0];
-    }
-
-    /**
-     * <p>
-     * Getter for the field <code>inStream</code>.
-     * </p>
-     *
-     * @param i a int
-     * @return a {@link neqsim.processSimulation.processEquipment.stream.Stream} object
-     */
-    public StreamInterface getInStream(int i) {
-        return inStream[i];
-    }
-
-    /**
-     * <p>
-     * setOutTemperature.
-     * </p>
-     *
-     * @param temperature a double
-     */
-    public void setOutTemperature(double temperature) {
-        this.temperatureOut = temperature;
-    }
-
-    /**
-     * <p>
-     * getOutTemperature.
-     * </p>
-     *
-     * @param i a int
-     */
-    public void getOutTemperature(int i) {
-        outStream[i].getThermoSystem().getTemperature();
-    }
-
-    /**
-     * <p>
-     * getInTemperature.
-     * </p>
-     *
-     * @param i a int
-     */
-    public void getInTemperature(int i) {
-        inStream[i].getThermoSystem().getTemperature();
-    }
-
-    /** {@inheritDoc} */
-    @Override
-    public void run() {
-        SystemInterface systemOut1 = inStream[1].getThermoSystem().clone();
-        outStream[0].setThermoSystem(systemOut1);
-        outStream[0].run();
-
-        outStream[1].run();
-
-        double error = 1e5;
-        error = absorptionEfficiency - (outStream[1].getThermoSystem().getPhase(1)
-                .getComponent("CO2").getNumberOfMolesInPhase()
-                + outStream[1].getThermoSystem().getPhase(1).getComponent("HCO3-")
-                        .getNumberOfMolesInPhase())
-                / (outStream[1].getThermoSystem().getPhase(1).getComponent("MDEA")
-                        .getNumberOfMolesInPhase()
-                        + outStream[1].getThermoSystem().getPhase(1).getComponent("MDEA+")
-                                .getNumberOfMolesInPhase());
-        int iter = 0;
-        do {
-            iter++;
-            double factor = (outStream[1].getThermoSystem().getPhase(1).getComponent("MDEA")
-                    .getNumberOfMolesInPhase()
-                    + outStream[1].getThermoSystem().getPhase(1).getComponent("MDEA+")
-                            .getNumberOfMolesInPhase());
-            // outStream[1].getThermoSystem().addComponent("CO2",(20.0-outStream[1].getThermoSystem().getPhase(0).getComponent("CO2").getNumberOfMolesInPhase()),0);
-            outStream[1].getThermoSystem().addComponent("MDEA", -error * factor);
-            outStream[1].getThermoSystem().addComponent("water", -error * 10.0 * factor);
-            outStream[1].run();
-            error = absorptionEfficiency - ((outStream[1].getThermoSystem().getPhase(1)
-                    .getComponent("CO2").getNumberOfMolesInPhase()
-                    + outStream[1].getThermoSystem().getPhase(1).getComponent("HCO3-")
-                            .getNumberOfMolesInPhase())
-                    / (outStream[1].getThermoSystem().getPhase(1).getComponent("MDEA")
-                            .getNumberOfMolesInPhase()
-                            + outStream[1].getThermoSystem().getPhase(1).getComponent("MDEA+")
-                                    .getNumberOfMolesInPhase()));
-
-            System.out.println("error " + error);
-        } while (Math.abs(error) > 1e-4 && iter < 30
-                && outStream[1].getThermoSystem().getPhase(1).getBeta() > 0
-                && outStream[0].getThermoSystem().getPhase(1).getBeta() > 0);
-    }
-
-    /** {@inheritDoc} */
-    @Override
-    public void displayResult() {
-        outStream[0].displayResult();
-        outStream[1].displayResult();
-    }
-
-    /**
-     * <p>
-     * runTransient.
-     * </p>
-     */
-    @Override
-    public void runTransient(double dt) {
-    }
-
-    /** {@inheritDoc} */
-    @Override
-    public void setAproachToEquilibrium(double eff) {
-        this.absorptionEfficiency = eff;
-    }
-
-    /**
-     * <p>
-     * Getter for the field <code>numberOfTheoreticalStages</code>.
-     * </p>
-     *
-     * @return a double
-     */
-    public double getNumberOfTheoreticalStages() {
-        return numberOfTheoreticalStages;
-    }
-
-    /**
-     * <p>
-     * Setter for the field <code>numberOfTheoreticalStages</code>.
-     * </p>
-     *
-     * @param numberOfTheoreticalStages a double
-     */
-    public void setNumberOfTheoreticalStages(double numberOfTheoreticalStages) {
-        this.numberOfTheoreticalStages = numberOfTheoreticalStages;
-    }
-
-    /**
-     * <p>
-     * Getter for the field <code>numberOfStages</code>.
-     * </p>
-     *
-     * @return a int
-     */
-    public int getNumberOfStages() {
-        return numberOfStages;
-    }
-
-    /**
-     * <p>
-     * Setter for the field <code>numberOfStages</code>.
-     * </p>
-     *
-     * @param numberOfStages a int
-     */
-    public void setNumberOfStages(int numberOfStages) {
-        this.numberOfStages = numberOfStages;
-    }
-
-    /**
-     * <p>
-     * Getter for the field <code>stageEfficiency</code>.
-     * </p>
-     *
-     * @return a double
-     */
-    public double getStageEfficiency() {
-        return stageEfficiency;
-    }
-
-    /**
-     * <p>
-     * Setter for the field <code>stageEfficiency</code>.
-     * </p>
-     *
-     * @param stageEfficiency a double
-     */
-    public void setStageEfficiency(double stageEfficiency) {
-        this.stageEfficiency = stageEfficiency;
-    }
-
-    /**
-     * <p>
-     * getHTU.
-     * </p>
-     *
-     * @return a double
-     */
-    public double getHTU() {
-        return HTU;
-    }
-
-    /**
-     * <p>
-     * setHTU.
-     * </p>
-     *
-     * @param HTU a double
-     */
-    public void setHTU(double HTU) {
-        this.HTU = HTU;
-    }
-
-    /**
-     * <p>
-     * getNTU.
-     * </p>
-     *
-     * @return a double
-     */
-    public double getNTU() {
-        return NTU;
-    }
-
-    /**
-     * <p>
-     * setNTU.
-     * </p>
-     *
-     * @param NTU a double
-     */
-    public void setNTU(double NTU) {
-        this.NTU = NTU;
-    }
-
-    /**
-     * <p>
-     * Getter for the field <code>fsFactor</code>.
-     * </p>
-     *
-     * @return a double
-     */
-    public double getFsFactor() {
-        double intArea = 3.14 * getInternalDiameter() * getInternalDiameter() / 4.0;
-        return getGasOutStream().getThermoSystem().getFlowRate("m3/sec") / intArea
-                * Math.sqrt(getGasOutStream().getThermoSystem().getDensity("kg/m3"));
-    }
-
-    /**
-     * <p>
-     * getWettingRate.
-     * </p>
-     *
-     * @return a double
-     */
-    public double getWettingRate() {
-        double intArea = 3.14 * getInternalDiameter() * getInternalDiameter() / 4.0;
-        return getLiquidOutStream().getThermoSystem().getFlowRate("m3/hr") / intArea;
-    }
->>>>>>> 4e74b001
 }