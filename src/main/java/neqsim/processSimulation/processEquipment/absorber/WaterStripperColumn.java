--- conflicted
+++ resolved
@@ -11,10 +11,6 @@
 import javax.swing.JScrollPane;
 import javax.swing.JTable;
 
-<<<<<<< HEAD
-import neqsim.processSimulation.mechanicalDesign.absorber.AbsorberMechanicalDesign;
-=======
->>>>>>> 992b8aee
 import neqsim.processSimulation.processEquipment.stream.Stream;
 import neqsim.processSimulation.processEquipment.stream.StreamInterface;
 import neqsim.thermo.system.SystemInterface;
@@ -83,8 +79,9 @@
      * addGasInStream.
      * </p>
      *
-     * @param newStream a {@link neqsim.processSimulation.processEquipment.stream.StreamInterface}
-     *        object
+     * @param newStream a
+     *                  {@link neqsim.processSimulation.processEquipment.stream.StreamInterface}
+     *                  object
      */
     public void addGasInStream(StreamInterface newStream) {
         gasInStream = (Stream) newStream;
@@ -97,8 +94,9 @@
      * addSolventInStream.
      * </p>
      *
-     * @param newStream a {@link neqsim.processSimulation.processEquipment.stream.StreamInterface}
-     *        object
+     * @param newStream a
+     *                  {@link neqsim.processSimulation.processEquipment.stream.StreamInterface}
+     *                  object
      */
     public void addSolventInStream(StreamInterface newStream) {
         solventInStream = (Stream) newStream;
@@ -112,8 +110,9 @@
      * replaceSolventInStream.
      * </p>
      *
-     * @param newStream a {@link neqsim.processSimulation.processEquipment.stream.StreamInterface}
-     *        object
+     * @param newStream a
+     *                  {@link neqsim.processSimulation.processEquipment.stream.StreamInterface}
+     *                  object
      */
     public void replaceSolventInStream(StreamInterface newStream) {
         solventInStream = (Stream) newStream;
@@ -138,9 +137,8 @@
             for (int i = 0; i < streams.get(k).getThermoSystem().getPhases()[0]
                     .getNumberOfComponents(); i++) {
                 boolean gotComponent = false;
-                String componentName =
-                        streams.get(k).getThermoSystem().getPhases()[0].getComponents()[i]
-                                .getName();
+                String componentName = streams.get(k).getThermoSystem().getPhases()[0].getComponents()[i]
+                        .getName();
                 // System.out.println("adding: " + componentName);
 
                 double moles = streams.get(k).getThermoSystem().getPhases()[0].getComponents()[i]
@@ -153,9 +151,8 @@
                             .equals(componentName)) {
                         gotComponent = true;
 
-                        compName =
-                                streams.get(0).getThermoSystem().getPhases()[0].getComponents()[p]
-                                        .getComponentName();
+                        compName = streams.get(0).getThermoSystem().getPhases()[0].getComponents()[p]
+                                .getComponentName();
                     }
                 }
 
@@ -222,7 +219,8 @@
      * getInStream.
      * </p>
      *
-     * @return a {@link neqsim.processSimulation.processEquipment.stream.Stream} object
+     * @return a {@link neqsim.processSimulation.processEquipment.stream.Stream}
+     *         object
      */
     public Stream getInStream() {
         return gasInStream;
@@ -248,7 +246,8 @@
 
     /** {@inheritDoc} */
     @Override
-    public void runTransient() {}
+    public void runTransient() {
+    }
 
     /**
      * <p>
@@ -293,9 +292,9 @@
      * calcNTU.
      * </p>
      *
-     * @param y0 a double
-     * @param y1 a double
-     * @param yb a double
+     * @param y0   a double
+     * @param y1   a double
+     * @param yb   a double
      * @param ymix a double
      * @return a double
      */
@@ -319,8 +318,7 @@
             double enthalpy = calcMixStreamEnthalpy();
             //// System.out.println("temp guess " + guessTemperature());
             mixedStream.getThermoSystem().setTemperature(guessTemperature());
-            ThermodynamicOperations testOps =
-                    new ThermodynamicOperations(mixedStream.getThermoSystem());
+            ThermodynamicOperations testOps = new ThermodynamicOperations(mixedStream.getThermoSystem());
             testOps.TPflash();
             testOps.PHflash(enthalpy, 0);
 
@@ -406,7 +404,7 @@
 
         thermoSystem.initPhysicalProperties();
         String[][] table = new String[50][5];
-        String[] names = {"", "Phase 1", "Phase 2", "Phase 3", "Unit"};
+        String[] names = { "", "Phase 1", "Phase 2", "Phase 3", "Unit" };
         table[0][0] = "";
         table[0][1] = "";
         table[0][2] = "";
@@ -418,31 +416,31 @@
             for (int j = 0; j < thermoSystem.getPhases()[0].getNumberOfComponents(); j++) {
                 table[j + 1][0] = thermoSystem.getPhases()[0].getComponents()[j].getName();
                 buf = new StringBuffer();
-                table[j + 1][i + 1] =
-                        nf.format(thermoSystem.getPhases()[i].getComponents()[j].getx(), buf, test)
-                                .toString();
+                table[j + 1][i + 1] = nf.format(thermoSystem.getPhases()[i].getComponents()[j].getx(), buf, test)
+                        .toString();
                 table[j + 1][4] = "[-]";
             }
             buf = new StringBuffer();
             table[thermoSystem.getPhases()[0].getNumberOfComponents() + 2][0] = "Density";
-            table[thermoSystem.getPhases()[0].getNumberOfComponents() + 2][i + 1] =
-                    nf.format(thermoSystem.getPhases()[i].getPhysicalProperties().getDensity(), buf,
-                            test).toString();
+            table[thermoSystem.getPhases()[0].getNumberOfComponents() + 2][i + 1] = nf
+                    .format(thermoSystem.getPhases()[i].getPhysicalProperties().getDensity(), buf,
+                            test)
+                    .toString();
             table[thermoSystem.getPhases()[0].getNumberOfComponents() + 2][4] = "[kg/m^3]";
 
             // Double.longValue(thermoSystem.getPhases()[i].getBeta());
 
             buf = new StringBuffer();
             table[thermoSystem.getPhases()[0].getNumberOfComponents() + 3][0] = "PhaseFraction";
-            table[thermoSystem.getPhases()[0].getNumberOfComponents() + 3][i + 1] =
-                    nf.format(thermoSystem.getPhases()[i].getBeta(), buf, test).toString();
+            table[thermoSystem.getPhases()[0].getNumberOfComponents() + 3][i + 1] = nf
+                    .format(thermoSystem.getPhases()[i].getBeta(), buf, test).toString();
             table[thermoSystem.getPhases()[0].getNumberOfComponents() + 3][4] = "[-]";
 
             buf = new StringBuffer();
             table[thermoSystem.getPhases()[0].getNumberOfComponents() + 4][0] = "MolarMass";
-            table[thermoSystem.getPhases()[0].getNumberOfComponents() + 4][i + 1] =
-                    nf.format(thermoSystem.getPhases()[i].getMolarMass() * 1000, buf, test)
-                            .toString();
+            table[thermoSystem.getPhases()[0].getNumberOfComponents() + 4][i + 1] = nf
+                    .format(thermoSystem.getPhases()[i].getMolarMass() * 1000, buf, test)
+                    .toString();
             table[thermoSystem.getPhases()[0].getNumberOfComponents() + 4][4] = "[kg/kmol]";
 
             buf = new StringBuffer();
@@ -456,28 +454,30 @@
 
             buf = new StringBuffer();
             table[thermoSystem.getPhases()[0].getNumberOfComponents() + 7][0] = "Viscosity";
-            table[thermoSystem.getPhases()[0].getNumberOfComponents() + 7][i + 1] =
-                    nf.format((thermoSystem.getPhases()[i].getPhysicalProperties().getViscosity()),
-                            buf, test).toString();
+            table[thermoSystem.getPhases()[0].getNumberOfComponents() + 7][i + 1] = nf
+                    .format((thermoSystem.getPhases()[i].getPhysicalProperties().getViscosity()),
+                            buf, test)
+                    .toString();
             table[thermoSystem.getPhases()[0].getNumberOfComponents() + 7][4] = "[kg/m*sec]";
 
             buf = new StringBuffer();
             table[thermoSystem.getPhases()[0].getNumberOfComponents() + 8][0] = "Conductivity";
-            table[thermoSystem.getPhases()[0].getNumberOfComponents() + 8][i + 1] =
-                    nf.format(thermoSystem.getPhases()[i].getPhysicalProperties().getConductivity(),
-                            buf, test).toString();
+            table[thermoSystem.getPhases()[0].getNumberOfComponents() + 8][i + 1] = nf
+                    .format(thermoSystem.getPhases()[i].getPhysicalProperties().getConductivity(),
+                            buf, test)
+                    .toString();
             table[thermoSystem.getPhases()[0].getNumberOfComponents() + 8][4] = "[W/m*K]";
 
             buf = new StringBuffer();
             table[thermoSystem.getPhases()[0].getNumberOfComponents() + 10][0] = "Pressure";
-            table[thermoSystem.getPhases()[0].getNumberOfComponents() + 10][i + 1] =
-                    Double.toString(thermoSystem.getPhases()[i].getPressure());
+            table[thermoSystem.getPhases()[0].getNumberOfComponents() + 10][i + 1] = Double
+                    .toString(thermoSystem.getPhases()[i].getPressure());
             table[thermoSystem.getPhases()[0].getNumberOfComponents() + 10][4] = "[bar]";
 
             buf = new StringBuffer();
             table[thermoSystem.getPhases()[0].getNumberOfComponents() + 11][0] = "Temperature";
-            table[thermoSystem.getPhases()[0].getNumberOfComponents() + 11][i + 1] =
-                    Double.toString(thermoSystem.getPhases()[i].getTemperature());
+            table[thermoSystem.getPhases()[0].getNumberOfComponents() + 11][i + 1] = Double
+                    .toString(thermoSystem.getPhases()[i].getTemperature());
             table[thermoSystem.getPhases()[0].getNumberOfComponents() + 11][4] = "[K]";
             Double.toString(thermoSystem.getPhases()[i].getTemperature());
 
@@ -511,7 +511,7 @@
      * </p>
      *
      * @param waterDewPointTemperature a double
-     * @param dewPressure a double
+     * @param dewPressure              a double
      */
     public void setWaterDewPointTemperature(double waterDewPointTemperature, double dewPressure) {
         this.waterDewPointTemperature = waterDewPointTemperature;
@@ -523,7 +523,9 @@
      * Setter for the field <code>gasOutStream</code>.
      * </p>
      *
-     * @param gasOutStream a {@link neqsim.processSimulation.processEquipment.stream.Stream} object
+     * @param gasOutStream a
+     *                     {@link neqsim.processSimulation.processEquipment.stream.Stream}
+     *                     object
      */
     public void setGasOutStream(Stream gasOutStream) {
         this.gasOutStream = gasOutStream;
@@ -534,7 +536,8 @@
      * Getter for the field <code>solventOutStream</code>.
      * </p>
      *
-     * @return a {@link neqsim.processSimulation.processEquipment.stream.Stream} object
+     * @return a {@link neqsim.processSimulation.processEquipment.stream.Stream}
+     *         object
      */
     public Stream getSolventOutStream() {
         return solventOutStream;
@@ -545,8 +548,9 @@
      * Setter for the field <code>solventOutStream</code>.
      * </p>
      *
-     * @param solventOutStream a {@link neqsim.processSimulation.processEquipment.stream.Stream}
-     *        object
+     * @param solventOutStream a
+     *                         {@link neqsim.processSimulation.processEquipment.stream.Stream}
+     *                         object
      */
     public void setSolventOutStream(Stream solventOutStream) {
         this.solventOutStream = solventOutStream;
