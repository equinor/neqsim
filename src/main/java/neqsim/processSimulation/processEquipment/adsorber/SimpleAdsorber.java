--- conflicted
+++ resolved
@@ -12,17 +12,12 @@
 import neqsim.thermo.system.SystemInterface;
 
 /**
-<<<<<<< HEAD
- * @author Even Solbraa
- * @version
-=======
  * <p>
  * SimpleAdsorber class.
  * </p>
  *
  * @author Even Solbraa
  * @version $Id: $Id
->>>>>>> f5b5a8bf
  */
 public class SimpleAdsorber extends ProcessEquipmentBaseClass {
     private static final long serialVersionUID = 1000;
@@ -205,14 +200,11 @@
         return name;
     }
 
-<<<<<<< HEAD
-=======
     /**
      * <p>
      * runTransient.
      * </p>
      */
->>>>>>> f5b5a8bf
     public void runTransient() {}
 
     /**
