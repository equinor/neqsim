package neqsim.processSimulation.processEquipment.compressor;

/**
<<<<<<< HEAD
 * <p>
 * AntiSurge class.
 * </p>
 *
 * @author esol
=======
 * <p>AntiSurge class.</p>
 *
 * @author asmund
>>>>>>> 24915a9b
 * @version $Id: $Id
 */
public class AntiSurge implements java.io.Serializable {
    private static final long serialVersionUID = 1000;
    private boolean isActive = false;
    private boolean isSurge = false;
    private double surgeControlFactor = 1.05;
    private double currentSurgeFraction = 0.0;

    /**
<<<<<<< HEAD
     * <p>
     * isActive.
     * </p>
=======
     * <p>isActive.</p>
>>>>>>> 24915a9b
     *
     * @return a boolean
     */
    public boolean isActive() {
        return isActive;
    }

    /**
<<<<<<< HEAD
     * <p>
     * setActive.
     * </p>
=======
     * <p>setActive.</p>
>>>>>>> 24915a9b
     *
     * @param isActive a boolean
     */
    public void setActive(boolean isActive) {
        this.isActive = isActive;
    }

    /**
<<<<<<< HEAD
     * <p>
     * isSurge.
     * </p>
=======
     * <p>isSurge.</p>
>>>>>>> 24915a9b
     *
     * @return a boolean
     */
    public boolean isSurge() {
        return isSurge;
    }

    /**
<<<<<<< HEAD
     * <p>
     * setSurge.
     * </p>
=======
     * <p>setSurge.</p>
>>>>>>> 24915a9b
     *
     * @param isSurge a boolean
     */
    public void setSurge(boolean isSurge) {
        this.isSurge = isSurge;
    }

    /**
<<<<<<< HEAD
     * <p>
     * Getter for the field <code>surgeControlFactor</code>.
     * </p>
=======
     * <p>Getter for the field <code>surgeControlFactor</code>.</p>
>>>>>>> 24915a9b
     *
     * @return a double
     */
    public double getSurgeControlFactor() {
        return surgeControlFactor;
    }

    /**
<<<<<<< HEAD
     * <p>
     * Setter for the field <code>surgeControlFactor</code>.
     * </p>
=======
     * <p>Setter for the field <code>surgeControlFactor</code>.</p>
>>>>>>> 24915a9b
     *
     * @param antiSurgeSafetyFactor a double
     */
    public void setSurgeControlFactor(double antiSurgeSafetyFactor) {
        this.surgeControlFactor = antiSurgeSafetyFactor;
    }

    /**
<<<<<<< HEAD
     * <p>
     * Getter for the field <code>currentSurgeFraction</code>.
     * </p>
=======
     * <p>Getter for the field <code>currentSurgeFraction</code>.</p>
>>>>>>> 24915a9b
     *
     * @return a double
     */
    public double getCurrentSurgeFraction() {
        return currentSurgeFraction;
    }

    /**
<<<<<<< HEAD
     * <p>
     * Setter for the field <code>currentSurgeFraction</code>.
     * </p>
=======
     * <p>Setter for the field <code>currentSurgeFraction</code>.</p>
>>>>>>> 24915a9b
     *
     * @param currentSurgeFraction a double
     */
    public void setCurrentSurgeFraction(double currentSurgeFraction) {
        this.currentSurgeFraction = currentSurgeFraction;
    }
}<|MERGE_RESOLUTION|>--- conflicted
+++ resolved
@@ -1,17 +1,9 @@
 package neqsim.processSimulation.processEquipment.compressor;
 
 /**
-<<<<<<< HEAD
- * <p>
- * AntiSurge class.
- * </p>
- *
- * @author esol
-=======
  * <p>AntiSurge class.</p>
  *
  * @author asmund
->>>>>>> 24915a9b
  * @version $Id: $Id
  */
 public class AntiSurge implements java.io.Serializable {
@@ -22,13 +14,7 @@
     private double currentSurgeFraction = 0.0;
 
     /**
-<<<<<<< HEAD
-     * <p>
-     * isActive.
-     * </p>
-=======
      * <p>isActive.</p>
->>>>>>> 24915a9b
      *
      * @return a boolean
      */
@@ -37,13 +23,7 @@
     }
 
     /**
-<<<<<<< HEAD
-     * <p>
-     * setActive.
-     * </p>
-=======
      * <p>setActive.</p>
->>>>>>> 24915a9b
      *
      * @param isActive a boolean
      */
@@ -52,13 +32,7 @@
     }
 
     /**
-<<<<<<< HEAD
-     * <p>
-     * isSurge.
-     * </p>
-=======
      * <p>isSurge.</p>
->>>>>>> 24915a9b
      *
      * @return a boolean
      */
@@ -67,13 +41,7 @@
     }
 
     /**
-<<<<<<< HEAD
-     * <p>
-     * setSurge.
-     * </p>
-=======
      * <p>setSurge.</p>
->>>>>>> 24915a9b
      *
      * @param isSurge a boolean
      */
@@ -82,13 +50,7 @@
     }
 
     /**
-<<<<<<< HEAD
-     * <p>
-     * Getter for the field <code>surgeControlFactor</code>.
-     * </p>
-=======
      * <p>Getter for the field <code>surgeControlFactor</code>.</p>
->>>>>>> 24915a9b
      *
      * @return a double
      */
@@ -97,13 +59,7 @@
     }
 
     /**
-<<<<<<< HEAD
-     * <p>
-     * Setter for the field <code>surgeControlFactor</code>.
-     * </p>
-=======
      * <p>Setter for the field <code>surgeControlFactor</code>.</p>
->>>>>>> 24915a9b
      *
      * @param antiSurgeSafetyFactor a double
      */
@@ -112,13 +68,7 @@
     }
 
     /**
-<<<<<<< HEAD
-     * <p>
-     * Getter for the field <code>currentSurgeFraction</code>.
-     * </p>
-=======
      * <p>Getter for the field <code>currentSurgeFraction</code>.</p>
->>>>>>> 24915a9b
      *
      * @return a double
      */
@@ -127,13 +77,7 @@
     }
 
     /**
-<<<<<<< HEAD
-     * <p>
-     * Setter for the field <code>currentSurgeFraction</code>.
-     * </p>
-=======
      * <p>Setter for the field <code>currentSurgeFraction</code>.</p>
->>>>>>> 24915a9b
      *
      * @param currentSurgeFraction a double
      */
