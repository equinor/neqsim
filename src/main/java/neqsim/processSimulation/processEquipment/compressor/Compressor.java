--- conflicted
+++ resolved
@@ -59,11 +59,6 @@
     private String pressureUnit = "bara";
     private String polytropicMethod = "detailed";
 
-<<<<<<< HEAD
-    @Deprecated
-    public Compressor(StreamInterface stream) {
-        this("Compressor", stream);
-=======
     /**
      * <p>
      * Constructor for Compressor.
@@ -76,20 +71,6 @@
 
     public Compressor(String name) {
         super(name);
-    }
-
-    /**
-     * <p>
-     * Constructor for Compressor.
-     * </p>
-     *
-     * @param inletStream a {@link neqsim.processSimulation.processEquipment.stream.StreamInterface}
-     *        object
-     */
-    public Compressor(StreamInterface inletStream) {
-        this();
-        setInletStream(inletStream);
->>>>>>> c381f8c6
     }
 
     /**
@@ -102,14 +83,24 @@
      *               {@link neqsim.processSimulation.processEquipment.stream.StreamInterface}
      *               object
      */
-<<<<<<< HEAD
-    public Compressor(String name, StreamInterface stream) {
-        super(name, stream);
-=======
+    @Deprecated
+    public Compressor(StreamInterface inletStream) {
+        this();
+        setInletStream(inletStream);
+    }
+
+    /**
+     * <p>
+     * Constructor for Compressor.
+     * </p>
+     *
+     * @param name a {@link java.lang.String} object
+     * @param inletStream a {@link neqsim.processSimulation.processEquipment.stream.StreamInterface}
+     *        object
+     */
     public Compressor(String name, StreamInterface inletStream) {
         this(name);
         setInletStream(inletStream);
->>>>>>> c381f8c6
     }
 
     /**
