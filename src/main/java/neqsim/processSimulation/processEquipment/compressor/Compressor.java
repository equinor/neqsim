package neqsim.processSimulation.processEquipment.compressor;

import java.awt.Container;
import java.awt.FlowLayout;
import java.text.DecimalFormat;
import java.text.FieldPosition;
import javax.swing.JDialog;
import javax.swing.JFrame;
import javax.swing.JScrollPane;
import javax.swing.JTable;
import org.apache.logging.log4j.LogManager;
import org.apache.logging.log4j.Logger;
import neqsim.processSimulation.mechanicalDesign.compressor.CompressorMechanicalDesign;
import neqsim.processSimulation.processEquipment.ProcessEquipmentBaseClass;
import neqsim.processSimulation.processEquipment.stream.StreamInterface;
import neqsim.thermo.ThermodynamicConstantsInterface;
import neqsim.thermo.system.SystemInterface;
import neqsim.thermodynamicOperations.ThermodynamicOperations;

/**
 *
 * @author esol
 * @version
 */
public class Compressor extends ProcessEquipmentBaseClass implements CompressorInterface {
    private static final long serialVersionUID = 1000;
    static Logger logger = LogManager.getLogger(Compressor.class);
    public SystemInterface thermoSystem;
    public StreamInterface inletStream;
    public StreamInterface outStream;
    private double outTemperature = 298.15;
    private boolean useOutTemperature = false;
    public double dH = 0.0;
    public double inletEnthalpy = 0;
    public double pressure = 0.0;
    private int speed = 3000;
    public double isentropicEfficiency = 1.0, polytropicEfficiency = 1.0;
    public boolean usePolytropicCalc = false;
    public boolean powerSet = false;
    private CompressorChartInterface compressorChart = new CompressorChart();
    private AntiSurge antiSurge = new AntiSurge();
    private double polytropicHead = 0;
    private double polytropicFluidHead = 0, polytropicHeadMeter = 0.0;
    private double polytropicExponent = 0;
    private int numberOfCompresorCalcSteps = 40;
    private boolean useRigorousPolytropicMethod = false;
    private String pressureUnit = "bara";
    private String polytropicMethod = "detailed";

    /**
     * Creates new ThrottelValve
     */
    public Compressor() {
        mechanicalDesign = new CompressorMechanicalDesign(this);
    }

    public Compressor(StreamInterface inletStream) {
        this();
        setInletStream(inletStream);
    }

    public Compressor(String name, StreamInterface inletStream) {
        this();
        this.name = name;
        setInletStream(inletStream);
    }

    public Compressor(boolean interpolateMapLookup) {
        this();
        if (interpolateMapLookup) {
            compressorChart = new CompressorChartAlternativeMapLookup();
        }
    }

    @Override
    public void setInletStream(StreamInterface inletStream) {
        this.inletStream = inletStream;
        try {
            this.outStream = (StreamInterface) inletStream.clone();
        } catch (Exception e) {
            e.printStackTrace();
        }
    }

    public void solveAntiSurge() {
        if (getAntiSurge().isActive()) {
            // ....
        }
    }

    @Override
    public void setOutletPressure(double pressure) {
        this.pressure = pressure;
    }

    public void setOutletPressure(double pressure, String unit) {
        this.pressure = pressure;
        this.pressureUnit = unit;
    }

    public double getOutletPressure() {
        return pressure;
    }

    @Override
    public double getEnergy() {
        return getTotalWork();
    }

    public double getPower() {
        return getTotalWork();
    }

    public double getPower(String unit) {
        double conversionFactor = 1.0;
        if (unit.equals("MW")) {
            conversionFactor = 1.0 / 1.0e6;
        } else if (unit.equals("kW")) {
            conversionFactor = 1.0 / 1.0e3;
        }
        return conversionFactor * getPower();
    }

    public void setPower(double p) {
        powerSet = true;
        dH = p;
    }

    @Override
    public StreamInterface getOutStream() {
        return outStream;
    }

    public StreamInterface getInStream() {
        return inletStream;
    }

    /**
     * Calculates polytropic or isentropic efficiency
     *
     */
    public double solveEfficiency(double outTemperature) {
        double funk = 0.0, funkOld = 0.0;
        double newPoly;
        double dfunkdPoly = 100.0, dPoly = 100.0, oldPoly = outTemperature;
        useOutTemperature = false;
        run();
        useOutTemperature = true;
        int iter = 0;
        boolean useOld = usePolytropicCalc;
        // usePolytropicCalc = true;
        // System.out.println("use polytropic " + usePolytropicCalc);
        do {
            iter++;
            funk = getThermoSystem().getTemperature() - outTemperature;
            dfunkdPoly = (funk - funkOld) / dPoly;
            newPoly = polytropicEfficiency - funk / dfunkdPoly;
            if (iter <= 1) {
                newPoly = polytropicEfficiency + 0.01;
            }
            oldPoly = polytropicEfficiency;
            polytropicEfficiency = newPoly;
            isentropicEfficiency = newPoly;
            dPoly = polytropicEfficiency - oldPoly;
            funkOld = funk;
            useOutTemperature = false;
            run();
            useOutTemperature = true;
            // System.out.println("temperature compressor " +
            // getThermoSystem().getTemperature() + " funk " + funk + " polytropic " +
            // polytropicEfficiency);
        } while ((Math.abs((getThermoSystem().getTemperature() - outTemperature)) > 1e-5
                || iter < 3) && (iter < 50));
        usePolytropicCalc = useOld;
        return newPoly;
    }

    public double findOutPressure(double hinn, double hout, double polytropicEfficiency) {
        double entropy = getThermoSystem().getEntropy();
        getThermoSystem().setPressure(getThermoSystem().getPressure() + 1.0, pressureUnit);

        // System.out.println("entropy inn.." + entropy);
        ThermodynamicOperations thermoOps = new ThermodynamicOperations(getThermoSystem());
        thermoOps.PSflash(entropy);

        double houtGuess = hinn + dH / polytropicEfficiency;
        thermoOps.PHflash(houtGuess, 0);
        System.out.println("TEMPERATURE .." + getThermoSystem().getTemperature());
        return getThermoSystem().getPressure();
    }

    @Override
    public void run() {
        thermoSystem = (SystemInterface) inletStream.getThermoSystem().clone();
        ThermodynamicOperations thermoOps = new ThermodynamicOperations(getThermoSystem());
        thermoOps = new ThermodynamicOperations(getThermoSystem());
        getThermoSystem().init(3);
        getThermoSystem().initPhysicalProperties("density");
        double presinn = getThermoSystem().getPressure();
        double hinn = getThermoSystem().getEnthalpy();
        double densInn = getThermoSystem().getDensity();
        double entropy = getThermoSystem().getEntropy();
        inletEnthalpy = hinn;
        boolean surgeCheck = false;
        double orginalMolarFLow = thermoSystem.getTotalNumberOfMoles();
        double fractionAntiSurge = 0.0;
        double kappa = 0.0;
        if (useOutTemperature) {
            if (useRigorousPolytropicMethod) {
                solveEfficiency(outTemperature);
                polytropicHead = getPower() / getThermoSystem().getFlowRate("kg/sec") / 1000.0
                        * getPolytropicEfficiency();
                polytropicFluidHead = polytropicHead;
                polytropicHeadMeter =
                        polytropicFluidHead * 1000.0 / ThermodynamicConstantsInterface.gravity;
                return;
            } else {
                double MW = thermoSystem.getMolarMass();
                thermoSystem.setPressure(getOutletPressure(), pressureUnit);
                thermoOps.PSflash(entropy);
                thermoSystem.initPhysicalProperties("density");
                double densOutIsentropic = thermoSystem.getDensity("kg/m3");
                double enthalpyOutIsentropic = thermoSystem.getEnthalpy();
                thermoSystem.setTemperature(outTemperature);
                thermoOps.TPflash();
                thermoSystem.init(2);
                thermoSystem.initPhysicalProperties("density");
                double outEnthalpy = thermoSystem.getEnthalpy();
                dH = outEnthalpy - inletEnthalpy;
                // System.out.println("total power " +
                // dH/getThermoSystem().getFlowRate("kg/sec"));
                double densOut = thermoSystem.getDensity("kg/m3");

                double n = Math.log(getOutletPressure() / presinn) / Math.log(densOut / densInn);
                double CF =
                        (enthalpyOutIsentropic - inletEnthalpy) / thermoSystem.getFlowRate("kg/sec")
                                / (n / (n - 1.0) * (getOutletPressure() * 1e5 / densOutIsentropic
                                        - presinn * 1e5 / densInn));

                double F1 = thermoSystem.getTotalNumberOfMoles();
                double polytropicPower = F1 * MW * (n / (n - 1.0)) * CF * presinn * 1e5 / densInn
                        * (Math.pow((getOutletPressure() / presinn), (n - 1.0) / n) - 1.0);
                // System.out.println("polytropic power " +
                // polytropicPower/getThermoSystem().getFlowRate("kg/sec"));
                polytropicEfficiency = polytropicPower / getThermoSystem().getFlowRate("kg/sec")
                        / (dH / getThermoSystem().getFlowRate("kg/sec"));
                isentropicEfficiency = (enthalpyOutIsentropic - inletEnthalpy) / dH;

                // isentropicEfficiency = (getThermoSystem().getEnthalpy() - hinn) / dH;

                double k = Math.log(getOutletPressure() / presinn)
                        / Math.log(densOutIsentropic / densInn);
                double term1 = Math.pow(getOutletPressure() / presinn, (n - 1.0) / n) - 1.0;
                double term2 = n / (n - 1.0) * (k - 1.0) / k;
                double term3 = Math.pow(getOutletPressure() / presinn, (k - 1.0) / k) - 1.0;
                double polyPow = term1 * term2 / term3 * isentropicEfficiency;
                polytropicEfficiency = polyPow;
                polytropicPower = dH * polytropicEfficiency;
                // System.out.println("polytropic eff " + polytropicEfficiency);
                // System.out.println("isentropic eff " + isentropicEfficiency);
                polytropicFluidHead =
                        polytropicPower / getThermoSystem().getFlowRate("kg/sec") / 1000.0;
                polytropicHeadMeter = polytropicFluidHead * 1000.0 / 9.81;
                polytropicHead = polytropicFluidHead;
                if (getCompressorChart().isUseCompressorChart()) {
                    if (getCompressorChart().getHeadUnit().equals("meter")) {
                        polytropicHead = polytropicHeadMeter;
                    } else {
                        polytropicHead = polytropicFluidHead;
                    }
                }
                outStream.setThermoSystem(getThermoSystem());

                return;
            }
        }
        if (compressorChart.isUseCompressorChart()) {
            do {
                double polytropEff = getCompressorChart()
                        .getPolytropicEfficiency(thermoSystem.getFlowRate("m3/hr"), getSpeed());
                setPolytropicEfficiency(polytropEff / 100.0);
                // logger.info("actual inlet flow " + thermoSystem.getFlowRate("m3/hr") + "
                // m/hr");
                polytropicHead = getCompressorChart()
                        .getPolytropicHead(thermoSystem.getFlowRate("m3/hr"), getSpeed());
                double temperature_inlet = thermoSystem.getTemperature();
                double z_inlet = thermoSystem.getZ();
                double MW = thermoSystem.getMolarMass();

                if (getCompressorChart().useRealKappa()) {
                    kappa = thermoSystem.getGamma();
                } else {
                    kappa = thermoSystem.getGamma2();
                }

                double n = 1.0 / (1.0 - (kappa - 1.0) / kappa * 1.0 / (polytropEff / 100.0));
                // logger.info("n " + n);
                polytropicExponent = n;
                if (getCompressorChart().getHeadUnit().equals("meter")) {
                    polytropicFluidHead = polytropicHead / 1000.0 * 9.81;
                    polytropicHeadMeter = polytropicHead;
                } else {
                    polytropicFluidHead = polytropicHead;
                    polytropicHeadMeter = polytropicHead * 1000.0 / 9.81;
                }

                double pressureRatio = Math.pow(
                        (polytropicFluidHead * 1000.0
                                + (n / (n - 1.0) * z_inlet * 8.314 * (temperature_inlet) / MW))
                                / (n / (n - 1.0) * z_inlet * 8.314 * (temperature_inlet) / MW),
                        n / (n - 1.0));
                // System.out.println("pressure ratio " + pressureRatio);
                // logger.info("pressure ratio " + pressureRatio);
                setOutletPressure(thermoSystem.getPressure() * pressureRatio);
                // logger.info("polytropic head " + polytropicFluidHead + " kj/kg");
                // logger.info("polytropic head " + polytropicHeadMeter + " meter");
                if (getAntiSurge().isActive()) {
                    logger.info("surge flow "
                            + getCompressorChart().getSurgeCurve().getSurgeFlow(polytropicHead)
                            + " m3/hr");
                    surgeCheck = isSurge(polytropicHead, thermoSystem.getFlowRate("m3/hr"));
                    // logger.info("surge? " + surgeCheck);
                }
                if (getCompressorChart().getStoneWallCurve().isActive()) {
                    // logger.info("stone wall? " + isStoneWall(polytropicHead,
                    // thermoSystem.getFlowRate("m3/hr")));
                }
                if (surgeCheck && getAntiSurge().isActive()) {
                    double surgeFLow =
                            getCompressorChart().getSurgeCurve().getSurgeFlow(polytropicHead);
                    double correction = surgeFLow / thermoSystem.getFlowRate("m3/hr");
                    thermoSystem.setTotalNumberOfMoles(getAntiSurge().getSurgeControlFactor()
                            * thermoSystem.getTotalNumberOfMoles());
                    thermoSystem.init(3);
                    fractionAntiSurge =
                            thermoSystem.getTotalNumberOfMoles() / orginalMolarFLow - 1.0;
                    getAntiSurge().setCurrentSurgeFraction(fractionAntiSurge);
                    // logger.info("fractionAntiSurge: " + fractionAntiSurge);
                }

                powerSet = true;
                dH = polytropicFluidHead * 1000.0 * thermoSystem.getMolarMass()
                        / getPolytropicEfficiency() * thermoSystem.getTotalNumberOfMoles();
                // logger.info("dH: " + dH);
            } while (surgeCheck && getAntiSurge().isActive());
        }

        if (usePolytropicCalc) {
            if (powerSet) {
                // dH = (getPower() - hinn) / polytropicEfficiency;
                double hout = hinn * (1 - 0 + fractionAntiSurge) + dH;
                thermoSystem.setPressure(pressure, pressureUnit);
                // findOutPressure(hinn, hout, polytropicEfficiency);
                // System.out.println("hout " + hout);
                thermoOps = new ThermodynamicOperations(getThermoSystem());
                thermoOps.PHflash(hout, 0);
            } else {
                if (polytropicMethod.equals("detailed")) {
                    int numbersteps = numberOfCompresorCalcSteps;
                    double dp = (pressure - getThermoSystem().getPressure()) / (1.0 * numbersteps);
                    for (int i = 0; i < numbersteps; i++) {
                        entropy = getThermoSystem().getEntropy();
                        hinn = getThermoSystem().getEnthalpy();
                        getThermoSystem().setPressure(getThermoSystem().getPressure() + dp,
                                pressureUnit);
                        thermoOps = new ThermodynamicOperations(getThermoSystem());
                        thermoOps.PSflash(entropy);
                        double hout = hinn
                                + (getThermoSystem().getEnthalpy() - hinn) / polytropicEfficiency;
                        thermoOps.PHflash(hout, 0);
                    }
                } else if (polytropicMethod.equals("schultz")) {
                    double schultzX = thermoSystem.getTemperature() / thermoSystem.getVolume()
                            * thermoSystem.getdVdTpn() - 1.0;
                    double schultzY = -thermoSystem.getPressure() / thermoSystem.getVolume()
                            * thermoSystem.getdVdPtn();
                    thermoSystem.setPressure(getOutletPressure(), pressureUnit);
                    thermoOps.PSflash(entropy);
                    thermoSystem.initProperties();
                    double densOutIsentropic = thermoSystem.getDensity("kg/m3");
                    double enthalpyOutIsentropic = thermoSystem.getEnthalpy();
                    double isenthalpicvolumeexponent = Math.log(getOutletPressure() / presinn)
                            / Math.log(densOutIsentropic / densInn);
                    double nV = (1.0 + schultzX) / (1.0 / isenthalpicvolumeexponent
                            * (1.0 / polytropicEfficiency + schultzX)
                            - schultzY * (1.0 / polytropicEfficiency - 1.0));
                    double term = nV / (nV - 1.0);
                    double term2 =
                            1e5 * (getOutletPressure() / densOutIsentropic - presinn / densInn);
                    double term3 = isenthalpicvolumeexponent / (isenthalpicvolumeexponent - 1.0);
                    double CF = (enthalpyOutIsentropic - inletEnthalpy) / (term2 * term3);
                    dH = term * CF * 1e5 * presinn / densInn
                            * (Math.pow(getOutletPressure() / presinn, 1.0 / term) - 1.0)
                            / polytropicEfficiency;
                    double hout = hinn + dH;
                    thermoOps = new ThermodynamicOperations(getThermoSystem());
                    thermoOps.PHflash(hout, 0);
                } else {
                    thermoSystem.setPressure(getOutletPressure(), pressureUnit);
                    thermoOps.PSflash(entropy);
                    thermoSystem.initProperties();
                    double densOutIsentropic = thermoSystem.getDensity("kg/m3");
                    double enthalpyOutIsentropic = thermoSystem.getEnthalpy();
                    double isenthalpicvolumeexponent = Math.log(getOutletPressure() / presinn)
                            / Math.log(densOutIsentropic / densInn);

                    double term = isenthalpicvolumeexponent / (isenthalpicvolumeexponent - 1.0)
                            * (polytropicEfficiency);
                    double term2 =
                            1e5 * (getOutletPressure() / densOutIsentropic - presinn / densInn);
                    double CF = (enthalpyOutIsentropic - inletEnthalpy) / (term * term2);
                    dH = term * CF * 1e5 * presinn / densInn
                            * (Math.pow(getOutletPressure() / presinn, 1.0 / term) - 1.0);
                    double hout = hinn + dH;
                    thermoOps = new ThermodynamicOperations(getThermoSystem());
                    thermoOps.PHflash(hout, 0);
                }
            }
        } else {
            getThermoSystem().setPressure(pressure, pressureUnit);
            // System.out.println("entropy inn.." + entropy);
            thermoOps = new ThermodynamicOperations(getThermoSystem());
            thermoOps.PSflash(entropy);
            // double densOutIdeal = getThermoSystem().getDensity();
            if (!powerSet) {
                dH = (getThermoSystem().getEnthalpy() - hinn) / isentropicEfficiency;
            }
            double hout = hinn + dH;
            isentropicEfficiency = (getThermoSystem().getEnthalpy() - hinn) / dH;
            dH = hout - hinn;
            thermoOps = new ThermodynamicOperations(getThermoSystem());
            thermoOps.PHflash(hout, 0);
        }
        // thermoSystem.display();

        if (getCompressorChart().isUseCompressorChart() && getAntiSurge().isActive()) {
            thermoSystem.setTotalNumberOfMoles(orginalMolarFLow);
            thermoSystem.init(3);
        }
        thermoSystem.initProperties();
        outStream.setThermoSystem(getThermoSystem());

        polytropicFluidHead = getPower() / getThermoSystem().getFlowRate("kg/sec") / 1000.0
                * getPolytropicEfficiency();
        polytropicHeadMeter = polytropicFluidHead * 1000.0 / 9.81;
    }

    public void generateCompressorCurves() {
        double flowRef = getThermoSystem().getFlowRate("m3/hr");
        double factor = flowRef / 4000.0;
        double[] chartConditions = new double[] {0.3, 1.0, 1.0, 1.0};
        double[] speed = new double[] {12913, 12298, 11683, 11098, 10453, 9224, 8609, 8200};
        double[][] flow = new double[][] {
                {2789.1285, 3174.0375, 3689.2288, 4179.4503, 4570.2768, 4954.7728, 5246.0329,
                        5661.0331},
                {2571.1753, 2943.7254, 3440.2675, 3837.4448, 4253.0898, 4668.6643, 4997.1926,
                        5387.4952},
                {2415.3793, 2763.0706, 3141.7095, 3594.7436, 4047.6467, 4494.1889, 4853.7353,
                        5138.7858},
                {2247.2043, 2799.7342, 3178.3428, 3656.1551, 4102.778, 4394.1591, 4648.3224,
                        4840.4998},
                {2072.8397, 2463.9483, 2836.4078, 3202.5266, 3599.6333, 3978.0203, 4257.0022,
                        4517.345},
                {1835.9552, 2208.455, 2618.1322, 2940.8034, 3244.7852, 3530.1279, 3753.3738,
                        3895.9746},
                {1711.3386, 1965.8848, 2356.9431, 2685.9247, 3008.5154, 3337.2855, 3591.5092},
                {1636.5807, 2002.8708, 2338.0319, 2642.1245, 2896.4894, 3113.6264, 3274.8764,
                        3411.2977}};

        for (int i = 0; i < flow.length; i++) {
            for (int j = 0; j < flow[i].length; j++) {
                flow[i][j] *= factor;
            }
        }

        double[][] head = new double[][] {
                {80.0375, 78.8934, 76.2142, 71.8678, 67.0062, 60.6061, 53.0499, 39.728},
                {72.2122, 71.8369, 68.9009, 65.8341, 60.7167, 54.702, 47.2749, 35.7471},
                {65.1576, 64.5253, 62.6118, 59.1619, 54.0455, 47.0059, 39.195, 31.6387},
                {58.6154, 56.9627, 54.6647, 50.4462, 44.4322, 38.4144, 32.9084, 28.8109},
                {52.3295, 51.0573, 49.5283, 46.3326, 42.3685, 37.2502, 31.4884, 25.598},
                {40.6578, 39.6416, 37.6008, 34.6603, 30.9503, 27.1116, 23.2713, 20.4546},
                {35.2705, 34.6359, 32.7228, 31.0645, 27.0985, 22.7482, 18.0113},
                {32.192, 31.1756, 29.1329, 26.833, 23.8909, 21.3324, 18.7726, 16.3403},};

        for (int i = 0; i < head.length; i++) {
            for (int j = 0; j < head[i].length; j++) {
                head[i][j] *= factor / 5.0;
            }
        }
        double[][] polyEff = new double[][] {
                {77.2452238409573, 79.4154186459363, 80.737960012489, 80.5229826589649,
                        79.2210931638144, 75.4719133864634, 69.6034181197298, 58.7322388482707},
                {77.0107837113504, 79.3069974136389, 80.8941189021135, 80.7190194665918,
                        79.5313242980328, 75.5912622896367, 69.6846136362097, 60.0043057990909},
                {77.0043065299874, 79.1690958847856, 80.8038169975675, 80.6543975614197,
                        78.8532389102705, 73.6664774270613, 66.2735600426727, 57.671664571658},
                {77.0716623789093, 80.4629750233093, 81.1390811169072, 79.6374242667478,
                        75.380928428817, 69.5332969549779, 63.7997587622339, 58.8120614497758},
                {76.9705872525642, 79.8335492585324, 80.9468133671171, 80.5806471927835,
                        78.0462158225426, 73.0403707523258, 66.5572286338589, 59.8624822515064},
                {77.5063036680357, 80.2056198362559, 81.0339108025933, 79.6085962687939,
                        76.3814534404405, 70.8027503005902, 64.6437367160571, 60.5299349982342},
                {77.8175271586685, 80.065165942218, 81.0631362122632, 79.8955051771299,
                        76.1983240929369, 69.289982774309, 60.8567149372229},
                {78.0924334304045, 80.9353551568667, 80.7904437766234, 78.8639325223295,
                        75.2170936751143, 70.3105081673411, 65.5507568533569, 61.0391468300337}};

        getCompressorChart().setCurves(chartConditions, speed, flow, head, polyEff);
        getCompressorChart().setHeadUnit("kJ/kg");
    }

    @Override
    public void displayResult() {
<<<<<<< HEAD
=======

>>>>>>> dda87986
        DecimalFormat nf = new DecimalFormat();
        nf.setMaximumFractionDigits(5);
        nf.applyPattern("#.#####E0");

        JDialog dialog = new JDialog(new JFrame(), "Results from TPflash");
        Container dialogContentPane = dialog.getContentPane();
        dialogContentPane.setLayout(new FlowLayout());

        getThermoSystem().initPhysicalProperties();
        String[][] table = new String[50][5];
        String[] names = {"", "Phase 1", "Phase 2", "Phase 3", "Unit"};
        table[0][0] = "";
        table[0][1] = "";
        table[0][2] = "";
        table[0][3] = "";
        StringBuffer buf = new StringBuffer();
        FieldPosition test = new FieldPosition(0);

        for (int i = 0; i < getThermoSystem().getNumberOfPhases(); i++) {
            for (int j = 0; j < getThermoSystem().getPhases()[0].getNumberOfComponents(); j++) {
                table[j + 1][0] = getThermoSystem().getPhases()[0].getComponents()[j].getName();
                buf = new StringBuffer();
                table[j + 1][i + 1] =
                        nf.format(getThermoSystem().getPhases()[i].getComponents()[j].getx(), buf,
                                test).toString();
                table[j + 1][4] = "[-]";
            }
            buf = new StringBuffer();
            table[getThermoSystem().getPhases()[0].getNumberOfComponents() + 2][0] = "Density";
            table[getThermoSystem().getPhases()[0].getNumberOfComponents() + 2][i + 1] =
                    nf.format(getThermoSystem().getPhases()[i].getPhysicalProperties().getDensity(),
                            buf, test).toString();
            table[getThermoSystem().getPhases()[0].getNumberOfComponents() + 2][4] = "[kg/m^3]";

            // Double.longValue(thermoSystem.getPhases()[i].getBeta());
            buf = new StringBuffer();
            table[getThermoSystem().getPhases()[0].getNumberOfComponents() + 3][0] =
                    "PhaseFraction";
            table[getThermoSystem().getPhases()[0].getNumberOfComponents() + 3][i + 1] =
                    nf.format(getThermoSystem().getPhases()[i].getBeta(), buf, test).toString();
            table[getThermoSystem().getPhases()[0].getNumberOfComponents() + 3][4] = "[-]";

            buf = new StringBuffer();
            table[getThermoSystem().getPhases()[0].getNumberOfComponents() + 4][0] = "MolarMass";
            table[getThermoSystem().getPhases()[0].getNumberOfComponents() + 4][i + 1] =
                    nf.format(getThermoSystem().getPhases()[i].getMolarMass() * 1000, buf, test)
                            .toString();
            table[getThermoSystem().getPhases()[0].getNumberOfComponents() + 4][4] = "[kg/kmol]";

            buf = new StringBuffer();
            table[getThermoSystem().getPhases()[0].getNumberOfComponents() + 5][0] = "Cp";
            table[getThermoSystem().getPhases()[0].getNumberOfComponents() + 5][i + 1] = nf
                    .format((getThermoSystem().getPhases()[i].getCp()
                            / getThermoSystem().getPhases()[i].getNumberOfMolesInPhase() * 1.0
                            / getThermoSystem().getPhases()[i].getMolarMass() * 1000), buf, test)
                    .toString();
            table[getThermoSystem().getPhases()[0].getNumberOfComponents() + 5][4] = "[kJ/kg*K]";

            buf = new StringBuffer();
            table[getThermoSystem().getPhases()[0].getNumberOfComponents() + 7][0] = "Viscosity";
            table[getThermoSystem().getPhases()[0].getNumberOfComponents() + 7][i + 1] = nf.format(
                    (getThermoSystem().getPhases()[i].getPhysicalProperties().getViscosity()), buf,
                    test).toString();
            table[getThermoSystem().getPhases()[0].getNumberOfComponents() + 7][4] = "[kg/m*sec]";

            buf = new StringBuffer();
            table[getThermoSystem().getPhases()[0].getNumberOfComponents() + 8][0] = "Conductivity";
            table[getThermoSystem().getPhases()[0].getNumberOfComponents() + 8][i + 1] = nf.format(
                    getThermoSystem().getPhases()[i].getPhysicalProperties().getConductivity(), buf,
                    test).toString();
            table[getThermoSystem().getPhases()[0].getNumberOfComponents() + 8][4] = "[W/m*K]";

            buf = new StringBuffer();
            table[getThermoSystem().getPhases()[0].getNumberOfComponents() + 10][0] = "Pressure";
            table[getThermoSystem().getPhases()[0].getNumberOfComponents() + 10][i + 1] =
                    Double.toString(getThermoSystem().getPhases()[i].getPressure());
            table[getThermoSystem().getPhases()[0].getNumberOfComponents() + 10][4] = "[bar]";

            buf = new StringBuffer();
            table[getThermoSystem().getPhases()[0].getNumberOfComponents() + 11][0] = "Temperature";
            table[getThermoSystem().getPhases()[0].getNumberOfComponents() + 11][i + 1] =
                    Double.toString(getThermoSystem().getPhases()[i].getTemperature());
            table[getThermoSystem().getPhases()[0].getNumberOfComponents() + 11][4] = "[K]";
            Double.toString(getThermoSystem().getPhases()[i].getTemperature());

            buf = new StringBuffer();
            table[getThermoSystem().getPhases()[0].getNumberOfComponents() + 13][0] = "Stream";
            table[getThermoSystem().getPhases()[0].getNumberOfComponents() + 13][i + 1] = name;
            table[getThermoSystem().getPhases()[0].getNumberOfComponents() + 13][4] = "-";
        }

        JTable Jtab = new JTable(table, names);
        JScrollPane scrollpane = new JScrollPane(Jtab);
        dialogContentPane.add(scrollpane);
        dialog.pack();
        dialog.setVisible(true);
    }

    @Override
    public String[][] getResultTable() {
        return thermoSystem.getResultTable();
    }

    @Override
    public String getName() {
        return name;
    }

    public double getTotalWork() {
        return getThermoSystem().getEnthalpy() - inletEnthalpy;
    }

    @Override
    public void runTransient() {}

    /**
     * @return the isentropicEfficientcy
     */
    @Override
    public double getIsentropicEfficiency() {
        return isentropicEfficiency;
    }

    /**
     * @param isentropicEfficientcy the isentropicEfficientcy to set
     */
    @Override
    public void setIsentropicEfficiency(double isentropicEfficientcy) {
        this.isentropicEfficiency = isentropicEfficientcy;
    }

    /**
     * @return the usePolytropicCalc
     */
    public boolean usePolytropicCalc() {
        return usePolytropicCalc;
    }

    /**
     * @param usePolytropicCalc the usePolytropicCalc to set
     */
    public void setUsePolytropicCalc(boolean usePolytropicCalc) {
        this.usePolytropicCalc = usePolytropicCalc;
    }

    /**
     * @return the polytropicEfficiency
     */
    @Override
    public double getPolytropicEfficiency() {
        return polytropicEfficiency;
    }

    /**
     * @param polytropicEfficiency the polytropicEfficiency to set
     */
    @Override
    public void setPolytropicEfficiency(double polytropicEfficiency) {
        this.polytropicEfficiency = polytropicEfficiency;
    }

    /**
     * @return the thermoSystem
     */
    @Override
    public SystemInterface getThermoSystem() {
        return thermoSystem;
    }

    public CompressorChartInterface getCompressorChart() {
        return compressorChart;
    }

    public void setCompressorChart(CompressorChart compressorChart) {
        this.compressorChart = compressorChart;
    }

    @Override
    public AntiSurge getAntiSurge() {
        return antiSurge;
    }

    public boolean isSurge(double flow, double head) {
        getAntiSurge().setSurge(getCompressorChart().getSurgeCurve().isSurge(flow, head));
        return getAntiSurge().isSurge();
    }

    public boolean isStoneWall(double flow, double head) {
        return getCompressorChart().getStoneWallCurve().isStoneWall(flow, head);
    }

    public void setAntiSurge(AntiSurge antiSurge) {
        this.antiSurge = antiSurge;
    }

    public int getSpeed() {
        return speed;
    }

    public void setSpeed(int speed) {
        this.speed = speed;
    }

    public double getPolytropicHead(String unit) {
        if (unit.equals("kJ/kg"))
            return polytropicFluidHead;
        else if (unit.equals("meter"))
            return polytropicHeadMeter;
        else
            return polytropicHead;
    }

    public double getPolytropicHead() {
        return polytropicHead;
    }

    public double getPolytropicFluidHead() {
        return polytropicFluidHead;
    }

    public double getPolytropicExponent() {
        return polytropicExponent;
    }

    public double getPolytropicHeadMeter() {
        return polytropicHeadMeter;
    }

    public void setPolytropicHeadMeter(double polytropicHeadMeter) {
        this.polytropicHeadMeter = polytropicHeadMeter;
    }

    public double getOutTemperature() {
        if (useOutTemperature)
            return outTemperature;
        else
            return getThermoSystem().getTemperature();
    }

    public void setOutTemperature(double outTemperature) {
        useOutTemperature = true;
        this.outTemperature = outTemperature;
    }

    public void useOutTemperature(boolean useOutTemperature) {
        this.useOutTemperature = useOutTemperature;
    }

    public int getNumberOfCompresorCalcSteps() {
        return numberOfCompresorCalcSteps;
    }

    public void setNumberOfCompresorCalcSteps(int numberOfCompresorCalcSteps) {
        this.numberOfCompresorCalcSteps = numberOfCompresorCalcSteps;
    }

    public boolean isUseRigorousPolytropicMethod() {
        return useRigorousPolytropicMethod;
    }

    public void setUseRigorousPolytropicMethod(boolean useRigorousPolytropicMethod) {
        this.useRigorousPolytropicMethod = useRigorousPolytropicMethod;
    }

    @Override
    public void setPressure(double pressure) {
        setOutletPressure(pressure);
    }

    public void setPressure(double pressure, String unit) {
        setOutletPressure(pressure);
        pressureUnit = unit;
    }

    @Override
    public double getEntropyProduction(String unit) {
        return outStream.getThermoSystem().getEntropy(unit)
                - inletStream.getThermoSystem().getEntropy(unit);
    }

    @Override
    public double getExergyChange(String unit, double sourrondingTemperature) {
        return outStream.getThermoSystem().getExergy(sourrondingTemperature, unit)
                - inletStream.getThermoSystem().getExergy(sourrondingTemperature, unit);
    }

    public String getPolytropicMethod() {
        return polytropicMethod;
    }

    public void setPolytropicMethod(String polytropicMethod) {
        this.polytropicMethod = polytropicMethod;
    }
}<|MERGE_RESOLUTION|>--- conflicted
+++ resolved
@@ -512,10 +512,7 @@
 
     @Override
     public void displayResult() {
-<<<<<<< HEAD
-=======
-
->>>>>>> dda87986
+
         DecimalFormat nf = new DecimalFormat();
         nf.setMaximumFractionDigits(5);
         nf.applyPattern("#.#####E0");
