--- conflicted
+++ resolved
@@ -112,14 +112,11 @@
         setUseCompressorChart(true);
     }
 
-<<<<<<< HEAD
-=======
     /**
      * <p>
      * fitReducedCurve.
      * </p>
      */
->>>>>>> f5b5a8bf
     public void fitReducedCurve() {}
 
     /** {@inheritDoc} */
