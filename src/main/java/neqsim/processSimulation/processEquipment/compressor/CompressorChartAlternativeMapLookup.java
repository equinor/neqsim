package neqsim.processSimulation.processEquipment.compressor;

import java.util.ArrayList;
import java.util.Arrays;
import org.apache.commons.math3.analysis.interpolation.SplineInterpolator;
import org.apache.commons.math3.analysis.polynomials.PolynomialFunction;
import org.apache.commons.math3.analysis.polynomials.PolynomialSplineFunction;
import org.apache.commons.math3.fitting.WeightedObservedPoints;
import org.apache.logging.log4j.LogManager;
import org.apache.logging.log4j.Logger;
import neqsim.processSimulation.processEquipment.stream.Stream;
import neqsim.thermo.system.SystemInterface;
import neqsim.thermo.system.SystemSrkEos;

/**
 * This class is an implementation of the compressor chart class that uses Fan laws and "double"
 * interpolation to navigate the compressor map (as opposed to the standard class using reduced
 * variables according to Fan laws).
 *
<<<<<<< HEAD
 * @author esol
=======
 * @author asmund
>>>>>>> 24915a9b
 * @version $Id: $Id
 */
public class CompressorChartAlternativeMapLookup
        implements CompressorChartInterface, java.io.Serializable {
    static Logger logger = LogManager.getLogger(CompressorChart.class);
    ArrayList<CompressorCurve> chartValues = new ArrayList<CompressorCurve>();
    ArrayList<Double> chartSpeeds = new ArrayList<Double>();
    private SurgeCurve surgeCurve = new SurgeCurve();
    private StoneWallCurve stoneWallCurve = new StoneWallCurve();
    boolean isSurge = false;
    boolean isStoneWall = false;
    double refMW;
    private String headUnit = "meter";
    private boolean useCompressorChart = false;
    double refTemperature;
    double refPressure;
    double referenceSpeed = 1000.0;
    double refZ;
    private boolean useRealKappa = false;
    double[] chartConditions = null;
    final WeightedObservedPoints reducedHeadFitter = new WeightedObservedPoints();
    final WeightedObservedPoints reducedFlowFitter = new WeightedObservedPoints();
    final WeightedObservedPoints fanLawCorrectionFitter = new WeightedObservedPoints();
    final WeightedObservedPoints reducedPolytropicEfficiencyFitter = new WeightedObservedPoints();
    PolynomialFunction reducedHeadFitterFunc = null;
    PolynomialFunction reducedPolytropicEfficiencyFunc = null;
    PolynomialFunction fanLawCorrectionFunc = null;
    double gearRatio = 1.0;

    /**
     * <p>
     * Constructor for CompressorChartAlternativeMapLookup.
     * </p>
     */
    public CompressorChartAlternativeMapLookup() {}

    /** {@inheritDoc} */
    @Override
    public void addCurve(double speed, double[] flow, double[] head,
            double[] polytropicEfficiency) {
        CompressorCurve curve = new CompressorCurve(speed, flow, head, polytropicEfficiency);
        chartValues.add(curve);
        chartSpeeds.add(speed);
    }

    /** {@inheritDoc} */
    @Override
    public void setCurves(double[] chartConditions, double[] speed, double[][] flow,
            double[][] head, double[][] polyEff) {
        for (int i = 0; i < speed.length; i++) {
            CompressorCurve curve = new CompressorCurve(speed[i], flow[i], head[i], polyEff[i]);
            chartValues.add(curve);
            chartSpeeds.add(speed[i]);
        }

        setUseCompressorChart(true);
    }

    /**
     * <p>
     * getClosestRefSpeeds.
     * </p>
     *
     * @param speed a double
     * @return a {@link java.util.ArrayList} object
     */
    public ArrayList<Double> getClosestRefSpeeds(double speed) {
        ArrayList<Double> closestRefSpeeds = new ArrayList<Double>();
        Double[] speedArray = new Double[chartSpeeds.size()];
        speedArray = chartSpeeds.toArray(speedArray);
        Arrays.sort(speedArray);
        boolean speedOnRef = false;

        for (int i = 0; i < chartSpeeds.size(); i++) {
            double s = chartValues.get(i).speed;
            if (speed == s) { // speed is equal to a reference speed
                closestRefSpeeds.add(s);
                speedOnRef = true;
            }
        }

        if (!speedOnRef) {
            int pos = bisect_left(speedArray, speed);
            if (pos == 0) { // speed is lower than the lowest reference speed
                closestRefSpeeds.add(speedArray[0]);
            } else if (pos == chartSpeeds.size()) { // speed is higher than the highest reference
                                                    // speed
                closestRefSpeeds.add(speedArray[speedArray.length - 1]);
            } else { // speed is in between two reference speeds
                closestRefSpeeds.add(speedArray[pos - 1]);
                closestRefSpeeds.add(speedArray[pos]);
            }
        }
        return closestRefSpeeds;
    }

    /** {@inheritDoc} */
    @Override
    public double getPolytropicHead(double flow, double speed) {
        ArrayList<Double> closestRefSpeeds = new ArrayList<Double>();
        closestRefSpeeds = getClosestRefSpeeds(speed);
        double s;
        // double speedRatio;
        ArrayList<Double> tempHeads = new ArrayList<Double>();
        SplineInterpolator asi = new SplineInterpolator();

        for (int i = 0; i < closestRefSpeeds.size(); i++) {
            s = closestRefSpeeds.get(i);
            // speedRatio = speed * gearRatio / s;
            PolynomialSplineFunction psf =
                    asi.interpolate(getCurveAtRefSpeed(s).flow, getCurveAtRefSpeed(s).head);
            tempHeads.add(psf.value(flow));
        }

        double sum = 0.0;
        for (int i = 0; i < tempHeads.size(); i++) {
            sum += tempHeads.get(i);
        }
        return sum / tempHeads.size();
    }

    /** {@inheritDoc} */
    @Override
    public double getPolytropicEfficiency(double flow, double speed) {
        ArrayList<Double> closestRefSpeeds = new ArrayList<Double>();
        closestRefSpeeds = getClosestRefSpeeds(speed);
        double s;
        ArrayList<Double> tempEffs = new ArrayList<Double>();
        SplineInterpolator asi = new SplineInterpolator();

        for (int i = 0; i < closestRefSpeeds.size(); i++) {
            s = closestRefSpeeds.get(i);
            PolynomialSplineFunction psf = asi.interpolate(getCurveAtRefSpeed(s).flow,
                    getCurveAtRefSpeed(s).polytropicEfficiency);
            tempEffs.add(psf.value(flow));
        }

        double sum = 0.0;
        for (int i = 0; i < tempEffs.size(); i++) {
            sum += tempEffs.get(i);
        }
        return sum / tempEffs.size();
    }

    /**
     * <p>
     * addSurgeCurve.
     * </p>
     *
     * @param flow an array of {@link double} objects
     * @param head an array of {@link double} objects
     */
    public void addSurgeCurve(double[] flow, double[] head) {
        surgeCurve = new SurgeCurve(flow, head);
    }

    // public double getPolytropicHead(double flow, double speed) {
    // checkSurge1(flow, speed);
    // return 100.0;
    // }

    /**
     * <p>
     * getCurveAtRefSpeed.
     * </p>
     *
     * @param refSpeed a double
     * @return a {@link neqsim.processSimulation.processEquipment.compressor.CompressorCurve} object
     */
    public CompressorCurve getCurveAtRefSpeed(double refSpeed) {
        for (int i = 0; i < chartValues.size(); i++) {
            CompressorCurve c = chartValues.get(i);
            if (c.speed == refSpeed) {
                return c;
            }
        }

        logger.error("Input ref. speed does not match any speed in the chart.");
        neqsim.util.exception.InvalidInputException e =
                new neqsim.util.exception.InvalidInputException();
        throw new RuntimeException(e);
    }

    /**
     * <p>
     * Getter for the field <code>gearRatio</code>.
     * </p>
     *
     * @return a double
     */
    public double getGearRatio() {
        return gearRatio;
    }

    /**
     * <p>
     * Setter for the field <code>gearRatio</code>.
     * </p>
     *
     * @param GR a double
     */
    public void setGearRatio(double GR) {
        gearRatio = GR;
    }

    /**
     * <p>
     * polytropicEfficiency.
     * </p>
     *
     * @param flow a double
     * @param speed a double
     * @return a double
     */
    public double polytropicEfficiency(double flow, double speed) {
        return 100.0;
    }

    /** {@inheritDoc} */
    @Override
    public int getSpeed(double flow, double head) {
        int iter = 1;
        double error = 1.0, derrordspeed = 1.0;
        double newspeed = referenceSpeed;
        double newhead = 0.0;
        double oldspeed = newspeed + 1.0;
        double oldhead = getPolytropicHead(flow, oldspeed);
        double olderror = oldhead - head;
        do {
            iter++;
            newhead = getPolytropicHead(flow, newspeed);
            error = newhead - head;
            derrordspeed = (error - olderror) / (newspeed - oldspeed);
            newspeed -= error / derrordspeed;
            // System.out.println("speed " + newspeed);
        } while (Math.abs(error) > 1e-6 && iter < 100);

        // change speed to minimize
        // Math.abs(head - reducedHeadFitterFunc.value(flow / speed) * speed * speed);
        return (int) Math.round(newspeed);
    }

    /**
     * <p>
     * checkSurge1.
     * </p>
     *
     * @param flow a double
     * @param head a double
     * @return a boolean
     */
    public boolean checkSurge1(double flow, double head) {
        return false;
    }

    /**
     * <p>
     * checkSurge2.
     * </p>
     *
     * @param flow a double
     * @param speed a double
     * @return a boolean
     */
    public boolean checkSurge2(double flow, double speed) {
        return false;
    }

    /**
     * <p>
     * checkStoneWall.
     * </p>
     *
     * @param flow a double
     * @param speed a double
     * @return a boolean
     */
    public boolean checkStoneWall(double flow, double speed) {
        return false;
    }

    /** {@inheritDoc} */
    @Override
    public void setReferenceConditions(double refMW, double refTemperature, double refPressure,
            double refZ) {
        this.refMW = refMW;
        this.refTemperature = refTemperature;
        this.refPressure = refPressure;
        this.refZ = refZ;
    }

    /** {@inheritDoc} */
    @Override
    public SurgeCurve getSurgeCurve() {
        return surgeCurve;
    }

    /** {@inheritDoc} */
    @Override
    public void setSurgeCurve(SurgeCurve surgeCurve) {
        this.surgeCurve = surgeCurve;
    }

    /** {@inheritDoc} */
    @Override
    public StoneWallCurve getStoneWallCurve() {
        return stoneWallCurve;
    }

    /** {@inheritDoc} */
    @Override
    public void setStoneWallCurve(StoneWallCurve stoneWallCurve) {
        this.stoneWallCurve = stoneWallCurve;
    }

    /**
     * <p>
     * main.
     * </p>
     *
     * @param args an array of {@link java.lang.String} objects
     */
    public static void main(String[] args) {
        SystemInterface testFluid = new SystemSrkEos(298.15, 50.0);

        // testFluid.addComponent("methane", 1.0);
        // testFluid.setMixingRule(2);
        // testFluid.setTotalFlowRate(0.635, "MSm3/day");

        testFluid.addComponent("nitrogen", 1.205);
        testFluid.addComponent("CO2", 1.340);
        testFluid.addComponent("methane", 87.974);
        testFluid.addComponent("ethane", 5.258);
        testFluid.addComponent("propane", 3.283);
        testFluid.addComponent("i-butane", 0.082);
        testFluid.addComponent("n-butane", 0.487);
        testFluid.addComponent("i-pentane", 0.056);
        testFluid.addComponent("n-pentane", 0.053);
        testFluid.setMixingRule(2);
        testFluid.setMultiPhaseCheck(true);

        testFluid.setTemperature(24.0, "C");
        testFluid.setPressure(48.0, "bara");
        // testFluid.setTotalFlowRate(3.635, "MSm3/day");
        testFluid.setTotalFlowRate(5.4, "MSm3/day");

        Stream stream_1 = new Stream("Stream1", testFluid);
        Compressor comp1 = new Compressor(true);
        comp1.setInletStream(stream_1);
        comp1.setUsePolytropicCalc(true);
        // comp1.getAntiSurge().setActive(true);
        comp1.setSpeed(11918);

        double[] chartConditions = new double[] {0.3, 1.0, 1.0, 1.0};
        /*
         * double[] speed = new double[] { 1000.0, 2000.0, 3000.0, 4000.0 }; double[][] flow = new
         * double[][] { { 453.2, 600.0, 750.0, 800.0 }, { 453.2, 600.0, 750.0, 800.0 }, { 453.2,
         * 600.0, 750.0, 800.0 }, { 453.2, 600.0, 750.0, 800.0 } }; double[][] head = new double[][]
         * { { 10000.0, 9000.0, 8000.0, 7500.0 }, { 10000.0, 9000.0, 8000.0, 7500.0 }, { 10000.0,
         * 9000.0, 8000.0, 7500.0 }, { 10000.0, 9000.0, 8000.0, 7500.0 } }; double[][] polyEff = new
         * double[][] { { 90.0, 91.0, 89.0, 88.0 }, { 90.0, 91.0, 89.0, 88.0 }, { 90.0, 91.0, 89.0,
         * 88.1 }, { 90.0, 91.0, 89.0, 88.1 } };
         */

        double[] speed = new double[] {12913, 12298, 11683, 11098, 10453, 9224, 8609, 8200};
        double[][] flow = new double[][] {
                {2789.1285, 3174.0375, 3689.2288, 4179.4503, 4570.2768, 4954.7728, 5246.0329,
                        5661.0331},
                {2571.1753, 2943.7254, 3440.2675, 3837.4448, 4253.0898, 4668.6643, 4997.1926,
                        5387.4952},
                {2415.3793, 2763.0706, 3141.7095, 3594.7436, 4047.6467, 4494.1889, 4853.7353,
                        5138.7858},
                {2247.2043, 2799.7342, 3178.3428, 3656.1551, 4102.778, 4394.1591, 4648.3224,
                        4840.4998},
                {2072.8397, 2463.9483, 2836.4078, 3202.5266, 3599.6333, 3978.0203, 4257.0022,
                        4517.345},
                {1835.9552, 2208.455, 2618.1322, 2940.8034, 3244.7852, 3530.1279, 3753.3738,
                        3895.9746},
                {1711.3386, 1965.8848, 2356.9431, 2685.9247, 3008.5154, 3337.2855, 3591.5092},
                {1636.5807, 2002.8708, 2338.0319, 2642.1245, 2896.4894, 3113.6264, 3274.8764,
                        3411.2977}};
        double[][] head = new double[][] {
                {80.0375, 78.8934, 76.2142, 71.8678, 67.0062, 60.6061, 53.0499, 39.728},
                {72.2122, 71.8369, 68.9009, 65.8341, 60.7167, 54.702, 47.2749, 35.7471},
                {65.1576, 64.5253, 62.6118, 59.1619, 54.0455, 47.0059, 39.195, 31.6387},
                {58.6154, 56.9627, 54.6647, 50.4462, 44.4322, 38.4144, 32.9084, 28.8109},
                {52.3295, 51.0573, 49.5283, 46.3326, 42.3685, 37.2502, 31.4884, 25.598},
                {40.6578, 39.6416, 37.6008, 34.6603, 30.9503, 27.1116, 23.2713, 20.4546},
                {35.2705, 34.6359, 32.7228, 31.0645, 27.0985, 22.7482, 18.0113},
                {32.192, 31.1756, 29.1329, 26.833, 23.8909, 21.3324, 18.7726, 16.3403},};
        double[][] polyEff = new double[][] {
                {77.2452238409573, 79.4154186459363, 80.737960012489, 80.5229826589649,
                        79.2210931638144, 75.4719133864634, 69.6034181197298, 58.7322388482707},
                {77.0107837113504, 79.3069974136389, 80.8941189021135, 80.7190194665918,
                        79.5313242980328, 75.5912622896367, 69.6846136362097, 60.0043057990909},
                {77.0043065299874, 79.1690958847856, 80.8038169975675, 80.6543975614197,
                        78.8532389102705, 73.6664774270613, 66.2735600426727, 57.671664571658},
                {77.0716623789093, 80.4629750233093, 81.1390811169072, 79.6374242667478,
                        75.380928428817, 69.5332969549779, 63.7997587622339, 58.8120614497758},
                {76.9705872525642, 79.8335492585324, 80.9468133671171, 80.5806471927835,
                        78.0462158225426, 73.0403707523258, 66.5572286338589, 59.8624822515064},
                {77.5063036680357, 80.2056198362559, 81.0339108025933, 79.6085962687939,
                        76.3814534404405, 70.8027503005902, 64.6437367160571, 60.5299349982342},
                {77.8175271586685, 80.065165942218, 81.0631362122632, 79.8955051771299,
                        76.1983240929369, 69.289982774309, 60.8567149372229},
                {78.0924334304045, 80.9353551568667, 80.7904437766234, 78.8639325223295,
                        75.2170936751143, 70.3105081673411, 65.5507568533569, 61.0391468300337}};

        // double[] chartConditions = new double[] { 0.3, 1.0, 1.0, 1.0 };
        // double[] speed = new double[] { 13402.0 };
        // double[][] flow = new double[][] { { 1050.0, 1260.0, 1650.0, 1950.0 } };
        // double[][] head = new double[][] { { 8555.0, 8227.0, 6918.0, 5223.0 } };
        // double[][] head = new double[][] { { 85.0, 82.0, 69.0, 52.0 } };
        // double[][] polyEff = new double[][] { { 66.8, 69.0, 66.4, 55.6 } };
        comp1.getCompressorChart().setCurves(chartConditions, speed, flow, head, polyEff);
        // comp1.getCompressorChart().setHeadUnit("kJ/kg");
        /*
         * double[] surgeflow = new double[] { 453.2, 550.0, 700.0, 800.0 }; double[] surgehead =
         * new double[] { 6000.0, 7000.0, 8000.0, 10000.0 };
         * comp1.getCompressorChart().getSurgeCurve().setCurve(chartConditions, surgeflow,
         * surgehead);
         * 
         * double[] stoneWallflow = new double[] { 923.2, 950.0, 980.0, 1000.0 }; double[]
         * stoneWallHead = new double[] { 6000.0, 7000.0, 8000.0, 10000.0 };
         * comp1.getCompressorChart().getStoneWallCurve().setCurve(chartConditions, stoneWallflow,
         * stoneWallHead);
         */
        neqsim.processSimulation.processSystem.ProcessSystem operations =
                new neqsim.processSimulation.processSystem.ProcessSystem();
        operations.add(stream_1);
        operations.add(comp1);
        operations.run();
        operations.displayResult();

        System.out.println("power " + comp1.getPower());
        System.out.println(
                "fraction in anti surge line " + comp1.getAntiSurge().getCurrentSurgeFraction());
        System.out.println("Polytropic head from curve:" + comp1.getPolytropicHead());
        System.out.println("Polytropic eff from curve:" + comp1.getPolytropicEfficiency() * 100.0);
        System.out.println("flow " + stream_1.getThermoSystem().getFlowRate("m3/hr"));
    }

    /** {@inheritDoc} */
    @Override
    public boolean isUseCompressorChart() {
        return useCompressorChart;
    }

    /** {@inheritDoc} */
    @Override
    public void setUseCompressorChart(boolean useCompressorChart) {
        this.useCompressorChart = useCompressorChart;
    }

    /** {@inheritDoc} */
    @Override
    public String getHeadUnit() {
        return headUnit;
    }

    /** {@inheritDoc} */
    @Override
    public void setHeadUnit(String headUnit) {
        this.headUnit = headUnit;
    }

    /** {@inheritDoc} */
    @Override
    public boolean useRealKappa() {
        return useRealKappa;
    }

    /** {@inheritDoc} */
    @Override
    public void setUseRealKappa(boolean useRealKappa) {
        this.useRealKappa = useRealKappa;
    }

    /**
     * <p>
     * bisect_left.
     * </p>
     *
     * @param A an array of {@link java.lang.Double} objects
     * @param x a double
     * @return a int
     */
    public static int bisect_left(Double[] A, double x) {
        return bisect_left(A, x, 0, A.length);
    }

    /**
     * <p>
     * bisect_left.
     * </p>
     *
     * @param A an array of {@link java.lang.Double} objects
     * @param x a double
     * @param lo a int
     * @param hi a int
     * @return a int
     */
    public static int bisect_left(Double[] A, double x, int lo, int hi) {
        int N = A.length;
        if (N == 0) {
            return 0;
        }
        if (x < A[lo]) {
            return lo;
        }
        if (x > A[hi - 1]) {
            return hi;
        }
        for (;;) {
            if (lo + 1 == hi) {
                return x == A[lo] ? lo : (lo + 1);
            }
            int mi = (hi + lo) / 2;
            if (x <= A[mi]) {
                hi = mi;
            } else {
                lo = mi;
            }
        }
    }

    /** {@inheritDoc} */
    @Override
    public void plot() {}
}<|MERGE_RESOLUTION|>--- conflicted
+++ resolved
@@ -17,11 +17,7 @@
  * interpolation to navigate the compressor map (as opposed to the standard class using reduced
  * variables according to Fan laws).
  *
-<<<<<<< HEAD
- * @author esol
-=======
  * @author asmund
->>>>>>> 24915a9b
  * @version $Id: $Id
  */
 public class CompressorChartAlternativeMapLookup
