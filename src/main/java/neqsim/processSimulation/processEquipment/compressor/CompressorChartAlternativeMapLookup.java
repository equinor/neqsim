package neqsim.processSimulation.processEquipment.compressor;

import java.util.ArrayList;
import java.util.Arrays;
import org.apache.commons.math3.analysis.interpolation.SplineInterpolator;
import org.apache.commons.math3.analysis.polynomials.PolynomialFunction;
import org.apache.commons.math3.analysis.polynomials.PolynomialSplineFunction;
import org.apache.commons.math3.fitting.WeightedObservedPoints;
import org.apache.logging.log4j.LogManager;
import org.apache.logging.log4j.Logger;
import neqsim.processSimulation.processEquipment.stream.Stream;
import neqsim.thermo.system.SystemInterface;
import neqsim.thermo.system.SystemSrkEos;

/**
 * This class is an implementation of the compressor chart class that uses Fan laws and "double"
 * interpolation to navigate the compressor map (as opposed to the standard class using reduced
 * variables according to Fan laws).
<<<<<<< HEAD
=======
 *
 * @author asmund
 * @version $Id: $Id
>>>>>>> f5b5a8bf
 */
public class CompressorChartAlternativeMapLookup
        implements CompressorChartInterface, java.io.Serializable {
    static Logger logger = LogManager.getLogger(CompressorChart.class);
    ArrayList<CompressorCurve> chartValues = new ArrayList<CompressorCurve>();
    ArrayList<Double> chartSpeeds = new ArrayList<Double>();
    private SurgeCurve surgeCurve = new SurgeCurve();
    private StoneWallCurve stoneWallCurve = new StoneWallCurve();
    boolean isSurge = false;
    boolean isStoneWall = false;
    double refMW;
    private String headUnit = "meter";
    private boolean useCompressorChart = false;
    double refTemperature;
    double refPressure;
    double referenceSpeed = 1000.0;
    double refZ;
    private boolean useRealKappa = false;
    double[] chartConditions = null;
    final WeightedObservedPoints reducedHeadFitter = new WeightedObservedPoints();
    final WeightedObservedPoints reducedFlowFitter = new WeightedObservedPoints();
    final WeightedObservedPoints fanLawCorrectionFitter = new WeightedObservedPoints();
    final WeightedObservedPoints reducedPolytropicEfficiencyFitter = new WeightedObservedPoints();
    PolynomialFunction reducedHeadFitterFunc = null;
    PolynomialFunction reducedPolytropicEfficiencyFunc = null;
    PolynomialFunction fanLawCorrectionFunc = null;
    double gearRatio = 1.0;

<<<<<<< HEAD
=======
    /**
     * <p>
     * Constructor for CompressorChartAlternativeMapLookup.
     * </p>
     */
>>>>>>> f5b5a8bf
    public CompressorChartAlternativeMapLookup() {}

    /** {@inheritDoc} */
    @Override
    public void addCurve(double speed, double[] flow, double[] head,
            double[] polytropicEfficiency) {
        CompressorCurve curve = new CompressorCurve(speed, flow, head, polytropicEfficiency);
        chartValues.add(curve);
        chartSpeeds.add(speed);
    }

    /** {@inheritDoc} */
    @Override
    public void setCurves(double[] chartConditions, double[] speed, double[][] flow,
            double[][] head, double[][] polyEff) {
        for (int i = 0; i < speed.length; i++) {
            CompressorCurve curve = new CompressorCurve(speed[i], flow[i], head[i], polyEff[i]);
            chartValues.add(curve);
            chartSpeeds.add(speed[i]);
        }

        setUseCompressorChart(true);
    }

    /**
     * <p>
     * getClosestRefSpeeds.
     * </p>
     *
     * @param speed a double
     * @return a {@link java.util.ArrayList} object
     */
    public ArrayList<Double> getClosestRefSpeeds(double speed) {
        ArrayList<Double> closestRefSpeeds = new ArrayList<Double>();
        Double[] speedArray = new Double[chartSpeeds.size()];
        speedArray = chartSpeeds.toArray(speedArray);
        Arrays.sort(speedArray);
        boolean speedOnRef = false;

        for (int i = 0; i < chartSpeeds.size(); i++) {
            double s = chartValues.get(i).speed;
            if (speed == s) { // speed is equal to a reference speed
                closestRefSpeeds.add(s);
                speedOnRef = true;
            }
        }

        if (!speedOnRef) {
            int pos = bisect_left(speedArray, speed);
            if (pos == 0) { // speed is lower than the lowest reference speed
                closestRefSpeeds.add(speedArray[0]);
            } else if (pos == chartSpeeds.size()) { // speed is higher than the highest reference
                                                    // speed
                closestRefSpeeds.add(speedArray[speedArray.length - 1]);
            } else { // speed is in between two reference speeds
                closestRefSpeeds.add(speedArray[pos - 1]);
                closestRefSpeeds.add(speedArray[pos]);
            }
        }
        return closestRefSpeeds;
    }

    /** {@inheritDoc} */
    @Override
    public double getPolytropicHead(double flow, double speed) {
        ArrayList<Double> closestRefSpeeds = new ArrayList<Double>();
        closestRefSpeeds = getClosestRefSpeeds(speed);
        double s;
        // double speedRatio;
        ArrayList<Double> tempHeads = new ArrayList<Double>();
        SplineInterpolator asi = new SplineInterpolator();

        for (int i = 0; i < closestRefSpeeds.size(); i++) {
            s = closestRefSpeeds.get(i);
<<<<<<< HEAD
            speedRatio = speed * gearRatio / s;
=======
            // speedRatio = speed * gearRatio / s;
>>>>>>> f5b5a8bf
            PolynomialSplineFunction psf =
                    asi.interpolate(getCurveAtRefSpeed(s).flow, getCurveAtRefSpeed(s).head);
            tempHeads.add(psf.value(flow));
        }

        double sum = 0.0;
        for (int i = 0; i < tempHeads.size(); i++) {
            sum += tempHeads.get(i);
        }
        return sum / tempHeads.size();
    }

    /** {@inheritDoc} */
    @Override
    public double getPolytropicEfficiency(double flow, double speed) {
        ArrayList<Double> closestRefSpeeds = new ArrayList<Double>();
        closestRefSpeeds = getClosestRefSpeeds(speed);
        double s;
        ArrayList<Double> tempEffs = new ArrayList<Double>();
        SplineInterpolator asi = new SplineInterpolator();

        for (int i = 0; i < closestRefSpeeds.size(); i++) {
            s = closestRefSpeeds.get(i);
            PolynomialSplineFunction psf = asi.interpolate(getCurveAtRefSpeed(s).flow,
                    getCurveAtRefSpeed(s).polytropicEfficiency);
            tempEffs.add(psf.value(flow));
        }

        double sum = 0.0;
        for (int i = 0; i < tempEffs.size(); i++) {
            sum += tempEffs.get(i);
        }
        return sum / tempEffs.size();
    }

    /**
     * <p>
     * addSurgeCurve.
     * </p>
     *
     * @param flow an array of {@link double} objects
     * @param head an array of {@link double} objects
     */
    public void addSurgeCurve(double[] flow, double[] head) {
        surgeCurve = new SurgeCurve(flow, head);
    }

    // public double getPolytropicHead(double flow, double speed) {
    // checkSurge1(flow, speed);
    // return 100.0;
    // }

    /**
     * <p>
     * getCurveAtRefSpeed.
     * </p>
     *
     * @param refSpeed a double
     * @return a {@link neqsim.processSimulation.processEquipment.compressor.CompressorCurve} object
     */
    public CompressorCurve getCurveAtRefSpeed(double refSpeed) {
        for (int i = 0; i < chartValues.size(); i++) {
            CompressorCurve c = chartValues.get(i);
            if (c.speed == refSpeed) {
                return c;
            }
        }

        logger.error("Input ref. speed does not match any speed in the chart.");
        neqsim.util.exception.InvalidInputException e =
                new neqsim.util.exception.InvalidInputException();
        throw new RuntimeException(e);
    }

    /**
     * <p>
     * Getter for the field <code>gearRatio</code>.
     * </p>
     *
     * @return a double
     */
    public double getGearRatio() {
        return gearRatio;
    }

    /**
     * <p>
     * Setter for the field <code>gearRatio</code>.
     * </p>
     *
     * @param GR a double
     */
    public void setGearRatio(double GR) {
        gearRatio = GR;
    }

    /**
     * <p>
     * polytropicEfficiency.
     * </p>
     *
     * @param flow a double
     * @param speed a double
     * @return a double
     */
    public double polytropicEfficiency(double flow, double speed) {
        return 100.0;
    }

    /** {@inheritDoc} */
    @Override
    public int getSpeed(double flow, double head) {
        int iter = 1;
        double error = 1.0, derrordspeed = 1.0;
        double newspeed = referenceSpeed;
        double newhead = 0.0;
        double oldspeed = newspeed + 1.0;
        double oldhead = getPolytropicHead(flow, oldspeed);
        double olderror = oldhead - head;
        do {
            iter++;
            newhead = getPolytropicHead(flow, newspeed);
            error = newhead - head;
            derrordspeed = (error - olderror) / (newspeed - oldspeed);
            newspeed -= error / derrordspeed;
            // System.out.println("speed " + newspeed);
        } while (Math.abs(error) > 1e-6 && iter < 100);

        // change speed to minimize
        // Math.abs(head - reducedHeadFitterFunc.value(flow / speed) * speed * speed);
        return (int) Math.round(newspeed);
    }

    /**
     * <p>
     * checkSurge1.
     * </p>
     *
     * @param flow a double
     * @param head a double
     * @return a boolean
     */
    public boolean checkSurge1(double flow, double head) {
        return false;
    }

    /**
     * <p>
     * checkSurge2.
     * </p>
     *
     * @param flow a double
     * @param speed a double
     * @return a boolean
     */
    public boolean checkSurge2(double flow, double speed) {
        return false;
    }

    /**
     * <p>
     * checkStoneWall.
     * </p>
     *
     * @param flow a double
     * @param speed a double
     * @return a boolean
     */
    public boolean checkStoneWall(double flow, double speed) {
        return false;
    }

    /** {@inheritDoc} */
    @Override
    public void setReferenceConditions(double refMW, double refTemperature, double refPressure,
            double refZ) {
        this.refMW = refMW;
        this.refTemperature = refTemperature;
        this.refPressure = refPressure;
        this.refZ = refZ;
    }

    /** {@inheritDoc} */
    @Override
    public SurgeCurve getSurgeCurve() {
        return surgeCurve;
    }

    /** {@inheritDoc} */
    @Override
    public void setSurgeCurve(SurgeCurve surgeCurve) {
        this.surgeCurve = surgeCurve;
    }

    /** {@inheritDoc} */
    @Override
    public StoneWallCurve getStoneWallCurve() {
        return stoneWallCurve;
    }

    /** {@inheritDoc} */
    @Override
    public void setStoneWallCurve(StoneWallCurve stoneWallCurve) {
        this.stoneWallCurve = stoneWallCurve;
    }

    /**
     * <p>
     * main.
     * </p>
     *
     * @param args an array of {@link java.lang.String} objects
     */
    public static void main(String[] args) {
        SystemInterface testFluid = new SystemSrkEos(298.15, 50.0);

        // testFluid.addComponent("methane", 1.0);
        // testFluid.setMixingRule(2);
        // testFluid.setTotalFlowRate(0.635, "MSm3/day");

        testFluid.addComponent("nitrogen", 1.205);
        testFluid.addComponent("CO2", 1.340);
        testFluid.addComponent("methane", 87.974);
        testFluid.addComponent("ethane", 5.258);
        testFluid.addComponent("propane", 3.283);
        testFluid.addComponent("i-butane", 0.082);
        testFluid.addComponent("n-butane", 0.487);
        testFluid.addComponent("i-pentane", 0.056);
        testFluid.addComponent("n-pentane", 0.053);
        testFluid.setMixingRule(2);
        testFluid.setMultiPhaseCheck(true);

        testFluid.setTemperature(24.0, "C");
        testFluid.setPressure(48.0, "bara");
        // testFluid.setTotalFlowRate(3.635, "MSm3/day");
        testFluid.setTotalFlowRate(5.4, "MSm3/day");

        Stream stream_1 = new Stream("Stream1", testFluid);
        Compressor comp1 = new Compressor(true);
        comp1.setInletStream(stream_1);
        comp1.setUsePolytropicCalc(true);
        // comp1.getAntiSurge().setActive(true);
        comp1.setSpeed(11918);

        double[] chartConditions = new double[] {0.3, 1.0, 1.0, 1.0};
        /*
         * double[] speed = new double[] { 1000.0, 2000.0, 3000.0, 4000.0 }; double[][] flow = new
         * double[][] { { 453.2, 600.0, 750.0, 800.0 }, { 453.2, 600.0, 750.0, 800.0 }, { 453.2,
         * 600.0, 750.0, 800.0 }, { 453.2, 600.0, 750.0, 800.0 } }; double[][] head = new double[][]
         * { { 10000.0, 9000.0, 8000.0, 7500.0 }, { 10000.0, 9000.0, 8000.0, 7500.0 }, { 10000.0,
         * 9000.0, 8000.0, 7500.0 }, { 10000.0, 9000.0, 8000.0, 7500.0 } }; double[][] polyEff = new
         * double[][] { { 90.0, 91.0, 89.0, 88.0 }, { 90.0, 91.0, 89.0, 88.0 }, { 90.0, 91.0, 89.0,
         * 88.1 }, { 90.0, 91.0, 89.0, 88.1 } };
         */

        double[] speed = new double[] {12913, 12298, 11683, 11098, 10453, 9224, 8609, 8200};
        double[][] flow = new double[][] {
                {2789.1285, 3174.0375, 3689.2288, 4179.4503, 4570.2768, 4954.7728, 5246.0329,
                        5661.0331},
                {2571.1753, 2943.7254, 3440.2675, 3837.4448, 4253.0898, 4668.6643, 4997.1926,
                        5387.4952},
                {2415.3793, 2763.0706, 3141.7095, 3594.7436, 4047.6467, 4494.1889, 4853.7353,
                        5138.7858},
                {2247.2043, 2799.7342, 3178.3428, 3656.1551, 4102.778, 4394.1591, 4648.3224,
                        4840.4998},
                {2072.8397, 2463.9483, 2836.4078, 3202.5266, 3599.6333, 3978.0203, 4257.0022,
                        4517.345},
                {1835.9552, 2208.455, 2618.1322, 2940.8034, 3244.7852, 3530.1279, 3753.3738,
                        3895.9746},
                {1711.3386, 1965.8848, 2356.9431, 2685.9247, 3008.5154, 3337.2855, 3591.5092},
                {1636.5807, 2002.8708, 2338.0319, 2642.1245, 2896.4894, 3113.6264, 3274.8764,
                        3411.2977}};
        double[][] head = new double[][] {
                {80.0375, 78.8934, 76.2142, 71.8678, 67.0062, 60.6061, 53.0499, 39.728},
                {72.2122, 71.8369, 68.9009, 65.8341, 60.7167, 54.702, 47.2749, 35.7471},
                {65.1576, 64.5253, 62.6118, 59.1619, 54.0455, 47.0059, 39.195, 31.6387},
                {58.6154, 56.9627, 54.6647, 50.4462, 44.4322, 38.4144, 32.9084, 28.8109},
                {52.3295, 51.0573, 49.5283, 46.3326, 42.3685, 37.2502, 31.4884, 25.598},
                {40.6578, 39.6416, 37.6008, 34.6603, 30.9503, 27.1116, 23.2713, 20.4546},
                {35.2705, 34.6359, 32.7228, 31.0645, 27.0985, 22.7482, 18.0113},
                {32.192, 31.1756, 29.1329, 26.833, 23.8909, 21.3324, 18.7726, 16.3403},};
        double[][] polyEff = new double[][] {
                {77.2452238409573, 79.4154186459363, 80.737960012489, 80.5229826589649,
                        79.2210931638144, 75.4719133864634, 69.6034181197298, 58.7322388482707},
                {77.0107837113504, 79.3069974136389, 80.8941189021135, 80.7190194665918,
                        79.5313242980328, 75.5912622896367, 69.6846136362097, 60.0043057990909},
                {77.0043065299874, 79.1690958847856, 80.8038169975675, 80.6543975614197,
                        78.8532389102705, 73.6664774270613, 66.2735600426727, 57.671664571658},
                {77.0716623789093, 80.4629750233093, 81.1390811169072, 79.6374242667478,
                        75.380928428817, 69.5332969549779, 63.7997587622339, 58.8120614497758},
                {76.9705872525642, 79.8335492585324, 80.9468133671171, 80.5806471927835,
                        78.0462158225426, 73.0403707523258, 66.5572286338589, 59.8624822515064},
                {77.5063036680357, 80.2056198362559, 81.0339108025933, 79.6085962687939,
                        76.3814534404405, 70.8027503005902, 64.6437367160571, 60.5299349982342},
                {77.8175271586685, 80.065165942218, 81.0631362122632, 79.8955051771299,
                        76.1983240929369, 69.289982774309, 60.8567149372229},
                {78.0924334304045, 80.9353551568667, 80.7904437766234, 78.8639325223295,
                        75.2170936751143, 70.3105081673411, 65.5507568533569, 61.0391468300337}};

        // double[] chartConditions = new double[] { 0.3, 1.0, 1.0, 1.0 };
        // double[] speed = new double[] { 13402.0 };
        // double[][] flow = new double[][] { { 1050.0, 1260.0, 1650.0, 1950.0 } };
        // double[][] head = new double[][] { { 8555.0, 8227.0, 6918.0, 5223.0 } };
        // double[][] head = new double[][] { { 85.0, 82.0, 69.0, 52.0 } };
        // double[][] polyEff = new double[][] { { 66.8, 69.0, 66.4, 55.6 } };
        comp1.getCompressorChart().setCurves(chartConditions, speed, flow, head, polyEff);
        // comp1.getCompressorChart().setHeadUnit("kJ/kg");
        /*
         * double[] surgeflow = new double[] { 453.2, 550.0, 700.0, 800.0 }; double[] surgehead =
         * new double[] { 6000.0, 7000.0, 8000.0, 10000.0 };
         * comp1.getCompressorChart().getSurgeCurve().setCurve(chartConditions, surgeflow,
         * surgehead);
         * 
         * double[] stoneWallflow = new double[] { 923.2, 950.0, 980.0, 1000.0 }; double[]
         * stoneWallHead = new double[] { 6000.0, 7000.0, 8000.0, 10000.0 };
         * comp1.getCompressorChart().getStoneWallCurve().setCurve(chartConditions, stoneWallflow,
         * stoneWallHead);
         */
        neqsim.processSimulation.processSystem.ProcessSystem operations =
                new neqsim.processSimulation.processSystem.ProcessSystem();
        operations.add(stream_1);
        operations.add(comp1);
        operations.run();
        operations.displayResult();

        System.out.println("power " + comp1.getPower());
        System.out.println(
                "fraction in anti surge line " + comp1.getAntiSurge().getCurrentSurgeFraction());
        System.out.println("Polytropic head from curve:" + comp1.getPolytropicHead());
        System.out.println("Polytropic eff from curve:" + comp1.getPolytropicEfficiency() * 100.0);
        System.out.println("flow " + stream_1.getThermoSystem().getFlowRate("m3/hr"));
    }

    /** {@inheritDoc} */
    @Override
    public boolean isUseCompressorChart() {
        return useCompressorChart;
    }

    /** {@inheritDoc} */
    @Override
    public void setUseCompressorChart(boolean useCompressorChart) {
        this.useCompressorChart = useCompressorChart;
    }

    /** {@inheritDoc} */
    @Override
    public String getHeadUnit() {
        return headUnit;
    }

    /** {@inheritDoc} */
    @Override
    public void setHeadUnit(String headUnit) {
        this.headUnit = headUnit;
    }

    /** {@inheritDoc} */
    @Override
    public boolean useRealKappa() {
        return useRealKappa;
    }

    /** {@inheritDoc} */
    @Override
    public void setUseRealKappa(boolean useRealKappa) {
        this.useRealKappa = useRealKappa;
    }

    /**
     * <p>
     * bisect_left.
     * </p>
     *
     * @param A an array of {@link java.lang.Double} objects
     * @param x a double
     * @return a int
     */
    public static int bisect_left(Double[] A, double x) {
        return bisect_left(A, x, 0, A.length);
    }

    /**
     * <p>
     * bisect_left.
     * </p>
     *
     * @param A an array of {@link java.lang.Double} objects
     * @param x a double
     * @param lo a int
     * @param hi a int
     * @return a int
     */
    public static int bisect_left(Double[] A, double x, int lo, int hi) {
        int N = A.length;
        if (N == 0) {
            return 0;
        }
        if (x < A[lo]) {
            return lo;
        }
        if (x > A[hi - 1]) {
            return hi;
        }
        for (;;) {
            if (lo + 1 == hi) {
                return x == A[lo] ? lo : (lo + 1);
            }
            int mi = (hi + lo) / 2;
            if (x <= A[mi]) {
                hi = mi;
            } else {
                lo = mi;
            }
        }
    }

    /** {@inheritDoc} */
    @Override
    public void plot() {}
}<|MERGE_RESOLUTION|>--- conflicted
+++ resolved
@@ -16,12 +16,9 @@
  * This class is an implementation of the compressor chart class that uses Fan laws and "double"
  * interpolation to navigate the compressor map (as opposed to the standard class using reduced
  * variables according to Fan laws).
-<<<<<<< HEAD
-=======
  *
  * @author asmund
  * @version $Id: $Id
->>>>>>> f5b5a8bf
  */
 public class CompressorChartAlternativeMapLookup
         implements CompressorChartInterface, java.io.Serializable {
@@ -50,14 +47,11 @@
     PolynomialFunction fanLawCorrectionFunc = null;
     double gearRatio = 1.0;
 
-<<<<<<< HEAD
-=======
     /**
      * <p>
      * Constructor for CompressorChartAlternativeMapLookup.
      * </p>
      */
->>>>>>> f5b5a8bf
     public CompressorChartAlternativeMapLookup() {}
 
     /** {@inheritDoc} */
@@ -132,11 +126,7 @@
 
         for (int i = 0; i < closestRefSpeeds.size(); i++) {
             s = closestRefSpeeds.get(i);
-<<<<<<< HEAD
-            speedRatio = speed * gearRatio / s;
-=======
             // speedRatio = speed * gearRatio / s;
->>>>>>> f5b5a8bf
             PolynomialSplineFunction psf =
                     asi.interpolate(getCurveAtRefSpeed(s).flow, getCurveAtRefSpeed(s).head);
             tempHeads.add(psf.value(flow));
