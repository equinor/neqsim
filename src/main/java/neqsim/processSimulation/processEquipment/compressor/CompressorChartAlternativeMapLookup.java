package neqsim.processSimulation.processEquipment.compressor;

import java.util.ArrayList;
import java.util.Arrays;
import org.apache.commons.math3.analysis.interpolation.SplineInterpolator;
import org.apache.commons.math3.analysis.polynomials.PolynomialFunction;
import org.apache.commons.math3.analysis.polynomials.PolynomialSplineFunction;
import org.apache.commons.math3.fitting.WeightedObservedPoints;
import org.apache.logging.log4j.LogManager;
import org.apache.logging.log4j.Logger;
import neqsim.processSimulation.processEquipment.stream.Stream;
import neqsim.thermo.system.SystemInterface;
import neqsim.thermo.system.SystemSrkEos;

/**
 * This class is an implementation of the compressor chart class that uses Fan laws and "double"
 * interpolation to navigate the compressor map (as opposed to the standard class using reduced
 * variables according to Fan laws).
<<<<<<< HEAD
=======
 *
 * @author asmund
 * @version $Id: $Id
>>>>>>> e5b15554
 */
public class CompressorChartAlternativeMapLookup
        implements CompressorChartInterface, java.io.Serializable {
    static Logger logger = LogManager.getLogger(CompressorChart.class);
    ArrayList<CompressorCurve> chartValues = new ArrayList<CompressorCurve>();
    ArrayList<Double> chartSpeeds = new ArrayList<Double>();
    private SurgeCurve surgeCurve = new SurgeCurve();
    private StoneWallCurve stoneWallCurve = new StoneWallCurve();
    boolean isSurge = false;
    boolean isStoneWall = false;
    double refMW;
    private String headUnit = "meter";
    private boolean useCompressorChart = false;
    double refTemperature;
    double refPressure;
    double referenceSpeed = 1000.0;
    double refZ;
    private boolean useRealKappa = false;
    double[] chartConditions = null;
    final WeightedObservedPoints reducedHeadFitter = new WeightedObservedPoints();
    final WeightedObservedPoints reducedFlowFitter = new WeightedObservedPoints();
    final WeightedObservedPoints fanLawCorrectionFitter = new WeightedObservedPoints();
    final WeightedObservedPoints reducedPolytropicEfficiencyFitter = new WeightedObservedPoints();
    PolynomialFunction reducedHeadFitterFunc = null;
    PolynomialFunction reducedPolytropicEfficiencyFunc = null;
    PolynomialFunction fanLawCorrectionFunc = null;
    double gearRatio = 1.0;

<<<<<<< HEAD
=======
    /**
     * <p>
     * Constructor for CompressorChartAlternativeMapLookup.
     * </p>
     */
>>>>>>> e5b15554
    public CompressorChartAlternativeMapLookup() {}

    /** {@inheritDoc} */
    @Override
    public void addCurve(double speed, double[] flow, double[] head,
            double[] polytropicEfficiency) {
        CompressorCurve curve = new CompressorCurve(speed, flow, head, polytropicEfficiency);
        chartValues.add(curve);
        chartSpeeds.add(speed);
    }

    /** {@inheritDoc} */
    @Override
    public void setCurves(double[] chartConditions, double[] speed, double[][] flow,
            double[][] head, double[][] polyEff) {
        for (int i = 0; i < speed.length; i++) {
            CompressorCurve curve = new CompressorCurve(speed[i], flow[i], head[i], polyEff[i]);
            chartValues.add(curve);
            chartSpeeds.add(speed[i]);
        }

        setUseCompressorChart(true);
    }

    /**
     * <p>
     * getClosestRefSpeeds.
     * </p>
     *
     * @param speed a double
     * @return a {@link java.util.ArrayList} object
     */
    public ArrayList<Double> getClosestRefSpeeds(double speed) {
        ArrayList<Double> closestRefSpeeds = new ArrayList<Double>();
        Double[] speedArray = new Double[chartSpeeds.size()];
        speedArray = chartSpeeds.toArray(speedArray);
        Arrays.sort(speedArray);
        boolean speedOnRef = false;

        for (int i = 0; i < chartSpeeds.size(); i++) {
            double s = chartValues.get(i).speed;
            if (speed == s) { // speed is equal to a reference speed
                closestRefSpeeds.add(s);
                speedOnRef = true;
            }
        }

        if (!speedOnRef) {
            int pos = bisect_left(speedArray, speed);
            if (pos == 0) { // speed is lower than the lowest reference speed
                closestRefSpeeds.add(speedArray[0]);
            } else if (pos == chartSpeeds.size()) { // speed is higher than the highest reference
                                                    // speed
                closestRefSpeeds.add(speedArray[speedArray.length - 1]);
            } else { // speed is in between two reference speeds
                closestRefSpeeds.add(speedArray[pos - 1]);
                closestRefSpeeds.add(speedArray[pos]);
            }
        }
        return closestRefSpeeds;
    }

    /** {@inheritDoc} */
    @Override
    public double getPolytropicHead(double flow, double speed) {
        ArrayList<Double> closestRefSpeeds = new ArrayList<Double>();
        closestRefSpeeds = getClosestRefSpeeds(speed);
        double s;
        // double speedRatio;
        ArrayList<Double> tempHeads = new ArrayList<Double>();
        SplineInterpolator asi = new SplineInterpolator();

        for (int i = 0; i < closestRefSpeeds.size(); i++) {
            s = closestRefSpeeds.get(i);
<<<<<<< HEAD
            speedRatio = speed * gearRatio / s;
=======
            // speedRatio = speed * gearRatio / s;
>>>>>>> e5b15554
            PolynomialSplineFunction psf =
                    asi.interpolate(getCurveAtRefSpeed(s).flow, getCurveAtRefSpeed(s).head);
            tempHeads.add(psf.value(flow));
        }

        double sum = 0.0;
        for (int i = 0; i < tempHeads.size(); i++) {
            sum += tempHeads.get(i);
        }
        return sum / tempHeads.size();
    }

    /** {@inheritDoc} */
    @Override
    public double getPolytropicEfficiency(double flow, double speed) {
        ArrayList<Double> closestRefSpeeds = new ArrayList<Double>();
        closestRefSpeeds = getClosestRefSpeeds(speed);
        double s;
        ArrayList<Double> tempEffs = new ArrayList<Double>();
        SplineInterpolator asi = new SplineInterpolator();

        for (int i = 0; i < closestRefSpeeds.size(); i++) {
            s = closestRefSpeeds.get(i);
            PolynomialSplineFunction psf = asi.interpolate(getCurveAtRefSpeed(s).flow,
                    getCurveAtRefSpeed(s).polytropicEfficiency);
            tempEffs.add(psf.value(flow));
        }

        double sum = 0.0;
        for (int i = 0; i < tempEffs.size(); i++) {
            sum += tempEffs.get(i);
        }
        return sum / tempEffs.size();
    }

    /**
     * <p>
     * addSurgeCurve.
     * </p>
     *
     * @param flow an array of {@link double} objects
     * @param head an array of {@link double} objects
     */
    public void addSurgeCurve(double[] flow, double[] head) {
        surgeCurve = new SurgeCurve(flow, head);
    }

    // public double getPolytropicHead(double flow, double speed) {
    // checkSurge1(flow, speed);
    // return 100.0;
    // }

    /**
     * <p>
     * getCurveAtRefSpeed.
     * </p>
     *
     * @param refSpeed a double
     * @return a {@link neqsim.processSimulation.processEquipment.compressor.CompressorCurve} object
     */
    public CompressorCurve getCurveAtRefSpeed(double refSpeed) {
        for (int i = 0; i < chartValues.size(); i++) {
            CompressorCurve c = chartValues.get(i);
            if (c.speed == refSpeed) {
                return c;
            }
        }

        logger.error("Input ref. speed does not match any speed in the chart.");
        neqsim.util.exception.InvalidInputException e =
                new neqsim.util.exception.InvalidInputException();
        throw new RuntimeException(e);
    }

    /**
     * <p>
     * Getter for the field <code>gearRatio</code>.
     * </p>
     *
     * @return a double
     */
    public double getGearRatio() {
        return gearRatio;
    }

    /**
     * <p>
     * Setter for the field <code>gearRatio</code>.
     * </p>
     *
     * @param GR a double
     */
    public void setGearRatio(double GR) {
        gearRatio = GR;
    }

    /**
     * <p>
     * polytropicEfficiency.
     * </p>
     *
     * @param flow a double
     * @param speed a double
     * @return a double
     */
    public double polytropicEfficiency(double flow, double speed) {
        return 100.0;
    }

    /** {@inheritDoc} */
    @Override
    public int getSpeed(double flow, double head) {
        int iter = 1;
        double error = 1.0, derrordspeed = 1.0;
        double newspeed = referenceSpeed;
        double newhead = 0.0;
        double oldspeed = newspeed + 1.0;
        double oldhead = getPolytropicHead(flow, oldspeed);
        double olderror = oldhead - head;
        do {
            iter++;
            newhead = getPolytropicHead(flow, newspeed);
            error = newhead - head;
            derrordspeed = (error - olderror) / (newspeed - oldspeed);
            newspeed -= error / derrordspeed;
            // System.out.println("speed " + newspeed);
        } while (Math.abs(error) > 1e-6 && iter < 100);

        // change speed to minimize
        // Math.abs(head - reducedHeadFitterFunc.value(flow / speed) * speed * speed);
        return (int) Math.round(newspeed);
    }

    /**
     * <p>
     * checkSurge1.
     * </p>
     *
     * @param flow a double
     * @param head a double
     * @return a boolean
     */
    public boolean checkSurge1(double flow, double head) {
        return false;
    }

    /**
     * <p>
     * checkSurge2.
     * </p>
     *
     * @param flow a double
     * @param speed a double
     * @return a boolean
     */
    public boolean checkSurge2(double flow, double speed) {
        return false;
    }

    /**
     * <p>
     * checkStoneWall.
     * </p>
     *
     * @param flow a double
     * @param speed a double
     * @return a boolean
     */
    public boolean checkStoneWall(double flow, double speed) {
        return false;
    }

    /** {@inheritDoc} */
    @Override
    public void setReferenceConditions(double refMW, double refTemperature, double refPressure,
            double refZ) {
        this.refMW = refMW;
        this.refTemperature = refTemperature;
        this.refPressure = refPressure;
        this.refZ = refZ;
    }

    /** {@inheritDoc} */
    @Override
    public SurgeCurve getSurgeCurve() {
        return surgeCurve;
    }

    /** {@inheritDoc} */
    @Override
    public void setSurgeCurve(SurgeCurve surgeCurve) {
        this.surgeCurve = surgeCurve;
    }

    /** {@inheritDoc} */
    @Override
    public StoneWallCurve getStoneWallCurve() {
        return stoneWallCurve;
    }

    /** {@inheritDoc} */
    @Override
    public void setStoneWallCurve(StoneWallCurve stoneWallCurve) {
        this.stoneWallCurve = stoneWallCurve;
    }

    /**
     * <p>
     * main.
     * </p>
     *
     * @param args an array of {@link java.lang.String} objects
     */
    public static void main(String[] args) {
        SystemInterface testFluid = new SystemSrkEos(298.15, 50.0);

        // testFluid.addComponent("methane", 1.0);
        // testFluid.setMixingRule(2);
        // testFluid.setTotalFlowRate(0.635, "MSm3/day");

        testFluid.addComponent("nitrogen", 1.205);
        testFluid.addComponent("CO2", 1.340);
        testFluid.addComponent("methane", 87.974);
        testFluid.addComponent("ethane", 5.258);
        testFluid.addComponent("propane", 3.283);
        testFluid.addComponent("i-butane", 0.082);
        testFluid.addComponent("n-butane", 0.487);
        testFluid.addComponent("i-pentane", 0.056);
        testFluid.addComponent("n-pentane", 0.053);
        testFluid.setMixingRule(2);
        testFluid.setMultiPhaseCheck(true);

        testFluid.setTemperature(24.0, "C");
        testFluid.setPressure(48.0, "bara");
        // testFluid.setTotalFlowRate(3.635, "MSm3/day");
        testFluid.setTotalFlowRate(5.4, "MSm3/day");

        Stream stream_1 = new Stream("Stream1", testFluid);
        Compressor comp1 = new Compressor(true);
        comp1.setInletStream(stream_1);
        comp1.setUsePolytropicCalc(true);
        // comp1.getAntiSurge().setActive(true);
        comp1.setSpeed(11918);

        double[] chartConditions = new double[] {0.3, 1.0, 1.0, 1.0};
        /*
         * double[] speed = new double[] { 1000.0, 2000.0, 3000.0, 4000.0 }; double[][] flow = new
         * double[][] { { 453.2, 600.0, 750.0, 800.0 }, { 453.2, 600.0, 750.0, 800.0 }, { 453.2,
         * 600.0, 750.0, 800.0 }, { 453.2, 600.0, 750.0, 800.0 } }; double[][] head = new double[][]
         * { { 10000.0, 9000.0, 8000.0, 7500.0 }, { 10000.0, 9000.0, 8000.0, 7500.0 }, { 10000.0,
         * 9000.0, 8000.0, 7500.0 }, { 10000.0, 9000.0, 8000.0, 7500.0 } }; double[][] polyEff = new
         * double[][] { { 90.0, 91.0, 89.0, 88.0 }, { 90.0, 91.0, 89.0, 88.0 }, { 90.0, 91.0, 89.0,
         * 88.1 }, { 90.0, 91.0, 89.0, 88.1 } };
         */

        double[] speed = new double[] {12913, 12298, 11683, 11098, 10453, 9224, 8609, 8200};
        double[][] flow = new double[][] {
                {2789.1285, 3174.0375, 3689.2288, 4179.4503, 4570.2768, 4954.7728, 5246.0329,
                        5661.0331},
                {2571.1753, 2943.7254, 3440.2675, 3837.4448, 4253.0898, 4668.6643, 4997.1926,
                        5387.4952},
                {2415.3793, 2763.0706, 3141.7095, 3594.7436, 4047.6467, 4494.1889, 4853.7353,
                        5138.7858},
                {2247.2043, 2799.7342, 3178.3428, 3656.1551, 4102.778, 4394.1591, 4648.3224,
                        4840.4998},
                {2072.8397, 2463.9483, 2836.4078, 3202.5266, 3599.6333, 3978.0203, 4257.0022,
                        4517.345},
                {1835.9552, 2208.455, 2618.1322, 2940.8034, 3244.7852, 3530.1279, 3753.3738,
                        3895.9746},
                {1711.3386, 1965.8848, 2356.9431, 2685.9247, 3008.5154, 3337.2855, 3591.5092},
                {1636.5807, 2002.8708, 2338.0319, 2642.1245, 2896.4894, 3113.6264, 3274.8764,
                        3411.2977}};
        double[][] head = new double[][] {
                {80.0375, 78.8934, 76.2142, 71.8678, 67.0062, 60.6061, 53.0499, 39.728},
                {72.2122, 71.8369, 68.9009, 65.8341, 60.7167, 54.702, 47.2749, 35.7471},
                {65.1576, 64.5253, 62.6118, 59.1619, 54.0455, 47.0059, 39.195, 31.6387},
                {58.6154, 56.9627, 54.6647, 50.4462, 44.4322, 38.4144, 32.9084, 28.8109},
                {52.3295, 51.0573, 49.5283, 46.3326, 42.3685, 37.2502, 31.4884, 25.598},
                {40.6578, 39.6416, 37.6008, 34.6603, 30.9503, 27.1116, 23.2713, 20.4546},
                {35.2705, 34.6359, 32.7228, 31.0645, 27.0985, 22.7482, 18.0113},
                {32.192, 31.1756, 29.1329, 26.833, 23.8909, 21.3324, 18.7726, 16.3403},};
        double[][] polyEff = new double[][] {
                {77.2452238409573, 79.4154186459363, 80.737960012489, 80.5229826589649,
                        79.2210931638144, 75.4719133864634, 69.6034181197298, 58.7322388482707},
                {77.0107837113504, 79.3069974136389, 80.8941189021135, 80.7190194665918,
                        79.5313242980328, 75.5912622896367, 69.6846136362097, 60.0043057990909},
                {77.0043065299874, 79.1690958847856, 80.8038169975675, 80.6543975614197,
                        78.8532389102705, 73.6664774270613, 66.2735600426727, 57.671664571658},
                {77.0716623789093, 80.4629750233093, 81.1390811169072, 79.6374242667478,
                        75.380928428817, 69.5332969549779, 63.7997587622339, 58.8120614497758},
                {76.9705872525642, 79.8335492585324, 80.9468133671171, 80.5806471927835,
                        78.0462158225426, 73.0403707523258, 66.5572286338589, 59.8624822515064},
                {77.5063036680357, 80.2056198362559, 81.0339108025933, 79.6085962687939,
                        76.3814534404405, 70.8027503005902, 64.6437367160571, 60.5299349982342},
                {77.8175271586685, 80.065165942218, 81.0631362122632, 79.8955051771299,
                        76.1983240929369, 69.289982774309, 60.8567149372229},
                {78.0924334304045, 80.9353551568667, 80.7904437766234, 78.8639325223295,
                        75.2170936751143, 70.3105081673411, 65.5507568533569, 61.0391468300337}};

        // double[] chartConditions = new double[] { 0.3, 1.0, 1.0, 1.0 };
        // double[] speed = new double[] { 13402.0 };
        // double[][] flow = new double[][] { { 1050.0, 1260.0, 1650.0, 1950.0 } };
        // double[][] head = new double[][] { { 8555.0, 8227.0, 6918.0, 5223.0 } };
        // double[][] head = new double[][] { { 85.0, 82.0, 69.0, 52.0 } };
        // double[][] polyEff = new double[][] { { 66.8, 69.0, 66.4, 55.6 } };
        comp1.getCompressorChart().setCurves(chartConditions, speed, flow, head, polyEff);
        // comp1.getCompressorChart().setHeadUnit("kJ/kg");
        /*
         * double[] surgeflow = new double[] { 453.2, 550.0, 700.0, 800.0 }; double[] surgehead =
         * new double[] { 6000.0, 7000.0, 8000.0, 10000.0 };
         * comp1.getCompressorChart().getSurgeCurve().setCurve(chartConditions, surgeflow,
         * surgehead);
         * 
         * double[] stoneWallflow = new double[] { 923.2, 950.0, 980.0, 1000.0 }; double[]
         * stoneWallHead = new double[] { 6000.0, 7000.0, 8000.0, 10000.0 };
         * comp1.getCompressorChart().getStoneWallCurve().setCurve(chartConditions, stoneWallflow,
         * stoneWallHead);
         */
        neqsim.processSimulation.processSystem.ProcessSystem operations =
                new neqsim.processSimulation.processSystem.ProcessSystem();
        operations.add(stream_1);
        operations.add(comp1);
        operations.run();
        operations.displayResult();

        System.out.println("power " + comp1.getPower());
        System.out.println(
                "fraction in anti surge line " + comp1.getAntiSurge().getCurrentSurgeFraction());
        System.out.println("Polytropic head from curve:" + comp1.getPolytropicHead());
        System.out.println("Polytropic eff from curve:" + comp1.getPolytropicEfficiency() * 100.0);
        System.out.println("flow " + stream_1.getThermoSystem().getFlowRate("m3/hr"));
    }

    /** {@inheritDoc} */
    @Override
    public boolean isUseCompressorChart() {
        return useCompressorChart;
    }

    /** {@inheritDoc} */
    @Override
    public void setUseCompressorChart(boolean useCompressorChart) {
        this.useCompressorChart = useCompressorChart;
    }

    /** {@inheritDoc} */
    @Override
    public String getHeadUnit() {
        return headUnit;
    }

    /** {@inheritDoc} */
    @Override
    public void setHeadUnit(String headUnit) {
        this.headUnit = headUnit;
    }

    /** {@inheritDoc} */
    @Override
    public boolean useRealKappa() {
        return useRealKappa;
    }

    /** {@inheritDoc} */
    @Override
    public void setUseRealKappa(boolean useRealKappa) {
        this.useRealKappa = useRealKappa;
    }

    /**
     * <p>
     * bisect_left.
     * </p>
     *
     * @param A an array of {@link java.lang.Double} objects
     * @param x a double
     * @return a int
     */
    public static int bisect_left(Double[] A, double x) {
        return bisect_left(A, x, 0, A.length);
    }

    /**
     * <p>
     * bisect_left.
     * </p>
     *
     * @param A an array of {@link java.lang.Double} objects
     * @param x a double
     * @param lo a int
     * @param hi a int
     * @return a int
     */
    public static int bisect_left(Double[] A, double x, int lo, int hi) {
        int N = A.length;
        if (N == 0) {
            return 0;
        }
        if (x < A[lo]) {
            return lo;
        }
        if (x > A[hi - 1]) {
            return hi;
        }
        for (;;) {
            if (lo + 1 == hi) {
                return x == A[lo] ? lo : (lo + 1);
            }
            int mi = (hi + lo) / 2;
            if (x <= A[mi]) {
                hi = mi;
            } else {
                lo = mi;
            }
        }
    }

    /** {@inheritDoc} */
    @Override
    public void plot() {}
}<|MERGE_RESOLUTION|>--- conflicted
+++ resolved
@@ -16,12 +16,9 @@
  * This class is an implementation of the compressor chart class that uses Fan laws and "double"
  * interpolation to navigate the compressor map (as opposed to the standard class using reduced
  * variables according to Fan laws).
-<<<<<<< HEAD
-=======
  *
  * @author asmund
  * @version $Id: $Id
->>>>>>> e5b15554
  */
 public class CompressorChartAlternativeMapLookup
         implements CompressorChartInterface, java.io.Serializable {
@@ -50,14 +47,11 @@
     PolynomialFunction fanLawCorrectionFunc = null;
     double gearRatio = 1.0;
 
-<<<<<<< HEAD
-=======
     /**
      * <p>
      * Constructor for CompressorChartAlternativeMapLookup.
      * </p>
      */
->>>>>>> e5b15554
     public CompressorChartAlternativeMapLookup() {}
 
     /** {@inheritDoc} */
@@ -132,11 +126,7 @@
 
         for (int i = 0; i < closestRefSpeeds.size(); i++) {
             s = closestRefSpeeds.get(i);
-<<<<<<< HEAD
-            speedRatio = speed * gearRatio / s;
-=======
             // speedRatio = speed * gearRatio / s;
->>>>>>> e5b15554
             PolynomialSplineFunction psf =
                     asi.interpolate(getCurveAtRefSpeed(s).flow, getCurveAtRefSpeed(s).head);
             tempHeads.add(psf.value(flow));
