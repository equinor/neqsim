package neqsim.processSimulation.processEquipment.compressor;

import java.util.ArrayList;
import java.util.Arrays;
import org.apache.commons.math3.analysis.interpolation.SplineInterpolator;
import org.apache.commons.math3.analysis.polynomials.PolynomialFunction;
import org.apache.commons.math3.analysis.polynomials.PolynomialSplineFunction;
import org.apache.commons.math3.fitting.WeightedObservedPoints;
import org.apache.logging.log4j.LogManager;
import org.apache.logging.log4j.Logger;
import neqsim.processSimulation.processEquipment.stream.Stream;
import neqsim.thermo.system.SystemInterface;
import neqsim.thermo.system.SystemSrkEos;

/**
 * This class is an implementation of the compressor chart class that uses Fan laws and "double"
 * interpolation to navigate the compressor map (as opposed to the standard class using reduced
 * variables according to Fan laws).
 *
 * @author asmund
 * @version $Id: $Id
 */
public class CompressorChartAlternativeMapLookup
        implements CompressorChartInterface, java.io.Serializable {
    private static final long serialVersionUID = 1000;

    static Logger logger = LogManager.getLogger(CompressorChart.class);
    ArrayList<CompressorCurve> chartValues = new ArrayList<CompressorCurve>();
    ArrayList<Double> chartSpeeds = new ArrayList<Double>();
    private SurgeCurve surgeCurve = new SurgeCurve();
    private StoneWallCurve stoneWallCurve = new StoneWallCurve();
    boolean isSurge = false;
    boolean isStoneWall = false;
    double refMW;
    private String headUnit = "meter";
    private boolean useCompressorChart = false;
    double refTemperature;
    double refPressure;
    double referenceSpeed = 1000.0;
    double refZ;
    private boolean useRealKappa = false;
    double[] chartConditions = null;
    final WeightedObservedPoints reducedHeadFitter = new WeightedObservedPoints();
    final WeightedObservedPoints reducedFlowFitter = new WeightedObservedPoints();
    final WeightedObservedPoints fanLawCorrectionFitter = new WeightedObservedPoints();
    final WeightedObservedPoints reducedPolytropicEfficiencyFitter = new WeightedObservedPoints();
    PolynomialFunction reducedHeadFitterFunc = null;
    PolynomialFunction reducedPolytropicEfficiencyFunc = null;
    PolynomialFunction fanLawCorrectionFunc = null;
    double gearRatio = 1.0;

    /**
     * <p>
     * Constructor for CompressorChartAlternativeMapLookup.
     * </p>
     */
    public CompressorChartAlternativeMapLookup() {}

    /** {@inheritDoc} */
    @Override
    public void addCurve(double speed, double[] flow, double[] head,
            double[] polytropicEfficiency) {
        CompressorCurve curve = new CompressorCurve(speed, flow, head, polytropicEfficiency);
        chartValues.add(curve);
        chartSpeeds.add(speed);
    }

    /** {@inheritDoc} */
    @Override
    public void setCurves(double[] chartConditions, double[] speed, double[][] flow,
            double[][] head, double[][] polyEff) {
        for (int i = 0; i < speed.length; i++) {
            CompressorCurve curve = new CompressorCurve(speed[i], flow[i], head[i], polyEff[i]);
            chartValues.add(curve);
            chartSpeeds.add(speed[i]);
        }

        setUseCompressorChart(true);
    }

    /**
     * <p>
     * getClosestRefSpeeds.
     * </p>
     *
     * @param speed a double
     * @return a {@link java.util.ArrayList} object
     */
    public ArrayList<Double> getClosestRefSpeeds(double speed) {
        ArrayList<Double> closestRefSpeeds = new ArrayList<Double>();
        Double[] speedArray = new Double[chartSpeeds.size()];
        speedArray = chartSpeeds.toArray(speedArray);
        Arrays.sort(speedArray);
        boolean speedOnRef = false;

        for (int i = 0; i < chartSpeeds.size(); i++) {
            double s = chartValues.get(i).speed;
            if (speed == s) { // speed is equal to a reference speed
                closestRefSpeeds.add(s);
                speedOnRef = true;
            }
        }

        if (!speedOnRef) {
            int pos = bisect_left(speedArray, speed);
            if (pos == 0) { // speed is lower than the lowest reference speed
                closestRefSpeeds.add(speedArray[0]);
            } else if (pos == chartSpeeds.size()) { // speed is higher than the highest reference
                                                    // speed
                closestRefSpeeds.add(speedArray[speedArray.length - 1]);
            } else { // speed is in between two reference speeds
                closestRefSpeeds.add(speedArray[pos - 1]);
                closestRefSpeeds.add(speedArray[pos]);
            }
        }
        return closestRefSpeeds;
    }

    /** {@inheritDoc} */
    @Override
    public double getPolytropicHead(double flow, double speed) {
        ArrayList<Double> closestRefSpeeds = new ArrayList<Double>();
        closestRefSpeeds = getClosestRefSpeeds(speed);
        double s;
        // double speedRatio;
        ArrayList<Double> tempHeads = new ArrayList<Double>();
        SplineInterpolator asi = new SplineInterpolator();

        for (int i = 0; i < closestRefSpeeds.size(); i++) {
            s = closestRefSpeeds.get(i);
            // speedRatio = speed * gearRatio / s;
            PolynomialSplineFunction psf =
                    asi.interpolate(getCurveAtRefSpeed(s).flow, getCurveAtRefSpeed(s).head);
            tempHeads.add(psf.value(flow));
        }

        double sum = 0.0;
        for (int i = 0; i < tempHeads.size(); i++) {
            sum += tempHeads.get(i);
        }
        return sum / tempHeads.size();
    }

    /** {@inheritDoc} */
    @Override
    public double getPolytropicEfficiency(double flow, double speed) {
        ArrayList<Double> closestRefSpeeds = new ArrayList<Double>();
        closestRefSpeeds = getClosestRefSpeeds(speed);
        double s;
        ArrayList<Double> tempEffs = new ArrayList<Double>();
        SplineInterpolator asi = new SplineInterpolator();

        for (int i = 0; i < closestRefSpeeds.size(); i++) {
            s = closestRefSpeeds.get(i);
            PolynomialSplineFunction psf = asi.interpolate(getCurveAtRefSpeed(s).flow,
                    getCurveAtRefSpeed(s).polytropicEfficiency);
            tempEffs.add(psf.value(flow));
        }

        double sum = 0.0;
        for (int i = 0; i < tempEffs.size(); i++) {
            sum += tempEffs.get(i);
        }
        return sum / tempEffs.size();
    }

    /**
     * <p>
     * addSurgeCurve.
     * </p>
     *
     * @param flow an array of {@link double} objects
     * @param head an array of {@link double} objects
     */
    public void addSurgeCurve(double[] flow, double[] head) {
        surgeCurve = new SurgeCurve(flow, head);
    }

    /**
     * <p>
     * getCurveAtRefSpeed.
     * </p>
     *
     * @param refSpeed a double
     * @return a {@link neqsim.processSimulation.processEquipment.compressor.CompressorCurve} object
     */
    public CompressorCurve getCurveAtRefSpeed(double refSpeed) {
        for (int i = 0; i < chartValues.size(); i++) {
            CompressorCurve c = chartValues.get(i);
            if (c.speed == refSpeed) {
                return c;
            }
        }
        String msg = "Input ref. speed does not match any speed in the chart.";
        logger.error(msg);
        neqsim.util.exception.InvalidInputException e =
                new neqsim.util.exception.InvalidInputException(msg);
        throw new RuntimeException(e);
    }

    /**
     * <p>
     * Getter for the field <code>gearRatio</code>.
     * </p>
     *
     * @return a double
     */
    public double getGearRatio() {
        return gearRatio;
    }

    /**
     * <p>
     * Setter for the field <code>gearRatio</code>.
     * </p>
     *
     * @param GR a double
     */
    public void setGearRatio(double GR) {
        gearRatio = GR;
    }

    /**
     * <p>
     * polytropicEfficiency.
     * </p>
     *
     * @param flow a double
     * @param speed a double
     * @return a double
     */
    public double polytropicEfficiency(double flow, double speed) {
        return 100.0;
    }

    /** {@inheritDoc} */
    @Override
    public int getSpeed(double flow, double head) {
        int iter = 1;
        double error = 1.0, derrordspeed = 1.0;
        double newspeed = referenceSpeed;
        double newhead = 0.0;
        double oldspeed = newspeed + 1.0;
        double oldhead = getPolytropicHead(flow, oldspeed);
        double olderror = oldhead - head;
        do {
            iter++;
            newhead = getPolytropicHead(flow, newspeed);
            error = newhead - head;
            derrordspeed = (error - olderror) / (newspeed - oldspeed);
            newspeed -= error / derrordspeed;
            // System.out.println("speed " + newspeed);
        } while (Math.abs(error) > 1e-6 && iter < 100);

        // change speed to minimize
        // Math.abs(head - reducedHeadFitterFunc.value(flow / speed) * speed * speed);
        return (int) Math.round(newspeed);
    }

    /**
     * <p>
     * checkSurge1.
     * </p>
     *
     * @param flow a double
     * @param head a double
     * @return a boolean
     */
    public boolean checkSurge1(double flow, double head) {
        return false;
    }

    /**
     * <p>
     * checkSurge2.
     * </p>
     *
     * @param flow a double
     * @param speed a double
     * @return a boolean
     */
    public boolean checkSurge2(double flow, double speed) {
        return false;
    }

    /**
     * <p>
     * checkStoneWall.
     * </p>
     *
     * @param flow a double
     * @param speed a double
     * @return a boolean
     */
    public boolean checkStoneWall(double flow, double speed) {
        return false;
    }

    /** {@inheritDoc} */
    @Override
    public void setReferenceConditions(double refMW, double refTemperature, double refPressure,
            double refZ) {
        this.refMW = refMW;
        this.refTemperature = refTemperature;
        this.refPressure = refPressure;
        this.refZ = refZ;
    }

    /** {@inheritDoc} */
    @Override
    public SurgeCurve getSurgeCurve() {
        return surgeCurve;
    }

    /** {@inheritDoc} */
    @Override
    public void setSurgeCurve(SurgeCurve surgeCurve) {
        this.surgeCurve = surgeCurve;
    }

    /** {@inheritDoc} */
    @Override
    public StoneWallCurve getStoneWallCurve() {
        return stoneWallCurve;
    }

    /** {@inheritDoc} */
    @Override
    public void setStoneWallCurve(StoneWallCurve stoneWallCurve) {
        this.stoneWallCurve = stoneWallCurve;
    }

    /**
     * <p>
     * main.
     * </p>
     *
     * @param args an array of {@link java.lang.String} objects
     */
    public static void main(String[] args) {
        SystemInterface testFluid = new SystemSrkEos(298.15, 50.0);

        // testFluid.addComponent("methane", 1.0);
        // testFluid.setMixingRule(2);
        // testFluid.setTotalFlowRate(0.635, "MSm3/day");

        testFluid.addComponent("nitrogen", 1.205);
        testFluid.addComponent("CO2", 1.340);
        testFluid.addComponent("methane", 87.974);
        testFluid.addComponent("ethane", 5.258);
        testFluid.addComponent("propane", 3.283);
        testFluid.addComponent("i-butane", 0.082);
        testFluid.addComponent("n-butane", 0.487);
        testFluid.addComponent("i-pentane", 0.056);
        testFluid.addComponent("n-pentane", 0.053);
        testFluid.setMixingRule(2);
        testFluid.setMultiPhaseCheck(true);

        testFluid.setTemperature(24.0, "C");
        testFluid.setPressure(48.0, "bara");
        // testFluid.setTotalFlowRate(3.635, "MSm3/day");
        testFluid.setTotalFlowRate(5.4, "MSm3/day");

        Stream stream_1 = new Stream("Stream1", testFluid);
<<<<<<< HEAD
        Compressor comp1 = new Compressor("comp1", true);
=======
        Compressor comp1 = new Compressor("cmp1", true);
>>>>>>> a2dcb88c
        comp1.setInletStream(stream_1);
        comp1.setUsePolytropicCalc(true);
        // comp1.getAntiSurge().setActive(true);
        comp1.setSpeed(11918);

        double[] chartConditions = new double[] {0.3, 1.0, 1.0, 1.0};
        /*
         * double[] speed = new double[] { 1000.0, 2000.0, 3000.0, 4000.0 }; double[][] flow = new
         * double[][] { { 453.2, 600.0, 750.0, 800.0 }, { 453.2, 600.0, 750.0, 800.0 }, { 453.2,
         * 600.0, 750.0, 800.0 }, { 453.2, 600.0, 750.0, 800.0 } }; double[][] head = new double[][]
         * { { 10000.0, 9000.0, 8000.0, 7500.0 }, { 10000.0, 9000.0, 8000.0, 7500.0 }, { 10000.0,
         * 9000.0, 8000.0, 7500.0 }, { 10000.0, 9000.0, 8000.0, 7500.0 } }; double[][] polyEff = new
         * double[][] { { 90.0, 91.0, 89.0, 88.0 }, { 90.0, 91.0, 89.0, 88.0 }, { 90.0, 91.0, 89.0,
         * 88.1 }, { 90.0, 91.0, 89.0, 88.1 } };
         */

        double[] speed = new double[] {12913, 12298, 11683, 11098, 10453, 9224, 8609, 8200};
        double[][] flow = new double[][] {
                {2789.1285, 3174.0375, 3689.2288, 4179.4503, 4570.2768, 4954.7728, 5246.0329,
                        5661.0331},
                {2571.1753, 2943.7254, 3440.2675, 3837.4448, 4253.0898, 4668.6643, 4997.1926,
                        5387.4952},
                {2415.3793, 2763.0706, 3141.7095, 3594.7436, 4047.6467, 4494.1889, 4853.7353,
                        5138.7858},
                {2247.2043, 2799.7342, 3178.3428, 3656.1551, 4102.778, 4394.1591, 4648.3224,
                        4840.4998},
                {2072.8397, 2463.9483, 2836.4078, 3202.5266, 3599.6333, 3978.0203, 4257.0022,
                        4517.345},
                {1835.9552, 2208.455, 2618.1322, 2940.8034, 3244.7852, 3530.1279, 3753.3738,
                        3895.9746},
                {1711.3386, 1965.8848, 2356.9431, 2685.9247, 3008.5154, 3337.2855, 3591.5092},
                {1636.5807, 2002.8708, 2338.0319, 2642.1245, 2896.4894, 3113.6264, 3274.8764,
                        3411.2977}};
        double[][] head = new double[][] {
                {80.0375, 78.8934, 76.2142, 71.8678, 67.0062, 60.6061, 53.0499, 39.728},
                {72.2122, 71.8369, 68.9009, 65.8341, 60.7167, 54.702, 47.2749, 35.7471},
                {65.1576, 64.5253, 62.6118, 59.1619, 54.0455, 47.0059, 39.195, 31.6387},
                {58.6154, 56.9627, 54.6647, 50.4462, 44.4322, 38.4144, 32.9084, 28.8109},
                {52.3295, 51.0573, 49.5283, 46.3326, 42.3685, 37.2502, 31.4884, 25.598},
                {40.6578, 39.6416, 37.6008, 34.6603, 30.9503, 27.1116, 23.2713, 20.4546},
                {35.2705, 34.6359, 32.7228, 31.0645, 27.0985, 22.7482, 18.0113},
                {32.192, 31.1756, 29.1329, 26.833, 23.8909, 21.3324, 18.7726, 16.3403},};
        double[][] polyEff = new double[][] {
                {77.2452238409573, 79.4154186459363, 80.737960012489, 80.5229826589649,
                        79.2210931638144, 75.4719133864634, 69.6034181197298, 58.7322388482707},
                {77.0107837113504, 79.3069974136389, 80.8941189021135, 80.7190194665918,
                        79.5313242980328, 75.5912622896367, 69.6846136362097, 60.0043057990909},
                {77.0043065299874, 79.1690958847856, 80.8038169975675, 80.6543975614197,
                        78.8532389102705, 73.6664774270613, 66.2735600426727, 57.671664571658},
                {77.0716623789093, 80.4629750233093, 81.1390811169072, 79.6374242667478,
                        75.380928428817, 69.5332969549779, 63.7997587622339, 58.8120614497758},
                {76.9705872525642, 79.8335492585324, 80.9468133671171, 80.5806471927835,
                        78.0462158225426, 73.0403707523258, 66.5572286338589, 59.8624822515064},
                {77.5063036680357, 80.2056198362559, 81.0339108025933, 79.6085962687939,
                        76.3814534404405, 70.8027503005902, 64.6437367160571, 60.5299349982342},
                {77.8175271586685, 80.065165942218, 81.0631362122632, 79.8955051771299,
                        76.1983240929369, 69.289982774309, 60.8567149372229},
                {78.0924334304045, 80.9353551568667, 80.7904437766234, 78.8639325223295,
                        75.2170936751143, 70.3105081673411, 65.5507568533569, 61.0391468300337}};

        // double[] chartConditions = new double[] { 0.3, 1.0, 1.0, 1.0 };
        // double[] speed = new double[] { 13402.0 };
        // double[][] flow = new double[][] { { 1050.0, 1260.0, 1650.0, 1950.0 } };
        // double[][] head = new double[][] { { 8555.0, 8227.0, 6918.0, 5223.0 } };
        // double[][] head = new double[][] { { 85.0, 82.0, 69.0, 52.0 } };
        // double[][] polyEff = new double[][] { { 66.8, 69.0, 66.4, 55.6 } };
        comp1.getCompressorChart().setCurves(chartConditions, speed, flow, head, polyEff);
        // comp1.getCompressorChart().setHeadUnit("kJ/kg");
        /*
         * double[] surgeflow = new double[] { 453.2, 550.0, 700.0, 800.0 }; double[] surgehead =
         * new double[] { 6000.0, 7000.0, 8000.0, 10000.0 };
         * comp1.getCompressorChart().getSurgeCurve().setCurve(chartConditions, surgeflow,
         * surgehead);
         * 
         * double[] stoneWallflow = new double[] { 923.2, 950.0, 980.0, 1000.0 }; double[]
         * stoneWallHead = new double[] { 6000.0, 7000.0, 8000.0, 10000.0 };
         * comp1.getCompressorChart().getStoneWallCurve().setCurve(chartConditions, stoneWallflow,
         * stoneWallHead);
         */
        neqsim.processSimulation.processSystem.ProcessSystem operations =
                new neqsim.processSimulation.processSystem.ProcessSystem();
        operations.add(stream_1);
        operations.add(comp1);
        operations.run();
        operations.displayResult();

        System.out.println("power " + comp1.getPower());
        System.out.println(
                "fraction in anti surge line " + comp1.getAntiSurge().getCurrentSurgeFraction());
        System.out.println("Polytropic head from curve:" + comp1.getPolytropicHead());
        System.out.println("Polytropic eff from curve:" + comp1.getPolytropicEfficiency() * 100.0);
        System.out.println("flow " + stream_1.getThermoSystem().getFlowRate("m3/hr"));
    }

    /** {@inheritDoc} */
    @Override
    public boolean isUseCompressorChart() {
        return useCompressorChart;
    }

    /** {@inheritDoc} */
    @Override
    public void setUseCompressorChart(boolean useCompressorChart) {
        this.useCompressorChart = useCompressorChart;
    }

    /** {@inheritDoc} */
    @Override
    public String getHeadUnit() {
        return headUnit;
    }

    /** {@inheritDoc} */
    @Override
    public void setHeadUnit(String headUnit) {
        this.headUnit = headUnit;
    }

    /** {@inheritDoc} */
    @Override
    public boolean useRealKappa() {
        return useRealKappa;
    }

    /** {@inheritDoc} */
    @Override
    public void setUseRealKappa(boolean useRealKappa) {
        this.useRealKappa = useRealKappa;
    }

    /**
     * <p>
     * bisect_left.
     * </p>
     *
     * @param A an array of {@link java.lang.Double} objects
     * @param x a double
     * @return a int
     */
    public static int bisect_left(Double[] A, double x) {
        return bisect_left(A, x, 0, A.length);
    }

    /**
     * <p>
     * bisect_left.
     * </p>
     *
     * @param A an array of {@link java.lang.Double} objects
     * @param x a double
     * @param lo a int
     * @param hi a int
     * @return a int
     */
    public static int bisect_left(Double[] A, double x, int lo, int hi) {
        int N = A.length;
        if (N == 0) {
            return 0;
        }
        if (x < A[lo]) {
            return lo;
        }
        if (x > A[hi - 1]) {
            return hi;
        }
        for (;;) {
            if (lo + 1 == hi) {
                return x == A[lo] ? lo : (lo + 1);
            }
            int mi = (hi + lo) / 2;
            if (x <= A[mi]) {
                hi = mi;
            } else {
                lo = mi;
            }
        }
    }

    /** {@inheritDoc} */
    @Override
    public void plot() {}
}<|MERGE_RESOLUTION|>--- conflicted
+++ resolved
@@ -362,11 +362,7 @@
         testFluid.setTotalFlowRate(5.4, "MSm3/day");
 
         Stream stream_1 = new Stream("Stream1", testFluid);
-<<<<<<< HEAD
-        Compressor comp1 = new Compressor("comp1", true);
-=======
         Compressor comp1 = new Compressor("cmp1", true);
->>>>>>> a2dcb88c
         comp1.setInletStream(stream_1);
         comp1.setUsePolytropicCalc(true);
         // comp1.getAntiSurge().setActive(true);
