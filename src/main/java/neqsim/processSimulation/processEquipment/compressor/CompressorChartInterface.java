--- conflicted
+++ resolved
@@ -12,31 +12,21 @@
     /**
      * This method is used add a curve to the CompressorChart object
      *
-<<<<<<< HEAD
-     * @param the speed that the curves are valid for, array with flow values, arrays with head and
-     *        efficiency values at the given flow values
-=======
      * @param speed a double
      * @param flow an array of {@link double} objects
      * @param head an array of {@link double} objects
      * @param polytropicEfficiency an array of {@link double} objects
->>>>>>> f5b5a8bf
      */
     public void addCurve(double speed, double[] flow, double[] head, double[] polytropicEfficiency);
 
     /**
      * This method is used add a set of curves to the CompressorChart object
      *
-<<<<<<< HEAD
-     * @param conditions the chart is valid for( chartConditions = {MW, P_inlet, T_inlet, Z_inlet}),
-     *        array of speeds for the different curves and double arrays holding the set of curves
-=======
      * @param chartConditions an array of {@link double} objects
      * @param speed an array of {@link double} objects
      * @param flow an array of {@link double} objects
      * @param head an array of {@link double} objects
      * @param polyEff an array of {@link double} objects
->>>>>>> f5b5a8bf
      */
     public void setCurves(double[] chartConditions, double[] speed, double[][] flow,
             double[][] head, double[][] polyEff);
@@ -46,10 +36,7 @@
      *
      * @param flow [m3/h], speed in [rpm].
      * @return polytropic head in unit [getHeadUnit]
-<<<<<<< HEAD
-=======
      * @param speed a double
->>>>>>> f5b5a8bf
      */
     public double getPolytropicHead(double flow, double speed);
 
@@ -58,10 +45,7 @@
      *
      * @param flow [m3/h], speed in [rpm].
      * @return polytropic efficiency [%].
-<<<<<<< HEAD
-=======
      * @param speed a double
->>>>>>> f5b5a8bf
      */
     public double getPolytropicEfficiency(double flow, double speed);
 
@@ -79,11 +63,8 @@
     /**
      * Checks if set to use compressor chart for compressor calculations (chart is set for
      * compressor)
-<<<<<<< HEAD
-=======
      *
      * @return a boolean
->>>>>>> f5b5a8bf
      */
     public boolean isUseCompressorChart();
 
@@ -110,24 +91,15 @@
 
     /**
      * get method for kappa setting. true = real kappa is used, false = ideal kappa is used
-<<<<<<< HEAD
-     * 
-=======
      *
->>>>>>> f5b5a8bf
      * @return true/false flag
      */
     public boolean useRealKappa();
 
     /**
      * set method for kappa setting. true = real kappa is used, false = ideal kappa is used
-<<<<<<< HEAD
-     * 
-     * @param true/false flag
-=======
      *
      * @param useRealKappa a boolean
->>>>>>> f5b5a8bf
      */
     public void setUseRealKappa(boolean useRealKappa);
 
