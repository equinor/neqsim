package neqsim.processSimulation.processEquipment.compressor;

/**
 * <p>
 * CompressorChartInterface interface.
 * </p>
 *
 * @author asmund
 * @version $Id: $Id
 */
public interface CompressorChartInterface extends Cloneable {
    /**
     * This method is used add a curve to the CompressorChart object
     *
     * @param speed a double
     * @param flow an array of {@link double} objects
     * @param head an array of {@link double} objects
     * @param polytropicEfficiency an array of {@link double} objects
     */
    public void addCurve(double speed, double[] flow, double[] head, double[] polytropicEfficiency);

    /**
     * This method is used add a set of curves to the CompressorChart object
     *
     * @param chartConditions an array of {@link double} objects
     * @param speed an array of {@link double} objects
     * @param flow an array of {@link double} objects
     * @param head an array of {@link double} objects
     * @param polyEff an array of {@link double} objects
     */
    public void setCurves(double[] chartConditions, double[] speed, double[][] flow,
            double[][] head, double[][] polyEff);

    /**
     * Get method for polytropic head from reference curves.
     *
     * @param flow [m3/h], speed in [rpm].
     * @return polytropic head in unit [getHeadUnit]
     * @param speed a double
     */
    public double getPolytropicHead(double flow, double speed);

    /**
     * Get method for polytropic efficiency from reference curves.
     *
     * @param flow [m3/h], speed in [rpm].
     * @return polytropic efficiency [%].
     * @param speed a double
     */
    public double getPolytropicEfficiency(double flow, double speed);

    /**
     * Set method for the reference conditions of the compressor chart
     *
     * @param refMW a double
     * @param refTemperature a double
     * @param refPressure a double
     * @param refZ a double
     */
    public void setReferenceConditions(double refMW, double refTemperature, double refPressure,
            double refZ);

    /**
     * Checks if set to use compressor chart for compressor calculations (chart is set for
     * compressor)
     *
     * @return a boolean
     */
    public boolean isUseCompressorChart();

    /**
     * Set compressor calculations to use compressor chart
     *
     * @param useCompressorChart a boolean
     */
    public void setUseCompressorChart(boolean useCompressorChart);

    /**
     * get the selected unit of head
     *
     * @return unit of head
     */
    public String getHeadUnit();

    /**
     * set unit of head
     *
     * @param headUnit a {@link java.lang.String} object
     */
    public void setHeadUnit(String headUnit);

    /**
     * get method for kappa setting. true = real kappa is used, false = ideal kappa is used
     *
     * @return true/false flag
     */
    public boolean useRealKappa();

    /**
     * set method for kappa setting. true = real kappa is used, false = ideal kappa is used
     *
     * @param useRealKappa a boolean
     */
    public void setUseRealKappa(boolean useRealKappa);

    /**
     * <p>
     * getSurgeCurve.
     * </p>
     *
     * @return a {@link neqsim.processSimulation.processEquipment.compressor.SurgeCurve} object
     */
    public SurgeCurve getSurgeCurve();

    /**
     * <p>
     * setSurgeCurve.
     * </p>
     *
     * @param surgeCurve a {@link neqsim.processSimulation.processEquipment.compressor.SurgeCurve}
     *        object
     */
    public void setSurgeCurve(SurgeCurve surgeCurve);

    /**
     * <p>
     * getStoneWallCurve.
     * </p>
     *
     * @return a {@link neqsim.processSimulation.processEquipment.compressor.StoneWallCurve} object
     */
    public StoneWallCurve getStoneWallCurve();

    /**
     * <p>
     * setStoneWallCurve.
     * </p>
     *
     * @param stoneWallCurve a
     *        {@link neqsim.processSimulation.processEquipment.compressor.StoneWallCurve} object
     */
    public void setStoneWallCurve(StoneWallCurve stoneWallCurve);

    /**
     * <p>
     * getSpeed.
     * </p>
     *
     * @param flow a double
     * @param head a double
     * @return a int
     */
    public int getSpeed(double flow, double head);

    /**
     * <p>
     * plot.
     * </p>
     */
    public void plot();
<<<<<<< HEAD

        public void plot();
=======
>>>>>>> 24915a9b
}<|MERGE_RESOLUTION|>--- conflicted
+++ resolved
@@ -158,9 +158,4 @@
      * </p>
      */
     public void plot();
-<<<<<<< HEAD
-
-        public void plot();
-=======
->>>>>>> 24915a9b
 }