--- conflicted
+++ resolved
@@ -1,17 +1,9 @@
 package neqsim.processSimulation.processEquipment.compressor;
 
 /**
-<<<<<<< HEAD
- * <p>
- * CompressorCurve class.
- * </p>
- *
- * @author esol
-=======
  * <p>CompressorCurve class.</p>
  *
  * @author asmund
->>>>>>> 24915a9b
  * @version $Id: $Id
  */
 public class CompressorCurve implements java.io.Serializable {
@@ -22,13 +14,7 @@
     public double speed = 1000.0;
 
     /**
-<<<<<<< HEAD
-     * <p>
-     * Constructor for CompressorCurve.
-     * </p>
-=======
      * <p>Constructor for CompressorCurve.</p>
->>>>>>> 24915a9b
      */
     public CompressorCurve() {
         flow = new double[] {453.2, 600.0, 750.0};
@@ -37,13 +23,7 @@
     }
 
     /**
-<<<<<<< HEAD
-     * <p>
-     * Constructor for CompressorCurve.
-     * </p>
-=======
      * <p>Constructor for CompressorCurve.</p>
->>>>>>> 24915a9b
      *
      * @param speed a double
      * @param flow an array of {@link double} objects
