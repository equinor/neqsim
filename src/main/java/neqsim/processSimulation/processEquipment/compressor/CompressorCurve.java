package neqsim.processSimulation.processEquipment.compressor;

public class CompressorCurve implements java.io.Serializable {
    private static final long serialVersionUID = 1000;
    public double[] flow;
    public double[] head;
    public double[] polytropicEfficiency;
    public double speed = 1000.0;

    public CompressorCurve() {
        flow = new double[] {453.2, 600.0, 750.0};
        head = new double[] {1000.0, 900.0, 800.0};
        polytropicEfficiency = new double[] {78.0, 79.0, 78.0};
    }

    public CompressorCurve(double speed, double[] flow, double[] head,
            double[] polytropicEfficiency) {
        this.speed = speed;
        this.flow = flow;
        this.head = head;
        this.polytropicEfficiency = polytropicEfficiency;
    }

<<<<<<< HEAD
    public static void main(String[] args) {}
=======
    public static void main(String[] args) {
    }
>>>>>>> 5c88a656
}<|MERGE_RESOLUTION|>--- conflicted
+++ resolved
@@ -21,10 +21,6 @@
         this.polytropicEfficiency = polytropicEfficiency;
     }
 
-<<<<<<< HEAD
-    public static void main(String[] args) {}
-=======
     public static void main(String[] args) {
     }
->>>>>>> 5c88a656
 }