--- conflicted
+++ resolved
@@ -17,15 +17,7 @@
  * @author esol
  * @version $Id: $Id
  */
-<<<<<<< HEAD
 public interface CompressorInterface extends ProcessEquipmentInterface, TwoPortInterface {
-    /** {@inheritDoc} */
-    @Override
-    public void run();
-=======
-public interface CompressorInterface extends ProcessEquipmentInterface {
->>>>>>> b63c7691
-
     /**
      * <p>
      * getEnergy.
@@ -35,10 +27,6 @@
      */
     public double getEnergy();
 
-<<<<<<< HEAD
-=======
-
->>>>>>> b63c7691
     /**
      * <p>
      * getOutStream.
