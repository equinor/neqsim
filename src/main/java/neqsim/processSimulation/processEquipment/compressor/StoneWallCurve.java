--- conflicted
+++ resolved
@@ -48,10 +48,6 @@
     }
 
     public static void main(String[] args) {
-<<<<<<< HEAD
-        // TODO Auto-generated method stub
-=======
->>>>>>> bbc43052
     }
 
     boolean isActive() {
