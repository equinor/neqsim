package neqsim.processSimulation.processEquipment.compressor;

import org.apache.commons.math3.analysis.polynomials.PolynomialFunction;
import org.apache.commons.math3.fitting.PolynomialCurveFitter;
import org.apache.commons.math3.fitting.WeightedObservedPoints;
import org.apache.logging.log4j.LogManager;
import org.apache.logging.log4j.Logger;

/**
<<<<<<< HEAD
 * <p>
 * SurgeCurve class.
 * </p>
 *
 * @author esol
=======
 * <p>SurgeCurve class.</p>
 *
 * @author asmund
>>>>>>> 24915a9b
 * @version $Id: $Id
 */
public class SurgeCurve implements java.io.Serializable {
    private static final long serialVersionUID = 1000;
    static Logger logger = LogManager.getLogger(SurgeCurve.class);
    double[] flow;
    double[] head;
    double[] chartConditions = null;
    private boolean isActive = false;

    final WeightedObservedPoints flowFitter = new WeightedObservedPoints();
    PolynomialFunction flowFitterFunc = null;

    /**
<<<<<<< HEAD
     * <p>
     * Constructor for SurgeCurve.
     * </p>
=======
     * <p>Constructor for SurgeCurve.</p>
>>>>>>> 24915a9b
     */
    public SurgeCurve() {}

    /**
<<<<<<< HEAD
     * <p>
     * Constructor for SurgeCurve.
     * </p>
=======
     * <p>Constructor for SurgeCurve.</p>
>>>>>>> 24915a9b
     *
     * @param flow an array of {@link double} objects
     * @param head an array of {@link double} objects
     */
    public SurgeCurve(double[] flow, double[] head) {
        this.flow = flow;
        this.head = head;
    }

    /**
<<<<<<< HEAD
     * <p>
     * setCurve.
     * </p>
=======
     * <p>setCurve.</p>
>>>>>>> 24915a9b
     *
     * @param chartConditions an array of {@link double} objects
     * @param flow an array of {@link double} objects
     * @param head an array of {@link double} objects
     */
    public void setCurve(double[] chartConditions, double[] flow, double[] head) {
        this.flow = flow;
        this.head = head;
        this.chartConditions = chartConditions;
        for (int i = 0; i < flow.length; i++) {
            flowFitter.add(head[i], flow[i]);
        }
        PolynomialCurveFitter fitter = PolynomialCurveFitter.create(2);
        flowFitterFunc = new PolynomialFunction(fitter.fit(flowFitter.toList()));
        isActive = true;

        // trykkforhold paa y-aksen mot redused flow
        // dp over sugetrykk
        // surge kurva er invariat i plottet trykkforhold mot redused flow
        // CCC bruker dP/ (over maaleblnde som representerer flow) dP/Ps - paa x-aksen
        // trykkforhold paa y-aksen (trykk ut/trykk inn)
    }

    /**
<<<<<<< HEAD
     * <p>
     * getSurgeFlow.
     * </p>
=======
     * <p>getSurgeFlow.</p>
>>>>>>> 24915a9b
     *
     * @param head a double
     * @return a double
     */
    public double getSurgeFlow(double head) {
        return flowFitterFunc.value(head);
    }

    /**
<<<<<<< HEAD
     * <p>
     * isSurge.
     * </p>
=======
     * <p>isSurge.</p>
>>>>>>> 24915a9b
     *
     * @param head a double
     * @param flow a double
     * @return a boolean
     */
    public boolean isSurge(double head, double flow) {
        if (getSurgeFlow(head) > flow)
            return true;
        else
            return false;
    }

    boolean isActive() {
        return isActive;
    }

    void setActive(boolean isActive) {
        this.isActive = isActive;
    }
}<|MERGE_RESOLUTION|>--- conflicted
+++ resolved
@@ -7,17 +7,9 @@
 import org.apache.logging.log4j.Logger;
 
 /**
-<<<<<<< HEAD
- * <p>
- * SurgeCurve class.
- * </p>
- *
- * @author esol
-=======
  * <p>SurgeCurve class.</p>
  *
  * @author asmund
->>>>>>> 24915a9b
  * @version $Id: $Id
  */
 public class SurgeCurve implements java.io.Serializable {
@@ -32,24 +24,12 @@
     PolynomialFunction flowFitterFunc = null;
 
     /**
-<<<<<<< HEAD
-     * <p>
-     * Constructor for SurgeCurve.
-     * </p>
-=======
      * <p>Constructor for SurgeCurve.</p>
->>>>>>> 24915a9b
      */
     public SurgeCurve() {}
 
     /**
-<<<<<<< HEAD
-     * <p>
-     * Constructor for SurgeCurve.
-     * </p>
-=======
      * <p>Constructor for SurgeCurve.</p>
->>>>>>> 24915a9b
      *
      * @param flow an array of {@link double} objects
      * @param head an array of {@link double} objects
@@ -60,13 +40,7 @@
     }
 
     /**
-<<<<<<< HEAD
-     * <p>
-     * setCurve.
-     * </p>
-=======
      * <p>setCurve.</p>
->>>>>>> 24915a9b
      *
      * @param chartConditions an array of {@link double} objects
      * @param flow an array of {@link double} objects
@@ -91,13 +65,7 @@
     }
 
     /**
-<<<<<<< HEAD
-     * <p>
-     * getSurgeFlow.
-     * </p>
-=======
      * <p>getSurgeFlow.</p>
->>>>>>> 24915a9b
      *
      * @param head a double
      * @return a double
@@ -107,13 +75,7 @@
     }
 
     /**
-<<<<<<< HEAD
-     * <p>
-     * isSurge.
-     * </p>
-=======
      * <p>isSurge.</p>
->>>>>>> 24915a9b
      *
      * @param head a double
      * @param flow a double
