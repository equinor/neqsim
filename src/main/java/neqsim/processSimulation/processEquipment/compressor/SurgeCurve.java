package neqsim.processSimulation.processEquipment.compressor;

import org.apache.commons.math3.analysis.polynomials.PolynomialFunction;
import org.apache.commons.math3.fitting.PolynomialCurveFitter;
import org.apache.commons.math3.fitting.WeightedObservedPoints;
import org.apache.logging.log4j.LogManager;
import org.apache.logging.log4j.Logger;

public class SurgeCurve implements java.io.Serializable {
    private static final long serialVersionUID = 1000;
    static Logger logger = LogManager.getLogger(SurgeCurve.class);
    double[] flow;
    double[] head;
    double[] chartConditions = null;
    private boolean isActive = false;

    final WeightedObservedPoints flowFitter = new WeightedObservedPoints();
    PolynomialFunction flowFitterFunc = null;

    public SurgeCurve() {}

    public SurgeCurve(double[] flow, double[] head) {
        this.flow = flow;
        this.head = head;
    }

    public void setCurve(double[] chartConditions, double[] flow, double[] head) {
        this.flow = flow;
        this.head = head;
        this.chartConditions = chartConditions;
        for (int i = 0; i < flow.length; i++) {
            flowFitter.add(head[i], flow[i]);
        }
        PolynomialCurveFitter fitter = PolynomialCurveFitter.create(2);
        flowFitterFunc = new PolynomialFunction(fitter.fit(flowFitter.toList()));
        isActive = true;

        // trykkforhold paa y-aksen mot redused flow
        // dp over sugetrykk
        // surge kurva er invariat i plottet trykkforhold mot redused flow
        // CCC bruker dP/ (over maaleblnde som representerer flow) dP/Ps - paa x-aksen
        // trykkforhold paa y-aksen (trykk ut/trykk inn)
<<<<<<< HEAD
        //
=======
>>>>>>> 5c88a656
    }

    public double getSurgeFlow(double head) {
        return flowFitterFunc.value(head);
    }

    public boolean isSurge(double head, double flow) {
        if (getSurgeFlow(head) > flow)
            return true;
        else
            return false;
    }

<<<<<<< HEAD
    public static void main(String[] args) {}
=======
    public static void main(String[] args) {
    }
>>>>>>> 5c88a656

    boolean isActive() {
        return isActive;
    }

    void setActive(boolean isActive) {
        this.isActive = isActive;
    }
}<|MERGE_RESOLUTION|>--- conflicted
+++ resolved
@@ -40,10 +40,6 @@
         // surge kurva er invariat i plottet trykkforhold mot redused flow
         // CCC bruker dP/ (over maaleblnde som representerer flow) dP/Ps - paa x-aksen
         // trykkforhold paa y-aksen (trykk ut/trykk inn)
-<<<<<<< HEAD
-        //
-=======
->>>>>>> 5c88a656
     }
 
     public double getSurgeFlow(double head) {
@@ -57,12 +53,8 @@
             return false;
     }
 
-<<<<<<< HEAD
-    public static void main(String[] args) {}
-=======
     public static void main(String[] args) {
     }
->>>>>>> 5c88a656
 
     boolean isActive() {
         return isActive;
