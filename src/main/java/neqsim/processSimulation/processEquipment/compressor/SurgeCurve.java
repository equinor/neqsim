package neqsim.processSimulation.processEquipment.compressor;

import org.apache.commons.math3.analysis.polynomials.PolynomialFunction;
import org.apache.commons.math3.fitting.PolynomialCurveFitter;
import org.apache.commons.math3.fitting.WeightedObservedPoints;
import org.apache.logging.log4j.LogManager;
import org.apache.logging.log4j.Logger;

public class SurgeCurve implements java.io.Serializable {
    private static final long serialVersionUID = 1000;
    static Logger logger = LogManager.getLogger(SurgeCurve.class);
    double[] flow;
    double[] head;
    double[] chartConditions = null;
    private boolean isActive = false;

    final WeightedObservedPoints flowFitter = new WeightedObservedPoints();
    PolynomialFunction flowFitterFunc = null;

    public SurgeCurve() {}

    public SurgeCurve(double[] flow, double[] head) {
        this.flow = flow;
        this.head = head;
    }

    public void setCurve(double[] chartConditions, double[] flow, double[] head) {
        this.flow = flow;
        this.head = head;
        this.chartConditions = chartConditions;
        for (int i = 0; i < flow.length; i++) {
            flowFitter.add(head[i], flow[i]);
        }
        PolynomialCurveFitter fitter = PolynomialCurveFitter.create(2);
        flowFitterFunc = new PolynomialFunction(fitter.fit(flowFitter.toList()));
        isActive = true;

        // trykkforhold paa y-aksen mot redused flow
        // dp over sugetrykk
        // surge kurva er invariat i plottet trykkforhold mot redused flow
        // CCC bruker dP/ (over maaleblnde som representerer flow) dP/Ps - paa x-aksen
        // trykkforhold paa y-aksen (trykk ut/trykk inn)
    }

    public double getSurgeFlow(double head) {
        return flowFitterFunc.value(head);
    }

    public boolean isSurge(double head, double flow) {
        if (getSurgeFlow(head) > flow)
            return true;
        else
            return false;
    }

    public static void main(String[] args) {
<<<<<<< HEAD
        // TODO Auto-generated method stub
=======
>>>>>>> bbc43052
    }

    boolean isActive() {
        return isActive;
    }

    void setActive(boolean isActive) {
        this.isActive = isActive;
    }
}<|MERGE_RESOLUTION|>--- conflicted
+++ resolved
@@ -54,10 +54,6 @@
     }
 
     public static void main(String[] args) {
-<<<<<<< HEAD
-        // TODO Auto-generated method stub
-=======
->>>>>>> bbc43052
     }
 
     boolean isActive() {
