--- conflicted
+++ resolved
@@ -18,14 +18,11 @@
     boolean refluxIsSet = false;
     double duty = 0.0;
 
-<<<<<<< HEAD
-=======
     /**
      * <p>
      * Constructor for Condenser.
      * </p>
      */
->>>>>>> f5b5a8bf
     public Condenser() {}
 
     /**
