--- conflicted
+++ resolved
@@ -171,10 +171,7 @@
                 trays.get(1).getLiquidOutStream());
         trays.get(0).init();
         ((Runnable) trays.get(0)).run();
-<<<<<<< HEAD
-=======
-
->>>>>>> 24915a9b
+
     }
 
     /**
@@ -410,10 +407,7 @@
                                     .getComponent("water").getNumberOfmoles()
                             + " pressure " + trays.get(i).getGasOutStream().getPressure()
                             + " temperature " + trays.get(i).getGasOutStream().getTemperature("C"));
-<<<<<<< HEAD
-=======
-
->>>>>>> 24915a9b
+
         }
 
         double massError = 0.0;
@@ -495,10 +489,7 @@
         column.displayResult();
         System.out.println("reboiler duty" + ((Reboiler) column.getReboiler()).getDuty());
         System.out.println("condeser duty" + ((Condenser) column.getCondenser()).getDuty());
-<<<<<<< HEAD
-=======
-
->>>>>>> 24915a9b
+
     }
 
     /**
