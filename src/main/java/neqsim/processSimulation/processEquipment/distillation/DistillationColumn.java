--- conflicted
+++ resolved
@@ -375,16 +375,6 @@
               trays.get(i + 1).getLiquidOutStream());
           ((SimpleTray) trays.get(i)).run(id);
         }
-<<<<<<< HEAD
-        /*
-         * for (int i = 1; i <= numberOfTrays - 1; i++) { int replaceStream =
-         * trays.get(i).getNumberOfInputStreams() - 2; if (i == (numberOfTrays - 1)) { replaceStream
-         * = trays.get(i).getNumberOfInputStreams() - 1; } ((Mixer)
-         * trays.get(i)).replaceStream(replaceStream, trays.get(i - 1).getGasOutStream());
-         * ((SimpleTray) trays.get(i)).run(id); }
-         */
-=======
->>>>>>> b5c7f95c
         for (int i = 0; i < numberOfTrays; i++) {
           err += Math.abs(
               oldtemps[i] - ((MixerInterface) trays.get(i)).getThermoSystem().getTemperature());
