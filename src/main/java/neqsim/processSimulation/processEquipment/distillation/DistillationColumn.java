package neqsim.processSimulation.processEquipment.distillation;

import java.util.ArrayList;
import java.util.Objects;
import neqsim.processSimulation.processEquipment.ProcessEquipmentBaseClass;
import neqsim.processSimulation.processEquipment.heatExchanger.Heater;
import neqsim.processSimulation.processEquipment.mixer.Mixer;
import neqsim.processSimulation.processEquipment.mixer.MixerInterface;
import neqsim.processSimulation.processEquipment.separator.Separator;
import neqsim.processSimulation.processEquipment.stream.Stream;
import neqsim.processSimulation.processEquipment.stream.StreamInterface;
import neqsim.thermodynamicOperations.ThermodynamicOperations;

/**
 * <p>
 * DistillationColumn class.
 * </p>
 *
 * @author ESOL
 * @version $Id: $Id
 */
public class DistillationColumn extends ProcessEquipmentBaseClass implements DistillationInterface {
  private static final long serialVersionUID = 1000;
  private boolean doInitializion = true;
  boolean hasReboiler = false;
  boolean hasCondenser = false;
  protected ArrayList<SimpleTray> trays = new ArrayList<SimpleTray>(0);
  double condenserCoolingDuty = 10.0;
  private double reboilerTemperature = 273.15;
  private double condenserTemperature = 270.15;
  double topTrayPressure = -1.0;
  double bottomTrayPressure = -1.0;
  int numberOfTrays = 1;
  private int feedTrayNumber = 1;
  StreamInterface stream_3 = new Stream("stream_3");
  StreamInterface gasOutStream = new Stream("gasOutStream");
  StreamInterface liquidOutStream = new Stream("liquidOutStream");
  StreamInterface feedStream = null;
  boolean stream_3isset = false;
  private double internalDiameter = 1.0;
  neqsim.processSimulation.processSystem.ProcessSystem distoperations;
  Heater heater;
  Separator separator2;


<<<<<<< HEAD
    /**
     * <p>
     * Constructor for DistillationColumn.
     * </p>
     *
     * @param numberOfTraysLocal a int
     * @param hasReboiler a boolean
     * @param hasCondenser a boolean
     */
    public DistillationColumn(int numberOfTraysLocal, boolean hasReboiler, boolean hasCondenser) {
        super("DistillationColumn");
        this.hasReboiler = hasReboiler;
        this.hasCondenser = hasCondenser;
        distoperations = new neqsim.processSimulation.processSystem.ProcessSystem();
        this.numberOfTrays = numberOfTraysLocal;
        if (hasReboiler) {
            trays.add(new Reboiler("Reboiler"));
            this.numberOfTrays++;
        }
        for (int i = 0; i < numberOfTraysLocal; i++) {
            trays.add(new SimpleTray("SimpleTray" + i + 1));
        }
        if (hasCondenser) {
            trays.add(new Condenser("Condenser"));
            this.numberOfTrays++;
        }
        for (int i = 0; i < this.numberOfTrays; i++) {
            distoperations.add(trays.get(i));
        }
    }

  /**
   * <p>
   * addFeedStream.
   * </p>
   *
   * @param inputStream a {@link neqsim.processSimulation.processEquipment.stream.StreamInterface}
   *        object
   * @param feedTrayNumber a int
   */
  public void addFeedStream(StreamInterface inputStream, int feedTrayNumber) {
    feedStream = inputStream;
    getTray(feedTrayNumber).addStream(inputStream);
    setFeedTrayNumber(feedTrayNumber);
    double moles = inputStream.getThermoSystem().getTotalNumberOfMoles();
    gasOutStream.setThermoSystem(inputStream.getThermoSystem().clone());
    gasOutStream.getThermoSystem().setTotalNumberOfMoles(moles / 2.0);
    liquidOutStream.setThermoSystem(inputStream.getThermoSystem().clone());
    liquidOutStream.getThermoSystem().setTotalNumberOfMoles(moles / 2.0);
  }

    /**
     * <p>
     * init.
     * </p>
     */
    public void init() {
        if (!isDoInitializion()) {
            return;
        }
        setDoInitializion(false);
        ((Runnable) trays.get(feedTrayNumber)).run();

    if (getTray(feedTrayNumber).getStream(0).getFluid().getNumberOfPhases() == 1) {
      for (int i = 0; i < numberOfTrays; i++) {
        if (getTray(i).getNumberOfInputStreams() > 0 && i != feedTrayNumber) {
          getTray(feedTrayNumber).addStream(trays.get(i).getStream(0));
          getTray(feedTrayNumber).run();
          getTray(feedTrayNumber)
              .removeInputStream(getTray(feedTrayNumber).getNumberOfInputStreams() - 1);
          if (getTray(feedTrayNumber).getThermoSystem().getNumberOfPhases() > 1) {
            break;
          }
        } else if (i == feedTrayNumber && getTray(i).getNumberOfInputStreams() > 1) {
          getTray(feedTrayNumber).addStream(trays.get(i).getStream(1));
          ((Runnable) trays.get(feedTrayNumber)).run();
          getTray(feedTrayNumber)
              .removeInputStream(getTray(feedTrayNumber).getNumberOfInputStreams() - 1);
          if (getTray(feedTrayNumber).getThermoSystem().getNumberOfPhases() > 1) {
            break;
          }
        }
      }
    }
    ((MixerInterface) trays.get(numberOfTrays - 1))
        .addStream(trays.get(feedTrayNumber).getGasOutStream());
    ((Mixer) trays.get(numberOfTrays - 1)).getStream(0).getThermoSystem()
        .setTotalNumberOfMoles(((Mixer) trays.get(numberOfTrays - 1)).getStream(0).getThermoSystem()
            .getTotalNumberOfMoles() * (1.0e-6));
    ((MixerInterface) trays.get(0)).addStream(trays.get(feedTrayNumber).getLiquidOutStream());
    int streamNumbReboil = (trays.get(0)).getNumberOfInputStreams() - 1;
    ((Mixer) trays.get(0)).getStream(streamNumbReboil).getThermoSystem().setTotalNumberOfMoles(
        ((Mixer) trays.get(0)).getStream(streamNumbReboil).getThermoSystem().getTotalNumberOfMoles()
            * (1.0e-6));

    // ((Runnable) trays.get(numberOfTrays - 1)).run();
    ((Runnable) trays.get(0)).run();

    condenserTemperature =
        ((MixerInterface) trays.get(numberOfTrays - 1)).getThermoSystem().getTemperature();
    reboilerTemperature = ((MixerInterface) trays.get(0)).getThermoSystem().getTemperature();

    // double deltaTemp = (reboilerTemperature - condenserTemperature) / (numberOfTrays * 1.0);
    double feedTrayTemperature = getTray(getFeedTrayNumber()).getThermoSystem().getTemperature();

    double deltaTempCondenser =
        (feedTrayTemperature - condenserTemperature) / (numberOfTrays * 1.0 - feedTrayNumber - 1);
    double deltaTempReboiler = (reboilerTemperature - feedTrayTemperature) / (feedTrayNumber * 1.0);

    double delta = 0;
    for (int i = feedTrayNumber + 1; i < numberOfTrays; i++) {
      delta += deltaTempCondenser;
      ((Mixer) trays.get(i))
          .setTemperature(getTray(getFeedTrayNumber()).getThermoSystem().getTemperature() - delta);
    }
    delta = 0;
    for (int i = feedTrayNumber - 1; i >= 0; i--) {
      delta += deltaTempReboiler;
      ((Mixer) trays.get(i))
          .setTemperature(getTray(getFeedTrayNumber()).getThermoSystem().getTemperature() + delta);
    }

    for (int i = 1; i < numberOfTrays - 1; i++) {
      ((MixerInterface) trays.get(i)).addStream(trays.get(i - 1).getGasOutStream());
      trays.get(i).init();
      ((Runnable) trays.get(i)).run();
    }

    ((MixerInterface) trays.get(numberOfTrays - 1)).replaceStream(0,
        trays.get(numberOfTrays - 2).getGasOutStream());
    trays.get(numberOfTrays - 1).init();
    ((Runnable) trays.get(numberOfTrays - 1)).run();

        for (int i = numberOfTrays - 2; i >= 1; i--) {
            ((MixerInterface) trays.get(i)).addStream(trays.get(i + 1).getLiquidOutStream());
            trays.get(i).init();
            ((Runnable) trays.get(i)).run();
        }
        int streamNumb = (trays.get(0)).getNumberOfInputStreams() - 1;
        ((MixerInterface) trays.get(0)).replaceStream(streamNumb,
                trays.get(1).getLiquidOutStream());
        trays.get(0).init();
        ((Runnable) trays.get(0)).run();
    }

  /**
   * <p>
   * Getter for the field <code>gasOutStream</code>.
   * </p>
   *
   * @return a {@link neqsim.processSimulation.processEquipment.stream.StreamInterface} object
   */
  public StreamInterface getGasOutStream() {
    return gasOutStream;
  }

  /**
   * <p>
   * Getter for the field <code>liquidOutStream</code>.
   * </p>
   *
   * @return a {@link neqsim.processSimulation.processEquipment.stream.StreamInterface} object
   */
  public StreamInterface getLiquidOutStream() {
    return liquidOutStream;
  }

  /**
   * <p>
   * getTray.
   * </p>
   *
   * @param trayNumber a int
   * @return a {@link neqsim.processSimulation.processEquipment.distillation.SimpleTray} object
   */
  public SimpleTray getTray(int trayNumber) {
    return trays.get(trayNumber);
  }

  /** {@inheritDoc} */
  @Override
  public void setNumberOfTrays(int number) {
    int oldNumberOfTrays = numberOfTrays;

    int tempNumberOfTrays = number;

    if (hasReboiler) {
      tempNumberOfTrays++;
    }
    if (hasCondenser) {
      tempNumberOfTrays++;
    }

    int change = tempNumberOfTrays - oldNumberOfTrays;

    if (change > 0) {
      for (int i = 0; i < change; i++) {
        trays.add(1, new SimpleTray("SimpleTray" + oldNumberOfTrays + i + 1));
      }
    } else if (change < 0) {
      for (int i = 0; i > change; i--) {
        trays.remove(1);
      }
    }
    numberOfTrays = tempNumberOfTrays;

    setDoInitializion(true);
    init();
  }

  /**
   * <p>
   * setTopCondenserDuty.
   * </p>
   *
   * @param duty a double
   */
  public void setTopCondenserDuty(double duty) {
    condenserCoolingDuty = duty;
  }

  /**
   * <p>
   * setTopPressure.
   * </p>
   *
   * @param topPressure a double
   */
  public void setTopPressure(double topPressure) {
    topTrayPressure = topPressure;
  }

  /**
   * <p>
   * setBottomPressure.
   * </p>
   *
   * @param bottomPressure a double
   */
  public void setBottomPressure(double bottomPressure) {
    bottomTrayPressure = bottomPressure;
  }

  /** {@inheritDoc} */
  @Override
  public void run() {
    double dp = 0.0;
    if (bottomTrayPressure < 0) {
      bottomTrayPressure = getTray(feedTrayNumber).getStream(0).getPressure();
    }
    if (topTrayPressure < 0) {
      topTrayPressure = getTray(feedTrayNumber).getStream(0).getPressure();
    }
    if (numberOfTrays > 1) {
      dp = (bottomTrayPressure - topTrayPressure) / (numberOfTrays - 1.0);
    }
    for (int i = 0; i < numberOfTrays; i++) {
      trays.get(i).setPressure(bottomTrayPressure - i * dp);
    }
    getTray(feedTrayNumber).getStream(0).setThermoSystem(feedStream.getThermoSystem().clone());

        if (numberOfTrays == 1) {
            ((Runnable) trays.get(0)).run();
            gasOutStream.setThermoSystem(trays.get(0).getGasOutStream().getThermoSystem().clone());
            liquidOutStream
                    .setThermoSystem(trays.get(0).getLiquidOutStream().getThermoSystem().clone());
            return;
        }

        if (isDoInitializion()) {
            this.init();
        }
        double err = 1.0e10, errOld;
        int iter = 0;
        double[] oldtemps = new double[numberOfTrays];
        ((Runnable) trays.get(feedTrayNumber)).run();

    do {
      iter++;
      errOld = err;
      err = 0.0;
      for (int i = 0; i < numberOfTrays; i++) {
        oldtemps[i] = ((MixerInterface) trays.get(i)).getThermoSystem().getTemperature();
      }

      for (int i = feedTrayNumber; i > 1; i--) {
        System.out
            .println("i " + i + " feed streams " + trays.get(i - 1).getNumberOfInputStreams());
        ((Mixer) trays.get(i - 1)).replaceStream(1, trays.get(i).getLiquidOutStream());
        trays.get(i - 1).setPressure(bottomTrayPressure - (i - 1) * dp);
        ((Runnable) trays.get(i - 1)).run();
      }
      int streamNumb = (trays.get(0)).getNumberOfInputStreams() - 1;
      ((Mixer) trays.get(0)).replaceStream(streamNumb, trays.get(1).getLiquidOutStream());
      ((Runnable) trays.get(0)).run();

      for (int i = 1; i <= numberOfTrays - 1; i++) {
        int replaceStream = 0;
        if (i == feedTrayNumber) {
          replaceStream = 1;
        }
        ((Mixer) trays.get(i)).replaceStream(replaceStream, trays.get(i - 1).getGasOutStream());
        ((Runnable) trays.get(i)).run();
      }

      for (int i = numberOfTrays - 2; i == feedTrayNumber; i--) {
        int replaceStream = 1;
        if (i == feedTrayNumber) {
          replaceStream = 2;
        }
        if (i == feedTrayNumber && i == 0) {
          replaceStream = 1;
        }
        ((Mixer) trays.get(i)).replaceStream(replaceStream, trays.get(i + 1).getLiquidOutStream());
        ((Runnable) trays.get(i)).run();
      }
      for (int i = 0; i < numberOfTrays; i++) {
        err += Math
            .abs(oldtemps[i] - ((MixerInterface) trays.get(i)).getThermoSystem().getTemperature());
      }
      System.out.println("error iter " + err + " iteration " + iter);
      // massBalanceCheck();
    } while (err > 1e-4 && err < errOld && iter < 10);// && !massBalanceCheck());

        // massBalanceCheck();
        gasOutStream.setThermoSystem(
                trays.get(numberOfTrays - 1).getGasOutStream().getThermoSystem().clone());
        liquidOutStream
                .setThermoSystem(trays.get(0).getLiquidOutStream().getThermoSystem().clone());
    }

  /** {@inheritDoc} */
  @Override
  public void displayResult() {
    distoperations.displayResult();
=======
  /**
   * <p>
   * Constructor for DistillationColumn.
   * </p>
   *
   * @param numberOfTraysLocal a int
   * @param hasReboiler a boolean
   * @param hasCondenser a boolean
   */
  public DistillationColumn(int numberOfTraysLocal, boolean hasReboiler, boolean hasCondenser) {
    super("DistillationColumn");
    this.hasReboiler = hasReboiler;
    this.hasCondenser = hasCondenser;
    distoperations = new neqsim.processSimulation.processSystem.ProcessSystem();
    this.numberOfTrays = numberOfTraysLocal;
    if (hasReboiler) {
      trays.add(new Reboiler("Reboiler"));
      this.numberOfTrays++;
    }
    for (int i = 0; i < numberOfTraysLocal; i++) {
      trays.add(new SimpleTray("SimpleTray" + i + 1));
    }
    if (hasCondenser) {
      trays.add(new Condenser("Condenser"));
      this.numberOfTrays++;
    }
    for (int i = 0; i < this.numberOfTrays; i++) {
      distoperations.add(trays.get(i));
    }
  }

  /**
   * <p>
   * addFeedStream.
   * </p>
   *
   * @param inputStream a {@link neqsim.processSimulation.processEquipment.stream.StreamInterface}
   *        object
   * @param feedTrayNumber a int
   */
  public void addFeedStream(StreamInterface inputStream, int feedTrayNumber) {
    feedStream = inputStream;
    getTray(feedTrayNumber).addStream(inputStream);
    setFeedTrayNumber(feedTrayNumber);
    double moles = inputStream.getThermoSystem().getTotalNumberOfMoles();
    gasOutStream.setThermoSystem(inputStream.getThermoSystem().clone());
    gasOutStream.getThermoSystem().setTotalNumberOfMoles(moles / 2.0);
    liquidOutStream.setThermoSystem(inputStream.getThermoSystem().clone());
    liquidOutStream.getThermoSystem().setTotalNumberOfMoles(moles / 2.0);
  }

  /**
   * <p>
   * init.
   * </p>
   */
  public void init() {
    if (!isDoInitializion()) {
      return;
    }
    setDoInitializion(false);
    ((Runnable) trays.get(feedTrayNumber)).run();

    if (getTray(feedTrayNumber).getStream(0).getFluid().getNumberOfPhases() == 1) {
      for (int i = 0; i < numberOfTrays; i++) {
        if (getTray(i).getNumberOfInputStreams() > 0 && i != feedTrayNumber) {
          getTray(feedTrayNumber).addStream(trays.get(i).getStream(0));
          getTray(feedTrayNumber).run();
          getTray(feedTrayNumber)
              .removeInputStream(getTray(feedTrayNumber).getNumberOfInputStreams() - 1);
          if (getTray(feedTrayNumber).getThermoSystem().getNumberOfPhases() > 1) {
            break;
          }
        } else if (i == feedTrayNumber && getTray(i).getNumberOfInputStreams() > 1) {
          getTray(feedTrayNumber).addStream(trays.get(i).getStream(1));
          ((Runnable) trays.get(feedTrayNumber)).run();
          getTray(feedTrayNumber)
              .removeInputStream(getTray(feedTrayNumber).getNumberOfInputStreams() - 1);
          if (getTray(feedTrayNumber).getThermoSystem().getNumberOfPhases() > 1) {
            break;
          }
        }
      }
    }
    ((MixerInterface) trays.get(numberOfTrays - 1))
        .addStream(trays.get(feedTrayNumber).getGasOutStream());
    ((Mixer) trays.get(numberOfTrays - 1)).getStream(0).getThermoSystem()
        .setTotalNumberOfMoles(((Mixer) trays.get(numberOfTrays - 1)).getStream(0).getThermoSystem()
            .getTotalNumberOfMoles() * (1.0e-6));
    ((MixerInterface) trays.get(0)).addStream(trays.get(feedTrayNumber).getLiquidOutStream());
    int streamNumbReboil = (trays.get(0)).getNumberOfInputStreams() - 1;
    ((Mixer) trays.get(0)).getStream(streamNumbReboil).getThermoSystem().setTotalNumberOfMoles(
        ((Mixer) trays.get(0)).getStream(streamNumbReboil).getThermoSystem().getTotalNumberOfMoles()
            * (1.0e-6));

    // ((Runnable) trays.get(numberOfTrays - 1)).run();
    ((Runnable) trays.get(0)).run();

    condenserTemperature =
        ((MixerInterface) trays.get(numberOfTrays - 1)).getThermoSystem().getTemperature();
    reboilerTemperature = ((MixerInterface) trays.get(0)).getThermoSystem().getTemperature();

    // double deltaTemp = (reboilerTemperature - condenserTemperature) / (numberOfTrays * 1.0);
    double feedTrayTemperature = getTray(getFeedTrayNumber()).getThermoSystem().getTemperature();

    double deltaTempCondenser =
        (feedTrayTemperature - condenserTemperature) / (numberOfTrays * 1.0 - feedTrayNumber - 1);
    double deltaTempReboiler = (reboilerTemperature - feedTrayTemperature) / (feedTrayNumber * 1.0);

    double delta = 0;
    for (int i = feedTrayNumber + 1; i < numberOfTrays; i++) {
      delta += deltaTempCondenser;
      ((Mixer) trays.get(i))
          .setTemperature(getTray(getFeedTrayNumber()).getThermoSystem().getTemperature() - delta);
    }
    delta = 0;
    for (int i = feedTrayNumber - 1; i >= 0; i--) {
      delta += deltaTempReboiler;
      ((Mixer) trays.get(i))
          .setTemperature(getTray(getFeedTrayNumber()).getThermoSystem().getTemperature() + delta);
    }

    for (int i = 1; i < numberOfTrays - 1; i++) {
      ((MixerInterface) trays.get(i)).addStream(trays.get(i - 1).getGasOutStream());
      trays.get(i).init();
      ((Runnable) trays.get(i)).run();
    }

    ((MixerInterface) trays.get(numberOfTrays - 1)).replaceStream(0,
        trays.get(numberOfTrays - 2).getGasOutStream());
    trays.get(numberOfTrays - 1).init();
    ((Runnable) trays.get(numberOfTrays - 1)).run();

    for (int i = numberOfTrays - 2; i >= 1; i--) {
      ((MixerInterface) trays.get(i)).addStream(trays.get(i + 1).getLiquidOutStream());
      trays.get(i).init();
      ((Runnable) trays.get(i)).run();
    }
    int streamNumb = (trays.get(0)).getNumberOfInputStreams() - 1;
    ((MixerInterface) trays.get(0)).replaceStream(streamNumb, trays.get(1).getLiquidOutStream());
    trays.get(0).init();
    ((Runnable) trays.get(0)).run();
  }

  /**
   * <p>
   * Getter for the field <code>gasOutStream</code>.
   * </p>
   *
   * @return a {@link neqsim.processSimulation.processEquipment.stream.StreamInterface} object
   */
  public StreamInterface getGasOutStream() {
    return gasOutStream;
  }

  /**
   * <p>
   * Getter for the field <code>liquidOutStream</code>.
   * </p>
   *
   * @return a {@link neqsim.processSimulation.processEquipment.stream.StreamInterface} object
   */
  public StreamInterface getLiquidOutStream() {
    return liquidOutStream;
  }

  /**
   * <p>
   * getTray.
   * </p>
   *
   * @param trayNumber a int
   * @return a {@link neqsim.processSimulation.processEquipment.distillation.SimpleTray} object
   */
  public SimpleTray getTray(int trayNumber) {
    return trays.get(trayNumber);
  }

  /** {@inheritDoc} */
  @Override
  public void setNumberOfTrays(int number) {
    int oldNumberOfTrays = numberOfTrays;

    int tempNumberOfTrays = number;

    if (hasReboiler) {
      tempNumberOfTrays++;
    }
    if (hasCondenser) {
      tempNumberOfTrays++;
    }

    int change = tempNumberOfTrays - oldNumberOfTrays;

    if (change > 0) {
      for (int i = 0; i < change; i++) {
        trays.add(1, new SimpleTray("SimpleTray" + oldNumberOfTrays + i + 1));
      }
    } else if (change < 0) {
      for (int i = 0; i > change; i--) {
        trays.remove(1);
      }
    }
    numberOfTrays = tempNumberOfTrays;

    setDoInitializion(true);
    init();
>>>>>>> 71533308
  }

  /**
   * <p>
<<<<<<< HEAD
   * massBalanceCheck.
   * </p>
   *
   * @return a boolean
   */
  public boolean massBalanceCheck() {
    double[] massInput = new double[numberOfTrays];
    double[] massOutput = new double[numberOfTrays];
    double[] massBalance = new double[numberOfTrays];
    System.out.println("water in feed "
        + feedStream.getFluid().getPhase(0).getComponent("water").getNumberOfmoles());
    System.out.println("water in strip gas feed " + trays.get(0).getStream(0).getFluid().getPhase(0)
        .getComponent("water").getNumberOfmoles());

    for (int i = 0; i < numberOfTrays; i++) {
      int numberOfInputStreams = trays.get(i).getNumberOfInputStreams();
      for (int j = 0; j < numberOfInputStreams; j++) {
        massInput[i] += trays.get(i).getStream(j).getFluid().getFlowRate("kg/hr");
      }
      massOutput[i] += trays.get(i).getGasOutStream().getFlowRate("kg/hr");
      massOutput[i] += trays.get(i).getLiquidOutStream().getFlowRate("kg/hr");
      massBalance[i] = massInput[i] - massOutput[i];
      System.out.println("tray " + i + " number of input streams " + numberOfInputStreams
          + " massinput " + massInput[i] + " massoutput " + massOutput[i] + " massbalance "
          + massBalance[i] + " gasout " + trays.get(i).getGasOutStream().getFlowRate("kg/hr")
          + " liquidout " + trays.get(i).getLiquidOutStream().getFlowRate("kg/hr") + " pressure "
          + trays.get(i).getGasOutStream().getPressure() + " temperature "
          + trays.get(i).getGasOutStream().getTemperature("C"));

            System.out
                    .println("tray " + i + " number of input streams " + numberOfInputStreams
                            + " water in gasout "
                            + trays.get(i).getGasOutStream().getFluid().getPhase(0)
                                    .getComponent("water").getNumberOfmoles()
                            + " water in liquidout "
                            + trays.get(i).getLiquidOutStream().getFluid().getPhase(0)
                                    .getComponent("water").getNumberOfmoles()
                            + " pressure " + trays.get(i).getGasOutStream().getPressure()
                            + " temperature " + trays.get(i).getGasOutStream().getTemperature("C"));
        }

    double massError = 0.0;
    for (int i = 0; i < numberOfTrays; i++) {
      massError += Math.abs(massBalance[i]);
    }
    if (massError > 1e-6) {
      return false;
    } else {
      return true;
    }
=======
   * setTopCondenserDuty.
   * </p>
   *
   * @param duty a double
   */
  public void setTopCondenserDuty(double duty) {
    condenserCoolingDuty = duty;
  }

  /**
   * <p>
   * setTopPressure.
   * </p>
   *
   * @param topPressure a double
   */
  public void setTopPressure(double topPressure) {
    topTrayPressure = topPressure;
  }

  /**
   * <p>
   * setBottomPressure.
   * </p>
   *
   * @param bottomPressure a double
   */
  public void setBottomPressure(double bottomPressure) {
    bottomTrayPressure = bottomPressure;
  }

  /** {@inheritDoc} */
  @Override
  public void run() {
    double dp = 0.0;
    if (bottomTrayPressure < 0) {
      bottomTrayPressure = getTray(feedTrayNumber).getStream(0).getPressure();
    }
    if (topTrayPressure < 0) {
      topTrayPressure = getTray(feedTrayNumber).getStream(0).getPressure();
    }
    if (numberOfTrays > 1) {
      dp = (bottomTrayPressure - topTrayPressure) / (numberOfTrays - 1.0);
    }
    for (int i = 0; i < numberOfTrays; i++) {
      trays.get(i).setPressure(bottomTrayPressure - i * dp);
    }
    getTray(feedTrayNumber).getStream(0).setThermoSystem(feedStream.getThermoSystem().clone());

    if (numberOfTrays == 1) {
      ((Runnable) trays.get(0)).run();
      gasOutStream.setThermoSystem(trays.get(0).getGasOutStream().getThermoSystem().clone());
      liquidOutStream.setThermoSystem(trays.get(0).getLiquidOutStream().getThermoSystem().clone());
      return;
    }

    if (isDoInitializion()) {
      this.init();
    }
    double err = 1.0e10;
    double errOld;
    int iter = 0;
    double[] oldtemps = new double[numberOfTrays];
    ((Runnable) trays.get(feedTrayNumber)).run();

    do {
      iter++;
      errOld = err;
      err = 0.0;
      for (int i = 0; i < numberOfTrays; i++) {
        oldtemps[i] = ((MixerInterface) trays.get(i)).getThermoSystem().getTemperature();
      }

      for (int i = feedTrayNumber; i > 1; i--) {
        System.out
            .println("i " + i + " feed streams " + trays.get(i - 1).getNumberOfInputStreams());
        ((Mixer) trays.get(i - 1)).replaceStream(1, trays.get(i).getLiquidOutStream());
        trays.get(i - 1).setPressure(bottomTrayPressure - (i - 1) * dp);
        ((Runnable) trays.get(i - 1)).run();
      }
      int streamNumb = (trays.get(0)).getNumberOfInputStreams() - 1;
      ((Mixer) trays.get(0)).replaceStream(streamNumb, trays.get(1).getLiquidOutStream());
      ((Runnable) trays.get(0)).run();

      for (int i = 1; i <= numberOfTrays - 1; i++) {
        int replaceStream = 0;
        if (i == feedTrayNumber) {
          replaceStream = 1;
        }
        ((Mixer) trays.get(i)).replaceStream(replaceStream, trays.get(i - 1).getGasOutStream());
        ((Runnable) trays.get(i)).run();
      }

      for (int i = numberOfTrays - 2; i == feedTrayNumber; i--) {
        int replaceStream = 1;
        if (i == feedTrayNumber) {
          replaceStream = 2;
        }
        if (i == feedTrayNumber && i == 0) {
          replaceStream = 1;
        }
        ((Mixer) trays.get(i)).replaceStream(replaceStream, trays.get(i + 1).getLiquidOutStream());
        ((Runnable) trays.get(i)).run();
      }
      for (int i = 0; i < numberOfTrays; i++) {
        err += Math
            .abs(oldtemps[i] - ((MixerInterface) trays.get(i)).getThermoSystem().getTemperature());
      }
      System.out.println("error iter " + err + " iteration " + iter);
      // massBalanceCheck();
    } while (err > 1e-4 && err < errOld && iter < 10);// && !massBalanceCheck());

    // massBalanceCheck();
    gasOutStream
        .setThermoSystem(trays.get(numberOfTrays - 1).getGasOutStream().getThermoSystem().clone());
    liquidOutStream.setThermoSystem(trays.get(0).getLiquidOutStream().getThermoSystem().clone());
  }

  /** {@inheritDoc} */
  @Override
  public void displayResult() {
    distoperations.displayResult();
>>>>>>> 71533308
  }

  /**
   * <p>
<<<<<<< HEAD
   * energyBalanceCheck.
   * </p>
   */
  public void energyBalanceCheck() {
    double[] energyInput = new double[numberOfTrays];
    double[] energyOutput = new double[numberOfTrays];
    double[] energyBalance = new double[numberOfTrays];
    for (int i = 0; i < numberOfTrays; i++) {
      int numberOfInputStreams = trays.get(i).getNumberOfInputStreams();
      for (int j = 0; j < numberOfInputStreams; j++) {
        energyInput[i] += trays.get(i).getStream(j).getFluid().getEnthalpy();
      }
      energyOutput[i] += trays.get(i).getGasOutStream().getFluid().getEnthalpy();
      energyOutput[i] += trays.get(i).getLiquidOutStream().getFluid().getEnthalpy();
      energyBalance[i] = energyInput[i] - energyOutput[i];
      System.out.println(
          "tray " + i + " number of input streams " + numberOfInputStreams + " energyinput "
              + energyInput[i] + " energyoutput " + energyOutput[i] + " energybalance "
              + energyBalance[i] + " gasout " + trays.get(i).getGasOutStream().getFlowRate("kg/hr")
              + " liquidout " + trays.get(i).getLiquidOutStream().getFlowRate("kg/hr")
              + " pressure " + trays.get(i).getGasOutStream().getPressure() + " temperature "
              + trays.get(i).getGasOutStream().getTemperature("C"));
    }
  }

  /**
   * <p>
   * main.
   * </p>
   *
   * @param args an array of {@link java.lang.String} objects
   */
  public static void main(String[] args) {
    neqsim.thermo.system.SystemInterface testSystem =
        new neqsim.thermo.system.SystemSrkEos((273.15 - 0.0), 15.000);
    // testSystem.addComponent("methane", 10.00);
    testSystem.addComponent("ethane", 10.0);
    testSystem.addComponent("CO2", 10.0);
    testSystem.addComponent("propane", 20.0);
    // testSystem.addComponent("i-butane", 5.0);
    // testSystem.addComponent("n-hexane", 15.0);
    // testSystem.addComponent("n-heptane", 30.0);
    // testSystem.addComponent("n-octane", 4.0);
    // testSystem.addComponent("n-nonane", 3.0);
    testSystem.createDatabase(true);
    testSystem.setMixingRule(2);
    ThermodynamicOperations ops = new ThermodynamicOperations(testSystem);
    ops.TPflash();
    testSystem.display();
    Stream stream_1 = new Stream("Stream1", testSystem);

    DistillationColumn column = new DistillationColumn(5, true, true);
    column.addFeedStream(stream_1, 3);
    // column.getReboiler().setHeatInput(520000.0);
    ((Reboiler) column.getReboiler()).setRefluxRatio(0.5);
    // column.getCondenser().setHeatInput(-70000.0);
    // ((Condenser) column.getCondenser()).setRefluxRatio(0.2);

    neqsim.processSimulation.processSystem.ProcessSystem operations =
        new neqsim.processSimulation.processSystem.ProcessSystem();
    operations.add(stream_1);
    operations.add(column);
    operations.run();

    column.displayResult();
    System.out.println("reboiler duty" + ((Reboiler) column.getReboiler()).getDuty());
    System.out.println("condenser duty" + ((Condenser) column.getCondenser()).getDuty());
  }

  /**
   * <p>
   * getReboiler.
   * </p>
   *
   * @return a {@link neqsim.processSimulation.processEquipment.distillation.SimpleTray} object
   */
  public SimpleTray getReboiler() {
    return trays.get(0);
  }

  /**
   * <p>
   * getCondenser.
   * </p>
   *
   * @return a {@link neqsim.processSimulation.processEquipment.distillation.SimpleTray} object
   */
  public SimpleTray getCondenser() {
    return trays.get(trays.size() - 1);
  }

  /**
   * <p>
   * Getter for the field <code>reboilerTemperature</code>.
   * </p>
   *
   * @return the reboilerTemperature
   */
  public double getReboilerTemperature() {
    return reboilerTemperature;
  }

  /**
   * <p>
   * Setter for the field <code>reboilerTemperature</code>.
   * </p>
   *
   * @param reboilerTemperature the reboilerTemperature to set
   */
  public void setReboilerTemperature(double reboilerTemperature) {
    this.reboilerTemperature = reboilerTemperature;
  }

  /**
   * <p>
   * getCondenserTemperature.
   * </p>
   *
   * @return the condenserTemperature
   */
  public double getCondenserTemperature() {
    return condenserTemperature;
  }

  /**
   * <p>
   * setCondenserTemperature.
   * </p>
   *
   * @param condenserTemperature the condenserTemperature to set
   */
  public void setCondenserTemperature(double condenserTemperature) {
    this.condenserTemperature = condenserTemperature;
  }

  /**
   * <p>
   * Getter for the field <code>feedTrayNumber</code>.
   * </p>
   *
   * @return the feedTrayNumber
   */
  public int getFeedTrayNumber() {
    return feedTrayNumber;
  }

  /**
   * <p>
   * Setter for the field <code>feedTrayNumber</code>.
   * </p>
   *
   * @param feedTrayNumber the feedTrayNumber to set
   */
  public void setFeedTrayNumber(int feedTrayNumber) {
    this.feedTrayNumber = feedTrayNumber;
  }

  /**
   * <p>
   * isDoInitializion.
   * </p>
   *
   * @return a boolean
   */
  public boolean isDoInitializion() {
    return doInitializion;
  }

  /**
   * <p>
   * Setter for the field <code>doInitializion</code>.
   * </p>
   *
   * @param doInitializion a boolean
   */
  public void setDoInitializion(boolean doInitializion) {
    this.doInitializion = doInitializion;
  }

  /**
   * <p>
   * getFsFactor.
   * </p>
   *
   * @return a double
   */
  public double getFsFactor() {
    double intArea = 3.14 * getInternalDiameter() * getInternalDiameter() / 4.0;
    return getGasOutStream().getThermoSystem().getFlowRate("m3/sec") / intArea
        * Math.sqrt(getGasOutStream().getThermoSystem().getDensity("kg/m3"));
  }

  /**
   * <p>
   * Getter for the field <code>internalDiameter</code>.
   * </p>
   *
   * @return a double
   */
  public double getInternalDiameter() {
    return internalDiameter;
  }

  /**
   * <p>
   * Setter for the field <code>internalDiameter</code>.
   * </p>
   *
   * @param internalDiameter a double
   */
  public void setInternalDiameter(double internalDiameter) {
    this.internalDiameter = internalDiameter;
  }

  /** {@inheritDoc} */
  @Override
  public int hashCode() {
    final int prime = 31;
    int result = super.hashCode();
    result = prime * result + Objects.hash(bottomTrayPressure, condenserCoolingDuty,
        condenserTemperature,
            distoperations, doInitializion, feedStream, feedTrayNumber, gasOutStream, hasCondenser,
            hasReboiler, heater, internalDiameter, liquidOutStream, numberOfTrays,
            reboilerTemperature, separator2, stream_3, stream_3isset, topTrayPressure, trays);
    return result;
  }

  /** {@inheritDoc} */
  @Override
  public boolean equals(Object obj) {
    if (this == obj) {
      return true;
    }
    if (!super.equals(obj)) {
      return false;
    }
=======
   * massBalanceCheck.
   * </p>
   *
   * @return a boolean
   */
  public boolean massBalanceCheck() {
    double[] massInput = new double[numberOfTrays];
    double[] massOutput = new double[numberOfTrays];
    double[] massBalance = new double[numberOfTrays];
    System.out.println("water in feed "
        + feedStream.getFluid().getPhase(0).getComponent("water").getNumberOfmoles());
    System.out.println("water in strip gas feed " + trays.get(0).getStream(0).getFluid().getPhase(0)
        .getComponent("water").getNumberOfmoles());

    for (int i = 0; i < numberOfTrays; i++) {
      int numberOfInputStreams = trays.get(i).getNumberOfInputStreams();
      for (int j = 0; j < numberOfInputStreams; j++) {
        massInput[i] += trays.get(i).getStream(j).getFluid().getFlowRate("kg/hr");
      }
      massOutput[i] += trays.get(i).getGasOutStream().getFlowRate("kg/hr");
      massOutput[i] += trays.get(i).getLiquidOutStream().getFlowRate("kg/hr");
      massBalance[i] = massInput[i] - massOutput[i];
      System.out.println("tray " + i + " number of input streams " + numberOfInputStreams
          + " massinput " + massInput[i] + " massoutput " + massOutput[i] + " massbalance "
          + massBalance[i] + " gasout " + trays.get(i).getGasOutStream().getFlowRate("kg/hr")
          + " liquidout " + trays.get(i).getLiquidOutStream().getFlowRate("kg/hr") + " pressure "
          + trays.get(i).getGasOutStream().getPressure() + " temperature "
          + trays.get(i).getGasOutStream().getTemperature("C"));

      System.out.println("tray " + i + " number of input streams " + numberOfInputStreams
          + " water in gasout "
          + trays.get(i).getGasOutStream().getFluid().getPhase(0).getComponent("water")
              .getNumberOfmoles()
          + " water in liquidout "
              + trays.get(i).getLiquidOutStream().getFluid().getPhase(0).getComponent("water")
                  .getNumberOfmoles()
              + " pressure " + trays.get(i).getGasOutStream().getPressure() + " temperature "
              + trays.get(i).getGasOutStream().getTemperature("C"));
    }

    double massError = 0.0;
    for (int i = 0; i < numberOfTrays; i++) {
      massError += Math.abs(massBalance[i]);
    }
    if (massError > 1e-6) {
      return false;
    } else {
      return true;
    }
  }

  /**
   * <p>
   * energyBalanceCheck.
   * </p>
   */
  public void energyBalanceCheck() {
    double[] energyInput = new double[numberOfTrays];
    double[] energyOutput = new double[numberOfTrays];
    double[] energyBalance = new double[numberOfTrays];
    for (int i = 0; i < numberOfTrays; i++) {
      int numberOfInputStreams = trays.get(i).getNumberOfInputStreams();
      for (int j = 0; j < numberOfInputStreams; j++) {
        energyInput[i] += trays.get(i).getStream(j).getFluid().getEnthalpy();
      }
      energyOutput[i] += trays.get(i).getGasOutStream().getFluid().getEnthalpy();
      energyOutput[i] += trays.get(i).getLiquidOutStream().getFluid().getEnthalpy();
      energyBalance[i] = energyInput[i] - energyOutput[i];
      System.out.println(
          "tray " + i + " number of input streams " + numberOfInputStreams + " energyinput "
              + energyInput[i] + " energyoutput " + energyOutput[i] + " energybalance "
              + energyBalance[i] + " gasout " + trays.get(i).getGasOutStream().getFlowRate("kg/hr")
              + " liquidout " + trays.get(i).getLiquidOutStream().getFlowRate("kg/hr")
              + " pressure " + trays.get(i).getGasOutStream().getPressure() + " temperature "
              + trays.get(i).getGasOutStream().getTemperature("C"));
    }
  }

  /**
   * <p>
   * main.
   * </p>
   *
   * @param args an array of {@link java.lang.String} objects
   */
  public static void main(String[] args) {
    neqsim.thermo.system.SystemInterface testSystem =
        new neqsim.thermo.system.SystemSrkEos((273.15 - 0.0), 15.000);
    // testSystem.addComponent("methane", 10.00);
    testSystem.addComponent("ethane", 10.0);
    testSystem.addComponent("CO2", 10.0);
    testSystem.addComponent("propane", 20.0);
    // testSystem.addComponent("i-butane", 5.0);
    // testSystem.addComponent("n-hexane", 15.0);
    // testSystem.addComponent("n-heptane", 30.0);
    // testSystem.addComponent("n-octane", 4.0);
    // testSystem.addComponent("n-nonane", 3.0);
    testSystem.createDatabase(true);
    testSystem.setMixingRule(2);
    ThermodynamicOperations ops = new ThermodynamicOperations(testSystem);
    ops.TPflash();
    testSystem.display();
    Stream stream_1 = new Stream("Stream1", testSystem);

    DistillationColumn column = new DistillationColumn(5, true, true);
    column.addFeedStream(stream_1, 3);
    // column.getReboiler().setHeatInput(520000.0);
    ((Reboiler) column.getReboiler()).setRefluxRatio(0.5);
    // column.getCondenser().setHeatInput(-70000.0);
    // ((Condenser) column.getCondenser()).setRefluxRatio(0.2);

    neqsim.processSimulation.processSystem.ProcessSystem operations =
        new neqsim.processSimulation.processSystem.ProcessSystem();
    operations.add(stream_1);
    operations.add(column);
    operations.run();

    column.displayResult();
    System.out.println("reboiler duty" + ((Reboiler) column.getReboiler()).getDuty());
    System.out.println("condenser duty" + ((Condenser) column.getCondenser()).getDuty());
  }

  /**
   * <p>
   * getReboiler.
   * </p>
   *
   * @return a {@link neqsim.processSimulation.processEquipment.distillation.SimpleTray} object
   */
  public SimpleTray getReboiler() {
    return trays.get(0);
  }

  /**
   * <p>
   * getCondenser.
   * </p>
   *
   * @return a {@link neqsim.processSimulation.processEquipment.distillation.SimpleTray} object
   */
  public SimpleTray getCondenser() {
    return trays.get(trays.size() - 1);
  }

  /**
   * <p>
   * Getter for the field <code>reboilerTemperature</code>.
   * </p>
   *
   * @return the reboilerTemperature
   */
  public double getReboilerTemperature() {
    return reboilerTemperature;
  }

  /**
   * <p>
   * Setter for the field <code>reboilerTemperature</code>.
   * </p>
   *
   * @param reboilerTemperature the reboilerTemperature to set
   */
  public void setReboilerTemperature(double reboilerTemperature) {
    this.reboilerTemperature = reboilerTemperature;
  }

  /**
   * <p>
   * getCondenserTemperature.
   * </p>
   *
   * @return the condenserTemperature
   */
  public double getCondenserTemperature() {
    return condenserTemperature;
  }

  /**
   * <p>
   * setCondenserTemperature.
   * </p>
   *
   * @param condenserTemperature the condenserTemperature to set
   */
  public void setCondenserTemperature(double condenserTemperature) {
    this.condenserTemperature = condenserTemperature;
  }

  /**
   * <p>
   * Getter for the field <code>feedTrayNumber</code>.
   * </p>
   *
   * @return the feedTrayNumber
   */
  public int getFeedTrayNumber() {
    return feedTrayNumber;
  }

  /**
   * <p>
   * Setter for the field <code>feedTrayNumber</code>.
   * </p>
   *
   * @param feedTrayNumber the feedTrayNumber to set
   */
  public void setFeedTrayNumber(int feedTrayNumber) {
    this.feedTrayNumber = feedTrayNumber;
  }

  /**
   * <p>
   * isDoInitializion.
   * </p>
   *
   * @return a boolean
   */
  public boolean isDoInitializion() {
    return doInitializion;
  }

  /**
   * <p>
   * Setter for the field <code>doInitializion</code>.
   * </p>
   *
   * @param doInitializion a boolean
   */
  public void setDoInitializion(boolean doInitializion) {
    this.doInitializion = doInitializion;
  }

  /**
   * <p>
   * getFsFactor.
   * </p>
   *
   * @return a double
   */
  public double getFsFactor() {
    double intArea = 3.14 * getInternalDiameter() * getInternalDiameter() / 4.0;
    return getGasOutStream().getThermoSystem().getFlowRate("m3/sec") / intArea
        * Math.sqrt(getGasOutStream().getThermoSystem().getDensity("kg/m3"));
  }

  /**
   * <p>
   * Getter for the field <code>internalDiameter</code>.
   * </p>
   *
   * @return a double
   */
  public double getInternalDiameter() {
    return internalDiameter;
  }

  /**
   * <p>
   * Setter for the field <code>internalDiameter</code>.
   * </p>
   *
   * @param internalDiameter a double
   */
  public void setInternalDiameter(double internalDiameter) {
    this.internalDiameter = internalDiameter;
  }

  /** {@inheritDoc} */
  @Override
  public int hashCode() {
    final int prime = 31;
    int result = super.hashCode();
    result = prime * result + Objects.hash(bottomTrayPressure, condenserCoolingDuty,
        condenserTemperature,
            distoperations, doInitializion, feedStream, feedTrayNumber, gasOutStream, hasCondenser,
            hasReboiler, heater, internalDiameter, liquidOutStream, numberOfTrays,
            reboilerTemperature, separator2, stream_3, stream_3isset, topTrayPressure, trays);
    return result;
  }

  /** {@inheritDoc} */
  @Override
  public boolean equals(Object obj) {
    if (this == obj) {
      return true;
    }
    if (!super.equals(obj)) {
      return false;
    }
>>>>>>> 71533308
    if (getClass() != obj.getClass()) {
      return false;
    }
    DistillationColumn other = (DistillationColumn) obj;
    return Double.doubleToLongBits(bottomTrayPressure) == Double
        .doubleToLongBits(other.bottomTrayPressure)
        && Double.doubleToLongBits(condenserCoolingDuty) == Double
            .doubleToLongBits(other.condenserCoolingDuty)
        && Double.doubleToLongBits(condenserTemperature) == Double
            .doubleToLongBits(other.condenserTemperature)
        && Objects.equals(distoperations, other.distoperations)
        && doInitializion == other.doInitializion && Objects.equals(feedStream, other.feedStream)
        && feedTrayNumber == other.feedTrayNumber
        && Objects.equals(gasOutStream, other.gasOutStream) && hasCondenser == other.hasCondenser
        && hasReboiler == other.hasReboiler && Objects.equals(heater, other.heater)
        && Double.doubleToLongBits(internalDiameter) == Double
            .doubleToLongBits(other.internalDiameter)
        && Objects.equals(liquidOutStream, other.liquidOutStream)
        && numberOfTrays == other.numberOfTrays
        && Double.doubleToLongBits(reboilerTemperature) == Double
            .doubleToLongBits(other.reboilerTemperature)
        && Objects.equals(separator2, other.separator2) && Objects.equals(stream_3, other.stream_3)
        && stream_3isset == other.stream_3isset && Double
            .doubleToLongBits(topTrayPressure) == Double.doubleToLongBits(other.topTrayPressure)
        && Objects.equals(trays, other.trays);
  }
}<|MERGE_RESOLUTION|>--- conflicted
+++ resolved
@@ -43,7 +43,6 @@
   Separator separator2;
 
 
-<<<<<<< HEAD
     /**
      * <p>
      * Constructor for DistillationColumn.
@@ -107,37 +106,34 @@
         setDoInitializion(false);
         ((Runnable) trays.get(feedTrayNumber)).run();
 
-    if (getTray(feedTrayNumber).getStream(0).getFluid().getNumberOfPhases() == 1) {
-      for (int i = 0; i < numberOfTrays; i++) {
-        if (getTray(i).getNumberOfInputStreams() > 0 && i != feedTrayNumber) {
-          getTray(feedTrayNumber).addStream(trays.get(i).getStream(0));
-          getTray(feedTrayNumber).run();
-          getTray(feedTrayNumber)
-              .removeInputStream(getTray(feedTrayNumber).getNumberOfInputStreams() - 1);
-          if (getTray(feedTrayNumber).getThermoSystem().getNumberOfPhases() > 1) {
-            break;
-          }
-        } else if (i == feedTrayNumber && getTray(i).getNumberOfInputStreams() > 1) {
-          getTray(feedTrayNumber).addStream(trays.get(i).getStream(1));
-          ((Runnable) trays.get(feedTrayNumber)).run();
-          getTray(feedTrayNumber)
-              .removeInputStream(getTray(feedTrayNumber).getNumberOfInputStreams() - 1);
-          if (getTray(feedTrayNumber).getThermoSystem().getNumberOfPhases() > 1) {
-            break;
-          }
-        }
-      }
-    }
-    ((MixerInterface) trays.get(numberOfTrays - 1))
-        .addStream(trays.get(feedTrayNumber).getGasOutStream());
-    ((Mixer) trays.get(numberOfTrays - 1)).getStream(0).getThermoSystem()
-        .setTotalNumberOfMoles(((Mixer) trays.get(numberOfTrays - 1)).getStream(0).getThermoSystem()
-            .getTotalNumberOfMoles() * (1.0e-6));
-    ((MixerInterface) trays.get(0)).addStream(trays.get(feedTrayNumber).getLiquidOutStream());
-    int streamNumbReboil = (trays.get(0)).getNumberOfInputStreams() - 1;
-    ((Mixer) trays.get(0)).getStream(streamNumbReboil).getThermoSystem().setTotalNumberOfMoles(
-        ((Mixer) trays.get(0)).getStream(streamNumbReboil).getThermoSystem().getTotalNumberOfMoles()
-            * (1.0e-6));
+        if (getTray(feedTrayNumber).getStream(0).getFluid().getNumberOfPhases() == 1) {
+            for (int i = 0; i < numberOfTrays; i++) {
+                if (getTray(i).getNumberOfInputStreams() > 0 && i != feedTrayNumber) {
+                    getTray(feedTrayNumber).addStream(trays.get(i).getStream(0));
+                    getTray(feedTrayNumber).run();
+                    getTray(feedTrayNumber).removeInputStream(getTray(feedTrayNumber).getNumberOfInputStreams()-1);  
+                    if (getTray(feedTrayNumber).getThermoSystem().getNumberOfPhases() > 1)
+                      break;
+                }
+                else if(i == feedTrayNumber && getTray(i).getNumberOfInputStreams() > 1) {
+                  getTray(feedTrayNumber).addStream(trays.get(i).getStream(1));
+                  ((Runnable) trays.get(feedTrayNumber)).run();
+                  getTray(feedTrayNumber).removeInputStream(getTray(feedTrayNumber).getNumberOfInputStreams()-1);
+                  if (getTray(feedTrayNumber).getThermoSystem().getNumberOfPhases() > 1)
+                    break;
+                }
+            }
+        }
+        ((MixerInterface) trays.get(numberOfTrays - 1))
+                .addStream(trays.get(feedTrayNumber).getGasOutStream());
+        ((Mixer) trays.get(numberOfTrays - 1)).getStream(0).getThermoSystem()
+                .setTotalNumberOfMoles(((Mixer) trays.get(numberOfTrays - 1)).getStream(0)
+                        .getThermoSystem().getTotalNumberOfMoles() * (1.0e-6));
+        ((MixerInterface) trays.get(0)).addStream(trays.get(feedTrayNumber).getLiquidOutStream());
+        int streamNumbReboil = (trays.get(0)).getNumberOfInputStreams() - 1;
+        ((Mixer) trays.get(0)).getStream(streamNumbReboil).getThermoSystem()
+                .setTotalNumberOfMoles(((Mixer) trays.get(0)).getStream(streamNumbReboil)
+                        .getThermoSystem().getTotalNumberOfMoles() * (1.0e-6));
 
     // ((Runnable) trays.get(numberOfTrays - 1)).run();
     ((Runnable) trays.get(0)).run();
@@ -146,8 +142,9 @@
         ((MixerInterface) trays.get(numberOfTrays - 1)).getThermoSystem().getTemperature();
     reboilerTemperature = ((MixerInterface) trays.get(0)).getThermoSystem().getTemperature();
 
-    // double deltaTemp = (reboilerTemperature - condenserTemperature) / (numberOfTrays * 1.0);
-    double feedTrayTemperature = getTray(getFeedTrayNumber()).getThermoSystem().getTemperature();
+        // double deltaTemp = (reboilerTemperature - condenserTemperature) / (numberOfTrays * 1.0);
+        double feedTrayTemperature =
+                getTray(getFeedTrayNumber()).getThermoSystem().getTemperature();
 
     double deltaTempCondenser =
         (feedTrayTemperature - condenserTemperature) / (numberOfTrays * 1.0 - feedTrayNumber - 1);
@@ -375,237 +372,27 @@
                 .setThermoSystem(trays.get(0).getLiquidOutStream().getThermoSystem().clone());
     }
 
-  /** {@inheritDoc} */
-  @Override
-  public void displayResult() {
-    distoperations.displayResult();
-=======
-  /**
-   * <p>
-   * Constructor for DistillationColumn.
-   * </p>
-   *
-   * @param numberOfTraysLocal a int
-   * @param hasReboiler a boolean
-   * @param hasCondenser a boolean
-   */
-  public DistillationColumn(int numberOfTraysLocal, boolean hasReboiler, boolean hasCondenser) {
-    super("DistillationColumn");
-    this.hasReboiler = hasReboiler;
-    this.hasCondenser = hasCondenser;
-    distoperations = new neqsim.processSimulation.processSystem.ProcessSystem();
-    this.numberOfTrays = numberOfTraysLocal;
-    if (hasReboiler) {
-      trays.add(new Reboiler("Reboiler"));
-      this.numberOfTrays++;
-    }
-    for (int i = 0; i < numberOfTraysLocal; i++) {
-      trays.add(new SimpleTray("SimpleTray" + i + 1));
-    }
-    if (hasCondenser) {
-      trays.add(new Condenser("Condenser"));
-      this.numberOfTrays++;
-    }
-    for (int i = 0; i < this.numberOfTrays; i++) {
-      distoperations.add(trays.get(i));
-    }
-  }
-
-  /**
-   * <p>
-   * addFeedStream.
-   * </p>
-   *
-   * @param inputStream a {@link neqsim.processSimulation.processEquipment.stream.StreamInterface}
-   *        object
-   * @param feedTrayNumber a int
-   */
-  public void addFeedStream(StreamInterface inputStream, int feedTrayNumber) {
-    feedStream = inputStream;
-    getTray(feedTrayNumber).addStream(inputStream);
-    setFeedTrayNumber(feedTrayNumber);
-    double moles = inputStream.getThermoSystem().getTotalNumberOfMoles();
-    gasOutStream.setThermoSystem(inputStream.getThermoSystem().clone());
-    gasOutStream.getThermoSystem().setTotalNumberOfMoles(moles / 2.0);
-    liquidOutStream.setThermoSystem(inputStream.getThermoSystem().clone());
-    liquidOutStream.getThermoSystem().setTotalNumberOfMoles(moles / 2.0);
-  }
-
-  /**
-   * <p>
-   * init.
-   * </p>
-   */
-  public void init() {
-    if (!isDoInitializion()) {
-      return;
-    }
-    setDoInitializion(false);
-    ((Runnable) trays.get(feedTrayNumber)).run();
-
-    if (getTray(feedTrayNumber).getStream(0).getFluid().getNumberOfPhases() == 1) {
-      for (int i = 0; i < numberOfTrays; i++) {
-        if (getTray(i).getNumberOfInputStreams() > 0 && i != feedTrayNumber) {
-          getTray(feedTrayNumber).addStream(trays.get(i).getStream(0));
-          getTray(feedTrayNumber).run();
-          getTray(feedTrayNumber)
-              .removeInputStream(getTray(feedTrayNumber).getNumberOfInputStreams() - 1);
-          if (getTray(feedTrayNumber).getThermoSystem().getNumberOfPhases() > 1) {
-            break;
-          }
-        } else if (i == feedTrayNumber && getTray(i).getNumberOfInputStreams() > 1) {
-          getTray(feedTrayNumber).addStream(trays.get(i).getStream(1));
-          ((Runnable) trays.get(feedTrayNumber)).run();
-          getTray(feedTrayNumber)
-              .removeInputStream(getTray(feedTrayNumber).getNumberOfInputStreams() - 1);
-          if (getTray(feedTrayNumber).getThermoSystem().getNumberOfPhases() > 1) {
-            break;
-          }
-        }
-      }
-    }
-    ((MixerInterface) trays.get(numberOfTrays - 1))
-        .addStream(trays.get(feedTrayNumber).getGasOutStream());
-    ((Mixer) trays.get(numberOfTrays - 1)).getStream(0).getThermoSystem()
-        .setTotalNumberOfMoles(((Mixer) trays.get(numberOfTrays - 1)).getStream(0).getThermoSystem()
-            .getTotalNumberOfMoles() * (1.0e-6));
-    ((MixerInterface) trays.get(0)).addStream(trays.get(feedTrayNumber).getLiquidOutStream());
-    int streamNumbReboil = (trays.get(0)).getNumberOfInputStreams() - 1;
-    ((Mixer) trays.get(0)).getStream(streamNumbReboil).getThermoSystem().setTotalNumberOfMoles(
-        ((Mixer) trays.get(0)).getStream(streamNumbReboil).getThermoSystem().getTotalNumberOfMoles()
-            * (1.0e-6));
-
-    // ((Runnable) trays.get(numberOfTrays - 1)).run();
-    ((Runnable) trays.get(0)).run();
-
-    condenserTemperature =
-        ((MixerInterface) trays.get(numberOfTrays - 1)).getThermoSystem().getTemperature();
-    reboilerTemperature = ((MixerInterface) trays.get(0)).getThermoSystem().getTemperature();
-
-    // double deltaTemp = (reboilerTemperature - condenserTemperature) / (numberOfTrays * 1.0);
-    double feedTrayTemperature = getTray(getFeedTrayNumber()).getThermoSystem().getTemperature();
-
-    double deltaTempCondenser =
-        (feedTrayTemperature - condenserTemperature) / (numberOfTrays * 1.0 - feedTrayNumber - 1);
-    double deltaTempReboiler = (reboilerTemperature - feedTrayTemperature) / (feedTrayNumber * 1.0);
-
-    double delta = 0;
-    for (int i = feedTrayNumber + 1; i < numberOfTrays; i++) {
-      delta += deltaTempCondenser;
-      ((Mixer) trays.get(i))
-          .setTemperature(getTray(getFeedTrayNumber()).getThermoSystem().getTemperature() - delta);
-    }
-    delta = 0;
-    for (int i = feedTrayNumber - 1; i >= 0; i--) {
-      delta += deltaTempReboiler;
-      ((Mixer) trays.get(i))
-          .setTemperature(getTray(getFeedTrayNumber()).getThermoSystem().getTemperature() + delta);
-    }
-
-    for (int i = 1; i < numberOfTrays - 1; i++) {
-      ((MixerInterface) trays.get(i)).addStream(trays.get(i - 1).getGasOutStream());
-      trays.get(i).init();
-      ((Runnable) trays.get(i)).run();
-    }
-
-    ((MixerInterface) trays.get(numberOfTrays - 1)).replaceStream(0,
-        trays.get(numberOfTrays - 2).getGasOutStream());
-    trays.get(numberOfTrays - 1).init();
-    ((Runnable) trays.get(numberOfTrays - 1)).run();
-
-    for (int i = numberOfTrays - 2; i >= 1; i--) {
-      ((MixerInterface) trays.get(i)).addStream(trays.get(i + 1).getLiquidOutStream());
-      trays.get(i).init();
-      ((Runnable) trays.get(i)).run();
-    }
-    int streamNumb = (trays.get(0)).getNumberOfInputStreams() - 1;
-    ((MixerInterface) trays.get(0)).replaceStream(streamNumb, trays.get(1).getLiquidOutStream());
-    trays.get(0).init();
-    ((Runnable) trays.get(0)).run();
-  }
-
-  /**
-   * <p>
-   * Getter for the field <code>gasOutStream</code>.
-   * </p>
-   *
-   * @return a {@link neqsim.processSimulation.processEquipment.stream.StreamInterface} object
-   */
-  public StreamInterface getGasOutStream() {
-    return gasOutStream;
-  }
-
-  /**
-   * <p>
-   * Getter for the field <code>liquidOutStream</code>.
-   * </p>
-   *
-   * @return a {@link neqsim.processSimulation.processEquipment.stream.StreamInterface} object
-   */
-  public StreamInterface getLiquidOutStream() {
-    return liquidOutStream;
-  }
-
-  /**
-   * <p>
-   * getTray.
-   * </p>
-   *
-   * @param trayNumber a int
-   * @return a {@link neqsim.processSimulation.processEquipment.distillation.SimpleTray} object
-   */
-  public SimpleTray getTray(int trayNumber) {
-    return trays.get(trayNumber);
-  }
-
-  /** {@inheritDoc} */
-  @Override
-  public void setNumberOfTrays(int number) {
-    int oldNumberOfTrays = numberOfTrays;
-
-    int tempNumberOfTrays = number;
-
-    if (hasReboiler) {
-      tempNumberOfTrays++;
-    }
-    if (hasCondenser) {
-      tempNumberOfTrays++;
-    }
-
-    int change = tempNumberOfTrays - oldNumberOfTrays;
-
-    if (change > 0) {
-      for (int i = 0; i < change; i++) {
-        trays.add(1, new SimpleTray("SimpleTray" + oldNumberOfTrays + i + 1));
-      }
-    } else if (change < 0) {
-      for (int i = 0; i > change; i--) {
-        trays.remove(1);
-      }
-    }
-    numberOfTrays = tempNumberOfTrays;
-
-    setDoInitializion(true);
-    init();
->>>>>>> 71533308
-  }
-
-  /**
-   * <p>
-<<<<<<< HEAD
-   * massBalanceCheck.
-   * </p>
-   *
-   * @return a boolean
-   */
-  public boolean massBalanceCheck() {
-    double[] massInput = new double[numberOfTrays];
-    double[] massOutput = new double[numberOfTrays];
-    double[] massBalance = new double[numberOfTrays];
-    System.out.println("water in feed "
-        + feedStream.getFluid().getPhase(0).getComponent("water").getNumberOfmoles());
-    System.out.println("water in strip gas feed " + trays.get(0).getStream(0).getFluid().getPhase(0)
-        .getComponent("water").getNumberOfmoles());
+    /** {@inheritDoc} */
+    @Override
+    public void displayResult() {
+        distoperations.displayResult();
+    }
+
+    /**
+     * <p>
+     * massBalanceCheck.
+     * </p>
+     *
+     * @return a boolean
+     */
+    public boolean massBalanceCheck() {
+        double[] massInput = new double[numberOfTrays];
+        double[] massOutput = new double[numberOfTrays];
+        double[] massBalance = new double[numberOfTrays];
+        System.out.println("water in feed "
+                + feedStream.getFluid().getPhase(0).getComponent("water").getNumberOfmoles());
+        System.out.println("water in strip gas feed " + trays.get(0).getStream(0).getFluid()
+                .getPhase(0).getComponent("water").getNumberOfmoles());
 
     for (int i = 0; i < numberOfTrays; i++) {
       int numberOfInputStreams = trays.get(i).getNumberOfInputStreams();
@@ -643,159 +430,33 @@
     } else {
       return true;
     }
-=======
-   * setTopCondenserDuty.
-   * </p>
-   *
-   * @param duty a double
-   */
-  public void setTopCondenserDuty(double duty) {
-    condenserCoolingDuty = duty;
-  }
-
-  /**
-   * <p>
-   * setTopPressure.
-   * </p>
-   *
-   * @param topPressure a double
-   */
-  public void setTopPressure(double topPressure) {
-    topTrayPressure = topPressure;
-  }
-
-  /**
-   * <p>
-   * setBottomPressure.
-   * </p>
-   *
-   * @param bottomPressure a double
-   */
-  public void setBottomPressure(double bottomPressure) {
-    bottomTrayPressure = bottomPressure;
-  }
-
-  /** {@inheritDoc} */
-  @Override
-  public void run() {
-    double dp = 0.0;
-    if (bottomTrayPressure < 0) {
-      bottomTrayPressure = getTray(feedTrayNumber).getStream(0).getPressure();
-    }
-    if (topTrayPressure < 0) {
-      topTrayPressure = getTray(feedTrayNumber).getStream(0).getPressure();
-    }
-    if (numberOfTrays > 1) {
-      dp = (bottomTrayPressure - topTrayPressure) / (numberOfTrays - 1.0);
-    }
-    for (int i = 0; i < numberOfTrays; i++) {
-      trays.get(i).setPressure(bottomTrayPressure - i * dp);
-    }
-    getTray(feedTrayNumber).getStream(0).setThermoSystem(feedStream.getThermoSystem().clone());
-
-    if (numberOfTrays == 1) {
-      ((Runnable) trays.get(0)).run();
-      gasOutStream.setThermoSystem(trays.get(0).getGasOutStream().getThermoSystem().clone());
-      liquidOutStream.setThermoSystem(trays.get(0).getLiquidOutStream().getThermoSystem().clone());
-      return;
-    }
-
-    if (isDoInitializion()) {
-      this.init();
-    }
-    double err = 1.0e10;
-    double errOld;
-    int iter = 0;
-    double[] oldtemps = new double[numberOfTrays];
-    ((Runnable) trays.get(feedTrayNumber)).run();
-
-    do {
-      iter++;
-      errOld = err;
-      err = 0.0;
-      for (int i = 0; i < numberOfTrays; i++) {
-        oldtemps[i] = ((MixerInterface) trays.get(i)).getThermoSystem().getTemperature();
-      }
-
-      for (int i = feedTrayNumber; i > 1; i--) {
-        System.out
-            .println("i " + i + " feed streams " + trays.get(i - 1).getNumberOfInputStreams());
-        ((Mixer) trays.get(i - 1)).replaceStream(1, trays.get(i).getLiquidOutStream());
-        trays.get(i - 1).setPressure(bottomTrayPressure - (i - 1) * dp);
-        ((Runnable) trays.get(i - 1)).run();
-      }
-      int streamNumb = (trays.get(0)).getNumberOfInputStreams() - 1;
-      ((Mixer) trays.get(0)).replaceStream(streamNumb, trays.get(1).getLiquidOutStream());
-      ((Runnable) trays.get(0)).run();
-
-      for (int i = 1; i <= numberOfTrays - 1; i++) {
-        int replaceStream = 0;
-        if (i == feedTrayNumber) {
-          replaceStream = 1;
-        }
-        ((Mixer) trays.get(i)).replaceStream(replaceStream, trays.get(i - 1).getGasOutStream());
-        ((Runnable) trays.get(i)).run();
-      }
-
-      for (int i = numberOfTrays - 2; i == feedTrayNumber; i--) {
-        int replaceStream = 1;
-        if (i == feedTrayNumber) {
-          replaceStream = 2;
-        }
-        if (i == feedTrayNumber && i == 0) {
-          replaceStream = 1;
-        }
-        ((Mixer) trays.get(i)).replaceStream(replaceStream, trays.get(i + 1).getLiquidOutStream());
-        ((Runnable) trays.get(i)).run();
-      }
-      for (int i = 0; i < numberOfTrays; i++) {
-        err += Math
-            .abs(oldtemps[i] - ((MixerInterface) trays.get(i)).getThermoSystem().getTemperature());
-      }
-      System.out.println("error iter " + err + " iteration " + iter);
-      // massBalanceCheck();
-    } while (err > 1e-4 && err < errOld && iter < 10);// && !massBalanceCheck());
-
-    // massBalanceCheck();
-    gasOutStream
-        .setThermoSystem(trays.get(numberOfTrays - 1).getGasOutStream().getThermoSystem().clone());
-    liquidOutStream.setThermoSystem(trays.get(0).getLiquidOutStream().getThermoSystem().clone());
-  }
-
-  /** {@inheritDoc} */
-  @Override
-  public void displayResult() {
-    distoperations.displayResult();
->>>>>>> 71533308
-  }
-
-  /**
-   * <p>
-<<<<<<< HEAD
-   * energyBalanceCheck.
-   * </p>
-   */
-  public void energyBalanceCheck() {
-    double[] energyInput = new double[numberOfTrays];
-    double[] energyOutput = new double[numberOfTrays];
-    double[] energyBalance = new double[numberOfTrays];
-    for (int i = 0; i < numberOfTrays; i++) {
-      int numberOfInputStreams = trays.get(i).getNumberOfInputStreams();
-      for (int j = 0; j < numberOfInputStreams; j++) {
-        energyInput[i] += trays.get(i).getStream(j).getFluid().getEnthalpy();
-      }
-      energyOutput[i] += trays.get(i).getGasOutStream().getFluid().getEnthalpy();
-      energyOutput[i] += trays.get(i).getLiquidOutStream().getFluid().getEnthalpy();
-      energyBalance[i] = energyInput[i] - energyOutput[i];
-      System.out.println(
-          "tray " + i + " number of input streams " + numberOfInputStreams + " energyinput "
-              + energyInput[i] + " energyoutput " + energyOutput[i] + " energybalance "
-              + energyBalance[i] + " gasout " + trays.get(i).getGasOutStream().getFlowRate("kg/hr")
-              + " liquidout " + trays.get(i).getLiquidOutStream().getFlowRate("kg/hr")
-              + " pressure " + trays.get(i).getGasOutStream().getPressure() + " temperature "
-              + trays.get(i).getGasOutStream().getTemperature("C"));
-    }
-  }
+
+    /**
+     * <p>
+     * energyBalanceCheck.
+     * </p>
+     */
+    public void energyBalanceCheck() {
+        double[] energyInput = new double[numberOfTrays];
+        double[] energyOutput = new double[numberOfTrays];
+        double[] energyBalance = new double[numberOfTrays];
+        for (int i = 0; i < numberOfTrays; i++) {
+            int numberOfInputStreams = trays.get(i).getNumberOfInputStreams();
+            for (int j = 0; j < numberOfInputStreams; j++) {
+                energyInput[i] += trays.get(i).getStream(j).getFluid().getEnthalpy();
+            }
+            energyOutput[i] += trays.get(i).getGasOutStream().getFluid().getEnthalpy();
+            energyOutput[i] += trays.get(i).getLiquidOutStream().getFluid().getEnthalpy();
+            energyBalance[i] = energyInput[i] - energyOutput[i];
+            System.out.println("tray " + i + " number of input streams " + numberOfInputStreams
+                    + " energyinput " + energyInput[i] + " energyoutput " + energyOutput[i]
+                    + " energybalance " + energyBalance[i] + " gasout "
+                    + trays.get(i).getGasOutStream().getFlowRate("kg/hr") + " liquidout "
+                    + trays.get(i).getLiquidOutStream().getFlowRate("kg/hr") + " pressure "
+                    + trays.get(i).getGasOutStream().getPressure() + " temperature "
+                    + trays.get(i).getGasOutStream().getTemperature("C"));
+        }
+    }
 
   /**
    * <p>
@@ -999,330 +660,37 @@
     return result;
   }
 
-  /** {@inheritDoc} */
-  @Override
-  public boolean equals(Object obj) {
-    if (this == obj) {
-      return true;
-    }
-    if (!super.equals(obj)) {
-      return false;
-    }
-=======
-   * massBalanceCheck.
-   * </p>
-   *
-   * @return a boolean
-   */
-  public boolean massBalanceCheck() {
-    double[] massInput = new double[numberOfTrays];
-    double[] massOutput = new double[numberOfTrays];
-    double[] massBalance = new double[numberOfTrays];
-    System.out.println("water in feed "
-        + feedStream.getFluid().getPhase(0).getComponent("water").getNumberOfmoles());
-    System.out.println("water in strip gas feed " + trays.get(0).getStream(0).getFluid().getPhase(0)
-        .getComponent("water").getNumberOfmoles());
-
-    for (int i = 0; i < numberOfTrays; i++) {
-      int numberOfInputStreams = trays.get(i).getNumberOfInputStreams();
-      for (int j = 0; j < numberOfInputStreams; j++) {
-        massInput[i] += trays.get(i).getStream(j).getFluid().getFlowRate("kg/hr");
-      }
-      massOutput[i] += trays.get(i).getGasOutStream().getFlowRate("kg/hr");
-      massOutput[i] += trays.get(i).getLiquidOutStream().getFlowRate("kg/hr");
-      massBalance[i] = massInput[i] - massOutput[i];
-      System.out.println("tray " + i + " number of input streams " + numberOfInputStreams
-          + " massinput " + massInput[i] + " massoutput " + massOutput[i] + " massbalance "
-          + massBalance[i] + " gasout " + trays.get(i).getGasOutStream().getFlowRate("kg/hr")
-          + " liquidout " + trays.get(i).getLiquidOutStream().getFlowRate("kg/hr") + " pressure "
-          + trays.get(i).getGasOutStream().getPressure() + " temperature "
-          + trays.get(i).getGasOutStream().getTemperature("C"));
-
-      System.out.println("tray " + i + " number of input streams " + numberOfInputStreams
-          + " water in gasout "
-          + trays.get(i).getGasOutStream().getFluid().getPhase(0).getComponent("water")
-              .getNumberOfmoles()
-          + " water in liquidout "
-              + trays.get(i).getLiquidOutStream().getFluid().getPhase(0).getComponent("water")
-                  .getNumberOfmoles()
-              + " pressure " + trays.get(i).getGasOutStream().getPressure() + " temperature "
-              + trays.get(i).getGasOutStream().getTemperature("C"));
-    }
-
-    double massError = 0.0;
-    for (int i = 0; i < numberOfTrays; i++) {
-      massError += Math.abs(massBalance[i]);
-    }
-    if (massError > 1e-6) {
-      return false;
-    } else {
-      return true;
-    }
-  }
-
-  /**
-   * <p>
-   * energyBalanceCheck.
-   * </p>
-   */
-  public void energyBalanceCheck() {
-    double[] energyInput = new double[numberOfTrays];
-    double[] energyOutput = new double[numberOfTrays];
-    double[] energyBalance = new double[numberOfTrays];
-    for (int i = 0; i < numberOfTrays; i++) {
-      int numberOfInputStreams = trays.get(i).getNumberOfInputStreams();
-      for (int j = 0; j < numberOfInputStreams; j++) {
-        energyInput[i] += trays.get(i).getStream(j).getFluid().getEnthalpy();
-      }
-      energyOutput[i] += trays.get(i).getGasOutStream().getFluid().getEnthalpy();
-      energyOutput[i] += trays.get(i).getLiquidOutStream().getFluid().getEnthalpy();
-      energyBalance[i] = energyInput[i] - energyOutput[i];
-      System.out.println(
-          "tray " + i + " number of input streams " + numberOfInputStreams + " energyinput "
-              + energyInput[i] + " energyoutput " + energyOutput[i] + " energybalance "
-              + energyBalance[i] + " gasout " + trays.get(i).getGasOutStream().getFlowRate("kg/hr")
-              + " liquidout " + trays.get(i).getLiquidOutStream().getFlowRate("kg/hr")
-              + " pressure " + trays.get(i).getGasOutStream().getPressure() + " temperature "
-              + trays.get(i).getGasOutStream().getTemperature("C"));
-    }
-  }
-
-  /**
-   * <p>
-   * main.
-   * </p>
-   *
-   * @param args an array of {@link java.lang.String} objects
-   */
-  public static void main(String[] args) {
-    neqsim.thermo.system.SystemInterface testSystem =
-        new neqsim.thermo.system.SystemSrkEos((273.15 - 0.0), 15.000);
-    // testSystem.addComponent("methane", 10.00);
-    testSystem.addComponent("ethane", 10.0);
-    testSystem.addComponent("CO2", 10.0);
-    testSystem.addComponent("propane", 20.0);
-    // testSystem.addComponent("i-butane", 5.0);
-    // testSystem.addComponent("n-hexane", 15.0);
-    // testSystem.addComponent("n-heptane", 30.0);
-    // testSystem.addComponent("n-octane", 4.0);
-    // testSystem.addComponent("n-nonane", 3.0);
-    testSystem.createDatabase(true);
-    testSystem.setMixingRule(2);
-    ThermodynamicOperations ops = new ThermodynamicOperations(testSystem);
-    ops.TPflash();
-    testSystem.display();
-    Stream stream_1 = new Stream("Stream1", testSystem);
-
-    DistillationColumn column = new DistillationColumn(5, true, true);
-    column.addFeedStream(stream_1, 3);
-    // column.getReboiler().setHeatInput(520000.0);
-    ((Reboiler) column.getReboiler()).setRefluxRatio(0.5);
-    // column.getCondenser().setHeatInput(-70000.0);
-    // ((Condenser) column.getCondenser()).setRefluxRatio(0.2);
-
-    neqsim.processSimulation.processSystem.ProcessSystem operations =
-        new neqsim.processSimulation.processSystem.ProcessSystem();
-    operations.add(stream_1);
-    operations.add(column);
-    operations.run();
-
-    column.displayResult();
-    System.out.println("reboiler duty" + ((Reboiler) column.getReboiler()).getDuty());
-    System.out.println("condenser duty" + ((Condenser) column.getCondenser()).getDuty());
-  }
-
-  /**
-   * <p>
-   * getReboiler.
-   * </p>
-   *
-   * @return a {@link neqsim.processSimulation.processEquipment.distillation.SimpleTray} object
-   */
-  public SimpleTray getReboiler() {
-    return trays.get(0);
-  }
-
-  /**
-   * <p>
-   * getCondenser.
-   * </p>
-   *
-   * @return a {@link neqsim.processSimulation.processEquipment.distillation.SimpleTray} object
-   */
-  public SimpleTray getCondenser() {
-    return trays.get(trays.size() - 1);
-  }
-
-  /**
-   * <p>
-   * Getter for the field <code>reboilerTemperature</code>.
-   * </p>
-   *
-   * @return the reboilerTemperature
-   */
-  public double getReboilerTemperature() {
-    return reboilerTemperature;
-  }
-
-  /**
-   * <p>
-   * Setter for the field <code>reboilerTemperature</code>.
-   * </p>
-   *
-   * @param reboilerTemperature the reboilerTemperature to set
-   */
-  public void setReboilerTemperature(double reboilerTemperature) {
-    this.reboilerTemperature = reboilerTemperature;
-  }
-
-  /**
-   * <p>
-   * getCondenserTemperature.
-   * </p>
-   *
-   * @return the condenserTemperature
-   */
-  public double getCondenserTemperature() {
-    return condenserTemperature;
-  }
-
-  /**
-   * <p>
-   * setCondenserTemperature.
-   * </p>
-   *
-   * @param condenserTemperature the condenserTemperature to set
-   */
-  public void setCondenserTemperature(double condenserTemperature) {
-    this.condenserTemperature = condenserTemperature;
-  }
-
-  /**
-   * <p>
-   * Getter for the field <code>feedTrayNumber</code>.
-   * </p>
-   *
-   * @return the feedTrayNumber
-   */
-  public int getFeedTrayNumber() {
-    return feedTrayNumber;
-  }
-
-  /**
-   * <p>
-   * Setter for the field <code>feedTrayNumber</code>.
-   * </p>
-   *
-   * @param feedTrayNumber the feedTrayNumber to set
-   */
-  public void setFeedTrayNumber(int feedTrayNumber) {
-    this.feedTrayNumber = feedTrayNumber;
-  }
-
-  /**
-   * <p>
-   * isDoInitializion.
-   * </p>
-   *
-   * @return a boolean
-   */
-  public boolean isDoInitializion() {
-    return doInitializion;
-  }
-
-  /**
-   * <p>
-   * Setter for the field <code>doInitializion</code>.
-   * </p>
-   *
-   * @param doInitializion a boolean
-   */
-  public void setDoInitializion(boolean doInitializion) {
-    this.doInitializion = doInitializion;
-  }
-
-  /**
-   * <p>
-   * getFsFactor.
-   * </p>
-   *
-   * @return a double
-   */
-  public double getFsFactor() {
-    double intArea = 3.14 * getInternalDiameter() * getInternalDiameter() / 4.0;
-    return getGasOutStream().getThermoSystem().getFlowRate("m3/sec") / intArea
-        * Math.sqrt(getGasOutStream().getThermoSystem().getDensity("kg/m3"));
-  }
-
-  /**
-   * <p>
-   * Getter for the field <code>internalDiameter</code>.
-   * </p>
-   *
-   * @return a double
-   */
-  public double getInternalDiameter() {
-    return internalDiameter;
-  }
-
-  /**
-   * <p>
-   * Setter for the field <code>internalDiameter</code>.
-   * </p>
-   *
-   * @param internalDiameter a double
-   */
-  public void setInternalDiameter(double internalDiameter) {
-    this.internalDiameter = internalDiameter;
-  }
-
-  /** {@inheritDoc} */
-  @Override
-  public int hashCode() {
-    final int prime = 31;
-    int result = super.hashCode();
-    result = prime * result + Objects.hash(bottomTrayPressure, condenserCoolingDuty,
-        condenserTemperature,
-            distoperations, doInitializion, feedStream, feedTrayNumber, gasOutStream, hasCondenser,
-            hasReboiler, heater, internalDiameter, liquidOutStream, numberOfTrays,
-            reboilerTemperature, separator2, stream_3, stream_3isset, topTrayPressure, trays);
-    return result;
-  }
-
-  /** {@inheritDoc} */
-  @Override
-  public boolean equals(Object obj) {
-    if (this == obj) {
-      return true;
-    }
-    if (!super.equals(obj)) {
-      return false;
-    }
->>>>>>> 71533308
-    if (getClass() != obj.getClass()) {
-      return false;
-    }
-    DistillationColumn other = (DistillationColumn) obj;
-    return Double.doubleToLongBits(bottomTrayPressure) == Double
-        .doubleToLongBits(other.bottomTrayPressure)
-        && Double.doubleToLongBits(condenserCoolingDuty) == Double
-            .doubleToLongBits(other.condenserCoolingDuty)
-        && Double.doubleToLongBits(condenserTemperature) == Double
-            .doubleToLongBits(other.condenserTemperature)
-        && Objects.equals(distoperations, other.distoperations)
-        && doInitializion == other.doInitializion && Objects.equals(feedStream, other.feedStream)
-        && feedTrayNumber == other.feedTrayNumber
-        && Objects.equals(gasOutStream, other.gasOutStream) && hasCondenser == other.hasCondenser
-        && hasReboiler == other.hasReboiler && Objects.equals(heater, other.heater)
-        && Double.doubleToLongBits(internalDiameter) == Double
-            .doubleToLongBits(other.internalDiameter)
-        && Objects.equals(liquidOutStream, other.liquidOutStream)
-        && numberOfTrays == other.numberOfTrays
-        && Double.doubleToLongBits(reboilerTemperature) == Double
-            .doubleToLongBits(other.reboilerTemperature)
-        && Objects.equals(separator2, other.separator2) && Objects.equals(stream_3, other.stream_3)
-        && stream_3isset == other.stream_3isset && Double
-            .doubleToLongBits(topTrayPressure) == Double.doubleToLongBits(other.topTrayPressure)
-        && Objects.equals(trays, other.trays);
-  }
+    /** {@inheritDoc} */
+    @Override
+    public boolean equals(Object obj) {
+        if (this == obj)
+            return true;
+        if (!super.equals(obj))
+            return false;
+        if (getClass() != obj.getClass())
+            return false;
+        DistillationColumn other = (DistillationColumn) obj;
+        return Double.doubleToLongBits(bottomTrayPressure) == Double
+                .doubleToLongBits(other.bottomTrayPressure)
+                && Double.doubleToLongBits(condenserCoolingDuty) == Double
+                        .doubleToLongBits(other.condenserCoolingDuty)
+                && Double.doubleToLongBits(condenserTemperature) == Double
+                        .doubleToLongBits(other.condenserTemperature)
+                && Objects.equals(distoperations, other.distoperations)
+                && doInitializion == other.doInitializion && Objects.equals(feedStream, other.feedStream)
+                && feedTrayNumber == other.feedTrayNumber
+                && Objects.equals(gasOutStream, other.gasOutStream) && hasCondenser == other.hasCondenser
+                && hasReboiler == other.hasReboiler && Objects.equals(heater, other.heater)
+                && Double.doubleToLongBits(internalDiameter) == Double
+                        .doubleToLongBits(other.internalDiameter)
+                && Objects.equals(liquidOutStream, other.liquidOutStream)
+                && numberOfTrays == other.numberOfTrays
+                && Double.doubleToLongBits(reboilerTemperature) == Double
+                        .doubleToLongBits(other.reboilerTemperature)
+                && Objects.equals(separator2, other.separator2)
+                && Objects.equals(stream_3, other.stream_3) && stream_3isset == other.stream_3isset
+                && Double.doubleToLongBits(topTrayPressure) == Double
+                        .doubleToLongBits(other.topTrayPressure)
+                && Objects.equals(trays, other.trays);
+    }
 }