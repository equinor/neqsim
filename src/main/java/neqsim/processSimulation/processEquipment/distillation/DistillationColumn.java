--- conflicted
+++ resolved
@@ -38,8 +38,6 @@
     Heater heater;
     Separator separator2;
 
-<<<<<<< HEAD
-=======
     /**
      * <p>
      * Constructor for DistillationColumn.
@@ -49,7 +47,6 @@
      * @param hasReboiler a boolean
      * @param hasCondenser a boolean
      */
->>>>>>> f5b5a8bf
     public DistillationColumn(int numberOfTraysLocal, boolean hasReboiler, boolean hasCondenser) {
         this.hasReboiler = hasReboiler;
         this.hasCondenser = hasCondenser;
@@ -71,8 +68,6 @@
         }
     }
 
-<<<<<<< HEAD
-=======
     /**
      * <p>
      * addFeedStream.
@@ -82,7 +77,6 @@
      *        object
      * @param feedTrayNumber a int
      */
->>>>>>> f5b5a8bf
     public void addFeedStream(StreamInterface inputStream, int feedTrayNumber) {
         feedStream = inputStream;
         getTray(feedTrayNumber).addStream(inputStream);
@@ -94,14 +88,11 @@
         liquidOutStream.getThermoSystem().setTotalNumberOfMoles(moles / 2.0);
     }
 
-<<<<<<< HEAD
-=======
     /**
      * <p>
      * init.
      * </p>
      */
->>>>>>> f5b5a8bf
     public void init() {
         if (!isDoInitializion()) {
             return;
@@ -137,11 +128,7 @@
                 ((MixerInterface) trays.get(numberOfTrays - 1)).getThermoSystem().getTemperature();
         reboilerTemperature = ((MixerInterface) trays.get(0)).getThermoSystem().getTemperature();
 
-<<<<<<< HEAD
-        double deltaTemp = (reboilerTemperature - condeserTemperature) / (numberOfTrays * 1.0);
-=======
         // double deltaTemp = (reboilerTemperature - condeserTemperature) / (numberOfTrays * 1.0);
->>>>>>> f5b5a8bf
         double feedTrayTemperature =
                 getTray(getFeedTrayNumber()).getThermoSystem().getTemperature();
 
@@ -184,10 +171,6 @@
                 trays.get(1).getLiquidOutStream());
         trays.get(0).init();
         ((Runnable) trays.get(0)).run();
-<<<<<<< HEAD
-    }
-
-=======
 
     }
 
@@ -198,13 +181,10 @@
      *
      * @return a {@link neqsim.processSimulation.processEquipment.stream.StreamInterface} object
      */
->>>>>>> f5b5a8bf
     public StreamInterface getGasOutStream() {
         return gasOutStream;
     }
 
-<<<<<<< HEAD
-=======
     /**
      * <p>
      * Getter for the field <code>liquidOutStream</code>.
@@ -212,13 +192,10 @@
      *
      * @return a {@link neqsim.processSimulation.processEquipment.stream.StreamInterface} object
      */
->>>>>>> f5b5a8bf
     public StreamInterface getLiquidOutStream() {
         return liquidOutStream;
     }
 
-<<<<<<< HEAD
-=======
     /**
      * <p>
      * getTray.
@@ -227,15 +204,11 @@
      * @param trayNumber a int
      * @return a {@link neqsim.processSimulation.processEquipment.distillation.SimpleTray} object
      */
->>>>>>> f5b5a8bf
     public SimpleTray getTray(int trayNumber) {
         return trays.get(trayNumber);
     }
 
-<<<<<<< HEAD
-=======
     /** {@inheritDoc} */
->>>>>>> f5b5a8bf
     @Override
     public void setNumberOfTrays(int number) {
         int oldNumberOfTrays = numberOfTrays;
@@ -266,8 +239,6 @@
         init();
     }
 
-<<<<<<< HEAD
-=======
     /**
      * <p>
      * setTopCondeserDuty.
@@ -275,13 +246,10 @@
      *
      * @param duty a double
      */
->>>>>>> f5b5a8bf
     public void setTopCondeserDuty(double duty) {
         condenserCoolingDuty = duty;
     }
 
-<<<<<<< HEAD
-=======
     /**
      * <p>
      * setTopPressure.
@@ -289,13 +257,10 @@
      *
      * @param topPressure a double
      */
->>>>>>> f5b5a8bf
     public void setTopPressure(double topPressure) {
         topTrayPressure = topPressure;
     }
 
-<<<<<<< HEAD
-=======
     /**
      * <p>
      * setBottomPressure.
@@ -303,15 +268,11 @@
      *
      * @param bottomPressure a double
      */
->>>>>>> f5b5a8bf
     public void setBottomPressure(double bottomPressure) {
         bottomTrayPressure = bottomPressure;
     }
 
-<<<<<<< HEAD
-=======
     /** {@inheritDoc} */
->>>>>>> f5b5a8bf
     @Override
     public void run() {
         double dp = 0.0;
@@ -398,17 +359,12 @@
                 (SystemInterface) trays.get(0).getLiquidOutStream().getThermoSystem().clone());
     }
 
-<<<<<<< HEAD
-=======
     /** {@inheritDoc} */
->>>>>>> f5b5a8bf
     @Override
     public void displayResult() {
         distoperations.displayResult();
     }
 
-<<<<<<< HEAD
-=======
     /**
      * <p>
      * massBalanceCheck.
@@ -416,15 +372,10 @@
      *
      * @return a boolean
      */
->>>>>>> f5b5a8bf
     public boolean massBalanceCheck() {
         double[] massInput = new double[numberOfTrays];
         double[] massOutput = new double[numberOfTrays];
         double[] massBalance = new double[numberOfTrays];
-<<<<<<< HEAD
-        double local = 0.0;
-=======
->>>>>>> f5b5a8bf
         System.out.println("water in feed "
                 + feedStream.getFluid().getPhase(0).getComponent("water").getNumberOfmoles());
         System.out.println("water in strip gas feed " + trays.get(0).getStream(0).getFluid()
@@ -434,11 +385,6 @@
             int numberOfInputStreams = trays.get(i).getNumberOfInputStreams();
             for (int j = 0; j < numberOfInputStreams; j++) {
                 massInput[i] += trays.get(i).getStream(j).getFluid().getFlowRate("kg/hr");
-<<<<<<< HEAD
-                local = trays.get(i).getStream(j).getFluid().getFlowRate("kg/hr");
-                // System.out.println(local);
-=======
->>>>>>> f5b5a8bf
             }
             massOutput[i] += trays.get(i).getGasOutStream().getFlowRate("kg/hr");
             massOutput[i] += trays.get(i).getLiquidOutStream().getFlowRate("kg/hr");
@@ -461,10 +407,7 @@
                                     .getComponent("water").getNumberOfmoles()
                             + " pressure " + trays.get(i).getGasOutStream().getPressure()
                             + " temperature " + trays.get(i).getGasOutStream().getTemperature("C"));
-<<<<<<< HEAD
-=======
-
->>>>>>> f5b5a8bf
+
         }
 
         double massError = 0.0;
@@ -477,14 +420,11 @@
             return true;
     }
 
-<<<<<<< HEAD
-=======
     /**
      * <p>
      * energyBalanceCheck.
      * </p>
      */
->>>>>>> f5b5a8bf
     public void energyBalanceCheck() {
         double[] energyInput = new double[numberOfTrays];
         double[] energyOutput = new double[numberOfTrays];
@@ -507,8 +447,6 @@
         }
     }
 
-<<<<<<< HEAD
-=======
     /**
      * <p>
      * main.
@@ -516,7 +454,6 @@
      *
      * @param args an array of {@link java.lang.String} objects
      */
->>>>>>> f5b5a8bf
     public static void main(String[] args) {
         neqsim.thermo.system.SystemInterface testSystem =
                 new neqsim.thermo.system.SystemSrkEos((273.15 - 0.0), 15.000);
@@ -552,10 +489,6 @@
         column.displayResult();
         System.out.println("reboiler duty" + ((Reboiler) column.getReboiler()).getDuty());
         System.out.println("condeser duty" + ((Condenser) column.getCondenser()).getDuty());
-<<<<<<< HEAD
-    }
-
-=======
 
     }
 
@@ -566,13 +499,10 @@
      *
      * @return a {@link neqsim.processSimulation.processEquipment.distillation.SimpleTray} object
      */
->>>>>>> f5b5a8bf
     public SimpleTray getReboiler() {
         return trays.get(0);
     }
 
-<<<<<<< HEAD
-=======
     /**
      * <p>
      * getCondenser.
@@ -580,19 +510,15 @@
      *
      * @return a {@link neqsim.processSimulation.processEquipment.distillation.SimpleTray} object
      */
->>>>>>> f5b5a8bf
     public SimpleTray getCondenser() {
         return trays.get(trays.size() - 1);
     }
 
     /**
-<<<<<<< HEAD
-=======
      * <p>
      * Getter for the field <code>reboilerTemperature</code>.
      * </p>
      *
->>>>>>> f5b5a8bf
      * @return the reboilerTemperature
      */
     public double getReboilerTemperature() {
@@ -600,13 +526,10 @@
     }
 
     /**
-<<<<<<< HEAD
-=======
      * <p>
      * Setter for the field <code>reboilerTemperature</code>.
      * </p>
      *
->>>>>>> f5b5a8bf
      * @param reboilerTemperature the reboilerTemperature to set
      */
     public void setReboilerTemperature(double reboilerTemperature) {
@@ -614,13 +537,10 @@
     }
 
     /**
-<<<<<<< HEAD
-=======
      * <p>
      * getCondenserTemperature.
      * </p>
      *
->>>>>>> f5b5a8bf
      * @return the condeserTemperature
      */
     public double getCondenserTemperature() {
@@ -628,13 +548,10 @@
     }
 
     /**
-<<<<<<< HEAD
-=======
      * <p>
      * setCondenserTemperature.
      * </p>
      *
->>>>>>> f5b5a8bf
      * @param condeserTemperature the condeserTemperature to set
      */
     public void setCondenserTemperature(double condeserTemperature) {
@@ -642,13 +559,10 @@
     }
 
     /**
-<<<<<<< HEAD
-=======
      * <p>
      * Getter for the field <code>feedTrayNumber</code>.
      * </p>
      *
->>>>>>> f5b5a8bf
      * @return the feedTrayNumber
      */
     public int getFeedTrayNumber() {
@@ -656,21 +570,16 @@
     }
 
     /**
-<<<<<<< HEAD
-=======
      * <p>
      * Setter for the field <code>feedTrayNumber</code>.
      * </p>
      *
->>>>>>> f5b5a8bf
      * @param feedTrayNumber the feedTrayNumber to set
      */
     public void setFeedTrayNumber(int feedTrayNumber) {
         this.feedTrayNumber = feedTrayNumber;
     }
 
-<<<<<<< HEAD
-=======
     /**
      * <p>
      * isDoInitializion.
@@ -678,13 +587,10 @@
      *
      * @return a boolean
      */
->>>>>>> f5b5a8bf
     public boolean isDoInitializion() {
         return doInitializion;
     }
 
-<<<<<<< HEAD
-=======
     /**
      * <p>
      * Setter for the field <code>doInitializion</code>.
@@ -692,13 +598,10 @@
      *
      * @param doInitializion a boolean
      */
->>>>>>> f5b5a8bf
     public void setDoInitializion(boolean doInitializion) {
         this.doInitializion = doInitializion;
     }
 
-<<<<<<< HEAD
-=======
     /**
      * <p>
      * getFsFactor.
@@ -706,15 +609,12 @@
      *
      * @return a double
      */
->>>>>>> f5b5a8bf
     public double getFsFactor() {
         double intArea = 3.14 * getInternalDiameter() * getInternalDiameter() / 4.0;
         return getGasOutStream().getThermoSystem().getFlowRate("m3/sec") / intArea
                 * Math.sqrt(getGasOutStream().getThermoSystem().getDensity("kg/m3"));
     }
 
-<<<<<<< HEAD
-=======
     /**
      * <p>
      * Getter for the field <code>internalDiameter</code>.
@@ -722,13 +622,10 @@
      *
      * @return a double
      */
->>>>>>> f5b5a8bf
     public double getInternalDiameter() {
         return internalDiameter;
     }
 
-<<<<<<< HEAD
-=======
     /**
      * <p>
      * Setter for the field <code>internalDiameter</code>.
@@ -736,7 +633,6 @@
      *
      * @param internalDiameter a double
      */
->>>>>>> f5b5a8bf
     public void setInternalDiameter(double internalDiameter) {
         this.internalDiameter = internalDiameter;
     }
