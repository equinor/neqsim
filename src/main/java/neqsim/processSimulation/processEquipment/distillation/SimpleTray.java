package neqsim.processSimulation.processEquipment.distillation;

import neqsim.processSimulation.processEquipment.stream.Stream;
import neqsim.thermo.system.SystemInterface;
import neqsim.thermodynamicOperations.ThermodynamicOperations;

/**
 * <p>
 * SimpleTray class.
 * </p>
 *
 * @author ESOL
 * @version $Id: $Id
 */
public class SimpleTray extends neqsim.processSimulation.processEquipment.mixer.Mixer
        implements TrayInterface {
    private static final long serialVersionUID = 1000;

    double heatInput = 0.0;
    private double temperature = Double.NaN, trayPressure = -1.0;

<<<<<<< HEAD
=======
    /**
     * <p>
     * Constructor for SimpleTray.
     * </p>
     */
>>>>>>> f5b5a8bf
    public SimpleTray() {}

    /**
     * <p>
     * init.
     * </p>
     */
    public void init() {
        int pp = 0;
        if (streams.size() == 3) {
            pp = 1;
        }
        for (int k = pp; k < streams.size(); k++) {
            (streams.get(k).getThermoSystem()).setTemperature(temperature);
        }
    }

    /** {@inheritDoc} */
    @Override
    public void setHeatInput(double heatinp) {
        this.heatInput = heatinp;
    }

    /**
     * <p>
     * calcMixStreamEnthalpy0.
     * </p>
     *
     * @return a double
     */
    public double calcMixStreamEnthalpy0() {
        double enthalpy = 0;

        for (int k = 0; k < streams.size(); k++) {
            streams.get(k).getThermoSystem().init(3);
            enthalpy += streams.get(k).getThermoSystem().getEnthalpy();
            // System.out.println("total enthalpy k : " + ((SystemInterface) ((Stream)
            // streams.get(k)).getThermoSystem()).getEnthalpy());
        }
        // System.out.println("total enthalpy of streams: " + enthalpy);
        return enthalpy;
    }

    /** {@inheritDoc} */
    @Override
    public double calcMixStreamEnthalpy() {
        double enthalpy = heatInput;
        if (isSetEnergyStream()) {
            enthalpy -= energyStream.getDuty();
        }

        for (int k = 0; k < streams.size(); k++) {
            streams.get(k).getThermoSystem().init(3);
            enthalpy += streams.get(k).getThermoSystem().getEnthalpy();
            // System.out.println("total enthalpy k : " + ((SystemInterface) ((Stream)
            // streams.get(k)).getThermoSystem()).getEnthalpy());
        }
        // System.out.println("total enthalpy of streams: " + enthalpy);
        return enthalpy;
    }

    /**
     * <p>
     * run2.
     * </p>
     */
    public void run2() {
        super.run();
        temperature = mixedStream.getTemperature();
    }

    /**
     * <p>
     * TPflash.
     * </p>
     */
    public void TPflash() {}

    /** {@inheritDoc} */
    @Override
    public void run() {
        double enthalpy = 0.0;
        // double flowRate = ((Stream)
        // streams.get(0)).getThermoSystem().getFlowRate("kg/hr");
        // ((Stream) streams.get(0)).getThermoSystem().display();
        SystemInterface thermoSystem2 = (SystemInterface) streams.get(0).getThermoSystem().clone();

        // System.out.println("total number of moles " +
        // thermoSystem2.getTotalNumberOfMoles());
        if (trayPressure > 0) {
            thermoSystem2.setPressure(trayPressure);
        }
        mixedStream.setThermoSystem(thermoSystem2);
        // thermoSystem2.display();
        ThermodynamicOperations testOps = new ThermodynamicOperations(thermoSystem2);
        if (streams.size() > 0) {
            mixedStream.getThermoSystem().setNumberOfPhases(2);
            mixedStream.getThermoSystem().reInitPhaseType();
            mixedStream.getThermoSystem().init(0);

            mixStream();
            if (trayPressure > 0)
                mixedStream.setPressure(trayPressure, "bara");
            enthalpy = calcMixStreamEnthalpy();
            // System.out.println("temp guess " + guessTemperature());
            if (!isSetOutTemperature()) {
                // mixedStream.getThermoSystem().setTemperature(guessTemperature());
            } else {
                mixedStream.setTemperature(getOutTemperature(), "K");
            }
            // System.out.println("filan temp " + mixedStream.getTemperature());
        }
        if (isSetOutTemperature()) {
            if (!Double.isNaN(getOutTemperature()))
                mixedStream.getThermoSystem().setTemperature(getOutTemperature());
            testOps.TPflash();
            mixedStream.getThermoSystem().init(2);
        } else {
            try {
                testOps.PHflash(enthalpy, 0);
            } catch (Exception e) {
                if (!Double.isNaN(getOutTemperature()))
                    mixedStream.getThermoSystem().setTemperature(getOutTemperature());
                testOps.TPflash();
            }
        }
        setTemperature(mixedStream.getTemperature());
    }

    /** {@inheritDoc} */
    @Override
    public void runTransient() {}

    /**
     * <p>
     * getGasOutStream.
     * </p>
     *
     * @return a {@link neqsim.processSimulation.processEquipment.stream.Stream} object
     */
    public Stream getGasOutStream() {
        return new Stream("", mixedStream.getThermoSystem().phaseToSystem(0));
    }

    /**
     * <p>
     * getLiquidOutStream.
     * </p>
     *
     * @return a {@link neqsim.processSimulation.processEquipment.stream.Stream} object
     */
    public Stream getLiquidOutStream() {
        return new Stream("", mixedStream.getThermoSystem().phaseToSystem(1));
    }

    /**
     * <p>
     * Getter for the field <code>temperature</code>.
     * </p>
     *
     * @return the temperature
     */
    public double getTemperature() {
        return temperature;
    }

    /** {@inheritDoc} */
    @Override
    public void setPressure(double pres) {
        trayPressure = pres;
    }

    /** {@inheritDoc} */
    @Override
    public void setTemperature(double temperature) {
        this.temperature = temperature;
    }

    /** {@inheritDoc} */
    @Override
    public double guessTemperature() {
        if (Double.isNaN(temperature)) {
            double gtemp = 0;
            for (int k = 0; k < streams.size(); k++) {
                gtemp += streams.get(k).getThermoSystem().getTemperature()
                        * streams.get(k).getThermoSystem().getNumberOfMoles()
                        / mixedStream.getThermoSystem().getNumberOfMoles();
            }
            // System.out.println("guess temperature " + gtemp);
            return gtemp;
        } else {
            // System.out.println("temperature " + temperature);
            return temperature;
        }
    }
}<|MERGE_RESOLUTION|>--- conflicted
+++ resolved
@@ -19,14 +19,11 @@
     double heatInput = 0.0;
     private double temperature = Double.NaN, trayPressure = -1.0;
 
-<<<<<<< HEAD
-=======
     /**
      * <p>
      * Constructor for SimpleTray.
      * </p>
      */
->>>>>>> f5b5a8bf
     public SimpleTray() {}
 
     /**
