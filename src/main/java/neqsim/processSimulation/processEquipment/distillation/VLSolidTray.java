package neqsim.processSimulation.processEquipment.distillation;

import neqsim.processSimulation.processEquipment.stream.Stream;
import neqsim.thermo.system.SystemInterface;
import neqsim.thermodynamicOperations.ThermodynamicOperations;

/**
 * <p>
 * VLSolidTray class.
 * </p>
 *
 * @author ESOL
 * @version $Id: $Id
 */
public class VLSolidTray extends SimpleTray {
    private static final long serialVersionUID = 1000;

    double heatInput = 0.0;
    private double temperature = 273.15;

<<<<<<< HEAD
=======
    /**
     * <p>
     * Constructor for VLSolidTray.
     * </p>
     */
>>>>>>> f5b5a8bf
    public VLSolidTray() {}

    /** {@inheritDoc} */
    @Override
    public void init() {
        int pp = 0;
        if (streams.size() == 3) {
            pp = 1;
        }
        for (int k = pp; k < streams.size(); k++) {
            (streams.get(k).getThermoSystem()).setTemperature(temperature);
        }
    }

    /** {@inheritDoc} */
    @Override
    public void setHeatInput(double heatinp) {
        this.heatInput = heatinp;
    }

    /** {@inheritDoc} */
    @Override
    public double calcMixStreamEnthalpy() {
        double enthalpy = heatInput;

        for (int k = 0; k < streams.size(); k++) {
            streams.get(k).getThermoSystem().init(3);
            enthalpy += streams.get(k).getThermoSystem().getEnthalpy();
            System.out.println(
                    "total enthalpy k : " + streams.get(k).getThermoSystem().getEnthalpy());
        }
        System.out.println("total enthalpy of streams: " + enthalpy);
        return enthalpy;
    }

    /** {@inheritDoc} */
    @Override
    public void run() {
        double enthalpy = 0.0;

        // ((Stream) streams.get(0)).getThermoSystem().display();

        SystemInterface thermoSystem2 = (SystemInterface) streams.get(0).getThermoSystem().clone();
        // System.out.println("total number of moles " +
        // thermoSystem2.getTotalNumberOfMoles());
        mixedStream.setThermoSystem(thermoSystem2);
        // thermoSystem2.display();
        ThermodynamicOperations testOps = new ThermodynamicOperations(thermoSystem2);
        if (streams.size() > 0) {
            // mixedStream.getThermoSystem().setSolidPhaseCheck("CO2");
            mixedStream.getThermoSystem().setNumberOfPhases(2);
            mixedStream.getThermoSystem().reInitPhaseType();
            mixedStream.getThermoSystem().init(0);

            mixStream();

            enthalpy = calcMixStreamEnthalpy();
            // mixedStream.getThermoSystem().display();
            // System.out.println("temp guess " + guessTemperature());
            mixedStream.getThermoSystem().setSolidPhaseCheck("CO2");
            mixedStream.getThermoSystem().setTemperature(guessTemperature());
            testOps.PHsolidFlash(enthalpy);
            mixedStream.getThermoSystem().display();
            // System.out.println("filan temp " + mixedStream.getTemperature());
        } else {
            testOps.TPflash();
        }
        mixedStream.getThermoSystem().setSolidPhaseCheck(false);
        // System.out.println("enthalpy: " +
        // mixedStream.getThermoSystem().getEnthalpy());
        // System.out.println("enthalpy: " + enthalpy);
        // System.out.println("temperature: " +
        // mixedStream.getThermoSystem().getTemperature());

        // System.out.println("beta " + mixedStream.getThermoSystem().getBeta());
        // outStream.setThermoSystem(mixedStream.getThermoSystem());
    }

    /** {@inheritDoc} */
    @Override
    public void runTransient() {}

    /** {@inheritDoc} */
    @Override
    public Stream getGasOutStream() {
        return new Stream("", mixedStream.getThermoSystem().phaseToSystem(0));
    }

    /** {@inheritDoc} */
    @Override
    public Stream getLiquidOutStream() {
        return new Stream("", mixedStream.getThermoSystem().phaseToSystem(1));
    }

    /** {@inheritDoc} */
    @Override
    public double getTemperature() {
        return temperature;
    }

    /** {@inheritDoc} */
    @Override
    public void setTemperature(double temperature) {
        this.temperature = temperature;
    }
}<|MERGE_RESOLUTION|>--- conflicted
+++ resolved
@@ -18,14 +18,11 @@
     double heatInput = 0.0;
     private double temperature = 273.15;
 
-<<<<<<< HEAD
-=======
     /**
      * <p>
      * Constructor for VLSolidTray.
      * </p>
      */
->>>>>>> f5b5a8bf
     public VLSolidTray() {}
 
     /** {@inheritDoc} */
