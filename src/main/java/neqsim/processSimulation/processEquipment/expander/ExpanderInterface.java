--- conflicted
+++ resolved
@@ -10,97 +10,50 @@
 import neqsim.processSimulation.processEquipment.stream.StreamInterface;
 
 /**
-<<<<<<< HEAD
- * <p>
- * ExpanderInterface interface.
- * </p>
-=======
  * <p>ExpanderInterface interface.</p>
->>>>>>> 24915a9b
  *
  * @author esol
  * @version $Id: $Id
  */
 public interface ExpanderInterface extends ProcessEquipmentInterface {
-<<<<<<< HEAD
-    /** {@inheritDoc} */
-=======
 	/** {@inheritDoc} */
->>>>>>> 24915a9b
     @Override
     public void run();
 
     /**
-<<<<<<< HEAD
-     * <p>
-     * setOutletPressure.
-     * </p>
-=======
      * <p>setOutletPressure.</p>
->>>>>>> 24915a9b
      *
      * @param pressure a double
      */
     public void setOutletPressure(double pressure);
 
     /**
-<<<<<<< HEAD
-     * <p>
-     * setInletStream.
-     * </p>
-     *
-     * @param inletStream a {@link neqsim.processSimulation.processEquipment.stream.StreamInterface}
-     *        object
-=======
      * <p>setInletStream.</p>
      *
      * @param inletStream a {@link neqsim.processSimulation.processEquipment.stream.StreamInterface} object
->>>>>>> 24915a9b
      */
     public void setInletStream(StreamInterface inletStream);
 
     /**
-<<<<<<< HEAD
-     * <p>
-     * getEnergy.
-     * </p>
-=======
      * <p>getEnergy.</p>
->>>>>>> 24915a9b
      *
      * @return a double
      */
     public double getEnergy();
 
-<<<<<<< HEAD
-    /** {@inheritDoc} */
-=======
 	/** {@inheritDoc} */
->>>>>>> 24915a9b
     @Override
     public String getName();
 
     /**
-<<<<<<< HEAD
-     * <p>
-     * getOutStream.
-     * </p>
-=======
      * <p>getOutStream.</p>
->>>>>>> 24915a9b
      *
      * @return a {@link neqsim.processSimulation.processEquipment.stream.StreamInterface} object
      */
     public StreamInterface getOutStream();
 
     /**
-<<<<<<< HEAD
-     * <p>
-     * runTransient.
-     * </p>
-=======
      * <p>runTransient.</p>
->>>>>>> 24915a9b
      */
     public void runTransient();
 }