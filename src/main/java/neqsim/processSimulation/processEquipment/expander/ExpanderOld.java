--- conflicted
+++ resolved
@@ -4,17 +4,11 @@
 import java.awt.FlowLayout;
 import java.text.DecimalFormat;
 import java.text.FieldPosition;
-
 import javax.swing.JDialog;
 import javax.swing.JFrame;
 import javax.swing.JScrollPane;
 import javax.swing.JTable;
-<<<<<<< HEAD
 import neqsim.processSimulation.processEquipment.TwoPortEquipment;
-=======
-
-import neqsim.processSimulation.processEquipment.ProcessEquipmentBaseClass;
->>>>>>> 62d77113
 import neqsim.processSimulation.processEquipment.stream.StreamInterface;
 import neqsim.thermo.system.SystemInterface;
 import neqsim.thermodynamicOperations.ThermodynamicOperations;
@@ -127,6 +121,8 @@
     outStream.setThermoSystem(thermoSystem);
   }
 
+
+
   /** {@inheritDoc} */
   @Override
   public void displayResult() {
@@ -217,195 +213,10 @@
       table[thermoSystem.getPhases()[0].getNumberOfComponents() + 13][4] = "-";
     }
 
-<<<<<<< HEAD
     JTable Jtab = new JTable(table, names);
     JScrollPane scrollpane = new JScrollPane(Jtab);
     dialogContentPane.add(scrollpane);
     dialog.pack();
     dialog.setVisible(true);
   }
-
-  /** {@inheritDoc} */
-  @Override
-  public void runTransient(double dt) {}
-=======
-    /**
-     * <p>
-     * Constructor for ExpanderOld.
-     * </p>
-     *
-     * @param inletStream a {@link neqsim.processSimulation.processEquipment.stream.StreamInterface}
-     *        object
-     */
-    @Deprecated
-    public ExpanderOld(StreamInterface inletStream) {
-        this("ExpanderOld", inletStream);
-    }
-
-    /**
-     * Constructor for ExpanderOld.
-     * 
-     * @param name
-     */
-    public ExpanderOld(String name) {
-        super(name);
-    }
-
-    /**
-     * <p>
-     * Constructor for ExpanderOld.
-     * </p>
-     *
-     * @param name a {@link java.lang.String} object
-     * @param inletStream a {@link neqsim.processSimulation.processEquipment.stream.StreamInterface}
-     *        object
-     */
-    public ExpanderOld(String name, StreamInterface inletStream) {
-        super(name);
-        setInletStream(inletStream);
-    }
-
-    /** {@inheritDoc} */
-    @Override
-    public void setInletStream(StreamInterface inletStream) {
-        this.inletStream = inletStream;
-
-        thermoSystem = inletStream.getThermoSystem().clone();
-        outStream = inletStream.clone();
-    }
-
-    /** {@inheritDoc} */
-    @Override
-    public void setOutletPressure(double pressure) {
-        this.pressure = pressure;
-    }
-
-    /** {@inheritDoc} */
-    @Override
-    public double getEnergy() {
-        return dH;
-    }
-
-    /** {@inheritDoc} */
-    @Override
-    public StreamInterface getOutStream() {
-        return outStream;
-    }
-
-    /** {@inheritDoc} */
-    @Override
-    public void run() {
-        System.out.println("expander running..");
-        thermoSystem = inletStream.getThermoSystem().clone();
-        thermoOps = new ThermodynamicOperations(thermoSystem);
-        thermoSystem.init(3);
-        double hinn = thermoSystem.getEnthalpy();
-        double entropy = thermoSystem.getEntropy();
-        thermoSystem.setPressure(pressure);
-        System.out.println("entropy inn.." + entropy);
-        thermoOps.PSflash(entropy);
-        dH = thermoSystem.getEnthalpy() - hinn;
-        outStream.setThermoSystem(thermoSystem);
-    }
-
-    /** {@inheritDoc} */
-    @Override
-    public void displayResult() {
-        DecimalFormat nf = new DecimalFormat();
-        nf.setMaximumFractionDigits(5);
-        nf.applyPattern("#.#####E0");
-
-        JDialog dialog = new JDialog(new JFrame(), "Results from TPflash");
-        Container dialogContentPane = dialog.getContentPane();
-        dialogContentPane.setLayout(new FlowLayout());
-
-        thermoSystem.initPhysicalProperties();
-        String[][] table = new String[20][5];
-        String[] names = {"", "Phase 1", "Phase 2", "Phase 3", "Unit"};
-        table[0][0] = "";
-        table[0][1] = "";
-        table[0][2] = "";
-        table[0][3] = "";
-        StringBuffer buf = new StringBuffer();
-        FieldPosition test = new FieldPosition(0);
-
-        for (int i = 0; i < thermoSystem.getNumberOfPhases(); i++) {
-            for (int j = 0; j < thermoSystem.getPhases()[0].getNumberOfComponents(); j++) {
-                table[j + 1][0] = thermoSystem.getPhases()[0].getComponents()[j].getName();
-                buf = new StringBuffer();
-                table[j + 1][i + 1] =
-                        nf.format(thermoSystem.getPhases()[i].getComponents()[j].getx(), buf, test)
-                                .toString();
-                table[j + 1][4] = "[-]";
-            }
-            buf = new StringBuffer();
-            table[thermoSystem.getPhases()[0].getNumberOfComponents() + 2][0] = "Density";
-            table[thermoSystem.getPhases()[0].getNumberOfComponents() + 2][i + 1] =
-                    nf.format(thermoSystem.getPhases()[i].getPhysicalProperties().getDensity(), buf,
-                            test).toString();
-            table[thermoSystem.getPhases()[0].getNumberOfComponents() + 2][4] = "[kg/m^3]";
-
-            // Double.longValue(thermoSystem.getPhases()[i].getBeta());
-            buf = new StringBuffer();
-            table[thermoSystem.getPhases()[0].getNumberOfComponents() + 3][0] = "PhaseFraction";
-            table[thermoSystem.getPhases()[0].getNumberOfComponents() + 3][i + 1] =
-                    nf.format(thermoSystem.getPhases()[i].getBeta(), buf, test).toString();
-            table[thermoSystem.getPhases()[0].getNumberOfComponents() + 3][4] = "[-]";
-
-            buf = new StringBuffer();
-            table[thermoSystem.getPhases()[0].getNumberOfComponents() + 4][0] = "MolarMass";
-            table[thermoSystem.getPhases()[0].getNumberOfComponents() + 4][i + 1] =
-                    nf.format(thermoSystem.getPhases()[i].getMolarMass() * 1000, buf, test)
-                            .toString();
-            table[thermoSystem.getPhases()[0].getNumberOfComponents() + 4][4] = "[kg/kmol]";
-
-            buf = new StringBuffer();
-            table[thermoSystem.getPhases()[0].getNumberOfComponents() + 5][0] = "Cp";
-            table[thermoSystem.getPhases()[0].getNumberOfComponents() + 5][i + 1] = nf
-                    .format((thermoSystem.getPhases()[i].getCp()
-                            / thermoSystem.getPhases()[i].getNumberOfMolesInPhase() * 1.0
-                            / thermoSystem.getPhases()[i].getMolarMass() * 1000), buf, test)
-                    .toString();
-            table[thermoSystem.getPhases()[0].getNumberOfComponents() + 5][4] = "[kJ/kg*K]";
-
-            buf = new StringBuffer();
-            table[thermoSystem.getPhases()[0].getNumberOfComponents() + 7][0] = "Viscosity";
-            table[thermoSystem.getPhases()[0].getNumberOfComponents() + 7][i + 1] =
-                    nf.format((thermoSystem.getPhases()[i].getPhysicalProperties().getViscosity()),
-                            buf, test).toString();
-            table[thermoSystem.getPhases()[0].getNumberOfComponents() + 7][4] = "[kg/m*sec]";
-
-            buf = new StringBuffer();
-            table[thermoSystem.getPhases()[0].getNumberOfComponents() + 8][0] = "Conductivity";
-            table[thermoSystem.getPhases()[0].getNumberOfComponents() + 8][i + 1] =
-                    nf.format(thermoSystem.getPhases()[i].getPhysicalProperties().getConductivity(),
-                            buf, test).toString();
-            table[thermoSystem.getPhases()[0].getNumberOfComponents() + 8][4] = "[W/m*K]";
-
-            buf = new StringBuffer();
-            table[thermoSystem.getPhases()[0].getNumberOfComponents() + 10][0] = "Pressure";
-            table[thermoSystem.getPhases()[0].getNumberOfComponents() + 10][i + 1] =
-                    Double.toString(thermoSystem.getPhases()[i].getPressure());
-            table[thermoSystem.getPhases()[0].getNumberOfComponents() + 10][4] = "[bar]";
-
-            buf = new StringBuffer();
-            table[thermoSystem.getPhases()[0].getNumberOfComponents() + 11][0] = "Temperature";
-            table[thermoSystem.getPhases()[0].getNumberOfComponents() + 11][i + 1] =
-                    Double.toString(thermoSystem.getPhases()[i].getTemperature());
-            table[thermoSystem.getPhases()[0].getNumberOfComponents() + 11][4] = "[K]";
-            Double.toString(thermoSystem.getPhases()[i].getTemperature());
-
-            buf = new StringBuffer();
-            table[thermoSystem.getPhases()[0].getNumberOfComponents() + 13][0] = "Stream";
-            table[thermoSystem.getPhases()[0].getNumberOfComponents() + 13][i + 1] = name;
-            table[thermoSystem.getPhases()[0].getNumberOfComponents() + 13][4] = "-";
-        }
-
-        JTable Jtab = new JTable(table, names);
-        JScrollPane scrollpane = new JScrollPane(Jtab);
-        dialogContentPane.add(scrollpane);
-        dialog.pack();
-        dialog.setVisible(true);
-      }
->>>>>>> 62d77113
 }