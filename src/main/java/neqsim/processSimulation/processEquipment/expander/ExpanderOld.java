--- conflicted
+++ resolved
@@ -1,8 +1,3 @@
-/*
- * ThrottelValve.java
- *
- * Created on 22. august 2001, 17:20
- */
 package neqsim.processSimulation.processEquipment.expander;
 
 import java.awt.Container;
@@ -11,11 +6,6 @@
 import java.text.FieldPosition;
 import javax.swing.JDialog;
 import javax.swing.JFrame;
-<<<<<<< HEAD
-import javax.swing.JScrollPane;
-import javax.swing.JTable;
-=======
->>>>>>> f4469fac
 import neqsim.processSimulation.processEquipment.ProcessEquipmentBaseClass;
 import neqsim.processSimulation.processEquipment.stream.Stream;
 import neqsim.processSimulation.processEquipment.stream.StreamInterface;
@@ -32,6 +22,13 @@
  */
 public class ExpanderOld extends ProcessEquipmentBaseClass implements ExpanderInterface {
     private static final long serialVersionUID = 1000;
+
+    SystemInterface thermoSystem;
+    ThermodynamicOperations thermoOps;
+    StreamInterface inletStream;
+    StreamInterface outStream;
+    double dH = 0.0;
+    double pressure = 0.0;
 
     /**
      * <p>
@@ -200,10 +197,6 @@
             table[thermoSystem.getPhases()[0].getNumberOfComponents() + 13][i + 1] = name;
             table[thermoSystem.getPhases()[0].getNumberOfComponents() + 13][4] = "-";
         }
-
-    public ExpanderOld(String name, StreamInterface inletStream) {
-        this.name = name;
-        setInletStream(inletStream);
     }
 
     /** {@inheritDoc} */
