package neqsim.processSimulation.processEquipment.expander;

import java.awt.Container;
import java.awt.FlowLayout;
import java.text.DecimalFormat;
import java.text.FieldPosition;
import javax.swing.JDialog;
import javax.swing.JFrame;
import javax.swing.JScrollPane;
import javax.swing.JTable;
import neqsim.processSimulation.processEquipment.ProcessEquipmentBaseClass;
import neqsim.processSimulation.processEquipment.stream.Stream;
import neqsim.processSimulation.processEquipment.stream.StreamInterface;
import neqsim.thermo.system.SystemInterface;
import neqsim.thermodynamicOperations.ThermodynamicOperations;

/**
 * <p>
 * ExpanderOld class.
 * </p>
 *
 * @author esol
 * @version $Id: $Id
 */
public class ExpanderOld extends ProcessEquipmentBaseClass implements ExpanderInterface {
    private static final long serialVersionUID = 1000;

    SystemInterface thermoSystem;
    ThermodynamicOperations thermoOps;
    StreamInterface inletStream;
    StreamInterface outStream;
    double dH = 0.0;
    double pressure = 0.0;

    /**
     * <p>
     * Constructor for ExpanderOld.
     * </p>
     */
<<<<<<< HEAD
    public ExpanderOld() {
        super("ExpanderOld");
=======
    @Deprecated
    public ExpanderOld() {
        this("ExpanderOld");
>>>>>>> 24e54ba3
    }

    /**
     * <p>
     * Constructor for ExpanderOld.
     * </p>
     *
     * @param inletStream a {@link neqsim.processSimulation.processEquipment.stream.Stream} object
     */
    @Deprecated
    public ExpanderOld(Stream inletStream) {
<<<<<<< HEAD
        this();
        setInletStream(inletStream);
=======
        this("ExpanderOld", inletStream);
    }

    /**
     * Constructor for ExpanderOld.
     * 
     * @param name
     */
    public ExpanderOld(String name) {
        super(name);
>>>>>>> 24e54ba3
    }

    /**
     * <p>
     * Constructor for ExpanderOld.
     * </p>
     *
     * @param name a {@link java.lang.String} object
     * @param inletStream a {@link neqsim.processSimulation.processEquipment.stream.StreamInterface}
     *        object
     */
    public ExpanderOld(String name, StreamInterface inletStream) {
        super(name);
        setInletStream(inletStream);
    }

    /** {@inheritDoc} */
    @Override
    public void setInletStream(StreamInterface inletStream) {
        this.inletStream = inletStream;

        thermoSystem = inletStream.getThermoSystem().clone();
        outStream = inletStream.clone();
    }

    /** {@inheritDoc} */
    @Override
    public void setOutletPressure(double pressure) {
        this.pressure = pressure;
    }

    /** {@inheritDoc} */
    @Override
    public double getEnergy() {
        return dH;
    }

    /** {@inheritDoc} */
    @Override
    public StreamInterface getOutStream() {
        return outStream;
    }

    /** {@inheritDoc} */
    @Override
    public void run() {
        System.out.println("expander running..");
        thermoSystem = inletStream.getThermoSystem().clone();
        thermoOps = new ThermodynamicOperations(thermoSystem);
        thermoSystem.init(3);
        double hinn = thermoSystem.getEnthalpy();
        double entropy = thermoSystem.getEntropy();
        thermoSystem.setPressure(pressure);
        System.out.println("entropy inn.." + entropy);
        thermoOps.PSflash(entropy);
        dH = thermoSystem.getEnthalpy() - hinn;
        outStream.setThermoSystem(thermoSystem);
    }

    /** {@inheritDoc} */
    @Override
    public void displayResult() {
        DecimalFormat nf = new DecimalFormat();
        nf.setMaximumFractionDigits(5);
        nf.applyPattern("#.#####E0");

        JDialog dialog = new JDialog(new JFrame(), "Results from TPflash");
        Container dialogContentPane = dialog.getContentPane();
        dialogContentPane.setLayout(new FlowLayout());

        thermoSystem.initPhysicalProperties();
        String[][] table = new String[20][5];
        String[] names = {"", "Phase 1", "Phase 2", "Phase 3", "Unit"};
        table[0][0] = "";
        table[0][1] = "";
        table[0][2] = "";
        table[0][3] = "";
        StringBuffer buf = new StringBuffer();
        FieldPosition test = new FieldPosition(0);

        for (int i = 0; i < thermoSystem.getNumberOfPhases(); i++) {
            for (int j = 0; j < thermoSystem.getPhases()[0].getNumberOfComponents(); j++) {
                table[j + 1][0] = thermoSystem.getPhases()[0].getComponents()[j].getName();
                buf = new StringBuffer();
                table[j + 1][i + 1] =
                        nf.format(thermoSystem.getPhases()[i].getComponents()[j].getx(), buf, test)
                                .toString();
                table[j + 1][4] = "[-]";
            }
            buf = new StringBuffer();
            table[thermoSystem.getPhases()[0].getNumberOfComponents() + 2][0] = "Density";
            table[thermoSystem.getPhases()[0].getNumberOfComponents() + 2][i + 1] =
                    nf.format(thermoSystem.getPhases()[i].getPhysicalProperties().getDensity(), buf,
                            test).toString();
            table[thermoSystem.getPhases()[0].getNumberOfComponents() + 2][4] = "[kg/m^3]";

            // Double.longValue(thermoSystem.getPhases()[i].getBeta());
            buf = new StringBuffer();
            table[thermoSystem.getPhases()[0].getNumberOfComponents() + 3][0] = "PhaseFraction";
            table[thermoSystem.getPhases()[0].getNumberOfComponents() + 3][i + 1] =
                    nf.format(thermoSystem.getPhases()[i].getBeta(), buf, test).toString();
            table[thermoSystem.getPhases()[0].getNumberOfComponents() + 3][4] = "[-]";

            buf = new StringBuffer();
            table[thermoSystem.getPhases()[0].getNumberOfComponents() + 4][0] = "MolarMass";
            table[thermoSystem.getPhases()[0].getNumberOfComponents() + 4][i + 1] =
                    nf.format(thermoSystem.getPhases()[i].getMolarMass() * 1000, buf, test)
                            .toString();
            table[thermoSystem.getPhases()[0].getNumberOfComponents() + 4][4] = "[kg/kmol]";

            buf = new StringBuffer();
            table[thermoSystem.getPhases()[0].getNumberOfComponents() + 5][0] = "Cp";
            table[thermoSystem.getPhases()[0].getNumberOfComponents() + 5][i + 1] = nf
                    .format((thermoSystem.getPhases()[i].getCp()
                            / thermoSystem.getPhases()[i].getNumberOfMolesInPhase() * 1.0
                            / thermoSystem.getPhases()[i].getMolarMass() * 1000), buf, test)
                    .toString();
            table[thermoSystem.getPhases()[0].getNumberOfComponents() + 5][4] = "[kJ/kg*K]";

            buf = new StringBuffer();
            table[thermoSystem.getPhases()[0].getNumberOfComponents() + 7][0] = "Viscosity";
            table[thermoSystem.getPhases()[0].getNumberOfComponents() + 7][i + 1] =
                    nf.format((thermoSystem.getPhases()[i].getPhysicalProperties().getViscosity()),
                            buf, test).toString();
            table[thermoSystem.getPhases()[0].getNumberOfComponents() + 7][4] = "[kg/m*sec]";

            buf = new StringBuffer();
            table[thermoSystem.getPhases()[0].getNumberOfComponents() + 8][0] = "Conductivity";
            table[thermoSystem.getPhases()[0].getNumberOfComponents() + 8][i + 1] =
                    nf.format(thermoSystem.getPhases()[i].getPhysicalProperties().getConductivity(),
                            buf, test).toString();
            table[thermoSystem.getPhases()[0].getNumberOfComponents() + 8][4] = "[W/m*K]";

            buf = new StringBuffer();
            table[thermoSystem.getPhases()[0].getNumberOfComponents() + 10][0] = "Pressure";
            table[thermoSystem.getPhases()[0].getNumberOfComponents() + 10][i + 1] =
                    Double.toString(thermoSystem.getPhases()[i].getPressure());
            table[thermoSystem.getPhases()[0].getNumberOfComponents() + 10][4] = "[bar]";

            buf = new StringBuffer();
            table[thermoSystem.getPhases()[0].getNumberOfComponents() + 11][0] = "Temperature";
            table[thermoSystem.getPhases()[0].getNumberOfComponents() + 11][i + 1] =
                    Double.toString(thermoSystem.getPhases()[i].getTemperature());
            table[thermoSystem.getPhases()[0].getNumberOfComponents() + 11][4] = "[K]";
            Double.toString(thermoSystem.getPhases()[i].getTemperature());

            buf = new StringBuffer();
            table[thermoSystem.getPhases()[0].getNumberOfComponents() + 13][0] = "Stream";
            table[thermoSystem.getPhases()[0].getNumberOfComponents() + 13][i + 1] = name;
            table[thermoSystem.getPhases()[0].getNumberOfComponents() + 13][4] = "-";
        }

        JTable Jtab = new JTable(table, names);
        JScrollPane scrollpane = new JScrollPane(Jtab);
        dialogContentPane.add(scrollpane);
        dialog.pack();
        dialog.setVisible(true);
    }

    /** {@inheritDoc} */
    @Override
    public void runTransient(double dt) {}
}<|MERGE_RESOLUTION|>--- conflicted
+++ resolved
@@ -37,14 +37,9 @@
      * Constructor for ExpanderOld.
      * </p>
      */
-<<<<<<< HEAD
-    public ExpanderOld() {
-        super("ExpanderOld");
-=======
     @Deprecated
     public ExpanderOld() {
         this("ExpanderOld");
->>>>>>> 24e54ba3
     }
 
     /**
@@ -56,10 +51,6 @@
      */
     @Deprecated
     public ExpanderOld(Stream inletStream) {
-<<<<<<< HEAD
-        this();
-        setInletStream(inletStream);
-=======
         this("ExpanderOld", inletStream);
     }
 
@@ -70,7 +61,6 @@
      */
     public ExpanderOld(String name) {
         super(name);
->>>>>>> 24e54ba3
     }
 
     /**
