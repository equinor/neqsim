--- conflicted
+++ resolved
@@ -3,33 +3,16 @@
 import neqsim.processSimulation.processEquipment.stream.StreamInterface;
 
 /**
-<<<<<<< HEAD
- * <p>
- * CharCoalFilter class.
- * </p>
- *
- * @author esol
-=======
  * <p>CharCoalFilter class.</p>
  *
  * @author asmund
->>>>>>> 24915a9b
  * @version $Id: $Id
  */
 public class CharCoalFilter extends Filter {
     /**
-<<<<<<< HEAD
-     * <p>
-     * Constructor for CharCoalFilter.
-     * </p>
-     *
-     * @param inStream a {@link neqsim.processSimulation.processEquipment.stream.StreamInterface}
-     *        object
-=======
      * <p>Constructor for CharCoalFilter.</p>
      *
      * @param inStream a {@link neqsim.processSimulation.processEquipment.stream.StreamInterface} object
->>>>>>> 24915a9b
      */
     public CharCoalFilter(StreamInterface inStream) {
         super(inStream);
