--- conflicted
+++ resolved
@@ -30,10 +30,6 @@
      *               {@link neqsim.processSimulation.processEquipment.stream.StreamInterface}
      *               object
      */
-<<<<<<< HEAD
-    public Filter(String name, StreamInterface stream) {
-        super(name, stream);
-=======
     @Deprecated
     public Filter(StreamInterface inStream) {
         this("Filter", inStream);
@@ -52,7 +48,6 @@
         super(name);
         this.inStream = inStream;
         outStream = (Stream) inStream.clone();
->>>>>>> c381f8c6
     }
 
     /** {@inheritDoc} */
