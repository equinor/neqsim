--- conflicted
+++ resolved
@@ -15,39 +15,6 @@
  * @version $Id: $Id
  */
 public class Filter extends TwoPortEquipment {
-<<<<<<< HEAD
-    private static final long serialVersionUID = 1000;
-
-    private double deltaP = 0.01;
-    private double Cv = 0.0;
-
-
-    /**
-     * <p>
-     * Constructor for Filter.
-     * </p>
-     *
-     * @param inStream a {@link neqsim.processSimulation.processEquipment.stream.StreamInterface}
-     *        object
-     */
-    @Deprecated
-    public Filter(StreamInterface inStream) {
-        this("Filter", inStream);
-    }
-
-    /**
-     * <p>
-     * Constructor for Filter.
-     * </p>
-     *
-     * @param name
-     * @param inStream a {@link neqsim.processSimulation.processEquipment.stream.StreamInterface}
-     *        object
-     */
-    public Filter(String name, StreamInterface inStream) {
-        super(name, inStream);
-    }
-=======
   private static final long serialVersionUID = 1000;
 
   private double deltaP = 0.01;
@@ -78,7 +45,6 @@
   public Filter(String name, StreamInterface inStream) {
     super(name, inStream);
   }
->>>>>>> e4e1de27
 
   /** {@inheritDoc} */
   @Override
@@ -117,19 +83,6 @@
     this.outStream.setPressure(this.inStream.getPressure() - deltaP);
   }
 
-<<<<<<< HEAD
-    /**
-     * <p>
-     * Getter for the field <code>outStream</code>.
-     * </p>
-     *
-     * @return a {@link neqsim.processSimulation.processEquipment.stream.StreamInterface} object
-     */
-    @Deprecated
-    public StreamInterface getOutStream() {
-        return outStream;
-    }
-=======
   /**
    * <p>
    * Setter for the field <code>deltaP</code>.
@@ -142,7 +95,6 @@
     this.deltaP = deltaP;
     this.outStream.setPressure(this.inStream.getPressure(unit) - deltaP, unit);
   }
->>>>>>> e4e1de27
 
   /** {@inheritDoc} */
   @Override
