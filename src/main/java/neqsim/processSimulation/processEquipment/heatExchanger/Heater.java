--- conflicted
+++ resolved
@@ -53,7 +53,6 @@
     @Deprecated
     public Heater(StreamInterface inStream) {
         this("Heater", inStream);
-<<<<<<< HEAD
     }
 
     /**
@@ -63,8 +62,6 @@
      */
     public Heater(String name) {
         super(name);
-=======
->>>>>>> 24e54ba3
     }
 
     /**
@@ -72,10 +69,9 @@
      * Constructor for Heater.
      * </p>
      *
-     * @param name   a {@link java.lang.String} object
-     * @param stream a
-     *               {@link neqsim.processSimulation.processEquipment.stream.StreamInterface}
-     *               object
+     * @param name a {@link java.lang.String} object
+     * @param stream a {@link neqsim.processSimulation.processEquipment.stream.StreamInterface}
+     *        object
      */
     public Heater(String name, StreamInterface stream) {
         super(name, stream);
@@ -87,9 +83,7 @@
      * </p>
      * 
      * @deprecated getInletStream
-     * @return a
-     *         {@link neqsim.processSimulation.processEquipment.stream.StreamInterface}
-     *         object
+     * @return a {@link neqsim.processSimulation.processEquipment.stream.StreamInterface} object
      */
     @Deprecated
     public StreamInterface getInStream() {
