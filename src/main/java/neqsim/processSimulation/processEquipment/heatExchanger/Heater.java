/*
 * Heater.java
 *
 * Created on 15. mars 2001, 14:17
 */
package neqsim.processSimulation.processEquipment.heatExchanger;

import neqsim.processSimulation.processEquipment.ProcessEquipmentBaseClass;
import neqsim.processSimulation.processEquipment.stream.Stream;
import neqsim.processSimulation.processEquipment.stream.StreamInterface;
import neqsim.thermo.system.SystemInterface;
import neqsim.thermodynamicOperations.ThermodynamicOperations;

/**
<<<<<<< HEAD
 * @author Even Solbraa
 * @version
=======
 * <p>
 * Heater class.
 * </p>
 *
 * @author Even Solbraa
 * @version $Id: $Id
>>>>>>> f5b5a8bf
 */
public class Heater extends ProcessEquipmentBaseClass implements HeaterInterface {
    private static final long serialVersionUID = 1000;

    boolean setTemperature = false, setOutPressure = false;
    private StreamInterface outStream;
    StreamInterface inStream;
    SystemInterface system;
    protected double temperatureOut = 0, dT = 0.0, pressureOut = 0;
    private boolean setEnergyInput = false;
    private double energyInput = 0.0;
    private double pressureDrop = 0.0;
    private String temperatureUnit = "K";
    private String pressureUnit = "bara";
    double coolingMediumTemperature = 278.15;

    /**
     * <p>
     * Constructor for Heater.
     * </p>
     */
    public Heater() {}

    /**
     * <p>
     * Constructor for Heater.
     * </p>
     *
     * @param inStream a {@link neqsim.processSimulation.processEquipment.stream.StreamInterface}
     *        object
     */
    public Heater(StreamInterface inStream) {
        this.inStream = inStream;
        system = (SystemInterface) inStream.getThermoSystem().clone();
        outStream = new Stream(system);
    }

    /**
     * <p>
     * Constructor for Heater.
     * </p>
     *
     * @param name a {@link java.lang.String} object
     * @param inStream a {@link neqsim.processSimulation.processEquipment.stream.StreamInterface}
     *        object
     */
    public Heater(String name, StreamInterface inStream) {
        super(name);
        this.inStream = inStream;
        system = (SystemInterface) inStream.getThermoSystem().clone();
        outStream = new Stream(system);
    }

    /**
     * <p>
     * Getter for the field <code>inStream</code>.
     * </p>
     *
     * @return a {@link neqsim.processSimulation.processEquipment.stream.StreamInterface} object
     */
    public StreamInterface getInStream() {
        return inStream;
    }

    /** {@inheritDoc} */
    @Override
    public void setdT(double dT) {
        this.dT = dT;
    }

    /**
     * <p>
     * Getter for the field <code>outStream</code>.
     * </p>
     *
     * @return a {@link neqsim.processSimulation.processEquipment.stream.StreamInterface} object
     */
    public StreamInterface getOutStream() {
        return outStream;
    }

    /**
     * <p>
     * setOutPressure.
     * </p>
     *
     * @param pressure a double
     */
    public void setOutPressure(double pressure) {
        setOutPressure = true;
        this.pressureOut = pressure;
    }

    /** {@inheritDoc} */
    @Override
    public void setOutPressure(double pressure, String unit) {
        setOutPressure = true;
        this.pressureOut = pressure;
        this.pressureUnit = unit;
    }

    /**
     * <p>
     * setOutTemperature.
     * </p>
     *
     * @param temperature a double
     */
    public void setOutTemperature(double temperature) {
        setTemperature = true;
        setEnergyInput = false;
        this.temperatureOut = temperature;
    }

    /** {@inheritDoc} */
    @Override
    public void setOutTemperature(double temperature, String unit) {
        setTemperature = true;
        setEnergyInput = false;
        this.temperatureUnit = unit;
        this.temperatureOut = temperature;
    }

    /** {@inheritDoc} */
    @Override
    public void setOutTP(double temperature, double pressure) {
        setTemperature = true;
        setEnergyInput = false;
        this.temperatureOut = temperature;
        setOutPressure = true;
        this.pressureOut = pressure;
    }

    /** {@inheritDoc} */
    @Override
    public void run() {
        system = (SystemInterface) inStream.getThermoSystem().clone();
        system.init(3);
        double oldH = system.getEnthalpy();
        if (isSetEnergyStream()) {
            energyInput = -energyStream.getDuty();
        }
        double newEnthalpy = energyInput + oldH;
        system.setPressure(system.getPressure() - pressureDrop, pressureUnit);
        if (setOutPressure) {
            system.setPressure(pressureOut, pressureUnit);
        }
        ThermodynamicOperations testOps = new ThermodynamicOperations(system);
        if (getSpecification().equals("out stream")) {
            getOutStream().setFlowRate(getInStream().getFlowRate("kg/sec"), "kg/sec");
            getOutStream().run();
            temperatureOut = getOutStream().getTemperature();
            system = (SystemInterface) getOutStream().getThermoSystem().clone();
        } else if (setTemperature) {
            system.setTemperature(temperatureOut, temperatureUnit);
            testOps.TPflash();
        } else if (setEnergyInput || isSetEnergyStream()) {
            testOps.PHflash(newEnthalpy, 0);
        } else {
            // System.out.println("temperaturee out " + inStream.getTemperature());
            system.setTemperature(inStream.getTemperature() + dT, temperatureUnit);
            testOps.TPflash();
        }

        // system.setTemperature(temperatureOut);
        system.init(3);
        double newH = system.getEnthalpy();
        energyInput = newH - oldH;
        if (!isSetEnergyStream()) {
            getEnergyStream().setDuty(energyInput);
        }
        // system.setTemperature(temperatureOut);
        // testOps.TPflash();
        // system.setTemperature(temperatureOut);
        getOutStream().setThermoSystem(system);
    }

    /** {@inheritDoc} */
    @Override
    public void displayResult() {
        // System.out.println("heater dH: " + energyInput);
        getOutStream().displayResult();
    }

    /** {@inheritDoc} */
    @Override
    public String getName() {
        return name;
    }

    /**
     * <p>
     * runTransient.
     * </p>
     */
    public void runTransient() {
        run();
    }

    /**
     * <p>
     * Getter for the field <code>energyInput</code>.
     * </p>
     *
     * @return a double
     */
    public double getEnergyInput() {
        return energyInput;
    }

    /**
     * <p>
     * getDuty.
     * </p>
     *
     * @return a double
     */
    public double getDuty() {
        return energyInput;
    }

    /**
     * <p>
     * Setter for the field <code>energyInput</code>.
     * </p>
     *
     * @param energyInput a double
     */
    public void setEnergyInput(double energyInput) {
        this.energyInput = energyInput;
        setTemperature = false;
        setEnergyInput = true;
    }

    /**
     * <p>
     * setDuty.
     * </p>
     *
     * @param energyInput a double
     */
    public void setDuty(double energyInput) {
        setEnergyInput(energyInput);
    }

    /**
     * <p>
     * isSetEnergyInput.
     * </p>
     *
     * @return a boolean
     */
    public boolean isSetEnergyInput() {
        return setEnergyInput;
    }

    /**
     * <p>
     * Setter for the field <code>setEnergyInput</code>.
     * </p>
     *
     * @param setEnergyInput a boolean
     */
    public void setSetEnergyInput(boolean setEnergyInput) {
        this.setEnergyInput = setEnergyInput;
    }

    /**
     * <p>
     * Getter for the field <code>pressureDrop</code>.
     * </p>
     *
     * @return the pressureDrop
     */
    public double getPressureDrop() {
        return pressureDrop;
    }

    /**
     * <p>
     * Setter for the field <code>pressureDrop</code>.
     * </p>
     *
     * @param pressureDrop the pressureDrop to set
     */
    public void setPressureDrop(double pressureDrop) {
        this.pressureDrop = pressureDrop;
    }

    /**
     * <p>
     * Setter for the field <code>outStream</code>.
     * </p>
     *
     * @param outStream the outStream to set
     */
    public void setOutStream(Stream outStream) {
        this.outStream = outStream;
    }

    /** {@inheritDoc} */
    @Override
    public double getEntropyProduction(String unit) {
        //
        double entrop = 0.0;

        inStream.run();
        inStream.getFluid().init(3);
        outStream.run();
        outStream.getFluid().init(3);

        entrop += outStream.getThermoSystem().getEntropy(unit)
                - inStream.getThermoSystem().getEntropy(unit);

        return entrop;
    }

    /** {@inheritDoc} */
    @Override
    public double getExergyChange(String unit, double sourrondingTemperature) {
        double entrop = 0.0;

        inStream.run();
        inStream.getFluid().init(3);
        outStream.run();
        outStream.getFluid().init(3);

        entrop += outStream.getThermoSystem().getExergy(sourrondingTemperature, unit)
                - inStream.getThermoSystem().getExergy(sourrondingTemperature, unit);

        return entrop;
    }
}<|MERGE_RESOLUTION|>--- conflicted
+++ resolved
@@ -12,17 +12,12 @@
 import neqsim.thermodynamicOperations.ThermodynamicOperations;
 
 /**
-<<<<<<< HEAD
- * @author Even Solbraa
- * @version
-=======
  * <p>
  * Heater class.
  * </p>
  *
  * @author Even Solbraa
  * @version $Id: $Id
->>>>>>> f5b5a8bf
  */
 public class Heater extends ProcessEquipmentBaseClass implements HeaterInterface {
     private static final long serialVersionUID = 1000;
