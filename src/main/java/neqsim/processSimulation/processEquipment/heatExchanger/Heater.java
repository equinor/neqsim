--- conflicted
+++ resolved
@@ -19,19 +19,10 @@
  * @author Even Solbraa
  * @version $Id: $Id
  */
-<<<<<<< HEAD
 public class Heater extends TwoPortEquipment implements HeaterInterface {
   private static final long serialVersionUID = 1000;
 
   boolean setTemperature = false, setOutPressure = false;
-=======
-public class Heater extends ProcessEquipmentBaseClass implements HeaterInterface {
-  private static final long serialVersionUID = 1000;
-
-  boolean setTemperature = false, setOutPressure = false;
-  private StreamInterface outStream;
-  StreamInterface inStream;
->>>>>>> 62d77113
   SystemInterface system;
   protected double temperatureOut = 0, dT = 0.0, pressureOut = 0;
   private boolean setEnergyInput = false;
@@ -89,20 +80,6 @@
     outStream = new Stream("outStream", system);
   }
 
-<<<<<<< HEAD
-=======
-  /**
-   * <p>
-   * Getter for the field <code>inStream</code>.
-   * </p>
-   *
-   * @return a {@link neqsim.processSimulation.processEquipment.stream.StreamInterface} object
-   */
-  public StreamInterface getInStream() {
-    return inStream;
-  }
-
->>>>>>> 62d77113
   /** {@inheritDoc} */
   @Override
   public void setdT(double dT) {
@@ -113,18 +90,12 @@
    * <p>
    * Getter for the field <code>outStream</code>.
    * </p>
-<<<<<<< HEAD
    * 
    * @deprecated use {@link #getOutletStream()} instead
    *
    * @return a {@link neqsim.processSimulation.processEquipment.stream.StreamInterface} object
    */
   @Deprecated
-=======
-   *
-   * @return a {@link neqsim.processSimulation.processEquipment.stream.StreamInterface} object
-   */
->>>>>>> 62d77113
   public StreamInterface getOutStream() {
     return outStream;
   }
@@ -197,11 +168,7 @@
     }
     ThermodynamicOperations testOps = new ThermodynamicOperations(system);
     if (getSpecification().equals("out stream")) {
-<<<<<<< HEAD
       getOutStream().setFlowRate(getInletStream().getFlowRate("kg/sec"), "kg/sec");
-=======
-      getOutStream().setFlowRate(getInStream().getFlowRate("kg/sec"), "kg/sec");
->>>>>>> 62d77113
       getOutStream().run();
       temperatureOut = getOutStream().getTemperature();
       system = getOutStream().getThermoSystem().clone();
@@ -236,13 +203,6 @@
     getOutStream().displayResult();
   }
 
-<<<<<<< HEAD
-  /** {@inheritDoc} */
-  @Override
-  public void runTransient(double dt) {}
-
-=======
->>>>>>> 62d77113
   /**
    * <p>
    * Getter for the field <code>energyInput</code>.
@@ -362,11 +322,7 @@
 
   /** {@inheritDoc} */
   @Override
-<<<<<<< HEAD
-  public double getExergyChange(String unit, double sourrondingTemperature) {
-=======
   public double getExergyChange(String unit, double surroundingTemperature) {
->>>>>>> 62d77113
     double entrop = 0.0;
 
     inStream.run();
@@ -374,13 +330,8 @@
     outStream.run();
     outStream.getFluid().init(3);
 
-<<<<<<< HEAD
-    entrop += outStream.getThermoSystem().getExergy(sourrondingTemperature, unit)
-        - inStream.getThermoSystem().getExergy(sourrondingTemperature, unit);
-=======
     entrop += outStream.getThermoSystem().getExergy(surroundingTemperature, unit)
         - inStream.getThermoSystem().getExergy(surroundingTemperature, unit);
->>>>>>> 62d77113
 
     return entrop;
   }
