/*
 * Heater.java
 *
 * Created on 15. mars 2001, 14:17
 */
package neqsim.processSimulation.processEquipment.heatExchanger;

import neqsim.processSimulation.processEquipment.ProcessEquipmentBaseClass;
import neqsim.processSimulation.processEquipment.stream.Stream;
import neqsim.processSimulation.processEquipment.stream.StreamInterface;
import neqsim.thermo.system.SystemInterface;
import neqsim.thermodynamicOperations.ThermodynamicOperations;

/**
 * <p>
 * Heater class.
 * </p>
 *
 * @author Even Solbraa
 * @version $Id: $Id
 */
public class Heater extends ProcessEquipmentBaseClass implements HeaterInterface {
  private static final long serialVersionUID = 1000;

  boolean setTemperature = false, setOutPressure = false;
  private StreamInterface outStream;
  StreamInterface inStream;
  SystemInterface system;
  protected double temperatureOut = 0, dT = 0.0, pressureOut = 0;
  private boolean setEnergyInput = false;
  private double energyInput = 0.0;
  private double pressureDrop = 0.0;
  private String temperatureUnit = "K";
  private String pressureUnit = "bara";
  double coolingMediumTemperature = 278.15;

  /**
   * <p>
   * Constructor for Heater.
   * </p>
   */
  @Deprecated
  public Heater() {
    super("Heater");
  }

  /**
   * <p>
   * Constructor for Heater.
   * </p>
   *
   * @param inStream a {@link neqsim.processSimulation.processEquipment.stream.StreamInterface}
   *        object
   */
  @Deprecated
  public Heater(StreamInterface inStream) {
    this("Heater", inStream);
  }

  /**
   * Constructor for Heater.
   * 
   * @param name
   */
  public Heater(String name) {
    super(name);
  }

  /**
   * <p>
   * Constructor for Heater.
   * </p>
   *
   * @param name a {@link java.lang.String} object
   * @param inStream a {@link neqsim.processSimulation.processEquipment.stream.StreamInterface}
   *        object
   */
  public Heater(String name, StreamInterface inStream) {
    super(name);
    this.inStream = inStream;
    system = inStream.getThermoSystem().clone();
    outStream = new Stream("outStream", system);
  }

  /**
   * <p>
   * Getter for the field <code>inStream</code>.
   * </p>
   *
   * @return a {@link neqsim.processSimulation.processEquipment.stream.StreamInterface} object
   */
  public StreamInterface getInStream() {
    return inStream;
  }

  /** {@inheritDoc} */
  @Override
  public void setdT(double dT) {
    this.dT = dT;
  }

  /**
   * <p>
   * Getter for the field <code>outStream</code>.
   * </p>
   *
   * @return a {@link neqsim.processSimulation.processEquipment.stream.StreamInterface} object
   */
  public StreamInterface getOutStream() {
    return outStream;
  }

  /**
   * <p>
   * setOutPressure.
   * </p>
   *
   * @param pressure a double
   */
  public void setOutPressure(double pressure) {
    setOutPressure = true;
    this.pressureOut = pressure;
  }

  /** {@inheritDoc} */
  @Override
  public void setOutPressure(double pressure, String unit) {
    setOutPressure = true;
    this.pressureOut = pressure;
    this.pressureUnit = unit;
  }

  /**
   * <p>
   * setOutTemperature.
   * </p>
   *
   * @param temperature a double
   */
  public void setOutTemperature(double temperature) {
    setTemperature = true;
    setEnergyInput = false;
    this.temperatureOut = temperature;
  }

  /** {@inheritDoc} */
  @Override
  public void setOutTemperature(double temperature, String unit) {
    setTemperature = true;
    setEnergyInput = false;
    this.temperatureUnit = unit;
    this.temperatureOut = temperature;
  }

  /** {@inheritDoc} */
  @Override
  public void setOutTP(double temperature, double pressure) {
    setTemperature = true;
    setEnergyInput = false;
    this.temperatureOut = temperature;
    setOutPressure = true;
    this.pressureOut = pressure;
  }

  /** {@inheritDoc} */
  @Override
  public void run() {
    system = inStream.getThermoSystem().clone();
    system.init(3);
    double oldH = system.getEnthalpy();
    if (isSetEnergyStream()) {
      energyInput = -energyStream.getDuty();
    }
    double newEnthalpy = energyInput + oldH;
    system.setPressure(system.getPressure() - pressureDrop, pressureUnit);
    if (setOutPressure) {
      system.setPressure(pressureOut, pressureUnit);
    }
    ThermodynamicOperations testOps = new ThermodynamicOperations(system);
    if (getSpecification().equals("out stream")) {
      getOutStream().setFlowRate(getInStream().getFlowRate("kg/sec"), "kg/sec");
      getOutStream().run();
      temperatureOut = getOutStream().getTemperature();
      system = getOutStream().getThermoSystem().clone();
    } else if (setTemperature) {
      system.setTemperature(temperatureOut, temperatureUnit);
      testOps.TPflash();
    } else if (setEnergyInput || isSetEnergyStream()) {
      testOps.PHflash(newEnthalpy, 0);
    } else {
      // System.out.println("temperaturee out " + inStream.getTemperature());
      system.setTemperature(inStream.getTemperature() + dT, temperatureUnit);
      testOps.TPflash();
    }

<<<<<<< HEAD
    /**
     * <p>
     * Setter for the field <code>outStream</code>.
     * </p>
     *
     * @param outStream the outStream to set
     */
    public void setOutStream(StreamInterface outStream) {
        this.outStream = outStream;
    }

    /** {@inheritDoc} */
    @Override
    public double getEntropyProduction(String unit) {
        double entrop = 0.0;

        inStream.run();
        inStream.getFluid().init(3);
        outStream.run();
        outStream.getFluid().init(3);

        entrop += outStream.getThermoSystem().getEntropy(unit)
                - inStream.getThermoSystem().getEntropy(unit);

        return entrop;
    }

    /** {@inheritDoc} */
    @Override
    public double getExergyChange(String unit, double surroundingTemperature) {
        double entrop = 0.0;

        inStream.run();
        inStream.getFluid().init(3);
        outStream.run();
        outStream.getFluid().init(3);

        entrop += outStream.getThermoSystem().getExergy(surroundingTemperature, unit)
            - inStream.getThermoSystem().getExergy(surroundingTemperature, unit);

        return entrop;
=======
    // system.setTemperature(temperatureOut);
    system.init(3);
    double newH = system.getEnthalpy();
    energyInput = newH - oldH;
    if (!isSetEnergyStream()) {
      getEnergyStream().setDuty(energyInput);
>>>>>>> 77e367c5
    }
    // system.setTemperature(temperatureOut);
    // testOps.TPflash();
    // system.setTemperature(temperatureOut);
    getOutStream().setThermoSystem(system);
  }

  /** {@inheritDoc} */
  @Override
  public void displayResult() {
    // System.out.println("heater dH: " + energyInput);
    getOutStream().displayResult();
  }

  /** {@inheritDoc} */
  @Override
  public void runTransient(double dt) {}

  /**
   * <p>
   * Getter for the field <code>energyInput</code>.
   * </p>
   *
   * @return a double
   */
  public double getEnergyInput() {
    return energyInput;
  }

  /**
   * <p>
   * getDuty.
   * </p>
   *
   * @return a double
   */
  public double getDuty() {
    return energyInput;
  }

  /**
   * <p>
   * Setter for the field <code>energyInput</code>.
   * </p>
   *
   * @param energyInput a double
   */
  public void setEnergyInput(double energyInput) {
    this.energyInput = energyInput;
    setTemperature = false;
    setEnergyInput = true;
  }

  /**
   * <p>
   * setDuty.
   * </p>
   *
   * @param energyInput a double
   */
  public void setDuty(double energyInput) {
    setEnergyInput(energyInput);
  }

  /**
   * <p>
   * isSetEnergyInput.
   * </p>
   *
   * @return a boolean
   */
  public boolean isSetEnergyInput() {
    return setEnergyInput;
  }

  /**
   * <p>
   * Setter for the field <code>setEnergyInput</code>.
   * </p>
   *
   * @param setEnergyInput a boolean
   */
  public void setSetEnergyInput(boolean setEnergyInput) {
    this.setEnergyInput = setEnergyInput;
  }

  /**
   * <p>
   * Getter for the field <code>pressureDrop</code>.
   * </p>
   *
   * @return the pressureDrop
   */
  public double getPressureDrop() {
    return pressureDrop;
  }

  /**
   * <p>
   * Setter for the field <code>pressureDrop</code>.
   * </p>
   *
   * @param pressureDrop the pressureDrop to set
   */
  public void setPressureDrop(double pressureDrop) {
    this.pressureDrop = pressureDrop;
  }

  /**
   * <p>
   * Setter for the field <code>outStream</code>.
   * </p>
   *
   * @param outStream the outStream to set
   */
  public void setOutStream(StreamInterface outStream) {
    this.outStream = outStream;
  }

  /** {@inheritDoc} */
  @Override
  public double getEntropyProduction(String unit) {
    double entrop = 0.0;

    inStream.run();
    inStream.getFluid().init(3);
    outStream.run();
    outStream.getFluid().init(3);

    entrop +=
        outStream.getThermoSystem().getEntropy(unit) - inStream.getThermoSystem().getEntropy(unit);

    return entrop;
  }

  /** {@inheritDoc} */
  @Override
  public double getExergyChange(String unit, double surroundingTemperature) {
    double entrop = 0.0;

    inStream.run();
    inStream.getFluid().init(3);
    outStream.run();
    outStream.getFluid().init(3);

    entrop += outStream.getThermoSystem().getExergy(surroundingTemperature, unit)
        - inStream.getThermoSystem().getExergy(surroundingTemperature, unit);

    return entrop;
  }
}<|MERGE_RESOLUTION|>--- conflicted
+++ resolved
@@ -193,56 +193,12 @@
       testOps.TPflash();
     }
 
-<<<<<<< HEAD
-    /**
-     * <p>
-     * Setter for the field <code>outStream</code>.
-     * </p>
-     *
-     * @param outStream the outStream to set
-     */
-    public void setOutStream(StreamInterface outStream) {
-        this.outStream = outStream;
-    }
-
-    /** {@inheritDoc} */
-    @Override
-    public double getEntropyProduction(String unit) {
-        double entrop = 0.0;
-
-        inStream.run();
-        inStream.getFluid().init(3);
-        outStream.run();
-        outStream.getFluid().init(3);
-
-        entrop += outStream.getThermoSystem().getEntropy(unit)
-                - inStream.getThermoSystem().getEntropy(unit);
-
-        return entrop;
-    }
-
-    /** {@inheritDoc} */
-    @Override
-    public double getExergyChange(String unit, double surroundingTemperature) {
-        double entrop = 0.0;
-
-        inStream.run();
-        inStream.getFluid().init(3);
-        outStream.run();
-        outStream.getFluid().init(3);
-
-        entrop += outStream.getThermoSystem().getExergy(surroundingTemperature, unit)
-            - inStream.getThermoSystem().getExergy(surroundingTemperature, unit);
-
-        return entrop;
-=======
     // system.setTemperature(temperatureOut);
     system.init(3);
     double newH = system.getEnthalpy();
     energyInput = newH - oldH;
     if (!isSetEnergyStream()) {
       getEnergyStream().setDuty(energyInput);
->>>>>>> 77e367c5
     }
     // system.setTemperature(temperatureOut);
     // testOps.TPflash();
