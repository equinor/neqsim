--- conflicted
+++ resolved
@@ -213,21 +213,9 @@
         getOutStream().displayResult();
     }
 
-<<<<<<< HEAD
-    /**
-     * <p>
-     * runTransient.
-     * </p>
-     */
-    @Override
-    public void runTransient(double dt) {
-        run();
-=======
-    /** {@inheritDoc} */
-    @Override
-    public void runTransient(double dt) {
->>>>>>> 0228508d
-    }
+    /** {@inheritDoc} */
+    @Override
+    public void runTransient(double dt) {}
 
     /**
      * <p>
