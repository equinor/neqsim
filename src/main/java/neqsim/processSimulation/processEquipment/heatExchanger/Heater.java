--- conflicted
+++ resolved
@@ -88,23 +88,6 @@
 
   /**
    * <p>
-<<<<<<< HEAD
-   * Getter for the field <code>outStream</code>.
-   * </p>
-   * 
-   * @deprecated use {@link #getOutletStream()} instead
-   *
-   * @return a {@link neqsim.processSimulation.processEquipment.stream.StreamInterface} object
-   */
-  @Deprecated
-  public StreamInterface getOutStream() {
-    return outStream;
-  }
-
-  /**
-   * <p>
-=======
->>>>>>> 109057a5
    * setOutPressure.
    * </p>
    *
@@ -171,17 +154,10 @@
     }
     ThermodynamicOperations testOps = new ThermodynamicOperations(system);
     if (getSpecification().equals("out stream")) {
-<<<<<<< HEAD
-      getOutStream().setFlowRate(getInletStream().getFlowRate("kg/sec"), "kg/sec");
-      getOutStream().run();
-      temperatureOut = getOutStream().getTemperature();
-      system = getOutStream().getThermoSystem().clone();
-=======
       getOutletStream().setFlowRate(getInletStream().getFlowRate("kg/sec"), "kg/sec");
       getOutletStream().run();
       temperatureOut = getOutletStream().getTemperature();
       system = getOutletStream().getThermoSystem().clone();
->>>>>>> 109057a5
     } else if (setTemperature) {
       system.setTemperature(temperatureOut, temperatureUnit);
       testOps.TPflash();
