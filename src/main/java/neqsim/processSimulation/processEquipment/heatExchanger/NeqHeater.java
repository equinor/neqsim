--- conflicted
+++ resolved
@@ -32,13 +32,8 @@
      * Constructor for NeqHeater.
      * </p>
      *
-<<<<<<< HEAD
-     * @param name
-     * @param inStream a {@link neqsim.processSimulation.processEquipment.stream.Stream} object
-=======
      * @param inStream a {@link neqsim.processSimulation.processEquipment.stream.StreamInterface}
      *        object
->>>>>>> 4e74b001
      */
     @Deprecated
     public NeqHeater(StreamInterface inStream) {
