package neqsim.processSimulation.processEquipment.heatExchanger;

import neqsim.processSimulation.processEquipment.stream.StreamInterface;
import neqsim.thermo.system.SystemInterface;

/**
 * <p>
 * NeqHeater class.
 * </p>
 *
 * @author Even Solbraa
 * @version $Id: $Id
 */
public class NeqHeater extends Heater {
    private static final long serialVersionUID = 1000;

    SystemInterface system;
    double dH = 0.0;

    /**
     * <p>
     * Constructor for NeqHeater.
     * </p>
     */
    @Deprecated
    public NeqHeater() {
        this("NeqHeater");
    }

    /**
     * <p>
     * Constructor for NeqHeater.
     * </p>
     *
     * @param inStream a {@link neqsim.processSimulation.processEquipment.stream.StreamInterface}
     *        object
     */
    @Deprecated
    public NeqHeater(StreamInterface inStream) {
        this("NeqHeater", inStream);
    }

    /**
     * Constructor for NeqHeater.
     * 
     * @param name
     */
    public NeqHeater(String name) {
        super(name);
    }

    /**
     * Constructor for NeqHeater.
     * 
     * @param name
     * @param inStream
     */
    public NeqHeater(String name, StreamInterface inStream) {
        super(name, inStream);
    }

    /** {@inheritDoc} */
    @Override
<<<<<<< HEAD
    @Deprecated
    public StreamInterface getOutStream() {
        return outStream;
    }

    /** {@inheritDoc} */
    @Override
=======
>>>>>>> 109057a5
    public void setOutTemperature(double temperature) {
        this.setTemperature = true;
        this.temperatureOut = temperature;
    }

    /** {@inheritDoc} */
    @Override
    public void run() {
        system = inStream.getThermoSystem().clone();
        double oldH = system.getEnthalpy();
        if (setTemperature) {
            system.setTemperature(temperatureOut);
        } else {
            system.setTemperature(system.getTemperature() + dT);
        }
        system.init(3);
        double newH = system.getEnthalpy();
        dH = newH - oldH;
        // system.setTemperature(temperatureOut);
        // testOps.TPflash();
        // system.setTemperature(temperatureOut);
        outStream.setThermoSystem(system);
    }

    /** {@inheritDoc} */
    @Override
    public void displayResult() {
        System.out.println("heater dH: " + dH);
    }
}<|MERGE_RESOLUTION|>--- conflicted
+++ resolved
@@ -12,92 +12,82 @@
  * @version $Id: $Id
  */
 public class NeqHeater extends Heater {
-    private static final long serialVersionUID = 1000;
+  private static final long serialVersionUID = 1000;
 
-    SystemInterface system;
-    double dH = 0.0;
+  SystemInterface system;
+  double dH = 0.0;
 
-    /**
-     * <p>
-     * Constructor for NeqHeater.
-     * </p>
-     */
-    @Deprecated
-    public NeqHeater() {
-        this("NeqHeater");
+  /**
+   * <p>
+   * Constructor for NeqHeater.
+   * </p>
+   */
+  @Deprecated
+  public NeqHeater() {
+    this("NeqHeater");
+  }
+
+  /**
+   * <p>
+   * Constructor for NeqHeater.
+   * </p>
+   *
+   * @param inStream a {@link neqsim.processSimulation.processEquipment.stream.StreamInterface}
+   *        object
+   */
+  @Deprecated
+  public NeqHeater(StreamInterface inStream) {
+    this("NeqHeater", inStream);
+  }
+
+  /**
+   * Constructor for NeqHeater.
+   * 
+   * @param name
+   */
+  public NeqHeater(String name) {
+    super(name);
+  }
+
+  /**
+   * Constructor for NeqHeater.
+   * 
+   * @param name
+   * @param inStream
+   */
+  public NeqHeater(String name, StreamInterface inStream) {
+    super(name, inStream);
+  }
+
+  /** {@inheritDoc} */
+  @Override
+  public void setOutTemperature(double temperature) {
+    this.setTemperature = true;
+    this.temperatureOut = temperature;
+  }
+
+  /** {@inheritDoc} */
+  @Override
+  public void run() {
+    system = inStream.getThermoSystem().clone();
+    double oldH = system.getEnthalpy();
+    if (setTemperature) {
+      system.setTemperature(temperatureOut);
+    } else {
+      system.setTemperature(system.getTemperature() + dT);
     }
+    system.init(3);
+    double newH = system.getEnthalpy();
+    dH = newH - oldH;
+    // system.setTemperature(temperatureOut);
+    // testOps.TPflash();
+    // system.setTemperature(temperatureOut);
+    outStream.setThermoSystem(system);
+  }
 
-    /**
-     * <p>
-     * Constructor for NeqHeater.
-     * </p>
-     *
-     * @param inStream a {@link neqsim.processSimulation.processEquipment.stream.StreamInterface}
-     *        object
-     */
-    @Deprecated
-    public NeqHeater(StreamInterface inStream) {
-        this("NeqHeater", inStream);
-    }
-
-    /**
-     * Constructor for NeqHeater.
-     * 
-     * @param name
-     */
-    public NeqHeater(String name) {
-        super(name);
-    }
-
-    /**
-     * Constructor for NeqHeater.
-     * 
-     * @param name
-     * @param inStream
-     */
-    public NeqHeater(String name, StreamInterface inStream) {
-        super(name, inStream);
-    }
-
-    /** {@inheritDoc} */
-    @Override
-<<<<<<< HEAD
-    @Deprecated
-    public StreamInterface getOutStream() {
-        return outStream;
-    }
-
-    /** {@inheritDoc} */
-    @Override
-=======
->>>>>>> 109057a5
-    public void setOutTemperature(double temperature) {
-        this.setTemperature = true;
-        this.temperatureOut = temperature;
-    }
-
-    /** {@inheritDoc} */
-    @Override
-    public void run() {
-        system = inStream.getThermoSystem().clone();
-        double oldH = system.getEnthalpy();
-        if (setTemperature) {
-            system.setTemperature(temperatureOut);
-        } else {
-            system.setTemperature(system.getTemperature() + dT);
-        }
-        system.init(3);
-        double newH = system.getEnthalpy();
-        dH = newH - oldH;
-        // system.setTemperature(temperatureOut);
-        // testOps.TPflash();
-        // system.setTemperature(temperatureOut);
-        outStream.setThermoSystem(system);
-    }
-
-    /** {@inheritDoc} */
-    @Override
-    public void displayResult() {
-        System.out.println("heater dH: " + dH);
-    }
+  /** {@inheritDoc} */
+  @Override
+  public void displayResult() {
+    System.out.println("heater dH: " + dH);
+  }
 }