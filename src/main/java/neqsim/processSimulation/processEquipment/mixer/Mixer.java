/*
 * staticMixer.java
 *
 * Created on 11. mars 2001, 01:49
 */
package neqsim.processSimulation.processEquipment.mixer;

import java.awt.Container;
import java.awt.FlowLayout;
import java.text.DecimalFormat;
import java.text.FieldPosition;
import java.util.ArrayList;
import javax.swing.JDialog;
import javax.swing.JFrame;
import javax.swing.JScrollPane;
import javax.swing.JTable;
import org.apache.logging.log4j.LogManager;
import org.apache.logging.log4j.Logger;
import neqsim.processSimulation.processEquipment.ProcessEquipmentBaseClass;
import neqsim.processSimulation.processEquipment.stream.Stream;
import neqsim.processSimulation.processEquipment.stream.StreamInterface;
import neqsim.thermo.system.SystemInterface;
import neqsim.thermodynamicOperations.ThermodynamicOperations;

/**
<<<<<<< HEAD
 * @author Even Solbraa
 * @version
=======
 * <p>
 * Mixer class.
 * </p>
 *
 * @author Even Solbraa
 * @version $Id: $Id
>>>>>>> f5b5a8bf
 */
public class Mixer extends ProcessEquipmentBaseClass implements MixerInterface {
    private static final long serialVersionUID = 1000;

    protected ArrayList<StreamInterface> streams = new ArrayList<StreamInterface>(0);
    private int numberOfInputStreams = 0;
    protected Stream mixedStream;
    private boolean isSetOutTemperature = false;
    private double outTemperature = Double.NaN;
    static Logger logger = LogManager.getLogger(Mixer.class);

<<<<<<< HEAD
    /** Creates new staticMixer */
    public Mixer() {}

=======
    /**
     * <p>
     * Constructor for Mixer.
     * </p>
     */
    public Mixer() {}

    /**
     * <p>
     * Constructor for Mixer.
     * </p>
     *
     * @param name a {@link java.lang.String} object
     */
>>>>>>> f5b5a8bf
    public Mixer(String name) {
        super(name);
    }

    /** {@inheritDoc} */
    @Override
    public SystemInterface getThermoSystem() {
        return mixedStream.getThermoSystem();
    }

    /** {@inheritDoc} */
    @Override
    public void replaceStream(int i, StreamInterface newStream) {
        streams.set(i, newStream);
    }

    /** {@inheritDoc} */
    @Override
    public void addStream(StreamInterface newStream) {
        streams.add(newStream);

        try {
            if (getNumberOfInputStreams() == 0) {
                mixedStream = (Stream) streams.get(0).clone(); // cloning the first stream
                // mixedStream.getThermoSystem().setNumberOfPhases(2);
                // mixedStream.getThermoSystem().reInitPhaseType();
                // mixedStream.getThermoSystem().init(0);
                // mixedStream.getThermoSystem().init(3);
            }
        } catch (Exception e) {
            e.printStackTrace();
        }

        numberOfInputStreams++;
    }

    /**
     * <p>
     * getStream.
     * </p>
     *
     * @param i a int
     * @return a {@link neqsim.processSimulation.processEquipment.stream.StreamInterface} object
     */
    public StreamInterface getStream(int i) {
        return streams.get(i);
    }

    /**
     * <p>
     * mixStream.
     * </p>
     */
    public void mixStream() {
        int index = 0;
        String compName = new String();
        double lowestPressure = mixedStream.getThermoSystem().getPhase(0).getPressure();
        boolean hasAddedNewComponent = false;
        for (int k = 1; k < streams.size(); k++) {
            if (streams.get(k).getThermoSystem().getPhase(0).getPressure() < lowestPressure) {
                lowestPressure = streams.get(k).getThermoSystem().getPhase(0).getPressure();
                mixedStream.getThermoSystem().getPhase(0).setPressure(lowestPressure);
            }
            for (int i = 0; i < streams.get(k).getThermoSystem().getPhase(0)
                    .getNumberOfComponents(); i++) {
                boolean gotComponent = false;
                String componentName =
                        streams.get(k).getThermoSystem().getPhase(0).getComponent(i).getName();
                // System.out.println("adding: " + componentName);

                double moles = streams.get(k).getThermoSystem().getPhase(0).getComponent(i)
                        .getNumberOfmoles();
                // System.out.println("moles: " + moles + " " +
                // mixedStream.getThermoSystem().getPhase(0).getNumberOfComponents());
                for (int p = 0; p < mixedStream.getThermoSystem().getPhase(0)
                        .getNumberOfComponents(); p++) {
                    if (mixedStream.getThermoSystem().getPhase(0).getComponent(p).getName()
                            .equals(componentName)) {
                        gotComponent = true;
                        index = streams.get(0).getThermoSystem().getPhase(0).getComponent(p)
                                .getComponentNumber();
                        compName = streams.get(0).getThermoSystem().getPhase(0).getComponent(p)
                                .getComponentName();
<<<<<<< HEAD
=======

>>>>>>> f5b5a8bf
                    }
                }

                if (gotComponent) {
                    // System.out.println("adding moles starting....");
                    mixedStream.getThermoSystem().addComponent(index, moles);
                    // mixedStream.getThermoSystem().init_x_y();
                    // System.out.println("adding moles finished");
                } else {
                    hasAddedNewComponent = true;
                    // System.out.println("ikke gaa hit");
                    mixedStream.getThermoSystem().addComponent(compName, moles);
                }
            }
        }
        if (hasAddedNewComponent)
            mixedStream.getThermoSystem()
                    .setMixingRule(mixedStream.getThermoSystem().getMixingRule());
        // mixedStream.getThermoSystem().init_x_y();
        // mixedStream.getThermoSystem().initBeta();
        // mixedStream.getThermoSystem().init(2);
    }

    /**
     * <p>
     * guessTemperature.
     * </p>
     *
     * @return a double
     */
    public double guessTemperature() {
        double gtemp = 0;
        for (int k = 0; k < streams.size(); k++) {
            gtemp += streams.get(k).getThermoSystem().getTemperature()
                    * streams.get(k).getThermoSystem().getNumberOfMoles()
                    / mixedStream.getThermoSystem().getNumberOfMoles();
        }
        return gtemp;
    }

    /**
     * <p>
     * calcMixStreamEnthalpy.
     * </p>
     *
     * @return a double
     */
    public double calcMixStreamEnthalpy() {
        double enthalpy = 0;
        for (int k = 0; k < streams.size(); k++) {
            streams.get(k).getThermoSystem().init(3);
            enthalpy += streams.get(k).getThermoSystem().getEnthalpy();
            // System.out.println("total enthalpy k : " + ((SystemInterface) ((Stream)
            // streams.get(k)).getThermoSystem()).getEnthalpy());
        }
        // System.out.println("total enthalpy of streams: " + enthalpy);
        return enthalpy;
    }

    /** {@inheritDoc} */
    @Override
    public Stream getOutStream() {
        return mixedStream;
    }

    /** {@inheritDoc} */
    @Override
    public void runTransient() {
        run();
    }

    /** {@inheritDoc} */
    @Override
    public void run() {
        double enthalpy = 0.0;
        // ((Stream) streams.get(0)).getThermoSystem().display();
        SystemInterface thermoSystem2 = (SystemInterface) streams.get(0).getThermoSystem().clone();

        // System.out.println("total number of moles " +
        // thermoSystem2.getTotalNumberOfMoles());
        mixedStream.setThermoSystem(thermoSystem2);
        // thermoSystem2.display();
        ThermodynamicOperations testOps = new ThermodynamicOperations(thermoSystem2);
        if (streams.size() > 0) {
            mixedStream.getThermoSystem().setNumberOfPhases(2);
            mixedStream.getThermoSystem().reInitPhaseType();
            mixedStream.getThermoSystem().init(0);

            mixStream();

            enthalpy = calcMixStreamEnthalpy();
            // System.out.println("temp guess " + guessTemperature());
            if (!isSetOutTemperature) {
                mixedStream.getThermoSystem().setTemperature(guessTemperature());
            } else {
                mixedStream.setTemperature(outTemperature, "K");
            }
            // System.out.println("filan temp " + mixedStream.getTemperature());
        }
        if (isSetOutTemperature) {
            if (!Double.isNaN(getOutTemperature()))
                mixedStream.getThermoSystem().setTemperature(getOutTemperature());
            testOps.TPflash();
            mixedStream.getThermoSystem().init(2);
        } else {
            try {
                testOps.PHflash(enthalpy, 0);
            } catch (Exception e) {
                logger.error(e.getMessage());
                if (!Double.isNaN(getOutTemperature()))
                    mixedStream.getThermoSystem().setTemperature(getOutTemperature());
                testOps.TPflash();
            }
        }

        // System.out.println("enthalpy: " +
        // mixedStream.getThermoSystem().getEnthalpy());
        // System.out.println("enthalpy: " + enthalpy);
        // System.out.println("temperature: " +
        // mixedStream.getThermoSystem().getTemperature());

        // System.out.println("beta " + mixedStream.getThermoSystem().getBeta());
        // outStream.setThermoSystem(mixedStream.getThermoSystem());
    }

    /** {@inheritDoc} */
    @Override
    public void displayResult() {
        SystemInterface thermoSystem = mixedStream.getThermoSystem();
        DecimalFormat nf = new DecimalFormat();
        nf.setMaximumFractionDigits(5);
        nf.applyPattern("#.#####E0");

        JDialog dialog = new JDialog(new JFrame(), "Results from TPflash");
        Container dialogContentPane = dialog.getContentPane();
        dialogContentPane.setLayout(new FlowLayout());

        thermoSystem.initPhysicalProperties();
        String[][] table = new String[50][5];
        String[] names = {"", "Phase 1", "Phase 2", "Phase 3", "Unit"};
        table[0][0] = "";
        table[0][1] = "";
        table[0][2] = "";
        table[0][3] = "";
        StringBuffer buf = new StringBuffer();
        FieldPosition test = new FieldPosition(0);

        for (int i = 0; i < thermoSystem.getNumberOfPhases(); i++) {
            for (int j = 0; j < thermoSystem.getPhases()[0].getNumberOfComponents(); j++) {
                table[j + 1][0] = thermoSystem.getPhases()[0].getComponents()[j].getName();
                buf = new StringBuffer();
                table[j + 1][i + 1] =
                        nf.format(thermoSystem.getPhases()[i].getComponents()[j].getx(), buf, test)
                                .toString();
                table[j + 1][4] = "[-]";
            }
            buf = new StringBuffer();
            table[thermoSystem.getPhases()[0].getNumberOfComponents() + 2][0] = "Density";
            table[thermoSystem.getPhases()[0].getNumberOfComponents() + 2][i + 1] =
                    nf.format(thermoSystem.getPhases()[i].getPhysicalProperties().getDensity(), buf,
                            test).toString();
            table[thermoSystem.getPhases()[0].getNumberOfComponents() + 2][4] = "[kg/m^3]";

            // Double.longValue(thermoSystem.getPhases()[i].getBeta());

            buf = new StringBuffer();
            table[thermoSystem.getPhases()[0].getNumberOfComponents() + 3][0] = "PhaseFraction";
            table[thermoSystem.getPhases()[0].getNumberOfComponents() + 3][i + 1] =
                    nf.format(thermoSystem.getPhases()[i].getBeta(), buf, test).toString();
            table[thermoSystem.getPhases()[0].getNumberOfComponents() + 3][4] = "[-]";

            buf = new StringBuffer();
            table[thermoSystem.getPhases()[0].getNumberOfComponents() + 4][0] = "MolarMass";
            table[thermoSystem.getPhases()[0].getNumberOfComponents() + 4][i + 1] =
                    nf.format(thermoSystem.getPhases()[i].getMolarMass() * 1000, buf, test)
                            .toString();
            table[thermoSystem.getPhases()[0].getNumberOfComponents() + 4][4] = "[kg/kmol]";

            buf = new StringBuffer();
            table[thermoSystem.getPhases()[0].getNumberOfComponents() + 5][0] = "Cp";
            table[thermoSystem.getPhases()[0].getNumberOfComponents() + 5][i + 1] = nf.format(
                    (thermoSystem.getPhases()[i].getCp()
                            / (thermoSystem.getPhases()[i].getNumberOfMolesInPhase()
                                    * thermoSystem.getPhases()[i].getMolarMass() * 1000)),
                    buf, test).toString();
            table[thermoSystem.getPhases()[0].getNumberOfComponents() + 5][4] = "[kJ/kg*K]";

            buf = new StringBuffer();
            table[thermoSystem.getPhases()[0].getNumberOfComponents() + 7][0] = "Viscosity";
            table[thermoSystem.getPhases()[0].getNumberOfComponents() + 7][i + 1] =
                    nf.format((thermoSystem.getPhases()[i].getPhysicalProperties().getViscosity()),
                            buf, test).toString();
            table[thermoSystem.getPhases()[0].getNumberOfComponents() + 7][4] = "[kg/m*sec]";

            buf = new StringBuffer();
            table[thermoSystem.getPhases()[0].getNumberOfComponents() + 8][0] = "Conductivity";
            table[thermoSystem.getPhases()[0].getNumberOfComponents() + 8][i + 1] =
                    nf.format(thermoSystem.getPhases()[i].getPhysicalProperties().getConductivity(),
                            buf, test).toString();
            table[thermoSystem.getPhases()[0].getNumberOfComponents() + 8][4] = "[W/m*K]";

            buf = new StringBuffer();
            table[thermoSystem.getPhases()[0].getNumberOfComponents() + 10][0] = "Pressure";
            table[thermoSystem.getPhases()[0].getNumberOfComponents() + 10][i + 1] =
                    Double.toString(thermoSystem.getPhases()[i].getPressure());
            table[thermoSystem.getPhases()[0].getNumberOfComponents() + 10][4] = "[bar]";

            buf = new StringBuffer();
            table[thermoSystem.getPhases()[0].getNumberOfComponents() + 11][0] = "Temperature";
            table[thermoSystem.getPhases()[0].getNumberOfComponents() + 11][i + 1] =
                    Double.toString(thermoSystem.getPhases()[i].getTemperature());
            table[thermoSystem.getPhases()[0].getNumberOfComponents() + 11][4] = "[K]";
            Double.toString(thermoSystem.getPhases()[i].getTemperature());

            buf = new StringBuffer();
            table[thermoSystem.getPhases()[0].getNumberOfComponents() + 13][0] = "Stream";
            table[thermoSystem.getPhases()[0].getNumberOfComponents() + 13][i + 1] = name;
            table[thermoSystem.getPhases()[0].getNumberOfComponents() + 13][4] = "-";
        }

        JTable Jtab = new JTable(table, names);
        JScrollPane scrollpane = new JScrollPane(Jtab);
        dialogContentPane.add(scrollpane);
        dialog.pack();
        dialog.setVisible(true);
    }

    /** {@inheritDoc} */
    @Override
    public String getName() {
        return name;
    }

    /** {@inheritDoc} */
    @Override
    public void setPressure(double pres) {
        for (int k = 0; k < streams.size(); k++) {
            streams.get(k).getThermoSystem().setPressure(pres);
        }
        mixedStream.getThermoSystem().setPressure(pres);
    }

    /**
     * <p>
     * setTemperature.
     * </p>
     *
     * @param temp a double
     */
    public void setTemperature(double temp) {
        for (int k = 0; k < streams.size(); k++) {
            streams.get(k).getThermoSystem().setTemperature(temp);
        }
        mixedStream.getThermoSystem().setTemperature(temp);
    }

    /**
     * <p>
     * Getter for the field <code>outTemperature</code>.
     * </p>
     *
     * @return a double
     */
    public double getOutTemperature() {
        return outTemperature;
    }

    /**
     * <p>
     * Setter for the field <code>outTemperature</code>.
     * </p>
     *
     * @param outTemperature a double
     */
    public void setOutTemperature(double outTemperature) {
        isSetOutTemperature(true);
        this.outTemperature = outTemperature;
    }

    /**
     * <p>
     * isSetOutTemperature.
     * </p>
     *
     * @return a boolean
     */
    public boolean isSetOutTemperature() {
        return isSetOutTemperature;
    }

    /**
     * <p>
     * isSetOutTemperature.
     * </p>
     *
     * @param isSetOutTemperature a boolean
     */
    public void isSetOutTemperature(boolean isSetOutTemperature) {
        this.isSetOutTemperature = isSetOutTemperature;
    }

    /**
     * <p>
     * Getter for the field <code>numberOfInputStreams</code>.
     * </p>
     *
     * @return a int
     */
    public int getNumberOfInputStreams() {
        return numberOfInputStreams;
    }

    /** {@inheritDoc} */
    @Override
    public double getEntropyProduction(String unit) {
        getOutStream().run();
        double entrop = 0.0;
        for (int i = 0; i < numberOfInputStreams; i++) {
            getStream(i).getFluid().init(3);
            entrop += getStream(i).getFluid().getEntropy(unit);
        }
        getOutStream().getThermoSystem().init(3);
        return getOutStream().getThermoSystem().getEntropy(unit) - entrop;
    }
}<|MERGE_RESOLUTION|>--- conflicted
+++ resolved
@@ -23,17 +23,12 @@
 import neqsim.thermodynamicOperations.ThermodynamicOperations;
 
 /**
-<<<<<<< HEAD
- * @author Even Solbraa
- * @version
-=======
  * <p>
  * Mixer class.
  * </p>
  *
  * @author Even Solbraa
  * @version $Id: $Id
->>>>>>> f5b5a8bf
  */
 public class Mixer extends ProcessEquipmentBaseClass implements MixerInterface {
     private static final long serialVersionUID = 1000;
@@ -45,26 +40,20 @@
     private double outTemperature = Double.NaN;
     static Logger logger = LogManager.getLogger(Mixer.class);
 
-<<<<<<< HEAD
-    /** Creates new staticMixer */
+    /**
+     * <p>
+     * Constructor for Mixer.
+     * </p>
+     */
     public Mixer() {}
 
-=======
     /**
      * <p>
      * Constructor for Mixer.
      * </p>
-     */
-    public Mixer() {}
-
-    /**
-     * <p>
-     * Constructor for Mixer.
-     * </p>
      *
      * @param name a {@link java.lang.String} object
      */
->>>>>>> f5b5a8bf
     public Mixer(String name) {
         super(name);
     }
@@ -148,10 +137,7 @@
                                 .getComponentNumber();
                         compName = streams.get(0).getThermoSystem().getPhase(0).getComponent(p)
                                 .getComponentName();
-<<<<<<< HEAD
-=======
-
->>>>>>> f5b5a8bf
+
                     }
                 }
 
