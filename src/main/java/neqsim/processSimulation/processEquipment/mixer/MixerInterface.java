/*
 * MixerInterface.java
 *
 * Created on 21. august 2001, 22:28
 */
package neqsim.processSimulation.processEquipment.mixer;

import neqsim.processSimulation.processEquipment.ProcessEquipmentInterface;
import neqsim.processSimulation.processEquipment.stream.Stream;
import neqsim.processSimulation.processEquipment.stream.StreamInterface;
import neqsim.thermo.system.SystemInterface;

/**
 * <p>
 * MixerInterface interface.
 * </p>
 *
 * @author esol
 * @version $Id: $Id
 */
public interface MixerInterface extends ProcessEquipmentInterface {
<<<<<<< HEAD
=======
    /** {@inheritDoc} */
>>>>>>> e5b15554
    @Override
    public void run();

    /**
     * <p>
     * addStream.
     * </p>
     *
     * @param newStream a {@link neqsim.processSimulation.processEquipment.stream.StreamInterface}
     *        object
     */
    public void addStream(StreamInterface newStream);

    /**
     * <p>
     * getOutStream.
     * </p>
     *
     * @return a {@link neqsim.processSimulation.processEquipment.stream.Stream} object
     */
    public Stream getOutStream();

    /** {@inheritDoc} */
    @Override
    public void setName(String name);

    /**
     * <p>
     * replaceStream.
     * </p>
     *
     * @param i a int
     * @param newStream a {@link neqsim.processSimulation.processEquipment.stream.StreamInterface}
     *        object
     */
    public void replaceStream(int i, StreamInterface newStream);

    /** {@inheritDoc} */
    @Override
    public String getName();

    /** {@inheritDoc} */
    @Override
    public SystemInterface getThermoSystem();

    /**
     * <p>
     * runTransient.
     * </p>
     */
    public void runTransient();
}<|MERGE_RESOLUTION|>--- conflicted
+++ resolved
@@ -19,10 +19,7 @@
  * @version $Id: $Id
  */
 public interface MixerInterface extends ProcessEquipmentInterface {
-<<<<<<< HEAD
-=======
     /** {@inheritDoc} */
->>>>>>> e5b15554
     @Override
     public void run();
 
