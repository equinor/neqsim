/*
 * MixerInterface.java
 *
 * Created on 21. august 2001, 22:28
 */
package neqsim.processSimulation.processEquipment.mixer;

import neqsim.processSimulation.processEquipment.ProcessEquipmentInterface;
import neqsim.processSimulation.processEquipment.stream.StreamInterface;
import neqsim.thermo.system.SystemInterface;

/**
 * <p>
 * MixerInterface interface.
 * </p>
 *
 * @author esol
 * @version $Id: $Id
 */
public interface MixerInterface extends ProcessEquipmentInterface {
    /**
     * <p>
     * addStream.
     * </p>
     *
     * @param newStream a {@link neqsim.processSimulation.processEquipment.stream.StreamInterface}
     *        object
     */
    public void addStream(StreamInterface newStream);

    /**
     * <p>
     * getOutStream.
     * </p>
     * 
     * @deprecated use {@link #getOutletStream} instead
     * @return a {@link neqsim.processSimulation.processEquipment.stream.StreamInterface} object
     */
    @Deprecated
    default public StreamInterface getOutStream() {
        return getOutletStream();
    }

    /**
     * <p>
     * getOutStream.
     * </p>
     * 
     * @deprecated use {@link #getOutletStream} instead
     * @return a {@link neqsim.processSimulation.processEquipment.stream.StreamInterface} object
     */
<<<<<<< HEAD
    public StreamInterface getOutletStream();
=======
    public StreamInterface getOutStream();
>>>>>>> 4e74b001

    /**
     * <p>
     * replaceStream.
     * </p>
     *
     * @param i a int
     * @param newStream a {@link neqsim.processSimulation.processEquipment.stream.StreamInterface}
     *        object
     */
    public void replaceStream(int i, StreamInterface newStream);

    /** {@inheritDoc} */
    @Override
    public SystemInterface getThermoSystem();
}<|MERGE_RESOLUTION|>--- conflicted
+++ resolved
@@ -36,24 +36,7 @@
      * @deprecated use {@link #getOutletStream} instead
      * @return a {@link neqsim.processSimulation.processEquipment.stream.StreamInterface} object
      */
-    @Deprecated
-    default public StreamInterface getOutStream() {
-        return getOutletStream();
-    }
-
-    /**
-     * <p>
-     * getOutStream.
-     * </p>
-     * 
-     * @deprecated use {@link #getOutletStream} instead
-     * @return a {@link neqsim.processSimulation.processEquipment.stream.StreamInterface} object
-     */
-<<<<<<< HEAD
     public StreamInterface getOutletStream();
-=======
-    public StreamInterface getOutStream();
->>>>>>> 4e74b001
 
     /**
      * <p>
