--- conflicted
+++ resolved
@@ -19,10 +19,7 @@
  * @version $Id: $Id
  */
 public interface MixerInterface extends ProcessEquipmentInterface {
-<<<<<<< HEAD
-=======
     /** {@inheritDoc} */
->>>>>>> f5b5a8bf
     @Override
     public void run();
 
