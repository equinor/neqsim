--- conflicted
+++ resolved
@@ -10,26 +10,16 @@
 import neqsim.thermodynamicOperations.ThermodynamicOperations;
 
 /**
-<<<<<<< HEAD
- * @author Even Solbraa
- * @version
-=======
  * <p>
  * StaticMixer class.
  * </p>
  *
  * @author Even Solbraa
  * @version $Id: $Id
->>>>>>> e5b15554
  */
 public class StaticMixer extends Mixer {
     private static final long serialVersionUID = 1000;
 
-<<<<<<< HEAD
-    /** Creates new staticMixer */
-    public StaticMixer() {}
-
-=======
     /**
      * <p>
      * Constructor for StaticMixer.
@@ -44,7 +34,6 @@
      *
      * @param name a {@link java.lang.String} object
      */
->>>>>>> e5b15554
     public StaticMixer(String name) {
         super(name);
     }
