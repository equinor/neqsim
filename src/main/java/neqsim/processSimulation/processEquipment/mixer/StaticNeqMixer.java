--- conflicted
+++ resolved
@@ -70,10 +70,7 @@
                         compName =
                                 streams.get(0).getThermoSystem().getPhases()[0].getComponents()[p]
                                         .getComponentName();
-<<<<<<< HEAD
-=======
 
->>>>>>> 24915a9b
                     }
                 }
 
