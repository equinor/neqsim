/*
 * staticMixer.java
 *
 * Created on 11. mars 2001, 01:49
 */

package neqsim.processSimulation.processEquipment.mixer;

import neqsim.thermo.system.SystemInterface;

/**
 * <p>
 * StaticPhaseMixer class.
 * </p>
 *
 * @author Even Solbraa
 * @version $Id: $Id
 */
public class StaticPhaseMixer extends StaticMixer {
    private static final long serialVersionUID = 1000;

<<<<<<< HEAD
    /** Creates new staticMixer */
    public StaticPhaseMixer() {}

=======
    /**
     * <p>
     * Constructor for StaticPhaseMixer.
     * </p>
     */
    public StaticPhaseMixer() {}

    /**
     * <p>
     * Constructor for StaticPhaseMixer.
     * </p>
     *
     * @param name a {@link java.lang.String} object
     */
>>>>>>> f5b5a8bf
    public StaticPhaseMixer(String name) {
        super(name);
    }

    /** {@inheritDoc} */
    @Override
    public void mixStream() {
        int index = 0;
        String compName = new String();

        for (int k = 1; k < streams.size(); k++) {
            for (int i = 0; i < streams.get(k).getThermoSystem().getPhases()[0]
                    .getNumberOfComponents(); i++) {
                boolean gotComponent = false;
                String componentName =
                        streams.get(k).getThermoSystem().getPhases()[0].getComponents()[i]
                                .getName();
                System.out.println("adding: " + componentName);
                int numberOfPhases = streams.get(k).getThermoSystem().getNumberOfPhases();
                double[] moles = new double[numberOfPhases];
                int[] phaseType = new int[numberOfPhases];

                //
                // her maa man egentlig sjekke at phase typen er den samme !!! antar at begge er
                // to fase elle gass - tofase
                for (int p = 0; p < numberOfPhases; p++) {
                    moles[p] = streams.get(k).getThermoSystem().getPhase(p).getComponents()[i]
                            .getNumberOfMolesInPhase();
                    phaseType[p] = streams.get(k).getThermoSystem().getPhase(p).getPhaseType();
                }
                if (k == 1) {
                    phaseType[0] = 0;//
                    mixedStream.getThermoSystem().getPhase(1)
                            .setTemperature(streams.get(k).getThermoSystem().getTemperature());
                }

                for (int p = 0; p < mixedStream.getThermoSystem().getPhases()[0]
                        .getNumberOfComponents(); p++) {
                    if (mixedStream.getThermoSystem().getPhases()[0].getComponents()[p].getName()
                            .equals(componentName)) {
                        gotComponent = true;
                        index = streams.get(0).getThermoSystem().getPhases()[0].getComponents()[p]
                                .getComponentNumber();
                        compName =
                                streams.get(0).getThermoSystem().getPhases()[0].getComponents()[p]
                                        .getComponentName();
<<<<<<< HEAD
=======

>>>>>>> f5b5a8bf
                    }
                }

                if (gotComponent) {
                    System.out.println("adding moles starting....");
                    for (int p = 0; p < numberOfPhases; p++) {
                        if (phaseType[p] == 0) {
                            System.out.println("adding liq");
                            mixedStream.getThermoSystem().addComponent(index, moles[p], 1);
                        } else if (phaseType[p] == 1) {
                            System.out.println("adding gas");
                            mixedStream.getThermoSystem().addComponent(index, moles[p], 0);
                        } else {
                            System.out.println("not here....");
                        }
                    }
                    System.out.println("adding moles finished");
                } else {
                    System.out.println("ikke gaa hit");
                    for (int p = 0; p < numberOfPhases; p++) {
                        mixedStream.getThermoSystem().addComponent(compName, moles[p], p);
                    }
                }
            }
        }
        mixedStream.getThermoSystem().init_x_y();
        mixedStream.getThermoSystem().initBeta();
        mixedStream.getThermoSystem().init(2);
    }

    /** {@inheritDoc} */
    @Override
    public void run() {
        double enthalpy = 0.0;
        for (int k = 0; k < streams.size(); k++) {
            streams.get(k).getThermoSystem().init(3);
            enthalpy += streams.get(k).getThermoSystem().getEnthalpy();
        }

        mixedStream.setThermoSystem(((SystemInterface) streams.get(0).getThermoSystem().clone()));
        mixedStream.getThermoSystem().init(0);
        mixedStream.getThermoSystem().setBeta(1, 1e-10);
        mixedStream.getThermoSystem().init(2);
        mixedStream.getThermoSystem().reInitPhaseType();

        mixStream();

        mixedStream.getThermoSystem().init(3);
    }

    /** {@inheritDoc} */
    @Override
    public String getName() {
        return name;
    }
}<|MERGE_RESOLUTION|>--- conflicted
+++ resolved
@@ -19,11 +19,6 @@
 public class StaticPhaseMixer extends StaticMixer {
     private static final long serialVersionUID = 1000;
 
-<<<<<<< HEAD
-    /** Creates new staticMixer */
-    public StaticPhaseMixer() {}
-
-=======
     /**
      * <p>
      * Constructor for StaticPhaseMixer.
@@ -38,7 +33,6 @@
      *
      * @param name a {@link java.lang.String} object
      */
->>>>>>> f5b5a8bf
     public StaticPhaseMixer(String name) {
         super(name);
     }
@@ -85,10 +79,7 @@
                         compName =
                                 streams.get(0).getThermoSystem().getPhases()[0].getComponents()[p]
                                         .getComponentName();
-<<<<<<< HEAD
-=======
 
->>>>>>> f5b5a8bf
                     }
                 }
 
