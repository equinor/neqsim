--- conflicted
+++ resolved
@@ -79,10 +79,7 @@
                         compName =
                                 streams.get(0).getThermoSystem().getPhases()[0].getComponents()[p]
                                         .getComponentName();
-<<<<<<< HEAD
-=======
 
->>>>>>> 24915a9b
                     }
                 }
 
