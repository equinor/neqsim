package neqsim.processSimulation.processEquipment.pipeline;

import java.util.*;

/**
 * <p>
 * Fittings class.
 * </p>
 *
 * @author ESOL
 * @version $Id: $Id
 */
public class Fittings {
    private static final long serialVersionUID = 1000;

    ArrayList<Fitting> fittingList = new ArrayList<Fitting>();

<<<<<<< HEAD
    public Fittings() {}

=======
    /**
     * <p>
     * Constructor for Fittings.
     * </p>
     */
    public Fittings() {}

    /**
     * <p>
     * add.
     * </p>
     *
     * @param name a {@link java.lang.String} object
     * @param LdivD a double
     */
>>>>>>> f5b5a8bf
    public void add(String name, double LdivD) {
        fittingList.add(new Fitting(name, LdivD));
    }

    /**
     * <p>
     * add.
     * </p>
     *
     * @param name a {@link java.lang.String} object
     */
    public void add(String name) {
        fittingList.add(new Fitting(name));
    }

    /**
     * <p>
     * getFittingsList.
     * </p>
     *
     * @return a {@link java.util.ArrayList} object
     */
    public ArrayList<Fitting> getFittingsList() {
        return fittingList;
    }

    public class Fitting {
        private static final long serialVersionUID = 1000;

        private String fittingName = "";
        private double LtoD = 1.0;

        public Fitting(String name, double LdivD) {
            this.fittingName = name;
            LtoD = LdivD;
        }

        public Fitting(String name) {
            this.fittingName = name;

            neqsim.util.database.NeqSimDataBase database =
                    new neqsim.util.database.NeqSimDataBase();
            java.sql.ResultSet dataSet = null;
            try {
                dataSet =
                        database.getResultSet(("SELECT * FROM fittings WHERE name='" + name + "'"));
                dataSet.next();
                LtoD = (Double.parseDouble(dataSet.getString("LtoD")));
                System.out.printf("LtoD " + LtoD);
            } catch (Exception e) {
                System.out.println("error in comp");
                e.printStackTrace();
            } finally {
                try {
                    dataSet.close();
                } catch (Exception e) {
                    System.out.println("error closing database.....");
                    e.printStackTrace();
                }
            }
        }

        /**
         * @return the fittingName
         */
        public String getFittingName() {
            return fittingName;
        }

        /**
         * @param fittingName the fittingName to set
         */
        public void setFittingName(String fittingName) {
            this.fittingName = fittingName;
        }

        /**
         * @return the LtoD
         */
        public double getLtoD() {
            return LtoD;
        }

        /**
         * @param LtoD the LtoD to set
         */
        public void setLtoD(double LtoD) {
            this.LtoD = LtoD;
        }
    }
}<|MERGE_RESOLUTION|>--- conflicted
+++ resolved
@@ -15,10 +15,6 @@
 
     ArrayList<Fitting> fittingList = new ArrayList<Fitting>();
 
-<<<<<<< HEAD
-    public Fittings() {}
-
-=======
     /**
      * <p>
      * Constructor for Fittings.
@@ -34,7 +30,6 @@
      * @param name a {@link java.lang.String} object
      * @param LdivD a double
      */
->>>>>>> f5b5a8bf
     public void add(String name, double LdivD) {
         fittingList.add(new Fitting(name, LdivD));
     }
