/*
 * OnePhasePipeLine.java
 *
 * Created on 21. august 2001, 20:44
 */

package neqsim.processSimulation.processEquipment.pipeline;

import neqsim.fluidMechanics.flowSystem.onePhaseFlowSystem.pipeFlowSystem.PipeFlowSystem;
import neqsim.processSimulation.processEquipment.stream.Stream;

/**
 * <p>
 * OnePhasePipeLine class.
 * </p>
 *
 * @author esol
 * @version $Id: $Id
 */
public class OnePhasePipeLine extends Pipeline {
    private static final long serialVersionUID = 1000;

<<<<<<< HEAD
    /** Creates new OnePhasePipeLine */
=======
    /**
     * <p>
     * Constructor for OnePhasePipeLine.
     * </p>
     */
>>>>>>> f5b5a8bf
    public OnePhasePipeLine() {}

    /**
     * <p>
     * Constructor for OnePhasePipeLine.
     * </p>
     *
     * @param inStream a {@link neqsim.processSimulation.processEquipment.stream.Stream} object
     */
    public OnePhasePipeLine(Stream inStream) {
        super(inStream);
        pipe = new PipeFlowSystem();
    }

<<<<<<< HEAD
=======
    /**
     * <p>
     * createSystem.
     * </p>
     */
>>>>>>> f5b5a8bf
    public void createSystem() {}

    /** {@inheritDoc} */
    @Override
    public void run() {
        super.run();
        pipe.solveSteadyState(10);
        // pipe.print();
        // pipe.getDisplay().createNetCdfFile(fileName);
        outStream.setThermoSystem(pipe.getNode(pipe.getTotalNumberOfNodes() - 1).getBulkSystem());
    }

    /** {@inheritDoc} */
    @Override
    public void runTransient() {
        super.runTransient();
    }
}<|MERGE_RESOLUTION|>--- conflicted
+++ resolved
@@ -20,15 +20,11 @@
 public class OnePhasePipeLine extends Pipeline {
     private static final long serialVersionUID = 1000;
 
-<<<<<<< HEAD
-    /** Creates new OnePhasePipeLine */
-=======
     /**
      * <p>
      * Constructor for OnePhasePipeLine.
      * </p>
      */
->>>>>>> f5b5a8bf
     public OnePhasePipeLine() {}
 
     /**
@@ -43,14 +39,11 @@
         pipe = new PipeFlowSystem();
     }
 
-<<<<<<< HEAD
-=======
     /**
      * <p>
      * createSystem.
      * </p>
      */
->>>>>>> f5b5a8bf
     public void createSystem() {}
 
     /** {@inheritDoc} */
