/*
 * PipeLineInterface.java
 *
 * Created on 21. august 2001, 20:44
 */
package neqsim.processSimulation.processEquipment.pipeline;

import neqsim.fluidMechanics.flowSystem.FlowSystemInterface;
<<<<<<< HEAD
import neqsim.processSimulation.processEquipment.TwoPortInterface;
=======
import neqsim.processSimulation.SimulationInterface;
>>>>>>> b63c7691

/**
 * <p>
 * PipeLineInterface interface.
 * </p>
 *
 * @author esol
 * @version $Id: $Id
 */
<<<<<<< HEAD
public interface PipeLineInterface extends TwoPortInterface {
=======
public interface PipeLineInterface extends SimulationInterface {
>>>>>>> b63c7691
    /**
     * <p>
     * setNumberOfLegs.
     * </p>
     *
     * @param number a int
     */
    public void setNumberOfLegs(int number);

    /**
     * <p>
     * setHeightProfile.
     * </p>
     *
     * @param heights an array of {@link double} objects
     */
    public void setHeightProfile(double[] heights);

    /**
     * <p>
     * setLegPositions.
     * </p>
     *
     * @param positions an array of {@link double} objects
     */
    public void setLegPositions(double[] positions);

    /**
     * <p>
     * setPipeDiameters.
     * </p>
     *
     * @param diameter an array of {@link double} objects
     */
    public void setPipeDiameters(double[] diameter);

    /**
     * <p>
     * setPipeWallRoughness.
     * </p>
     *
     * @param rough an array of {@link double} objects
     */
    public void setPipeWallRoughness(double[] rough);

    /**
     * <p>
     * setOuterTemperatures.
     * </p>
     *
     * @param outerTemp an array of {@link double} objects
     */
    public void setOuterTemperatures(double[] outerTemp);

    /**
     * <p>
     * setNumberOfNodesInLeg.
     * </p>
     *
     * @param number a int
     */
    public void setNumberOfNodesInLeg(int number);

    /**
     * <p>
     * setOutputFileName.
     * </p>
     *
     * @param name a {@link java.lang.String} object
     */
    public void setOutputFileName(String name);

    /**
     * <p>
     * setInitialFlowPattern.
     * </p>
     *
     * @param flowPattern a {@link java.lang.String} object
     */
    public void setInitialFlowPattern(String flowPattern);

    /**
     * <p>
     * getPipe.
     * </p>
     *
     * @return a {@link neqsim.fluidMechanics.flowSystem.FlowSystemInterface} object
     */
    public FlowSystemInterface getPipe();
}<|MERGE_RESOLUTION|>--- conflicted
+++ resolved
@@ -6,11 +6,8 @@
 package neqsim.processSimulation.processEquipment.pipeline;
 
 import neqsim.fluidMechanics.flowSystem.FlowSystemInterface;
-<<<<<<< HEAD
+import neqsim.processSimulation.SimulationInterface;
 import neqsim.processSimulation.processEquipment.TwoPortInterface;
-=======
-import neqsim.processSimulation.SimulationInterface;
->>>>>>> b63c7691
 
 /**
  * <p>
@@ -20,11 +17,7 @@
  * @author esol
  * @version $Id: $Id
  */
-<<<<<<< HEAD
-public interface PipeLineInterface extends TwoPortInterface {
-=======
-public interface PipeLineInterface extends SimulationInterface {
->>>>>>> b63c7691
+public interface PipeLineInterface extends TwoPortInterface, SimulationInterface {
     /**
      * <p>
      * setNumberOfLegs.
