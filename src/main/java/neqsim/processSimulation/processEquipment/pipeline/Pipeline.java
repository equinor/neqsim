--- conflicted
+++ resolved
@@ -22,341 +22,319 @@
  * @version $Id: $Id
  */
 public class Pipeline extends TwoPortEquipment implements PipeLineInterface {
-    private static final long serialVersionUID = 1000;
-
-    protected String fileName = "c:/test5.nc";
-    protected FlowSystemInterface pipe;
-    protected SystemInterface system;
-    String flowPattern = "stratified";
-    double[] times;
-    boolean equilibriumHeatTransfer = true, equilibriumMassTransfer = false;
-    // default variables
-    int numberOfLegs = 1, numberOfNodesInLeg = 30;
-    double[] legHeights = {0, 0};// ,0,0,0};
-    double[] legPositions = {0.0, 1.0};// 10.0,20.0,30.0,40.0};
-    double[] pipeDiameters = {0.1507588, 0.1507588};// , 1.207588, 1.207588, 1.207588};
-    double[] outerTemperature = {278.0, 278.0};// , 278.0, 278.0, 278.0};
-    double[] pipeWallRoughness = {1e-5, 1e-5};// , 1e-5, 1e-5, 1e-5};
-    double[] outerHeatTransferCoeffs = {1e-5, 1e-5};// , 1e-5, 1e-5, 1e-5};
-    double[] wallHeatTransferCoeffs = {1e-5, 1e-5};// , 1e-5, 1e-5, 1e-5};
-
-    /**
-     * <p>
-     * Constructor for Pipeline.
-     * </p>
-     */
-    @Deprecated
-    public Pipeline() {
-        this("Pipeline");
-    }
-
-    /**
-     * <p>
-     * Constructor for Pipeline.
-     * </p>
-     *
-     * @param inStream a {@link neqsim.processSimulation.processEquipment.stream.StreamInterface}
-     *        object
-     */
-    @Deprecated
-    public Pipeline(StreamInterface inStream) {
-        this("Pipeline", inStream);
-    }
-
-    /**
-     * <p>
-     * Constructor for Pipeline.
-     * </p>
-     *
-     * @param name a {@link java.lang.String} object
-     */
-    public Pipeline(String name) {
-        super(name);
-    }
-
-    /**
-     * <p>
-     * Constructor for Pipeline.
-     * </p>
-     *
-     * @param name a {@link java.lang.String} object
-     * @param inStream a {@link neqsim.processSimulation.processEquipment.stream.StreamInterface}
-     *        object
-     */
-    public Pipeline(String name, StreamInterface inStream) {
-        super(name, inStream);
-    }
-
-    public PipelineMechanicalDesign getMechanicalDesign() {
-        return new PipelineMechanicalDesign(this);
-    }
-
-    /** {@inheritDoc} */
-    @Override
-    public void setOutputFileName(String name) {
-        this.fileName = name;
-    }
-
-<<<<<<< HEAD
-    /**
-     * <p>
-     * Getter for the field <code>outStream</code>.
-     * </p>
-     *
-     * @return a {@link neqsim.processSimulation.processEquipment.stream.StreamInterface} object
-     */
-    @Deprecated
-    public StreamInterface getOutStream() {
-        return outStream;
-    }
-
-=======
->>>>>>> 8290c05d
-    /** {@inheritDoc} */
-    @Override
-    public StreamInterface getOutletStream() {
-        return outStream;
-    }
-
-    /** {@inheritDoc} */
-    @Override
-    public void setNumberOfLegs(int number) {
-        this.numberOfLegs = number;
-    }
-
-    /** {@inheritDoc} */
-    @Override
-    public void setNumberOfNodesInLeg(int number) {
-        this.numberOfNodesInLeg = number;
-    }
-
-    /** {@inheritDoc} */
-    @Override
-    public void setHeightProfile(double[] heights) {
-        if (heights.length != this.numberOfLegs + 1) {
-            System.out.println("Wrong number of heights specified.");
-            System.out.println("Number of heights must be number of legs + 1 ");
-            System.out.println(
-                    "Remember to specify number of legs first (default 5) - than set the leg heights (default 6).");
-            return;
-        }
-        legHeights = new double[heights.length];
-        System.arraycopy(heights, 0, legHeights, 0, legHeights.length);
-    }
-
-    /** {@inheritDoc} */
-    @Override
-    public void setLegPositions(double[] positions) {
-        if (positions.length != this.numberOfLegs + 1) {
-            System.out.println("Wrong number of legpositions specified.");
-            System.out.println("Number of heights must be number of legs + 1 ");
-            System.out.println(
-                    "Remember to specify number of legs first (default 5) - than set the leg heights (default 6).");
-            return;
-        }
-        legPositions = new double[positions.length];
-        System.arraycopy(positions, 0, legPositions, 0, legPositions.length);
-    }
-
-    /** {@inheritDoc} */
-    @Override
-    public void setPipeDiameters(double[] diameter) {
-        if (diameter.length != this.numberOfLegs + 1) {
-            System.out.println("Wrong number of diameters specified.");
-            System.out.println("Number of diameters must be number of legs + 1 ");
-            System.out.println(
-                    "Remember to specify number of legs first (default 5) - than set the leg heights (default 6).");
-            return;
-        }
-        pipeDiameters = new double[diameter.length];
-        System.arraycopy(diameter, 0, pipeDiameters, 0, pipeDiameters.length);
-    }
-
-    /**
-     * <p>
-     * setPipeOuterHeatTransferCoefficients.
-     * </p>
-     *
-     * @param heatCoefs an array of {@link double} objects
-     */
-    public void setPipeOuterHeatTransferCoefficients(double[] heatCoefs) {
-        if (heatCoefs.length != this.numberOfLegs + 1) {
-            System.out.println("Wrong number of diameters specified.");
-            System.out.println("Number of diameters must be number of legs + 1 ");
-            System.out.println(
-                    "Remember to specify number of legs first (default 5) - than set the leg heights (default 6).");
-            return;
-        }
-        outerHeatTransferCoeffs = new double[heatCoefs.length];
-        System.arraycopy(heatCoefs, 0, outerHeatTransferCoeffs, 0, outerHeatTransferCoeffs.length);
-    }
-
-    /**
-     * <p>
-     * setPipeWallHeatTransferCoefficients.
-     * </p>
-     *
-     * @param heatCoefs an array of {@link double} objects
-     */
-    public void setPipeWallHeatTransferCoefficients(double[] heatCoefs) {
-        if (heatCoefs.length != this.numberOfLegs + 1) {
-            System.out.println("Wrong number of diameters specified.");
-            System.out.println("Number of diameters must be number of legs + 1 ");
-            System.out.println(
-                    "Remember to specify number of legs first (default 5) - than set the leg heights (default 6).");
-            return;
-        }
-        wallHeatTransferCoeffs = new double[heatCoefs.length];
-        System.arraycopy(heatCoefs, 0, wallHeatTransferCoeffs, 0, wallHeatTransferCoeffs.length);
-    }
-
-    /** {@inheritDoc} */
-    @Override
-    public void setPipeWallRoughness(double[] rough) {
-        if (rough.length != this.numberOfLegs + 1) {
-            System.out.println("Wrong number of roghuness points specified.");
-            System.out.println("Number of heights must be number of legs + 1 ");
-            System.out.println(
-                    "Remember to specify number of legs first (default 5) - than set the leg heights (default 6).");
-            return;
-        }
-        pipeWallRoughness = new double[rough.length];
-        System.arraycopy(rough, 0, pipeWallRoughness, 0, pipeWallRoughness.length);
-    }
-
-    /** {@inheritDoc} */
-    @Override
-    public void setOuterTemperatures(double[] outerTemp) {
-        if (outerTemp.length != this.numberOfLegs + 1) {
-            System.out.println("Wrong number of outer temperature points specified.");
-            System.out.println("Number of heights must be number of legs + 1 ");
-            System.out.println(
-                    "Remember to specify number of legs first (default 5) - than set the leg heights (default 6).");
-            return;
-        }
-        outerTemperature = new double[outerTemp.length];
-        System.arraycopy(outerTemp, 0, outerTemperature, 0, outerTemperature.length);
-    }
-
-    /**
-     * <p>
-     * Setter for the field <code>equilibriumMassTransfer</code>.
-     * </p>
-     *
-     * @param test a boolean
-     */
-    public void setEquilibriumMassTransfer(boolean test) {
-        equilibriumMassTransfer = test;
-    }
-
-    /**
-     * <p>
-     * Setter for the field <code>equilibriumHeatTransfer</code>.
-     * </p>
-     *
-     * @param test a boolean
-     */
-    public void setEquilibriumHeatTransfer(boolean test) {
-        equilibriumHeatTransfer = test;
-    }
-
-    /** {@inheritDoc} */
-    @Override
-    public void run() {
-        system = inStream.getThermoSystem();
-        GeometryDefinitionInterface[] pipeGemometry = new PipeData[numberOfLegs + 1];
-        for (int i = 0; i < pipeDiameters.length; i++) {
-            pipeGemometry[i] = new PipeData(pipeDiameters[i], pipeWallRoughness[i]);
-        }
-        pipe.setInletThermoSystem(system);
-        pipe.setNumberOfLegs(numberOfLegs);
-        pipe.setNumberOfNodesInLeg(numberOfNodesInLeg);
-        pipe.setEquipmentGeometry(pipeGemometry);
-        pipe.setLegOuterTemperatures(outerTemperature);
-        pipe.setLegHeights(legHeights);
-        pipe.setLegOuterHeatTransferCoefficients(outerHeatTransferCoeffs);
-        pipe.setLegWallHeatTransferCoefficients(wallHeatTransferCoeffs);
-        pipe.setLegPositions(legPositions);
-        pipe.setInitialFlowPattern(flowPattern);
-        pipe.createSystem();
-        pipe.setEquilibriumMassTransfer(equilibriumMassTransfer);
-        pipe.setEquilibriumHeatTransfer(equilibriumHeatTransfer);
-        pipe.init();
-    }
-
-    /** {@inheritDoc} */
-    @Override
-    public void runTransient(double dt) {
-        pipe.solveTransient(2);
-        pipe.getDisplay().createNetCdfFile(fileName);
-    }
-
-    /** {@inheritDoc} */
-    @Override
-    public void displayResult() {}
-
-    /** {@inheritDoc} */
-    @Override
-    public FlowSystemInterface getPipe() {
-        return pipe;
-    }
-
-    /** {@inheritDoc} */
-    @Override
-    public void setInitialFlowPattern(String flowPattern) {
-        this.flowPattern = flowPattern;
-    }
-
-    /**
-     * Getter for property times.
-     *
-     * @return Value of property times.
-     */
-    public double[] getTimes() {
-        return this.times;
-    }
-
-    /**
-     * <p>
-     * getSuperficialVelocity.
-     * </p>
-     *
-     * @param phase a int
-     * @param node a int
-     * @return a double
-     */
-    public double getSuperficialVelocity(int phase, int node) {
-        try {
-            return outStream.getThermoSystem().getPhase(phase).getNumberOfMolesInPhase()
-                    * outStream.getThermoSystem().getPhase(phase).getMolarMass()
-                    / outStream.getThermoSystem().getPhase(phase).getPhysicalProperties()
-                            .getDensity()
-                    / (3.14 * pipeDiameters[node] * pipeDiameters[node] / 4.0);
-        } catch (Exception e) {
-            e.printStackTrace();
-        } finally {
-        }
-        return 0.0;
-    }
-
-    /**
-     * Setter for property times.
-     *
-     * @param times New value of property times.
-     * @param systems an array of {@link neqsim.thermo.system.SystemInterface} objects
-     * @param timestepininterval a int
-     */
-    public void setTimeSeries(double[] times, SystemInterface[] systems, int timestepininterval) {
-        this.times = times;
-        pipe.getTimeSeries().setTimes(times);
-        pipe.getTimeSeries().setInletThermoSystems(systems);
-        pipe.getTimeSeries().setNumberOfTimeStepsInInterval(timestepininterval);
-    }
-
-    /** {@inheritDoc} */
-    @Override
-    public double getEntropyProduction(String unit) {
-        return outStream.getThermoSystem().getEntropy(unit)
-                - inStream.getThermoSystem().getEntropy(unit);
-    }
+  private static final long serialVersionUID = 1000;
+
+  protected String fileName = "c:/test5.nc";
+  protected FlowSystemInterface pipe;
+  protected SystemInterface system;
+  String flowPattern = "stratified";
+  double[] times;
+  boolean equilibriumHeatTransfer = true, equilibriumMassTransfer = false;
+  // default variables
+  int numberOfLegs = 1, numberOfNodesInLeg = 30;
+  double[] legHeights = {0, 0};// ,0,0,0};
+  double[] legPositions = {0.0, 1.0};// 10.0,20.0,30.0,40.0};
+  double[] pipeDiameters = {0.1507588, 0.1507588};// , 1.207588, 1.207588, 1.207588};
+  double[] outerTemperature = {278.0, 278.0};// , 278.0, 278.0, 278.0};
+  double[] pipeWallRoughness = {1e-5, 1e-5};// , 1e-5, 1e-5, 1e-5};
+  double[] outerHeatTransferCoeffs = {1e-5, 1e-5};// , 1e-5, 1e-5, 1e-5};
+  double[] wallHeatTransferCoeffs = {1e-5, 1e-5};// , 1e-5, 1e-5, 1e-5};
+
+  /**
+   * <p>
+   * Constructor for Pipeline.
+   * </p>
+   */
+  @Deprecated
+  public Pipeline() {
+    this("Pipeline");
+  }
+
+  /**
+   * <p>
+   * Constructor for Pipeline.
+   * </p>
+   *
+   * @param inStream a {@link neqsim.processSimulation.processEquipment.stream.StreamInterface}
+   *        object
+   */
+  @Deprecated
+  public Pipeline(StreamInterface inStream) {
+    this("Pipeline", inStream);
+  }
+
+  /**
+   * <p>
+   * Constructor for Pipeline.
+   * </p>
+   *
+   * @param name a {@link java.lang.String} object
+   */
+  public Pipeline(String name) {
+    super(name);
+  }
+
+  /**
+   * <p>
+   * Constructor for Pipeline.
+   * </p>
+   *
+   * @param name a {@link java.lang.String} object
+   * @param inStream a {@link neqsim.processSimulation.processEquipment.stream.StreamInterface}
+   *        object
+   */
+  public Pipeline(String name, StreamInterface inStream) {
+    super(name, inStream);
+  }
+
+  public PipelineMechanicalDesign getMechanicalDesign() {
+    return new PipelineMechanicalDesign(this);
+  }
+
+  /** {@inheritDoc} */
+  @Override
+  public void setOutputFileName(String name) {
+    this.fileName = name;
+  }
+
+  /** {@inheritDoc} */
+  @Override
+  public void setNumberOfLegs(int number) {
+    this.numberOfLegs = number;
+  }
+
+  /** {@inheritDoc} */
+  @Override
+  public void setNumberOfNodesInLeg(int number) {
+    this.numberOfNodesInLeg = number;
+  }
+
+  /** {@inheritDoc} */
+  @Override
+  public void setHeightProfile(double[] heights) {
+    if (heights.length != this.numberOfLegs + 1) {
+      System.out.println("Wrong number of heights specified.");
+      System.out.println("Number of heights must be number of legs + 1 ");
+      System.out.println(
+          "Remember to specify number of legs first (default 5) - than set the leg heights (default 6).");
+      return;
+    }
+    legHeights = new double[heights.length];
+    System.arraycopy(heights, 0, legHeights, 0, legHeights.length);
+  }
+
+  /** {@inheritDoc} */
+  @Override
+  public void setLegPositions(double[] positions) {
+    if (positions.length != this.numberOfLegs + 1) {
+      System.out.println("Wrong number of legpositions specified.");
+      System.out.println("Number of heights must be number of legs + 1 ");
+      System.out.println(
+          "Remember to specify number of legs first (default 5) - than set the leg heights (default 6).");
+      return;
+    }
+    legPositions = new double[positions.length];
+    System.arraycopy(positions, 0, legPositions, 0, legPositions.length);
+  }
+
+  /** {@inheritDoc} */
+  @Override
+  public void setPipeDiameters(double[] diameter) {
+    if (diameter.length != this.numberOfLegs + 1) {
+      System.out.println("Wrong number of diameters specified.");
+      System.out.println("Number of diameters must be number of legs + 1 ");
+      System.out.println(
+          "Remember to specify number of legs first (default 5) - than set the leg heights (default 6).");
+      return;
+    }
+    pipeDiameters = new double[diameter.length];
+    System.arraycopy(diameter, 0, pipeDiameters, 0, pipeDiameters.length);
+  }
+
+  /**
+   * <p>
+   * setPipeOuterHeatTransferCoefficients.
+   * </p>
+   *
+   * @param heatCoefs an array of {@link double} objects
+   */
+  public void setPipeOuterHeatTransferCoefficients(double[] heatCoefs) {
+    if (heatCoefs.length != this.numberOfLegs + 1) {
+      System.out.println("Wrong number of diameters specified.");
+      System.out.println("Number of diameters must be number of legs + 1 ");
+      System.out.println(
+          "Remember to specify number of legs first (default 5) - than set the leg heights (default 6).");
+      return;
+    }
+    outerHeatTransferCoeffs = new double[heatCoefs.length];
+    System.arraycopy(heatCoefs, 0, outerHeatTransferCoeffs, 0, outerHeatTransferCoeffs.length);
+  }
+
+  /**
+   * <p>
+   * setPipeWallHeatTransferCoefficients.
+   * </p>
+   *
+   * @param heatCoefs an array of {@link double} objects
+   */
+  public void setPipeWallHeatTransferCoefficients(double[] heatCoefs) {
+    if (heatCoefs.length != this.numberOfLegs + 1) {
+      System.out.println("Wrong number of diameters specified.");
+      System.out.println("Number of diameters must be number of legs + 1 ");
+      System.out.println(
+          "Remember to specify number of legs first (default 5) - than set the leg heights (default 6).");
+      return;
+    }
+    wallHeatTransferCoeffs = new double[heatCoefs.length];
+    System.arraycopy(heatCoefs, 0, wallHeatTransferCoeffs, 0, wallHeatTransferCoeffs.length);
+  }
+
+  /** {@inheritDoc} */
+  @Override
+  public void setPipeWallRoughness(double[] rough) {
+    if (rough.length != this.numberOfLegs + 1) {
+      System.out.println("Wrong number of roghuness points specified.");
+      System.out.println("Number of heights must be number of legs + 1 ");
+      System.out.println(
+          "Remember to specify number of legs first (default 5) - than set the leg heights (default 6).");
+      return;
+    }
+    pipeWallRoughness = new double[rough.length];
+    System.arraycopy(rough, 0, pipeWallRoughness, 0, pipeWallRoughness.length);
+  }
+
+  /** {@inheritDoc} */
+  @Override
+  public void setOuterTemperatures(double[] outerTemp) {
+    if (outerTemp.length != this.numberOfLegs + 1) {
+      System.out.println("Wrong number of outer temperature points specified.");
+      System.out.println("Number of heights must be number of legs + 1 ");
+      System.out.println(
+          "Remember to specify number of legs first (default 5) - than set the leg heights (default 6).");
+      return;
+    }
+    outerTemperature = new double[outerTemp.length];
+    System.arraycopy(outerTemp, 0, outerTemperature, 0, outerTemperature.length);
+  }
+
+  /**
+   * <p>
+   * Setter for the field <code>equilibriumMassTransfer</code>.
+   * </p>
+   *
+   * @param test a boolean
+   */
+  public void setEquilibriumMassTransfer(boolean test) {
+    equilibriumMassTransfer = test;
+  }
+
+  /**
+   * <p>
+   * Setter for the field <code>equilibriumHeatTransfer</code>.
+   * </p>
+   *
+   * @param test a boolean
+   */
+  public void setEquilibriumHeatTransfer(boolean test) {
+    equilibriumHeatTransfer = test;
+  }
+
+  /** {@inheritDoc} */
+  @Override
+  public void run() {
+    system = inStream.getThermoSystem();
+    GeometryDefinitionInterface[] pipeGemometry = new PipeData[numberOfLegs + 1];
+    for (int i = 0; i < pipeDiameters.length; i++) {
+      pipeGemometry[i] = new PipeData(pipeDiameters[i], pipeWallRoughness[i]);
+    }
+    pipe.setInletThermoSystem(system);
+    pipe.setNumberOfLegs(numberOfLegs);
+    pipe.setNumberOfNodesInLeg(numberOfNodesInLeg);
+    pipe.setEquipmentGeometry(pipeGemometry);
+    pipe.setLegOuterTemperatures(outerTemperature);
+    pipe.setLegHeights(legHeights);
+    pipe.setLegOuterHeatTransferCoefficients(outerHeatTransferCoeffs);
+    pipe.setLegWallHeatTransferCoefficients(wallHeatTransferCoeffs);
+    pipe.setLegPositions(legPositions);
+    pipe.setInitialFlowPattern(flowPattern);
+    pipe.createSystem();
+    pipe.setEquilibriumMassTransfer(equilibriumMassTransfer);
+    pipe.setEquilibriumHeatTransfer(equilibriumHeatTransfer);
+    pipe.init();
+  }
+
+  /** {@inheritDoc} */
+  @Override
+  public void runTransient(double dt) {
+    pipe.solveTransient(2);
+    pipe.getDisplay().createNetCdfFile(fileName);
+  }
+
+  /** {@inheritDoc} */
+  @Override
+  public void displayResult() {}
+
+  /** {@inheritDoc} */
+  @Override
+  public FlowSystemInterface getPipe() {
+    return pipe;
+  }
+
+  /** {@inheritDoc} */
+  @Override
+  public void setInitialFlowPattern(String flowPattern) {
+    this.flowPattern = flowPattern;
+  }
+
+  /**
+   * Getter for property times.
+   *
+   * @return Value of property times.
+   */
+  public double[] getTimes() {
+    return this.times;
+  }
+
+  /**
+   * <p>
+   * getSuperficialVelocity.
+   * </p>
+   *
+   * @param phase a int
+   * @param node a int
+   * @return a double
+   */
+  public double getSuperficialVelocity(int phase, int node) {
+    try {
+      return outStream.getThermoSystem().getPhase(phase).getNumberOfMolesInPhase()
+          * outStream.getThermoSystem().getPhase(phase).getMolarMass()
+          / outStream.getThermoSystem().getPhase(phase).getPhysicalProperties().getDensity()
+          / (3.14 * pipeDiameters[node] * pipeDiameters[node] / 4.0);
+    } catch (Exception e) {
+      e.printStackTrace();
+    } finally {
+    }
+    return 0.0;
+  }
+
+  /**
+   * Setter for property times.
+   *
+   * @param times New value of property times.
+   * @param systems an array of {@link neqsim.thermo.system.SystemInterface} objects
+   * @param timestepininterval a int
+   */
+  public void setTimeSeries(double[] times, SystemInterface[] systems, int timestepininterval) {
+    this.times = times;
+    pipe.getTimeSeries().setTimes(times);
+    pipe.getTimeSeries().setInletThermoSystems(systems);
+    pipe.getTimeSeries().setNumberOfTimeStepsInInterval(timestepininterval);
+  }
+
+  /** {@inheritDoc} */
+  @Override
+  public double getEntropyProduction(String unit) {
+    return outStream.getThermoSystem().getEntropy(unit)
+        - inStream.getThermoSystem().getEntropy(unit);
+  }
 }