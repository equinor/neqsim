--- conflicted
+++ resolved
@@ -15,17 +15,12 @@
 import neqsim.thermo.system.SystemInterface;
 
 /**
-<<<<<<< HEAD
- * @author Even Solbraa
- * @version
-=======
  * <p>
  * Pipeline class.
  * </p>
  *
  * @author Even Solbraa
  * @version $Id: $Id
->>>>>>> e5b15554
  */
 public class Pipeline extends ProcessEquipmentBaseClass implements PipeLineInterface {
     private static final long serialVersionUID = 1000;
