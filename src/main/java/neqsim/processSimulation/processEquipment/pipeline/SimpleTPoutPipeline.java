/*
 * Heater.java
 *
 * Created on 15. mars 2001, 14:17
 */

package neqsim.processSimulation.processEquipment.pipeline;

import neqsim.fluidMechanics.flowSystem.FlowSystemInterface;
import neqsim.processSimulation.processEquipment.stream.Stream;
import neqsim.processSimulation.processEquipment.stream.StreamInterface;
import neqsim.thermo.system.SystemInterface;
import neqsim.thermodynamicOperations.ThermodynamicOperations;

/**
<<<<<<< HEAD
 * @author Even Solbraa
 * @version
=======
 * <p>
 * SimpleTPoutPipeline class.
 * </p>
 *
 * @author Even Solbraa
 * @version $Id: $Id
>>>>>>> f5b5a8bf
 */
public class SimpleTPoutPipeline extends Pipeline {
    private static final long serialVersionUID = 1000;

    boolean setTemperature = false;
    protected double temperatureOut = 0, pressureOut = 0.0;
    double dH = 0.0;

<<<<<<< HEAD
    /** Creates new Heater */
    public SimpleTPoutPipeline() {}

=======
    /**
     * <p>
     * Constructor for SimpleTPoutPipeline.
     * </p>
     */
    public SimpleTPoutPipeline() {}

    /**
     * <p>
     * Constructor for SimpleTPoutPipeline.
     * </p>
     *
     * @param inStream a {@link neqsim.processSimulation.processEquipment.stream.StreamInterface}
     *        object
     */
>>>>>>> f5b5a8bf
    public SimpleTPoutPipeline(StreamInterface inStream) {
        this.inStream = inStream;
        outStream = (Stream) inStream.clone();
    }

    /** {@inheritDoc} */
    @Override
    public void setName(String name) {
        this.name = name;
    }

    /** {@inheritDoc} */
    @Override
    public StreamInterface getOutStream() {
        return outStream;
    }

    /**
     * <p>
     * setOutTemperature.
     * </p>
     *
     * @param temperature a double
     */
    public void setOutTemperature(double temperature) {
        this.temperatureOut = temperature;
    }

    /**
     * <p>
     * setOutPressure.
     * </p>
     *
     * @param pressure a double
     */
    public void setOutPressure(double pressure) {
        this.pressureOut = pressure;
    }

    /** {@inheritDoc} */
    @Override
    public void run() {
        system = (SystemInterface) inStream.getThermoSystem().clone();
        // system.setMultiPhaseCheck(true);
        system.setTemperature(this.temperatureOut);
        system.setPressure(this.pressureOut);
        ThermodynamicOperations testOps = new ThermodynamicOperations(system);
        testOps.TPflash();
        // system.setMultiPhaseCheck(false);
        outStream.setThermoSystem(system);
    }

    /** {@inheritDoc} */
    @Override
    public void displayResult() {
        outStream.getThermoSystem().display(name);
        outStream.getThermoSystem().initPhysicalProperties();
        System.out.println("Superficial velocity out gas : " + getSuperficialVelocity(0, 1));
        System.out.println("Superficial velocity out condensate : " + getSuperficialVelocity(1, 1));
        System.out.println("Superficial velocity out MEG/water : " + getSuperficialVelocity(2, 1));
    }

    /** {@inheritDoc} */
    @Override
    public String getName() {
        return name;
    }

    /** {@inheritDoc} */
    @Override
    public void runTransient() {}

    /** {@inheritDoc} */
    @Override
    public FlowSystemInterface getPipe() {
        return null;
    }

    /** {@inheritDoc} */
    @Override
    public void setInitialFlowPattern(String flowPattern) {}
}<|MERGE_RESOLUTION|>--- conflicted
+++ resolved
@@ -13,17 +13,12 @@
 import neqsim.thermodynamicOperations.ThermodynamicOperations;
 
 /**
-<<<<<<< HEAD
- * @author Even Solbraa
- * @version
-=======
  * <p>
  * SimpleTPoutPipeline class.
  * </p>
  *
  * @author Even Solbraa
  * @version $Id: $Id
->>>>>>> f5b5a8bf
  */
 public class SimpleTPoutPipeline extends Pipeline {
     private static final long serialVersionUID = 1000;
@@ -32,11 +27,6 @@
     protected double temperatureOut = 0, pressureOut = 0.0;
     double dH = 0.0;
 
-<<<<<<< HEAD
-    /** Creates new Heater */
-    public SimpleTPoutPipeline() {}
-
-=======
     /**
      * <p>
      * Constructor for SimpleTPoutPipeline.
@@ -52,7 +42,6 @@
      * @param inStream a {@link neqsim.processSimulation.processEquipment.stream.StreamInterface}
      *        object
      */
->>>>>>> f5b5a8bf
     public SimpleTPoutPipeline(StreamInterface inStream) {
         this.inStream = inStream;
         outStream = (Stream) inStream.clone();
