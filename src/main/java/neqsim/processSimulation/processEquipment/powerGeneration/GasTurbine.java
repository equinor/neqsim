--- conflicted
+++ resolved
@@ -18,11 +18,7 @@
  * GasTurbine class.
  * </p>
  *
-<<<<<<< HEAD
- * @author esol
-=======
  * @author asmund
->>>>>>> 24915a9b
  * @version $Id: $Id
  */
 public class GasTurbine extends ProcessEquipmentBaseClass {
