package neqsim.processSimulation.processEquipment.powerGeneration;

import org.apache.logging.log4j.LogManager;
import org.apache.logging.log4j.Logger;
import neqsim.processSimulation.mechanicalDesign.compressor.CompressorMechanicalDesign;
import neqsim.processSimulation.processEquipment.TwoPortEquipment;
import neqsim.processSimulation.processEquipment.compressor.Compressor;
import neqsim.processSimulation.processEquipment.expander.Expander;
import neqsim.processSimulation.processEquipment.heatExchanger.Cooler;
import neqsim.processSimulation.processEquipment.heatExchanger.Heater;
import neqsim.processSimulation.processEquipment.stream.Stream;
import neqsim.processSimulation.processEquipment.stream.StreamInterface;
import neqsim.thermo.system.SystemInterface;

/**
 * <p>
 * GasTurbine class.
 * </p>
 *
 * @author asmund
 * @version $Id: $Id
 */
public class GasTurbine extends TwoPortEquipment {
  private static final long serialVersionUID = 1000;
  static Logger logger = LogManager.getLogger(Compressor.class);

  public SystemInterface thermoSystem;
  public StreamInterface airStream;
  public Compressor airCompressor;
  public double combustionpressure = 2.5;
  double airGasRatio = 2.8;
  double expanderPower = 0.0;
  double compressorPower = 0.0;
  private double heat = 0.0;

  public double power = 0.0;

  /**
   * <p>
   * Constructor for GasTurbine.
   * </p>
   */
  public GasTurbine() {
    this("GasTurbine");
  }

  public GasTurbine(String name) {
    super(name);
    // needs to be changed to gas tubing mechanical design
    SystemInterface airThermoSystem = neqsim.thermo.Fluid.create("combustion air");
    airThermoSystem.createDatabase(true);
    // airThermoSystem.display();
    airStream = new Stream("airStream", airThermoSystem);
    airStream.setPressure(1.01325);
    airStream.setTemperature(288.15, "K");
    airCompressor = new Compressor("airCompressor", airStream);
  }

  /**
   * <p>
   * Constructor for GasTurbine.
   * </p>
   *
   * @param inletStream a {@link neqsim.processSimulation.processEquipment.stream.StreamInterface}
   *        object
   */
  @Deprecated
  public GasTurbine(StreamInterface inletStream) {
    this();
    setInletStream(inletStream);
  }

  /**
   * <p>
   * Constructor for GasTurbine.
   * </p>
   *
   * @param name a {@link java.lang.String} object
   * @param inletStream a {@link neqsim.processSimulation.processEquipment.stream.StreamInterface}
   *        object
   */
  public GasTurbine(String name, StreamInterface inletStream) {
    super(name, inletStream);
  }

  public CompressorMechanicalDesign getMechanicalDesign() {
    return new CompressorMechanicalDesign(this);
  }

  /**
   * <p>
   * Getter for the field <code>heat</code>.
   * </p>
   *
   * @return a double
   */
  public double getHeat() {
    return heat;
  }

  /**
   * <p>
   * Getter for the field <code>power</code>.
   * </p>
   *
   * @return a double
   */
  public double getPower() {
    return power;
  }

  /**
   * <p>
   * Setter for the field <code>inletStream</code>.
   * </p>
   *
   * @param inletStream a {@link neqsim.processSimulation.processEquipment.stream.StreamInterface}
   *        object
   */
  public void setInletStream(StreamInterface inletStream) {
    this.inStream = inletStream;
    try {
      this.outStream = inletStream.clone();
    } catch (Exception e) {
      e.printStackTrace();
    }
<<<<<<< HEAD
  }

  /** {@inheritDoc} */
  @Override
  public void run() {
    double heatOfCombustion = inStream.LCV() * inStream.getFlowRate("mole/sec");
    thermoSystem = inStream.getThermoSystem().clone();
    airStream.setFlowRate(thermoSystem.getFlowRate("mole/sec") * airGasRatio, "mole/sec");
    airStream.setPressure(1.01325);
    airStream.run();

    airCompressor.setInletStream(airStream);
    airCompressor.setOutletPressure(combustionpressure);
    airCompressor.run();
    compressorPower = airCompressor.getPower();
    StreamInterface outStreamAir = airCompressor.getOutletStream().clone();
    outStreamAir.getFluid().addFluid(thermoSystem);
    // outStreamAir.getFluid().setTemperature(800.0);
    // outStreamAir.getFluid().createDatabase(true);
    double moleMethane = outStreamAir.getFluid().getComponent("methane").getNumberOfmoles();
    // double moleEthane = outStreamAir.getFluid().getComponent("ethane").getNumberOfmoles();
    // double molePropane = outStreamAir.getFluid().getComponent("propane").getNumberOfmoles();

    outStreamAir.run();
    Heater locHeater = new Heater("locHeater", outStreamAir);
    locHeater.setEnergyInput(heatOfCombustion);
    locHeater.run();

    locHeater.getOutStream().getFluid().addComponent("CO2", moleMethane);
    locHeater.getOutStream().getFluid().addComponent("water", moleMethane * 2.0);
    locHeater.getOutStream().getFluid().addComponent("methane", -moleMethane);
    locHeater.getOutStream().getFluid().addComponent("oxygen", -moleMethane * 2.0);

    // todo: Init fails because there is less than moleMethane of oxygen
    locHeater.getOutStream().getFluid().init(3);
    // locHeater.getOutStream().run();
    locHeater.displayResult();

    Expander expander = new Expander("expander", locHeater.getOutletStream());
    expander.setOutletPressure(1.01325);
    expander.run();

    Cooler cooler1 = new Cooler("cooler1", expander.getOutletStream());
    cooler1.setOutTemperature(288.15);
    cooler1.run();

    expanderPower = expander.getPower();

    power = expanderPower - compressorPower;
    this.heat = cooler1.getDuty();
  }
=======

    public GasTurbine(String name) {
        super(name);
        // needs to be changed to gas tubing mechanical design
        SystemInterface airThermoSystem = neqsim.thermo.Fluid.create("combustion air");
        airThermoSystem.createDatabase(true);
        // airThermoSystem.display();
        airStream = new Stream("airStream", airThermoSystem);
        airStream.setPressure(1.01325);
        airStream.setTemperature(288.15, "K");
        airCompressor = new Compressor("airCompressor", airStream);
    }

    /**
     * <p>
     * Constructor for GasTurbine.
     * </p>
     *
     * @param inletStream a {@link neqsim.processSimulation.processEquipment.stream.StreamInterface}
     *        object
     */
    @Deprecated
    public GasTurbine(StreamInterface inletStream) {
        this();
        setInletStream(inletStream);
    }

    /**
     * <p>
     * Constructor for GasTurbine.
     * </p>
     *
     * @param name a {@link java.lang.String} object
     * @param inletStream a {@link neqsim.processSimulation.processEquipment.stream.StreamInterface}
     *        object
     */
    public GasTurbine(String name, StreamInterface inletStream) {
        this(name);
        setInletStream(inletStream);
    }

    public CompressorMechanicalDesign getMechanicalDesign() {
        return new CompressorMechanicalDesign(this);
    }

    /**
     * <p>
     * Getter for the field <code>heat</code>.
     * </p>
     *
     * @return a double
     */
    public double getHeat() {
        return heat;
    }

    /**
     * <p>
     * Getter for the field <code>power</code>.
     * </p>
     *
     * @return a double
     */
    public double getPower() {
        return power;
    }

    /**
     * <p>
     * Setter for the field <code>inletStream</code>.
     * </p>
     *
     * @param inletStream a {@link neqsim.processSimulation.processEquipment.stream.StreamInterface}
     *        object
     */
    public void setInletStream(StreamInterface inletStream) {
        this.inletStream = inletStream;
        try {
            this.outStream = inletStream.clone();
        } catch (Exception e) {
            e.printStackTrace();
        }
    }

    /** {@inheritDoc} */
    @Override
    public void run() {
        double heatOfCombustion = inletStream.LCV() * inletStream.getFlowRate("mole/sec");
        thermoSystem = inletStream.getThermoSystem().clone();
        airStream.setFlowRate(thermoSystem.getFlowRate("mole/sec") * airGasRatio, "mole/sec");
        airStream.setPressure(1.01325);
        airStream.run();

        airCompressor.setInletStream(airStream);
        airCompressor.setOutletPressure(combustionpressure);
        airCompressor.run();
        compressorPower = airCompressor.getPower();
        StreamInterface outStreamAir = airCompressor.getOutletStream().clone();
        outStreamAir.getFluid().addFluid(thermoSystem);
        // outStreamAir.getFluid().setTemperature(800.0);
        // outStreamAir.getFluid().createDatabase(true);
        double moleMethane = outStreamAir.getFluid().getComponent("methane").getNumberOfmoles();
        // double moleEthane = outStreamAir.getFluid().getComponent("ethane").getNumberOfmoles();
        // double molePropane = outStreamAir.getFluid().getComponent("propane").getNumberOfmoles();

        outStreamAir.run();
        Heater locHeater = new Heater("locHeater", outStreamAir);
        locHeater.setEnergyInput(heatOfCombustion);
        locHeater.run();

        locHeater.getOutStream().getFluid().addComponent("CO2", moleMethane);
        locHeater.getOutStream().getFluid().addComponent("water", moleMethane * 2.0);
        locHeater.getOutStream().getFluid().addComponent("methane", -moleMethane);
        locHeater.getOutStream().getFluid().addComponent("oxygen", -moleMethane * 2.0);

        // todo: Init fails because there is less than moleMethane of oxygen
        locHeater.getOutStream().getFluid().init(3);
        // locHeater.getOutStream().run();
        locHeater.displayResult();

        Expander expander = new Expander("expander", locHeater.getOutStream());
        expander.setOutletPressure(1.01325);
        expander.run();

        Cooler cooler1 = new Cooler("cooler1", expander.getOutletStream());
        cooler1.setOutTemperature(288.15);
        cooler1.run();

        expanderPower = expander.getPower();

        power = expanderPower - compressorPower;
        this.heat = cooler1.getDuty();
      }
>>>>>>> 57a800e1
}<|MERGE_RESOLUTION|>--- conflicted
+++ resolved
@@ -124,7 +124,6 @@
     } catch (Exception e) {
       e.printStackTrace();
     }
-<<<<<<< HEAD
   }
 
   /** {@inheritDoc} */
@@ -153,13 +152,13 @@
     locHeater.setEnergyInput(heatOfCombustion);
     locHeater.run();
 
-    locHeater.getOutStream().getFluid().addComponent("CO2", moleMethane);
-    locHeater.getOutStream().getFluid().addComponent("water", moleMethane * 2.0);
-    locHeater.getOutStream().getFluid().addComponent("methane", -moleMethane);
-    locHeater.getOutStream().getFluid().addComponent("oxygen", -moleMethane * 2.0);
+    locHeater.getOutletStream().getFluid().addComponent("CO2", moleMethane);
+    locHeater.getOutletStream().getFluid().addComponent("water", moleMethane * 2.0);
+    locHeater.getOutletStream().getFluid().addComponent("methane", -moleMethane);
+    locHeater.getOutletStream().getFluid().addComponent("oxygen", -moleMethane * 2.0);
 
     // todo: Init fails because there is less than moleMethane of oxygen
-    locHeater.getOutStream().getFluid().init(3);
+    locHeater.getOutletStream().getFluid().init(3);
     // locHeater.getOutStream().run();
     locHeater.displayResult();
 
@@ -176,139 +175,4 @@
     power = expanderPower - compressorPower;
     this.heat = cooler1.getDuty();
   }
-=======
-
-    public GasTurbine(String name) {
-        super(name);
-        // needs to be changed to gas tubing mechanical design
-        SystemInterface airThermoSystem = neqsim.thermo.Fluid.create("combustion air");
-        airThermoSystem.createDatabase(true);
-        // airThermoSystem.display();
-        airStream = new Stream("airStream", airThermoSystem);
-        airStream.setPressure(1.01325);
-        airStream.setTemperature(288.15, "K");
-        airCompressor = new Compressor("airCompressor", airStream);
-    }
-
-    /**
-     * <p>
-     * Constructor for GasTurbine.
-     * </p>
-     *
-     * @param inletStream a {@link neqsim.processSimulation.processEquipment.stream.StreamInterface}
-     *        object
-     */
-    @Deprecated
-    public GasTurbine(StreamInterface inletStream) {
-        this();
-        setInletStream(inletStream);
-    }
-
-    /**
-     * <p>
-     * Constructor for GasTurbine.
-     * </p>
-     *
-     * @param name a {@link java.lang.String} object
-     * @param inletStream a {@link neqsim.processSimulation.processEquipment.stream.StreamInterface}
-     *        object
-     */
-    public GasTurbine(String name, StreamInterface inletStream) {
-        this(name);
-        setInletStream(inletStream);
-    }
-
-    public CompressorMechanicalDesign getMechanicalDesign() {
-        return new CompressorMechanicalDesign(this);
-    }
-
-    /**
-     * <p>
-     * Getter for the field <code>heat</code>.
-     * </p>
-     *
-     * @return a double
-     */
-    public double getHeat() {
-        return heat;
-    }
-
-    /**
-     * <p>
-     * Getter for the field <code>power</code>.
-     * </p>
-     *
-     * @return a double
-     */
-    public double getPower() {
-        return power;
-    }
-
-    /**
-     * <p>
-     * Setter for the field <code>inletStream</code>.
-     * </p>
-     *
-     * @param inletStream a {@link neqsim.processSimulation.processEquipment.stream.StreamInterface}
-     *        object
-     */
-    public void setInletStream(StreamInterface inletStream) {
-        this.inletStream = inletStream;
-        try {
-            this.outStream = inletStream.clone();
-        } catch (Exception e) {
-            e.printStackTrace();
-        }
-    }
-
-    /** {@inheritDoc} */
-    @Override
-    public void run() {
-        double heatOfCombustion = inletStream.LCV() * inletStream.getFlowRate("mole/sec");
-        thermoSystem = inletStream.getThermoSystem().clone();
-        airStream.setFlowRate(thermoSystem.getFlowRate("mole/sec") * airGasRatio, "mole/sec");
-        airStream.setPressure(1.01325);
-        airStream.run();
-
-        airCompressor.setInletStream(airStream);
-        airCompressor.setOutletPressure(combustionpressure);
-        airCompressor.run();
-        compressorPower = airCompressor.getPower();
-        StreamInterface outStreamAir = airCompressor.getOutletStream().clone();
-        outStreamAir.getFluid().addFluid(thermoSystem);
-        // outStreamAir.getFluid().setTemperature(800.0);
-        // outStreamAir.getFluid().createDatabase(true);
-        double moleMethane = outStreamAir.getFluid().getComponent("methane").getNumberOfmoles();
-        // double moleEthane = outStreamAir.getFluid().getComponent("ethane").getNumberOfmoles();
-        // double molePropane = outStreamAir.getFluid().getComponent("propane").getNumberOfmoles();
-
-        outStreamAir.run();
-        Heater locHeater = new Heater("locHeater", outStreamAir);
-        locHeater.setEnergyInput(heatOfCombustion);
-        locHeater.run();
-
-        locHeater.getOutStream().getFluid().addComponent("CO2", moleMethane);
-        locHeater.getOutStream().getFluid().addComponent("water", moleMethane * 2.0);
-        locHeater.getOutStream().getFluid().addComponent("methane", -moleMethane);
-        locHeater.getOutStream().getFluid().addComponent("oxygen", -moleMethane * 2.0);
-
-        // todo: Init fails because there is less than moleMethane of oxygen
-        locHeater.getOutStream().getFluid().init(3);
-        // locHeater.getOutStream().run();
-        locHeater.displayResult();
-
-        Expander expander = new Expander("expander", locHeater.getOutStream());
-        expander.setOutletPressure(1.01325);
-        expander.run();
-
-        Cooler cooler1 = new Cooler("cooler1", expander.getOutletStream());
-        cooler1.setOutTemperature(288.15);
-        cooler1.run();
-
-        expanderPower = expander.getPower();
-
-        power = expanderPower - compressorPower;
-        this.heat = cooler1.getDuty();
-      }
->>>>>>> 57a800e1
 }