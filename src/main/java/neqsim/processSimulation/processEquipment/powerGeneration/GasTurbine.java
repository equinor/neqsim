package neqsim.processSimulation.processEquipment.powerGeneration;

import org.apache.logging.log4j.LogManager;
import org.apache.logging.log4j.Logger;
import neqsim.processSimulation.mechanicalDesign.compressor.CompressorMechanicalDesign;
import neqsim.processSimulation.processEquipment.TwoPortEquipment;
import neqsim.processSimulation.processEquipment.compressor.Compressor;
import neqsim.processSimulation.processEquipment.expander.Expander;
import neqsim.processSimulation.processEquipment.heatExchanger.Cooler;
import neqsim.processSimulation.processEquipment.heatExchanger.Heater;
import neqsim.processSimulation.processEquipment.stream.Stream;
import neqsim.processSimulation.processEquipment.stream.StreamInterface;
import neqsim.thermo.system.SystemInterface;
import neqsim.thermo.system.SystemSrkEos;

/**
 * <p>
 * GasTurbine class.
 * </p>
 *
 * @author asmund
 * @version $Id: $Id
 */
public class GasTurbine extends TwoPortEquipment {
    private static final long serialVersionUID = 1000;
    static Logger logger = LogManager.getLogger(Compressor.class);

    public SystemInterface thermoSystem;
    public StreamInterface airStream;
    public Compressor airCompressor;
    public double combustionpressure = 2.5;
    double airGasRatio = 2.8;
    double expanderPower = 0.0;
    double compressorPower = 0.0;
    private double heat = 0.0;

    public double power = 0.0;

    /**
     * <p>
     * Constructor for GasTurbine.
     * </p>
     */
    public GasTurbine() {
        this("GasTurbine");
    }

    public GasTurbine(String name) {
        super(name);
        // needs to be changed to gas tubing mechanical design
        SystemInterface airThermoSystem = neqsim.thermo.Fluid.create("air");
        airThermoSystem.addComponent("CO2", 0.0);
        airThermoSystem.addComponent("water", 0.0);
        airThermoSystem.createDatabase(true);
        // airThermoSystem.display();
        airStream = new Stream("airStream", airThermoSystem);
        airStream.setPressure(1.01325);
        airStream.setTemperature(288.15, "K");
        airCompressor = new Compressor("airCompressor", airStream);
    }

    /**
     * <p>
     * Constructor for GasTurbine.
     * </p>
     *
     * @param inletStream a {@link neqsim.processSimulation.processEquipment.stream.StreamInterface}
     *        object
     */
    @Deprecated
    public GasTurbine(StreamInterface inletStream) {
        this();
        setInletStream(inletStream);
    }

    /**
     * <p>
     * Constructor for GasTurbine.
     * </p>
     *
     * @param name a {@link java.lang.String} object
     * @param inletStream a {@link neqsim.processSimulation.processEquipment.stream.StreamInterface}
     *        object
     */
    public GasTurbine(String name, StreamInterface inletStream) {
        super(name, inletStream);
    }

    public CompressorMechanicalDesign getMechanicalDesign() {
        return new CompressorMechanicalDesign(this);
    }

    /**
     * <p>
     * Getter for the field <code>power</code>.
     * </p>
     *
     * @return a double
     */
    public double getPower() {
        return power;
    }

    /**
     * <p>
     * Setter for the field <code>inletStream</code>.
     * </p>
     *
     * @param inletStream a {@link neqsim.processSimulation.processEquipment.stream.StreamInterface}
     *        object
     */
    public void setInletStream(StreamInterface inletStream) {
        this.inStream = inletStream;
        try {
            this.outStream = inletStream.clone();
        } catch (Exception e) {
            e.printStackTrace();
        }
    }

    /** {@inheritDoc} */
    @Override
    public void run() {
        // System.out.println("compressor running..");
        double heatOfCombustion = inStream.LCV() * inStream.getFlowRate("mole/sec");
        thermoSystem = inStream.getThermoSystem().clone();
        airStream.setFlowRate(thermoSystem.getFlowRate("mole/sec") * airGasRatio, "mole/sec");
        airStream.setPressure(1.01325);
        airStream.run();
        airCompressor.setInletStream(airStream);
        airCompressor.setOutletPressure(combustionpressure);
        airCompressor.run();
        compressorPower = airCompressor.getPower();
        StreamInterface outStreamAir = airCompressor.getOutletStream().clone();
        outStreamAir.getFluid().addFluid(thermoSystem);
        // outStreamAir.getFluid().setTemperature(800.0);
        // outStreamAir.getFluid().createDatabase(true);
        double moleMethane = outStreamAir.getFluid().getComponent("methane").getNumberOfmoles();
        // double moleEthane = outStreamAir.getFluid().getComponent("ethane").getNumberOfmoles();
        // double molePropane = outStreamAir.getFluid().getComponent("propane").getNumberOfmoles();

        outStreamAir.run();
        Heater locHeater = new Heater("locHeater", outStreamAir);
        locHeater.setEnergyInput(heatOfCombustion);
        locHeater.run();

        locHeater.getOutletStream().getFluid().addComponent("CO2", moleMethane);
        locHeater.getOutletStream().getFluid().addComponent("water", moleMethane * 2.0);
        locHeater.getOutletStream().getFluid().addComponent("methane", -moleMethane);
        locHeater.getOutletStream().getFluid().addComponent("oxygen", -moleMethane * 2.0);
        locHeater.getOutletStream().getFluid().init(3);
        // locHeater.getOutStream().run();
        locHeater.displayResult();

<<<<<<< HEAD
        Expander expander = new Expander("expander", locHeater.getOutletStream());
        expander.setOutletPressure(1.01325);
        expander.run();

        Cooler cooler1 = new Cooler("cooler1", expander.getOutletStream());
=======
        Expander expander = new Expander("expander", locHeater.getOutStream());
        expander.setOutletPressure(1.01325);
        expander.run();

        Cooler cooler1 = new Cooler("cooler1", expander.getOutStream());
>>>>>>> a2dcb88c
        cooler1.setOutTemperature(288.15);
        cooler1.run();

        expanderPower = expander.getPower();

        power = expanderPower - compressorPower;
        setHeat(cooler1.getDuty());
    }

    /**
     * <p>
     * runTransient.
     * </p>
     */
    public void runTransient() {}

    /**
     * <p>
     * main.
     * </p>
     *
     * @param args an array of {@link java.lang.String} objects
     */
    public static void main(String[] args) {
        // test code;....
        neqsim.thermo.system.SystemInterface testSystem = new SystemSrkEos(298.15, 1.0);

        testSystem.addComponent("methane", 1.0);

        Stream gasstream = new Stream("well stream", testSystem);
        gasstream.setFlowRate(1.0, "MSm3/day");
        gasstream.setTemperature(50.0, "C");
        gasstream.setPressure(2.0, "bara");
        gasstream.run();
        GasTurbine gasturb = new GasTurbine(gasstream);

        gasstream.run();
        gasturb.run();

        System.out.println("power generated " + gasturb.getPower() / 1.0e6);
        System.out.println("heat generated " + gasturb.getHeat() / 1.0e6);
    }

    /**
     * <p>
     * Getter for the field <code>heat</code>.
     * </p>
     *
     * @return a double
     */
    public double getHeat() {
        return heat;
    }

    /**
     * <p>
     * Setter for the field <code>heat</code>.
     * </p>
     *
     * @param heat a double
     */
    public void setHeat(double heat) {
        this.heat = heat;
    }
}<|MERGE_RESOLUTION|>--- conflicted
+++ resolved
@@ -152,19 +152,11 @@
         // locHeater.getOutStream().run();
         locHeater.displayResult();
 
-<<<<<<< HEAD
         Expander expander = new Expander("expander", locHeater.getOutletStream());
         expander.setOutletPressure(1.01325);
         expander.run();
 
         Cooler cooler1 = new Cooler("cooler1", expander.getOutletStream());
-=======
-        Expander expander = new Expander("expander", locHeater.getOutStream());
-        expander.setOutletPressure(1.01325);
-        expander.run();
-
-        Cooler cooler1 = new Cooler("cooler1", expander.getOutStream());
->>>>>>> a2dcb88c
         cooler1.setOutTemperature(288.15);
         cooler1.run();
 
