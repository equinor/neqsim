package neqsim.processSimulation.processEquipment.powerGeneration;

import org.apache.logging.log4j.LogManager;
import org.apache.logging.log4j.Logger;
import neqsim.processSimulation.mechanicalDesign.compressor.CompressorMechanicalDesign;
import neqsim.processSimulation.processEquipment.TwoPortEquipment;
import neqsim.processSimulation.processEquipment.compressor.Compressor;
import neqsim.processSimulation.processEquipment.expander.Expander;
import neqsim.processSimulation.processEquipment.heatExchanger.Cooler;
import neqsim.processSimulation.processEquipment.heatExchanger.Heater;
import neqsim.processSimulation.processEquipment.stream.Stream;
import neqsim.processSimulation.processEquipment.stream.StreamInterface;
import neqsim.thermo.system.SystemInterface;
import neqsim.thermo.system.SystemSrkEos;

/**
 * <p>
 * GasTurbine class.
 * </p>
 *
 * @author asmund
 * @version $Id: $Id
 */
public class GasTurbine extends TwoPortEquipment {
    private static final long serialVersionUID = 1000;
    static Logger logger = LogManager.getLogger(Compressor.class);

    public SystemInterface thermoSystem;
    public StreamInterface airStream;
    public Compressor airCompressor;
    public double combustionpressure = 2.5;
    double airGasRatio = 2.8;
    double expanderPower = 0.0;
    double compressorPower = 0.0;
    private double heat = 0.0;

    public double power = 0.0;

    /**
     * <p>
     * Constructor for GasTurbine.
     * </p>
     */
    public GasTurbine() {
<<<<<<< HEAD
        super("GasTurbine");
=======
        this("GasTurbine");
    }

    public GasTurbine(String name) {
        super(name);
>>>>>>> 24e54ba3
        // needs to be changed to gas tubing mechanical design
        SystemInterface airThermoSystem = neqsim.thermo.Fluid.create("air");
        airThermoSystem.addComponent("CO2", 0.0);
        airThermoSystem.addComponent("water", 0.0);
        airThermoSystem.createDatabase(true);
        // airThermoSystem.display();
        airStream = new Stream(airThermoSystem);
        airStream.setPressure(1.01325);
        airStream.setTemperature(288.15, "K");
<<<<<<< HEAD
        airCompressor = new Compressor("aircompressor", airStream);
=======
        airCompressor = new Compressor("airCompressor", airStream);
>>>>>>> 24e54ba3
    }

    /**
     * <p>
     * Constructor for GasTurbine.
     * </p>
     *
     * @param inletStream a {@link neqsim.processSimulation.processEquipment.stream.StreamInterface}
     *        object
     */
    @Deprecated
    public GasTurbine(StreamInterface inletStream) {
        this();
        setInletStream(inletStream);
    }

    /**
     * <p>
     * Constructor for GasTurbine.
     * </p>
     *
     * @param name a {@link java.lang.String} object
     * @param inletStream a {@link neqsim.processSimulation.processEquipment.stream.StreamInterface}
     *        object
     */
    public GasTurbine(String name, StreamInterface inletStream) {
<<<<<<< HEAD
        super(name, inletStream);
=======
        this(name);
        setInletStream(inletStream);
>>>>>>> 24e54ba3
    }

    public CompressorMechanicalDesign getMechanicalDesign() {
        return new CompressorMechanicalDesign(this);
    }

    /**
     * <p>
     * Getter for the field <code>power</code>.
     * </p>
     *
     * @return a double
     */
    public double getPower() {
        return power;
    }

    /**
     * <p>
     * Setter for the field <code>inletStream</code>.
     * </p>
     *
     * @param inletStream a {@link neqsim.processSimulation.processEquipment.stream.StreamInterface}
     *        object
     */
    public void setInletStream(StreamInterface inletStream) {
        this.inStream = inletStream;
        try {
            this.outStream = inletStream.clone();
        } catch (Exception e) {
            e.printStackTrace();
        }
    }

    /** {@inheritDoc} */
    @Override
    public void run() {
        // System.out.println("compressor running..");
        double heatOfCombustion = inStream.LCV() * inStream.getFlowRate("mole/sec");
        thermoSystem = inStream.getThermoSystem().clone();
        airStream.setFlowRate(thermoSystem.getFlowRate("mole/sec") * airGasRatio, "mole/sec");
        airStream.setPressure(1.01325);
        airStream.run();
        airCompressor.setInletStream(airStream);
        airCompressor.setOutletPressure(combustionpressure);
        airCompressor.run();
        compressorPower = airCompressor.getPower();
        StreamInterface outStreamAir = airCompressor.getOutletStream().clone();
        outStreamAir.getFluid().addFluid(thermoSystem);
        // outStreamAir.getFluid().setTemperature(800.0);
        // outStreamAir.getFluid().createDatabase(true);
        double moleMethane = outStreamAir.getFluid().getComponent("methane").getNumberOfmoles();
        // double moleEthane = outStreamAir.getFluid().getComponent("ethane").getNumberOfmoles();
        // double molePropane = outStreamAir.getFluid().getComponent("propane").getNumberOfmoles();

        outStreamAir.run();
        Heater locHeater = new Heater("locHeater", outStreamAir);
        locHeater.setEnergyInput(heatOfCombustion);
        locHeater.run();

        locHeater.getOutletStream().getFluid().addComponent("CO2", moleMethane);
        locHeater.getOutletStream().getFluid().addComponent("water", moleMethane * 2.0);
        locHeater.getOutletStream().getFluid().addComponent("methane", -moleMethane);
        locHeater.getOutletStream().getFluid().addComponent("oxygen", -moleMethane * 2.0);
        locHeater.getOutletStream().getFluid().init(3);
        // locHeater.getOutStream().run();
        locHeater.displayResult();

        Expander expander = new Expander("expander", locHeater.getOutletStream());
        expander.setOutletPressure(1.01325);
        expander.run();

        Cooler cooler1 = new Cooler("cooler1", expander.getOutletStream());
        cooler1.setOutTemperature(288.15);
        cooler1.run();

        expanderPower = expander.getPower();

        power = expanderPower - compressorPower;
        setHeat(cooler1.getDuty());
    }

    /**
     * <p>
     * runTransient.
     * </p>
     */
    public void runTransient() {}

    /**
     * <p>
     * main.
     * </p>
     *
     * @param args an array of {@link java.lang.String} objects
     */
    public static void main(String[] args) {
        // test code;....
        neqsim.thermo.system.SystemInterface testSystem = new SystemSrkEos(298.15, 1.0);

        testSystem.addComponent("methane", 1.0);

        Stream gasstream = new Stream("well stream", testSystem);
        gasstream.setFlowRate(1.0, "MSm3/day");
        gasstream.setTemperature(50.0, "C");
        gasstream.setPressure(2.0, "bara");
        gasstream.run();
        GasTurbine gasturb = new GasTurbine(gasstream);

        gasstream.run();
        gasturb.run();

        System.out.println("power generated " + gasturb.getPower() / 1.0e6);
        System.out.println("heat generated " + gasturb.getHeat() / 1.0e6);
    }

    /**
     * <p>
     * Getter for the field <code>heat</code>.
     * </p>
     *
     * @return a double
     */
    public double getHeat() {
        return heat;
    }

    /**
     * <p>
     * Setter for the field <code>heat</code>.
     * </p>
     *
     * @param heat a double
     */
    public void setHeat(double heat) {
        this.heat = heat;
    }
}<|MERGE_RESOLUTION|>--- conflicted
+++ resolved
@@ -42,15 +42,11 @@
      * </p>
      */
     public GasTurbine() {
-<<<<<<< HEAD
-        super("GasTurbine");
-=======
         this("GasTurbine");
     }
 
     public GasTurbine(String name) {
         super(name);
->>>>>>> 24e54ba3
         // needs to be changed to gas tubing mechanical design
         SystemInterface airThermoSystem = neqsim.thermo.Fluid.create("air");
         airThermoSystem.addComponent("CO2", 0.0);
@@ -60,11 +56,7 @@
         airStream = new Stream(airThermoSystem);
         airStream.setPressure(1.01325);
         airStream.setTemperature(288.15, "K");
-<<<<<<< HEAD
-        airCompressor = new Compressor("aircompressor", airStream);
-=======
         airCompressor = new Compressor("airCompressor", airStream);
->>>>>>> 24e54ba3
     }
 
     /**
@@ -91,12 +83,7 @@
      *        object
      */
     public GasTurbine(String name, StreamInterface inletStream) {
-<<<<<<< HEAD
         super(name, inletStream);
-=======
-        this(name);
-        setInletStream(inletStream);
->>>>>>> 24e54ba3
     }
 
     public CompressorMechanicalDesign getMechanicalDesign() {
