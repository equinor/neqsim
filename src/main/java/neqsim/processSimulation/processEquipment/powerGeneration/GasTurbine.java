package neqsim.processSimulation.processEquipment.powerGeneration;

import org.apache.logging.log4j.LogManager;
import org.apache.logging.log4j.Logger;
import neqsim.processSimulation.mechanicalDesign.compressor.CompressorMechanicalDesign;
import neqsim.processSimulation.processEquipment.TwoPortEquipment;
import neqsim.processSimulation.processEquipment.compressor.Compressor;
import neqsim.processSimulation.processEquipment.expander.Expander;
import neqsim.processSimulation.processEquipment.heatExchanger.Cooler;
import neqsim.processSimulation.processEquipment.heatExchanger.Heater;
import neqsim.processSimulation.processEquipment.stream.Stream;
import neqsim.processSimulation.processEquipment.stream.StreamInterface;
import neqsim.thermo.system.SystemInterface;

/**
 * <p>
 * GasTurbine class.
 * </p>
 *
 * @author asmund
 * @version $Id: $Id
 */
public class GasTurbine extends TwoPortEquipment {
    private static final long serialVersionUID = 1000;
    static Logger logger = LogManager.getLogger(Compressor.class);

    public SystemInterface thermoSystem;
    public StreamInterface airStream;
    public Compressor airCompressor;
    public double combustionpressure = 2.5;
    double airGasRatio = 2.8;
    double expanderPower = 0.0;
    double compressorPower = 0.0;
    private double heat = 0.0;

    public double power = 0.0;

    /**
     * <p>
     * Constructor for GasTurbine.
     * </p>
     */
    public GasTurbine() {
        this("GasTurbine");
    }

    public GasTurbine(String name) {
        super(name);
        // needs to be changed to gas tubing mechanical design
        SystemInterface airThermoSystem = neqsim.thermo.Fluid.create("combustion air");
        airThermoSystem.createDatabase(true);
        // airThermoSystem.display();
        airStream = new Stream("airStream", airThermoSystem);
        airStream.setPressure(1.01325);
        airStream.setTemperature(288.15, "K");
        airCompressor = new Compressor("airCompressor", airStream);
    }

    /**
     * <p>
     * Constructor for GasTurbine.
     * </p>
     *
     * @param inletStream a {@link neqsim.processSimulation.processEquipment.stream.StreamInterface}
     *        object
     */
    @Deprecated
    public GasTurbine(StreamInterface inletStream) {
        this();
        setInletStream(inletStream);
    }

    /**
     * <p>
     * Constructor for GasTurbine.
     * </p>
     *
     * @param name a {@link java.lang.String} object
     * @param inletStream a {@link neqsim.processSimulation.processEquipment.stream.StreamInterface}
     *        object
     */
    public GasTurbine(String name, StreamInterface inletStream) {
        super(name, inletStream);
    }

    public CompressorMechanicalDesign getMechanicalDesign() {
        return new CompressorMechanicalDesign(this);
    }

    /**
     * <p>
     * Getter for the field <code>heat</code>.
     * </p>
     *
     * @return a double
     */
    public double getHeat() {
        return heat;
    }

    /**
     * <p>
     * Getter for the field <code>power</code>.
     * </p>
     *
     * @return a double
     */
    public double getPower() {
        return power;
    }

    /**
     * <p>
     * Setter for the field <code>inletStream</code>.
     * </p>
     *
     * @param inletStream a {@link neqsim.processSimulation.processEquipment.stream.StreamInterface}
     *        object
     */
    public void setInletStream(StreamInterface inletStream) {
        this.inStream = inletStream;
        try {
            this.outStream = inletStream.clone();
        } catch (Exception e) {
            e.printStackTrace();
        }
    }

    /** {@inheritDoc} */
    @Override
    public void run() {
<<<<<<< HEAD
        // System.out.println("compressor running..");
        double heatOfCombustion = inStream.LCV() * inStream.getFlowRate("mole/sec");
        thermoSystem = inStream.getThermoSystem().clone();
=======
        double heatOfCombustion = inletStream.LCV() * inletStream.getFlowRate("mole/sec");
        thermoSystem = inletStream.getThermoSystem().clone();
>>>>>>> 63900c4d
        airStream.setFlowRate(thermoSystem.getFlowRate("mole/sec") * airGasRatio, "mole/sec");
        airStream.setPressure(1.01325);
        airStream.run();

        airCompressor.setInletStream(airStream);
        airCompressor.setOutletPressure(combustionpressure);
        airCompressor.run();
        compressorPower = airCompressor.getPower();
        StreamInterface outStreamAir = airCompressor.getOutletStream().clone();
        outStreamAir.getFluid().addFluid(thermoSystem);
        // outStreamAir.getFluid().setTemperature(800.0);
        // outStreamAir.getFluid().createDatabase(true);
        double moleMethane = outStreamAir.getFluid().getComponent("methane").getNumberOfmoles();
        // double moleEthane = outStreamAir.getFluid().getComponent("ethane").getNumberOfmoles();
        // double molePropane = outStreamAir.getFluid().getComponent("propane").getNumberOfmoles();

        outStreamAir.run();
        Heater locHeater = new Heater("locHeater", outStreamAir);
        locHeater.setEnergyInput(heatOfCombustion);
        locHeater.run();

<<<<<<< HEAD
        locHeater.getOutletStream().getFluid().addComponent("CO2", moleMethane);
        locHeater.getOutletStream().getFluid().addComponent("water", moleMethane * 2.0);
        locHeater.getOutletStream().getFluid().addComponent("methane", -moleMethane);
        locHeater.getOutletStream().getFluid().addComponent("oxygen", -moleMethane * 2.0);
        locHeater.getOutletStream().getFluid().init(3);
=======
        locHeater.getOutStream().getFluid().addComponent("CO2", moleMethane);
        locHeater.getOutStream().getFluid().addComponent("water", moleMethane * 2.0);
        locHeater.getOutStream().getFluid().addComponent("methane", -moleMethane);
        locHeater.getOutStream().getFluid().addComponent("oxygen", -moleMethane * 2.0);

        // todo: Init fails because there is less than moleMethane of oxygen
        locHeater.getOutStream().getFluid().init(3);
>>>>>>> 63900c4d
        // locHeater.getOutStream().run();
        locHeater.displayResult();

        Expander expander = new Expander("expander", locHeater.getOutletStream());
        expander.setOutletPressure(1.01325);
        expander.run();

        Cooler cooler1 = new Cooler("cooler1", expander.getOutletStream());
        cooler1.setOutTemperature(288.15);
        cooler1.run();

        expanderPower = expander.getPower();

        power = expanderPower - compressorPower;
        this.heat = cooler1.getDuty();
    }

    /** {@inheritDoc} */
    @Override
    public void runTransient(double dt) {
    }
}<|MERGE_RESOLUTION|>--- conflicted
+++ resolved
@@ -21,177 +21,162 @@
  * @version $Id: $Id
  */
 public class GasTurbine extends TwoPortEquipment {
-    private static final long serialVersionUID = 1000;
-    static Logger logger = LogManager.getLogger(Compressor.class);
+  private static final long serialVersionUID = 1000;
+  static Logger logger = LogManager.getLogger(Compressor.class);
 
-    public SystemInterface thermoSystem;
-    public StreamInterface airStream;
-    public Compressor airCompressor;
-    public double combustionpressure = 2.5;
-    double airGasRatio = 2.8;
-    double expanderPower = 0.0;
-    double compressorPower = 0.0;
-    private double heat = 0.0;
+  public SystemInterface thermoSystem;
+  public StreamInterface airStream;
+  public Compressor airCompressor;
+  public double combustionpressure = 2.5;
+  double airGasRatio = 2.8;
+  double expanderPower = 0.0;
+  double compressorPower = 0.0;
+  private double heat = 0.0;
 
-    public double power = 0.0;
+  public double power = 0.0;
 
-    /**
-     * <p>
-     * Constructor for GasTurbine.
-     * </p>
-     */
-    public GasTurbine() {
-        this("GasTurbine");
+  /**
+   * <p>
+   * Constructor for GasTurbine.
+   * </p>
+   */
+  public GasTurbine() {
+    this("GasTurbine");
+  }
+
+  public GasTurbine(String name) {
+    super(name);
+    // needs to be changed to gas tubing mechanical design
+    SystemInterface airThermoSystem = neqsim.thermo.Fluid.create("combustion air");
+    airThermoSystem.createDatabase(true);
+    // airThermoSystem.display();
+    airStream = new Stream("airStream", airThermoSystem);
+    airStream.setPressure(1.01325);
+    airStream.setTemperature(288.15, "K");
+    airCompressor = new Compressor("airCompressor", airStream);
+  }
+
+  /**
+   * <p>
+   * Constructor for GasTurbine.
+   * </p>
+   *
+   * @param inletStream a {@link neqsim.processSimulation.processEquipment.stream.StreamInterface}
+   *        object
+   */
+  @Deprecated
+  public GasTurbine(StreamInterface inletStream) {
+    this();
+    setInletStream(inletStream);
+  }
+
+  /**
+   * <p>
+   * Constructor for GasTurbine.
+   * </p>
+   *
+   * @param name a {@link java.lang.String} object
+   * @param inletStream a {@link neqsim.processSimulation.processEquipment.stream.StreamInterface}
+   *        object
+   */
+  public GasTurbine(String name, StreamInterface inletStream) {
+    super(name, inletStream);
+  }
+
+  public CompressorMechanicalDesign getMechanicalDesign() {
+    return new CompressorMechanicalDesign(this);
+  }
+
+  /**
+   * <p>
+   * Getter for the field <code>heat</code>.
+   * </p>
+   *
+   * @return a double
+   */
+  public double getHeat() {
+    return heat;
+  }
+
+  /**
+   * <p>
+   * Getter for the field <code>power</code>.
+   * </p>
+   *
+   * @return a double
+   */
+  public double getPower() {
+    return power;
+  }
+
+  /**
+   * <p>
+   * Setter for the field <code>inletStream</code>.
+   * </p>
+   *
+   * @param inletStream a {@link neqsim.processSimulation.processEquipment.stream.StreamInterface}
+   *        object
+   */
+  public void setInletStream(StreamInterface inletStream) {
+    this.inStream = inletStream;
+    try {
+      this.outStream = inletStream.clone();
+    } catch (Exception e) {
+      e.printStackTrace();
     }
+  }
 
-    public GasTurbine(String name) {
-        super(name);
-        // needs to be changed to gas tubing mechanical design
-        SystemInterface airThermoSystem = neqsim.thermo.Fluid.create("combustion air");
-        airThermoSystem.createDatabase(true);
-        // airThermoSystem.display();
-        airStream = new Stream("airStream", airThermoSystem);
-        airStream.setPressure(1.01325);
-        airStream.setTemperature(288.15, "K");
-        airCompressor = new Compressor("airCompressor", airStream);
-    }
+  /** {@inheritDoc} */
+  @Override
+  public void run() {
+    double heatOfCombustion = inStream.LCV() * inStream.getFlowRate("mole/sec");
+    thermoSystem = inStream.getThermoSystem().clone();
+    airStream.setFlowRate(thermoSystem.getFlowRate("mole/sec") * airGasRatio, "mole/sec");
+    airStream.setPressure(1.01325);
+    airStream.run();
 
-    /**
-     * <p>
-     * Constructor for GasTurbine.
-     * </p>
-     *
-     * @param inletStream a {@link neqsim.processSimulation.processEquipment.stream.StreamInterface}
-     *        object
-     */
-    @Deprecated
-    public GasTurbine(StreamInterface inletStream) {
-        this();
-        setInletStream(inletStream);
-    }
+    airCompressor.setInletStream(airStream);
+    airCompressor.setOutletPressure(combustionpressure);
+    airCompressor.run();
+    compressorPower = airCompressor.getPower();
+    StreamInterface outStreamAir = airCompressor.getOutletStream().clone();
+    outStreamAir.getFluid().addFluid(thermoSystem);
+    // outStreamAir.getFluid().setTemperature(800.0);
+    // outStreamAir.getFluid().createDatabase(true);
+    double moleMethane = outStreamAir.getFluid().getComponent("methane").getNumberOfmoles();
+    // double moleEthane = outStreamAir.getFluid().getComponent("ethane").getNumberOfmoles();
+    // double molePropane = outStreamAir.getFluid().getComponent("propane").getNumberOfmoles();
 
-    /**
-     * <p>
-     * Constructor for GasTurbine.
-     * </p>
-     *
-     * @param name a {@link java.lang.String} object
-     * @param inletStream a {@link neqsim.processSimulation.processEquipment.stream.StreamInterface}
-     *        object
-     */
-    public GasTurbine(String name, StreamInterface inletStream) {
-        super(name, inletStream);
-    }
+    outStreamAir.run();
+    Heater locHeater = new Heater("locHeater", outStreamAir);
+    locHeater.setEnergyInput(heatOfCombustion);
+    locHeater.run();
 
-    public CompressorMechanicalDesign getMechanicalDesign() {
-        return new CompressorMechanicalDesign(this);
-    }
+    locHeater.getOutStream().getFluid().addComponent("CO2", moleMethane);
+    locHeater.getOutStream().getFluid().addComponent("water", moleMethane * 2.0);
+    locHeater.getOutStream().getFluid().addComponent("methane", -moleMethane);
+    locHeater.getOutStream().getFluid().addComponent("oxygen", -moleMethane * 2.0);
 
-    /**
-     * <p>
-     * Getter for the field <code>heat</code>.
-     * </p>
-     *
-     * @return a double
-     */
-    public double getHeat() {
-        return heat;
-    }
+    // todo: Init fails because there is less than moleMethane of oxygen
+    locHeater.getOutStream().getFluid().init(3);
+    // locHeater.getOutStream().run();
+    locHeater.displayResult();
 
-    /**
-     * <p>
-     * Getter for the field <code>power</code>.
-     * </p>
-     *
-     * @return a double
-     */
-    public double getPower() {
-        return power;
-    }
+    Expander expander = new Expander("expander", locHeater.getOutletStream());
+    expander.setOutletPressure(1.01325);
+    expander.run();
 
-    /**
-     * <p>
-     * Setter for the field <code>inletStream</code>.
-     * </p>
-     *
-     * @param inletStream a {@link neqsim.processSimulation.processEquipment.stream.StreamInterface}
-     *        object
-     */
-    public void setInletStream(StreamInterface inletStream) {
-        this.inStream = inletStream;
-        try {
-            this.outStream = inletStream.clone();
-        } catch (Exception e) {
-            e.printStackTrace();
-        }
-    }
+    Cooler cooler1 = new Cooler("cooler1", expander.getOutletStream());
+    cooler1.setOutTemperature(288.15);
+    cooler1.run();
 
-    /** {@inheritDoc} */
-    @Override
-    public void run() {
-<<<<<<< HEAD
-        // System.out.println("compressor running..");
-        double heatOfCombustion = inStream.LCV() * inStream.getFlowRate("mole/sec");
-        thermoSystem = inStream.getThermoSystem().clone();
-=======
-        double heatOfCombustion = inletStream.LCV() * inletStream.getFlowRate("mole/sec");
-        thermoSystem = inletStream.getThermoSystem().clone();
->>>>>>> 63900c4d
-        airStream.setFlowRate(thermoSystem.getFlowRate("mole/sec") * airGasRatio, "mole/sec");
-        airStream.setPressure(1.01325);
-        airStream.run();
+    expanderPower = expander.getPower();
 
-        airCompressor.setInletStream(airStream);
-        airCompressor.setOutletPressure(combustionpressure);
-        airCompressor.run();
-        compressorPower = airCompressor.getPower();
-        StreamInterface outStreamAir = airCompressor.getOutletStream().clone();
-        outStreamAir.getFluid().addFluid(thermoSystem);
-        // outStreamAir.getFluid().setTemperature(800.0);
-        // outStreamAir.getFluid().createDatabase(true);
-        double moleMethane = outStreamAir.getFluid().getComponent("methane").getNumberOfmoles();
-        // double moleEthane = outStreamAir.getFluid().getComponent("ethane").getNumberOfmoles();
-        // double molePropane = outStreamAir.getFluid().getComponent("propane").getNumberOfmoles();
+    power = expanderPower - compressorPower;
+    this.heat = cooler1.getDuty();
+  }
 
-        outStreamAir.run();
-        Heater locHeater = new Heater("locHeater", outStreamAir);
-        locHeater.setEnergyInput(heatOfCombustion);
-        locHeater.run();
-
-<<<<<<< HEAD
-        locHeater.getOutletStream().getFluid().addComponent("CO2", moleMethane);
-        locHeater.getOutletStream().getFluid().addComponent("water", moleMethane * 2.0);
-        locHeater.getOutletStream().getFluid().addComponent("methane", -moleMethane);
-        locHeater.getOutletStream().getFluid().addComponent("oxygen", -moleMethane * 2.0);
-        locHeater.getOutletStream().getFluid().init(3);
-=======
-        locHeater.getOutStream().getFluid().addComponent("CO2", moleMethane);
-        locHeater.getOutStream().getFluid().addComponent("water", moleMethane * 2.0);
-        locHeater.getOutStream().getFluid().addComponent("methane", -moleMethane);
-        locHeater.getOutStream().getFluid().addComponent("oxygen", -moleMethane * 2.0);
-
-        // todo: Init fails because there is less than moleMethane of oxygen
-        locHeater.getOutStream().getFluid().init(3);
->>>>>>> 63900c4d
-        // locHeater.getOutStream().run();
-        locHeater.displayResult();
-
-        Expander expander = new Expander("expander", locHeater.getOutletStream());
-        expander.setOutletPressure(1.01325);
-        expander.run();
-
-        Cooler cooler1 = new Cooler("cooler1", expander.getOutletStream());
-        cooler1.setOutTemperature(288.15);
-        cooler1.run();
-
-        expanderPower = expander.getPower();
-
-        power = expanderPower - compressorPower;
-        this.heat = cooler1.getDuty();
-    }
-
-    /** {@inheritDoc} */
-    @Override
-    public void runTransient(double dt) {
-    }
+  /** {@inheritDoc} */
+  @Override
+  public void runTransient(double dt) {}
 }