--- conflicted
+++ resolved
@@ -1,7 +1,5 @@
 package neqsim.processSimulation.processEquipment.pump;
 
-<<<<<<< HEAD
-=======
 import java.awt.Container;
 import java.awt.FlowLayout;
 import java.text.DecimalFormat;
@@ -10,7 +8,6 @@
 import javax.swing.JFrame;
 import javax.swing.JScrollPane;
 import javax.swing.JTable;
->>>>>>> 288d2704
 import neqsim.processSimulation.processEquipment.TwoPortEquipment;
 import neqsim.processSimulation.processEquipment.stream.StreamInterface;
 import neqsim.thermo.ThermodynamicConstantsInterface;
@@ -47,10 +44,7 @@
    * Constructor for Pump.
    * </p>
    */
-<<<<<<< HEAD
-=======
   @Deprecated
->>>>>>> 288d2704
   public Pump() {
     super("Pump");
   }
@@ -146,16 +140,6 @@
     return dH;
   }
 
-<<<<<<< HEAD
-  /** {@inheritDoc} */
-  @Override
-  @Deprecated
-  public StreamInterface getOutStream() {
-    return outStream;
-  }
-
-=======
->>>>>>> 288d2704
   /**
    * <p>
    * calculateAsCompressor.
@@ -226,8 +210,6 @@
         thermoSystem.init(3);
       }
     }
-<<<<<<< HEAD
-=======
 
     // double entropy= inletStream.getThermoSystem().getEntropy();
     // thermoSystem.setPressure(pressure);
@@ -237,14 +219,10 @@
     outStream.setThermoSystem(thermoSystem);
 
     // outStream.run();
->>>>>>> 288d2704
-  }
-
-  /** {@inheritDoc} */
-  @Override
-<<<<<<< HEAD
-  public void runTransient(double dt) {}
-=======
+  }
+
+  /** {@inheritDoc} */
+  @Override
   public void displayResult() {
     DecimalFormat nf = new DecimalFormat();
     nf.setMaximumFractionDigits(5);
@@ -339,7 +317,6 @@
     dialog.pack();
     dialog.setVisible(true);
   }
->>>>>>> 288d2704
 
   /**
    * <p>
@@ -374,11 +351,7 @@
    * Getter for the field <code>isentropicEfficiency</code>.
    * </p>
    *
-<<<<<<< HEAD
-   * @return the isentropicEfficientcy
-=======
    * @return the isentropicEfficiency
->>>>>>> 288d2704
    */
   public double getIsentropicEfficiency() {
     return isentropicEfficiency;
@@ -389,17 +362,10 @@
    * Setter for the field <code>isentropicEfficiency</code>.
    * </p>
    *
-<<<<<<< HEAD
-   * @param isentropicEfficientcy the isentropicEfficientcy to set
-   */
-  public void setIsentropicEfficiency(double isentropicEfficientcy) {
-    this.isentropicEfficiency = isentropicEfficientcy;
-=======
    * @param isentropicEfficiency the isentropicEfficiency to set
    */
   public void setIsentropicEfficiency(double isentropicEfficiency) {
     this.isentropicEfficiency = isentropicEfficiency;
->>>>>>> 288d2704
   }
 
   /**
