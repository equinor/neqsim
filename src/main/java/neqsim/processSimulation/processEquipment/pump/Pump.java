--- conflicted
+++ resolved
@@ -326,82 +326,6 @@
         pressureUnit = unit;
     }
 
-<<<<<<< HEAD
-    public static void main(String[] args) {
-        // Create the input fluid to the TEG process and saturate it with water at
-        // scrubber conditions
-        neqsim.thermo.system.SystemInterface feedGas =
-                new neqsim.thermo.system.SystemSrkEos(273.15 + 20.0, 10.00);
-        feedGas.addComponent("water", 1.0);
-
-        Stream feedGasStream = new Stream("feed fluid", feedGas);
-        feedGasStream.setFlowRate(4000.0 * 1000, "kg/hr");
-        feedGasStream.setTemperature(20.0, "C");
-        feedGasStream.setPressure(1.0, "bara");
-        feedGasStream.run();
-
-        Pump pump1 = new Pump(feedGasStream);
-        pump1.setOutletPressure(12.6);
-        pump1.calculateAsCompressor(false);
-
-        pump1.run();
-
-        System.out.println("Pump duty " + pump1.getDuty() / 1E3 + " kW");
-        System.out.println(
-                "Pump outlet temperature " + pump1.getOutStream().getTemperature("C") + " C");
-
-        double[] chartConditions = new double[] {0.3, 1.0, 1.0, 1.0};
-        double[] speed = new double[] {350.0, 1000.0};
-        double[][] flow = new double[][] {
-                {2789.1285, 3174.0375, 3689.2288, 4179.4503, 4570.2768, 4954.7728, 5246.0329,
-                        5661.0331},
-                {2571.1753, 2943.7254, 3440.2675, 3837.4448, 4253.0898, 4668.6643, 4997.1926,
-                        5387.4952}};
-        double[][] head = new double[][] {
-                {80.0375, 78.8934, 76.2142, 71.8678, 67.0062, 60.6061, 53.0499, 39.728},
-                {72.2122, 71.8369, 68.9009, 65.8341, 60.7167, 54.702, 47.2749, 35.7471},
-                {65.1576, 64.5253, 62.6118, 59.1619, 54.0455, 47.0059, 39.195, 31.6387},
-                {58.6154, 56.9627, 54.6647, 50.4462, 44.4322, 38.4144, 32.9084, 28.8109},
-                {52.3295, 51.0573, 49.5283, 46.3326, 42.3685, 37.2502, 31.4884, 25.598},
-                {40.6578, 39.6416, 37.6008, 34.6603, 30.9503, 27.1116, 23.2713, 20.4546},
-                {35.2705, 34.6359, 32.7228, 31.0645, 27.0985, 22.7482, 18.0113},
-                {32.192, 31.1756, 29.1329, 26.833, 23.8909, 21.3324, 18.7726, 16.3403},};
-        double[][] polyEff = new double[][] {
-                {77.2452238409573, 79.4154186459363, 80.737960012489, 80.5229826589649,
-                        79.2210931638144, 75.4719133864634, 69.6034181197298, 58.7322388482707},
-                {77.0107837113504, 79.3069974136389, 80.8941189021135, 80.7190194665918,
-                        79.5313242980328, 75.5912622896367, 69.6846136362097, 60.0043057990909},
-                {77.0043065299874, 79.1690958847856, 80.8038169975675, 80.6543975614197,
-                        78.8532389102705, 73.6664774270613, 66.2735600426727, 57.671664571658},
-                {77.0716623789093, 80.4629750233093, 81.1390811169072, 79.6374242667478,
-                        75.380928428817, 69.5332969549779, 63.7997587622339, 58.8120614497758},
-                {76.9705872525642, 79.8335492585324, 80.9468133671171, 80.5806471927835,
-                        78.0462158225426, 73.0403707523258, 66.5572286338589, 59.8624822515064},
-                {77.5063036680357, 80.2056198362559, 81.0339108025933, 79.6085962687939,
-                        76.3814534404405, 70.8027503005902, 64.6437367160571, 60.5299349982342},
-                {77.8175271586685, 80.065165942218, 81.0631362122632, 79.8955051771299,
-                        76.1983240929369, 69.289982774309, 60.8567149372229},
-                {78.0924334304045, 80.9353551568667, 80.7904437766234, 78.8639325223295,
-                        75.2170936751143, 70.3105081673411, 65.5507568533569, 61.0391468300337}};
-
-        // double[] chartConditions = new double[] { 0.3, 1.0, 1.0, 1.0 };
-        // double[] speed = new double[] { 13402.0 };
-        // double[][] flow = new double[][] { { 1050.0, 1260.0, 1650.0, 1950.0 } };
-        // double[][] head = new double[][] { { 8555.0, 8227.0, 6918.0, 5223.0 } };
-        // double[][] head = new double[][] { { 85.0, 82.0, 69.0, 52.0 } };
-        // double[][] polyEff = new double[][] { { 66.8, 69.0, 66.4, 55.6 } };
-        pump1.getPumpChart().setCurves(chartConditions, speed, flow, head, polyEff);
-        pump1.getPumpChart().setHeadUnit("meter");
-        pump1.setSpeed(500);
-        pump1.run();
-        System.out.println("Pressure out " + pump1.getOutStream().getPressure("bara") + " bara");
-        System.out.println("Pump duty " + pump1.getDuty() / 1E3 + " kW");
-        System.out.println(
-                "Pump outlet temperature " + pump1.getOutStream().getTemperature("C") + " C");
-    }
-
-=======
->>>>>>> dda87986
     public void setSpeed(double speed) {
         this.speed = speed;
     }
