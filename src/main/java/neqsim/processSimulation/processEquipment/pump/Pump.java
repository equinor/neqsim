--- conflicted
+++ resolved
@@ -1,18 +1,6 @@
 package neqsim.processSimulation.processEquipment.pump;
 
-import java.awt.Container;
-import java.awt.FlowLayout;
-import java.text.DecimalFormat;
-import java.text.FieldPosition;
-import javax.swing.JDialog;
-import javax.swing.JFrame;
-import javax.swing.JScrollPane;
-import javax.swing.JTable;
-<<<<<<< HEAD
 import neqsim.processSimulation.processEquipment.TwoPortEquipment;
-=======
-import neqsim.processSimulation.processEquipment.ProcessEquipmentBaseClass;
->>>>>>> 62f1568d
 import neqsim.processSimulation.processEquipment.stream.StreamInterface;
 import neqsim.thermo.ThermodynamicConstantsInterface;
 import neqsim.thermo.system.SystemInterface;
@@ -188,7 +176,6 @@
         if (!powerSet) {
           dH = (getThermoSystem().getEnthalpy() - hinn) / isentropicEfficiency;
         }
-<<<<<<< HEAD
         double hout = hinn + dH;
         isentropicEfficiency = (getThermoSystem().getEnthalpy() - hinn) / dH;
         dH = hout - hinn;
@@ -220,160 +207,6 @@
         thermoOps.PHflash(hout, 0);
         thermoSystem.init(3);
       }
-=======
-
-        JTable Jtab = new JTable(table, names);
-        JScrollPane scrollpane = new JScrollPane(Jtab);
-        dialogContentPane.add(scrollpane);
-        dialog.pack();
-        dialog.setVisible(true);
-    }
-
-    /**
-     * <p>
-     * Getter for the field <code>molarFlow</code>.
-     * </p>
-     *
-     * @return a double
-     */
-    public double getMolarFlow() {
-        return molarFlow;
-    }
-
-    /**
-     * <p>
-     * Setter for the field <code>molarFlow</code>.
-     * </p>
-     *
-     * @param molarFlow a double
-     */
-    public void setMolarFlow(double molarFlow) {
-        this.molarFlow = molarFlow;
-    }
-
-    /** {@inheritDoc} */
-    @Override
-    public SystemInterface getThermoSystem() {
-        return thermoSystem;
-    }
-
-    /**
-     * <p>
-     * Getter for the field <code>isentropicEfficiency</code>.
-     * </p>
-     *
-     * @return the isentropicEfficiency
-     */
-    public double getIsentropicEfficiency() {
-        return isentropicEfficiency;
-    }
-
-    /**
-     * <p>
-     * Setter for the field <code>isentropicEfficiency</code>.
-     * </p>
-     *
-     * @param isentropicEfficiency the isentropicEfficiency to set
-     */
-    public void setIsentropicEfficiency(double isentropicEfficiency) {
-      this.isentropicEfficiency = isentropicEfficiency;
-    }
-
-    /**
-     * <p>
-     * Getter for the field <code>outTemperature</code>.
-     * </p>
-     *
-     * @return a double
-     */
-    public double getOutTemperature() {
-        if (useOutTemperature)
-            return outTemperature;
-        else
-            return getThermoSystem().getTemperature();
-    }
-
-    /**
-     * <p>
-     * Setter for the field <code>outTemperature</code>.
-     * </p>
-     *
-     * @param outTemperature a double
-     */
-    public void setOutTemperature(double outTemperature) {
-        useOutTemperature = true;
-        this.outTemperature = outTemperature;
-    }
-
-    /** {@inheritDoc} */
-    @Override
-    public double getEntropyProduction(String unit) {
-        return outStream.getThermoSystem().getEntropy(unit)
-                - inStream.getThermoSystem().getEntropy(unit);
-    }
-
-    /** {@inheritDoc} */
-    @Override
-    public void setPressure(double pressure) {
-        setOutletPressure(pressure);
-    }
-
-    /**
-     * <p>
-     * Setter for the field <code>pressure</code>.
-     * </p>
-     *
-     * @param pressure a double
-     * @param unit a {@link java.lang.String} object
-     */
-    public void setPressure(double pressure, String unit) {
-        setOutletPressure(pressure);
-        pressureUnit = unit;
-    }
-
-    /**
-     * <p>
-     * Setter for the field <code>speed</code>.
-     * </p>
-     *
-     * @param speed a double
-     */
-    public void setSpeed(double speed) {
-        this.speed = speed;
-    }
-
-    /**
-     * <p>
-     * Getter for the field <code>speed</code>.
-     * </p>
-     *
-     * @return a double
-     */
-    public double getSpeed() {
-        return speed;
-    }
-
-    /**
-     * <p>
-     * Getter for the field <code>pumpChart</code>.
-     * </p>
-     *
-     * @return a {@link neqsim.processSimulation.processEquipment.pump.PumpChart} object
-     */
-    public PumpChart getPumpChart() {
-        return pumpChart;
-    }
-
-    /**
-     * <p>
-     * Getter for the field <code>inStream</code>.
-     * </p>
-     *
-     * @return a {@link neqsim.processSimulation.processEquipment.stream.StreamInterface} object
-     */
-    public StreamInterface getInStream() {
-        return inStream;
->>>>>>> 62f1568d
     }
   }
 
