package neqsim.processSimulation.processEquipment.pump;

import java.awt.Container;
import java.awt.FlowLayout;
import java.text.DecimalFormat;
import java.text.FieldPosition;
import javax.swing.JDialog;
import javax.swing.JFrame;
import javax.swing.JScrollPane;
import javax.swing.JTable;
<<<<<<< HEAD

import neqsim.processSimulation.processEquipment.TwoPortEquipment;
=======
>>>>>>> 99e1418c
import neqsim.processSimulation.processEquipment.ProcessEquipmentBaseClass;
import neqsim.processSimulation.processEquipment.stream.StreamInterface;
import neqsim.thermo.ThermodynamicConstantsInterface;
import neqsim.thermo.system.SystemInterface;
import neqsim.thermodynamicOperations.ThermodynamicOperations;

/**
 * <p>
 * Pump class.
 * </p>
 *
 * @author esol
 * @version $Id: $Id
 */
public class Pump extends TwoPortEquipment implements PumpInterface {
    private static final long serialVersionUID = 1000;

    SystemInterface thermoSystem;
    double dH = 0.0;
    double pressure = 0.0;
    private double molarFlow = 10.0;
    private double speed = 1000.0;

    private double outTemperature = 298.15;
    private boolean useOutTemperature = false;
    private boolean calculateAsCompressor = true;
    public double isentropicEfficiency = 1.0;
    public boolean powerSet = false;
    private String pressureUnit = "bara";
    private PumpChart pumpChart = new PumpChart();

    /**
     * <p>
     * Constructor for Pump.
     * </p>
     *
     * @param name   a {@link java.lang.String} object
     * @param stream a
     *               {@link neqsim.processSimulation.processEquipment.stream.StreamInterface}
     *               object
     */
    public Pump(String name, StreamInterface stream) {
        super(name, stream);
    }

    /** {@inheritDoc} */
    @Override
    public void setInletStream(StreamInterface stream) {
        this.inStream = stream;
        this.outStream = stream.clone();
    }

    /** {@inheritDoc} */
    @Override
    public void setOutletPressure(double pressure) {
        this.pressure = pressure;
    }

    /** {@inheritDoc} */
    @Override
    public double getEnergy() {
        return dH;
    }

    /** {@inheritDoc} */
    @Override
    public double getPower() {
        return dH;
    }

    /**
     * <p>
     * getPower.
     * </p>
     *
     * @param unit a {@link java.lang.String} object
     * @return a double
     */
    public double getPower(String unit) {
        if (unit.equals("W")) {
            return dH;
        } else if (unit.equals("kW")) {
            return dH / 1000.0;
        } else if (unit.equals("MW")) {
            return dH / 1.0e6;
        }
        return dH;
    }

    /**
     * <p>
     * getDuty.
     * </p>
     *
     * @return a double
     */
    public double getDuty() {
        return dH;
    }

    /** {@inheritDoc} */
    @Override
    public StreamInterface getOutStream() {
        return outStream;
    }

    /**
     * <p>
     * calculateAsCompressor.
     * </p>
     *
     * @param setPumpCalcType a boolean
     */
    public void calculateAsCompressor(boolean setPumpCalcType) {
        calculateAsCompressor = setPumpCalcType;
    }

    /** {@inheritDoc} */
    @Override
    public void run() {
        // System.out.println("pump running..");
        inStream.getThermoSystem().init(3);
        double hinn = inStream.getThermoSystem().getEnthalpy();
        double entropy = inStream.getThermoSystem().getEntropy();

        if (useOutTemperature) {
            thermoSystem = inStream.getThermoSystem().clone();
            ThermodynamicOperations thermoOps = new ThermodynamicOperations(thermoSystem);
            // thermoSystem.setTotalNumberOfMoles(molarFlow);
            thermoSystem.setTemperature(outTemperature);
            thermoSystem.setPressure(pressure, pressureUnit);
            thermoOps.TPflash();
            thermoSystem.init(3);
        } else {
            if (calculateAsCompressor) {
                thermoSystem = inStream.getThermoSystem().clone();
                thermoSystem.setPressure(pressure, pressureUnit);
                // System.out.println("entropy inn.." + entropy);
                ThermodynamicOperations thermoOps = new ThermodynamicOperations(thermoSystem);
                thermoOps.PSflash(entropy);
                // double densOutIdeal = getThermoSystem().getDensity();
                if (!powerSet) {
                    dH = (getThermoSystem().getEnthalpy() - hinn) / isentropicEfficiency;
                }
                double hout = hinn + dH;
                isentropicEfficiency = (getThermoSystem().getEnthalpy() - hinn) / dH;
                dH = hout - hinn;
                thermoOps = new ThermodynamicOperations(getThermoSystem());
                thermoOps.PHflash(hout, 0);
            } else if (pumpChart.isUsePumpChart()) {
                double pumpHead = 0.0;
                pumpHead = getPumpChart().getHead(thermoSystem.getFlowRate("m3/hr"), getSpeed());
                isentropicEfficiency =
                        getPumpChart().getEfficiency(thermoSystem.getFlowRate("m3/hr"), getSpeed());
                double deltaP = pumpHead * 1000.0 * ThermodynamicConstantsInterface.gravity / 1.0E5;
                thermoSystem = inStream.getThermoSystem().clone();
                thermoSystem.setPressure(inStream.getPressure() + deltaP);
                double dH = thermoSystem.getFlowRate("kg/sec") / thermoSystem.getDensity("kg/m3")
                        * (thermoSystem.getPressure("Pa")
                                - inStream.getThermoSystem().getPressure("Pa"))
                        / (isentropicEfficiency / 100.0);
                ThermodynamicOperations thermoOps = new ThermodynamicOperations(getThermoSystem());
                double hout = hinn + dH;
                thermoOps.PHflash(hout, 0);
                thermoSystem.init(3);
            } else {
                thermoSystem = inStream.getThermoSystem().clone();
                thermoSystem.setPressure(pressure, pressureUnit);
                double dH = thermoSystem.getFlowRate("kg/sec") / thermoSystem.getDensity("kg/m3")
                        * (thermoSystem.getPressure("Pa")
                                - inStream.getThermoSystem().getPressure("Pa"))
                        / isentropicEfficiency;
                ThermodynamicOperations thermoOps = new ThermodynamicOperations(getThermoSystem());
                double hout = hinn + dH;
                thermoOps.PHflash(hout, 0);
                thermoSystem.init(3);
            }
        }

        // double entropy= inletStream.getThermoSystem().getEntropy();
        // thermoSystem.setPressure(pressure);
        // System.out.println("entropy inn.." + entropy);
        // thermoOps.PSflash(entropy);
        dH = thermoSystem.getEnthalpy() - hinn;
        outStream.setThermoSystem(thermoSystem);

        // outStream.run();
    }

    /** {@inheritDoc} */
    @Override
    public void displayResult() {
        DecimalFormat nf = new DecimalFormat();
        nf.setMaximumFractionDigits(5);
        nf.applyPattern("#.#####E0");

        JDialog dialog = new JDialog(new JFrame(), "Results from TPflash");
        Container dialogContentPane = dialog.getContentPane();
        dialogContentPane.setLayout(new FlowLayout());

        thermoSystem.initPhysicalProperties();
        String[][] table = new String[50][5];
        String[] names = {"", "Phase 1", "Phase 2", "Phase 3", "Unit"};
        table[0][0] = "";
        table[0][1] = "";
        table[0][2] = "";
        table[0][3] = "";
        StringBuffer buf = new StringBuffer();
        FieldPosition test = new FieldPosition(0);

        for (int i = 0; i < thermoSystem.getNumberOfPhases(); i++) {
            for (int j = 0; j < thermoSystem.getPhases()[0].getNumberOfComponents(); j++) {
                table[j + 1][0] = thermoSystem.getPhases()[0].getComponents()[j].getName();
                buf = new StringBuffer();
                table[j + 1][i + 1] =
                        nf.format(thermoSystem.getPhases()[i].getComponents()[j].getx(), buf, test)
                                .toString();
                table[j + 1][4] = "[-]";
            }
            buf = new StringBuffer();
            table[thermoSystem.getPhases()[0].getNumberOfComponents() + 2][0] = "Density";
            table[thermoSystem.getPhases()[0].getNumberOfComponents() + 2][i + 1] =
                    nf.format(thermoSystem.getPhases()[i].getPhysicalProperties().getDensity(), buf,
                            test).toString();
            table[thermoSystem.getPhases()[0].getNumberOfComponents() + 2][4] = "[kg/m^3]";

            // Double.longValue(thermoSystem.getPhases()[i].getBeta());
            buf = new StringBuffer();
            table[thermoSystem.getPhases()[0].getNumberOfComponents() + 3][0] = "PhaseFraction";
            table[thermoSystem.getPhases()[0].getNumberOfComponents() + 3][i + 1] =
                    nf.format(thermoSystem.getPhases()[i].getBeta(), buf, test).toString();
            table[thermoSystem.getPhases()[0].getNumberOfComponents() + 3][4] = "[-]";

            buf = new StringBuffer();
            table[thermoSystem.getPhases()[0].getNumberOfComponents() + 4][0] = "MolarMass";
            table[thermoSystem.getPhases()[0].getNumberOfComponents() + 4][i + 1] =
                    nf.format(thermoSystem.getPhases()[i].getMolarMass() * 1000, buf, test)
                            .toString();
            table[thermoSystem.getPhases()[0].getNumberOfComponents() + 4][4] = "[kg/kmol]";

            buf = new StringBuffer();
            table[thermoSystem.getPhases()[0].getNumberOfComponents() + 5][0] = "Cp";
            table[thermoSystem.getPhases()[0].getNumberOfComponents() + 5][i + 1] = nf
                    .format((thermoSystem.getPhases()[i].getCp()
                            / thermoSystem.getPhases()[i].getNumberOfMolesInPhase() * 1.0
                            / thermoSystem.getPhases()[i].getMolarMass() * 1000), buf, test)
                    .toString();
            table[thermoSystem.getPhases()[0].getNumberOfComponents() + 5][4] = "[kJ/kg*K]";

            buf = new StringBuffer();
            table[thermoSystem.getPhases()[0].getNumberOfComponents() + 7][0] = "Viscosity";
            table[thermoSystem.getPhases()[0].getNumberOfComponents() + 7][i + 1] =
                    nf.format((thermoSystem.getPhases()[i].getPhysicalProperties().getViscosity()),
                            buf, test).toString();
            table[thermoSystem.getPhases()[0].getNumberOfComponents() + 7][4] = "[kg/m*sec]";

            buf = new StringBuffer();
            table[thermoSystem.getPhases()[0].getNumberOfComponents() + 8][0] = "Conductivity";
            table[thermoSystem.getPhases()[0].getNumberOfComponents() + 8][i + 1] =
                    nf.format(thermoSystem.getPhases()[i].getPhysicalProperties().getConductivity(),
                            buf, test).toString();
            table[thermoSystem.getPhases()[0].getNumberOfComponents() + 8][4] = "[W/m*K]";

            buf = new StringBuffer();
            table[thermoSystem.getPhases()[0].getNumberOfComponents() + 10][0] = "Pressure";
            table[thermoSystem.getPhases()[0].getNumberOfComponents() + 10][i + 1] =
                    Double.toString(thermoSystem.getPhases()[i].getPressure());
            table[thermoSystem.getPhases()[0].getNumberOfComponents() + 10][4] = "[bar]";

            buf = new StringBuffer();
            table[thermoSystem.getPhases()[0].getNumberOfComponents() + 11][0] = "Temperature";
            table[thermoSystem.getPhases()[0].getNumberOfComponents() + 11][i + 1] =
                    Double.toString(thermoSystem.getPhases()[i].getTemperature());
            table[thermoSystem.getPhases()[0].getNumberOfComponents() + 11][4] = "[K]";
            Double.toString(thermoSystem.getPhases()[i].getTemperature());

            buf = new StringBuffer();
            table[thermoSystem.getPhases()[0].getNumberOfComponents() + 13][0] = "Stream";
            table[thermoSystem.getPhases()[0].getNumberOfComponents() + 13][i + 1] = name;
            table[thermoSystem.getPhases()[0].getNumberOfComponents() + 13][4] = "-";
        }

        JTable Jtab = new JTable(table, names);
        JScrollPane scrollpane = new JScrollPane(Jtab);
        dialogContentPane.add(scrollpane);
        dialog.pack();
        dialog.setVisible(true);
    }

    /** {@inheritDoc} */
    @Override
    public void runTransient(double dt) {}

    /**
     * <p>
     * Getter for the field <code>molarFlow</code>.
     * </p>
     *
     * @return a double
     */
    public double getMolarFlow() {
        return molarFlow;
    }

    /**
     * <p>
     * Setter for the field <code>molarFlow</code>.
     * </p>
     *
     * @param molarFlow a double
     */
    public void setMolarFlow(double molarFlow) {
        this.molarFlow = molarFlow;
    }

    /** {@inheritDoc} */
    @Override
    public SystemInterface getThermoSystem() {
        return thermoSystem;
    }

    /**
     * <p>
     * Getter for the field <code>isentropicEfficiency</code>.
     * </p>
     *
     * @return the isentropicEfficientcy
     */
    public double getIsentropicEfficiency() {
        return isentropicEfficiency;
    }

    /**
     * <p>
     * Setter for the field <code>isentropicEfficiency</code>.
     * </p>
     *
     * @param isentropicEfficientcy the isentropicEfficientcy to set
     */
    public void setIsentropicEfficiency(double isentropicEfficientcy) {
        this.isentropicEfficiency = isentropicEfficientcy;
    }

    /**
     * <p>
     * Getter for the field <code>outTemperature</code>.
     * </p>
     *
     * @return a double
     */
    public double getOutTemperature() {
        if (useOutTemperature)
            return outTemperature;
        else
            return getThermoSystem().getTemperature();
    }

    /**
     * <p>
     * Setter for the field <code>outTemperature</code>.
     * </p>
     *
     * @param outTemperature a double
     */
    public void setOutTemperature(double outTemperature) {
        useOutTemperature = true;
        this.outTemperature = outTemperature;
    }

    /** {@inheritDoc} */
    @Override
    public double getEntropyProduction(String unit) {
        return outStream.getThermoSystem().getEntropy(unit)
                - inStream.getThermoSystem().getEntropy(unit);
    }

    /** {@inheritDoc} */
    @Override
    public void setPressure(double pressure) {
        setOutletPressure(pressure);
    }

    /**
     * <p>
     * Setter for the field <code>pressure</code>.
     * </p>
     *
     * @param pressure a double
     * @param unit a {@link java.lang.String} object
     */
    public void setPressure(double pressure, String unit) {
        setOutletPressure(pressure);
        pressureUnit = unit;
    }

    /**
     * <p>
     * Setter for the field <code>speed</code>.
     * </p>
     *
     * @param speed a double
     */
    public void setSpeed(double speed) {
        this.speed = speed;
    }

    /**
     * <p>
     * Getter for the field <code>speed</code>.
     * </p>
     *
     * @return a double
     */
    public double getSpeed() {
        return speed;
    }

    /**
     * <p>
     * Getter for the field <code>pumpChart</code>.
     * </p>
     *
     * @return a {@link neqsim.processSimulation.processEquipment.pump.PumpChart} object
     */
    public PumpChart getPumpChart() {
        return pumpChart;
    }

    /**
     * <p>
     * Getter for the field <code>inStream</code>.
     * </p>
     *
     * @return a {@link neqsim.processSimulation.processEquipment.stream.StreamInterface} object
     */
    @Deprecated
    public StreamInterface getInStream() {
        return inStream;
    }
}<|MERGE_RESOLUTION|>--- conflicted
+++ resolved
@@ -4,16 +4,13 @@
 import java.awt.FlowLayout;
 import java.text.DecimalFormat;
 import java.text.FieldPosition;
+
 import javax.swing.JDialog;
 import javax.swing.JFrame;
 import javax.swing.JScrollPane;
 import javax.swing.JTable;
-<<<<<<< HEAD
 
 import neqsim.processSimulation.processEquipment.TwoPortEquipment;
-=======
->>>>>>> 99e1418c
-import neqsim.processSimulation.processEquipment.ProcessEquipmentBaseClass;
 import neqsim.processSimulation.processEquipment.stream.StreamInterface;
 import neqsim.thermo.ThermodynamicConstantsInterface;
 import neqsim.thermo.system.SystemInterface;
@@ -165,8 +162,7 @@
             } else if (pumpChart.isUsePumpChart()) {
                 double pumpHead = 0.0;
                 pumpHead = getPumpChart().getHead(thermoSystem.getFlowRate("m3/hr"), getSpeed());
-                isentropicEfficiency =
-                        getPumpChart().getEfficiency(thermoSystem.getFlowRate("m3/hr"), getSpeed());
+                isentropicEfficiency = getPumpChart().getEfficiency(thermoSystem.getFlowRate("m3/hr"), getSpeed());
                 double deltaP = pumpHead * 1000.0 * ThermodynamicConstantsInterface.gravity / 1.0E5;
                 thermoSystem = inStream.getThermoSystem().clone();
                 thermoSystem.setPressure(inStream.getPressure() + deltaP);
@@ -215,7 +211,7 @@
 
         thermoSystem.initPhysicalProperties();
         String[][] table = new String[50][5];
-        String[] names = {"", "Phase 1", "Phase 2", "Phase 3", "Unit"};
+        String[] names = { "", "Phase 1", "Phase 2", "Phase 3", "Unit" };
         table[0][0] = "";
         table[0][1] = "";
         table[0][2] = "";
@@ -227,30 +223,30 @@
             for (int j = 0; j < thermoSystem.getPhases()[0].getNumberOfComponents(); j++) {
                 table[j + 1][0] = thermoSystem.getPhases()[0].getComponents()[j].getName();
                 buf = new StringBuffer();
-                table[j + 1][i + 1] =
-                        nf.format(thermoSystem.getPhases()[i].getComponents()[j].getx(), buf, test)
-                                .toString();
+                table[j + 1][i + 1] = nf.format(thermoSystem.getPhases()[i].getComponents()[j].getx(), buf, test)
+                        .toString();
                 table[j + 1][4] = "[-]";
             }
             buf = new StringBuffer();
             table[thermoSystem.getPhases()[0].getNumberOfComponents() + 2][0] = "Density";
-            table[thermoSystem.getPhases()[0].getNumberOfComponents() + 2][i + 1] =
-                    nf.format(thermoSystem.getPhases()[i].getPhysicalProperties().getDensity(), buf,
-                            test).toString();
+            table[thermoSystem.getPhases()[0].getNumberOfComponents() + 2][i + 1] = nf
+                    .format(thermoSystem.getPhases()[i].getPhysicalProperties().getDensity(), buf,
+                            test)
+                    .toString();
             table[thermoSystem.getPhases()[0].getNumberOfComponents() + 2][4] = "[kg/m^3]";
 
             // Double.longValue(thermoSystem.getPhases()[i].getBeta());
             buf = new StringBuffer();
             table[thermoSystem.getPhases()[0].getNumberOfComponents() + 3][0] = "PhaseFraction";
-            table[thermoSystem.getPhases()[0].getNumberOfComponents() + 3][i + 1] =
-                    nf.format(thermoSystem.getPhases()[i].getBeta(), buf, test).toString();
+            table[thermoSystem.getPhases()[0].getNumberOfComponents() + 3][i + 1] = nf
+                    .format(thermoSystem.getPhases()[i].getBeta(), buf, test).toString();
             table[thermoSystem.getPhases()[0].getNumberOfComponents() + 3][4] = "[-]";
 
             buf = new StringBuffer();
             table[thermoSystem.getPhases()[0].getNumberOfComponents() + 4][0] = "MolarMass";
-            table[thermoSystem.getPhases()[0].getNumberOfComponents() + 4][i + 1] =
-                    nf.format(thermoSystem.getPhases()[i].getMolarMass() * 1000, buf, test)
-                            .toString();
+            table[thermoSystem.getPhases()[0].getNumberOfComponents() + 4][i + 1] = nf
+                    .format(thermoSystem.getPhases()[i].getMolarMass() * 1000, buf, test)
+                    .toString();
             table[thermoSystem.getPhases()[0].getNumberOfComponents() + 4][4] = "[kg/kmol]";
 
             buf = new StringBuffer();
@@ -264,28 +260,30 @@
 
             buf = new StringBuffer();
             table[thermoSystem.getPhases()[0].getNumberOfComponents() + 7][0] = "Viscosity";
-            table[thermoSystem.getPhases()[0].getNumberOfComponents() + 7][i + 1] =
-                    nf.format((thermoSystem.getPhases()[i].getPhysicalProperties().getViscosity()),
-                            buf, test).toString();
+            table[thermoSystem.getPhases()[0].getNumberOfComponents() + 7][i + 1] = nf
+                    .format((thermoSystem.getPhases()[i].getPhysicalProperties().getViscosity()),
+                            buf, test)
+                    .toString();
             table[thermoSystem.getPhases()[0].getNumberOfComponents() + 7][4] = "[kg/m*sec]";
 
             buf = new StringBuffer();
             table[thermoSystem.getPhases()[0].getNumberOfComponents() + 8][0] = "Conductivity";
-            table[thermoSystem.getPhases()[0].getNumberOfComponents() + 8][i + 1] =
-                    nf.format(thermoSystem.getPhases()[i].getPhysicalProperties().getConductivity(),
-                            buf, test).toString();
+            table[thermoSystem.getPhases()[0].getNumberOfComponents() + 8][i + 1] = nf
+                    .format(thermoSystem.getPhases()[i].getPhysicalProperties().getConductivity(),
+                            buf, test)
+                    .toString();
             table[thermoSystem.getPhases()[0].getNumberOfComponents() + 8][4] = "[W/m*K]";
 
             buf = new StringBuffer();
             table[thermoSystem.getPhases()[0].getNumberOfComponents() + 10][0] = "Pressure";
-            table[thermoSystem.getPhases()[0].getNumberOfComponents() + 10][i + 1] =
-                    Double.toString(thermoSystem.getPhases()[i].getPressure());
+            table[thermoSystem.getPhases()[0].getNumberOfComponents() + 10][i + 1] = Double
+                    .toString(thermoSystem.getPhases()[i].getPressure());
             table[thermoSystem.getPhases()[0].getNumberOfComponents() + 10][4] = "[bar]";
 
             buf = new StringBuffer();
             table[thermoSystem.getPhases()[0].getNumberOfComponents() + 11][0] = "Temperature";
-            table[thermoSystem.getPhases()[0].getNumberOfComponents() + 11][i + 1] =
-                    Double.toString(thermoSystem.getPhases()[i].getTemperature());
+            table[thermoSystem.getPhases()[0].getNumberOfComponents() + 11][i + 1] = Double
+                    .toString(thermoSystem.getPhases()[i].getTemperature());
             table[thermoSystem.getPhases()[0].getNumberOfComponents() + 11][4] = "[K]";
             Double.toString(thermoSystem.getPhases()[i].getTemperature());
 
@@ -304,7 +302,8 @@
 
     /** {@inheritDoc} */
     @Override
-    public void runTransient(double dt) {}
+    public void runTransient(double dt) {
+    }
 
     /**
      * <p>
@@ -401,7 +400,7 @@
      * </p>
      *
      * @param pressure a double
-     * @param unit a {@link java.lang.String} object
+     * @param unit     a {@link java.lang.String} object
      */
     public void setPressure(double pressure, String unit) {
         setOutletPressure(pressure);
@@ -435,7 +434,8 @@
      * Getter for the field <code>pumpChart</code>.
      * </p>
      *
-     * @return a {@link neqsim.processSimulation.processEquipment.pump.PumpChart} object
+     * @return a {@link neqsim.processSimulation.processEquipment.pump.PumpChart}
+     *         object
      */
     public PumpChart getPumpChart() {
         return pumpChart;
@@ -446,7 +446,9 @@
      * Getter for the field <code>inStream</code>.
      * </p>
      *
-     * @return a {@link neqsim.processSimulation.processEquipment.stream.StreamInterface} object
+     * @return a
+     *         {@link neqsim.processSimulation.processEquipment.stream.StreamInterface}
+     *         object
      */
     @Deprecated
     public StreamInterface getInStream() {
