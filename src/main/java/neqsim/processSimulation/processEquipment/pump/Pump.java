package neqsim.processSimulation.processEquipment.pump;

import java.awt.Container;
import java.awt.FlowLayout;
import java.text.DecimalFormat;
import java.text.FieldPosition;

import javax.swing.JDialog;
import javax.swing.JFrame;
import javax.swing.JScrollPane;
import javax.swing.JTable;

import neqsim.processSimulation.processEquipment.TwoPortEquipment;
import neqsim.processSimulation.processEquipment.stream.StreamInterface;
import neqsim.thermo.ThermodynamicConstantsInterface;
import neqsim.thermo.system.SystemInterface;
import neqsim.thermodynamicOperations.ThermodynamicOperations;

/**
 * <p>
 * Pump class.
 * </p>
 *
 * @author esol
 * @version $Id: $Id
 */
public class Pump extends TwoPortEquipment implements PumpInterface {
    private static final long serialVersionUID = 1000;

    SystemInterface thermoSystem;
    double dH = 0.0;
    double pressure = 0.0;
    private double molarFlow = 10.0;
    private double speed = 1000.0;

    private double outTemperature = 298.15;
    private boolean useOutTemperature = false;
    private boolean calculateAsCompressor = true;
    public double isentropicEfficiency = 1.0;
    public boolean powerSet = false;
    private String pressureUnit = "bara";
    private PumpChart pumpChart = new PumpChart();

    /**
     * <p>
     * Constructor for Pump.
     * </p>
     *
     * @param name   a {@link java.lang.String} object
     * @param stream a
     *               {@link neqsim.processSimulation.processEquipment.stream.StreamInterface}
     *               object
     */
    public Pump(String name, StreamInterface stream) {
        super(name, stream);
    }

    /** {@inheritDoc} */
    @Override
    public void setInletStream(StreamInterface stream) {
        this.inStream = stream;
        this.outStream = stream.clone();
    }

    /** {@inheritDoc} */
    @Override
    public void setOutletPressure(double pressure) {
        this.pressure = pressure;
    }

    /** {@inheritDoc} */
    @Override
    public double getEnergy() {
        return dH;
    }

    /** {@inheritDoc} */
    @Override
    public double getPower() {
        return dH;
    }

    /**
     * <p>
     * getPower.
     * </p>
     *
     * @param unit a {@link java.lang.String} object
     * @return a double
     */
    public double getPower(String unit) {
        if (unit.equals("W")) {
            return dH;
        } else if (unit.equals("kW")) {
            return dH / 1000.0;
        } else if (unit.equals("MW")) {
            return dH / 1.0e6;
        }
        return dH;
    }

    /**
     * <p>
     * getDuty.
     * </p>
     *
     * @return a double
     */
    public double getDuty() {
        return dH;
    }

    /** {@inheritDoc} */
    @Override
    public StreamInterface getOutStream() {
        return outStream;
    }

    /**
     * <p>
     * calculateAsCompressor.
     * </p>
     *
     * @param setPumpCalcType a boolean
     */
    public void calculateAsCompressor(boolean setPumpCalcType) {
        calculateAsCompressor = setPumpCalcType;
    }

    /** {@inheritDoc} */
    @Override
    public void run() {
        // System.out.println("pump running..");
        inStream.getThermoSystem().init(3);
        double hinn = inStream.getThermoSystem().getEnthalpy();
        double entropy = inStream.getThermoSystem().getEntropy();

        if (useOutTemperature) {
            thermoSystem = inStream.getThermoSystem().clone();
            ThermodynamicOperations thermoOps = new ThermodynamicOperations(thermoSystem);
            // thermoSystem.setTotalNumberOfMoles(molarFlow);
            thermoSystem.setTemperature(outTemperature);
            thermoSystem.setPressure(pressure, pressureUnit);
            thermoOps.TPflash();
            thermoSystem.init(3);
        } else {
            if (calculateAsCompressor) {
                thermoSystem = inStream.getThermoSystem().clone();
                thermoSystem.setPressure(pressure, pressureUnit);
                // System.out.println("entropy inn.." + entropy);
                ThermodynamicOperations thermoOps = new ThermodynamicOperations(thermoSystem);
                thermoOps.PSflash(entropy);
                // double densOutIdeal = getThermoSystem().getDensity();
                if (!powerSet) {
                    dH = (getThermoSystem().getEnthalpy() - hinn) / isentropicEfficiency;
                }
                double hout = hinn + dH;
                isentropicEfficiency = (getThermoSystem().getEnthalpy() - hinn) / dH;
                dH = hout - hinn;
                thermoOps = new ThermodynamicOperations(getThermoSystem());
                thermoOps.PHflash(hout, 0);
            } else if (pumpChart.isUsePumpChart()) {
                double pumpHead = 0.0;
                pumpHead = getPumpChart().getHead(thermoSystem.getFlowRate("m3/hr"), getSpeed());
                isentropicEfficiency = getPumpChart().getEfficiency(thermoSystem.getFlowRate("m3/hr"), getSpeed());
                double deltaP = pumpHead * 1000.0 * ThermodynamicConstantsInterface.gravity / 1.0E5;
                thermoSystem = inStream.getThermoSystem().clone();
                thermoSystem.setPressure(inStream.getPressure() + deltaP);
                double dH = thermoSystem.getFlowRate("kg/sec") / thermoSystem.getDensity("kg/m3")
                        * (thermoSystem.getPressure("Pa")
                                - inStream.getThermoSystem().getPressure("Pa"))
                        / (isentropicEfficiency / 100.0);
                ThermodynamicOperations thermoOps = new ThermodynamicOperations(getThermoSystem());
                double hout = hinn + dH;
                thermoOps.PHflash(hout, 0);
                thermoSystem.init(3);
            } else {
                thermoSystem = inStream.getThermoSystem().clone();
                thermoSystem.setPressure(pressure, pressureUnit);
                double dH = thermoSystem.getFlowRate("kg/sec") / thermoSystem.getDensity("kg/m3")
                        * (thermoSystem.getPressure("Pa")
                                - inStream.getThermoSystem().getPressure("Pa"))
                        / isentropicEfficiency;
                ThermodynamicOperations thermoOps = new ThermodynamicOperations(getThermoSystem());
                double hout = hinn + dH;
                thermoOps.PHflash(hout, 0);
                thermoSystem.init(3);
            }
        }

        // double entropy= inletStream.getThermoSystem().getEntropy();
        // thermoSystem.setPressure(pressure);
        // System.out.println("entropy inn.." + entropy);
        // thermoOps.PSflash(entropy);
        dH = thermoSystem.getEnthalpy() - hinn;
        outStream.setThermoSystem(thermoSystem);

        // outStream.run();
    }

    /** {@inheritDoc} */
    @Override
    public void displayResult() {
        DecimalFormat nf = new DecimalFormat();
        nf.setMaximumFractionDigits(5);
        nf.applyPattern("#.#####E0");

        JDialog dialog = new JDialog(new JFrame(), "Results from TPflash");
        Container dialogContentPane = dialog.getContentPane();
        dialogContentPane.setLayout(new FlowLayout());

        thermoSystem.initPhysicalProperties();
        String[][] table = new String[50][5];
        String[] names = { "", "Phase 1", "Phase 2", "Phase 3", "Unit" };
        table[0][0] = "";
        table[0][1] = "";
        table[0][2] = "";
        table[0][3] = "";
        StringBuffer buf = new StringBuffer();
        FieldPosition test = new FieldPosition(0);

        for (int i = 0; i < thermoSystem.getNumberOfPhases(); i++) {
            for (int j = 0; j < thermoSystem.getPhases()[0].getNumberOfComponents(); j++) {
                table[j + 1][0] = thermoSystem.getPhases()[0].getComponents()[j].getName();
                buf = new StringBuffer();
                table[j + 1][i + 1] = nf.format(thermoSystem.getPhases()[i].getComponents()[j].getx(), buf, test)
                        .toString();
                table[j + 1][4] = "[-]";
            }
            buf = new StringBuffer();
            table[thermoSystem.getPhases()[0].getNumberOfComponents() + 2][0] = "Density";
            table[thermoSystem.getPhases()[0].getNumberOfComponents() + 2][i + 1] = nf
                    .format(thermoSystem.getPhases()[i].getPhysicalProperties().getDensity(), buf,
                            test)
                    .toString();
            table[thermoSystem.getPhases()[0].getNumberOfComponents() + 2][4] = "[kg/m^3]";

            // Double.longValue(thermoSystem.getPhases()[i].getBeta());
            buf = new StringBuffer();
            table[thermoSystem.getPhases()[0].getNumberOfComponents() + 3][0] = "PhaseFraction";
            table[thermoSystem.getPhases()[0].getNumberOfComponents() + 3][i + 1] = nf
                    .format(thermoSystem.getPhases()[i].getBeta(), buf, test).toString();
            table[thermoSystem.getPhases()[0].getNumberOfComponents() + 3][4] = "[-]";

            buf = new StringBuffer();
            table[thermoSystem.getPhases()[0].getNumberOfComponents() + 4][0] = "MolarMass";
            table[thermoSystem.getPhases()[0].getNumberOfComponents() + 4][i + 1] = nf
                    .format(thermoSystem.getPhases()[i].getMolarMass() * 1000, buf, test)
                    .toString();
            table[thermoSystem.getPhases()[0].getNumberOfComponents() + 4][4] = "[kg/kmol]";

            buf = new StringBuffer();
            table[thermoSystem.getPhases()[0].getNumberOfComponents() + 5][0] = "Cp";
            table[thermoSystem.getPhases()[0].getNumberOfComponents() + 5][i + 1] = nf
                    .format((thermoSystem.getPhases()[i].getCp()
                            / thermoSystem.getPhases()[i].getNumberOfMolesInPhase() * 1.0
                            / thermoSystem.getPhases()[i].getMolarMass() * 1000), buf, test)
                    .toString();
            table[thermoSystem.getPhases()[0].getNumberOfComponents() + 5][4] = "[kJ/kg*K]";

            buf = new StringBuffer();
            table[thermoSystem.getPhases()[0].getNumberOfComponents() + 7][0] = "Viscosity";
            table[thermoSystem.getPhases()[0].getNumberOfComponents() + 7][i + 1] = nf
                    .format((thermoSystem.getPhases()[i].getPhysicalProperties().getViscosity()),
                            buf, test)
                    .toString();
            table[thermoSystem.getPhases()[0].getNumberOfComponents() + 7][4] = "[kg/m*sec]";

            buf = new StringBuffer();
            table[thermoSystem.getPhases()[0].getNumberOfComponents() + 8][0] = "Conductivity";
            table[thermoSystem.getPhases()[0].getNumberOfComponents() + 8][i + 1] = nf
                    .format(thermoSystem.getPhases()[i].getPhysicalProperties().getConductivity(),
                            buf, test)
                    .toString();
            table[thermoSystem.getPhases()[0].getNumberOfComponents() + 8][4] = "[W/m*K]";

            buf = new StringBuffer();
            table[thermoSystem.getPhases()[0].getNumberOfComponents() + 10][0] = "Pressure";
            table[thermoSystem.getPhases()[0].getNumberOfComponents() + 10][i + 1] = Double
                    .toString(thermoSystem.getPhases()[i].getPressure());
            table[thermoSystem.getPhases()[0].getNumberOfComponents() + 10][4] = "[bar]";

            buf = new StringBuffer();
            table[thermoSystem.getPhases()[0].getNumberOfComponents() + 11][0] = "Temperature";
            table[thermoSystem.getPhases()[0].getNumberOfComponents() + 11][i + 1] = Double
                    .toString(thermoSystem.getPhases()[i].getTemperature());
            table[thermoSystem.getPhases()[0].getNumberOfComponents() + 11][4] = "[K]";
            Double.toString(thermoSystem.getPhases()[i].getTemperature());

            buf = new StringBuffer();
            table[thermoSystem.getPhases()[0].getNumberOfComponents() + 13][0] = "Stream";
            table[thermoSystem.getPhases()[0].getNumberOfComponents() + 13][i + 1] = name;
            table[thermoSystem.getPhases()[0].getNumberOfComponents() + 13][4] = "-";
        }

        JTable Jtab = new JTable(table, names);
        JScrollPane scrollpane = new JScrollPane(Jtab);
        dialogContentPane.add(scrollpane);
        dialog.pack();
        dialog.setVisible(true);
    }

    /** {@inheritDoc} */
    @Override
<<<<<<< HEAD
    public void runTransient(double dt) {
    }
=======
    public void runTransient(double dt) {}
>>>>>>> b8f10728

    /**
     * <p>
     * Getter for the field <code>molarFlow</code>.
     * </p>
     *
     * @return a double
     */
    public double getMolarFlow() {
        return molarFlow;
    }

    /**
     * <p>
     * Setter for the field <code>molarFlow</code>.
     * </p>
     *
     * @param molarFlow a double
     */
    public void setMolarFlow(double molarFlow) {
        this.molarFlow = molarFlow;
    }

    /** {@inheritDoc} */
    @Override
    public SystemInterface getThermoSystem() {
        return thermoSystem;
    }

    /**
     * <p>
     * Getter for the field <code>isentropicEfficiency</code>.
     * </p>
     *
     * @return the isentropicEfficientcy
     */
    public double getIsentropicEfficiency() {
        return isentropicEfficiency;
    }

    /**
     * <p>
     * Setter for the field <code>isentropicEfficiency</code>.
     * </p>
     *
     * @param isentropicEfficientcy the isentropicEfficientcy to set
     */
    public void setIsentropicEfficiency(double isentropicEfficientcy) {
        this.isentropicEfficiency = isentropicEfficientcy;
    }

    /**
     * <p>
     * Getter for the field <code>outTemperature</code>.
     * </p>
     *
     * @return a double
     */
    public double getOutTemperature() {
        if (useOutTemperature)
            return outTemperature;
        else
            return getThermoSystem().getTemperature();
    }

    /**
     * <p>
     * Setter for the field <code>outTemperature</code>.
     * </p>
     *
     * @param outTemperature a double
     */
    public void setOutTemperature(double outTemperature) {
        useOutTemperature = true;
        this.outTemperature = outTemperature;
    }

    /** {@inheritDoc} */
    @Override
    public double getEntropyProduction(String unit) {
        return outStream.getThermoSystem().getEntropy(unit)
                - inStream.getThermoSystem().getEntropy(unit);
    }

    /** {@inheritDoc} */
    @Override
    public void setPressure(double pressure) {
        setOutletPressure(pressure);
    }

    /**
     * <p>
     * Setter for the field <code>pressure</code>.
     * </p>
     *
     * @param pressure a double
     * @param unit     a {@link java.lang.String} object
     */
    public void setPressure(double pressure, String unit) {
        setOutletPressure(pressure);
        pressureUnit = unit;
    }

    /**
     * <p>
     * Setter for the field <code>speed</code>.
     * </p>
     *
     * @param speed a double
     */
    public void setSpeed(double speed) {
        this.speed = speed;
    }

    /**
     * <p>
     * Getter for the field <code>speed</code>.
     * </p>
     *
     * @return a double
     */
    public double getSpeed() {
        return speed;
    }

    /**
     * <p>
     * Getter for the field <code>pumpChart</code>.
     * </p>
     *
     * @return a {@link neqsim.processSimulation.processEquipment.pump.PumpChart}
     *         object
     */
    public PumpChart getPumpChart() {
        return pumpChart;
    }

    /**
     * <p>
     * Getter for the field <code>inStream</code>.
     * </p>
     *
     * @return a
     *         {@link neqsim.processSimulation.processEquipment.stream.StreamInterface}
     *         object
     */
    @Deprecated
    public StreamInterface getInStream() {
        return inStream;
    }
}<|MERGE_RESOLUTION|>--- conflicted
+++ resolved
@@ -302,12 +302,7 @@
 
     /** {@inheritDoc} */
     @Override
-<<<<<<< HEAD
-    public void runTransient(double dt) {
-    }
-=======
     public void runTransient(double dt) {}
->>>>>>> b8f10728
 
     /**
      * <p>
