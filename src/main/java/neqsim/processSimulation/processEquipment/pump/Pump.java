package neqsim.processSimulation.processEquipment.pump;

import java.awt.Container;
import java.awt.FlowLayout;
import java.text.DecimalFormat;
import java.text.FieldPosition;
import javax.swing.JDialog;
import javax.swing.JFrame;
import javax.swing.JScrollPane;
import javax.swing.JTable;
import neqsim.processSimulation.processEquipment.ProcessEquipmentBaseClass;
import neqsim.processSimulation.processEquipment.stream.StreamInterface;
import neqsim.thermo.ThermodynamicConstantsInterface;
import neqsim.thermo.system.SystemInterface;
import neqsim.thermodynamicOperations.ThermodynamicOperations;

/**
 * <p>
 * Pump class.
 * </p>
 *
 * @author esol
 * @version $Id: $Id
 */
public class Pump extends ProcessEquipmentBaseClass implements PumpInterface {
    private static final long serialVersionUID = 1000;

    SystemInterface thermoSystem;
    private StreamInterface inStream;
    StreamInterface outStream;
    double dH = 0.0;
    double pressure = 0.0;
    private double molarFlow = 10.0;
    private double speed = 1000.0;

    private double outTemperature = 298.15;
    private boolean useOutTemperature = false;
    private boolean calculateAsCompressor = true;
    public double isentropicEfficiency = 1.0;
    public boolean powerSet = false;
    private String pressureUnit = "bara";
    private PumpChart pumpChart = new PumpChart();

    /**
     * <p>
     * Constructor for Pump.
     * </p>
     */
    public Pump() {}

    /**
     * <p>
     * Constructor for Pump.
     * </p>
     *
     * @param inletStream a {@link neqsim.processSimulation.processEquipment.stream.StreamInterface}
     *        object
     */
    public Pump(StreamInterface inletStream) {
        setInletStream(inletStream);
    }

    /**
     * <p>
     * Constructor for Pump.
     * </p>
     *
     * @param name a {@link java.lang.String} object
     * @param inletStream a {@link neqsim.processSimulation.processEquipment.stream.StreamInterface}
     *        object
     */
    public Pump(String name, StreamInterface inletStream) {
        super(name);
        setInletStream(inletStream);
    }

    /** {@inheritDoc} */
    @Override
    public void setInletStream(StreamInterface inletStream) {
        this.inStream = inletStream;

        this.outStream = (StreamInterface) inletStream.clone();
    }

    /** {@inheritDoc} */
    @Override
    public void setOutletPressure(double pressure) {
        this.pressure = pressure;
    }

    /** {@inheritDoc} */
    @Override
    public double getEnergy() {
        return dH;
    }

    /** {@inheritDoc} */
    @Override
    public double getPower() {
        return dH;
    }

    /**
     * <p>
     * getPower.
     * </p>
     *
     * @param unit a {@link java.lang.String} object
     * @return a double
     */
    public double getPower(String unit) {
        if (unit.equals("W")) {
            return dH;
        } else if (unit.equals("kW")) {
            return dH / 1000.0;
        } else if (unit.equals("MW")) {
            return dH / 1.0e6;
        }
        return dH;
    }

    /**
     * <p>
     * getDuty.
     * </p>
     *
     * @return a double
     */
    public double getDuty() {
        return dH;
    }

    /** {@inheritDoc} */
    @Override
    public StreamInterface getOutStream() {
        return outStream;
    }

    /**
     * <p>
     * calculateAsCompressor.
     * </p>
     *
     * @param setPumpCalcType a boolean
     */
    public void calculateAsCompressor(boolean setPumpCalcType) {
        calculateAsCompressor = setPumpCalcType;
    }

    /** {@inheritDoc} */
    @Override
    public void run() {
        // System.out.println("pump running..");
        inStream.getThermoSystem().init(3);
        double hinn = inStream.getThermoSystem().getEnthalpy();
        double entropy = inStream.getThermoSystem().getEntropy();

        if (useOutTemperature) {
            thermoSystem = (SystemInterface) inStream.getThermoSystem().clone();
            ThermodynamicOperations thermoOps = new ThermodynamicOperations(thermoSystem);
            // thermoSystem.setTotalNumberOfMoles(molarFlow);
            thermoSystem.setTemperature(outTemperature);
            thermoSystem.setPressure(pressure, pressureUnit);
            thermoOps.TPflash();
            thermoSystem.init(3);
        } else {
            if (calculateAsCompressor) {
                thermoSystem = (SystemInterface) inStream.getThermoSystem().clone();
                thermoSystem.setPressure(pressure, pressureUnit);
                // System.out.println("entropy inn.." + entropy);
                ThermodynamicOperations thermoOps = new ThermodynamicOperations(thermoSystem);
                thermoOps.PSflash(entropy);
                // double densOutIdeal = getThermoSystem().getDensity();
                if (!powerSet) {
                    dH = (getThermoSystem().getEnthalpy() - hinn) / isentropicEfficiency;
                }
                double hout = hinn + dH;
                isentropicEfficiency = (getThermoSystem().getEnthalpy() - hinn) / dH;
                dH = hout - hinn;
                thermoOps = new ThermodynamicOperations(getThermoSystem());
                thermoOps.PHflash(hout, 0);
            } else if (pumpChart.isUsePumpChart()) {
                double pumpHead = 0.0;
                pumpHead = getPumpChart().getHead(thermoSystem.getFlowRate("m3/hr"), getSpeed());
                isentropicEfficiency =
                        getPumpChart().getEfficiency(thermoSystem.getFlowRate("m3/hr"), getSpeed());
                double deltaP = pumpHead * 1000.0 * ThermodynamicConstantsInterface.gravity / 1.0E5;
                thermoSystem = (SystemInterface) inStream.getThermoSystem().clone();
                thermoSystem.setPressure(inStream.getPressure() + deltaP);
                double dH = thermoSystem.getFlowRate("kg/sec") / thermoSystem.getDensity("kg/m3")
                        * (thermoSystem.getPressure("Pa")
                                - inStream.getThermoSystem().getPressure("Pa"))
                        / (isentropicEfficiency / 100.0);
                ThermodynamicOperations thermoOps = new ThermodynamicOperations(getThermoSystem());
                double hout = hinn + dH;
                thermoOps.PHflash(hout, 0);
                thermoSystem.init(3);
            } else {
                thermoSystem = (SystemInterface) inStream.getThermoSystem().clone();
                thermoSystem.setPressure(pressure, pressureUnit);
                double dH = thermoSystem.getFlowRate("kg/sec") / thermoSystem.getDensity("kg/m3")
                        * (thermoSystem.getPressure("Pa")
                                - inStream.getThermoSystem().getPressure("Pa"))
                        / isentropicEfficiency;
                ThermodynamicOperations thermoOps = new ThermodynamicOperations(getThermoSystem());
                double hout = hinn + dH;
                thermoOps.PHflash(hout, 0);
                thermoSystem.init(3);
            }
        }

        // double entropy= inletStream.getThermoSystem().getEntropy();
        // thermoSystem.setPressure(pressure);
        // System.out.println("entropy inn.." + entropy);
        // thermoOps.PSflash(entropy);
        dH = thermoSystem.getEnthalpy() - hinn;
        outStream.setThermoSystem(thermoSystem);

        // outStream.run();
    }

    /** {@inheritDoc} */
    @Override
    public void displayResult() {
        DecimalFormat nf = new DecimalFormat();
        nf.setMaximumFractionDigits(5);
        nf.applyPattern("#.#####E0");

        JDialog dialog = new JDialog(new JFrame(), "Results from TPflash");
        Container dialogContentPane = dialog.getContentPane();
        dialogContentPane.setLayout(new FlowLayout());

        thermoSystem.initPhysicalProperties();
        String[][] table = new String[50][5];
        String[] names = {"", "Phase 1", "Phase 2", "Phase 3", "Unit"};
        table[0][0] = "";
        table[0][1] = "";
        table[0][2] = "";
        table[0][3] = "";
        StringBuffer buf = new StringBuffer();
        FieldPosition test = new FieldPosition(0);

        for (int i = 0; i < thermoSystem.getNumberOfPhases(); i++) {
            for (int j = 0; j < thermoSystem.getPhases()[0].getNumberOfComponents(); j++) {
                table[j + 1][0] = thermoSystem.getPhases()[0].getComponents()[j].getName();
                buf = new StringBuffer();
                table[j + 1][i + 1] =
                        nf.format(thermoSystem.getPhases()[i].getComponents()[j].getx(), buf, test)
                                .toString();
                table[j + 1][4] = "[-]";
            }
            buf = new StringBuffer();
            table[thermoSystem.getPhases()[0].getNumberOfComponents() + 2][0] = "Density";
            table[thermoSystem.getPhases()[0].getNumberOfComponents() + 2][i + 1] =
                    nf.format(thermoSystem.getPhases()[i].getPhysicalProperties().getDensity(), buf,
                            test).toString();
            table[thermoSystem.getPhases()[0].getNumberOfComponents() + 2][4] = "[kg/m^3]";

            // Double.longValue(thermoSystem.getPhases()[i].getBeta());
            buf = new StringBuffer();
            table[thermoSystem.getPhases()[0].getNumberOfComponents() + 3][0] = "PhaseFraction";
            table[thermoSystem.getPhases()[0].getNumberOfComponents() + 3][i + 1] =
                    nf.format(thermoSystem.getPhases()[i].getBeta(), buf, test).toString();
            table[thermoSystem.getPhases()[0].getNumberOfComponents() + 3][4] = "[-]";

            buf = new StringBuffer();
            table[thermoSystem.getPhases()[0].getNumberOfComponents() + 4][0] = "MolarMass";
            table[thermoSystem.getPhases()[0].getNumberOfComponents() + 4][i + 1] =
                    nf.format(thermoSystem.getPhases()[i].getMolarMass() * 1000, buf, test)
                            .toString();
            table[thermoSystem.getPhases()[0].getNumberOfComponents() + 4][4] = "[kg/kmol]";

            buf = new StringBuffer();
            table[thermoSystem.getPhases()[0].getNumberOfComponents() + 5][0] = "Cp";
            table[thermoSystem.getPhases()[0].getNumberOfComponents() + 5][i + 1] = nf
                    .format((thermoSystem.getPhases()[i].getCp()
                            / thermoSystem.getPhases()[i].getNumberOfMolesInPhase() * 1.0
                            / thermoSystem.getPhases()[i].getMolarMass() * 1000), buf, test)
                    .toString();
            table[thermoSystem.getPhases()[0].getNumberOfComponents() + 5][4] = "[kJ/kg*K]";

            buf = new StringBuffer();
            table[thermoSystem.getPhases()[0].getNumberOfComponents() + 7][0] = "Viscosity";
            table[thermoSystem.getPhases()[0].getNumberOfComponents() + 7][i + 1] =
                    nf.format((thermoSystem.getPhases()[i].getPhysicalProperties().getViscosity()),
                            buf, test).toString();
            table[thermoSystem.getPhases()[0].getNumberOfComponents() + 7][4] = "[kg/m*sec]";

            buf = new StringBuffer();
            table[thermoSystem.getPhases()[0].getNumberOfComponents() + 8][0] = "Conductivity";
            table[thermoSystem.getPhases()[0].getNumberOfComponents() + 8][i + 1] =
                    nf.format(thermoSystem.getPhases()[i].getPhysicalProperties().getConductivity(),
                            buf, test).toString();
            table[thermoSystem.getPhases()[0].getNumberOfComponents() + 8][4] = "[W/m*K]";

            buf = new StringBuffer();
            table[thermoSystem.getPhases()[0].getNumberOfComponents() + 10][0] = "Pressure";
            table[thermoSystem.getPhases()[0].getNumberOfComponents() + 10][i + 1] =
                    Double.toString(thermoSystem.getPhases()[i].getPressure());
            table[thermoSystem.getPhases()[0].getNumberOfComponents() + 10][4] = "[bar]";

            buf = new StringBuffer();
            table[thermoSystem.getPhases()[0].getNumberOfComponents() + 11][0] = "Temperature";
            table[thermoSystem.getPhases()[0].getNumberOfComponents() + 11][i + 1] =
                    Double.toString(thermoSystem.getPhases()[i].getTemperature());
            table[thermoSystem.getPhases()[0].getNumberOfComponents() + 11][4] = "[K]";
            Double.toString(thermoSystem.getPhases()[i].getTemperature());

            buf = new StringBuffer();
            table[thermoSystem.getPhases()[0].getNumberOfComponents() + 13][0] = "Stream";
            table[thermoSystem.getPhases()[0].getNumberOfComponents() + 13][i + 1] = name;
            table[thermoSystem.getPhases()[0].getNumberOfComponents() + 13][4] = "-";
        }

        JTable Jtab = new JTable(table, names);
        JScrollPane scrollpane = new JScrollPane(Jtab);
        dialogContentPane.add(scrollpane);
        dialog.pack();
        dialog.setVisible(true);
    }

    /** {@inheritDoc} */
    @Override
    public void runTransient() {}

    /**
     * <p>
     * Getter for the field <code>molarFlow</code>.
     * </p>
     *
     * @return a double
     */
    public double getMolarFlow() {
        return molarFlow;
    }

    /**
     * <p>
     * Setter for the field <code>molarFlow</code>.
     * </p>
     *
     * @param molarFlow a double
     */
    public void setMolarFlow(double molarFlow) {
        this.molarFlow = molarFlow;
    }

    /** {@inheritDoc} */
    @Override
    public SystemInterface getThermoSystem() {
        return thermoSystem;
    }

    /**
     * <p>
     * Getter for the field <code>isentropicEfficiency</code>.
     * </p>
     *
     * @return the isentropicEfficientcy
     */
    public double getIsentropicEfficiency() {
        return isentropicEfficiency;
    }

    /**
     * <p>
     * Setter for the field <code>isentropicEfficiency</code>.
     * </p>
     *
     * @param isentropicEfficientcy the isentropicEfficientcy to set
     */
    public void setIsentropicEfficiency(double isentropicEfficientcy) {
        this.isentropicEfficiency = isentropicEfficientcy;
    }

    /**
     * <p>
     * Getter for the field <code>outTemperature</code>.
     * </p>
     *
     * @return a double
     */
    public double getOutTemperature() {
        if (useOutTemperature)
            return outTemperature;
        else
            return getThermoSystem().getTemperature();
    }

    /**
     * <p>
     * Setter for the field <code>outTemperature</code>.
     * </p>
     *
     * @param outTemperature a double
     */
    public void setOutTemperature(double outTemperature) {
        useOutTemperature = true;
        this.outTemperature = outTemperature;
    }

    /** {@inheritDoc} */
    @Override
    public double getEntropyProduction(String unit) {
        return outStream.getThermoSystem().getEntropy(unit)
                - inStream.getThermoSystem().getEntropy(unit);
    }

    /** {@inheritDoc} */
    @Override
    public void setPressure(double pressure) {
        setOutletPressure(pressure);
    }

    /**
     * <p>
     * Setter for the field <code>pressure</code>.
     * </p>
     *
     * @param pressure a double
     * @param unit a {@link java.lang.String} object
     */
    public void setPressure(double pressure, String unit) {
        setOutletPressure(pressure);
        pressureUnit = unit;
    }

    /**
     * <p>
     * Setter for the field <code>speed</code>.
     * </p>
     *
     * @param speed a double
     */
    public void setSpeed(double speed) {
        this.speed = speed;
    }

    /**
     * <p>
     * Getter for the field <code>speed</code>.
     * </p>
     *
     * @return a double
     */
    public double getSpeed() {
        return speed;
    }

<<<<<<< HEAD
=======
    /**
     * <p>
     * Getter for the field <code>pumpChart</code>.
     * </p>
     *
     * @return a {@link neqsim.processSimulation.processEquipment.pump.PumpChart} object
     */
    public PumpChart getPumpChart() {
        return pumpChart;
    }

    /**
     * <p>
     * Getter for the field <code>inStream</code>.
     * </p>
     *
     * @return a {@link neqsim.processSimulation.processEquipment.stream.StreamInterface} object
     */
>>>>>>> e5b15554
    public StreamInterface getInStream() {
        return inStream;
    }
}<|MERGE_RESOLUTION|>--- conflicted
+++ resolved
@@ -447,8 +447,6 @@
         return speed;
     }
 
-<<<<<<< HEAD
-=======
     /**
      * <p>
      * Getter for the field <code>pumpChart</code>.
@@ -467,7 +465,6 @@
      *
      * @return a {@link neqsim.processSimulation.processEquipment.stream.StreamInterface} object
      */
->>>>>>> e5b15554
     public StreamInterface getInStream() {
         return inStream;
     }
