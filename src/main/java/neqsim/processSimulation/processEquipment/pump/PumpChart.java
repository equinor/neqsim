--- conflicted
+++ resolved
@@ -16,11 +16,7 @@
  * PumpChart class.
  * </p>
  *
-<<<<<<< HEAD
- * @author esol
-=======
  * @author asmund
->>>>>>> 24915a9b
  * @version $Id: $Id
  */
 public class PumpChart implements PumpChartInterface, java.io.Serializable {
