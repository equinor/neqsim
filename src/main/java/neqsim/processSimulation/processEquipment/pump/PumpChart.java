package neqsim.processSimulation.processEquipment.pump;

import java.util.*;

import org.apache.commons.math3.analysis.polynomials.PolynomialFunction;
import org.apache.commons.math3.fitting.PolynomialCurveFitter;
import org.apache.commons.math3.fitting.WeightedObservedPoints;
import org.apache.logging.log4j.*;

import neqsim.processSimulation.processEquipment.stream.Stream;
import neqsim.thermo.system.SystemInterface;
import neqsim.thermo.system.SystemSrkEos;

/**
 * <p>
 * PumpChart class.
 * </p>
 *
 * @author asmund
 * @version $Id: $Id
 */
public class PumpChart implements PumpChartInterface, java.io.Serializable {
    private static final long serialVersionUID = 1000;
    static Logger logger = LogManager.getLogger(PumpChart.class);
    ArrayList<PumpCurve> chartValues = new ArrayList<PumpCurve>();
    boolean isSurge = false;
    double maxSpeedCurve = 0;
    double minSpeedCurve = 1e10;
    double refMW;
    private String headUnit = "meter";
    private boolean usePumpChart = false;
    double refTemperature;
    double refPressure;
    double referenceSpeed = 1000.0;
    double refZ;
    private boolean useRealKappa = false;
    double[] chartConditions = null;
    final WeightedObservedPoints reducedHeadFitter = new WeightedObservedPoints();
    final WeightedObservedPoints reducedFlowFitter = new WeightedObservedPoints();
    final WeightedObservedPoints fanLawCorrectionFitter = new WeightedObservedPoints();
    final WeightedObservedPoints reducedEfficiencyFitter = new WeightedObservedPoints();
    PolynomialFunction reducedHeadFitterFunc = null;
    PolynomialFunction reducedEfficiencyFunc = null;
    PolynomialFunction fanLawCorrectionFunc = null;
    double[] speed;
    double[][] flow;
    double[][] head;
    double[][] efficiency;
    double[][] redflow;
    double[][] redhead;
    double[][] redEfficiency;

<<<<<<< HEAD
    public PumpChart() {}

=======
    /**
     * <p>
     * Constructor for PumpChart.
     * </p>
     */
    public PumpChart() {}

    /** {@inheritDoc} */
>>>>>>> f5b5a8bf
    @Override
    public void addCurve(double speed, double[] flow, double[] head, double[] efficiency) {
        PumpCurve curve = new PumpCurve(speed, flow, head, efficiency);
        chartValues.add(curve);
    }

<<<<<<< HEAD
=======
    /** {@inheritDoc} */
>>>>>>> f5b5a8bf
    @Override
    public void setCurves(double[] chartConditions, double[] speed, double[][] flow,
            double[][] head, double[][] efficiency) {
        this.speed = speed;
        this.head = head;
        this.efficiency = efficiency;
        this.flow = flow;

        this.redhead = new double[head.length][head[0].length];
        this.redEfficiency = new double[efficiency.length][efficiency[0].length];
        this.redflow = new double[flow.length][flow[0].length];

        for (int i = 0; i < speed.length; i++) {
            if (speed[i] > maxSpeedCurve)
                maxSpeedCurve = speed[i];
            if (speed[i] < minSpeedCurve)
                minSpeedCurve = speed[i];
            PumpCurve curve = new PumpCurve(speed[i], flow[i], head[i], efficiency[i]);
            chartValues.add(curve);
            for (int j = 0; j < flow[i].length; j++) {
                redflow[i][j] = flow[i][j] / speed[i];
                redEfficiency[i][j] = efficiency[i][j];
                redhead[i][j] = head[i][j] / speed[i] / speed[i];
                reducedHeadFitter.add(redflow[i][j], redhead[i][j]);
                reducedEfficiencyFitter.add(redflow[i][j], redEfficiency[i][j]);
                double flowFanLaw = flow[i][j] * speed[i] / speed[0]; // MLLU: not correct. speed[0]
                                                                      // should be the
                                                                      // requested speed
                fanLawCorrectionFitter.add(speed[i] / speed[0], flow[i][j] / flowFanLaw);
            }
        }

        referenceSpeed = (maxSpeedCurve + minSpeedCurve) / 2.0;

        PolynomialCurveFitter fitter = PolynomialCurveFitter.create(2);

        reducedHeadFitterFunc = new PolynomialFunction(fitter.fit(reducedHeadFitter.toList()));
        reducedEfficiencyFunc =
                new PolynomialFunction(fitter.fit(reducedEfficiencyFitter.toList()));
        fanLawCorrectionFunc = new PolynomialFunction(fitter.fit(fanLawCorrectionFitter.toList()));
        setUsePumpChart(true);
    }

<<<<<<< HEAD
    public void fitReducedCurve() {}

=======
    /**
     * <p>
     * fitReducedCurve.
     * </p>
     */
    public void fitReducedCurve() {}

    /** {@inheritDoc} */
>>>>>>> f5b5a8bf
    @Override
    public double getHead(double flow, double speed) {
        return reducedHeadFitterFunc.value(flow / speed) * speed * speed;
    }

<<<<<<< HEAD
=======
    /** {@inheritDoc} */
>>>>>>> f5b5a8bf
    @Override
    public double getEfficiency(double flow, double speed) {
        return reducedEfficiencyFunc.value(flow / speed);
    }

<<<<<<< HEAD
=======
    /** {@inheritDoc} */
>>>>>>> f5b5a8bf
    @Override
    public int getSpeed(double flow, double head) {
        int iter = 1;
        double error = 1.0, derrordspeed = 1.0;
        double newspeed = referenceSpeed;
        double newhead = 0.0;
        double oldspeed = newspeed + 1.0;
        double oldhead = getHead(flow, oldspeed);
        double olderror = oldhead - head;
        do {
            iter++;
            newhead = getHead(flow, newspeed);
            error = newhead - head;
            derrordspeed = (error - olderror) / (newspeed - oldspeed);
            newspeed -= error / derrordspeed;
            // System.out.println("speed " + newspeed);
        } while (Math.abs(error) > 1e-6 && iter < 100);

        // change speed to minimize
        // Math.abs(head - reducedHeadFitterFunc.value(flow / speed) * speed * speed);
        return (int) Math.round(newspeed);
    }

    // public double getHead(double flow, double speed) {
    // checkSurge1(flow, speed);
    // return 100.0;
    // }

<<<<<<< HEAD
=======
    /**
     * <p>
     * efficiency.
     * </p>
     *
     * @param flow a double
     * @param speed a double
     * @return a double
     */
>>>>>>> f5b5a8bf
    public double efficiency(double flow, double speed) {
        return 100.0;
    }

<<<<<<< HEAD
=======
    /**
     * <p>
     * checkSurge1.
     * </p>
     *
     * @param flow a double
     * @param head a double
     * @return a boolean
     */
>>>>>>> f5b5a8bf
    public boolean checkSurge1(double flow, double head) {
        return false;
    }

<<<<<<< HEAD
=======
    /**
     * <p>
     * checkSurge2.
     * </p>
     *
     * @param flow a double
     * @param speed a double
     * @return a boolean
     */
>>>>>>> f5b5a8bf
    public boolean checkSurge2(double flow, double speed) {
        return false;
    }

<<<<<<< HEAD
=======
    /**
     * <p>
     * checkStoneWall.
     * </p>
     *
     * @param flow a double
     * @param speed a double
     * @return a boolean
     */
>>>>>>> f5b5a8bf
    public boolean checkStoneWall(double flow, double speed) {
        return false;
    }

<<<<<<< HEAD
=======
    /** {@inheritDoc} */
>>>>>>> f5b5a8bf
    @Override
    public void setReferenceConditions(double refMW, double refTemperature, double refPressure,
            double refZ) {
        this.refMW = refMW;
        this.refTemperature = refTemperature;
        this.refPressure = refPressure;
        this.refZ = refZ;
    }

<<<<<<< HEAD
=======
    /**
     * <p>
     * main.
     * </p>
     *
     * @param args an array of {@link java.lang.String} objects
     */
>>>>>>> f5b5a8bf
    public static void main(String[] args) {
        SystemInterface testFluid = new SystemSrkEos(298.15, 50.0);
        testFluid.addComponent("water", 1.0);
        testFluid.setTemperature(20.0, "C");
        testFluid.setPressure(1.0, "bara");
        testFluid.setTotalFlowRate(1000.0, "kg/hr");

        Stream stream_1 = new Stream("Stream1", testFluid);

        Pump pump1 = new Pump(stream_1);
        pump1.setOutletPressure(100.0);
        // comp1.getAntiSurge().setActive(true);
        pump1.setSpeed(12918);

        double[] chartConditions = new double[] {0.3, 1.0, 1.0, 1.0};
        // double[] speed = new double[] { 1000.0, 2000.0, 3000.0, 4000.0 };
        // double[][] flow = new double[][] { { 453.2, 600.0, 750.0, 800.0 }, { 453.2,
        // 600.0, 750.0, 800.0
        // }, { 453.2, 600.0, 750.0, 800.0 }, { 453.2, 600.0, 750.0, 800.0 } };
        // double[][] head = new double[][] { { 10000.0, 9000.0, 8000.0, 7500.0 }, {
        // 10000.0, 9000.0, 8000.0, 7500.0 }, { 10000.0, 9000.0, 8000.0, 7500.0 }, {
        // 10000.0, 9000.0, 8000.0, 7500.0 } };
        // double[][] polyEff = new double[][] { {
        // 90.0, 91.0, 89.0, 88.0 }, { 90.0, 91.0, 89.0, 88.0 }, { 90.0, 91.0, 89.0,
        // 88.1 }, { 90.0, 91.0, 89.0, 88.1 } };

        double[] speed = new double[] {12913, 12298, 11683, 11098, 10453, 9224, 8609, 8200};
        double[][] flow = new double[][] {
                {2789.1285, 3174.0375, 3689.2288, 4179.4503, 4570.2768, 4954.7728, 5246.0329,
                        5661.0331},
                {2571.1753, 2943.7254, 3440.2675, 3837.4448, 4253.0898, 4668.6643, 4997.1926,
                        5387.4952},
                {2415.3793, 2763.0706, 3141.7095, 3594.7436, 4047.6467, 4494.1889, 4853.7353,
                        5138.7858},
                {2247.2043, 2799.7342, 3178.3428, 3656.1551, 4102.778, 4394.1591, 4648.3224,
                        4840.4998},
                {2072.8397, 2463.9483, 2836.4078, 3202.5266, 3599.6333, 3978.0203, 4257.0022,
                        4517.345},
                {1835.9552, 2208.455, 2618.1322, 2940.8034, 3244.7852, 3530.1279, 3753.3738,
                        3895.9746},
                {1711.3386, 1965.8848, 2356.9431, 2685.9247, 3008.5154, 3337.2855, 3591.5092},
                {1636.5807, 2002.8708, 2338.0319, 2642.1245, 2896.4894, 3113.6264, 3274.8764,
                        3411.2977}};
        double[][] head = new double[][] {
                {80.0375, 78.8934, 76.2142, 71.8678, 67.0062, 60.6061, 53.0499, 39.728},
                {72.2122, 71.8369, 68.9009, 65.8341, 60.7167, 54.702, 47.2749, 35.7471},
                {65.1576, 64.5253, 62.6118, 59.1619, 54.0455, 47.0059, 39.195, 31.6387},
                {58.6154, 56.9627, 54.6647, 50.4462, 44.4322, 38.4144, 32.9084, 28.8109},
                {52.3295, 51.0573, 49.5283, 46.3326, 42.3685, 37.2502, 31.4884, 25.598},
                {40.6578, 39.6416, 37.6008, 34.6603, 30.9503, 27.1116, 23.2713, 20.4546},
                {35.2705, 34.6359, 32.7228, 31.0645, 27.0985, 22.7482, 18.0113},
                {32.192, 31.1756, 29.1329, 26.833, 23.8909, 21.3324, 18.7726, 16.3403},};
        double[][] efficiency = new double[][] {
                {77.2452238409573, 79.4154186459363, 80.737960012489, 80.5229826589649,
                        79.2210931638144, 75.4719133864634, 69.6034181197298, 58.7322388482707},
                {77.0107837113504, 79.3069974136389, 80.8941189021135, 80.7190194665918,
                        79.5313242980328, 75.5912622896367, 69.6846136362097, 60.0043057990909},
                {77.0043065299874, 79.1690958847856, 80.8038169975675, 80.6543975614197,
                        78.8532389102705, 73.6664774270613, 66.2735600426727, 57.671664571658},
                {77.0716623789093, 80.4629750233093, 81.1390811169072, 79.6374242667478,
                        75.380928428817, 69.5332969549779, 63.7997587622339, 58.8120614497758},
                {76.9705872525642, 79.8335492585324, 80.9468133671171, 80.5806471927835,
                        78.0462158225426, 73.0403707523258, 66.5572286338589, 59.8624822515064},
                {77.5063036680357, 80.2056198362559, 81.0339108025933, 79.6085962687939,
                        76.3814534404405, 70.8027503005902, 64.6437367160571, 60.5299349982342},
                {77.8175271586685, 80.065165942218, 81.0631362122632, 79.8955051771299,
                        76.1983240929369, 69.289982774309, 60.8567149372229},
                {78.0924334304045, 80.9353551568667, 80.7904437766234, 78.8639325223295,
                        75.2170936751143, 70.3105081673411, 65.5507568533569, 61.0391468300337}};

        pump1.getPumpChart().setCurves(chartConditions, speed, flow, head, efficiency);
        pump1.getPumpChart().setHeadUnit("kJ/kg");

        neqsim.processSimulation.processSystem.ProcessSystem operations =
                new neqsim.processSimulation.processSystem.ProcessSystem();
        operations.add(stream_1);
        operations.add(pump1);
        operations.run();

        System.out.println("pump power " + pump1.getPower());
    }

<<<<<<< HEAD
=======
    /** {@inheritDoc} */
>>>>>>> f5b5a8bf
    @Override
    public boolean isUsePumpChart() {
        return usePumpChart;
    }

<<<<<<< HEAD
=======
    /** {@inheritDoc} */
>>>>>>> f5b5a8bf
    @Override
    public void setUsePumpChart(boolean usePumpChart) {
        this.usePumpChart = usePumpChart;
    }

<<<<<<< HEAD
=======
    /** {@inheritDoc} */
>>>>>>> f5b5a8bf
    @Override
    public String getHeadUnit() {
        return headUnit;
    }

<<<<<<< HEAD
=======
    /** {@inheritDoc} */
>>>>>>> f5b5a8bf
    @Override
    public void setHeadUnit(String headUnit) {
        this.headUnit = headUnit;
    }

<<<<<<< HEAD
=======
    /** {@inheritDoc} */
>>>>>>> f5b5a8bf
    @Override
    public boolean useRealKappa() {
        return useRealKappa;
    }

<<<<<<< HEAD
=======
    /** {@inheritDoc} */
>>>>>>> f5b5a8bf
    @Override
    public void setUseRealKappa(boolean useRealKappa) {
        this.useRealKappa = useRealKappa;
    }

<<<<<<< HEAD
=======
    /** {@inheritDoc} */
>>>>>>> f5b5a8bf
    @Override
    public void plot() {
        neqsim.dataPresentation.JFreeChart.graph2b graph =
                new neqsim.dataPresentation.JFreeChart.graph2b(flow, head,
                        Arrays.stream(speed).mapToObj(String::valueOf).toArray(String[]::new),
                        "head vs flow", "flow", "head");
        graph.setVisible(true);
        neqsim.dataPresentation.JFreeChart.graph2b graph2 =
                new neqsim.dataPresentation.JFreeChart.graph2b(flow, efficiency,
                        Arrays.stream(speed).mapToObj(String::valueOf).toArray(String[]::new),
                        "eff vs flow", "flow", "eff");
        graph2.setVisible(true);
        neqsim.dataPresentation.JFreeChart.graph2b graph3 =
                new neqsim.dataPresentation.JFreeChart.graph2b(redflow, redhead,
                        Arrays.stream(speed).mapToObj(String::valueOf).toArray(String[]::new),
                        "red head vs red flow", "red flow", "red head");
        graph3.setVisible(true);
        neqsim.dataPresentation.JFreeChart.graph2b graph4 =
                new neqsim.dataPresentation.JFreeChart.graph2b(redflow, efficiency,
                        Arrays.stream(speed).mapToObj(String::valueOf).toArray(String[]::new),
                        "red eff vs red dflow", "red flow", "red eff");
        graph4.setVisible(true);
    }
}<|MERGE_RESOLUTION|>--- conflicted
+++ resolved
@@ -50,29 +50,21 @@
     double[][] redhead;
     double[][] redEfficiency;
 
-<<<<<<< HEAD
+    /**
+     * <p>
+     * Constructor for PumpChart.
+     * </p>
+     */
     public PumpChart() {}
 
-=======
-    /**
-     * <p>
-     * Constructor for PumpChart.
-     * </p>
-     */
-    public PumpChart() {}
-
-    /** {@inheritDoc} */
->>>>>>> f5b5a8bf
+    /** {@inheritDoc} */
     @Override
     public void addCurve(double speed, double[] flow, double[] head, double[] efficiency) {
         PumpCurve curve = new PumpCurve(speed, flow, head, efficiency);
         chartValues.add(curve);
     }
 
-<<<<<<< HEAD
-=======
-    /** {@inheritDoc} */
->>>>>>> f5b5a8bf
+    /** {@inheritDoc} */
     @Override
     public void setCurves(double[] chartConditions, double[] speed, double[][] flow,
             double[][] head, double[][] efficiency) {
@@ -116,37 +108,26 @@
         setUsePumpChart(true);
     }
 
-<<<<<<< HEAD
+    /**
+     * <p>
+     * fitReducedCurve.
+     * </p>
+     */
     public void fitReducedCurve() {}
 
-=======
-    /**
-     * <p>
-     * fitReducedCurve.
-     * </p>
-     */
-    public void fitReducedCurve() {}
-
-    /** {@inheritDoc} */
->>>>>>> f5b5a8bf
+    /** {@inheritDoc} */
     @Override
     public double getHead(double flow, double speed) {
         return reducedHeadFitterFunc.value(flow / speed) * speed * speed;
     }
 
-<<<<<<< HEAD
-=======
-    /** {@inheritDoc} */
->>>>>>> f5b5a8bf
+    /** {@inheritDoc} */
     @Override
     public double getEfficiency(double flow, double speed) {
         return reducedEfficiencyFunc.value(flow / speed);
     }
 
-<<<<<<< HEAD
-=======
-    /** {@inheritDoc} */
->>>>>>> f5b5a8bf
+    /** {@inheritDoc} */
     @Override
     public int getSpeed(double flow, double head) {
         int iter = 1;
@@ -175,8 +156,6 @@
     // return 100.0;
     // }
 
-<<<<<<< HEAD
-=======
     /**
      * <p>
      * efficiency.
@@ -186,13 +165,10 @@
      * @param speed a double
      * @return a double
      */
->>>>>>> f5b5a8bf
     public double efficiency(double flow, double speed) {
         return 100.0;
     }
 
-<<<<<<< HEAD
-=======
     /**
      * <p>
      * checkSurge1.
@@ -202,13 +178,10 @@
      * @param head a double
      * @return a boolean
      */
->>>>>>> f5b5a8bf
     public boolean checkSurge1(double flow, double head) {
         return false;
     }
 
-<<<<<<< HEAD
-=======
     /**
      * <p>
      * checkSurge2.
@@ -218,13 +191,10 @@
      * @param speed a double
      * @return a boolean
      */
->>>>>>> f5b5a8bf
     public boolean checkSurge2(double flow, double speed) {
         return false;
     }
 
-<<<<<<< HEAD
-=======
     /**
      * <p>
      * checkStoneWall.
@@ -234,15 +204,11 @@
      * @param speed a double
      * @return a boolean
      */
->>>>>>> f5b5a8bf
     public boolean checkStoneWall(double flow, double speed) {
         return false;
     }
 
-<<<<<<< HEAD
-=======
-    /** {@inheritDoc} */
->>>>>>> f5b5a8bf
+    /** {@inheritDoc} */
     @Override
     public void setReferenceConditions(double refMW, double refTemperature, double refPressure,
             double refZ) {
@@ -252,8 +218,6 @@
         this.refZ = refZ;
     }
 
-<<<<<<< HEAD
-=======
     /**
      * <p>
      * main.
@@ -261,7 +225,6 @@
      *
      * @param args an array of {@link java.lang.String} objects
      */
->>>>>>> f5b5a8bf
     public static void main(String[] args) {
         SystemInterface testFluid = new SystemSrkEos(298.15, 50.0);
         testFluid.addComponent("water", 1.0);
@@ -344,64 +307,43 @@
         System.out.println("pump power " + pump1.getPower());
     }
 
-<<<<<<< HEAD
-=======
-    /** {@inheritDoc} */
->>>>>>> f5b5a8bf
+    /** {@inheritDoc} */
     @Override
     public boolean isUsePumpChart() {
         return usePumpChart;
     }
 
-<<<<<<< HEAD
-=======
-    /** {@inheritDoc} */
->>>>>>> f5b5a8bf
+    /** {@inheritDoc} */
     @Override
     public void setUsePumpChart(boolean usePumpChart) {
         this.usePumpChart = usePumpChart;
     }
 
-<<<<<<< HEAD
-=======
-    /** {@inheritDoc} */
->>>>>>> f5b5a8bf
+    /** {@inheritDoc} */
     @Override
     public String getHeadUnit() {
         return headUnit;
     }
 
-<<<<<<< HEAD
-=======
-    /** {@inheritDoc} */
->>>>>>> f5b5a8bf
+    /** {@inheritDoc} */
     @Override
     public void setHeadUnit(String headUnit) {
         this.headUnit = headUnit;
     }
 
-<<<<<<< HEAD
-=======
-    /** {@inheritDoc} */
->>>>>>> f5b5a8bf
+    /** {@inheritDoc} */
     @Override
     public boolean useRealKappa() {
         return useRealKappa;
     }
 
-<<<<<<< HEAD
-=======
-    /** {@inheritDoc} */
->>>>>>> f5b5a8bf
+    /** {@inheritDoc} */
     @Override
     public void setUseRealKappa(boolean useRealKappa) {
         this.useRealKappa = useRealKappa;
     }
 
-<<<<<<< HEAD
-=======
-    /** {@inheritDoc} */
->>>>>>> f5b5a8bf
+    /** {@inheritDoc} */
     @Override
     public void plot() {
         neqsim.dataPresentation.JFreeChart.graph2b graph =
