--- conflicted
+++ resolved
@@ -20,289 +20,6 @@
  * @version $Id: $Id
  */
 public class PumpChart implements PumpChartInterface, java.io.Serializable {
-<<<<<<< HEAD
-	private static final long serialVersionUID = 1000;
-	static Logger logger = LogManager.getLogger(PumpChart.class);
-	ArrayList<PumpCurve> chartValues = new ArrayList<PumpCurve>();
-	boolean isSurge = false;
-	double maxSpeedCurve = 0;
-	double minSpeedCurve = 1e10;
-	double refMW;
-	private String headUnit = "meter";
-	private boolean usePumpChart = false;
-	double refTemperature;
-	double refPressure;
-	double referenceSpeed = 1000.0;
-	double refZ;
-	private boolean useRealKappa = false;
-	double[] chartConditions = null;
-	final WeightedObservedPoints reducedHeadFitter = new WeightedObservedPoints();
-	final WeightedObservedPoints reducedFlowFitter = new WeightedObservedPoints();
-	final WeightedObservedPoints fanLawCorrectionFitter = new WeightedObservedPoints();
-	final WeightedObservedPoints reducedEfficiencyFitter = new WeightedObservedPoints();
-	PolynomialFunction reducedHeadFitterFunc = null;
-	PolynomialFunction reducedEfficiencyFunc = null;
-	PolynomialFunction fanLawCorrectionFunc = null;
-	double[] speed;
-	double[][] flow;
-	double[][] head;
-	double[][] efficiency;
-	double[][] redflow;
-	double[][] redhead;
-	double[][] redEfficiency;
-
-	public PumpChart() {}
-
-	@Override
-	public void addCurve(double speed, double[] flow, double[] head, double[] efficiency) {
-		PumpCurve curve = new PumpCurve(speed, flow, head, efficiency);
-		chartValues.add(curve);
-	}
-
-	@Override
-	public void setCurves(double[] chartConditions, double[] speed, double[][] flow,
-			double[][] head, double[][] efficiency) {
-		this.speed = speed;
-		this.head = head;
-		this.efficiency = efficiency;
-		this.flow = flow;
-
-		this.redhead = new double[head.length][head[0].length];
-		this.redEfficiency = new double[efficiency.length][efficiency[0].length];
-		this.redflow = new double[flow.length][flow[0].length];
-
-		for (int i = 0; i < speed.length; i++) {
-			if (speed[i] > maxSpeedCurve)
-				maxSpeedCurve = speed[i];
-			if (speed[i] < minSpeedCurve)
-				minSpeedCurve = speed[i];
-			PumpCurve curve = new PumpCurve(speed[i], flow[i], head[i], efficiency[i]);
-			chartValues.add(curve);
-			for (int j = 0; j < flow[i].length; j++) {
-				redflow[i][j] = flow[i][j] / speed[i];
-				redEfficiency[i][j] = efficiency[i][j];
-				redhead[i][j] = head[i][j] / speed[i] / speed[i];
-				reducedHeadFitter.add(redflow[i][j], redhead[i][j]);
-				reducedEfficiencyFitter.add(redflow[i][j], redEfficiency[i][j]);
-				double flowFanLaw = flow[i][j] * speed[i] / speed[0]; // MLLU: not correct. speed[0]
-																		// should be the
-																		// requested speed
-				fanLawCorrectionFitter.add(speed[i] / speed[0], flow[i][j] / flowFanLaw);
-			}
-		}
-
-		referenceSpeed = (maxSpeedCurve + minSpeedCurve) / 2.0;
-
-		PolynomialCurveFitter fitter = PolynomialCurveFitter.create(2);
-
-		reducedHeadFitterFunc = new PolynomialFunction(fitter.fit(reducedHeadFitter.toList()));
-		reducedEfficiencyFunc =
-				new PolynomialFunction(fitter.fit(reducedEfficiencyFitter.toList()));
-		fanLawCorrectionFunc = new PolynomialFunction(fitter.fit(fanLawCorrectionFitter.toList()));
-		setUsePumpChart(true);
-	}
-
-	public void fitReducedCurve() {}
-
-	@Override
-	public double getHead(double flow, double speed) {
-		return reducedHeadFitterFunc.value(flow / speed) * speed * speed;
-	}
-
-	@Override
-	public double getEfficiency(double flow, double speed) {
-		return reducedEfficiencyFunc.value(flow / speed);
-	}
-
-	@Override
-	public int getSpeed(double flow, double head) {
-		int iter = 1;
-		double error = 1.0, derrordspeed = 1.0;
-		double newspeed = referenceSpeed;
-		double newhead = 0.0;
-		double oldspeed = newspeed + 1.0;
-		double oldhead = getHead(flow, oldspeed);
-		double olderror = oldhead - head;
-		do {
-			iter++;
-			newhead = getHead(flow, newspeed);
-			error = newhead - head;
-			derrordspeed = (error - olderror) / (newspeed - oldspeed);
-			newspeed -= error / derrordspeed;
-			// System.out.println("speed " + newspeed);
-		} while (Math.abs(error) > 1e-6 && iter < 100);
-
-		// change speed to minimize
-		// Math.abs(head - reducedHeadFitterFunc.value(flow / speed) * speed * speed);
-		return (int) Math.round(newspeed);
-	}
-
-	// public double getHead(double flow, double speed) {
-	// checkSurge1(flow, speed);
-	// return 100.0;
-	// }
-
-	public double efficiency(double flow, double speed) {
-		return 100.0;
-	}
-
-	public boolean checkSurge1(double flow, double head) {
-		return false;
-	}
-
-	public boolean checkSurge2(double flow, double speed) {
-		return false;
-	}
-
-	public boolean checkStoneWall(double flow, double speed) {
-		return false;
-	}
-
-	@Override
-	public void setReferenceConditions(double refMW, double refTemperature, double refPressure,
-			double refZ) {
-		this.refMW = refMW;
-		this.refTemperature = refTemperature;
-		this.refPressure = refPressure;
-		this.refZ = refZ;
-	}
-
-	public static void main(String[] args) {
-		SystemInterface testFluid = new SystemSrkEos(298.15, 50.0);
-		testFluid.addComponent("water", 1.0);
-		testFluid.setTemperature(20.0, "C");
-		testFluid.setPressure(1.0, "bara");
-		testFluid.setTotalFlowRate(1000.0, "kg/hr");
-
-		Stream stream_1 = new Stream("Stream1", testFluid);
-
-		Pump pump1 = new Pump(stream_1);
-		pump1.setOutletPressure(100.0);
-		// comp1.getAntiSurge().setActive(true);
-		pump1.setSpeed(12918);
-
-		double[] chartConditions = new double[] {0.3, 1.0, 1.0, 1.0};
-		// double[] speed = new double[] { 1000.0, 2000.0, 3000.0, 4000.0 };
-		// double[][] flow = new double[][] { { 453.2, 600.0, 750.0, 800.0 }, { 453.2,
-		// 600.0, 750.0, 800.0
-		// }, { 453.2, 600.0, 750.0, 800.0 }, { 453.2, 600.0, 750.0, 800.0 } };
-		// double[][] head = new double[][] { { 10000.0, 9000.0, 8000.0, 7500.0 }, {
-		// 10000.0, 9000.0, 8000.0, 7500.0 }, { 10000.0, 9000.0, 8000.0, 7500.0 }, {
-		// 10000.0, 9000.0, 8000.0, 7500.0 } };
-		// double[][] polyEff = new double[][] { {
-		// 90.0, 91.0, 89.0, 88.0 }, { 90.0, 91.0, 89.0, 88.0 }, { 90.0, 91.0, 89.0,
-		// 88.1 }, { 90.0, 91.0, 89.0, 88.1 } };
-
-		double[] speed = new double[] {12913, 12298, 11683, 11098, 10453, 9224, 8609, 8200};
-		double[][] flow = new double[][] {
-				{2789.1285, 3174.0375, 3689.2288, 4179.4503, 4570.2768, 4954.7728, 5246.0329,
-						5661.0331},
-				{2571.1753, 2943.7254, 3440.2675, 3837.4448, 4253.0898, 4668.6643, 4997.1926,
-						5387.4952},
-				{2415.3793, 2763.0706, 3141.7095, 3594.7436, 4047.6467, 4494.1889, 4853.7353,
-						5138.7858},
-				{2247.2043, 2799.7342, 3178.3428, 3656.1551, 4102.778, 4394.1591, 4648.3224,
-						4840.4998},
-				{2072.8397, 2463.9483, 2836.4078, 3202.5266, 3599.6333, 3978.0203, 4257.0022,
-						4517.345},
-				{1835.9552, 2208.455, 2618.1322, 2940.8034, 3244.7852, 3530.1279, 3753.3738,
-						3895.9746},
-				{1711.3386, 1965.8848, 2356.9431, 2685.9247, 3008.5154, 3337.2855, 3591.5092},
-				{1636.5807, 2002.8708, 2338.0319, 2642.1245, 2896.4894, 3113.6264, 3274.8764,
-						3411.2977}};
-		double[][] head = new double[][] {
-				{80.0375, 78.8934, 76.2142, 71.8678, 67.0062, 60.6061, 53.0499, 39.728},
-				{72.2122, 71.8369, 68.9009, 65.8341, 60.7167, 54.702, 47.2749, 35.7471},
-				{65.1576, 64.5253, 62.6118, 59.1619, 54.0455, 47.0059, 39.195, 31.6387},
-				{58.6154, 56.9627, 54.6647, 50.4462, 44.4322, 38.4144, 32.9084, 28.8109},
-				{52.3295, 51.0573, 49.5283, 46.3326, 42.3685, 37.2502, 31.4884, 25.598},
-				{40.6578, 39.6416, 37.6008, 34.6603, 30.9503, 27.1116, 23.2713, 20.4546},
-				{35.2705, 34.6359, 32.7228, 31.0645, 27.0985, 22.7482, 18.0113},
-				{32.192, 31.1756, 29.1329, 26.833, 23.8909, 21.3324, 18.7726, 16.3403},};
-		double[][] efficiency = new double[][] {
-				{77.2452238409573, 79.4154186459363, 80.737960012489, 80.5229826589649,
-						79.2210931638144, 75.4719133864634, 69.6034181197298, 58.7322388482707},
-				{77.0107837113504, 79.3069974136389, 80.8941189021135, 80.7190194665918,
-						79.5313242980328, 75.5912622896367, 69.6846136362097, 60.0043057990909},
-				{77.0043065299874, 79.1690958847856, 80.8038169975675, 80.6543975614197,
-						78.8532389102705, 73.6664774270613, 66.2735600426727, 57.671664571658},
-				{77.0716623789093, 80.4629750233093, 81.1390811169072, 79.6374242667478,
-						75.380928428817, 69.5332969549779, 63.7997587622339, 58.8120614497758},
-				{76.9705872525642, 79.8335492585324, 80.9468133671171, 80.5806471927835,
-						78.0462158225426, 73.0403707523258, 66.5572286338589, 59.8624822515064},
-				{77.5063036680357, 80.2056198362559, 81.0339108025933, 79.6085962687939,
-						76.3814534404405, 70.8027503005902, 64.6437367160571, 60.5299349982342},
-				{77.8175271586685, 80.065165942218, 81.0631362122632, 79.8955051771299,
-						76.1983240929369, 69.289982774309, 60.8567149372229},
-				{78.0924334304045, 80.9353551568667, 80.7904437766234, 78.8639325223295,
-						75.2170936751143, 70.3105081673411, 65.5507568533569, 61.0391468300337}};
-
-		pump1.getPumpChart().setCurves(chartConditions, speed, flow, head, efficiency);
-		pump1.getPumpChart().setHeadUnit("kJ/kg");
-
-		neqsim.processSimulation.processSystem.ProcessSystem operations =
-				new neqsim.processSimulation.processSystem.ProcessSystem();
-		operations.add(stream_1);
-		operations.add(pump1);
-		operations.run();
-
-		System.out.println("pump power " + pump1.getPower());
-	}
-
-	@Override
-	public boolean isUsePumpChart() {
-		return usePumpChart;
-	}
-
-	@Override
-	public void setUsePumpChart(boolean usePumpChart) {
-		this.usePumpChart = usePumpChart;
-	}
-
-	@Override
-	public String getHeadUnit() {
-		return headUnit;
-	}
-
-	@Override
-	public void setHeadUnit(String headUnit) {
-		this.headUnit = headUnit;
-	}
-
-	@Override
-	public boolean useRealKappa() {
-		return useRealKappa;
-	}
-
-	@Override
-	public void setUseRealKappa(boolean useRealKappa) {
-		this.useRealKappa = useRealKappa;
-	}
-
-	@Override
-	public void plot() {
-		neqsim.dataPresentation.JFreeChart.graph2b graph =
-				new neqsim.dataPresentation.JFreeChart.graph2b(flow, head,
-						Arrays.stream(speed).mapToObj(String::valueOf).toArray(String[]::new),
-						"head vs flow", "flow", "head");
-		graph.setVisible(true);
-		neqsim.dataPresentation.JFreeChart.graph2b graph2 =
-				new neqsim.dataPresentation.JFreeChart.graph2b(flow, efficiency,
-						Arrays.stream(speed).mapToObj(String::valueOf).toArray(String[]::new),
-						"eff vs flow", "flow", "eff");
-		graph2.setVisible(true);
-		neqsim.dataPresentation.JFreeChart.graph2b graph3 =
-				new neqsim.dataPresentation.JFreeChart.graph2b(redflow, redhead,
-						Arrays.stream(speed).mapToObj(String::valueOf).toArray(String[]::new),
-						"red head vs red flow", "red flow", "red head");
-		graph3.setVisible(true);
-		neqsim.dataPresentation.JFreeChart.graph2b graph4 =
-				new neqsim.dataPresentation.JFreeChart.graph2b(redflow, efficiency,
-						Arrays.stream(speed).mapToObj(String::valueOf).toArray(String[]::new),
-						"red eff vs red dflow", "red flow", "red eff");
-		graph4.setVisible(true);
-	}
-=======
     private static final long serialVersionUID = 1000;
     static Logger logger = LogManager.getLogger(PumpChart.class);
     ArrayList<PumpCurve> chartValues = new ArrayList<PumpCurve>();
@@ -650,5 +367,4 @@
                         "red eff vs red dflow", "red flow", "red eff");
         graph4.setVisible(true);
     }
->>>>>>> e5b15554
 }