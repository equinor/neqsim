--- conflicted
+++ resolved
@@ -9,92 +9,6 @@
  * @version $Id: $Id
  */
 public interface PumpChartInterface extends Cloneable {
-<<<<<<< HEAD
-        /**
-         * This method is used add a curve to the CompressorChart object
-         *
-         * @param the speed that the curves are valid for, array with flow values, arrays with head
-         *        and efficiency values at the given flow values
-         */
-        public void addCurve(double speed, double[] flow, double[] head, double[] efficiency);
-
-        /**
-         * This method is used add a set of curves to the CompressorChart object
-         *
-         * @param conditions the chart is valid for( chartConditions = {MW, P_inlet, T_inlet,
-         *        Z_inlet}), array of speeds for the different curves and double arrays holding the
-         *        set of curves
-         */
-        public void setCurves(double[] chartConditions, double[] speed, double[][] flow,
-                        double[][] head, double[][] polyEff);
-
-        /**
-         * Get method for polytropic head from reference curves.
-         *
-         * @param flow [m3/h], speed in [rpm].
-         * @return polytropic head in unit [getHeadUnit]
-         */
-        public double getHead(double flow, double speed);
-
-        /**
-         * Get method for efficiency from reference curves.
-         *
-         * @param flow [m3/h], speed in [rpm].
-         * @return efficiency [%].
-         */
-        public double getEfficiency(double flow, double speed);
-
-        /**
-         * Set method for the reference conditions of the compressor chart
-         *
-         * @param molecular weight, inlet temperature, inlet pressure, Z-factor
-         */
-        public void setReferenceConditions(double refMW, double refTemperature, double refPressure,
-                        double refZ);
-
-        /**
-         * Checks if set to use compressor chart for compressor calculations (chart is set for
-         * compressor)
-         */
-        public boolean isUsePumpChart();
-
-        /**
-         * Set compressor calculations to use compressor chart
-         * 
-         * @param true/false flag
-         */
-        public void setUsePumpChart(boolean useCompressorChart);
-
-        /**
-         * get the selected unit of head
-         * 
-         * @return unit of head
-         */
-        public String getHeadUnit();
-
-        /**
-         * set unit of head
-         * 
-         * @param unit of head
-         */
-        public void setHeadUnit(String headUnit);
-
-        /**
-         * get method for kappa setting. true = real kappa is used, false = ideal kappa is used
-         * 
-         * @return true/false flag
-         */
-        public boolean useRealKappa();
-
-        /**
-         * set method for kappa setting. true = real kappa is used, false = ideal kappa is used
-         * 
-         * @param true/false flag
-         */
-        public void setUseRealKappa(boolean useRealKappa);
-
-        public int getSpeed(double flow, double head);
-=======
     /**
      * This method is used add a curve to the CompressorChart object
      *
@@ -206,7 +120,6 @@
      * </p>
      */
     public void plot();
->>>>>>> e5b15554
 
         public void plot();
 }