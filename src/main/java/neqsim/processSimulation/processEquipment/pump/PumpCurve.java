--- conflicted
+++ resolved
@@ -20,10 +20,6 @@
         this.efficiency = efficiency;
     }
 
-<<<<<<< HEAD
-    public static void main(String[] args) {}
-=======
     public static void main(String[] args) {
     }
->>>>>>> 5c88a656
 }