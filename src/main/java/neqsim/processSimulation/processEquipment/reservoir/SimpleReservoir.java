--- conflicted
+++ resolved
@@ -1,8 +1,3 @@
-<<<<<<< HEAD
-
-
-=======
->>>>>>> 328264d8
 /*
  * SimpleReservoir.java
  *
@@ -463,15 +458,9 @@
             reservoirOps.runTransient(60 * 60 * 24 * 15);
             System.out.println("water volume"
                     + reservoirOps.getReservoirFluid().getPhase("aqueous").getVolume("m3") / 1.0e6);
-<<<<<<< HEAD
             System.out.println(
                     "oil production  total" + reservoirOps.getOilProductionTotal("Sm3") + " Sm3");
             System.out.println(
-=======
-            System.out.println(
-                    "oil production  total" + reservoirOps.getOilProductionTotal("Sm3") + " Sm3");
-            System.out.println(
->>>>>>> 328264d8
                     "total produced  " + reservoirOps.getProductionTotal("MSm3 oe") + " MSm3 oe");
             if (reservoirOps.getFluid().getPressure() < 50.0)
                 break;
