/*
 * SimpleReservoir.java
 *
 * Created on 12. mars 2001, 19:48
 */
package neqsim.processSimulation.processEquipment.reservoir;

import java.util.ArrayList;

import neqsim.processSimulation.processEquipment.ProcessEquipmentBaseClass;
import neqsim.processSimulation.processEquipment.pipeline.AdiabaticTwoPhasePipe;
import neqsim.processSimulation.processEquipment.stream.Stream;
import neqsim.processSimulation.processEquipment.stream.StreamInterface;
import neqsim.thermo.system.SystemInterface;
import neqsim.thermodynamicOperations.ThermodynamicOperations;

/**
 * <p>
 * SimpleReservoir class.
 * </p>
 *
 * @author Even Solbraa
 * @version $Id: $Id
 */
public class SimpleReservoir extends ProcessEquipmentBaseClass {
    private static final long serialVersionUID = 1000;

    SystemInterface thermoSystem;

    double oilVolume = 0.0, gasVolume = 0.0, waterVolume = 0.0;
    ArrayList<Well> gasProducer = new ArrayList<Well>();
    ArrayList<Well> oilProducer = new ArrayList<Well>();
    ArrayList<Well> gasInjector = new ArrayList<Well>();
    ArrayList<Well> waterInjector = new ArrayList<Well>();

    double gasProductionTotal = 0.0;
    double oilProductionTotal = 0.0;
    double OOIP = 0.0;
    double OGIP = 0.0;

    // StreamInterface gasOutStream;
    // StreamInterface oilOutStream;
    double reservoirVolume = 0.0;
    double lowPressureLimit = 50.0;
    double time = 0.0;

    /**
     * <p>
<<<<<<< HEAD
=======
     * Constructor for SimpleReservoir.
     * </p>
     */
    @Deprecated
    public SimpleReservoir() {
        this("SimpleReservoir");
    }

    /**
     * <p>
     * Constructor for SimpleReservoir.
     * </p>
     *
     * @param name a {@link java.lang.String} object
     */
    public SimpleReservoir(String name) {
        super(name);
    }

    /**
     * <p>
>>>>>>> c381f8c6
     * getReservoirFluid.
     * </p>
     *
     * @return a {@link neqsim.thermo.system.SystemInterface} object
     */
    public SystemInterface getReservoirFluid() {
        return thermoSystem;
    }

    /*
     * public StreamInterface getGasOutStream() { return gasOutStream; }
     * 
     * 
     * 
     * public StreamInterface getOilOutStream() { return oilOutStream; }
     */

    /** {@inheritDoc} */
    @Override
    public SystemInterface getFluid() {
        return thermoSystem;
    }

    /**
     * <p>
     * addGasProducer.
     * </p>
     *
     * @param name a {@link java.lang.String} object
     * @return a {@link neqsim.processSimulation.processEquipment.stream.StreamInterface} object
     */
    public StreamInterface addGasProducer(String name) {
        Well newWell = new Well(name);
        gasProducer.add(newWell);
        StreamInterface gasOutStream = new Stream();
        gasOutStream.setFluid(thermoSystem.phaseToSystem("gas"));
        gasOutStream.getFluid().setTotalFlowRate(1.0e-1, "kg/sec");
        newWell.setStream(gasOutStream);
        return newWell.getStream();
    }

    /**
     * <p>
     * addOilProducer.
     * </p>
     *
     * @param name a {@link java.lang.String} object
     * @return a {@link neqsim.processSimulation.processEquipment.stream.StreamInterface} object
     */
    public StreamInterface addOilProducer(String name) {
        Well newWell = new Well(name);
        oilProducer.add(newWell);
        StreamInterface oilOutStream = new Stream();
        oilOutStream.setFluid(thermoSystem.phaseToSystem("oil"));
        oilOutStream.getFluid().setTotalFlowRate(1.0e-1, "kg/sec");
        newWell.setStream(oilOutStream);
        return newWell.getStream();
    }

    /**
     * <p>
     * addWaterInjector.
     * </p>
     *
     * @param name a {@link java.lang.String} object
     * @return a {@link neqsim.processSimulation.processEquipment.stream.StreamInterface} object
     */
    public StreamInterface addWaterInjector(String name) {
        Well newWell = new Well(name);
        waterInjector.add(newWell);
        StreamInterface waterInStream = new Stream();
        waterInStream.setFluid(thermoSystem.phaseToSystem("aqueous"));
        // waterInStream.init(0);
        waterInStream.getFluid().setTotalFlowRate(1.0e-1, "kg/sec");
        newWell.setStream(waterInStream);
        return newWell.getStream();
    }

    /**
     * <p>
     * addGasInjector.
     * </p>
     *
     * @param name a {@link java.lang.String} object
     * @return a {@link neqsim.processSimulation.processEquipment.stream.StreamInterface} object
     */
    public StreamInterface addGasInjector(String name) {
        Well newWell = new Well(name);
        gasInjector.add(newWell);
        StreamInterface gasInStream = new Stream();
        gasInStream.setFluid(thermoSystem.phaseToSystem("gas"));
        gasInStream.getFluid().setTotalFlowRate(1.0e-1, "kg/sec");
        newWell.setStream(gasInStream);
        return newWell.getStream();
    }

    /**
     * <p>
     * getGasInPlace.
     * </p>
     *
     * @param unit a {@link java.lang.String} object
     * @return a double
     */
    public double getGasInPlace(String unit) {
        SystemInterface locStream = (thermoSystem).clone();
        locStream.setTemperature(288.15);
        locStream.setPressure(1.01325);
        ThermodynamicOperations ops = new ThermodynamicOperations(locStream);
        ops.TPflash();
        locStream.initProperties();
        double volume = Double.NaN;
        if (locStream.hasPhaseType("gas")) {
            volume = locStream.getPhase("gas").getVolume("m3");
        }
        if (unit.equals("GSm3")) {
            return volume / 1.0e9;
        }
        return volume;
    }

    /**
     * <p>
     * getOilInPlace.
     * </p>
     *
     * @param unit a {@link java.lang.String} object
     * @return a double
     */
    public double getOilInPlace(String unit) {
        SystemInterface locStream = (thermoSystem).clone();
        locStream.setTemperature(288.15);
        locStream.setPressure(1.01325);
        ThermodynamicOperations ops = new ThermodynamicOperations(locStream);
        ops.TPflash();
        locStream.initProperties();
        double volume = Double.NaN;
        if (locStream.hasPhaseType("oil")) {
            volume = locStream.getPhase("oil").getVolume("m3");
        }
        if (unit.equals("MSm3")) {
            return volume / 1.0e6;
        }
        return volume;
    }

    /**
     * <p>
     * Getter for the field <code>gasProducer</code>.
     * </p>
     *
     * @param i a int
     * @return a {@link neqsim.processSimulation.processEquipment.reservoir.Well} object
     */
    public Well getGasProducer(int i) {
        return gasProducer.get(i);
    }

    /**
     * <p>
     * Getter for the field <code>oilProducer</code>.
     * </p>
     *
     * @param i a int
     * @return a {@link neqsim.processSimulation.processEquipment.reservoir.Well} object
     */
    public Well getOilProducer(int i) {
        return oilProducer.get(i);
    }

    /**
     * <p>
     * Getter for the field <code>waterInjector</code>.
     * </p>
     *
     * @param i a int
     * @return a {@link neqsim.processSimulation.processEquipment.reservoir.Well} object
     */
    public Well getWaterInjector(int i) {
        return waterInjector.get(i);
    }

    /**
     * <p>
     * Getter for the field <code>gasInjector</code>.
     * </p>
     *
     * @param i a int
     * @return a {@link neqsim.processSimulation.processEquipment.reservoir.Well} object
     */
    public Well getGasInjector(int i) {
        return gasInjector.get(i);
    }

    /**
     * <p>
     * Getter for the field <code>oilProducer</code>.
     * </p>
     *
     * @param name a {@link java.lang.String} object
     * @return a {@link neqsim.processSimulation.processEquipment.reservoir.Well} object
     */
    public Well getOilProducer(String name) {
        for (int i = 0; i < oilProducer.size(); i++) {
            if (oilProducer.get(i).getName().equals(name)) {
                return oilProducer.get(i);
            }
        }
        return null;
    }

    /**
     * <p>
     * setReservoirFluid.
     * </p>
     *
     * @param thermoSystem a {@link neqsim.thermo.system.SystemInterface} object
     * @param gasVolume a double
     * @param oilVolume a double
     * @param waterVolume a double
     */
    public void setReservoirFluid(SystemInterface thermoSystem, double gasVolume, double oilVolume,
            double waterVolume) {
        this.thermoSystem = thermoSystem;
        this.oilVolume = oilVolume;
        this.gasVolume = gasVolume;
        this.waterVolume = waterVolume;
        ThermodynamicOperations ops = new ThermodynamicOperations(thermoSystem);
        ops.TPflash();

        // thermoSystem.display();
        SystemInterface thermoSystem2 = thermoSystem.clone();

        thermoSystem.setEmptyFluid();// (1.0e-10);
        // thermoSystem.init(1);
        // thermoSystem.display();
        // System.out.println("number of phases " + thermoSystem.getNumberOfPhases());
        // double totalliquidVolume = 0.0;
        for (int j = 0; j < thermoSystem.getNumberOfPhases(); j++) {
            double relFact = gasVolume / (thermoSystem2.getPhase(j).getVolume() * 1.0e-5);
            if (j >= 1) {
                if (j == 1) {
                    relFact = oilVolume / (thermoSystem2.getPhase(j).getVolume() * 1.0e-5);
                    // totalliquidVolume += oilVolume / thermoSystem2.getPhase(j).getMolarVolume();
                } else if (j == 2) {
                    relFact = waterVolume / (thermoSystem2.getPhase(j).getVolume() * 1.0e-5);
                    // totalliquidVolume += waterVolume /
                    // thermoSystem2.getPhase(j).getMolarVolume();
                }
            }
            for (int i = 0; i < thermoSystem.getPhase(j).getNumberOfComponents(); i++) {
                thermoSystem.addComponent(
                        thermoSystem.getPhase(j).getComponent(i).getComponentNumber(),
                        relFact * thermoSystem2.getPhase(j).getComponent(i)
                                .getNumberOfMolesInPhase(),
                        j);
            }
        }
        /*
         * if (thermoSystem.hasPhaseType("gas")) { thermoSystem.setBeta(gasVolume /
         * thermoSystem2.getPhase(0).getMolarVolume() / (gasVolume /
         * thermoSystem2.getPhase(0).getMolarVolume() + oilVolume /
         * thermoSystem2.getPhase(1).getMolarVolume())); }
         */
        ThermodynamicOperations ops2 = new ThermodynamicOperations(thermoSystem);
        ops2.TPflash();
        thermoSystem.initProperties();
        // thermoSystem.display();
        // gasOutStream = new Stream();
        // gasOutStream.setFluid(thermoSystem.phaseToSystem("gas"));
        reservoirVolume = gasVolume + oilVolume + waterVolume;

        OOIP = getOilInPlace("Sm3");
        OGIP = getGasInPlace("Sm3");
        // oilOutStream = new Stream();
        // oilOutStream.setFluid(thermoSystem.phaseToSystem("oil"));

        lowPressureLimit = 50.0;
    }

    /** {@inheritDoc} */
    @Override
    public void run() {
        System.out.println("gas volume " + thermoSystem.getPhase("gas").getVolume("m3"));
        System.out.println("oil volume " + thermoSystem.getPhase("oil").getVolume("m3"));
        System.out.println("water volume " + thermoSystem.getPhase("aqueous").getVolume("m3"));

        for (int i = 0; i < gasProducer.size(); i++) {
            gasProducer.get(i).getStream().run();
        }
        for (int i = 0; i < oilProducer.size(); i++) {
            oilProducer.get(i).getStream().run();
        }
        for (int i = 0; i < waterInjector.size(); i++) {
            waterInjector.get(i).getStream().run();
        }
        for (int i = 0; i < gasInjector.size(); i++) {
            gasInjector.get(i).getStream().run();
        }

        // gasOutStream.setFluid(thermoSystem.phaseToSystem("gas"));
        // gasOutStream.run();
    }

    /**
     * <p>
     * GORprodution.
     * </p>
     *
     * @return a double
     */
    public double GORprodution() {
        double GOR = 0.0;
        double flow = 0.0;
        for (int i = 0; i < gasProducer.size(); i++) {
            flow += gasProducer.get(i).getStream().getFluid().getNumberOfMoles();
            GOR += gasProducer.get(i).getGOR()
                    * gasProducer.get(i).getStream().getFluid().getNumberOfMoles();
        }
        for (int i = 0; i < oilProducer.size(); i++) {
            flow += oilProducer.get(i).getStream().getFluid().getNumberOfMoles();
            GOR += oilProducer.get(i).getGOR()
                    * oilProducer.get(i).getStream().getFluid().getNumberOfMoles();
        }
        return GOR / flow;
    }

    /**
     * <p>
     * getGasProdution.
     * </p>
     *
     * @param unit a {@link java.lang.String} object
     * @return a double
     */
    public double getGasProdution(String unit) {
        double volume = 0.0;
        for (int i = 0; i < gasProducer.size(); i++) {
            volume += gasProducer.get(i).getStdGasProduction();
        }
        for (int i = 0; i < oilProducer.size(); i++) {
            volume += oilProducer.get(i).getStdGasProduction();
        }
        if (unit.equals("Sm3/sec")) {
        } else if (unit.equals("Sm3/day")) {
            volume = volume * 60.0 * 60 * 24;
        }
        return volume;
    }

    /**
     * <p>
     * getOilProdution.
     * </p>
     *
     * @param unit a {@link java.lang.String} object
     * @return a double
     */
    public double getOilProdution(String unit) {
        double volume = 0.0;
        for (int i = 0; i < gasProducer.size(); i++) {
            volume += gasProducer.get(i).getStdOilProduction();
        }
        for (int i = 0; i < oilProducer.size(); i++) {
            volume += oilProducer.get(i).getStdOilProduction();
        }
        if (unit.equals("Sm3/sec")) {
        } else if (unit.equals("Sm3/day")) {
            volume = volume * 60.0 * 60 * 24;
        }
        return volume;
    }

    /** {@inheritDoc} */
    @Override
    public void runTransient(double dt) {
        time = getTime() + dt;
        if (thermoSystem.getPressure("bara") < lowPressureLimit) {
            System.out.println("low pressure reservoir limit reached");
            return;
        }
        gasProductionTotal += getGasProdution("Sm3/sec") * dt;
        oilProductionTotal += getOilProdution("Sm3/sec") * dt;
        thermoSystem.init(0);
        for (int i = 0; i < thermoSystem.getPhase(0).getNumberOfComponents(); i++) {
            // thermoSystem.addComponent(i, -10000000000.001);
            for (int k = 0; k < gasProducer.size(); k++) {
                thermoSystem.addComponent(i, -gasProducer.get(k).getStream().getFluid()
                        .getComponent(i).getNumberOfmoles() * dt);
            }

            for (int k = 0; k < oilProducer.size(); k++) {
                thermoSystem.addComponent(i, -oilProducer.get(k).getStream().getFluid()
                        .getComponent(i).getNumberOfmoles() * dt);
            }

            for (int k = 0; k < waterInjector.size(); k++) {
                thermoSystem.addComponent(i, waterInjector.get(k).getStream().getFluid()
                        .getComponent(i).getNumberOfmoles() * dt);
            }
            for (int k = 0; k < gasInjector.size(); k++) {
                thermoSystem.addComponent(i,
                        gasInjector.get(k).getStream().getFluid().getComponent(i).getNumberOfmoles()
                                * dt);
            }
        }

        ThermodynamicOperations ops = new ThermodynamicOperations(thermoSystem);
        ops.TVflash(reservoirVolume, "m3");
        thermoSystem.initProperties();

        /*
         * if (thermoSystem.hasPhaseType("gas")) System.out.println("gas volume " +
         * thermoSystem.getPhase("gas").getVolume("m3")); if (thermoSystem.hasPhaseType("oil"))
         * System.out.println("oil volume " + thermoSystem.getPhase("oil").getVolume("m3")); if
         * (thermoSystem.hasPhaseType("aqueous")) System.out.println("water volume " +
         * thermoSystem.getPhase("aqueous").getVolume("m3"));
         */
        // System.out.println("pressure " + thermoSystem.getPressure("bara"));

        if (thermoSystem.hasPhaseType("gas")) {
            for (int k = 0; k < gasProducer.size(); k++) {
                gasProducer.get(k).getStream().getFluid()
                        .setMolarComposition(thermoSystem.getPhase("gas").getMolarComposition());
                gasProducer.get(k).getStream().run();
            }
        }
        if (thermoSystem.hasPhaseType("oil")) {
            for (int k = 0; k < oilProducer.size(); k++) {
                oilProducer.get(k).getStream().getFluid()
                        .setMolarComposition(thermoSystem.getPhase("oil").getMolarComposition());
                oilProducer.get(k).getStream().run();
            }
        }
        /*
         * if(thermoSystem.hasPhaseType("aqueous")) { for (int k = 0; k < waterInjector.size(); k++)
         * { waterInjector.get(k).getStream().getFluid()
         * .setMolarComposition(thermoSystem.getPhase("aqueous").getMolarComposition());
         * waterInjector.get(k).getStream().run(); }
         */
        for (int k = 0; k < waterInjector.size(); k++) {
            waterInjector.get(k).getStream().run();
        }
        for (int k = 0; k < gasInjector.size(); k++) {
            gasInjector.get(k).getStream().run();
        }
        /*
         * double totalVolume = 0; for (int i = 0; i < getReservoirFluid().getNumberOfPhases(); i++)
         * { totalVolume += getReservoirFluid().getPhase(i).getVolume("m3"); }
         * System.out.println("tot volume " + totalVolume/1.0e6 + " gas volume "+
         */

        // getReservoirFluid().getPhase("gas").getVolume("m3")/1.0e6 + " oil volume "+
        // getReservoirFluid().getPhase("oil").getVolume("m3")/1.0e6 + " water volume "+
        // getReservoirFluid().getPhase("aqueous").getVolume("m3")/1.0e6);
        // oilOutStream.getFluid().setMolarComposition(thermoSystem.getPhase("oil").getMolarComposition());
        // oilOutStream.run();

        // thermoSystem.display();
        for (int k = 0; k < gasProducer.size(); k++) {
            gasProducer.get(k).getStream().getFluid().setPressure(thermoSystem.getPressure());
        }

        for (int k = 0; k < oilProducer.size(); k++) {
            oilProducer.get(k).getStream().getFluid().setPressure(thermoSystem.getPressure());
        }

        for (int k = 0; k < waterInjector.size(); k++) {
            waterInjector.get(k).getStream().setPressure(thermoSystem.getPressure());
        }
        for (int k = 0; k < gasInjector.size(); k++) {
            gasInjector.get(k).getStream().setPressure(thermoSystem.getPressure());
        }
    }

    /** {@inheritDoc} */
    @Override
    public void displayResult() {
        thermoSystem.display();
    }

    /**
     * <p>
     * main.
     * </p>
     *
     * @param args an array of {@link java.lang.String} objects
     */
    public static void main(String[] args) {
        neqsim.thermo.system.SystemInterface testSystem =
                new neqsim.thermo.system.SystemSrkEos((273.15 + 100.0), 200.00);
        testSystem.addComponent("nitrogen", 0.100);
        testSystem.addComponent("methane", 30.00);
        testSystem.addComponent("ethane", 1.0);
        testSystem.addComponent("propane", 1.0);
        testSystem.addComponent("i-butane", 1.0);
        testSystem.addComponent("n-butane", 1.0);
        testSystem.addComponent("n-hexane", 0.1);
        testSystem.addComponent("n-heptane", 0.1);
        testSystem.addComponent("n-nonane", 1.0);
        testSystem.addComponent("nC10", 1.0);
        testSystem.addComponent("nC12", 3.0);
        testSystem.addComponent("nC15", 3.0);
        testSystem.addComponent("nC20", 3.0);
        testSystem.addComponent("water", 11.0);
        testSystem.setMixingRule(2);
        testSystem.setMultiPhaseCheck(true);

        SimpleReservoir reservoirOps = new SimpleReservoir("Well 1 reservoir");
        reservoirOps.setReservoirFluid(testSystem, 5.0 * 1e7, 552.0 * 1e6, 10.0e6);

        StreamInterface producedOilStream = reservoirOps.addOilProducer("oilproducer_1");
        StreamInterface injectorGasStream = reservoirOps.addGasInjector("gasproducer_1");
        StreamInterface producedGasStream = reservoirOps.addGasProducer("SLP_A32562G");
        StreamInterface waterInjectorStream = reservoirOps.addWaterInjector("SLP_WI32562O");

        neqsim.processSimulation.processSystem.ProcessSystem operations =
                new neqsim.processSimulation.processSystem.ProcessSystem();
        operations.add(reservoirOps);
        operations.save("c:/temp/resmode1.neqsim");

        System.out.println("gas in place (GIP) " + reservoirOps.getGasInPlace("GSm3") + " GSm3");
        System.out.println("oil in place (OIP) " + reservoirOps.getOilInPlace("MSm3") + " MSm3");

        // StreamInterface producedGasStream =
        // reservoirOps.addGasProducer("SLP_A32562G");
        producedGasStream.setFlowRate(0.01, "MSm3/day");

        // StreamInterface injectorGasStream =
        // reservoirOps.addGasInjector("SLP_A32562GI");
        injectorGasStream.setFlowRate(0.01, "MSm3/day");
        // injectorGasStream.getFluid().setMolarComposition(.new double[0.1, 0.1]);

        // StreamInterface producedGasStream2 =
        // reservoirOps.addGasProducer("SLP_A32562G2");
        // producedGasStream2.setFlowRate(0.011, "MSm3/hr");

        producedOilStream.setFlowRate(50000000.0, "kg/day");

        waterInjectorStream.setFlowRate(12100000.0, "kg/day");

        // StreamInterface producedGasStream = reservoirOps.getGasOutStream();
        // producedGasStream.setFlowRate(1.0e-3, "MSm3/day");

        // StreamInterface producedOilStream = reservoirOps.getOilOutStream();
        // producedOilStream.setFlowRate(1500000.0, "kg/hr");

        reservoirOps.run();

        reservoirOps.runTransient(60 * 60 * 24 * 3);
        for (int i = 0; i < 1; i++) {
            reservoirOps.runTransient(60 * 60 * 24 * 15);
            System.out.println("water volume"
                    + reservoirOps.getReservoirFluid().getPhase("aqueous").getVolume("m3") / 1.0e6);
            System.out.println(
                    "oil production  total" + reservoirOps.getOilProductionTotal("Sm3") + " Sm3");
            System.out.println(
                    "total produced  " + reservoirOps.getProductionTotal("MSm3 oe") + " MSm3 oe");
            if (reservoirOps.getFluid().getPressure() < 50.0)
                break;
        }
        System.out.println("GOR gas  " + reservoirOps.getGasProducer(0).getGOR());
        // System.out.println("GOR oil " + reservoirOps.getOilProducer(0).getGOR());
        System.out.println("GOR production " + reservoirOps.GORprodution());

        // System.out.println("GOR oil " + reservoirOps.getOilProducer(0).getGOR());

        System.out
                .println("gas production  " + reservoirOps.getGasProdution("Sm3/day") + " Sm3/day");
        System.out
                .println("oil production  " + reservoirOps.getOilProdution("Sm3/day") + " Sm3/day");

        System.out.println(
                "oil production  total" + reservoirOps.getOilProductionTotal("Sm3") + " Sm3");

        // reservoirOps.runTransient(60 * 60 * 24 * 365);
        // reservoirOps.runTransient(60 * 60 * 24 * 365);
        // reservoirOps.runTransient(60 * 60 * 24 * 365);
        System.out.println(
                "gas production  total" + reservoirOps.getGasProductionTotal("GSm3") + " GSm3");

        System.out.println(
                "oil production  total" + reservoirOps.getOilProductionTotal("MSm3") + " MSm3");
        System.out.println("gas in place (GIP) " + reservoirOps.getGasInPlace("GSm3") + " GSm3");
        System.out.println("oil in place (OIP) " + reservoirOps.getOilInPlace("MSm3") + " MSm3");
        System.out
                .println("original oil in place (OOIP) " + reservoirOps.getOOIP("MSm3") + " MSm3");
        System.out
                .println("original gas in place (OGIP) " + reservoirOps.getOGIP("GSm3") + " GSm3");

        // reservoirOps.runTransient(60 * 60 * 24 * 365);
        // producedGasStream.setFlowRate(4.0, "MSm3/day");
        // producedOilStream.setFlowRate(1.0, "kg/hr");

        for (int i = 0; i < 300; i++) {
            // reservoirOps.runTransient(60 * 60 * 24 * 365);
        }
        System.out.println("oil flow " + producedOilStream.getFlowRate("kg/hr"));

        AdiabaticTwoPhasePipe testPipe = new AdiabaticTwoPhasePipe(producedOilStream);
        testPipe.setLength(3300.0);
        testPipe.setInletElevation(0.0);
        testPipe.setOutletElevation(2200.0);
        testPipe.setDiameter(2.69);
        testPipe.setPressureOutLimit(80.0);
        testPipe.setFlowLimit(producedOilStream.getFlowRate("kg/hr") * 0.4, "kg/hr");
        testPipe.setOutTemperature(273.15 + 50.0);
        testPipe.run();
        System.out.println(" flow limit " + producedOilStream.getFlowRate("kg/hr") * 0.4);
        System.out.println("oil flow " + producedOilStream.getFlowRate("kg/hr"));
        // testPipe.getOutStream().displayResult();

        for (int i = 0; i < 60; i++) {
            reservoirOps.runTransient(60 * 60 * 24 * 25);
            testPipe.run();
            System.out.println("oil flow " + producedOilStream.getFlowRate("kg/hr") + " pressure "
                    + producedOilStream.getPressure("bara") + " pipe out pres "
                    + testPipe.getOutStream().getFluid().getPressure());
        }
    }

    /**
     * <p>
     * Getter for the field <code>gasProductionTotal</code>.
     * </p>
     *
     * @param unit a {@link java.lang.String} object
     * @return a double
     */
    public double getGasProductionTotal(String unit) {
        if (unit.equals("MSm3"))
            return gasProductionTotal / 1e6;
        if (unit.equals("GSm3"))
            return gasProductionTotal / 1e9;
        return gasProductionTotal;
    }

    /**
     * <p>
     * Getter for the field <code>oilProductionTotal</code>.
     * </p>
     *
     * @param unit a {@link java.lang.String} object
     * @return a double
     */
    public double getOilProductionTotal(String unit) {
        if (unit.equals("MSm3"))
            return oilProductionTotal / 1e6;
        return oilProductionTotal;
    }

    /**
     * <p>
     * getProductionTotal.
     * </p>
     *
     * @param unit a {@link java.lang.String} object
     * @return a double
     */
    public double getProductionTotal(String unit) {
        double prod = getOilProductionTotal("Sm3") + getGasProductionTotal("Sm3") / 1.0e3;
        if (unit.equals("MSm3 oe"))
            return prod / 1e6;
        return prod;
    }

    /**
     * <p>
     * getOOIP.
     * </p>
     *
     * @param unit a {@link java.lang.String} object
     * @return a double
     */
    public double getOOIP(String unit) {
        if (unit.equals("MSm3"))
            return OOIP / 1.0e6;
        return OOIP;
    }

    /**
     * <p>
     * getOGIP.
     * </p>
     *
     * @param unit a {@link java.lang.String} object
     * @return a double
     */
    public double getOGIP(String unit) {
        if (unit.equals("GSm3"))
            return OGIP / 1.0e9;
        return OGIP;
    }

    /**
     * <p>
     * Getter for the field <code>time</code>.
     * </p>
     *
     * @return a double
     */
    public double getTime() {
        return time;
    }
}<|MERGE_RESOLUTION|>--- conflicted
+++ resolved
@@ -46,8 +46,6 @@
 
     /**
      * <p>
-<<<<<<< HEAD
-=======
      * Constructor for SimpleReservoir.
      * </p>
      */
@@ -69,7 +67,6 @@
 
     /**
      * <p>
->>>>>>> c381f8c6
      * getReservoirFluid.
      * </p>
      *
