package neqsim.processSimulation.processEquipment.reservoir;

import neqsim.processSimulation.processEquipment.stream.StreamInterface;
import neqsim.thermo.system.SystemInterface;
import neqsim.thermodynamicOperations.ThermodynamicOperations;

/**
 * <p>
 * Well class.
 * </p>
 *
 * @author asmund
 * @version $Id: $Id
 */
public class Well implements java.io.Serializable {
    private StreamInterface stream = null;
    private String name;
    double x, y, z;

<<<<<<< HEAD
=======
    /**
     * <p>
     * Constructor for Well.
     * </p>
     */
>>>>>>> f5b5a8bf
    public Well() {}

    /**
     * <p>
     * Constructor for Well.
     * </p>
     *
     * @param name a {@link java.lang.String} object
     */
    public Well(String name) {
        this.setName(name);
    }

    /**
     * <p>
     * Getter for the field <code>stream</code>.
     * </p>
     *
     * @return a {@link neqsim.processSimulation.processEquipment.stream.StreamInterface} object
     */
    public StreamInterface getStream() {
        return stream;
    }

    /**
     * <p>
     * Setter for the field <code>stream</code>.
     * </p>
     *
     * @param stream a {@link neqsim.processSimulation.processEquipment.stream.StreamInterface}
     *        object
     */
    public void setStream(StreamInterface stream) {
        this.stream = stream;
    }

    /**
     * <p>
     * getGOR.
     * </p>
     *
     * @return a double
     */
    public double getGOR() {
        SystemInterface locStream = (SystemInterface) (stream.getFluid()).clone();
        locStream.setTemperature(288.15);
        locStream.setPressure(1.01325);
        ThermodynamicOperations ops = new ThermodynamicOperations(locStream);
        ops.TPflash();
        double GOR = Double.NaN;
        if (locStream.hasPhaseType("gas") && locStream.hasPhaseType("oil")) {
            GOR = locStream.getPhase("gas").getVolume("m3")
                    / locStream.getPhase("oil").getVolume("m3");
        }
        return GOR;
    }

    /**
     * <p>
     * getStdGasProduction.
     * </p>
     *
     * @return a double
     */
    public double getStdGasProduction() {
        SystemInterface locStream = (SystemInterface) (stream.getFluid()).clone();
        locStream.setTemperature(288.15);
        locStream.setPressure(1.01325);
        ThermodynamicOperations ops = new ThermodynamicOperations(locStream);
        ops.TPflash();
        double volume = Double.NaN;
        if (locStream.hasPhaseType("gas")) {
            volume = locStream.getPhase("gas").getVolume("m3");
        }
        return volume;
    }

    /**
     * <p>
     * getStdOilProduction.
     * </p>
     *
     * @return a double
     */
    public double getStdOilProduction() {
        SystemInterface locStream = (SystemInterface) (stream.getFluid()).clone();
        locStream.setTemperature(288.15);
        locStream.setPressure(1.01325);
        ThermodynamicOperations ops = new ThermodynamicOperations(locStream);
        ops.TPflash();
        double volume = Double.NaN;
        if (locStream.hasPhaseType("oil")) {
            volume = locStream.getPhase("oil").getVolume("m3");
        }
        return volume;
    }

    /**
     * <p>
     * Getter for the field <code>name</code>.
     * </p>
     *
     * @return a {@link java.lang.String} object
     */
    public String getName() {
        return name;
    }

    /**
     * <p>
     * Setter for the field <code>name</code>.
     * </p>
     *
     * @param name a {@link java.lang.String} object
     */
    public void setName(String name) {
        this.name = name;
    }
}<|MERGE_RESOLUTION|>--- conflicted
+++ resolved
@@ -17,14 +17,11 @@
     private String name;
     double x, y, z;
 
-<<<<<<< HEAD
-=======
     /**
      * <p>
      * Constructor for Well.
      * </p>
      */
->>>>>>> f5b5a8bf
     public Well() {}
 
     /**
