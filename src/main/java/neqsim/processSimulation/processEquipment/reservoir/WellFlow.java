package neqsim.processSimulation.processEquipment.reservoir;

/**
 * <p>
 * WellFlow class.
 * </p>
 *
 * @author asmund
 * @version $Id: $Id
 */
public class WellFlow {
<<<<<<< HEAD
    public static void main(String[] args) {
    }
=======
    /**
     * <p>
     * main.
     * </p>
     *
     * @param args an array of {@link java.lang.String} objects
     */
    public static void main(String[] args) {}
>>>>>>> f5b5a8bf
}<|MERGE_RESOLUTION|>--- conflicted
+++ resolved
@@ -9,10 +9,6 @@
  * @version $Id: $Id
  */
 public class WellFlow {
-<<<<<<< HEAD
-    public static void main(String[] args) {
-    }
-=======
     /**
      * <p>
      * main.
@@ -21,5 +17,4 @@
      * @param args an array of {@link java.lang.String} objects
      */
     public static void main(String[] args) {}
->>>>>>> f5b5a8bf
 }