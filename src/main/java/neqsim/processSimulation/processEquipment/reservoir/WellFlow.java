--- conflicted
+++ resolved
@@ -1,11 +1,7 @@
 package neqsim.processSimulation.processEquipment.reservoir;
 
 public class WellFlow {
-<<<<<<< HEAD
-    public static void main(String[] args) {}
-=======
 
     public static void main(String[] args) {
     }
->>>>>>> 5c88a656
 }