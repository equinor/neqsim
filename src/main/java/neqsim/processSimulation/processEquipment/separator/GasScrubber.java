--- conflicted
+++ resolved
@@ -13,17 +13,12 @@
 import neqsim.thermo.system.SystemInterface;
 
 /**
-<<<<<<< HEAD
- * @author Even Solbraa
- * @version
-=======
  * <p>
  * GasScrubber class.
  * </p>
  *
  * @author Even Solbraa
  * @version $Id: $Id
->>>>>>> e5b15554
  */
 public class GasScrubber extends Separator {
     private static final long serialVersionUID = 1000;
@@ -156,13 +151,10 @@
         return name;
     }
 
-<<<<<<< HEAD
-=======
     /**
      * <p>
      * runTransient.
      * </p>
      */
->>>>>>> e5b15554
     public void runTransient() {}
 }