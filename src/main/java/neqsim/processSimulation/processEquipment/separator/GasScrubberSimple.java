/*
 * GasScrubberSimple.java
 *
 * Created on 12. mars 2001, 19:48
 */

package neqsim.processSimulation.processEquipment.separator;

import java.util.UUID;
import neqsim.processSimulation.mechanicalDesign.separator.GasScrubberMechanicalDesign;
import neqsim.processSimulation.processEquipment.stream.Stream;
import neqsim.processSimulation.processEquipment.stream.StreamInterface;
import neqsim.thermo.system.SystemInterface;
import neqsim.thermodynamicOperations.ThermodynamicOperations;

/**
 * <p>
 * GasScrubberSimple class.
 * </p>
 *
 * @author Even Solbraa
 * @version $Id: $Id
 */
public class GasScrubberSimple extends Separator {
<<<<<<< HEAD
    private static final long serialVersionUID = 1000;

    SystemInterface gasSystem, waterSystem, liquidSystem, thermoSystemCloned;
    Stream inletStream;
    Stream gasOutStream;
    Stream liquidOutStream;

    /**
     * <p>
     * Constructor for GasScrubberSimple.
     * </p>
     */
    @Deprecated
    public GasScrubberSimple() {
        this("GasScrubberSimple");
    }

    /**
     * <p>
     * Constructor for GasScrubberSimple.
     * </p>
     *
     * @param inletStream a {@link neqsim.processSimulation.processEquipment.stream.Stream} object
     */
    @Deprecated
    public GasScrubberSimple(StreamInterface inletStream) {
        this("GasScrubberSimple", inletStream);
    }

    /**
     * Constructor for GasScrubberSimple.
     * 
     * @param name name of scrubber
     */
    public GasScrubberSimple(String name) {
        super(name);
        this.setOrientation("vertical");
    }

    /**
     * <p>
     * Constructor for GasScrubberSimple.
     * </p>
     *
     * @param name a {@link java.lang.String} object
     * @param inletStream a {@link neqsim.processSimulation.processEquipment.stream.StreamInterface}
     *        object
     */
    public GasScrubberSimple(String name, StreamInterface inletStream) {
        super(name, inletStream);
        this.setOrientation("vertical");
    }

    public GasScrubberMechanicalDesign getMechanicalDesign() {
        return new GasScrubberMechanicalDesign(this);
    }

    /**
     * <p>
     * Setter for the field <code>inletStream</code>.
     * </p>
     *
     * @param inletStream a {@link neqsim.processSimulation.processEquipment.stream.StreamInterface}
     *        object
     */
    @Override
    public void setInletStream(StreamInterface inletStream) {
        super.setInletStream(inletStream);

        thermoSystem = inletStream.getThermoSystem().clone();
        gasSystem = thermoSystem.phaseToSystem(0);
        gasOutStream = new Stream("gasOutStream", gasSystem);

        thermoSystem = inletStream.getThermoSystem().clone();
        liquidSystem = thermoSystem.phaseToSystem(1);
        liquidOutStream = new Stream("liquidOutStream", liquidSystem);
    }

    /** {@inheritDoc} */
    @Override
    public StreamInterface getLiquidOutStream() {
        return liquidOutStream;
    }

    /** {@inheritDoc} */
    @Override
    public StreamInterface getGasOutStream() {
        return gasOutStream;
=======
  private static final long serialVersionUID = 1000;

  SystemInterface gasSystem;
  SystemInterface waterSystem;
  SystemInterface liquidSystem;
  SystemInterface thermoSystemCloned;

  StreamInterface inletStream;
  StreamInterface gasOutStream;
  StreamInterface liquidOutStream;
  String name = new String();

  /**
   * <p>
   * Constructor for GasScrubberSimple.
   * </p>
   */
  @Deprecated
  public GasScrubberSimple() {
    this("GasScrubberSimple");
  }

  /**
   * <p>
   * Constructor for GasScrubberSimple.
   * </p>
   *
   * @param inletStream a {@link neqsim.processSimulation.processEquipment.stream.Stream} object
   */
  @Deprecated
  public GasScrubberSimple(StreamInterface inletStream) {
    this("GasScrubberSimple", inletStream);
  }

  /**
   * Constructor for GasScrubberSimple.
   *
   * @param name name of scrubber
   */
  public GasScrubberSimple(String name) {
    super(name);
    this.setOrientation("vertical");
  }

  /**
   * <p>
   * Constructor for GasScrubberSimple.
   * </p>
   *
   * @param name a {@link java.lang.String} object
   * @param inletStream a {@link neqsim.processSimulation.processEquipment.stream.Stream} object
   */
  public GasScrubberSimple(String name, StreamInterface inletStream) {
    super(name, inletStream);
    this.setOrientation("vertical");
  }

  public GasScrubberMechanicalDesign getMechanicalDesign() {
    return new GasScrubberMechanicalDesign(this);
  }

  /**
   * <p>
   * Setter for the field <code>inletStream</code>.
   * </p>
   *
   * @param inletStream a {@link neqsim.processSimulation.processEquipment.stream.Stream} object
   */
  public void setInletStream(StreamInterface inletStream) {
    this.inletStream = inletStream;

    thermoSystem = inletStream.getThermoSystem().clone();
    gasSystem = thermoSystem.phaseToSystem(0);
    gasOutStream = new Stream("gasOutStream", gasSystem);

    thermoSystem = inletStream.getThermoSystem().clone();
    liquidSystem = thermoSystem.phaseToSystem(1);
    liquidOutStream = new Stream("liquidOutStream", liquidSystem);
  }

  /** {@inheritDoc} */
  @Override
  public StreamInterface getLiquidOutStream() {
    return liquidOutStream;
  }

  /** {@inheritDoc} */
  @Override
  public StreamInterface getGasOutStream() {
    return gasOutStream;
  }

  /** {@inheritDoc} */
  @Override
  public StreamInterface getGas() {
    return getGasOutStream();
  }

  /** {@inheritDoc} */
  @Override
  public StreamInterface getLiquid() {
    return getLiquidOutStream();
  }

  /** {@inheritDoc} */
  @Override
  public void run(UUID id) {
    thermoSystem = inletStream.getThermoSystem().clone();
    ThermodynamicOperations thermoOps = new ThermodynamicOperations(thermoSystem);
    thermoOps.TPflash();
    if (separatorSection.size() > 0) {
      calcLiquidCarryoverFraction();
      thermoSystem.addLiquidToGas(getLiquidCarryoverFraction());
>>>>>>> d3810eda
    }
    gasSystem = thermoSystem.phaseToSystem(0);
    gasSystem.setNumberOfPhases(1);
    gasOutStream.setThermoSystem(gasSystem);

    thermoSystem = inletStream.getThermoSystem().clone();
    if (separatorSection.size() > 0) {
      thermoSystem.addGasToLiquid(getGasCarryunderFraction());
      liquidSystem = thermoSystem.phaseToSystem(1);
    }
    liquidSystem.setNumberOfPhases(1);
    liquidOutStream.setThermoSystem(liquidSystem);
    setCalculationIdentifier(id);
  }

  /**
   * <p>
   * calcLiquidCarryoverFraction.
   * </p>
   *
   * @return a double
   */
  public double calcLiquidCarryoverFraction() {
    double ktotal = 1.0;

    for (int i = 0; i < separatorSection.size(); i++) {
      ktotal *= (1.0 - separatorSection.get(i).getEfficiency());
    }
    System.out.println("Ktot " + (1.0 - ktotal));
    double area = getInternalDiameter() * getInternalDiameter() / 4.0 * 3.14;
    double gasVel =
        thermoSystem.getTotalNumberOfMoles() * thermoSystem.getMolarVolume() / 1e5 / area;
    setLiquidCarryoverFraction(ktotal);
    return gasVel;
  }
}<|MERGE_RESOLUTION|>--- conflicted
+++ resolved
@@ -22,96 +22,6 @@
  * @version $Id: $Id
  */
 public class GasScrubberSimple extends Separator {
-<<<<<<< HEAD
-    private static final long serialVersionUID = 1000;
-
-    SystemInterface gasSystem, waterSystem, liquidSystem, thermoSystemCloned;
-    Stream inletStream;
-    Stream gasOutStream;
-    Stream liquidOutStream;
-
-    /**
-     * <p>
-     * Constructor for GasScrubberSimple.
-     * </p>
-     */
-    @Deprecated
-    public GasScrubberSimple() {
-        this("GasScrubberSimple");
-    }
-
-    /**
-     * <p>
-     * Constructor for GasScrubberSimple.
-     * </p>
-     *
-     * @param inletStream a {@link neqsim.processSimulation.processEquipment.stream.Stream} object
-     */
-    @Deprecated
-    public GasScrubberSimple(StreamInterface inletStream) {
-        this("GasScrubberSimple", inletStream);
-    }
-
-    /**
-     * Constructor for GasScrubberSimple.
-     * 
-     * @param name name of scrubber
-     */
-    public GasScrubberSimple(String name) {
-        super(name);
-        this.setOrientation("vertical");
-    }
-
-    /**
-     * <p>
-     * Constructor for GasScrubberSimple.
-     * </p>
-     *
-     * @param name a {@link java.lang.String} object
-     * @param inletStream a {@link neqsim.processSimulation.processEquipment.stream.StreamInterface}
-     *        object
-     */
-    public GasScrubberSimple(String name, StreamInterface inletStream) {
-        super(name, inletStream);
-        this.setOrientation("vertical");
-    }
-
-    public GasScrubberMechanicalDesign getMechanicalDesign() {
-        return new GasScrubberMechanicalDesign(this);
-    }
-
-    /**
-     * <p>
-     * Setter for the field <code>inletStream</code>.
-     * </p>
-     *
-     * @param inletStream a {@link neqsim.processSimulation.processEquipment.stream.StreamInterface}
-     *        object
-     */
-    @Override
-    public void setInletStream(StreamInterface inletStream) {
-        super.setInletStream(inletStream);
-
-        thermoSystem = inletStream.getThermoSystem().clone();
-        gasSystem = thermoSystem.phaseToSystem(0);
-        gasOutStream = new Stream("gasOutStream", gasSystem);
-
-        thermoSystem = inletStream.getThermoSystem().clone();
-        liquidSystem = thermoSystem.phaseToSystem(1);
-        liquidOutStream = new Stream("liquidOutStream", liquidSystem);
-    }
-
-    /** {@inheritDoc} */
-    @Override
-    public StreamInterface getLiquidOutStream() {
-        return liquidOutStream;
-    }
-
-    /** {@inheritDoc} */
-    @Override
-    public StreamInterface getGasOutStream() {
-        return gasOutStream;
-=======
   private static final long serialVersionUID = 1000;
 
   SystemInterface gasSystem;
@@ -225,7 +135,6 @@
     if (separatorSection.size() > 0) {
       calcLiquidCarryoverFraction();
       thermoSystem.addLiquidToGas(getLiquidCarryoverFraction());
->>>>>>> d3810eda
     }
     gasSystem = thermoSystem.phaseToSystem(0);
     gasSystem.setNumberOfPhases(1);
