/*
 * GasScrubberSimple.java
 *
 * Created on 12. mars 2001, 19:48
 */
package neqsim.processSimulation.processEquipment.separator;

import neqsim.processSimulation.mechanicalDesign.separator.GasScrubberMechanicalDesign;
import neqsim.processSimulation.processEquipment.stream.Stream;
import neqsim.thermo.system.SystemInterface;
import neqsim.thermodynamicOperations.ThermodynamicOperations;

/**
<<<<<<< HEAD
 * @author Even Solbraa
 * @version
=======
 * <p>
 * GasScrubberSimple class.
 * </p>
 *
 * @author Even Solbraa
 * @version $Id: $Id
>>>>>>> f5b5a8bf
 */
public class GasScrubberSimple extends Separator {
    private static final long serialVersionUID = 1000;

    SystemInterface gasSystem, waterSystem, liquidSystem, thermoSystemCloned;
    Stream inletStream;
    Stream gasOutStream;
    Stream liquidOutStream;
    String name = new String();

    /**
     * <p>
     * Constructor for GasScrubberSimple.
     * </p>
     */
    public GasScrubberSimple() {
        super();
        mechanicalDesign = new GasScrubberMechanicalDesign(this);
        this.setOrientation("vertical");
    }

    /**
     * <p>
     * Constructor for GasScrubberSimple.
     * </p>
     *
     * @param inletStream a {@link neqsim.processSimulation.processEquipment.stream.Stream} object
     */
    public GasScrubberSimple(Stream inletStream) {
        this();
        this.setInletStream(inletStream);
    }

    /**
     * <p>
     * Constructor for GasScrubberSimple.
     * </p>
     *
     * @param name a {@link java.lang.String} object
     * @param inletStream a {@link neqsim.processSimulation.processEquipment.stream.Stream} object
     */
    public GasScrubberSimple(String name, Stream inletStream) {
        this();
        this.name = name;
        this.setInletStream(inletStream);
    }

    /** {@inheritDoc} */
    @Override
    public void setName(String name) {
        this.name = name;
    }

    /**
     * <p>
     * Setter for the field <code>inletStream</code>.
     * </p>
     *
     * @param inletStream a {@link neqsim.processSimulation.processEquipment.stream.Stream} object
     */
    public void setInletStream(Stream inletStream) {
        this.inletStream = inletStream;

        thermoSystem = (SystemInterface) inletStream.getThermoSystem().clone();
        gasSystem = thermoSystem.phaseToSystem(0);
        gasOutStream = new Stream(gasSystem);

        thermoSystem = (SystemInterface) inletStream.getThermoSystem().clone();
        liquidSystem = thermoSystem.phaseToSystem(1);
        liquidOutStream = new Stream(liquidSystem);
    }

    /** {@inheritDoc} */
    @Override
    public Stream getLiquidOutStream() {
        return liquidOutStream;
    }

    /** {@inheritDoc} */
    @Override
    public Stream getGasOutStream() {
        return gasOutStream;
    }

    /** {@inheritDoc} */
    @Override
    public Stream getGas() {
        return getGasOutStream();
    }

    /** {@inheritDoc} */
    @Override
    public Stream getLiquid() {
        return getLiquidOutStream();
    }

    /** {@inheritDoc} */
    @Override
    public void run() {
        thermoSystem = (SystemInterface) inletStream.getThermoSystem().clone();
        ThermodynamicOperations thermoOps = new ThermodynamicOperations(thermoSystem);
        thermoOps.TPflash();
        if (separatorSection.size() > 0) {
            calcLiquidCarryoverFraction();
            thermoSystem.addLiquidToGas(getLiquidCarryoverFraction());
        }
        gasSystem = thermoSystem.phaseToSystem(0);
        gasSystem.setNumberOfPhases(1);
        gasOutStream.setThermoSystem(gasSystem);

        thermoSystem = (SystemInterface) inletStream.getThermoSystem().clone();
        if (separatorSection.size() > 0) {
            thermoSystem.addGasToLiquid(getGasCarryunderFraction());
            liquidSystem = thermoSystem.phaseToSystem(1);
        }
        liquidSystem.setNumberOfPhases(1);
        liquidOutStream.setThermoSystem(liquidSystem);
    }

    /** {@inheritDoc} */
    @Override
    public String getName() {
        return name;
    }

    /**
     * <p>
     * calcLiquidCarryoverFraction.
     * </p>
     *
     * @return a double
     */
    public double calcLiquidCarryoverFraction() {
        double Ktot = 1.0;

        for (int i = 0; i < separatorSection.size(); i++) {
            Ktot *= (1.0 - separatorSection.get(i).getEfficiency());
        }
        System.out.println("Ktot " + (1.0 - Ktot));
        double area = getInternalDiameter() * getInternalDiameter() / 4.0 * 3.14;
        double gasVel =
                thermoSystem.getTotalNumberOfMoles() * thermoSystem.getMolarVolume() / 1e5 / area;
        setLiquidCarryoverFraction(Ktot);
        return gasVel;
    }

<<<<<<< HEAD
=======
    /**
     * <p>
     * runTransient.
     * </p>
     */
>>>>>>> f5b5a8bf
    public void runTransient() {}
}<|MERGE_RESOLUTION|>--- conflicted
+++ resolved
@@ -11,17 +11,12 @@
 import neqsim.thermodynamicOperations.ThermodynamicOperations;
 
 /**
-<<<<<<< HEAD
- * @author Even Solbraa
- * @version
-=======
  * <p>
  * GasScrubberSimple class.
  * </p>
  *
  * @author Even Solbraa
  * @version $Id: $Id
->>>>>>> f5b5a8bf
  */
 public class GasScrubberSimple extends Separator {
     private static final long serialVersionUID = 1000;
@@ -168,13 +163,10 @@
         return gasVel;
     }
 
-<<<<<<< HEAD
-=======
     /**
      * <p>
      * runTransient.
      * </p>
      */
->>>>>>> f5b5a8bf
     public void runTransient() {}
 }