/*
 * GasScrubberSimple.java
 *
 * Created on 12. mars 2001, 19:48
 */
package neqsim.processSimulation.processEquipment.separator;

import neqsim.processSimulation.mechanicalDesign.separator.GasScrubberMechanicalDesign;
import neqsim.processSimulation.processEquipment.stream.Stream;
import neqsim.processSimulation.processEquipment.stream.StreamInterface;
import neqsim.thermo.system.SystemInterface;
import neqsim.thermodynamicOperations.ThermodynamicOperations;

/**
 * <p>
 * GasScrubberSimple class.
 * </p>
 *
 * @author Even Solbraa
 * @version $Id: $Id
 */
public class GasScrubberSimple extends Separator {
    private static final long serialVersionUID = 1000;

    SystemInterface gasSystem, waterSystem, liquidSystem, thermoSystemCloned;
<<<<<<< HEAD
    Stream inletStream;
    Stream gasOutStream;
    Stream liquidOutStream;
=======
    StreamInterface inletStream;
    StreamInterface gasOutStream;
    StreamInterface liquidOutStream;
    String name = new String();
>>>>>>> 4e74b001

    /**
     * <p>
     * Constructor for GasScrubberSimple.
     * </p>
     */
    @Deprecated
    public GasScrubberSimple() {
        this("GasScrubberSimple");
    }

    /**
     * <p>
     * Constructor for GasScrubberSimple.
     * </p>
     *
     * @param inletStream a {@link neqsim.processSimulation.processEquipment.stream.Stream} object
     */
    @Deprecated
    public GasScrubberSimple(StreamInterface inletStream) {
        this("GasScrubberSimple", inletStream);
    }

    /**
     * Constructor for GasScrubberSimple.
     * 
     * @param name
     */
    public GasScrubberSimple(String name) {
        super(name);
        this.setOrientation("vertical");
    }

    /**
     * <p>
     * Constructor for GasScrubberSimple.
     * </p>
     *
     * @param name a {@link java.lang.String} object
     * @param inletStream a {@link neqsim.processSimulation.processEquipment.stream.StreamInterface}
     *        object
     */
    public GasScrubberSimple(String name, StreamInterface inletStream) {
        super(name, inletStream);
        this.setOrientation("vertical");
    }

    public GasScrubberMechanicalDesign getMechanicalDesign() {
        return new GasScrubberMechanicalDesign(this);
    }

    /**
     * <p>
     * Setter for the field <code>inletStream</code>.
     * </p>
     *
     * @param inletStream a {@link neqsim.processSimulation.processEquipment.stream.StreamInterface}
     *        object
     */
<<<<<<< HEAD
    @Override
    public void setInletStream(StreamInterface inletStream) {
        super.setInletStream(inletStream);
=======
    public void setInletStream(StreamInterface inletStream) {
        this.inletStream = inletStream;
>>>>>>> 4e74b001

        thermoSystem = inletStream.getThermoSystem().clone();
        gasSystem = thermoSystem.phaseToSystem(0);
        gasOutStream = new Stream("gasOutStream", gasSystem);

        thermoSystem = inletStream.getThermoSystem().clone();
        liquidSystem = thermoSystem.phaseToSystem(1);
        liquidOutStream = new Stream("liquidOutStream", liquidSystem);
    }

    /** {@inheritDoc} */
    @Override
    public StreamInterface getLiquidOutStream() {
        return liquidOutStream;
    }

    /** {@inheritDoc} */
    @Override
    public StreamInterface getGasOutStream() {
        return gasOutStream;
    }

    /** {@inheritDoc} */
    @Override
    public StreamInterface getGas() {
        return getGasOutStream();
    }

    /** {@inheritDoc} */
    @Override
    public StreamInterface getLiquid() {
        return getLiquidOutStream();
    }

    /** {@inheritDoc} */
    @Override
    public void run() {
        thermoSystem = inletStream.getThermoSystem().clone();
        ThermodynamicOperations thermoOps = new ThermodynamicOperations(thermoSystem);
        thermoOps.TPflash();
        if (separatorSection.size() > 0) {
            calcLiquidCarryoverFraction();
            thermoSystem.addLiquidToGas(getLiquidCarryoverFraction());
        }
        gasSystem = thermoSystem.phaseToSystem(0);
        gasSystem.setNumberOfPhases(1);
        gasOutStream.setThermoSystem(gasSystem);

        thermoSystem = inletStream.getThermoSystem().clone();
        if (separatorSection.size() > 0) {
            thermoSystem.addGasToLiquid(getGasCarryunderFraction());
            liquidSystem = thermoSystem.phaseToSystem(1);
        }
        liquidSystem.setNumberOfPhases(1);
        liquidOutStream.setThermoSystem(liquidSystem);
    }

    /**
     * <p>
     * calcLiquidCarryoverFraction.
     * </p>
     *
     * @return a double
     */
    public double calcLiquidCarryoverFraction() {
        double Ktot = 1.0;

        for (int i = 0; i < separatorSection.size(); i++) {
            Ktot *= (1.0 - separatorSection.get(i).getEfficiency());
        }
        System.out.println("Ktot " + (1.0 - Ktot));
        double area = getInternalDiameter() * getInternalDiameter() / 4.0 * 3.14;
        double gasVel =
                thermoSystem.getTotalNumberOfMoles() * thermoSystem.getMolarVolume() / 1e5 / area;
        setLiquidCarryoverFraction(Ktot);
        return gasVel;
    }

    /** {@inheritDoc} */
    @Override
    public void runTransient(double dt) {
    }
}<|MERGE_RESOLUTION|>--- conflicted
+++ resolved
@@ -23,16 +23,9 @@
     private static final long serialVersionUID = 1000;
 
     SystemInterface gasSystem, waterSystem, liquidSystem, thermoSystemCloned;
-<<<<<<< HEAD
     Stream inletStream;
     Stream gasOutStream;
     Stream liquidOutStream;
-=======
-    StreamInterface inletStream;
-    StreamInterface gasOutStream;
-    StreamInterface liquidOutStream;
-    String name = new String();
->>>>>>> 4e74b001
 
     /**
      * <p>
@@ -92,14 +85,9 @@
      * @param inletStream a {@link neqsim.processSimulation.processEquipment.stream.StreamInterface}
      *        object
      */
-<<<<<<< HEAD
     @Override
     public void setInletStream(StreamInterface inletStream) {
         super.setInletStream(inletStream);
-=======
-    public void setInletStream(StreamInterface inletStream) {
-        this.inletStream = inletStream;
->>>>>>> 4e74b001
 
         thermoSystem = inletStream.getThermoSystem().clone();
         gasSystem = thermoSystem.phaseToSystem(0);
