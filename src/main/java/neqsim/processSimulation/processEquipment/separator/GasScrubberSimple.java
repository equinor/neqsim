/*
 * GasScrubberSimple.java
 *
 * Created on 12. mars 2001, 19:48
 */
package neqsim.processSimulation.processEquipment.separator;

import neqsim.processSimulation.mechanicalDesign.separator.GasScrubberMechanicalDesign;
import neqsim.processSimulation.processEquipment.stream.Stream;
import neqsim.processSimulation.processEquipment.stream.StreamInterface;
import neqsim.thermo.system.SystemInterface;
import neqsim.thermodynamicOperations.ThermodynamicOperations;

/**
 * <p>
 * GasScrubberSimple class.
 * </p>
 *
 * @author Even Solbraa
 * @version $Id: $Id
 */
public class GasScrubberSimple extends Separator {
    private static final long serialVersionUID = 1000;

    SystemInterface gasSystem, waterSystem, liquidSystem, thermoSystemCloned;
    Stream inletStream;
    Stream gasOutStream;
    Stream liquidOutStream;

    /**
     * <p>
     * Constructor for GasScrubberSimple.
     * </p>
     */
    @Deprecated
    public GasScrubberSimple() {
        this("GasScrubberSimple");
    }

    /**
     * <p>
     * Constructor for GasScrubberSimple.
     * </p>
     *
     * @param inletStream a {@link neqsim.processSimulation.processEquipment.stream.Stream} object
     */
    @Deprecated
    public GasScrubberSimple(Stream inletStream) {
        this("GasScrubberSimple", inletStream);
    }

    /**
     * Constructor for GasScrubberSimple.
     * 
     * @param name
     */
    public GasScrubberSimple(String name) {
        super(name);
        this.setOrientation("vertical");
    }

    /**
     * <p>
     * Constructor for GasScrubberSimple.
     * </p>
     *
     * @param name a {@link java.lang.String} object
     * @param inletStream a {@link neqsim.processSimulation.processEquipment.stream.Stream} object
     */
    public GasScrubberSimple(String name, Stream inletStream) {
<<<<<<< HEAD
        this(name);
        this.setInletStream(inletStream);
=======
        super(name, inletStream);
        this.setOrientation("vertical");
>>>>>>> d7609fe9
    }

    public GasScrubberMechanicalDesign getMechanicalDesign() {
        return new GasScrubberMechanicalDesign(this);
    }

    /**
     * <p>
     * Setter for the field <code>inletStream</code>.
     * </p>
     *
     * @param inletStream a {@link neqsim.processSimulation.processEquipment.stream.Stream} object
     */
    @Override
    public void setInletStream(StreamInterface inletStream) {
        super.setInletStream(inletStream);

        thermoSystem = inletStream.getThermoSystem().clone();
        gasSystem = thermoSystem.phaseToSystem(0);
        gasOutStream = new Stream("gasOutStream", gasSystem);

        thermoSystem = inletStream.getThermoSystem().clone();
        liquidSystem = thermoSystem.phaseToSystem(1);
        liquidOutStream = new Stream("liquidOutStream", liquidSystem);
    }

    /** {@inheritDoc} */
    @Override
    public Stream getLiquidOutStream() {
        return liquidOutStream;
    }

    /** {@inheritDoc} */
    @Override
    public Stream getGasOutStream() {
        return gasOutStream;
    }

    /** {@inheritDoc} */
    @Override
    public Stream getGas() {
        return getGasOutStream();
    }

    /** {@inheritDoc} */
    @Override
    public Stream getLiquid() {
        return getLiquidOutStream();
    }

    /** {@inheritDoc} */
    @Override
    public void run() {
        thermoSystem = inletStream.getThermoSystem().clone();
        ThermodynamicOperations thermoOps = new ThermodynamicOperations(thermoSystem);
        thermoOps.TPflash();
        if (separatorSection.size() > 0) {
            calcLiquidCarryoverFraction();
            thermoSystem.addLiquidToGas(getLiquidCarryoverFraction());
        }
        gasSystem = thermoSystem.phaseToSystem(0);
        gasSystem.setNumberOfPhases(1);
        gasOutStream.setThermoSystem(gasSystem);

        thermoSystem = inletStream.getThermoSystem().clone();
        if (separatorSection.size() > 0) {
            thermoSystem.addGasToLiquid(getGasCarryunderFraction());
            liquidSystem = thermoSystem.phaseToSystem(1);
        }
        liquidSystem.setNumberOfPhases(1);
        liquidOutStream.setThermoSystem(liquidSystem);
    }

    /**
     * <p>
     * calcLiquidCarryoverFraction.
     * </p>
     *
     * @return a double
     */
    public double calcLiquidCarryoverFraction() {
        double Ktot = 1.0;

        for (int i = 0; i < separatorSection.size(); i++) {
            Ktot *= (1.0 - separatorSection.get(i).getEfficiency());
        }
        System.out.println("Ktot " + (1.0 - Ktot));
        double area = getInternalDiameter() * getInternalDiameter() / 4.0 * 3.14;
        double gasVel =
                thermoSystem.getTotalNumberOfMoles() * thermoSystem.getMolarVolume() / 1e5 / area;
        setLiquidCarryoverFraction(Ktot);
        return gasVel;
    }

    /**
     * <p>
     * runTransient.
     * </p>
     */
    public void runTransient() {}
}<|MERGE_RESOLUTION|>--- conflicted
+++ resolved
@@ -68,13 +68,8 @@
      * @param inletStream a {@link neqsim.processSimulation.processEquipment.stream.Stream} object
      */
     public GasScrubberSimple(String name, Stream inletStream) {
-<<<<<<< HEAD
-        this(name);
-        this.setInletStream(inletStream);
-=======
         super(name, inletStream);
         this.setOrientation("vertical");
->>>>>>> d7609fe9
     }
 
     public GasScrubberMechanicalDesign getMechanicalDesign() {
