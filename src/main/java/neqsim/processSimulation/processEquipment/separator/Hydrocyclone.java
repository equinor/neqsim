--- conflicted
+++ resolved
@@ -10,11 +10,7 @@
  * Hydrocyclone class.
  * </p>
  *
-<<<<<<< HEAD
- * @author esol
-=======
  * @author asmund
->>>>>>> 24915a9b
  * @version $Id: $Id
  */
 public class Hydrocyclone extends Separator {
