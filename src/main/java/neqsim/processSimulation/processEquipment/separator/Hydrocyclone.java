--- conflicted
+++ resolved
@@ -124,11 +124,7 @@
             gasOutStream.setThermoSystem(thermoSystem.getEmptySystemClone());
         }
         // //gasOutStream.run();
-<<<<<<< HEAD
-
-=======
         //
->>>>>>> e5b15554
         //// liquidSystem = (SystemInterface) thermoSystem.phaseToSystem(1);
         //// liquidOutStream.setThermoSystem(liquidSystem);
         if (thermoSystem.hasPhaseType("aqueous") || thermoSystem.hasPhaseType("oil")) {
@@ -154,13 +150,10 @@
         return name;
     }
 
-<<<<<<< HEAD
-=======
     /**
      * <p>
      * runTransient.
      * </p>
      */
->>>>>>> e5b15554
     public void runTransient() {}
 }