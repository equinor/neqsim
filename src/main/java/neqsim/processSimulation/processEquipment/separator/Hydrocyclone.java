package neqsim.processSimulation.processEquipment.separator;

import neqsim.processSimulation.processEquipment.stream.Stream;
import neqsim.processSimulation.processEquipment.stream.StreamInterface;
import neqsim.thermodynamicOperations.ThermodynamicOperations;

/**
 * <p>
 * Hydrocyclone class.
 * </p>
 *
 * @author asmund
 * @version $Id: $Id
 */
public class Hydrocyclone extends Separator {
    private static final long serialVersionUID = 1000;

    double PDR = 1.4;
    double rejectRatio = 0.9;
    double underflowPressure = 1.0;
    double overflowPressure = 1.0;
    double separationEfficiency = 0.9;
    double oilInAqueous = 100e-6;
    StreamInterface waterOutStream = new Stream("waterOutStream", waterSystem);

    /**
     * <p>
     * Constructor for Hydrocyclone.
     * </p>
     */
    @Deprecated
    public Hydrocyclone() {
        this("Hydrocyclone");
    }

    /**
     * <p>
     * Constructor for Hydrocyclone.
     * </p>
     *
     * @param inletStream a {@link neqsim.processSimulation.processEquipment.stream.StreamInterface}
     *        object
     */
    @Deprecated
    public Hydrocyclone(StreamInterface inletStream) {
        this("Hydrocyclone", inletStream);
    }

    /**
     * Constructor for Hydrocyclone.
     * 
     * @param name
     */
    public Hydrocyclone(String name) {
        super(name);
    }

    /**
     * <p>
     * Constructor for Hydrocyclone.
     * </p>
     *
     * @param name a {@link java.lang.String} object
     * @param inletStream a {@link neqsim.processSimulation.processEquipment.stream.StreamInterface}
     *        object
     */
    public Hydrocyclone(String name, StreamInterface inletStream) {
<<<<<<< HEAD
        super(name);
        addStream(inletStream);
=======
        super(name, inletStream);
>>>>>>> d7609fe9
    }

    /** {@inheritDoc} */
    @Override
    public void setInletStream(StreamInterface inletStream) {
        super.setInletStream(inletStream);

        thermoSystem = inletStream.getThermoSystem().clone();
        waterSystem = thermoSystem.phaseToSystem(thermoSystem.getPhases()[1]);
        waterOutStream = new Stream("waterOutStream", waterSystem);
    }

    /**
     * <p>
     * Getter for the field <code>waterOutStream</code>.
     * </p>
     *
     * @return a {@link neqsim.processSimulation.processEquipment.stream.StreamInterface} object
     */
    public StreamInterface getWaterOutStream() {
        return waterOutStream;
    }

    /**
     * <p>
     * getOilOutStream.
     * </p>
     *
     * @return a {@link neqsim.processSimulation.processEquipment.stream.StreamInterface} object
     */
    public StreamInterface getOilOutStream() {
        return liquidOutStream;
    }

    /** {@inheritDoc} */
    @Override
    public void run() {
        inletStreamMixer.run();
        thermoSystem = inletStreamMixer.getOutStream().getThermoSystem().clone();

        // double oilInWaterIn = 0.0001; //
        // thermoSystem.getPhase("aqueous").getOilMolarConcentration();
        // double oilInWaterOut = 0.0;
        double inPressure = thermoSystem.getPressure("bara");
        underflowPressure = inPressure / 2.0;
        overflowPressure = inPressure + (inPressure - underflowPressure) / 1.0 / PDR;
        separationEfficiency = 0.9;
        // oilInWaterOut = oilInWaterIn * separationEfficiency;

        thermoSystem.setMultiPhaseCheck(true);
        thermoSystem.setPressure(underflowPressure);
        ThermodynamicOperations thermoOps = new ThermodynamicOperations(thermoSystem);
        thermoOps.TPflash();

        thermoSystem.addPhaseFractionToPhase(oilInAqueous, "mole", "oil", "aqueous");
        // thermoOps.TPflash();
        thermoSystem.addPhaseFractionToPhase(1.0, "mole", "oil", "gas");
        thermoSystem.addPhaseFractionToPhase(0.02, "mole", "aqueous", "gas");
        // thermoOps.TPflash();

        if (thermoSystem.hasPhaseType("gas")) {
            gasOutStream.setThermoSystemFromPhase(thermoSystem, "gas");
        } else {
            gasOutStream.setThermoSystem(thermoSystem.getEmptySystemClone());
        }
        // //gasOutStream.run();

        //// liquidSystem = thermoSystem.phaseToSystem(1);
        //// liquidOutStream.setThermoSystem(liquidSystem);
        if (thermoSystem.hasPhaseType("aqueous") || thermoSystem.hasPhaseType("oil")) {
            liquidOutStream.setThermoSystemFromPhase(thermoSystem, "liquid");
            liquidOutStream.getFluid().init(2);
        } else {
            liquidOutStream.setThermoSystem(thermoSystem.getEmptySystemClone());
        }
        // sOutStream.setPressure(overflowPressure, "bara");
        gasOutStream.run();
        liquidOutStream.run();
    }

    /** {@inheritDoc} */
    @Override
    public void displayResult() {
        thermoSystem.display("from here " + getName());
    }

    /**
     * <p>
     * runTransient.
     * </p>
     */
    public void runTransient() {}
}<|MERGE_RESOLUTION|>--- conflicted
+++ resolved
@@ -65,12 +65,7 @@
      *        object
      */
     public Hydrocyclone(String name, StreamInterface inletStream) {
-<<<<<<< HEAD
-        super(name);
-        addStream(inletStream);
-=======
         super(name, inletStream);
->>>>>>> d7609fe9
     }
 
     /** {@inheritDoc} */
