/*
 * Separator.java
 *
 * Created on 12. mars 2001, 19:48
 */
package neqsim.processSimulation.processEquipment.separator;

import java.util.ArrayList;
import neqsim.processSimulation.mechanicalDesign.separator.SeparatorMechanicalDesign;
import neqsim.processSimulation.processEquipment.ProcessEquipmentBaseClass;
import neqsim.processSimulation.processEquipment.mixer.Mixer;
import neqsim.processSimulation.processEquipment.separator.sectionType.ManwaySection;
import neqsim.processSimulation.processEquipment.separator.sectionType.MeshSection;
import neqsim.processSimulation.processEquipment.separator.sectionType.NozzleSection;
import neqsim.processSimulation.processEquipment.separator.sectionType.SeparatorSection;
import neqsim.processSimulation.processEquipment.separator.sectionType.ValveSection;
import neqsim.processSimulation.processEquipment.stream.Stream;
import neqsim.processSimulation.processEquipment.stream.StreamInterface;
import neqsim.thermo.system.SystemInterface;
import neqsim.thermodynamicOperations.ThermodynamicOperations;

/**
 * <p>
 * Separator class.
 * </p>
 *
 * @author Even Solbraa
 * @version $Id: $Id
 */
public class Separator extends ProcessEquipmentBaseClass implements SeparatorInterface {
    private static final long serialVersionUID = 1000;

    SystemInterface thermoSystem, gasSystem, waterSystem, liquidSystem, thermoSystemCloned,
            thermoSystem2;
    private String orientation = "horizontal";
    StreamInterface gasOutStream;
    StreamInterface liquidOutStream;
    private double pressureDrop = 0.0;
    private double internalDiameter = 1.0;
    public int numberOfInputStreams = 0;
    Mixer inletStreamMixer = new Mixer("Separator Inlet Stream Mixer");
    private double efficiency = 1.0;
    private double liquidCarryoverFraction = 0.0;
    private double gasCarryunderFraction = 0.0;
    private double separatorLength = 5.0;
    double liquidVolume = 1.0, gasVolume = 18.0;
    private double liquidLevel = liquidVolume / (liquidVolume + gasVolume);
    private double designLiquidLevelFraction = 0.8;
    ArrayList<SeparatorSection> separatorSection = new ArrayList<SeparatorSection>();

    /**
     * <p>
     * Constructor for Separator.
     * </p>
     */
    public Separator() {
        super();
        mechanicalDesign = new SeparatorMechanicalDesign(this);
    }

    /**
     * <p>
     * Constructor for Separator.
     * </p>
     *
     * @param inletStream a {@link neqsim.processSimulation.processEquipment.stream.StreamInterface}
     *        object
     */
    public Separator(StreamInterface inletStream) {
        this();
        addStream(inletStream);
    }

    /**
     * <p>
     * Constructor for Separator.
     * </p>
     *
     * @param name a {@link java.lang.String} object
     * @param inletStream a {@link neqsim.processSimulation.processEquipment.stream.StreamInterface}
     *        object
     */
    public Separator(String name, StreamInterface inletStream) {
        this(inletStream);
        this.name = name;
    }

    /**
     * <p>
     * setInletStream.
     * </p>
     *
     * @param inletStream a {@link neqsim.processSimulation.processEquipment.stream.StreamInterface}
     *        object
     */
    public void setInletStream(StreamInterface inletStream) {
        inletStreamMixer.addStream(inletStream);
        thermoSystem = (SystemInterface) inletStream.getThermoSystem().clone();
        gasSystem = thermoSystem.phaseToSystem(thermoSystem.getPhases()[0]);
        gasOutStream = new Stream(gasSystem);

        thermoSystem = (SystemInterface) inletStream.getThermoSystem().clone();
        liquidSystem = thermoSystem.phaseToSystem(thermoSystem.getPhases()[1]);
        liquidOutStream = new Stream(liquidSystem);
    }

    /**
     * <p>
     * addStream.
     * </p>
     *
     * @param newStream a {@link neqsim.processSimulation.processEquipment.stream.StreamInterface}
     *        object
     */
    public void addStream(StreamInterface newStream) {
        if (numberOfInputStreams == 0) {
            setInletStream(newStream);
        } else {
            inletStreamMixer.addStream(newStream);
        }
        numberOfInputStreams++;
    }

    /**
     * <p>
     * Getter for the field <code>liquidOutStream</code>.
     * </p>
     *
     * @return a {@link neqsim.processSimulation.processEquipment.stream.StreamInterface} object
     */
    public StreamInterface getLiquidOutStream() {
        return liquidOutStream;
    }

    /**
     * <p>
     * Getter for the field <code>gasOutStream</code>.
     * </p>
     *
     * @return a {@link neqsim.processSimulation.processEquipment.stream.StreamInterface} object
     */
    public StreamInterface getGasOutStream() {
        return gasOutStream;
    }

    /**
     * <p>
     * getGas.
     * </p>
     *
     * @return a {@link neqsim.processSimulation.processEquipment.stream.StreamInterface} object
     */
    public StreamInterface getGas() {
        return getGasOutStream();
    }

    /**
     * <p>
     * getLiquid.
     * </p>
     *
     * @return a {@link neqsim.processSimulation.processEquipment.stream.StreamInterface} object
     */
    public StreamInterface getLiquid() {
        return getLiquidOutStream();
    }

    /** {@inheritDoc} */
    @Override
    public SystemInterface getThermoSystem() {
        return thermoSystem;
    }

    /** {@inheritDoc} */
    @Override
    public void run() {
        inletStreamMixer.run();
        thermoSystem2 = (SystemInterface) inletStreamMixer.getOutStream().getThermoSystem().clone();
        thermoSystem2.setPressure(thermoSystem2.getPressure() - pressureDrop);

        if (thermoSystem2.hasPhaseType("gas")) {
            gasOutStream.setThermoSystemFromPhase(thermoSystem2, "gas");
            gasOutStream.getFluid().init(2);
        } else {
            gasOutStream.setThermoSystem(thermoSystem2.getEmptySystemClone());
        }
        if (thermoSystem2.hasPhaseType("aqueous") || thermoSystem2.hasPhaseType("oil")) {
            liquidOutStream.setThermoSystemFromPhase(thermoSystem2, "liquid");
            liquidOutStream.getFluid().init(2);
        } else {
            liquidOutStream.setThermoSystem(thermoSystem2.getEmptySystemClone());
        }
        gasOutStream.run();
        liquidOutStream.run();
        // liquidOutStream.setThermoSystemFromPhase(thermoSystem2, "aqueous");
        try {
            thermoSystem = (SystemInterface) thermoSystem2.clone();
            thermoSystem.setTotalNumberOfMoles(1.0e-10);
            thermoSystem.init(1);
            // System.out.println("number of phases " + thermoSystem.getNumberOfPhases());
            double totalliquidVolume = 0.0;
            for (int j = 0; j < thermoSystem.getNumberOfPhases(); j++) {
                double relFact = gasVolume / (thermoSystem2.getPhase(j).getVolume() * 1.0e-5);
                if (j >= 1) {
                    relFact = liquidVolume / (thermoSystem2.getPhase(j).getVolume() * 1.0e-5);

                    totalliquidVolume += liquidVolume / thermoSystem2.getPhase(j).getMolarVolume();
                }
                for (int i = 0; i < thermoSystem.getPhase(j).getNumberOfComponents(); i++) {
                    thermoSystem.addComponent(
                            thermoSystem.getPhase(j).getComponent(i).getComponentNumber(),
                            relFact * thermoSystem2.getPhase(j).getComponent(i)
                                    .getNumberOfMolesInPhase(),
                            j);
                }
            }

            if (thermoSystem.hasPhaseType("gas")) {
                thermoSystem.setBeta(gasVolume / thermoSystem2.getPhase(0).getMolarVolume()
                        / (gasVolume / thermoSystem2.getPhase(0).getMolarVolume()
                                + totalliquidVolume));
            }
            thermoSystem.initBeta();
            thermoSystem.init(3);
            // System.out.println("moles in separator " + thermoSystem.getNumberOfMoles());
            // double volume1 = thermoSystem.getVolume();
            // System.out.println("volume1 bef " + volume1);
            // System.out.println("beta " + thermoSystem.getBeta());

            liquidLevel = thermoSystem.getPhase(1).getVolume() * 1e-5 / (liquidVolume + gasVolume);
            liquidVolume = getLiquidLevel() * 3.14 / 4.0 * getInternalDiameter()
                    * getInternalDiameter() * getSeparatorLength();
            gasVolume = (1.0 - getLiquidLevel()) * 3.14 / 4.0 * getInternalDiameter()
                    * getInternalDiameter() * getSeparatorLength();
            // System.out.println("moles out" +
            // liquidOutStream.getThermoSystem().getTotalNumberOfMoles());
        } catch (Exception e) {
            e.printStackTrace();
        }
        thermoSystem = thermoSystem2;
    }

    /** {@inheritDoc} */
    @Override
    public void displayResult() {
        thermoSystem.display();
    }

    /** {@inheritDoc} */
    @Override
    public String[][] getResultTable() {
        return thermoSystem.getResultTable();
    }

    /** {@inheritDoc} */
    @Override
    public void runTransient(double dt) {
        inletStreamMixer.run();

        System.out.println("moles out" + liquidOutStream.getThermoSystem().getTotalNumberOfMoles());
        double inMoles = inletStreamMixer.getOutStream().getThermoSystem().getTotalNumberOfMoles();
        double gasoutMoles = gasOutStream.getThermoSystem().getNumberOfMoles();
        double liqoutMoles = liquidOutStream.getThermoSystem().getNumberOfMoles();
        thermoSystem.init(3);
        gasOutStream.getThermoSystem().init(3);
        liquidOutStream.getThermoSystem().init(3);
        double volume1 = thermoSystem.getVolume();
        System.out.println("volume1 " + volume1);
        double deltaEnergy = inletStreamMixer.getOutStream().getThermoSystem().getEnthalpy()
                - gasOutStream.getThermoSystem().getEnthalpy()
                - liquidOutStream.getThermoSystem().getEnthalpy();
        System.out.println("enthalph delta " + deltaEnergy);
        double newEnergy = thermoSystem.getInternalEnergy() + dt * deltaEnergy;
        for (int i = 0; i < thermoSystem.getPhase(0).getNumberOfComponents(); i++) {
            double dn = inletStreamMixer.getOutStream().getThermoSystem().getPhase(0)
                    .getComponent(i).getNumberOfMolesInPhase()
                    + inletStreamMixer.getOutStream().getThermoSystem().getPhase(1).getComponent(i)
                            .getNumberOfMolesInPhase()
                    - gasOutStream.getThermoSystem().getPhase(0).getComponent(i)
                            .getNumberOfMolesInPhase()
                    - liquidOutStream.getThermoSystem().getPhase(0).getComponent(i)
                            .getNumberOfMolesInPhase();
            System.out.println("dn " + dn);
            thermoSystem.addComponent(inletStreamMixer.getOutStream().getThermoSystem().getPhase(0)
                    .getComponent(i).getComponentNumber(), dn * dt);
        }
        ThermodynamicOperations thermoOps = new ThermodynamicOperations(thermoSystem);
        thermoOps.VUflash(volume1, newEnergy);

        setTempPres(thermoSystem.getTemperature(), thermoSystem.getPressure());

        liquidLevel = thermoSystem.getPhase(1).getVolume() * 1e-5 / (liquidVolume + gasVolume);
        System.out.println("liquid level " + liquidLevel);
        liquidVolume = getLiquidLevel() * 3.14 / 4.0 * getInternalDiameter() * getInternalDiameter()
                * getSeparatorLength();
        gasVolume = (1.0 - getLiquidLevel()) * 3.14 / 4.0 * getInternalDiameter()
                * getInternalDiameter() * getSeparatorLength();
    }

    /**
     * <p>
     * setTempPres.
     * </p>
     *
     * @param temp a double
     * @param pres a double
     */
    public void setTempPres(double temp, double pres) {
        gasOutStream.getThermoSystem().setTemperature(temp);
        liquidOutStream.getThermoSystem().setTemperature(temp);

        inletStreamMixer.setPressure(pres);
        gasOutStream.getThermoSystem().setPressure(pres);
        liquidOutStream.getThermoSystem().setPressure(pres);

        inletStreamMixer.run();
        gasOutStream.run();
        liquidOutStream.run();
    }

    /**
     * <p>
     * Getter for the field <code>efficiency</code>.
     * </p>
     *
     * @return a double
     */
    public double getEfficiency() {
        return efficiency;
    }

    /**
     * <p>
     * Setter for the field <code>efficiency</code>.
     * </p>
     *
     * @param efficiency a double
     */
    public void setEfficiency(double efficiency) {
        this.efficiency = efficiency;
    }

    /**
     * <p>
     * Getter for the field <code>liquidCarryoverFraction</code>.
     * </p>
     *
     * @return a double
     */
    public double getLiquidCarryoverFraction() {
        return liquidCarryoverFraction;
    }

    /**
     * <p>
     * Setter for the field <code>liquidCarryoverFraction</code>.
     * </p>
     *
     * @param liquidCarryoverFraction a double
     */
    public void setLiquidCarryoverFraction(double liquidCarryoverFraction) {
        this.liquidCarryoverFraction = liquidCarryoverFraction;
    }

    /**
     * <p>
     * Getter for the field <code>gasCarryunderFraction</code>.
     * </p>
     *
     * @return a double
     */
    public double getGasCarryunderFraction() {
        return gasCarryunderFraction;
    }

    /**
     * <p>
     * Setter for the field <code>gasCarryunderFraction</code>.
     * </p>
     *
     * @param gasCarryunderFraction a double
     */
    public void setGasCarryunderFraction(double gasCarryunderFraction) {
        this.gasCarryunderFraction = gasCarryunderFraction;
    }

    /**
     * <p>
     * Getter for the field <code>liquidLevel</code>.
     * </p>
     *
     * @return a double
     */
    public double getLiquidLevel() {
        return liquidLevel;
    }

    /**
     * <p>
     * Getter for the field <code>pressureDrop</code>.
     * </p>
     *
     * @return the pressureDrop
     */
    public double getPressureDrop() {
        return pressureDrop;
    }

    /**
     * <p>
     * Setter for the field <code>pressureDrop</code>.
     * </p>
     *
     * @param pressureDrop the pressureDrop to set
     */
    public void setPressureDrop(double pressureDrop) {
        this.pressureDrop = pressureDrop;
    }

    /**
     * <p>
     * Getter for the field <code>internalDiameter</code>.
     * </p>
     *
     * @return the diameter
     */
    public double getInternalDiameter() {
        return internalDiameter;
    }

    /** {@inheritDoc} */
    @Override
    public void setInternalDiameter(double diameter) {
        this.internalDiameter = diameter;
    }

    /**
     * <p>
     * getGasSuperficialVelocity.
     * </p>
     *
     * @return a double
     */
    public double getGasSuperficialVelocity() {
        return thermoSystem.getPhase(0).getTotalVolume() / 1e5
                / (neqsim.thermo.ThermodynamicConstantsInterface.pi * getInternalDiameter()
                        * getInternalDiameter() / 4.0);
    }

    /**
     * <p>
     * getGasLoadFactor.
     * </p>
     *
     * @return a double
     */
    public double getGasLoadFactor() {
        thermoSystem.initPhysicalProperties();
        double term1 = (thermoSystem.getPhase(1).getPhysicalProperties().getDensity()
                - thermoSystem.getPhase(0).getPhysicalProperties().getDensity())
                / thermoSystem.getPhase(0).getPhysicalProperties().getDensity();
        return getGasSuperficialVelocity() * Math.sqrt(1.0 / term1);
    }

    /**
     * <p>
     * getGasLoadFactor.
     * </p>
     *
     * @param phaseNumber a int
     * @return a double
     */
    public double getGasLoadFactor(int phaseNumber) {
        double gasAreaFraction = 1.0;
        if (orientation.equals("horizontal")) {
            gasAreaFraction = 1.0 - (liquidVolume / (liquidVolume + gasVolume));
        }
        thermoSystem.initPhysicalProperties();
        double term1 = 1.0 / gasAreaFraction
                * (thermoSystem.getPhase(2).getPhysicalProperties().getDensity()
                        - thermoSystem.getPhase(0).getPhysicalProperties().getDensity())
                / thermoSystem.getPhase(0).getPhysicalProperties().getDensity();
        return getGasSuperficialVelocity() * Math.sqrt(1.0 / term1);
    }

    /**
     * <p>
     * getDeRatedGasLoadFactor.
     * </p>
     *
     * @return a double
     */
    public double getDeRatedGasLoadFactor() {
        thermoSystem.initPhysicalProperties();
        double derating = 1.0;
        double surfaceTension = thermoSystem.getInterphaseProperties().getSurfaceTension(0, 1);
        if (surfaceTension < 10.0e-3) {
            derating = 1.0 - 0.5 * (10.0e-3 - surfaceTension) / 10.0e-3;
        }
        System.out.println("derating " + derating);
        double term1 = (thermoSystem.getPhase(1).getPhysicalProperties().getDensity()
                - thermoSystem.getPhase(0).getPhysicalProperties().getDensity())
                / thermoSystem.getPhase(0).getPhysicalProperties().getDensity();
        return derating * getGasSuperficialVelocity() * Math.sqrt(1.0 / term1);
    }

    /**
     * <p>
     * getDeRatedGasLoadFactor.
     * </p>
     *
     * @param phase a int
     * @return a double
     */
    public double getDeRatedGasLoadFactor(int phase) {
        thermoSystem.initPhysicalProperties();
        double derating = 1.0;
        double surfaceTension =
                thermoSystem.getInterphaseProperties().getSurfaceTension(phase - 1, phase);
        if (surfaceTension < 10.0e-3) {
            derating = 1.0 - 0.5 * (10.0e-3 - surfaceTension) / 10.0e-3;
        }
        System.out.println("derating " + derating);
        double term1 = (thermoSystem.getPhase(phase).getPhysicalProperties().getDensity()
                - thermoSystem.getPhase(0).getPhysicalProperties().getDensity())
                / thermoSystem.getPhase(0).getPhysicalProperties().getDensity();
        return derating * getGasSuperficialVelocity() * Math.sqrt(1.0 / term1);
    }

    /**
     * <p>
     * Getter for the field <code>orientation</code>.
     * </p>
     *
     * @return the orientation
     */
    public String getOrientation() {
        return orientation;
    }

    /**
     * <p>
     * Setter for the field <code>orientation</code>.
     * </p>
     *
     * @param orientation the orientation to set
     */
    public void setOrientation(String orientation) {
        this.orientation = orientation;
    }

    /**
     * <p>
     * Getter for the field <code>separatorLength</code>.
     * </p>
     *
     * @return the separatorLength
     */
    public double getSeparatorLength() {
        return separatorLength;
    }

    /**
     * <p>
     * Setter for the field <code>separatorLength</code>.
     * </p>
     *
     * @param separatorLength the separatorLength to set
     */
    public void setSeparatorLength(double separatorLength) {
        this.separatorLength = separatorLength;
    }

    /**
     * <p>
     * Getter for the field <code>separatorSection</code>.
     * </p>
     *
     * @param i a int
     * @return a
     *         {@link neqsim.processSimulation.processEquipment.separator.sectionType.SeparatorSection}
     *         object
     */
    public SeparatorSection getSeparatorSection(int i) {
        return separatorSection.get(i);
    }

    /**
     * <p>
     * Getter for the field <code>separatorSection</code>.
     * </p>
     *
     * @param name a {@link java.lang.String} object
     * @return a
     *         {@link neqsim.processSimulation.processEquipment.separator.sectionType.SeparatorSection}
     *         object
     */
    public SeparatorSection getSeparatorSection(String name) {
        for (SeparatorSection sec : separatorSection) {
            if (sec.getName().equals(name)) {
                return sec;
            }
        }
        System.out.println("no section with name: " + name + " found.....");
        return null;
    }

    /**
     * <p>
     * getSeparatorSections.
     * </p>
     *
     * @return a {@link java.util.ArrayList} object
     */
    public ArrayList<SeparatorSection> getSeparatorSections() {
        return separatorSection;
    }

    /**
     * <p>
     * addSeparatorSection.
     * </p>
     *
     * @param name a {@link java.lang.String} object
     * @param type a {@link java.lang.String} object
     */
    public void addSeparatorSection(String name, String type) {
        if (type.equals("vane")) {
            separatorSection.add(new SeparatorSection(name, type, this));
        } else if (type.equals("meshpad")) {
            separatorSection.add(new MeshSection(name, type, this));
        } else if (type.equals("manway")) {
            separatorSection.add(new ManwaySection(name, type, this));
        } else if (type.equals("valve")) {
            separatorSection.add(new ValveSection(name, type, this));
        } else if (type.equals("nozzle")) {
            separatorSection.add(new NozzleSection(name, type, this));
        } else {
            separatorSection.add(new SeparatorSection(name, type, this));
        }
    }

    /**
     * <p>
     * Getter for the field <code>designLiquidLevelFraction</code>.
     * </p>
     *
     * @return the designGasLevelFraction
     */
    public double getDesignLiquidLevelFraction() {
        return designLiquidLevelFraction;
    }

    /**
     * <p>
     * Setter for the field <code>designLiquidLevelFraction</code>.
     * </p>
     *
     * @param designLiquidLevelFraction a double
     */
    public void setDesignLiquidLevelFraction(double designLiquidLevelFraction) {
        this.designLiquidLevelFraction = designLiquidLevelFraction;
    }

    /** {@inheritDoc} */
    @Override
    public double getPressure() {
        return getThermoSystem().getPressure();
    }

    /** {@inheritDoc} */
    @Override
    public double getEntropyProduction(String unit) {
        double entrop = 0.0;
        for (int i = 0; i < numberOfInputStreams; i++) {
            inletStreamMixer.getStream(i).getFluid().init(3);
            entrop += inletStreamMixer.getStream(i).getFluid().getEntropy(unit);
        }
        if (thermoSystem.hasPhaseType("aqueous") || thermoSystem.hasPhaseType("oil")) {
            try {
                getLiquidOutStream().getThermoSystem().init(3);
            } catch (Exception e) {
            }
        }
        if (thermoSystem.hasPhaseType("gas")) {
            getGasOutStream().getThermoSystem().init(3);
        }

        return getLiquidOutStream().getThermoSystem().getEntropy(unit)
                + getGasOutStream().getThermoSystem().getEntropy(unit) - entrop;
    }

    /** {@inheritDoc} */
    @Override
    public double getMassBalance(String unit) {
        double flow = 0.0;
        for (int i = 0; i < numberOfInputStreams; i++) {
            inletStreamMixer.getStream(i).getFluid().init(3);
            flow += inletStreamMixer.getStream(i).getFluid().getFlowRate(unit);
        }
        getLiquidOutStream().getThermoSystem().init(3);
        getGasOutStream().getThermoSystem().init(3);
        return getLiquidOutStream().getThermoSystem().getFlowRate(unit)
                + getGasOutStream().getThermoSystem().getFlowRate(unit) - flow;
    }

    /** {@inheritDoc} */
    @Override
    public double getExergyChange(String unit, double sourrondingTemperature) {
<<<<<<< HEAD
=======
        //
>>>>>>> e5b15554
        double exergy = 0.0;
        for (int i = 0; i < numberOfInputStreams; i++) {
            inletStreamMixer.getStream(i).getFluid().init(3);
            exergy += inletStreamMixer.getStream(i).getFluid().getExergy(sourrondingTemperature,
                    unit);
        }
        getLiquidOutStream().getThermoSystem().init(3);
        getGasOutStream().getThermoSystem().init(3);
        return getLiquidOutStream().getThermoSystem().getExergy(sourrondingTemperature, unit)
                + getGasOutStream().getThermoSystem().getExergy(sourrondingTemperature, unit)
                - exergy;
    }

    /*
     * private class SeparatorReport extends Object{ public Double gasLoadFactor; SeparatorReport(){
     * gasLoadFactor = getGasLoadFactor(); } }
     * 
     * public SeparatorReport getReport(){ return this.new SeparatorReport(); }
     */
}<|MERGE_RESOLUTION|>--- conflicted
+++ resolved
@@ -707,10 +707,7 @@
     /** {@inheritDoc} */
     @Override
     public double getExergyChange(String unit, double sourrondingTemperature) {
-<<<<<<< HEAD
-=======
         //
->>>>>>> e5b15554
         double exergy = 0.0;
         for (int i = 0; i < numberOfInputStreams; i++) {
             inletStreamMixer.getStream(i).getFluid().init(3);
