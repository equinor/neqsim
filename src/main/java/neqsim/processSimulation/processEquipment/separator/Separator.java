--- conflicted
+++ resolved
@@ -55,7 +55,17 @@
     @Deprecated
     public Separator() {
         super("Separator");
-<<<<<<< HEAD
+    }
+
+    /**
+     * Constructor for Separator.
+     *
+     * @param inletStream a {@link neqsim.processSimulation.processEquipment.stream.StreamInterface}
+     *        object
+     */
+    @Deprecated
+    public Separator(StreamInterface inletStream) {
+        this("Separator", inletStream);
     }
 
     /**
@@ -65,29 +75,6 @@
      */
     public Separator(String name) {
         super(name);
-=======
->>>>>>> 24e54ba3
-    }
-
-    /**
-     * Constructor for Separator.
-     *
-     * @param inletStream a {@link neqsim.processSimulation.processEquipment.stream.StreamInterface}
-     *        object
-     */
-    @Deprecated
-    public Separator(StreamInterface inletStream) {
-        this();
-        addStream(inletStream);
-    }
-
-    /**
-     * Constructor for Separator.
-     * 
-     * @param name Name of separator
-     */
-    public Separator(String name) {
-        super(name);
     }
 
     /**
@@ -98,8 +85,8 @@
      *        object
      */
     public Separator(String name, StreamInterface inletStream) {
-        this(inletStream);
-        this.name = name;
+        super(name);
+        addStream(inletStream);
     }
 
     public SeparatorMechanicalDesign gMechanicalDesign() {
@@ -278,7 +265,8 @@
     public void runTransient(double dt) {
         inletStreamMixer.run();
 
-        //System.out.println("moles out" + liquidOutStream.getThermoSystem().getTotalNumberOfMoles());
+        // System.out.println("moles out" +
+        // liquidOutStream.getThermoSystem().getTotalNumberOfMoles());
         // double inMoles =
         // inletStreamMixer.getOutStream().getThermoSystem().getTotalNumberOfMoles();
         // double gasoutMoles = gasOutStream.getThermoSystem().getNumberOfMoles();
@@ -287,11 +275,11 @@
         gasOutStream.getThermoSystem().init(3);
         liquidOutStream.getThermoSystem().init(3);
         double volume1 = thermoSystem.getVolume();
-        //System.out.println("volume1 " + volume1);
+        // System.out.println("volume1 " + volume1);
         double deltaEnergy = inletStreamMixer.getOutStream().getThermoSystem().getEnthalpy()
                 - gasOutStream.getThermoSystem().getEnthalpy()
                 - liquidOutStream.getThermoSystem().getEnthalpy();
-        //System.out.println("enthalph delta " + deltaEnergy);
+        // System.out.println("enthalph delta " + deltaEnergy);
         double newEnergy = thermoSystem.getInternalEnergy() + dt * deltaEnergy;
         for (int i = 0; i < thermoSystem.getPhase(0).getNumberOfComponents(); i++) {
             double dn = inletStreamMixer.getOutStream().getThermoSystem().getPhase(0)
@@ -302,7 +290,7 @@
                             .getNumberOfMolesInPhase()
                     - liquidOutStream.getThermoSystem().getPhase(0).getComponent(i)
                             .getNumberOfMolesInPhase();
-            //System.out.println("dn " + dn);
+            // System.out.println("dn " + dn);
             thermoSystem.addComponent(inletStreamMixer.getOutStream().getThermoSystem().getPhase(0)
                     .getComponent(i).getComponentNumber(), dn * dt);
         }
@@ -312,7 +300,7 @@
         setTempPres(thermoSystem.getTemperature(), thermoSystem.getPressure());
 
         liquidLevel = thermoSystem.getPhase(1).getVolume() * 1e-5 / (liquidVolume + gasVolume);
-        //System.out.println("liquid level " + liquidLevel);
+        // System.out.println("liquid level " + liquidLevel);
         liquidVolume = getLiquidLevel() * 3.14 / 4.0 * getInternalDiameter() * getInternalDiameter()
                 * getSeparatorLength();
         gasVolume = (1.0 - getLiquidLevel()) * 3.14 / 4.0 * getInternalDiameter()
@@ -749,9 +737,10 @@
         int result = super.hashCode();
         result = prime * result + Objects.hash(designLiquidLevelFraction, efficiency,
                 gasCarryunderFraction, gasOutStream, gasSystem, gasVolume, inletStreamMixer,
-                internalDiameter, liquidCarryoverFraction, liquidLevel, liquidOutStream, liquidSystem,
-                liquidVolume, numberOfInputStreams, orientation, pressureDrop, separatorLength,
-                separatorSection, thermoSystem, thermoSystem2, thermoSystemCloned, waterSystem);
+                internalDiameter, liquidCarryoverFraction, liquidLevel, liquidOutStream,
+                liquidSystem, liquidVolume, numberOfInputStreams, orientation, pressureDrop,
+                separatorLength, separatorSection, thermoSystem, thermoSystem2, thermoSystemCloned,
+                waterSystem);
         return result;
     }
 
@@ -778,13 +767,16 @@
                         .doubleToLongBits(other.internalDiameter)
                 && Double.doubleToLongBits(liquidCarryoverFraction) == Double
                         .doubleToLongBits(other.liquidCarryoverFraction)
-                && Double.doubleToLongBits(liquidLevel) == Double.doubleToLongBits(other.liquidLevel)
+                && Double.doubleToLongBits(liquidLevel) == Double
+                        .doubleToLongBits(other.liquidLevel)
                 && Objects.equals(liquidOutStream, other.liquidOutStream)
                 && Objects.equals(liquidSystem, other.liquidSystem)
-                && Double.doubleToLongBits(liquidVolume) == Double.doubleToLongBits(other.liquidVolume)
+                && Double.doubleToLongBits(liquidVolume) == Double
+                        .doubleToLongBits(other.liquidVolume)
                 && numberOfInputStreams == other.numberOfInputStreams
                 && Objects.equals(orientation, other.orientation)
-                && Double.doubleToLongBits(pressureDrop) == Double.doubleToLongBits(other.pressureDrop)
+                && Double.doubleToLongBits(pressureDrop) == Double
+                        .doubleToLongBits(other.pressureDrop)
                 && Double.doubleToLongBits(separatorLength) == Double
                         .doubleToLongBits(other.separatorLength)
                 && Objects.equals(separatorSection, other.separatorSection)
