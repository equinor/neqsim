<<<<<<< HEAD


=======
>>>>>>> 328264d8
/*
 * Separator.java
 *
 * Created on 12. mars 2001, 19:48
 */
package neqsim.processSimulation.processEquipment.separator;

import java.util.ArrayList;
import neqsim.processSimulation.mechanicalDesign.separator.SeparatorMechanicalDesign;
import neqsim.processSimulation.processEquipment.ProcessEquipmentBaseClass;
import neqsim.processSimulation.processEquipment.mixer.Mixer;
import neqsim.processSimulation.processEquipment.separator.sectionType.ManwaySection;
import neqsim.processSimulation.processEquipment.separator.sectionType.MeshSection;
import neqsim.processSimulation.processEquipment.separator.sectionType.NozzleSection;
import neqsim.processSimulation.processEquipment.separator.sectionType.SeparatorSection;
import neqsim.processSimulation.processEquipment.separator.sectionType.ValveSection;
import neqsim.processSimulation.processEquipment.stream.Stream;
import neqsim.processSimulation.processEquipment.stream.StreamInterface;
import neqsim.thermo.system.SystemInterface;
import neqsim.thermodynamicOperations.ThermodynamicOperations;

/**
 * @author Even Solbraa
 * @version
 */
public class Separator extends ProcessEquipmentBaseClass implements SeparatorInterface {
    private static final long serialVersionUID = 1000;

    SystemInterface thermoSystem, gasSystem, waterSystem, liquidSystem, thermoSystemCloned,
            thermoSystem2;
    private String orientation = "horizontal";
    StreamInterface gasOutStream;
    StreamInterface liquidOutStream;
    private double pressureDrop = 0.0;
    private double internalDiameter = 1.0;
    public int numberOfInputStreams = 0;
    Mixer inletStreamMixer = new Mixer("Separator Inlet Stream Mixer");
    private double efficiency = 1.0;
    private double liquidCarryoverFraction = 0.0;
    private double gasCarryunderFraction = 0.0;
    private double separatorLength = 5.0;
    double liquidVolume = 1.0, gasVolume = 18.0;
    private double liquidLevel = liquidVolume / (liquidVolume + gasVolume);
    private double designLiquidLevelFraction = 0.8;
    ArrayList<SeparatorSection> separatorSection = new ArrayList<SeparatorSection>();

    /**
     * Creates new Separator
     */
    public Separator() {
        super();
        mechanicalDesign = new SeparatorMechanicalDesign(this);
    }

    public Separator(StreamInterface inletStream) {
        this();
        addStream(inletStream);
    }

    public Separator(String name, StreamInterface inletStream) {
        this(inletStream);
        this.name = name;
    }

    public void setInletStream(StreamInterface inletStream) {
        inletStreamMixer.addStream(inletStream);
        thermoSystem = (SystemInterface) inletStream.getThermoSystem().clone();
        gasSystem = thermoSystem.phaseToSystem(thermoSystem.getPhases()[0]);
        gasOutStream = new Stream(gasSystem);

        thermoSystem = (SystemInterface) inletStream.getThermoSystem().clone();
        liquidSystem = thermoSystem.phaseToSystem(thermoSystem.getPhases()[1]);
        liquidOutStream = new Stream(liquidSystem);
    }

    public void addStream(StreamInterface newStream) {
        if (numberOfInputStreams == 0) {
            setInletStream(newStream);
        } else {
            inletStreamMixer.addStream(newStream);
        }
        numberOfInputStreams++;
    }

    public StreamInterface getLiquidOutStream() {
        return liquidOutStream;
    }

    public StreamInterface getGasOutStream() {
        return gasOutStream;
    }

    public StreamInterface getGas() {
        return getGasOutStream();
    }

    public StreamInterface getLiquid() {
        return getLiquidOutStream();
    }

    @Override
    public SystemInterface getThermoSystem() {
        return thermoSystem;
    }

    @Override
    public void run() {
        inletStreamMixer.run();
        thermoSystem2 = (SystemInterface) inletStreamMixer.getOutStream().getThermoSystem().clone();
        thermoSystem2.setPressure(thermoSystem2.getPressure() - pressureDrop);

        if (thermoSystem2.hasPhaseType("gas")) {
            gasOutStream.setThermoSystemFromPhase(thermoSystem2, "gas");
            gasOutStream.getFluid().init(2);
        } else {
            gasOutStream.setThermoSystem(thermoSystem2.getEmptySystemClone());
        }
        if (thermoSystem2.hasPhaseType("aqueous") || thermoSystem2.hasPhaseType("oil")) {
            liquidOutStream.setThermoSystemFromPhase(thermoSystem2, "liquid");
            liquidOutStream.getFluid().init(2);
        } else {
            liquidOutStream.setThermoSystem(thermoSystem2.getEmptySystemClone());
        }
        gasOutStream.run();
        liquidOutStream.run();
        // liquidOutStream.setThermoSystemFromPhase(thermoSystem2, "aqueous");
        try {
            thermoSystem = (SystemInterface) thermoSystem2.clone();
            thermoSystem.setTotalNumberOfMoles(1.0e-10);
            thermoSystem.init(1);
            // System.out.println("number of phases " + thermoSystem.getNumberOfPhases());
            double totalliquidVolume = 0.0;
            for (int j = 0; j < thermoSystem.getNumberOfPhases(); j++) {
                double relFact = gasVolume / (thermoSystem2.getPhase(j).getVolume() * 1.0e-5);
                if (j >= 1) {
                    relFact = liquidVolume / (thermoSystem2.getPhase(j).getVolume() * 1.0e-5);

                    totalliquidVolume += liquidVolume / thermoSystem2.getPhase(j).getMolarVolume();
                }
                for (int i = 0; i < thermoSystem.getPhase(j).getNumberOfComponents(); i++) {
                    thermoSystem.addComponent(
                            thermoSystem.getPhase(j).getComponent(i).getComponentNumber(),
                            relFact * thermoSystem2.getPhase(j).getComponent(i)
                                    .getNumberOfMolesInPhase(),
                            j);
                }
            }

            if (thermoSystem.hasPhaseType("gas")) {
                thermoSystem.setBeta(gasVolume / thermoSystem2.getPhase(0).getMolarVolume()
                        / (gasVolume / thermoSystem2.getPhase(0).getMolarVolume()
                                + totalliquidVolume));
            }
            thermoSystem.initBeta();
            thermoSystem.init(3);
            // System.out.println("moles in separator " + thermoSystem.getNumberOfMoles());
            // double volume1 = thermoSystem.getVolume();
            // System.out.println("volume1 bef " + volume1);
            // System.out.println("beta " + thermoSystem.getBeta());

            liquidLevel = thermoSystem.getPhase(1).getVolume() * 1e-5 / (liquidVolume + gasVolume);
            liquidVolume = getLiquidLevel() * 3.14 / 4.0 * getInternalDiameter()
                    * getInternalDiameter() * getSeparatorLength();
            gasVolume = (1.0 - getLiquidLevel()) * 3.14 / 4.0 * getInternalDiameter()
                    * getInternalDiameter() * getSeparatorLength();
            // System.out.println("moles out" +
            // liquidOutStream.getThermoSystem().getTotalNumberOfMoles());
        } catch (Exception e) {
            e.printStackTrace();
        }
        thermoSystem = thermoSystem2;
    }

    @Override
    public void displayResult() {
        thermoSystem.display();
    }

    @Override
    public String[][] getResultTable() {
        return thermoSystem.getResultTable();
    }

    @Override
    public void runTransient(double dt) {
        inletStreamMixer.run();

        System.out.println("moles out" + liquidOutStream.getThermoSystem().getTotalNumberOfMoles());
        double inMoles = inletStreamMixer.getOutStream().getThermoSystem().getTotalNumberOfMoles();
        double gasoutMoles = gasOutStream.getThermoSystem().getNumberOfMoles();
        double liqoutMoles = liquidOutStream.getThermoSystem().getNumberOfMoles();
        thermoSystem.init(3);
        gasOutStream.getThermoSystem().init(3);
        liquidOutStream.getThermoSystem().init(3);
        double volume1 = thermoSystem.getVolume();
        System.out.println("volume1 " + volume1);
        double deltaEnergy = inletStreamMixer.getOutStream().getThermoSystem().getEnthalpy()
                - gasOutStream.getThermoSystem().getEnthalpy()
                - liquidOutStream.getThermoSystem().getEnthalpy();
        System.out.println("enthalph delta " + deltaEnergy);
        double newEnergy = thermoSystem.getInternalEnergy() + dt * deltaEnergy;
        for (int i = 0; i < thermoSystem.getPhase(0).getNumberOfComponents(); i++) {
            double dn = inletStreamMixer.getOutStream().getThermoSystem().getPhase(0)
                    .getComponent(i).getNumberOfMolesInPhase()
                    + inletStreamMixer.getOutStream().getThermoSystem().getPhase(1).getComponent(i)
                            .getNumberOfMolesInPhase()
                    - gasOutStream.getThermoSystem().getPhase(0).getComponent(i)
                            .getNumberOfMolesInPhase()
                    - liquidOutStream.getThermoSystem().getPhase(0).getComponent(i)
                            .getNumberOfMolesInPhase();
            System.out.println("dn " + dn);
            thermoSystem.addComponent(inletStreamMixer.getOutStream().getThermoSystem().getPhase(0)
                    .getComponent(i).getComponentNumber(), dn * dt);
        }
        ThermodynamicOperations thermoOps = new ThermodynamicOperations(thermoSystem);
        thermoOps.VUflash(volume1, newEnergy);

        setTempPres(thermoSystem.getTemperature(), thermoSystem.getPressure());

        liquidLevel = thermoSystem.getPhase(1).getVolume() * 1e-5 / (liquidVolume + gasVolume);
        System.out.println("liquid level " + liquidLevel);
        liquidVolume = getLiquidLevel() * 3.14 / 4.0 * getInternalDiameter() * getInternalDiameter()
                * getSeparatorLength();
        gasVolume = (1.0 - getLiquidLevel()) * 3.14 / 4.0 * getInternalDiameter()
                * getInternalDiameter() * getSeparatorLength();
<<<<<<< HEAD
=======

>>>>>>> 328264d8
    }

    public void setTempPres(double temp, double pres) {
        gasOutStream.getThermoSystem().setTemperature(temp);
        liquidOutStream.getThermoSystem().setTemperature(temp);

        inletStreamMixer.setPressure(pres);
        gasOutStream.getThermoSystem().setPressure(pres);
        liquidOutStream.getThermoSystem().setPressure(pres);

        inletStreamMixer.run();
        gasOutStream.run();
        liquidOutStream.run();
    }

    public double getEfficiency() {
        return efficiency;
    }

    public void setEfficiency(double efficiency) {
        this.efficiency = efficiency;
    }

    public double getLiquidCarryoverFraction() {
        return liquidCarryoverFraction;
    }

    public void setLiquidCarryoverFraction(double liquidCarryoverFraction) {
        this.liquidCarryoverFraction = liquidCarryoverFraction;
    }

    public double getGasCarryunderFraction() {
        return gasCarryunderFraction;
    }

    public void setGasCarryunderFraction(double gasCarryunderFraction) {
        this.gasCarryunderFraction = gasCarryunderFraction;
    }

    public double getLiquidLevel() {
        return liquidLevel;
    }

    /**
     * @return the pressureDrop
     */
    public double getPressureDrop() {
        return pressureDrop;
    }

    /**
     * @param pressureDrop the pressureDrop to set
     */
    public void setPressureDrop(double pressureDrop) {
        this.pressureDrop = pressureDrop;
    }

    /**
     * @return the diameter
     */
    public double getInternalDiameter() {
        return internalDiameter;
    }

    /**
     * @param diameter the diameter to set
     */
    @Override
    public void setInternalDiameter(double diameter) {
        this.internalDiameter = diameter;
    }

    public double getGasSuperficialVelocity() {
        return thermoSystem.getPhase(0).getTotalVolume() / 1e5
                / (neqsim.thermo.ThermodynamicConstantsInterface.pi * getInternalDiameter()
                        * getInternalDiameter() / 4.0);
    }

    public double getGasLoadFactor() {
        thermoSystem.initPhysicalProperties();
        double term1 = (thermoSystem.getPhase(1).getPhysicalProperties().getDensity()
                - thermoSystem.getPhase(0).getPhysicalProperties().getDensity())
                / thermoSystem.getPhase(0).getPhysicalProperties().getDensity();
        return getGasSuperficialVelocity() * Math.sqrt(1.0 / term1);
    }

    public double getGasLoadFactor(int phaseNumber) {
        double gasAreaFraction = 1.0;
        if (orientation.equals("horizontal")) {
            gasAreaFraction = 1.0 - (liquidVolume / (liquidVolume + gasVolume));
        }
        thermoSystem.initPhysicalProperties();
        double term1 = 1.0 / gasAreaFraction
                * (thermoSystem.getPhase(2).getPhysicalProperties().getDensity()
                        - thermoSystem.getPhase(0).getPhysicalProperties().getDensity())
                / thermoSystem.getPhase(0).getPhysicalProperties().getDensity();
        return getGasSuperficialVelocity() * Math.sqrt(1.0 / term1);
    }

    public double getDeRatedGasLoadFactor() {
        thermoSystem.initPhysicalProperties();
        double derating = 1.0;
        double surfaceTension = thermoSystem.getInterphaseProperties().getSurfaceTension(0, 1);
        if (surfaceTension < 10.0e-3) {
            derating = 1.0 - 0.5 * (10.0e-3 - surfaceTension) / 10.0e-3;
        }
        System.out.println("derating " + derating);
        double term1 = (thermoSystem.getPhase(1).getPhysicalProperties().getDensity()
                - thermoSystem.getPhase(0).getPhysicalProperties().getDensity())
                / thermoSystem.getPhase(0).getPhysicalProperties().getDensity();
        return derating * getGasSuperficialVelocity() * Math.sqrt(1.0 / term1);
    }

    public double getDeRatedGasLoadFactor(int phase) {
        thermoSystem.initPhysicalProperties();
        double derating = 1.0;
        double surfaceTension =
                thermoSystem.getInterphaseProperties().getSurfaceTension(phase - 1, phase);
        if (surfaceTension < 10.0e-3) {
            derating = 1.0 - 0.5 * (10.0e-3 - surfaceTension) / 10.0e-3;
        }
        System.out.println("derating " + derating);
        double term1 = (thermoSystem.getPhase(phase).getPhysicalProperties().getDensity()
                - thermoSystem.getPhase(0).getPhysicalProperties().getDensity())
                / thermoSystem.getPhase(0).getPhysicalProperties().getDensity();
        return derating * getGasSuperficialVelocity() * Math.sqrt(1.0 / term1);
    }

    /**
     * @return the orientation
     */
    public String getOrientation() {
        return orientation;
    }

    /**
     * @param orientation the orientation to set
     */
    public void setOrientation(String orientation) {
        this.orientation = orientation;
    }

    /**
     * @return the separatorLength
     */
    public double getSeparatorLength() {
        return separatorLength;
    }

    /**
     * @param separatorLength the separatorLength to set
     */
    public void setSeparatorLength(double separatorLength) {
        this.separatorLength = separatorLength;
    }

    public SeparatorSection getSeparatorSection(int i) {
        return separatorSection.get(i);
    }

    public SeparatorSection getSeparatorSection(String name) {
        for (SeparatorSection sec : separatorSection) {
            if (sec.getName().equals(name)) {
                return sec;
            }
        }
        System.out.println("no section with name: " + name + " found.....");
        return null;
    }

    public ArrayList<SeparatorSection> getSeparatorSections() {
        return separatorSection;
    }

    public void addSeparatorSection(String name, String type) {
        if (type.equals("vane")) {
            separatorSection.add(new SeparatorSection(name, type, this));
        } else if (type.equals("meshpad")) {
            separatorSection.add(new MeshSection(name, type, this));
        } else if (type.equals("manway")) {
            separatorSection.add(new ManwaySection(name, type, this));
        } else if (type.equals("valve")) {
            separatorSection.add(new ValveSection(name, type, this));
        } else if (type.equals("nozzle")) {
            separatorSection.add(new NozzleSection(name, type, this));
        } else {
            separatorSection.add(new SeparatorSection(name, type, this));
        }
    }

    /**
     * @return the designGasLevelFraction
     */
    public double getDesignLiquidLevelFraction() {
        return designLiquidLevelFraction;
    }

    /**
     * @param designGasLevelFraction the designGasLevelFraction to set
     */
    public void setDesignLiquidLevelFraction(double designLiquidLevelFraction) {
        this.designLiquidLevelFraction = designLiquidLevelFraction;
    }

    @Override
    public double getPressure() {
        return getThermoSystem().getPressure();
    }

    @Override
    public double getEntropyProduction(String unit) {
        double entrop = 0.0;
        for (int i = 0; i < numberOfInputStreams; i++) {
            inletStreamMixer.getStream(i).getFluid().init(3);
            entrop += inletStreamMixer.getStream(i).getFluid().getEntropy(unit);
        }
        if (thermoSystem.hasPhaseType("aqueous") || thermoSystem.hasPhaseType("oil")) {
            try {
                getLiquidOutStream().getThermoSystem().init(3);
            } catch (Exception e) {
            }
        }
        if (thermoSystem.hasPhaseType("gas")) {
            getGasOutStream().getThermoSystem().init(3);
        }

        return getLiquidOutStream().getThermoSystem().getEntropy(unit)
                + getGasOutStream().getThermoSystem().getEntropy(unit) - entrop;
    }

    @Override
    public double getMassBalance(String unit) {
        double flow = 0.0;
        for (int i = 0; i < numberOfInputStreams; i++) {
            inletStreamMixer.getStream(i).getFluid().init(3);
            flow += inletStreamMixer.getStream(i).getFluid().getFlowRate(unit);
        }
        getLiquidOutStream().getThermoSystem().init(3);
        getGasOutStream().getThermoSystem().init(3);
        return getLiquidOutStream().getThermoSystem().getFlowRate(unit)
                + getGasOutStream().getThermoSystem().getFlowRate(unit) - flow;
    }

    @Override
    public double getExergyChange(String unit, double sourrondingTemperature) {
        double exergy = 0.0;
        for (int i = 0; i < numberOfInputStreams; i++) {
            inletStreamMixer.getStream(i).getFluid().init(3);
            exergy += inletStreamMixer.getStream(i).getFluid().getExergy(sourrondingTemperature,
                    unit);
        }
        getLiquidOutStream().getThermoSystem().init(3);
        getGasOutStream().getThermoSystem().init(3);
        return getLiquidOutStream().getThermoSystem().getExergy(sourrondingTemperature, unit)
                + getGasOutStream().getThermoSystem().getExergy(sourrondingTemperature, unit)
                - exergy;
    }

    /*
     * private class SeparatorReport extends Object{ public Double gasLoadFactor; SeparatorReport(){
     * gasLoadFactor = getGasLoadFactor(); } }
     * 
     * public SeparatorReport getReport(){ return this.new SeparatorReport(); }
     */
}<|MERGE_RESOLUTION|>--- conflicted
+++ resolved
@@ -1,8 +1,3 @@
-<<<<<<< HEAD
-
-
-=======
->>>>>>> 328264d8
 /*
  * Separator.java
  *
@@ -228,10 +223,6 @@
                 * getSeparatorLength();
         gasVolume = (1.0 - getLiquidLevel()) * 3.14 / 4.0 * getInternalDiameter()
                 * getInternalDiameter() * getSeparatorLength();
-<<<<<<< HEAD
-=======
-
->>>>>>> 328264d8
     }
 
     public void setTempPres(double temp, double pres) {
