/*
 * Separator.java
 *
 * Created on 12. mars 2001, 19:48
 */
package neqsim.processSimulation.processEquipment.separator;

import java.util.ArrayList;
import java.util.Objects;
import neqsim.processSimulation.mechanicalDesign.separator.SeparatorMechanicalDesign;
import neqsim.processSimulation.processEquipment.ProcessEquipmentBaseClass;
import neqsim.processSimulation.processEquipment.mixer.Mixer;
import neqsim.processSimulation.processEquipment.separator.sectionType.ManwaySection;
import neqsim.processSimulation.processEquipment.separator.sectionType.MeshSection;
import neqsim.processSimulation.processEquipment.separator.sectionType.NozzleSection;
import neqsim.processSimulation.processEquipment.separator.sectionType.SeparatorSection;
import neqsim.processSimulation.processEquipment.separator.sectionType.ValveSection;
import neqsim.processSimulation.processEquipment.stream.Stream;
import neqsim.processSimulation.processEquipment.stream.StreamInterface;
import neqsim.thermo.system.SystemInterface;
import neqsim.thermodynamicOperations.ThermodynamicOperations;

/**
 * <p>
 * Separator class.
 * </p>
 *
 * @author Even Solbraa
 * @version $Id: $Id
 */
public class Separator extends ProcessEquipmentBaseClass implements SeparatorInterface {
    private static final long serialVersionUID = 1000;

    SystemInterface thermoSystem, gasSystem, waterSystem, liquidSystem, thermoSystemCloned,
            thermoSystem2;
    private String orientation = "horizontal";
    StreamInterface gasOutStream;
    StreamInterface liquidOutStream;
    private double pressureDrop = 0.0;
    private double internalDiameter = 1.0;
    public int numberOfInputStreams = 0;
    Mixer inletStreamMixer = new Mixer("Separator Inlet Stream Mixer");
    private double efficiency = 1.0;
    private double liquidCarryoverFraction = 0.0;
    private double gasCarryunderFraction = 0.0;
    private double separatorLength = 5.0;
    double liquidVolume = 1.0, gasVolume = 18.0;
    private double liquidLevel = liquidVolume / (liquidVolume + gasVolume);
    private double designLiquidLevelFraction = 0.8;
    ArrayList<SeparatorSection> separatorSection = new ArrayList<SeparatorSection>();

<<<<<<< HEAD
    @Deprecated
    public Separator() {
        this("Separator");
=======
    /**
     * Constructor for Separator.
     */
    @Deprecated
    public Separator() {
        super("Separator");
>>>>>>> c381f8c6
    }

    /**
     * Constructor for Separator.
     * 
     * @param name Name of separator
     */
    public Separator(String name) {
        super(name);
    }

    /**
     * Constructor for Separator.
     *
     * @param inletStream a {@link neqsim.processSimulation.processEquipment.stream.StreamInterface}
     *        object
     */
    @Deprecated
    public Separator(StreamInterface inletStream) {
        this();
        addStream(inletStream);
    }

    /**
     * Constructor for Separator.
     *
     * @param name a {@link java.lang.String} object
     * @param inletStream a {@link neqsim.processSimulation.processEquipment.stream.StreamInterface}
     *        object
     */
    public Separator(String name, StreamInterface inletStream) {
        this(inletStream);
        this.name = name;
    }

    public SeparatorMechanicalDesign gMechanicalDesign() {
        return new SeparatorMechanicalDesign(this);
    }

    /**
     * <p>
     * setInletStream.
     * </p>
     *
     * @param inletStream a {@link neqsim.processSimulation.processEquipment.stream.StreamInterface}
     *        object
     */
    public void setInletStream(StreamInterface inletStream) {
        inletStreamMixer.addStream(inletStream);
        thermoSystem = inletStream.getThermoSystem().clone();
        gasSystem = thermoSystem.phaseToSystem(thermoSystem.getPhases()[0]);
        gasOutStream = new Stream(gasSystem);

        thermoSystem = inletStream.getThermoSystem().clone();
        liquidSystem = thermoSystem.phaseToSystem(thermoSystem.getPhases()[1]);
        liquidOutStream = new Stream(liquidSystem);
    }

    /**
     * <p>
     * addStream.
     * </p>
     *
     * @param newStream a {@link neqsim.processSimulation.processEquipment.stream.StreamInterface}
     *        object
     */
    public void addStream(StreamInterface newStream) {
        if (numberOfInputStreams == 0) {
            setInletStream(newStream);
        } else {
            inletStreamMixer.addStream(newStream);
        }
        numberOfInputStreams++;
    }

    /**
     * <p>
     * Getter for the field <code>liquidOutStream</code>.
     * </p>
     *
     * @return a {@link neqsim.processSimulation.processEquipment.stream.StreamInterface} object
     */
    public StreamInterface getLiquidOutStream() {
        return liquidOutStream;
    }

    /**
     * <p>
     * Getter for the field <code>gasOutStream</code>.
     * </p>
     *
     * @return a {@link neqsim.processSimulation.processEquipment.stream.StreamInterface} object
     */
    public StreamInterface getGasOutStream() {
        return gasOutStream;
    }

    /**
     * <p>
     * getGas.
     * </p>
     *
     * @return a {@link neqsim.processSimulation.processEquipment.stream.StreamInterface} object
     */
    public StreamInterface getGas() {
        return getGasOutStream();
    }

    /**
     * <p>
     * getLiquid.
     * </p>
     *
     * @return a {@link neqsim.processSimulation.processEquipment.stream.StreamInterface} object
     */
    public StreamInterface getLiquid() {
        return getLiquidOutStream();
    }

    /** {@inheritDoc} */
    @Override
    public SystemInterface getThermoSystem() {
        return thermoSystem;
    }

    /** {@inheritDoc} */
    @Override
    public void run() {
        inletStreamMixer.run();
        thermoSystem2 = inletStreamMixer.getOutStream().getThermoSystem().clone();
        thermoSystem2.setPressure(thermoSystem2.getPressure() - pressureDrop);

        if (thermoSystem2.hasPhaseType("gas")) {
            gasOutStream.setThermoSystemFromPhase(thermoSystem2, "gas");
            gasOutStream.getFluid().init(2);
        } else {
            gasOutStream.setThermoSystem(thermoSystem2.getEmptySystemClone());
        }
        if (thermoSystem2.hasPhaseType("aqueous") || thermoSystem2.hasPhaseType("oil")) {
            liquidOutStream.setThermoSystemFromPhase(thermoSystem2, "liquid");
            liquidOutStream.getFluid().init(2);
        } else {
            liquidOutStream.setThermoSystem(thermoSystem2.getEmptySystemClone());
        }
        gasOutStream.run();
        liquidOutStream.run();
        // liquidOutStream.setThermoSystemFromPhase(thermoSystem2, "aqueous");
        try {
            thermoSystem = thermoSystem2.clone();
            thermoSystem.setTotalNumberOfMoles(1.0e-10);
            thermoSystem.init(1);
            // System.out.println("number of phases " + thermoSystem.getNumberOfPhases());
            double totalliquidVolume = 0.0;
            for (int j = 0; j < thermoSystem.getNumberOfPhases(); j++) {
                double relFact = gasVolume / (thermoSystem2.getPhase(j).getVolume() * 1.0e-5);
                if (j >= 1) {
                    relFact = liquidVolume / (thermoSystem2.getPhase(j).getVolume() * 1.0e-5);

                    totalliquidVolume += liquidVolume / thermoSystem2.getPhase(j).getMolarVolume();
                }
                for (int i = 0; i < thermoSystem.getPhase(j).getNumberOfComponents(); i++) {
                    thermoSystem.addComponent(
                            thermoSystem.getPhase(j).getComponent(i).getComponentNumber(),
                            relFact * thermoSystem2.getPhase(j).getComponent(i)
                                    .getNumberOfMolesInPhase(),
                            j);
                }
            }

            if (thermoSystem.hasPhaseType("gas")) {
                thermoSystem.setBeta(gasVolume / thermoSystem2.getPhase(0).getMolarVolume()
                        / (gasVolume / thermoSystem2.getPhase(0).getMolarVolume()
                                + totalliquidVolume));
            }
            thermoSystem.initBeta();
            thermoSystem.init(3);
            // System.out.println("moles in separator " + thermoSystem.getNumberOfMoles());
            // double volume1 = thermoSystem.getVolume();
            // System.out.println("volume1 bef " + volume1);
            // System.out.println("beta " + thermoSystem.getBeta());

            liquidLevel = thermoSystem.getPhase(1).getVolume() * 1e-5 / (liquidVolume + gasVolume);
            liquidVolume = getLiquidLevel() * 3.14 / 4.0 * getInternalDiameter()
                    * getInternalDiameter() * getSeparatorLength();
            gasVolume = (1.0 - getLiquidLevel()) * 3.14 / 4.0 * getInternalDiameter()
                    * getInternalDiameter() * getSeparatorLength();
            // System.out.println("moles out" +
            // liquidOutStream.getThermoSystem().getTotalNumberOfMoles());
        } catch (Exception e) {
            e.printStackTrace();
        }
        thermoSystem = thermoSystem2;
    }

    /** {@inheritDoc} */
    @Override
    public void displayResult() {
        thermoSystem.display();
    }

    /** {@inheritDoc} */
    @Override
    public String[][] getResultTable() {
        return thermoSystem.getResultTable();
    }

    /** {@inheritDoc} */
    @Override
    public void runTransient(double dt) {
        inletStreamMixer.run();

        //System.out.println("moles out" + liquidOutStream.getThermoSystem().getTotalNumberOfMoles());
        // double inMoles =
        // inletStreamMixer.getOutStream().getThermoSystem().getTotalNumberOfMoles();
        // double gasoutMoles = gasOutStream.getThermoSystem().getNumberOfMoles();
        // double liqoutMoles = liquidOutStream.getThermoSystem().getNumberOfMoles();
        thermoSystem.init(3);
        gasOutStream.getThermoSystem().init(3);
        liquidOutStream.getThermoSystem().init(3);
        double volume1 = thermoSystem.getVolume();
        //System.out.println("volume1 " + volume1);
        double deltaEnergy = inletStreamMixer.getOutStream().getThermoSystem().getEnthalpy()
                - gasOutStream.getThermoSystem().getEnthalpy()
                - liquidOutStream.getThermoSystem().getEnthalpy();
        //System.out.println("enthalph delta " + deltaEnergy);
        double newEnergy = thermoSystem.getInternalEnergy() + dt * deltaEnergy;
        for (int i = 0; i < thermoSystem.getPhase(0).getNumberOfComponents(); i++) {
            double dn = inletStreamMixer.getOutStream().getThermoSystem().getPhase(0)
                    .getComponent(i).getNumberOfMolesInPhase()
                    + inletStreamMixer.getOutStream().getThermoSystem().getPhase(1).getComponent(i)
                            .getNumberOfMolesInPhase()
                    - gasOutStream.getThermoSystem().getPhase(0).getComponent(i)
                            .getNumberOfMolesInPhase()
                    - liquidOutStream.getThermoSystem().getPhase(0).getComponent(i)
                            .getNumberOfMolesInPhase();
            //System.out.println("dn " + dn);
            thermoSystem.addComponent(inletStreamMixer.getOutStream().getThermoSystem().getPhase(0)
                    .getComponent(i).getComponentNumber(), dn * dt);
        }
        ThermodynamicOperations thermoOps = new ThermodynamicOperations(thermoSystem);
        thermoOps.VUflash(volume1, newEnergy);

        setTempPres(thermoSystem.getTemperature(), thermoSystem.getPressure());

        liquidLevel = thermoSystem.getPhase(1).getVolume() * 1e-5 / (liquidVolume + gasVolume);
        //System.out.println("liquid level " + liquidLevel);
        liquidVolume = getLiquidLevel() * 3.14 / 4.0 * getInternalDiameter() * getInternalDiameter()
                * getSeparatorLength();
        gasVolume = (1.0 - getLiquidLevel()) * 3.14 / 4.0 * getInternalDiameter()
                * getInternalDiameter() * getSeparatorLength();
    }

    /**
     * <p>
     * setTempPres.
     * </p>
     *
     * @param temp a double
     * @param pres a double
     */
    public void setTempPres(double temp, double pres) {
        gasOutStream.getThermoSystem().setTemperature(temp);
        liquidOutStream.getThermoSystem().setTemperature(temp);

        inletStreamMixer.setPressure(pres);
        gasOutStream.getThermoSystem().setPressure(pres);
        liquidOutStream.getThermoSystem().setPressure(pres);

        inletStreamMixer.run();
        gasOutStream.run();
        liquidOutStream.run();
    }

    /**
     * <p>
     * Getter for the field <code>efficiency</code>.
     * </p>
     *
     * @return a double
     */
    public double getEfficiency() {
        return efficiency;
    }

    /**
     * <p>
     * Setter for the field <code>efficiency</code>.
     * </p>
     *
     * @param efficiency a double
     */
    public void setEfficiency(double efficiency) {
        this.efficiency = efficiency;
    }

    /**
     * <p>
     * Getter for the field <code>liquidCarryoverFraction</code>.
     * </p>
     *
     * @return a double
     */
    public double getLiquidCarryoverFraction() {
        return liquidCarryoverFraction;
    }

    /**
     * <p>
     * Setter for the field <code>liquidCarryoverFraction</code>.
     * </p>
     *
     * @param liquidCarryoverFraction a double
     */
    public void setLiquidCarryoverFraction(double liquidCarryoverFraction) {
        this.liquidCarryoverFraction = liquidCarryoverFraction;
    }

    /**
     * <p>
     * Getter for the field <code>gasCarryunderFraction</code>.
     * </p>
     *
     * @return a double
     */
    public double getGasCarryunderFraction() {
        return gasCarryunderFraction;
    }

    /**
     * <p>
     * Setter for the field <code>gasCarryunderFraction</code>.
     * </p>
     *
     * @param gasCarryunderFraction a double
     */
    public void setGasCarryunderFraction(double gasCarryunderFraction) {
        this.gasCarryunderFraction = gasCarryunderFraction;
    }

    /**
     * <p>
     * Getter for the field <code>liquidLevel</code>.
     * </p>
     *
     * @return a double
     */
    public double getLiquidLevel() {
        return liquidLevel;
    }

    /**
     * <p>
     * Getter for the field <code>pressureDrop</code>.
     * </p>
     *
     * @return the pressureDrop
     */
    public double getPressureDrop() {
        return pressureDrop;
    }

    /**
     * <p>
     * Setter for the field <code>pressureDrop</code>.
     * </p>
     *
     * @param pressureDrop the pressureDrop to set
     */
    public void setPressureDrop(double pressureDrop) {
        this.pressureDrop = pressureDrop;
    }

    /**
     * <p>
     * Getter for the field <code>internalDiameter</code>.
     * </p>
     *
     * @return the diameter
     */
    public double getInternalDiameter() {
        return internalDiameter;
    }

    /** {@inheritDoc} */
    @Override
    public void setInternalDiameter(double diameter) {
        this.internalDiameter = diameter;
    }

    /**
     * <p>
     * getGasSuperficialVelocity.
     * </p>
     *
     * @return a double
     */
    public double getGasSuperficialVelocity() {
        return thermoSystem.getPhase(0).getTotalVolume() / 1e5
                / (neqsim.thermo.ThermodynamicConstantsInterface.pi * getInternalDiameter()
                        * getInternalDiameter() / 4.0);
    }

    /**
     * <p>
     * getGasLoadFactor.
     * </p>
     *
     * @return a double
     */
    public double getGasLoadFactor() {
        thermoSystem.initPhysicalProperties();
        double term1 = (thermoSystem.getPhase(1).getPhysicalProperties().getDensity()
                - thermoSystem.getPhase(0).getPhysicalProperties().getDensity())
                / thermoSystem.getPhase(0).getPhysicalProperties().getDensity();
        return getGasSuperficialVelocity() * Math.sqrt(1.0 / term1);
    }

    /**
     * <p>
     * getGasLoadFactor.
     * </p>
     *
     * @param phaseNumber a int
     * @return a double
     */
    public double getGasLoadFactor(int phaseNumber) {
        double gasAreaFraction = 1.0;
        if (orientation.equals("horizontal")) {
            gasAreaFraction = 1.0 - (liquidVolume / (liquidVolume + gasVolume));
        }
        thermoSystem.initPhysicalProperties();
        double term1 = 1.0 / gasAreaFraction
                * (thermoSystem.getPhase(2).getPhysicalProperties().getDensity()
                        - thermoSystem.getPhase(0).getPhysicalProperties().getDensity())
                / thermoSystem.getPhase(0).getPhysicalProperties().getDensity();
        return getGasSuperficialVelocity() * Math.sqrt(1.0 / term1);
    }

    /**
     * <p>
     * getDeRatedGasLoadFactor.
     * </p>
     *
     * @return a double
     */
    public double getDeRatedGasLoadFactor() {
        thermoSystem.initPhysicalProperties();
        double derating = 1.0;
        double surfaceTension = thermoSystem.getInterphaseProperties().getSurfaceTension(0, 1);
        if (surfaceTension < 10.0e-3) {
            derating = 1.0 - 0.5 * (10.0e-3 - surfaceTension) / 10.0e-3;
        }
        System.out.println("derating " + derating);
        double term1 = (thermoSystem.getPhase(1).getPhysicalProperties().getDensity()
                - thermoSystem.getPhase(0).getPhysicalProperties().getDensity())
                / thermoSystem.getPhase(0).getPhysicalProperties().getDensity();
        return derating * getGasSuperficialVelocity() * Math.sqrt(1.0 / term1);
    }

    /**
     * <p>
     * getDeRatedGasLoadFactor.
     * </p>
     *
     * @param phase a int
     * @return a double
     */
    public double getDeRatedGasLoadFactor(int phase) {
        thermoSystem.initPhysicalProperties();
        double derating = 1.0;
        double surfaceTension =
                thermoSystem.getInterphaseProperties().getSurfaceTension(phase - 1, phase);
        if (surfaceTension < 10.0e-3) {
            derating = 1.0 - 0.5 * (10.0e-3 - surfaceTension) / 10.0e-3;
        }
        System.out.println("derating " + derating);
        double term1 = (thermoSystem.getPhase(phase).getPhysicalProperties().getDensity()
                - thermoSystem.getPhase(0).getPhysicalProperties().getDensity())
                / thermoSystem.getPhase(0).getPhysicalProperties().getDensity();
        return derating * getGasSuperficialVelocity() * Math.sqrt(1.0 / term1);
    }

    /**
     * <p>
     * Getter for the field <code>orientation</code>.
     * </p>
     *
     * @return the orientation
     */
    public String getOrientation() {
        return orientation;
    }

    /**
     * <p>
     * Setter for the field <code>orientation</code>.
     * </p>
     *
     * @param orientation the orientation to set
     */
    public void setOrientation(String orientation) {
        this.orientation = orientation;
    }

    /**
     * <p>
     * Getter for the field <code>separatorLength</code>.
     * </p>
     *
     * @return the separatorLength
     */
    public double getSeparatorLength() {
        return separatorLength;
    }

    /**
     * <p>
     * Setter for the field <code>separatorLength</code>.
     * </p>
     *
     * @param separatorLength the separatorLength to set
     */
    public void setSeparatorLength(double separatorLength) {
        this.separatorLength = separatorLength;
    }

    /**
     * <p>
     * Getter for the field <code>separatorSection</code>.
     * </p>
     *
     * @param i a int
     * @return a
     *         {@link neqsim.processSimulation.processEquipment.separator.sectionType.SeparatorSection}
     *         object
     */
    public SeparatorSection getSeparatorSection(int i) {
        return separatorSection.get(i);
    }

    /**
     * <p>
     * Getter for the field <code>separatorSection</code>.
     * </p>
     *
     * @param name a {@link java.lang.String} object
     * @return a
     *         {@link neqsim.processSimulation.processEquipment.separator.sectionType.SeparatorSection}
     *         object
     */
    public SeparatorSection getSeparatorSection(String name) {
        for (SeparatorSection sec : separatorSection) {
            if (sec.getName().equals(name)) {
                return sec;
            }
        }
        System.out.println("no section with name: " + name + " found.....");
        return null;
    }

    /**
     * <p>
     * getSeparatorSections.
     * </p>
     *
     * @return a {@link java.util.ArrayList} object
     */
    public ArrayList<SeparatorSection> getSeparatorSections() {
        return separatorSection;
    }

    /**
     * <p>
     * addSeparatorSection.
     * </p>
     *
     * @param name a {@link java.lang.String} object
     * @param type a {@link java.lang.String} object
     */
    public void addSeparatorSection(String name, String type) {
        if (type.equals("vane")) {
            separatorSection.add(new SeparatorSection(name, type, this));
        } else if (type.equals("meshpad")) {
            separatorSection.add(new MeshSection(name, type, this));
        } else if (type.equals("manway")) {
            separatorSection.add(new ManwaySection(name, type, this));
        } else if (type.equals("valve")) {
            separatorSection.add(new ValveSection(name, type, this));
        } else if (type.equals("nozzle")) {
            separatorSection.add(new NozzleSection(name, type, this));
        } else {
            separatorSection.add(new SeparatorSection(name, type, this));
        }
    }

    /**
     * <p>
     * Getter for the field <code>designLiquidLevelFraction</code>.
     * </p>
     *
     * @return the designGasLevelFraction
     */
    public double getDesignLiquidLevelFraction() {
        return designLiquidLevelFraction;
    }

    /**
     * <p>
     * Setter for the field <code>designLiquidLevelFraction</code>.
     * </p>
     *
     * @param designLiquidLevelFraction a double
     */
    public void setDesignLiquidLevelFraction(double designLiquidLevelFraction) {
        this.designLiquidLevelFraction = designLiquidLevelFraction;
    }

    /** {@inheritDoc} */
    @Override
    public double getPressure() {
        return getThermoSystem().getPressure();
    }

    /** {@inheritDoc} */
    @Override
    public double getEntropyProduction(String unit) {
        double entrop = 0.0;
        for (int i = 0; i < numberOfInputStreams; i++) {
            inletStreamMixer.getStream(i).getFluid().init(3);
            entrop += inletStreamMixer.getStream(i).getFluid().getEntropy(unit);
        }
        if (thermoSystem.hasPhaseType("aqueous") || thermoSystem.hasPhaseType("oil")) {
            try {
                getLiquidOutStream().getThermoSystem().init(3);
            } catch (Exception e) {
            }
        }
        if (thermoSystem.hasPhaseType("gas")) {
            getGasOutStream().getThermoSystem().init(3);
        }

        return getLiquidOutStream().getThermoSystem().getEntropy(unit)
                + getGasOutStream().getThermoSystem().getEntropy(unit) - entrop;
    }

    /** {@inheritDoc} */
    @Override
    public double getMassBalance(String unit) {
        double flow = 0.0;
        for (int i = 0; i < numberOfInputStreams; i++) {
            inletStreamMixer.getStream(i).getFluid().init(3);
            flow += inletStreamMixer.getStream(i).getFluid().getFlowRate(unit);
        }
        getLiquidOutStream().getThermoSystem().init(3);
        getGasOutStream().getThermoSystem().init(3);
        return getLiquidOutStream().getThermoSystem().getFlowRate(unit)
                + getGasOutStream().getThermoSystem().getFlowRate(unit) - flow;
    }

    /** {@inheritDoc} */
    @Override
    public double getExergyChange(String unit, double sourrondingTemperature) {
        double exergy = 0.0;
        for (int i = 0; i < numberOfInputStreams; i++) {
            inletStreamMixer.getStream(i).getFluid().init(3);
            exergy += inletStreamMixer.getStream(i).getFluid().getExergy(sourrondingTemperature,
                    unit);
        }
        getLiquidOutStream().getThermoSystem().init(3);
        getGasOutStream().getThermoSystem().init(3);
        return getLiquidOutStream().getThermoSystem().getExergy(sourrondingTemperature, unit)
                + getGasOutStream().getThermoSystem().getExergy(sourrondingTemperature, unit)
                - exergy;
    }

    /** {@inheritDoc} */
    @Override
    public int hashCode() {
        final int prime = 31;
        int result = super.hashCode();
        result = prime * result + Objects.hash(designLiquidLevelFraction, efficiency,
                gasCarryunderFraction, gasOutStream, gasSystem, gasVolume, inletStreamMixer,
                internalDiameter, liquidCarryoverFraction, liquidLevel, liquidOutStream, liquidSystem,
                liquidVolume, numberOfInputStreams, orientation, pressureDrop, separatorLength,
                separatorSection, thermoSystem, thermoSystem2, thermoSystemCloned, waterSystem);
        return result;
    }

    /** {@inheritDoc} */
    @Override
    public boolean equals(Object obj) {
        if (this == obj)
            return true;
        if (!super.equals(obj))
            return false;
        if (getClass() != obj.getClass())
            return false;
        Separator other = (Separator) obj;
        return Double.doubleToLongBits(designLiquidLevelFraction) == Double
                .doubleToLongBits(other.designLiquidLevelFraction)
                && Double.doubleToLongBits(efficiency) == Double.doubleToLongBits(other.efficiency)
                && Double.doubleToLongBits(gasCarryunderFraction) == Double
                        .doubleToLongBits(other.gasCarryunderFraction)
                && Objects.equals(gasOutStream, other.gasOutStream)
                && Objects.equals(gasSystem, other.gasSystem)
                && Double.doubleToLongBits(gasVolume) == Double.doubleToLongBits(other.gasVolume)
                && Objects.equals(inletStreamMixer, other.inletStreamMixer)
                && Double.doubleToLongBits(internalDiameter) == Double
                        .doubleToLongBits(other.internalDiameter)
                && Double.doubleToLongBits(liquidCarryoverFraction) == Double
                        .doubleToLongBits(other.liquidCarryoverFraction)
                && Double.doubleToLongBits(liquidLevel) == Double.doubleToLongBits(other.liquidLevel)
                && Objects.equals(liquidOutStream, other.liquidOutStream)
                && Objects.equals(liquidSystem, other.liquidSystem)
                && Double.doubleToLongBits(liquidVolume) == Double.doubleToLongBits(other.liquidVolume)
                && numberOfInputStreams == other.numberOfInputStreams
                && Objects.equals(orientation, other.orientation)
                && Double.doubleToLongBits(pressureDrop) == Double.doubleToLongBits(other.pressureDrop)
                && Double.doubleToLongBits(separatorLength) == Double
                        .doubleToLongBits(other.separatorLength)
                && Objects.equals(separatorSection, other.separatorSection)
                && Objects.equals(thermoSystem, other.thermoSystem)
                && Objects.equals(thermoSystem2, other.thermoSystem2)
                && Objects.equals(thermoSystemCloned, other.thermoSystemCloned)
                && Objects.equals(waterSystem, other.waterSystem);
    }

    /*
     * private class SeparatorReport extends Object{ public Double gasLoadFactor; SeparatorReport(){
     * gasLoadFactor = getGasLoadFactor(); } }
     * 
     * public SeparatorReport getReport(){ return this.new SeparatorReport(); }
     */
}<|MERGE_RESOLUTION|>--- conflicted
+++ resolved
@@ -49,18 +49,12 @@
     private double designLiquidLevelFraction = 0.8;
     ArrayList<SeparatorSection> separatorSection = new ArrayList<SeparatorSection>();
 
-<<<<<<< HEAD
-    @Deprecated
-    public Separator() {
-        this("Separator");
-=======
     /**
      * Constructor for Separator.
      */
     @Deprecated
     public Separator() {
         super("Separator");
->>>>>>> c381f8c6
     }
 
     /**
