--- conflicted
+++ resolved
@@ -16,8 +16,6 @@
  * @version $Id: $Id
  */
 public interface SeparatorInterface {
-<<<<<<< HEAD
-=======
     /**
      * <p>
      * setName.
@@ -25,7 +23,6 @@
      *
      * @param name a {@link java.lang.String} object
      */
->>>>>>> e5b15554
     public void setName(String name);
 
     /**
