/*
 * SeparatorInterface.java
 *
 * Created on 22. august 2001, 17:22
 */
package neqsim.processSimulation.processEquipment.separator;

import neqsim.thermo.system.SystemInterface;

/**
 * <p>
 * SeparatorInterface interface.
 * </p>
 *
 * @author esol
 * @version $Id: $Id
 */
public interface SeparatorInterface {
<<<<<<< HEAD
=======
    /**
     * <p>
     * setName.
     * </p>
     *
     * @param name a {@link java.lang.String} object
     */
>>>>>>> f5b5a8bf
    public void setName(String name);

    /**
     * <p>
     * getName.
     * </p>
     *
     * @return a {@link java.lang.String} object
     */
    public String getName();

    /**
     * <p>
     * getThermoSystem.
     * </p>
     *
     * @return a {@link neqsim.thermo.system.SystemInterface} object
     */
    public SystemInterface getThermoSystem();

    /**
     * <p>
     * setInternalDiameter.
     * </p>
     *
     * @param diam a double
     */
    public void setInternalDiameter(double diam);
}<|MERGE_RESOLUTION|>--- conflicted
+++ resolved
@@ -16,8 +16,6 @@
  * @version $Id: $Id
  */
 public interface SeparatorInterface {
-<<<<<<< HEAD
-=======
     /**
      * <p>
      * setName.
@@ -25,7 +23,6 @@
      *
      * @param name a {@link java.lang.String} object
      */
->>>>>>> f5b5a8bf
     public void setName(String name);
 
     /**
