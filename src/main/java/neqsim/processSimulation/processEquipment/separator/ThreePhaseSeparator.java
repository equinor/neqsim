package neqsim.processSimulation.processEquipment.separator;

import neqsim.processSimulation.processEquipment.stream.Stream;
import neqsim.processSimulation.processEquipment.stream.StreamInterface;
import neqsim.thermodynamicOperations.ThermodynamicOperations;

/**
 * <p>
 * ThreePhaseSeparator class.
 * </p>
 *
 * @author Even Solbraa
 * @version $Id: $Id
 */
public class ThreePhaseSeparator extends Separator {
  private static final long serialVersionUID = 1000;

  StreamInterface waterOutStream = new Stream("waterOutStream", waterSystem);

  String specifiedStream = "feed";
  double gasInAqueous = 0.00;
  String gasInAqueousSpec = "mole";

  double gasInOil = 0.00;
  String gasInOilSpec = "mole";

  double oilInGas = 0.00;
  String oilInGasSpec = "mole";

  double oilInAqueous = 0.00;
  String oilInAqueousSpec = "mole";

  double aqueousInGas = 0.00;
  String aqueousInGasSpec = "mole";

  double aqueousInOil = 0.00;
  String aqueousInOilSpec = "mole";

  /**
   * <p>
   * Constructor for ThreePhaseSeparator.
   * </p>
   */
  @Deprecated
  public ThreePhaseSeparator() {
    this("ThreePhaseSeparator");
  }

  /**
   * <p>
   * Constructor for ThreePhaseSeparator.
   * </p>
   *
   * @param inletStream a {@link neqsim.processSimulation.processEquipment.stream.StreamInterface}
   *        object
   */
  @Deprecated
  public ThreePhaseSeparator(StreamInterface inletStream) {
    this("ThreePhaseSeparator", inletStream);
  }

  /**
   * Constructor for ThreePhaseSeparator.
   * 
   * @param name
   */
  public ThreePhaseSeparator(String name) {
    super(name);
  }

  /**
   * <p>
   * Constructor for ThreePhaseSeparator.
   * </p>
   *
   * @param name a {@link java.lang.String} object
   * @param inletStream a {@link neqsim.processSimulation.processEquipment.stream.StreamInterface}
   *        object
   */
  public ThreePhaseSeparator(String name, StreamInterface inletStream) {
    super(name, inletStream);
  }

  /**
   * <p>
   * setEntrainment.
   * </p>
   *
   * @param val a double
   * @param specType a {@link java.lang.String} object
   * @param specifiedStream a {@link java.lang.String} object
   * @param phaseFrom a {@link java.lang.String} object
   * @param phaseTo a {@link java.lang.String} object
   */
  public void setEntrainment(double val, String specType, String specifiedStream, String phaseFrom,
      String phaseTo) {
    this.specifiedStream = specifiedStream;
    if (phaseFrom.equals("gas") && phaseTo.equals("aqueous")) {
      gasInAqueous = val;
      gasInAqueousSpec = specType;
    }
    if (phaseFrom.equals("gas") && phaseTo.equals("oil")) {
      gasInOil = val;
      gasInOilSpec = specType;
    }
    if (phaseFrom.equals("oil") && phaseTo.equals("aqueous")) {
      oilInAqueous = val;
      oilInAqueousSpec = specType;
    }
    if (phaseFrom.equals("oil") && phaseTo.equals("gas")) {
      oilInGas = val;
      oilInGasSpec = specType;
    }
    if (phaseFrom.equals("aqueous") && phaseTo.equals("gas")) {
      aqueousInGas = val;
      aqueousInGasSpec = specType;
<<<<<<< HEAD
    }
    if (phaseFrom.equals("aqueous") && phaseTo.equals("oil")) {
      aqueousInOil = val;
      aqueousInOilSpec = specType;
    }
  }

  /** {@inheritDoc} */
  @Override
  public void setInletStream(StreamInterface inletStream) {
    super.setInletStream(inletStream);

    thermoSystem = inletStream.getThermoSystem().clone();
    waterSystem = thermoSystem.phaseToSystem(thermoSystem.getPhases()[1]);
    waterOutStream = new Stream("waterOutStream", waterSystem);
  }

  /**
   * <p>
   * Getter for the field <code>waterOutStream</code>.
   * </p>
   *
   * @return a {@link neqsim.processSimulation.processEquipment.stream.StreamInterface} object
   */
  public StreamInterface getWaterOutStream() {
    return waterOutStream;
=======
    }
    if (phaseFrom.equals("aqueous") && phaseTo.equals("oil")) {
      aqueousInOil = val;
      aqueousInOilSpec = specType;
    }
  }

  /** {@inheritDoc} */
  @Override
  public void setInletStream(StreamInterface inletStream) {
    super.setInletStream(inletStream);

    thermoSystem = inletStream.getThermoSystem().clone();
    waterSystem = thermoSystem.phaseToSystem(thermoSystem.getPhases()[1]);
    waterOutStream = new Stream("waterOutStream", waterSystem);
>>>>>>> 62d77113
  }

  /**
   * <p>
<<<<<<< HEAD
   * getOilOutStream.
=======
   * Getter for the field <code>waterOutStream</code>.
>>>>>>> 62d77113
   * </p>
   *
   * @return a {@link neqsim.processSimulation.processEquipment.stream.StreamInterface} object
   */
<<<<<<< HEAD
  public StreamInterface getOilOutStream() {
    return liquidOutStream;
  }

  /** {@inheritDoc} */
  @Override
  public void run() {
    inletStreamMixer.run();
    thermoSystem = inletStreamMixer.getOutletStream().getThermoSystem().clone();

=======
  public StreamInterface getWaterOutStream() {
    return waterOutStream;
  }

  /**
   * <p>
   * getOilOutStream.
   * </p>
   *
   * @return a {@link neqsim.processSimulation.processEquipment.stream.StreamInterface} object
   */
  public StreamInterface getOilOutStream() {
    return liquidOutStream;
  }

  /** {@inheritDoc} */
  @Override
  public void run() {
    inletStreamMixer.run();
    thermoSystem = inletStreamMixer.getOutStream().getThermoSystem().clone();

>>>>>>> 62d77113
    thermoSystem.setMultiPhaseCheck(true);
    ThermodynamicOperations thermoOps = new ThermodynamicOperations(thermoSystem);
    thermoOps.TPflash();
    // thermoSystem.display();
    thermoSystem.addPhaseFractionToPhase(gasInAqueous, gasInAqueousSpec, specifiedStream, "gas",
        "aqueous");
    thermoSystem.addPhaseFractionToPhase(gasInOil, gasInOilSpec, specifiedStream, "gas", "oil");
    thermoSystem.addPhaseFractionToPhase(oilInAqueous, oilInAqueousSpec, specifiedStream, "oil",
        "aqueous");
    thermoSystem.addPhaseFractionToPhase(oilInGas, oilInGasSpec, specifiedStream, "oil", "gas");
    thermoSystem.addPhaseFractionToPhase(aqueousInGas, aqueousInGasSpec, specifiedStream, "aqueous",
        "gas");
    thermoSystem.addPhaseFractionToPhase(aqueousInOil, aqueousInOilSpec, specifiedStream, "aqueous",
        "oil");
    // thermoSystem.init_x_y();
    // thermoSystem.display();
    // thermoSystem.init(3);
    // thermoSystem.setMultiPhaseCheck(false);

    // //gasSystem = thermoSystem.phaseToSystem(0);
    // //gasOutStream.setThermoSystem(gasSystem);
    if (thermoSystem.hasPhaseType("gas")) {
      gasOutStream.setThermoSystemFromPhase(thermoSystem, "gas");
    } else {
      gasOutStream.setThermoSystem(thermoSystem.getEmptySystemClone());
    }
    // //gasOutStream.run();

    //// liquidSystem = thermoSystem.phaseToSystem(1);
    //// liquidOutStream.setThermoSystem(liquidSystem);
    if (thermoSystem.hasPhaseType("oil")) {
      // thermoSystem.display();
      liquidOutStream.setThermoSystemFromPhase(thermoSystem, "oil");
      // thermoSystem.display();
    } else {
      liquidOutStream.setThermoSystem(thermoSystem.getEmptySystemClone());
    }
    // //liquidOutStream.run();

    //// waterSystem = thermoSystem.phaseToSystem(2);
    //// waterOutStream.setThermoSystem(waterSystem);
    if (thermoSystem.hasPhaseType("aqueous")) {
      waterOutStream.setThermoSystemFromPhase(thermoSystem, "aqueous");
    } else {
      waterOutStream.setThermoSystem(thermoSystem.getEmptySystemClone());
    }
    gasOutStream.run();
    liquidOutStream.run();
    waterOutStream.run();
    // //waterOutStream.run();
  }
<<<<<<< HEAD

  /** {@inheritDoc} */
  @Override
  public void displayResult() {
    thermoSystem.display("from here " + getName());
    // gasOutStream.getThermoSystem().initPhysicalProperties();
    // waterOutStream.getThermoSystem().initPhysicalProperties();
    // try {
    // System.out.println("Gas Volume Flow Out " +
    // gasOutStream.getThermoSystem().getPhase(0).getNumberOfMolesInPhase()*gasOutStream.getThermoSystem().getPhase(0).getMolarMass()/gasOutStream.getThermoSystem().getPhase(0).getPhysicalProperties().getDensity()*3600.0
    // + " m^3/h");
    // } finally {
    // }
    // try {
    // waterOutStream.getThermoSystem().display();
    // waterOutStream.run();
    // System.out.println("Water/MEG Volume Flow Out " +
    // waterOutStream.getThermoSystem().getPhase(0).getNumberOfMolesInPhase()*waterOutStream.getThermoSystem().getPhase(0).getMolarMass()/waterOutStream.getThermoSystem().getPhase(0).getPhysicalProperties().getDensity()*3600.0
    // + " m^3/h");
    // System.out.println("Density MEG " +
    // waterOutStream.getThermoSystem().getPhase(0).getPhysicalProperties().getDensity());
    // } finally {
    // }
  }

  /** {@inheritDoc} */
  @Override
  public void runTransient(double dt) {}
=======

  /** {@inheritDoc} */
  @Override
  public void displayResult() {
    thermoSystem.display("from here " + getName());
    // gasOutStream.getThermoSystem().initPhysicalProperties();
    // waterOutStream.getThermoSystem().initPhysicalProperties();
    // try {
    // System.out.println("Gas Volume Flow Out " +
    // gasOutStream.getThermoSystem().getPhase(0).getNumberOfMolesInPhase()*gasOutStream.getThermoSystem().getPhase(0).getMolarMass()/gasOutStream.getThermoSystem().getPhase(0).getPhysicalProperties().getDensity()*3600.0
    // + " m^3/h");
    // } finally {
    // }
    // try {
    // waterOutStream.getThermoSystem().display();
    // waterOutStream.run();
    // System.out.println("Water/MEG Volume Flow Out " +
    // waterOutStream.getThermoSystem().getPhase(0).getNumberOfMolesInPhase()*waterOutStream.getThermoSystem().getPhase(0).getMolarMass()/waterOutStream.getThermoSystem().getPhase(0).getPhysicalProperties().getDensity()*3600.0
    // + " m^3/h");
    // System.out.println("Density MEG " +
    // waterOutStream.getThermoSystem().getPhase(0).getPhysicalProperties().getDensity());
    // } finally {
    // }
  }
>>>>>>> 62d77113

  /** {@inheritDoc} */
  @Override
  public double getEntropyProduction(String unit) {
    double entrop = 0.0;
    for (int i = 0; i < numberOfInputStreams; i++) {
      inletStreamMixer.getStream(i).getFluid().init(3);
      entrop += inletStreamMixer.getStream(i).getFluid().getEntropy(unit);
    }
    getWaterOutStream().getThermoSystem().init(3);
    getOilOutStream().getThermoSystem().init(3);
    getGasOutStream().getThermoSystem().init(3);

    return getWaterOutStream().getThermoSystem().getEntropy(unit)
        + getOilOutStream().getThermoSystem().getEntropy(unit)
        + getGasOutStream().getThermoSystem().getEntropy(unit) - entrop;
  }

  /** {@inheritDoc} */
  @Override
<<<<<<< HEAD
  public double getExergyChange(String unit, double sourrondingTemperature) {
    double entrop = 0.0;
    for (int i = 0; i < numberOfInputStreams; i++) {
      inletStreamMixer.getStream(i).getFluid().init(3);
      entrop += inletStreamMixer.getStream(i).getFluid().getExergy(sourrondingTemperature, unit);
=======
  public double getExergyChange(String unit, double surroundingTemperature) {
    double entrop = 0.0;
    for (int i = 0; i < numberOfInputStreams; i++) {
      inletStreamMixer.getStream(i).getFluid().init(3);
      entrop += inletStreamMixer.getStream(i).getFluid().getExergy(surroundingTemperature, unit);
>>>>>>> 62d77113
    }
    getWaterOutStream().getThermoSystem().init(3);
    getOilOutStream().getThermoSystem().init(3);
    getGasOutStream().getThermoSystem().init(3);

<<<<<<< HEAD
    return getWaterOutStream().getThermoSystem().getExergy(sourrondingTemperature, unit)
        + getOilOutStream().getThermoSystem().getEntropy(unit)
        + getGasOutStream().getThermoSystem().getExergy(sourrondingTemperature, unit) - entrop;
=======
    return getWaterOutStream().getThermoSystem().getExergy(surroundingTemperature, unit)
        + getOilOutStream().getThermoSystem().getEntropy(unit)
        + getGasOutStream().getThermoSystem().getExergy(surroundingTemperature, unit) - entrop;
>>>>>>> 62d77113
  }
}<|MERGE_RESOLUTION|>--- conflicted
+++ resolved
@@ -114,7 +114,6 @@
     if (phaseFrom.equals("aqueous") && phaseTo.equals("gas")) {
       aqueousInGas = val;
       aqueousInGasSpec = specType;
-<<<<<<< HEAD
     }
     if (phaseFrom.equals("aqueous") && phaseTo.equals("oil")) {
       aqueousInOil = val;
@@ -141,50 +140,6 @@
    */
   public StreamInterface getWaterOutStream() {
     return waterOutStream;
-=======
-    }
-    if (phaseFrom.equals("aqueous") && phaseTo.equals("oil")) {
-      aqueousInOil = val;
-      aqueousInOilSpec = specType;
-    }
-  }
-
-  /** {@inheritDoc} */
-  @Override
-  public void setInletStream(StreamInterface inletStream) {
-    super.setInletStream(inletStream);
-
-    thermoSystem = inletStream.getThermoSystem().clone();
-    waterSystem = thermoSystem.phaseToSystem(thermoSystem.getPhases()[1]);
-    waterOutStream = new Stream("waterOutStream", waterSystem);
->>>>>>> 62d77113
-  }
-
-  /**
-   * <p>
-<<<<<<< HEAD
-   * getOilOutStream.
-=======
-   * Getter for the field <code>waterOutStream</code>.
->>>>>>> 62d77113
-   * </p>
-   *
-   * @return a {@link neqsim.processSimulation.processEquipment.stream.StreamInterface} object
-   */
-<<<<<<< HEAD
-  public StreamInterface getOilOutStream() {
-    return liquidOutStream;
-  }
-
-  /** {@inheritDoc} */
-  @Override
-  public void run() {
-    inletStreamMixer.run();
-    thermoSystem = inletStreamMixer.getOutletStream().getThermoSystem().clone();
-
-=======
-  public StreamInterface getWaterOutStream() {
-    return waterOutStream;
   }
 
   /**
@@ -204,7 +159,6 @@
     inletStreamMixer.run();
     thermoSystem = inletStreamMixer.getOutStream().getThermoSystem().clone();
 
->>>>>>> 62d77113
     thermoSystem.setMultiPhaseCheck(true);
     ThermodynamicOperations thermoOps = new ThermodynamicOperations(thermoSystem);
     thermoOps.TPflash();
@@ -256,7 +210,6 @@
     waterOutStream.run();
     // //waterOutStream.run();
   }
-<<<<<<< HEAD
 
   /** {@inheritDoc} */
   @Override
@@ -284,36 +237,6 @@
 
   /** {@inheritDoc} */
   @Override
-  public void runTransient(double dt) {}
-=======
-
-  /** {@inheritDoc} */
-  @Override
-  public void displayResult() {
-    thermoSystem.display("from here " + getName());
-    // gasOutStream.getThermoSystem().initPhysicalProperties();
-    // waterOutStream.getThermoSystem().initPhysicalProperties();
-    // try {
-    // System.out.println("Gas Volume Flow Out " +
-    // gasOutStream.getThermoSystem().getPhase(0).getNumberOfMolesInPhase()*gasOutStream.getThermoSystem().getPhase(0).getMolarMass()/gasOutStream.getThermoSystem().getPhase(0).getPhysicalProperties().getDensity()*3600.0
-    // + " m^3/h");
-    // } finally {
-    // }
-    // try {
-    // waterOutStream.getThermoSystem().display();
-    // waterOutStream.run();
-    // System.out.println("Water/MEG Volume Flow Out " +
-    // waterOutStream.getThermoSystem().getPhase(0).getNumberOfMolesInPhase()*waterOutStream.getThermoSystem().getPhase(0).getMolarMass()/waterOutStream.getThermoSystem().getPhase(0).getPhysicalProperties().getDensity()*3600.0
-    // + " m^3/h");
-    // System.out.println("Density MEG " +
-    // waterOutStream.getThermoSystem().getPhase(0).getPhysicalProperties().getDensity());
-    // } finally {
-    // }
-  }
->>>>>>> 62d77113
-
-  /** {@inheritDoc} */
-  @Override
   public double getEntropyProduction(String unit) {
     double entrop = 0.0;
     for (int i = 0; i < numberOfInputStreams; i++) {
@@ -331,32 +254,18 @@
 
   /** {@inheritDoc} */
   @Override
-<<<<<<< HEAD
-  public double getExergyChange(String unit, double sourrondingTemperature) {
-    double entrop = 0.0;
-    for (int i = 0; i < numberOfInputStreams; i++) {
-      inletStreamMixer.getStream(i).getFluid().init(3);
-      entrop += inletStreamMixer.getStream(i).getFluid().getExergy(sourrondingTemperature, unit);
-=======
   public double getExergyChange(String unit, double surroundingTemperature) {
     double entrop = 0.0;
     for (int i = 0; i < numberOfInputStreams; i++) {
       inletStreamMixer.getStream(i).getFluid().init(3);
       entrop += inletStreamMixer.getStream(i).getFluid().getExergy(surroundingTemperature, unit);
->>>>>>> 62d77113
     }
     getWaterOutStream().getThermoSystem().init(3);
     getOilOutStream().getThermoSystem().init(3);
     getGasOutStream().getThermoSystem().init(3);
 
-<<<<<<< HEAD
-    return getWaterOutStream().getThermoSystem().getExergy(sourrondingTemperature, unit)
-        + getOilOutStream().getThermoSystem().getEntropy(unit)
-        + getGasOutStream().getThermoSystem().getExergy(sourrondingTemperature, unit) - entrop;
-=======
     return getWaterOutStream().getThermoSystem().getExergy(surroundingTemperature, unit)
         + getOilOutStream().getThermoSystem().getEntropy(unit)
         + getGasOutStream().getThermoSystem().getExergy(surroundingTemperature, unit) - entrop;
->>>>>>> 62d77113
   }
 }