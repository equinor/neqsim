--- conflicted
+++ resolved
@@ -12,17 +12,12 @@
 import neqsim.thermodynamicOperations.ThermodynamicOperations;
 
 /**
-<<<<<<< HEAD
- * @author Even Solbraa
- * @version
-=======
  * <p>
  * ThreePhaseSeparator class.
  * </p>
  *
  * @author Even Solbraa
  * @version $Id: $Id
->>>>>>> e5b15554
  */
 public class ThreePhaseSeparator extends Separator {
     private static final long serialVersionUID = 1000;
@@ -85,8 +80,6 @@
         addStream(inletStream);
     }
 
-<<<<<<< HEAD
-=======
     /**
      * <p>
      * setEntrainment.
@@ -98,7 +91,6 @@
      * @param phaseFrom a {@link java.lang.String} object
      * @param phaseTo a {@link java.lang.String} object
      */
->>>>>>> e5b15554
     public void setEntrainment(double val, String specType, String specifiedStream,
             String phaseFrom, String phaseTo) {
         this.specifiedStream = specifiedStream;
@@ -248,14 +240,11 @@
         return name;
     }
 
-<<<<<<< HEAD
-=======
     /**
      * <p>
      * runTransient.
      * </p>
      */
->>>>>>> e5b15554
     public void runTransient() {}
 
     /** {@inheritDoc} */
