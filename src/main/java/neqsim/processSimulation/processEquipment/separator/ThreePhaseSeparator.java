--- conflicted
+++ resolved
@@ -251,26 +251,6 @@
     getOilOutStream().getThermoSystem().init(3);
     getGasOutStream().getThermoSystem().init(3);
 
-<<<<<<< HEAD
-    /** {@inheritDoc} */
-    @Override
-    public double getExergyChange(String unit, double surroundingTemperature) {
-        double entrop = 0.0;
-        for (int i = 0; i < numberOfInputStreams; i++) {
-            inletStreamMixer.getStream(i).getFluid().init(3);
-            entrop +=
-                inletStreamMixer.getStream(i).getFluid().getExergy(surroundingTemperature,
-                    unit);
-        }
-        getWaterOutStream().getThermoSystem().init(3);
-        getOilOutStream().getThermoSystem().init(3);
-        getGasOutStream().getThermoSystem().init(3);
-
-        return getWaterOutStream().getThermoSystem().getExergy(surroundingTemperature, unit)
-                + getOilOutStream().getThermoSystem().getEntropy(unit)
-            + getGasOutStream().getThermoSystem().getExergy(surroundingTemperature, unit)
-                - entrop;
-=======
     return getWaterOutStream().getThermoSystem().getEntropy(unit)
         + getOilOutStream().getThermoSystem().getEntropy(unit)
         + getGasOutStream().getThermoSystem().getEntropy(unit) - entrop;
@@ -283,7 +263,6 @@
     for (int i = 0; i < numberOfInputStreams; i++) {
       inletStreamMixer.getStream(i).getFluid().init(3);
       entrop += inletStreamMixer.getStream(i).getFluid().getExergy(surroundingTemperature, unit);
->>>>>>> 77e367c5
     }
     getWaterOutStream().getThermoSystem().init(3);
     getOilOutStream().getThermoSystem().init(3);
