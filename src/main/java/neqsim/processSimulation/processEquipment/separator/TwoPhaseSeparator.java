/*
 * Separator.java
 *
 * Created on 12. mars 2001, 19:48
 */

package neqsim.processSimulation.processEquipment.separator;

import neqsim.processSimulation.processEquipment.stream.Stream;
import neqsim.processSimulation.processEquipment.stream.StreamInterface;
import neqsim.thermo.system.SystemInterface;

/**
<<<<<<< HEAD
 * @author Even Solbraa
 * @version
=======
 * <p>
 * TwoPhaseSeparator class.
 * </p>
 *
 * @author Even Solbraa
 * @version $Id: $Id
>>>>>>> f5b5a8bf
 */
public class TwoPhaseSeparator extends Separator {
    private static final long serialVersionUID = 1000;

    SystemInterface thermoSystem, gasSystem, waterSystem, liquidSystem, thermoSystemCloned;
    StreamInterface inletStream;
    StreamInterface gasOutStream;
    StreamInterface liquidOutStream;
    String name = new String();

<<<<<<< HEAD
    /** Creates new Separator */
    public TwoPhaseSeparator() {}

=======
    /**
     * <p>
     * Constructor for TwoPhaseSeparator.
     * </p>
     */
    public TwoPhaseSeparator() {}

    /**
     * <p>
     * Constructor for TwoPhaseSeparator.
     * </p>
     *
     * @param inletStream a {@link neqsim.processSimulation.processEquipment.stream.StreamInterface}
     *        object
     */
>>>>>>> f5b5a8bf
    public TwoPhaseSeparator(StreamInterface inletStream) {
        this.setInletStream(inletStream);
    }

    /**
     * <p>
     * Constructor for TwoPhaseSeparator.
     * </p>
     *
     * @param name a {@link java.lang.String} object
     * @param inletStream a {@link neqsim.processSimulation.processEquipment.stream.StreamInterface}
     *        object
     */
    public TwoPhaseSeparator(String name, StreamInterface inletStream) {
        this.name = name;
        this.setInletStream(inletStream);
    }

    /** {@inheritDoc} */
    @Override
    public void setName(String name) {
        this.name = name;
    }

    /** {@inheritDoc} */
    @Override
    public void setInletStream(StreamInterface inletStream) {
        this.inletStream = inletStream;

        thermoSystem = (SystemInterface) inletStream.getThermoSystem().clone();
        gasSystem = thermoSystem.phaseToSystem(thermoSystem.getPhases()[0]);
        gasOutStream = new Stream(gasSystem);

        thermoSystem = (SystemInterface) inletStream.getThermoSystem().clone();
        liquidSystem = thermoSystem.phaseToSystem(thermoSystem.getPhases()[1]);
        liquidOutStream = new Stream(liquidSystem);
    }

    /** {@inheritDoc} */
    @Override
    public StreamInterface getLiquidOutStream() {
        return liquidOutStream;
    }

    /** {@inheritDoc} */
    @Override
    public StreamInterface getGasOutStream() {
        return gasOutStream;
    }

    /** {@inheritDoc} */
    @Override
    public StreamInterface getGas() {
        return getGasOutStream();
    }

    /** {@inheritDoc} */
    @Override
    public StreamInterface getLiquid() {
        return getLiquidOutStream();
    }

    /** {@inheritDoc} */
    @Override
    public void run() {
        thermoSystem = (SystemInterface) inletStream.getThermoSystem().clone();
        gasSystem = thermoSystem.phaseToSystem(thermoSystem.getPhases()[0]);
        gasSystem.setNumberOfPhases(1);
        gasOutStream.setThermoSystem(gasSystem);

        thermoSystem = (SystemInterface) inletStream.getThermoSystem().clone();
        liquidSystem = thermoSystem.phaseToSystem(thermoSystem.getPhases()[1]);
        liquidSystem.setNumberOfPhases(1);
        liquidOutStream.setThermoSystem(liquidSystem);
    }

    /** {@inheritDoc} */
    @Override
    public void displayResult() {}

    /** {@inheritDoc} */
    @Override
    public String getName() {
        return name;
    }

<<<<<<< HEAD
=======
    /**
     * <p>
     * runTransient.
     * </p>
     */
>>>>>>> f5b5a8bf
    public void runTransient() {}
}<|MERGE_RESOLUTION|>--- conflicted
+++ resolved
@@ -11,17 +11,12 @@
 import neqsim.thermo.system.SystemInterface;
 
 /**
-<<<<<<< HEAD
- * @author Even Solbraa
- * @version
-=======
  * <p>
  * TwoPhaseSeparator class.
  * </p>
  *
  * @author Even Solbraa
  * @version $Id: $Id
->>>>>>> f5b5a8bf
  */
 public class TwoPhaseSeparator extends Separator {
     private static final long serialVersionUID = 1000;
@@ -32,11 +27,6 @@
     StreamInterface liquidOutStream;
     String name = new String();
 
-<<<<<<< HEAD
-    /** Creates new Separator */
-    public TwoPhaseSeparator() {}
-
-=======
     /**
      * <p>
      * Constructor for TwoPhaseSeparator.
@@ -52,7 +42,6 @@
      * @param inletStream a {@link neqsim.processSimulation.processEquipment.stream.StreamInterface}
      *        object
      */
->>>>>>> f5b5a8bf
     public TwoPhaseSeparator(StreamInterface inletStream) {
         this.setInletStream(inletStream);
     }
@@ -139,13 +128,10 @@
         return name;
     }
 
-<<<<<<< HEAD
-=======
     /**
      * <p>
      * runTransient.
      * </p>
      */
->>>>>>> f5b5a8bf
     public void runTransient() {}
 }