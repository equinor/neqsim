package neqsim.processSimulation.processEquipment.separator;

import neqsim.processSimulation.processEquipment.stream.Stream;
import neqsim.processSimulation.processEquipment.stream.StreamInterface;
import neqsim.thermo.system.SystemInterface;

/**
 * <p>
 * TwoPhaseSeparator class.
 * </p>
 *
 * @author Even Solbraa
 * @version $Id: $Id
 */
public class TwoPhaseSeparator extends Separator {
    private static final long serialVersionUID = 1000;

    SystemInterface thermoSystem, gasSystem, waterSystem, liquidSystem, thermoSystemCloned;
    StreamInterface inletStream;
    StreamInterface gasOutStream;
    StreamInterface liquidOutStream;
    String name = new String();

    /**
     * <p>
     * Constructor for TwoPhaseSeparator.
     * </p>
     */
    @Deprecated
<<<<<<< HEAD
    public TwoPhaseSeparator() {}
=======
    public TwoPhaseSeparator() {
        this("TwoPhaseSeparator");
    }
>>>>>>> d7609fe9

    /**
     * <p>
     * Constructor for TwoPhaseSeparator.
     * </p>
     *
     * @param inletStream a {@link neqsim.processSimulation.processEquipment.stream.StreamInterface}
     *        object
     */
    @Deprecated
    public TwoPhaseSeparator(StreamInterface inletStream) {
        this("TwoPhaseSeparator", inletStream);
    }

    /**
     * Constructor for TwoPhaseSeparator.
     * 
     * @param name
     */
    public TwoPhaseSeparator(String name) {
        super(name);
    }

    /**
     * <p>
     * Constructor for TwoPhaseSeparator.
     * </p>
     *
     * @param name a {@link java.lang.String} object
     * @param inletStream a {@link neqsim.processSimulation.processEquipment.stream.StreamInterface}
     *        object
     */
    public TwoPhaseSeparator(String name, StreamInterface inletStream) {
        super(name, inletStream);
    }

    /** {@inheritDoc} */
    @Override
    public void setInletStream(StreamInterface inletStream) {
        this.inletStream = inletStream;

        thermoSystem = inletStream.getThermoSystem().clone();
        gasSystem = thermoSystem.phaseToSystem(thermoSystem.getPhases()[0]);
        gasOutStream = new Stream("gasOutStream", gasSystem);

        thermoSystem = inletStream.getThermoSystem().clone();
        liquidSystem = thermoSystem.phaseToSystem(thermoSystem.getPhases()[1]);
        liquidOutStream = new Stream("liquidOutStream", liquidSystem);
    }

    /** {@inheritDoc} */
    @Override
    public StreamInterface getLiquidOutStream() {
        return liquidOutStream;
    }

    /** {@inheritDoc} */
    @Override
    public StreamInterface getGasOutStream() {
        return gasOutStream;
    }

    /** {@inheritDoc} */
    @Override
    public StreamInterface getGas() {
        return getGasOutStream();
    }

    /** {@inheritDoc} */
    @Override
    public StreamInterface getLiquid() {
        return getLiquidOutStream();
    }

    /** {@inheritDoc} */
    @Override
    public void run() {
        thermoSystem = inletStream.getThermoSystem().clone();
        gasSystem = thermoSystem.phaseToSystem(thermoSystem.getPhases()[0]);
        gasSystem.setNumberOfPhases(1);
        gasOutStream.setThermoSystem(gasSystem);

        thermoSystem = inletStream.getThermoSystem().clone();
        liquidSystem = thermoSystem.phaseToSystem(thermoSystem.getPhases()[1]);
        liquidSystem.setNumberOfPhases(1);
        liquidOutStream.setThermoSystem(liquidSystem);
    }

    /** {@inheritDoc} */
    @Override
    public void displayResult() {}

    /**
     * <p>
     * runTransient.
     * </p>
     */
    public void runTransient() {}
}<|MERGE_RESOLUTION|>--- conflicted
+++ resolved
@@ -27,13 +27,9 @@
      * </p>
      */
     @Deprecated
-<<<<<<< HEAD
-    public TwoPhaseSeparator() {}
-=======
     public TwoPhaseSeparator() {
         this("TwoPhaseSeparator");
     }
->>>>>>> d7609fe9
 
     /**
      * <p>
