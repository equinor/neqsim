package neqsim.processSimulation.processEquipment.separator.sectionType;

import neqsim.processSimulation.mechanicalDesign.separator.sectionType.SepDesignSection;
import neqsim.processSimulation.processEquipment.separator.Separator;

/**
 * <p>
 * SeparatorSection class.
 * </p>
 *
 * @author esol
 * @version $Id: $Id
 */
public class SeparatorSection {
    private static final long serialVersionUID = 1000;

    private double efficiency = 0.95;
    public Separator separator = null;
    private boolean calcEfficiency = false;
    private double pressureDrop = 33 / 5.0 * 1e-3;// bar
    protected String name = "1";
    String type;
    public double outerDiameter = 1.0;
    public SepDesignSection mechanicalDesign = null;

    /**
     * <p>
     * Constructor for SeparatorSection.
     * </p>
     *
     * @param type a {@link java.lang.String} object
     * @param sep a {@link neqsim.processSimulation.processEquipment.separator.Separator} object
     */
    public SeparatorSection(String type, Separator sep) {
        this.type = type;
        this.separator = sep;
        mechanicalDesign = new SepDesignSection(this);
    }

    /**
     * <p>
     * Constructor for SeparatorSection.
     * </p>
     *
     * @param name a {@link java.lang.String} object
     * @param type a {@link java.lang.String} object
     * @param sep a {@link neqsim.processSimulation.processEquipment.separator.Separator} object
     */
    public SeparatorSection(String name, String type, Separator sep) {
        this(type, sep);
        this.name = name;
    }

    /**
     * <p>
     * calcEfficiency.
     * </p>
     *
     * @return a double
     */
    public double calcEfficiency() {
        return efficiency;
    }

    /**
     * <p>
     * Getter for the field <code>efficiency</code>.
     * </p>
     *
     * @return the efficiency
     */
    public double getEfficiency() {
        if (isCalcEfficiency()) {
            return calcEfficiency();
        }
        return efficiency;
    }

    /**
     * <p>
     * Setter for the field <code>efficiency</code>.
     * </p>
     *
     * @param efficiency the efficiency to set
     */
    public void setEfficiency(double efficiency) {
        this.efficiency = efficiency;
    }

    /**
     * <p>
     * isCalcEfficiency.
     * </p>
     *
     * @return the calcEfficiency
     */
    public boolean isCalcEfficiency() {
        return calcEfficiency;
    }

    /**
     * <p>
     * Setter for the field <code>calcEfficiency</code>.
     * </p>
     *
     * @param calcEfficiency the calcEfficiency to set
     */
    public void setCalcEfficiency(boolean calcEfficiency) {
        this.calcEfficiency = calcEfficiency;
    }

    /**
     * <p>
     * getMinimumLiquidSealHeight.
     * </p>
     *
     * @return a double
     */
    public double getMinimumLiquidSealHeight() {
        return getPresureDrop() * 1e5 / neqsim.thermo.ThermodynamicConstantsInterface.gravity
                / (getSeparator().getThermoSystem().getPhase(1).getPhysicalProperties().getDensity()
                        - getSeparator().getThermoSystem().getPhase(0).getPhysicalProperties()
                                .getDensity());
<<<<<<< HEAD
=======

>>>>>>> f5b5a8bf
    }

    /**
     * <p>
     * getPresureDrop.
     * </p>
     *
     * @return the presureDrop
     */
    public double getPresureDrop() {
        return pressureDrop;
    }

    /**
     * <p>
     * setPresureDrop.
     * </p>
     *
     * @param presureDrop the presureDrop to set
     */
    public void setPresureDrop(double presureDrop) {
        this.pressureDrop = presureDrop;
    }

    /**
     * <p>
     * Getter for the field <code>name</code>.
     * </p>
     *
     * @return the name
     */
    public String getName() {
        return name;
    }

    /**
     * <p>
     * Setter for the field <code>name</code>.
     * </p>
     *
     * @param name the name to set
     */
    public void setName(String name) {
        this.name = name;
    }

    /**
     * <p>
     * Getter for the field <code>mechanicalDesign</code>.
     * </p>
     *
     * @return the mechanicalDesign
     */
    public SepDesignSection getMechanicalDesign() {
        return mechanicalDesign;
    }

    /**
     * <p>
     * Setter for the field <code>mechanicalDesign</code>.
     * </p>
     *
     * @param mechanicalDesign the mechanicalDesign to set
     */
    public void setMechanicalDesign(SepDesignSection mechanicalDesign) {
        this.mechanicalDesign = mechanicalDesign;
    }

    /**
     * <p>
     * Getter for the field <code>separator</code>.
     * </p>
     *
     * @return the separator
     */
    public Separator getSeparator() {
        return separator;
    }

    /**
     * <p>
     * Setter for the field <code>separator</code>.
     * </p>
     *
     * @param separator the separator to set
     */
    public void setSeparator(Separator separator) {
        this.separator = separator;
    }

    /**
     * <p>
     * Getter for the field <code>outerDiameter</code>.
     * </p>
     *
     * @return the outerDiameter
     */
    public double getOuterDiameter() {
        return outerDiameter;
    }

    /**
     * <p>
     * Setter for the field <code>outerDiameter</code>.
     * </p>
     *
     * @param outerDiameter the outerDiameter to set
     */
    public void setOuterDiameter(double outerDiameter) {
        this.outerDiameter = outerDiameter;
    }
}<|MERGE_RESOLUTION|>--- conflicted
+++ resolved
@@ -121,10 +121,7 @@
                 / (getSeparator().getThermoSystem().getPhase(1).getPhysicalProperties().getDensity()
                         - getSeparator().getThermoSystem().getPhase(0).getPhysicalProperties()
                                 .getDensity());
-<<<<<<< HEAD
-=======
-
->>>>>>> f5b5a8bf
+
     }
 
     /**
