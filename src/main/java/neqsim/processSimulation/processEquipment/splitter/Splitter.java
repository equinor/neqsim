--- conflicted
+++ resolved
@@ -28,18 +28,8 @@
      * Constructor for Splitter.
      * </p>
      */
-<<<<<<< HEAD
-    @Deprecated
-    public Splitter() {
-        this("Splitter");
-    }
-
-    public Splitter(String name) {
-        super(name);
-=======
     public Splitter() {
         super("Splitter");
->>>>>>> 24e54ba3
     }
 
     /**
@@ -53,8 +43,6 @@
     @Deprecated
     public Splitter(StreamInterface inletStream) {
         this();
-<<<<<<< HEAD
-=======
         this.setInletStream(inletStream);
     }
 
@@ -75,7 +63,6 @@
      */
     public Splitter(String name, StreamInterface inStream) {
         this(name);
->>>>>>> 24e54ba3
         this.setInletStream(inletStream);
     }
 
