--- conflicted
+++ resolved
@@ -158,24 +158,16 @@
     for (int i = 0; i < flowRates.length; i++) {
       if (flowRates[i] < -0.1) {
         missingFlowRate = inletStream.getFlowRate(flowUnit) - sum;
-<<<<<<< HEAD
         sum += missingFlowRate;
-=======
->>>>>>> c2ac468f
+
       }
     }
 
     splitFactor = new double[flowRates.length];
     for (int i = 0; i < flowRates.length; i++) {
-<<<<<<< HEAD
       splitFactor[i] = flowRates[i] / sum;
       if (flowRates[i] < -0.1) {
         splitFactor[i] = missingFlowRate / sum;
-=======
-      splitFactor[i] = flowRates[i] / inletStream.getFlowRate(flowUnit);
-      if (flowRates[i] < -0.1) {
-        splitFactor[i] = missingFlowRate / inletStream.getFlowRate(flowUnit);
->>>>>>> c2ac468f
       }
     }
   }
