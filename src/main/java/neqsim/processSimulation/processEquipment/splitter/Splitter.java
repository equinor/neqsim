--- conflicted
+++ resolved
@@ -151,18 +151,10 @@
         flowRates[i] = inletStream.getFlowRate(flowUnit) - sum;
       }
     }
-<<<<<<< HEAD
-
-=======
->>>>>>> d44cb314
     splitFactor = new double[flowRates.length];
     for (int i = 0; i < flowRates.length; i++) {
       splitFactor[i] = flowRates[i] / sum;
     }
-<<<<<<< HEAD
-
-=======
->>>>>>> d44cb314
     splitNumber = splitFactor.length;
     setInletStream(inletStream);
   }
@@ -178,11 +170,7 @@
 
     for (int i = 0; i < splitNumber; i++) {
       if (flowRates[i] < -0.1) {
-<<<<<<< HEAD
         splitFactor[i] = 1 - sum;
-=======
-        splitFactor[i] = 1 - 0 - sum;
->>>>>>> d44cb314
       }
     }
 
