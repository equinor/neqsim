package neqsim.processSimulation.processEquipment.splitter;

import neqsim.processSimulation.processEquipment.ProcessEquipmentBaseClass;
import neqsim.processSimulation.processEquipment.stream.Stream;
import neqsim.processSimulation.processEquipment.stream.StreamInterface;
import neqsim.thermo.system.SystemInterface;
import neqsim.thermodynamicOperations.ThermodynamicOperations;

/**
 * <p>
 * Splitter class.
 * </p>
 *
 * @author Even Solbraa
 * @version $Id: $Id
 */
public class Splitter extends ProcessEquipmentBaseClass implements SplitterInterface {
    private static final long serialVersionUID = 1000;

    SystemInterface thermoSystem, gasSystem, waterSystem, liquidSystem, thermoSystemCloned;
    StreamInterface inletStream;
    StreamInterface[] splitStream;
    protected int splitNumber;
    double[] splitFactor = new double[1];

    /**
     * <p>
     * Constructor for Splitter.
     * </p>
     */
<<<<<<< HEAD
    @Deprecated
    public Splitter() {
        this("Splitter");
    }

    public Splitter(String name) {
        super(name);
=======
    public Splitter() {
        super("Splitter");
>>>>>>> c381f8c6
    }

    /**
     * <p>
     * Constructor for Splitter.
     * </p>
     *
     * @param inletStream a {@link neqsim.processSimulation.processEquipment.stream.StreamInterface}
     *        object
     */
    @Deprecated
    public Splitter(StreamInterface inletStream) {
        this();
        this.setInletStream(inletStream);
    }

    /**
     * <p>
     * Constructor for Splitter.
     * </p>
     *
     * @param name a {@link java.lang.String} object
     * @param inletStream a {@link neqsim.processSimulation.processEquipment.stream.StreamInterface}
     *        object
     * @param i a int
     */
    public Splitter(String name, StreamInterface inletStream, int i) {
        this(inletStream);
        this.name = name;
        setSplitNumber(i);
        splitFactor = new double[i];
    }

    /** {@inheritDoc} */
    @Override
    public void setSplitNumber(int i) {
        splitNumber = i;
        this.setInletStream(inletStream);
        splitFactor = new double[splitNumber];
        splitFactor[0] = 1.0;
    }

    /**
     * <p>
     * setSplitFactors.
     * </p>
     *
     * @param splitFact an array of {@link double} objects
     */
    public void setSplitFactors(double[] splitFact) {
        double sum = 0.0;
        for (int i = 0; i < splitFact.length; i++) {
            if (splitFact[i] < 0.0) {
                splitFact[i] = 0.0;
            }
            sum += splitFact[i];
        }
        splitFactor = new double[splitFact.length];
        for (int i = 0; i < splitFact.length; i++) {
            splitFactor[i] = splitFact[i] / sum;
        }
        splitNumber = splitFact.length;
        setInletStream(inletStream);
    }

    /** {@inheritDoc} */
    @Override
    public void setInletStream(StreamInterface inletStream) {
        this.inletStream = inletStream;
        splitStream = new Stream[splitNumber];
        try {
            for (int i = 0; i < splitNumber; i++) {
                // System.out.println("splitting...." + i);
                splitStream[i] = new Stream("Split Stream", inletStream.getThermoSystem().clone());
            }
        } catch (Exception e) {
            e.printStackTrace();
        }
    }

    /** {@inheritDoc} */
    @Override
    public Stream getSplitStream(int i) {
        return (Stream) splitStream[i];
    }

    /** {@inheritDoc} */
    @Override
    public void run() {
        for (int i = 0; i < splitNumber; i++) {
            thermoSystem = inletStream.getThermoSystem().clone();
            thermoSystem.init(0);
            splitStream[i].setThermoSystem(thermoSystem);
            for (int j = 0; j < inletStream.getThermoSystem().getPhase(0)
                    .getNumberOfComponents(); j++) {
                int index = inletStream.getThermoSystem().getPhase(0).getComponent(j)
                        .getComponentNumber();
                double moles = inletStream.getThermoSystem().getPhase(0).getComponent(j)
                        .getNumberOfmoles();
                splitStream[i].getThermoSystem().addComponent(index,
                        moles * splitFactor[i] - moles);
            }
            ThermodynamicOperations thermoOps =
                    new ThermodynamicOperations(splitStream[i].getThermoSystem());
            thermoOps.TPflash();
        }
    }

    /** {@inheritDoc} */
    @Override
    public void displayResult() {}

    /** {@inheritDoc} */
    @Override
    public void runTransient(double dt) {}
}<|MERGE_RESOLUTION|>--- conflicted
+++ resolved
@@ -28,7 +28,6 @@
      * Constructor for Splitter.
      * </p>
      */
-<<<<<<< HEAD
     @Deprecated
     public Splitter() {
         this("Splitter");
@@ -36,10 +35,6 @@
 
     public Splitter(String name) {
         super(name);
-=======
-    public Splitter() {
-        super("Splitter");
->>>>>>> c381f8c6
     }
 
     /**
