--- conflicted
+++ resolved
@@ -3,12 +3,8 @@
 public class EnergyStream implements java.io.Serializable, Cloneable {
     private double duty = 0.0;
 
-<<<<<<< HEAD
-    public static void main(String[] args) {}
-=======
     public static void main(String[] args) {
     }
->>>>>>> 5c88a656
 
     @Override
     public EnergyStream clone() {
