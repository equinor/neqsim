package neqsim.processSimulation.processEquipment.stream;

/**
<<<<<<< HEAD
 * <p>
 * EnergyStream class.
 * </p>
 *
 * @author esol
=======
 * <p>EnergyStream class.</p>
 *
 * @author asmund
>>>>>>> 24915a9b
 * @version $Id: $Id
 */
public class EnergyStream implements java.io.Serializable, Cloneable {
    private double duty = 0.0;

    /** {@inheritDoc} */
    @Override
    public EnergyStream clone() {
        EnergyStream clonedStream = null;
        try {
            clonedStream = (EnergyStream) super.clone();
        } catch (Exception e) {
            e.printStackTrace(System.err);
        }
        return clonedStream;
    }

    /**
<<<<<<< HEAD
     * <p>
     * Getter for the field <code>duty</code>.
     * </p>
=======
     * <p>Getter for the field <code>duty</code>.</p>
>>>>>>> 24915a9b
     *
     * @return a double
     */
    public double getDuty() {
        return duty;
    }

    /**
<<<<<<< HEAD
     * <p>
     * Setter for the field <code>duty</code>.
     * </p>
=======
     * <p>Setter for the field <code>duty</code>.</p>
>>>>>>> 24915a9b
     *
     * @param duty a double
     */
    public void setDuty(double duty) {
        this.duty = duty;
    }
}<|MERGE_RESOLUTION|>--- conflicted
+++ resolved
@@ -1,17 +1,9 @@
 package neqsim.processSimulation.processEquipment.stream;
 
 /**
-<<<<<<< HEAD
- * <p>
- * EnergyStream class.
- * </p>
- *
- * @author esol
-=======
  * <p>EnergyStream class.</p>
  *
  * @author asmund
->>>>>>> 24915a9b
  * @version $Id: $Id
  */
 public class EnergyStream implements java.io.Serializable, Cloneable {
@@ -30,13 +22,7 @@
     }
 
     /**
-<<<<<<< HEAD
-     * <p>
-     * Getter for the field <code>duty</code>.
-     * </p>
-=======
      * <p>Getter for the field <code>duty</code>.</p>
->>>>>>> 24915a9b
      *
      * @return a double
      */
@@ -45,13 +31,7 @@
     }
 
     /**
-<<<<<<< HEAD
-     * <p>
-     * Setter for the field <code>duty</code>.
-     * </p>
-=======
      * <p>Setter for the field <code>duty</code>.</p>
->>>>>>> 24915a9b
      *
      * @param duty a double
      */
