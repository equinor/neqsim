--- conflicted
+++ resolved
@@ -33,11 +33,7 @@
     }
 
     @Override
-<<<<<<< HEAD
-    public Object clone() {
-=======
     public EquilibriumStream clone() {
->>>>>>> bbc43052
         EquilibriumStream clonedStream = null;
 
         try {
