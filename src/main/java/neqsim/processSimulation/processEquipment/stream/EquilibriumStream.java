/*
 * Stream.java
 *
 * Created on 12. mars 2001, 13:11
 */

package neqsim.processSimulation.processEquipment.stream;

import neqsim.thermo.system.SystemInterface;
import neqsim.thermodynamicOperations.ThermodynamicOperations;

/**
 * <p>
 * EquilibriumStream class.
 * </p>
 *
 * @author Even Solbraa
 * @version $Id: $Id
 */
public class EquilibriumStream extends Stream {
    private static final long serialVersionUID = 1000;

<<<<<<< HEAD
    /** Creates new Stream */
=======
    /**
     * <p>
     * Constructor for EquilibriumStream.
     * </p>
     */
>>>>>>> e5b15554
    public EquilibriumStream() {}

    /**
     * <p>
     * Constructor for EquilibriumStream.
     * </p>
     *
     * @param thermoSystem a {@link neqsim.thermo.system.SystemInterface} object
     */
    public EquilibriumStream(SystemInterface thermoSystem) {
        super(thermoSystem);
    }

    /**
     * <p>
     * Constructor for EquilibriumStream.
     * </p>
     *
     * @param stream a {@link neqsim.processSimulation.processEquipment.stream.StreamInterface}
     *        object
     */
    public EquilibriumStream(StreamInterface stream) {
        super(stream.getThermoSystem());
    }

    /**
     * <p>
     * Constructor for EquilibriumStream.
     * </p>
     *
     * @param name a {@link java.lang.String} object
     * @param thermoSystem a {@link neqsim.thermo.system.SystemInterface} object
     */
    public EquilibriumStream(String name, SystemInterface thermoSystem) {
        super(name, thermoSystem);
    }

    /** {@inheritDoc} */
    @Override
    public EquilibriumStream clone() {
        EquilibriumStream clonedStream = null;

        try {
            clonedStream = (EquilibriumStream) super.clone();
        } catch (Exception e) {
            e.printStackTrace(System.err);
        }

        thermoSystem = (SystemInterface) thermoSystem.clone();
        return clonedStream;
    }

    /** {@inheritDoc} */
    @Override
    public void run() {
        System.out.println("start flashing stream... " + streamNumber);
        ThermodynamicOperations thermoOps = new ThermodynamicOperations(thermoSystem);
        thermoOps.TPflash();
        System.out.println("number of phases: " + thermoSystem.getNumberOfPhases());
        System.out.println("beta: " + thermoSystem.getBeta());
    }
}<|MERGE_RESOLUTION|>--- conflicted
+++ resolved
@@ -20,15 +20,11 @@
 public class EquilibriumStream extends Stream {
     private static final long serialVersionUID = 1000;
 
-<<<<<<< HEAD
-    /** Creates new Stream */
-=======
     /**
      * <p>
      * Constructor for EquilibriumStream.
      * </p>
      */
->>>>>>> e5b15554
     public EquilibriumStream() {}
 
     /**
