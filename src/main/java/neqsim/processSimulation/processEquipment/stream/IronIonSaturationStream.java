--- conflicted
+++ resolved
@@ -10,17 +10,12 @@
 import neqsim.thermodynamicOperations.ThermodynamicOperations;
 
 /**
-<<<<<<< HEAD
- * @author Even Solbraa
- * @version
-=======
  * <p>
  * IronIonSaturationStream class.
  * </p>
  *
  * @author Even Solbraa
  * @version $Id: $Id
->>>>>>> e5b15554
  */
 public class IronIonSaturationStream extends Stream {
     private static final long serialVersionUID = 1000;
