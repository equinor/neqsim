--- conflicted
+++ resolved
@@ -31,12 +31,8 @@
     }
 
     @Override
-<<<<<<< HEAD
-    public Object clone() {
-=======
     public NeqStream clone() {
 
->>>>>>> bbc43052
         NeqStream clonedStream = null;
 
         try {
