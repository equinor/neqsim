/*
 * Stream.java
 *
 * Created on 12. mars 2001, 13:11
 */

package neqsim.processSimulation.processEquipment.stream;

import neqsim.thermo.system.SystemInterface;

/**
 * <p>
 * NeqStream class.
 * </p>
 *
 * @author Even Solbraa
 * @version $Id: $Id
 */
public class NeqStream extends Stream {
    private static final long serialVersionUID = 1000;

<<<<<<< HEAD
=======
    /**
     * <p>
     * Constructor for NeqStream.
     * </p>
     */
>>>>>>> e5b15554
    public NeqStream() {}

    /**
     * <p>
     * Constructor for NeqStream.
     * </p>
     *
     * @param thermoSystem a {@link neqsim.thermo.system.SystemInterface} object
     */
    public NeqStream(SystemInterface thermoSystem) {
        super(thermoSystem);
    }

    /**
     * <p>
     * Constructor for NeqStream.
     * </p>
     *
     * @param name a {@link java.lang.String} object
     * @param thermoSystem a {@link neqsim.thermo.system.SystemInterface} object
     */
    public NeqStream(String name, SystemInterface thermoSystem) {
        super(name, thermoSystem);
    }

    /**
     * <p>
     * Constructor for NeqStream.
     * </p>
     *
     * @param stream a {@link neqsim.processSimulation.processEquipment.stream.StreamInterface}
     *        object
     */
    public NeqStream(StreamInterface stream) {
        super(stream);
    }

    /** {@inheritDoc} */
    @Override
    public NeqStream clone() {
        NeqStream clonedStream = null;

        try {
            clonedStream = (NeqStream) super.clone();
        } catch (Exception e) {
            e.printStackTrace(System.err);
        }

        thermoSystem = (SystemInterface) thermoSystem.clone();

        return clonedStream;
    }

    /** {@inheritDoc} */
    @Override
    public void run() {
        System.out.println("start flashing stream... " + streamNumber);
        if (stream != null) {
            thermoSystem = (SystemInterface) this.stream.getThermoSystem().clone();
        }
        this.thermoSystem.init_x_y();
        this.thermoSystem.initBeta();
        this.thermoSystem.init(3);
        // thermoOps = new ThermodynamicOperations(thermoSystem);
        // thermoOps.TPflash();
        System.out.println("number of phases: " + thermoSystem.getNumberOfPhases());
        System.out.println("beta: " + thermoSystem.getBeta());
    }
}<|MERGE_RESOLUTION|>--- conflicted
+++ resolved
@@ -19,14 +19,11 @@
 public class NeqStream extends Stream {
     private static final long serialVersionUID = 1000;
 
-<<<<<<< HEAD
-=======
     /**
      * <p>
      * Constructor for NeqStream.
      * </p>
      */
->>>>>>> e5b15554
     public NeqStream() {}
 
     /**
