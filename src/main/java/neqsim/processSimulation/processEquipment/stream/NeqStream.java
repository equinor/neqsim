/*
 * Stream.java
 *
 * Created on 12. mars 2001, 13:11
 */

package neqsim.processSimulation.processEquipment.stream;

import neqsim.thermo.system.SystemInterface;

/**
 *
 * @author Even Solbraa
 * @version
 */
public class NeqStream extends Stream {
    private static final long serialVersionUID = 1000;

    public NeqStream() {}

    public NeqStream(SystemInterface thermoSystem) {
        super(thermoSystem);
    }

    public NeqStream(String name, SystemInterface thermoSystem) {
        super(name, thermoSystem);
    }

    public NeqStream(StreamInterface stream) {
        super(stream);
    }

    @Override
<<<<<<< HEAD
    public Object clone() {
=======
    public NeqStream clone() {

>>>>>>> 5c88a656
        NeqStream clonedStream = null;

        try {
            clonedStream = (NeqStream) super.clone();
        } catch (Exception e) {
            e.printStackTrace(System.err);
        }

        thermoSystem = (SystemInterface) thermoSystem.clone();

        return clonedStream;
    }

    @Override
    public void run() {
        System.out.println("start flashing stream... " + streamNumber);
        if (stream != null) {
            thermoSystem = (SystemInterface) this.stream.getThermoSystem().clone();
        }
        this.thermoSystem.init_x_y();
        this.thermoSystem.initBeta();
        this.thermoSystem.init(3);
        // thermoOps = new ThermodynamicOperations(thermoSystem);
        // thermoOps.TPflash();
        System.out.println("number of phases: " + thermoSystem.getNumberOfPhases());
        System.out.println("beta: " + thermoSystem.getBeta());
    }
}<|MERGE_RESOLUTION|>--- conflicted
+++ resolved
@@ -31,12 +31,8 @@
     }
 
     @Override
-<<<<<<< HEAD
-    public Object clone() {
-=======
     public NeqStream clone() {
 
->>>>>>> 5c88a656
         NeqStream clonedStream = null;
 
         try {
