/*
 * Stream.java
 *
 * Created on 12. mars 2001, 13:11
 */

package neqsim.processSimulation.processEquipment.stream;

import java.util.UUID;
import org.apache.logging.log4j.LogManager;
import org.apache.logging.log4j.Logger;
import neqsim.processSimulation.processEquipment.ProcessEquipmentBaseClass;
import neqsim.standards.gasQuality.Standard_ISO6976;
import neqsim.thermo.system.SystemInterface;
import neqsim.thermodynamicOperations.ThermodynamicOperations;

/**
 * <p>
 * Stream class.
 * </p>
 *
 * @author Even Solbraa
 * @version $Id: $Id
 */
public class Stream extends ProcessEquipmentBaseClass implements StreamInterface, Cloneable {
  private static final long serialVersionUID = 1000;
  static Logger logger = LogManager.getLogger(Stream.class);

  protected SystemInterface thermoSystem;

  protected int streamNumber = 0;
  /** Constant <code>numberOfStreams=0</code>. */
  protected static int numberOfStreams = 0;
  private double gasQuality = 0.5;
  protected StreamInterface stream = null;

  // Results from previous run
  protected double lastTemperature = 0.0;
  protected double lastPressure = 0.0;
  protected double lastFlowRate = 0.0;
<<<<<<< HEAD
  private boolean isUpdated = false;
=======

>>>>>>> 43ea1c27

  /**
   * <p>
   * Constructor for Stream.
   * </p>
   */
  @Deprecated
  public Stream() {
    super("Stream");
  }

  /**
   * <p>
   * Constructor for Stream.
   * </p>
   *
   * @param stream a {@link neqsim.processSimulation.processEquipment.stream.StreamInterface} object
   */
  @Deprecated
  public Stream(StreamInterface stream) {
    this("Stream", stream);
  }

  /**
   * <p>
   * Constructor for Stream.
   * </p>
   *
   * @param thermoSystem a {@link neqsim.thermo.system.SystemInterface} object
   */
  @Deprecated
  public Stream(SystemInterface thermoSystem) {
    this("Stream", thermoSystem);
  }

  /**
   * Constructor for Stream.
   *
   * @param name name of stream
   */
  public Stream(String name) {
    super(name);
  }

  /**
   * Constructor for Stream.
   *
   * @param name name of stream
   * @param stream input stream
   */
  public Stream(String name, StreamInterface stream) {
    super(name);
    this.setStream(stream);
    thermoSystem = stream.getThermoSystem();
    numberOfStreams++;
    streamNumber = numberOfStreams;
  }

  /**
   * <p>
   * Constructor for Stream.
   * </p>
   *
   * @param name a {@link java.lang.String} object
   * @param thermoSystem a {@link neqsim.thermo.system.SystemInterface} object
   */
  public Stream(String name, SystemInterface thermoSystem) {
    super(name);
    this.thermoSystem = thermoSystem;
    numberOfStreams++;
    streamNumber = numberOfStreams;
  }

  /**
   * <p>
   * Getter for the field <code>gasQuality</code>.
   * </p>
   *
   * @return the gasQuality
   */
  public double getGasQuality() {
    return gasQuality;
  }

  /**
   * <p>
   * Setter for the field <code>gasQuality</code>.
   * </p>
   *
   * @param gasQuality the gasQuality to set
   */
  public void setGasQuality(double gasQuality) {
    this.gasQuality = gasQuality;
  }

  /** {@inheritDoc} */
  @Override
  public double getHydrateEquilibriumTemperature() {
    if (!thermoSystem.getPhase(0).hasComponent("water")) {
      System.out.println("ny hydrate: no water in stream: " + name);
      return 0.0;
    }
    try {
      SystemInterface copySystem = thermoSystem.clone();
      copySystem.setHydrateCheck(true);
      ThermodynamicOperations thermoOps = new ThermodynamicOperations(copySystem);
      thermoOps.hydrateFormationTemperature();
      return copySystem.getTemperature();
    } catch (Exception ex) {
      logger.error(ex.getMessage(), ex);
    }
    return 0.0;
  }

  /**
   * <p>
   * getSolidFormationTemperature.
   * </p>
   *
   * @param solidName a {@link java.lang.String} object
   * @return a double
   */
  public double getSolidFormationTemperature(String solidName) {
    SystemInterface copySystem = thermoSystem.clone();

    try {
      if (solidName.equals("hydrate")) {
        copySystem.setHydrateCheck(true);
        ThermodynamicOperations thermoOps = new ThermodynamicOperations(copySystem);
        thermoOps.hydrateFormationTemperature();
      } else {
        copySystem.setSolidPhaseCheck(false);
        copySystem.setSolidPhaseCheck(solidName);
        ThermodynamicOperations thermoOps = new ThermodynamicOperations(copySystem);
        thermoOps.freezingPointTemperatureFlash();
      }
      return copySystem.getTemperature();
    } catch (Exception ex) {
      logger.error(ex.getMessage(), ex);
    }
    return 0.0;
  }

  /** {@inheritDoc} */
  @Override
  public Stream clone() {
    Stream clonedSystem = null;
    try {
      clonedSystem = (Stream) super.clone();
    } catch (Exception ex) {
      ex.printStackTrace();
    }
    if (stream != null) {
      clonedSystem.setStream((Stream) stream.clone());
    }
    clonedSystem.thermoSystem = getThermoSystem().clone();
    return clonedSystem;
  }

  /** {@inheritDoc} */
  @Override
  public double getTemperature() {
    return thermoSystem.getTemperature();
  }

  /** {@inheritDoc} */
  @Override
  public double getTemperature(String unit) {
    return getFluid().getTemperature(unit);
  }

  /** {@inheritDoc} */
  @Override
  public double getPressure() {
    return thermoSystem.getPressure();
  }

  /** {@inheritDoc} */
  @Override
  public double getPressure(String unit) {
    return getFluid().getPressure(unit);
  }

  /** {@inheritDoc} */
  @Override
  public double getMolarRate() {
    return thermoSystem.getTotalNumberOfMoles();
  }

  /** {@inheritDoc} */
  @Override
  public void setThermoSystem(SystemInterface thermoSystem) {
    this.thermoSystem = thermoSystem;
    // TODO: when is stream not null?
    if (stream != null) {
      stream.setThermoSystem(thermoSystem);
    }
  }

  /** {@inheritDoc} */
  @Override
  public void setFluid(SystemInterface fluid) {
    this.setThermoSystem(fluid);
  }

  /** {@inheritDoc} */
  @Override
  public void setThermoSystemFromPhase(SystemInterface thermoSystem, String phaseTypeName) {
    if (phaseTypeName.equals("liquid")) {
      if (thermoSystem.hasPhaseType("oil") && thermoSystem.hasPhaseType("aqueous")) {
        this.thermoSystem = thermoSystem.phaseToSystem(thermoSystem.getPhaseNumberOfPhase("oil"),
            thermoSystem.getPhaseNumberOfPhase("aqueous"));
      } else if (thermoSystem.hasPhaseType("oil")) {
        this.thermoSystem = thermoSystem.phaseToSystem(thermoSystem.getPhaseNumberOfPhase("oil"));
      } else if (thermoSystem.hasPhaseType("aqueous")) {
        this.thermoSystem =
            thermoSystem.phaseToSystem(thermoSystem.getPhaseNumberOfPhase("aqueous"));
      } else {
        System.out.println("no phase of type " + phaseTypeName);
        System.out.println("...returning empty system ");
        setEmptyThermoSystem(thermoSystem);
      }
      return;
    }
    if (thermoSystem.hasPhaseType(phaseTypeName)) {
      this.thermoSystem = thermoSystem.phaseToSystem(phaseTypeName);
    } else {
      System.out.println("no phase of type " + phaseTypeName);
      System.out.println("...returning empty system ");
      setEmptyThermoSystem(thermoSystem);
    }
  }

  /** {@inheritDoc} */
  @Override
  public void setEmptyThermoSystem(SystemInterface thermoSystem) {
    this.thermoSystem = thermoSystem.getEmptySystemClone();
    this.thermoSystem.setNumberOfPhases(0);
  }

  /** {@inheritDoc} */
  @Override
  public SystemInterface getThermoSystem() {
    return this.thermoSystem;
  }

  /** {@inheritDoc} */
  @Override
  public void setFlowRate(double flowrate, String unit) {
    this.getFluid().setTotalFlowRate(flowrate, unit);
  }

  /** {@inheritDoc} */
  @Override
  public void setPressure(double pressure, String unit) {
    getFluid().setPressure(pressure, unit);
  }

  /** {@inheritDoc} */
  @Override
  public void setTemperature(double temperature, String unit) {
    getFluid().setTemperature(temperature, unit);
  }

  /** {@inheritDoc} */
  @Override
  public double getFlowRate(String unit) {
    return this.getFluid().getFlowRate(unit);
  }

  /** {@inheritDoc} */
  @Override
  public void runTPflash() {
    if (stream != null) {
      thermoSystem = this.stream.getThermoSystem().clone();
    }

    ThermodynamicOperations thermoOps = new ThermodynamicOperations(thermoSystem);
    thermoOps.TPflash();
    thermoSystem.initProperties();
  }

  /** {@inheritDoc} */
  @Override
  public boolean needRecalculation() {
<<<<<<< HEAD

    if (getFluid().getTemperature() == lastTemperature && getFluid().getPressure() == lastPressure
        && Math.abs(getFluid().getFlowRate("kg/hr") - lastFlowRate)
            / getFluid().getFlowRate("kg/hr") < 1e-6) {
      isUpdated = false;
      return false;
    } else {
      isUpdated = true;
=======
    if (getFluid().getTemperature() == lastTemperature && getFluid().getPressure() == lastPressure
        && Math.abs(getFluid().getFlowRate("kg/hr") - lastFlowRate)
            / getFluid().getFlowRate("kg/hr") < 1e-6) {
      return false;
    } else {
>>>>>>> 43ea1c27
      return true;
    }
  }

  /** {@inheritDoc} */
  @Override
  public void run(UUID id) {
    // System.out.println("start flashing stream... " + streamNumber);
    if (stream != null) {
      thermoSystem = this.stream.getThermoSystem().clone();
    }
    ThermodynamicOperations thermoOps = new ThermodynamicOperations(thermoSystem);

    if (stream != null && getThermoSystem().getNumberOfComponents() == 1
        && getSpecification().equals("TP")) {
      setSpecification("PH");
    }
    if (getSpecification().equals("TP")) {
      thermoOps.TPflash();
    } else if (getSpecification().equals("dewP")) {
      try {
        thermoOps.dewPointTemperatureFlash();
      } catch (Exception ex) {
        logger.error(ex.getMessage(), ex);
        thermoOps.TPflash();
      }
    } else if (getSpecification().equals("dewT")) {
      try {
        thermoOps.dewPointPressureFlash();
      } catch (Exception ex) {
        logger.error(ex.getMessage(), ex);
        thermoOps.TPflash();
      }
    } else if (getSpecification().equals("gas quality")) {
      try {
        thermoSystem.init(0);
        thermoSystem.init(2);
        double gasEnthalpy = thermoSystem.getPhase(0).getEnthalpy();
        double liquidEnthalpy = thermoSystem.getPhase(1).getEnthalpy();

        double enthalpySpec =
            getGasQuality() * gasEnthalpy + (1.0 - getGasQuality()) * liquidEnthalpy;
        thermoOps.PHflash(enthalpySpec);
      } catch (Exception ex) {
        logger.error(ex.getMessage(), ex);
        thermoOps.TPflash();
      }
    } else if (getSpecification().equals("bubP")) {
      try {
        thermoOps.bubblePointTemperatureFlash();
      } catch (Exception ex) {
        logger.error(ex.getMessage(), ex);
        thermoOps.TPflash();
      }
    } else if (getSpecification().equals("bubT")) {
      try {
        thermoOps.bubblePointPressureFlash(false);
      } catch (Exception ex) {
        logger.error(ex.getMessage(), ex);
        thermoOps.TPflash();
      }
    } else if (getSpecification().equals("PH")) {
      try {
        thermoOps.PHflash(getThermoSystem().getEnthalpy(), 0);
      } catch (Exception ex) {
        logger.error(ex.getMessage(), ex);
        thermoOps.TPflash();
      }
    } else {
      thermoOps.TPflash();
    }

    thermoSystem.initProperties();

    lastFlowRate = getFluid().getFlowRate("kg/hr");
    lastTemperature = getFluid().getTemperature();
    lastPressure = getFluid().getPressure();

    // System.out.println("number of phases: " + thermoSystem.getNumberOfPhases());
    // System.out.println("beta: " + thermoSystem.getBeta());
    setCalculationIdentifier(id);
  }

  /** {@inheritDoc} */
  @Override
  public void displayResult() {
    thermoSystem.display(name);
  }

  /**
   * <p>
   * getResultTable.
   * </p>
   *
   * @return an array of {@link java.lang.String} objects
   */
  public String[][] getResultTable() {
    return thermoSystem.getResultTable();
  }

  /** {@inheritDoc} */
  @Override
  public void runTransient(double dt, UUID id) {
    if (hasController) {
      // This adjusts the flow rate through this stream.
      // Typically used to match/manipulate mass balance.
      runController(dt, id);
      this.setFlowRate(getController().getResponse(), "kg/hr");
    }

    run(id);
    increaseTime(dt);
  }

  /**
   * <p>
   * runController.
   * </p>
   *
   * @param dt a double
   * @param id UUID of run
   */
  public void runController(double dt, UUID id) {
    if (hasController) {
      getController().runTransient(this.getFlowRate("kg/hr"), dt, id);
    }
  }

  /** {@inheritDoc} */
  @Override
  public void flashStream() {
    ThermodynamicOperations ops = new ThermodynamicOperations(thermoSystem);
    ops.TPflash();
  }

  /**
   * <p>
   * phaseEnvelope.
   * </p>
   */
  public void phaseEnvelope() {
    SystemInterface localSyst = thermoSystem.clone();
    ThermodynamicOperations ops = new ThermodynamicOperations(localSyst);
    ops.setRunAsThread(true);
    ops.calcPTphaseEnvelope(true);
    ops.waitAndCheckForFinishedCalculation(10000);
    ops.displayResult();
    // ops.getJfreeChart();
  }

  /** {@inheritDoc} */
  @Override
  public double CCB(String unit) {
    SystemInterface localSyst = thermoSystem.clone();
    ThermodynamicOperations ops = new ThermodynamicOperations(localSyst);
    ops.setRunAsThread(true);
    ops.calcPTphaseEnvelope(true);
    ops.waitAndCheckForFinishedCalculation(10000);
    if (unit.equals("bara") || unit.equals("bar")) {
      return ops.get("cricondenbar")[1];
    } else {
      if (unit.equals("C")) {
        return ops.get("cricondenbar")[0] - 273.15;
      } else {
        return ops.get("cricondenbar")[0];
      }
    }
    // return ops.get
    // ops.getJfreeChart();
  }

  /** {@inheritDoc} */
  @Override
  public double CCT(String unit) {
    SystemInterface localSyst = thermoSystem.clone();
    ThermodynamicOperations ops = new ThermodynamicOperations(localSyst);
    ops.setRunAsThread(true);
    ops.calcPTphaseEnvelope(true);
    ops.waitAndCheckForFinishedCalculation(10000);
    if (unit.equals("bara") || unit.equals("bar")) {
      return ops.get("cricondentherm")[1];
    } else {
      if (unit.equals("C")) {
        return ops.get("cricondentherm")[0] - 273.15;
      } else {
        return ops.get("cricondentherm")[0];
      }
    }
    // return ops.get
    // ops.getJfreeChart();
  }

  /** {@inheritDoc} */
  @Override
  public double TVP(double temperature, String unit) {
    SystemInterface localSyst = thermoSystem.clone();
    localSyst.setTemperature(temperature, unit);
    ThermodynamicOperations ops = new ThermodynamicOperations(localSyst);
    try {
      ops.bubblePointPressureFlash(false);
    } catch (Exception ex) {
    }
    return localSyst.getPressure(unit);
  }

  /** {@inheritDoc} */
  @Override
  public String[][] reportResults() {
    return thermoSystem.getResultTable();
  }

  /**
   * <p>
   * getProperty.
   * </p>
   *
   * @param propertyName a {@link java.lang.String} object
   * @param unit a {@link java.lang.String} object
   * @param phase a {@link java.lang.String} object
   * @param component a {@link java.lang.String} object
   * @return a {@link java.lang.Object} object
   */
  public Object getProperty(String propertyName, String unit, String phase, String component) {
    // getFluid().getProperties.containsKey(propertyName)) {
    // if(properties.containsKey(propertyName)) {
    // }
    // else
    return null;
  }

  /** {@inheritDoc} */
  @Override
  public double GCV() {
    Standard_ISO6976 standard = new Standard_ISO6976(thermoSystem.clone(), 0, 15.55, "volume");
    standard.setReferenceState("real");
    standard.calculate();
    return standard.getValue("GCV") * 1.0e3;
  }

  /** {@inheritDoc} */
  @Override
  public double LCV() {
    Standard_ISO6976 standard = new Standard_ISO6976(thermoSystem.clone(), 0, 15.55, "volume");
    standard.setReferenceState("real");
    standard.calculate();
    return standard.getValue("InferiorCalorificValue") * 1.0e3;
  }

  /**
   * <p>
   * Setter for the field <code>stream</code>.
   * </p>
   *
   * @param stream a {@link neqsim.processSimulation.processEquipment.stream.StreamInterface} object
   */
  public void setStream(StreamInterface stream) {
    this.stream = stream;
  }

  /** {@inheritDoc} */
  @Override
  public boolean isUpdated() {
    return isUpdated;
  }
}<|MERGE_RESOLUTION|>--- conflicted
+++ resolved
@@ -38,11 +38,7 @@
   protected double lastTemperature = 0.0;
   protected double lastPressure = 0.0;
   protected double lastFlowRate = 0.0;
-<<<<<<< HEAD
-  private boolean isUpdated = false;
-=======
-
->>>>>>> 43ea1c27
+  private boolean isUpdated = false
 
   /**
    * <p>
@@ -328,8 +324,6 @@
   /** {@inheritDoc} */
   @Override
   public boolean needRecalculation() {
-<<<<<<< HEAD
-
     if (getFluid().getTemperature() == lastTemperature && getFluid().getPressure() == lastPressure
         && Math.abs(getFluid().getFlowRate("kg/hr") - lastFlowRate)
             / getFluid().getFlowRate("kg/hr") < 1e-6) {
@@ -337,13 +331,6 @@
       return false;
     } else {
       isUpdated = true;
-=======
-    if (getFluid().getTemperature() == lastTemperature && getFluid().getPressure() == lastPressure
-        && Math.abs(getFluid().getFlowRate("kg/hr") - lastFlowRate)
-            / getFluid().getFlowRate("kg/hr") < 1e-6) {
-      return false;
-    } else {
->>>>>>> 43ea1c27
       return true;
     }
   }
