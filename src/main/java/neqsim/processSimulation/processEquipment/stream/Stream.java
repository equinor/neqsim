/*
 * Stream.java
 *
 * Created on 12. mars 2001, 13:11
 */
package neqsim.processSimulation.processEquipment.stream;

import neqsim.processSimulation.processEquipment.ProcessEquipmentBaseClass;
import neqsim.standards.gasQuality.Standard_ISO6976;
import neqsim.thermo.system.SystemInterface;
import neqsim.thermodynamicOperations.ThermodynamicOperations;

/**
 * <p>
 * Stream class.
 * </p>
 *
 * @author Even Solbraa
 * @version $Id: $Id
 */
public class Stream extends ProcessEquipmentBaseClass implements StreamInterface, Cloneable {
    private static final long serialVersionUID = 1000;

    protected SystemInterface thermoSystem;

    protected int streamNumber = 0;
    /** Constant <code>numberOfStreams=0</code> */
    protected static int numberOfStreams = 0;
    private double gasQuality = 0.5;
    protected StreamInterface stream = null;

    /**
     * <p>
     * Constructor for Stream.
     * </p>
     */
    @Deprecated
    public Stream() {
        super("Stream");
    }

    /**
     * <p>
     * Constructor for Stream.
     * </p>
     *
     * @param stream a {@link neqsim.processSimulation.processEquipment.stream.StreamInterface}
     *        object
     */
    @Deprecated
    public Stream(StreamInterface stream) {
        this("Stream", stream);
    }

    /**
     * <p>
     * Constructor for Stream.
     * </p>
     *
     * @param thermoSystem a {@link neqsim.thermo.system.SystemInterface} object
     */
    @Deprecated
    public Stream(SystemInterface thermoSystem) {
        this("Stream", thermoSystem);
    }

    /**
     * Constructor for Stream.
     * 
     * @param name
     */
    public Stream(String name) {
        super(name);
    }

    /**
     * Constructor for Stream.
     * 
     * @param name
     * @param stream
     */
    public Stream(String name, StreamInterface stream) {
        super(name);
        this.setStream(stream);
        thermoSystem = stream.getThermoSystem();
        numberOfStreams++;
        streamNumber = numberOfStreams;
    }

    /**
     * <p>
     * Constructor for Stream.
     * </p>
     *
     * @param name a {@link java.lang.String} object
     * @param thermoSystem a {@link neqsim.thermo.system.SystemInterface} object
     */
    public Stream(String name, SystemInterface thermoSystem) {
        super(name);
        this.thermoSystem = thermoSystem;
        numberOfStreams++;
        streamNumber = numberOfStreams;
    }

    /**
     * <p>
     * Getter for the field <code>gasQuality</code>.
     * </p>
     *
     * @return the gasQuality
     */
    public double getGasQuality() {
        return gasQuality;
    }

    /**
     * <p>
     * Setter for the field <code>gasQuality</code>.
     * </p>
     *
     * @param gasQuality the gasQuality to set
     */
    public void setGasQuality(double gasQuality) {
        this.gasQuality = gasQuality;
    }

    /** {@inheritDoc} */
    @Override
    public double getHydrateEquilibriumTemperature() {
        if (!thermoSystem.getPhase(0).hasComponent("water")) {
            System.out.println("ny hydrate: no water in stream: " + name);
            return 0.0;
        }
        try {
            SystemInterface copySystem = thermoSystem.clone();
            copySystem.setHydrateCheck(true);
            ThermodynamicOperations thermoOps = new ThermodynamicOperations(copySystem);
            thermoOps.hydrateFormationTemperature();
            return copySystem.getTemperature();
        } catch (Exception e) {
            e.printStackTrace();
        }
        return 0.0;
    }

    /**
     * <p>
     * getSolidFormationTemperature.
     * </p>
     *
     * @param solidName a {@link java.lang.String} object
     * @return a double
     */
    public double getSolidFormationTemperature(String solidName) {
        SystemInterface copySystem = thermoSystem.clone();

        try {
            if (solidName.equals("hydrate")) {
                copySystem.setHydrateCheck(true);
                ThermodynamicOperations thermoOps = new ThermodynamicOperations(copySystem);
                thermoOps.hydrateFormationTemperature();
            } else {
                copySystem.setSolidPhaseCheck(false);
                copySystem.setSolidPhaseCheck(solidName);
                ThermodynamicOperations thermoOps = new ThermodynamicOperations(copySystem);
                thermoOps.freezingPointTemperatureFlash();
            }
            return copySystem.getTemperature();
        } catch (Exception e) {
            e.printStackTrace();
        }
        return 0.0;
    }

    /** {@inheritDoc} */
    @Override
    public Stream clone() {
        Stream clonedSystem = null;
        try {
            clonedSystem = (Stream) super.clone();
        } catch (Exception e) {
            e.printStackTrace(System.err);
        }
        if (stream != null)
            clonedSystem.setStream((Stream) stream.clone());;
        clonedSystem.thermoSystem = getThermoSystem().clone();
        return clonedSystem;
    }

    /** {@inheritDoc} */
    @Override
    public double getTemperature() {
        return thermoSystem.getTemperature();
    }

    /** {@inheritDoc} */
    @Override
    public double getPressure() {
        return thermoSystem.getPressure();
    }

    /** {@inheritDoc} */
    @Override
    public double getMolarRate() {
        return thermoSystem.getTotalNumberOfMoles();
    }

    /** {@inheritDoc} */
    @Override
    public void setThermoSystem(SystemInterface thermoSystem) {
        this.thermoSystem = thermoSystem;
        if (stream != null) {
            stream.setThermoSystem(thermoSystem);
        }
    }

    /** {@inheritDoc} */
    @Override
    public void setFluid(SystemInterface fluid) {
        this.setThermoSystem(fluid);
    }

    /** {@inheritDoc} */
    @Override
    public void setThermoSystemFromPhase(SystemInterface thermoSystem, String phaseTypeName) {
        if (phaseTypeName.equals("liquid")) {
            if (thermoSystem.hasPhaseType("oil") && thermoSystem.hasPhaseType("aqueous")) {
                this.thermoSystem =
                        thermoSystem.phaseToSystem(thermoSystem.getPhaseNumberOfPhase("oil"),
                                thermoSystem.getPhaseNumberOfPhase("aqueous"));
            } else if (thermoSystem.hasPhaseType("oil")) {
                this.thermoSystem =
                        thermoSystem.phaseToSystem(thermoSystem.getPhaseNumberOfPhase("oil"));
            } else if (thermoSystem.hasPhaseType("aqueous")) {
                this.thermoSystem =
                        thermoSystem.phaseToSystem(thermoSystem.getPhaseNumberOfPhase("aqueous"));
            } else {
                System.out.println("no phase of type " + phaseTypeName);
                System.out.println("...returning empty system ");
                setEmptyThermoSystem(thermoSystem);
            }
            return;
        }
        if (thermoSystem.hasPhaseType(phaseTypeName)) {
            this.thermoSystem = thermoSystem.phaseToSystem(phaseTypeName);
        } else {
            System.out.println("no phase of type " + phaseTypeName);
            System.out.println("...returning empty system ");
            setEmptyThermoSystem(thermoSystem);
        }
    }

    /** {@inheritDoc} */
    @Override
    public void setEmptyThermoSystem(SystemInterface thermoSystem) {
        this.thermoSystem = thermoSystem.getEmptySystemClone();
        this.thermoSystem.setNumberOfPhases(0);
    }

    /** {@inheritDoc} */
    @Override
    public SystemInterface getThermoSystem() {
        return this.thermoSystem;
    }

    /** {@inheritDoc} */
    @Override
    public void setFlowRate(double flowrate, String unit) {
        this.getFluid().setTotalFlowRate(flowrate, unit);
    }

    /** {@inheritDoc} */
    @Override
    public void setPressure(double pressure, String unit) {
        getFluid().setPressure(pressure, unit);
    }

    /** {@inheritDoc} */
    @Override
    public void setTemperature(double temperature, String unit) {
        getFluid().setTemperature(temperature, unit);
    }

    /** {@inheritDoc} */
    @Override
    public double getFlowRate(String unit) {
        return this.getFluid().getFlowRate(unit);
    }

    /** {@inheritDoc} */
    @Override
    public double getPressure(String unit) {
        return getFluid().getPressure(unit);
    }

    /** {@inheritDoc} */
    @Override
    public double getTemperature(String unit) {
        return getFluid().getTemperature(unit);
    }

    /** {@inheritDoc} */
    @Override
    public void runTPflash() {
        if (stream != null) {
            thermoSystem = this.stream.getThermoSystem().clone();
        }

        ThermodynamicOperations thermoOps = new ThermodynamicOperations(thermoSystem);
        thermoOps.TPflash();
        thermoSystem.initProperties();
    }

    /** {@inheritDoc} */
    @Override
    public void run() {
        // System.out.println("start flashing stream... " + streamNumber);
        if (stream != null) {
            thermoSystem = this.stream.getThermoSystem().clone();
        }
        ThermodynamicOperations thermoOps = new ThermodynamicOperations(thermoSystem);

        if (stream != null && getThermoSystem().getNumberOfComponents() == 1
                && getSpecification().equals("TP")) {
            setSpecification("PH");
        }
        if (getSpecification().equals("TP")) {
            thermoOps.TPflash();
        } else if (getSpecification().equals("dewP")) {
            try {
                thermoOps.dewPointTemperatureFlash();
            } catch (Exception e) {
                e.printStackTrace();
                thermoOps.TPflash();
            }
        } else if (getSpecification().equals("dewT")) {
            try {
                thermoOps.dewPointPressureFlash();
            } catch (Exception e) {
                e.printStackTrace();
                thermoOps.TPflash();
            }
        } else if (getSpecification().equals("gas quality")) {
            try {
                thermoSystem.init(0);
                thermoSystem.init(2);
                double gasEnthalpy = thermoSystem.getPhase(0).getEnthalpy();
                double liquidEnthalpy = thermoSystem.getPhase(1).getEnthalpy();

                double enthalpySpec =
                        getGasQuality() * gasEnthalpy + (1.0 - getGasQuality()) * liquidEnthalpy;
                thermoOps.PHflash(enthalpySpec);
            } catch (Exception e) {
                e.printStackTrace();
                thermoOps.TPflash();
            }
        } else if (getSpecification().equals("bubP")) {
            try {
                thermoOps.bubblePointTemperatureFlash();
            } catch (Exception e) {
                e.printStackTrace();
                thermoOps.TPflash();
            }
        } else if (getSpecification().equals("bubT")) {
            try {
                thermoOps.bubblePointPressureFlash(false);
            } catch (Exception e) {
                e.printStackTrace();
                thermoOps.TPflash();
            }
        } else if (getSpecification().equals("PH")) {
            try {
                thermoOps.PHflash(getThermoSystem().getEnthalpy(), 0);
            } catch (Exception e) {
                e.printStackTrace();
                thermoOps.TPflash();
            }
        } else {
            thermoOps.TPflash();
        }

        thermoSystem.initProperties();
        // System.out.println("number of phases: " + thermoSystem.getNumberOfPhases());
        // System.out.println("beta: " + thermoSystem.getBeta());
    }

    /** {@inheritDoc} */
    @Override
    public void displayResult() {
        thermoSystem.display(name);
    }

    /**
     * <p>
     * getResultTable.
     * </p>
     *
     * @return an array of {@link java.lang.String} objects
     */
    public String[][] getResultTable() {
        return thermoSystem.getResultTable();
    }

    /** {@inheritDoc} */
    @Override
    public void runTransient(double dt) {
<<<<<<< HEAD
      if(isRunTransient()) {
        runController(dt);
        this.setFlowRate(getController().getResponse(), "kg/hr");
=======
      runController(dt);
>>>>>>> 481aec54
        run();
        return;
      }
      else {
        run();
      }
     
    }
    
    /**
     * <p>
     * runController.
     * </p>
     *
     * @param dt a double
     */
    public void runController(double dt) {
        if (hasController) {
            getController().runTransient(this.getFlowRate("kg/hr"), dt);
        }
    }
    
    /**
     * <p>
     * runController.
     * </p>
     *
     * @param dt a double
     */
    public void runController(double dt) {
        if (hasController) {
            getController().runTransient(this.getFlowRate("kg/hr"), dt);
            thermoSystem.setTotalFlowRate(getController().getResponse(), "kg/hr");
            this.setFlowRate(getController().getResponse(), "kg/hr");
        }
    }

    /** {@inheritDoc} */
    @Override
    public void flashStream() {
        ThermodynamicOperations ops = new ThermodynamicOperations(thermoSystem);
        ops.TPflash();
    }

    /**
     * <p>
     * phaseEnvelope.
     * </p>
     */
    public void phaseEnvelope() {
        SystemInterface localSyst = thermoSystem.clone();
        ThermodynamicOperations ops = new ThermodynamicOperations(localSyst);
        ops.setRunAsThread(true);
        ops.calcPTphaseEnvelope(true);
        ops.waitAndCheckForFinishedCalculation(10000);
        ops.displayResult();
        // ops.getJfreeChart();
    }

    /** {@inheritDoc} */
    @Override
    public double CCB(String unit) {
        SystemInterface localSyst = thermoSystem.clone();
        ThermodynamicOperations ops = new ThermodynamicOperations(localSyst);
        ops.setRunAsThread(true);
        ops.calcPTphaseEnvelope(true);
        ops.waitAndCheckForFinishedCalculation(10000);
        if (unit.equals("bara") || unit.equals("bar")) {
            return ops.get("cricondenbar")[1];
        } else {
            if (unit.equals("C"))
                return ops.get("cricondenbar")[0] - 273.15;
            else
                return ops.get("cricondenbar")[0];
        }
        // return ops.get
        // ops.getJfreeChart();
    }

    /** {@inheritDoc} */
    @Override
    public double CCT(String unit) {
        SystemInterface localSyst = thermoSystem.clone();
        ThermodynamicOperations ops = new ThermodynamicOperations(localSyst);
        ops.setRunAsThread(true);
        ops.calcPTphaseEnvelope(true);
        ops.waitAndCheckForFinishedCalculation(10000);
        if (unit.equals("bara") || unit.equals("bar")) {
            return ops.get("cricondentherm")[1];
        } else {
            if (unit.equals("C"))
                return ops.get("cricondentherm")[0] - 273.15;
            else
                return ops.get("cricondentherm")[0];
        }
        // return ops.get
        // ops.getJfreeChart();
    }

    /** {@inheritDoc} */
    @Override
    public double TVP(double temperature, String unit) {
        SystemInterface localSyst = thermoSystem.clone();
        localSyst.setTemperature(temperature, unit);
        ThermodynamicOperations ops = new ThermodynamicOperations(localSyst);
        try {
            ops.bubblePointPressureFlash(false);
        } catch (Exception e) {
        }
        return localSyst.getPressure(unit);
    }

    /** {@inheritDoc} */
    @Override
    public String[][] reportResults() {
        return thermoSystem.getResultTable();
    }

    /**
     * <p>
     * getProperty.
     * </p>
     *
     * @param propertyName a {@link java.lang.String} object
     * @param unit a {@link java.lang.String} object
     * @param phase a {@link java.lang.String} object
     * @param component a {@link java.lang.String} object
     * @return a {@link java.lang.Object} object
     */
    public Object getProperty(String propertyName, String unit, String phase, String component) {
        // getFluid().getProperties.containsKey(propertyName)) {
        // if(properties.containsKey(propertyName)) {
        // }
        // else
        return null;
    }

    /** {@inheritDoc} */
    @Override
    public double GCV() {
        Standard_ISO6976 standard = new Standard_ISO6976(thermoSystem.clone(), 0, 15.55, "volume");
        standard.setReferenceState("real");
        standard.calculate();
        return standard.getValue("GCV") * 1.0e3;
    }

    /** {@inheritDoc} */
    @Override
    public double LCV() {
        Standard_ISO6976 standard = new Standard_ISO6976(thermoSystem.clone(), 0, 15.55, "volume");
        standard.setReferenceState("real");
        standard.calculate();
        return standard.getValue("InferiorCalorificValue") * 1.0e3;
    }

    /**
     * <p>
     * Setter for the field <code>stream</code>.
     * </p>
     *
     * @param stream a {@link neqsim.processSimulation.processEquipment.stream.StreamInterface}
     *        object
     */
    public void setStream(StreamInterface stream) {
        this.stream = stream;
    }
}<|MERGE_RESOLUTION|>--- conflicted
+++ resolved
@@ -404,13 +404,9 @@
     /** {@inheritDoc} */
     @Override
     public void runTransient(double dt) {
-<<<<<<< HEAD
       if(isRunTransient()) {
         runController(dt);
         this.setFlowRate(getController().getResponse(), "kg/hr");
-=======
-      runController(dt);
->>>>>>> 481aec54
         run();
         return;
       }
