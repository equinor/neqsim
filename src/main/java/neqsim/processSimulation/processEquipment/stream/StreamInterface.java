--- conflicted
+++ resolved
@@ -17,11 +17,6 @@
  * @version $Id: $Id
  */
 public interface StreamInterface extends ProcessEquipmentInterface {
-<<<<<<< HEAD
-    @Override
-    public SystemInterface getThermoSystem();
-
-=======
     /** {@inheritDoc} */
     @Override
     public SystemInterface getThermoSystem();
@@ -33,7 +28,6 @@
      *
      * @param thermoSystem a {@link neqsim.thermo.system.SystemInterface} object
      */
->>>>>>> e5b15554
     public void setThermoSystem(SystemInterface thermoSystem);
 
     /**
@@ -77,8 +71,6 @@
     @Override
     public void setName(String name);
 
-<<<<<<< HEAD
-=======
     /**
      * <p>
      * CCT.
@@ -87,7 +79,6 @@
      * @param unit a {@link java.lang.String} object
      * @return a double
      */
->>>>>>> e5b15554
     public double CCT(String unit);
 
     /**
@@ -152,8 +143,6 @@
     @Override
     public double getPressure();
 
-<<<<<<< HEAD
-=======
     /**
      * <p>
      * clone.
@@ -161,7 +150,6 @@
      *
      * @return a {@link neqsim.processSimulation.processEquipment.stream.StreamInterface} object
      */
->>>>>>> e5b15554
     public StreamInterface clone();
 
     /**
