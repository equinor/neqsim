package neqsim.processSimulation.processEquipment.subsea;

import java.util.ArrayList;
import neqsim.processSimulation.processEquipment.ProcessEquipmentBaseClass;
import neqsim.processSimulation.processEquipment.pipeline.AdiabaticTwoPhasePipe;
import neqsim.processSimulation.processEquipment.reservoir.SimpleReservoir;
import neqsim.processSimulation.processEquipment.stream.StreamInterface;
import neqsim.processSimulation.processEquipment.util.Adjuster;
import neqsim.processSimulation.processEquipment.valve.ThrottlingValve;
import neqsim.processSimulation.processSystem.ProcessSystem;

/**
 * <p>
 * SubseaWell class.
 * </p>
 *
 * @author asmund
 * @version $Id: $Id
 */
public class SubseaWell extends ProcessEquipmentBaseClass {
    private static final long serialVersionUID = 1000;

    protected StreamInterface inStream;
    private StreamInterface outStream;
    public double height = 1000.0, length = 1200.0;
    AdiabaticTwoPhasePipe pipeline;

    /**
     * <p>
     * Constructor for SubseaWell.
     * </p>
     *
     * @param instream a {@link neqsim.processSimulation.processEquipment.stream.StreamInterface}
     *        object
     */
    @Deprecated
    public SubseaWell(StreamInterface instream) {
<<<<<<< HEAD
        this("SubseaWell", instream);
    }


    public SubseaWell(String name, StreamInterface instream) {
        super(name);
=======
        super("SubseaWell");
>>>>>>> 24e54ba3
        this.inStream = instream;
        setOutStream(instream.clone());
        pipeline = new AdiabaticTwoPhasePipe(instream);
    }

    /**
     * <p>
     * Getter for the field <code>pipeline</code>.
     * </p>
     *
     * @return a {@link neqsim.processSimulation.processEquipment.pipeline.AdiabaticTwoPhasePipe}
     *         object
     */
    public AdiabaticTwoPhasePipe getPipeline() {
        return pipeline;
    }

    /** {@inheritDoc} */
    @Override
    public void run() {
        pipeline.run();
        getOutStream().setFluid(pipeline.getOutStream().getFluid());

        /*
         * System.out.println("stary P " ); SystemInterface fluidIn = (inStream.getFluid()).clone();
         * fluidIn.initProperties();
         * 
         * double density = fluidIn.getDensity("kg/m3");
         * 
         * double deltaP =
         * density*height*neqsim.thermo.ThermodynamicConstantsInterface.gravity/1.0e5;
         * 
         * System.out.println("density " +density + " delta P " + deltaP);
         * 
         * fluidIn.setPressure(fluidIn.getPressure("bara")-deltaP);
         * 
         * ThermodynamicOperations ops = new ThermodynamicOperations(fluidIn); ops.TPflash();
         * 
         * getOutStream().setFluid(fluidIn);
         */
    }

    /**
     * <p>
     * main.
     * </p>
     *
     * @param args an array of {@link java.lang.String} objects
     */
    public static void main(String[] args) {
        neqsim.thermo.system.SystemInterface testSystem =
                new neqsim.thermo.system.SystemSrkEos((273.15 + 100.0), 250.00);
        testSystem.addComponent("nitrogen", 0.100);
        testSystem.addComponent("methane", 70.00);
        testSystem.addComponent("ethane", 1.0);
        testSystem.addComponent("propane", 1.0);
        testSystem.addComponent("i-butane", 1.0);
        testSystem.addComponent("n-butane", 1.0);
        testSystem.addComponent("n-hexane", 0.1);
        testSystem.addComponent("n-heptane", 0.1);
        testSystem.addComponent("n-nonane", 1.0);
        testSystem.addComponent("nC10", 1.0);
        testSystem.addComponent("nC12", 3.0);
        testSystem.addComponent("nC15", 13.0);
        testSystem.addComponent("nC20", 13.0);
        testSystem.addComponent("water", 11.0);
        testSystem.setMixingRule(2);
        testSystem.setMultiPhaseCheck(true);

        SimpleReservoir reservoirOps = new SimpleReservoir("Well 1 reservoir");
        reservoirOps.setReservoirFluid(testSystem, 5.0 * 1e7, 552.0 * 1e6, 10.0e6);
        StreamInterface producedOilStream = reservoirOps.addOilProducer("oilproducer_1");
        producedOilStream.setFlowRate(3500.0 * 24.0 * 600.0, "kg/day");

        reservoirOps.run();

        System.out.println("water volume"
                + reservoirOps.getReservoirFluid().getPhase("aqueous").getVolume("m3") / 1.0e6);
        System.out.println(
                "oil production  total" + reservoirOps.getOilProductionTotal("Sm3") + " Sm3");
        System.out.println(
                "total produced  " + reservoirOps.getProductionTotal("MSm3 oe") + " MSm3 oe");

        SubseaWell well1 = new SubseaWell(reservoirOps.getOilProducer("oilproducer_1").getStream());
        well1.getPipeline().setDiameter(0.3);
        well1.getPipeline().setLength(5500.0);
        well1.getPipeline().setInletElevation(-1000.0);
        well1.getPipeline().setOutletElevation(-100.0);
        ThrottlingValve subseaChoke = new ThrottlingValve("subseachoke", well1.getOutStream());
        subseaChoke.setOutletPressure(90.0);
        subseaChoke.setAcceptNegativeDP(false);
        SimpleFlowLine flowLine = new SimpleFlowLine("flowLine", subseaChoke.getOutletStream());
        flowLine.getPipeline().setDiameter(0.4);
        flowLine.getPipeline().setLength(2000.0);
        flowLine.getPipeline().setInletElevation(-100.0);
        // flowLine.set
        ThrottlingValve topsideChoke = new ThrottlingValve("topsidechoke", flowLine.getOutStream());
        topsideChoke.setOutletPressure(50.0, "bara");
        topsideChoke.setAcceptNegativeDP(false);

        Adjuster adjust = new Adjuster();
        adjust.setActivateWhenLess(true);
        adjust.setTargetVariable(flowLine.getOutStream(), "pressure", 70.0, "bara");
        adjust.setAdjustedVariable(producedOilStream, "flow rate");

        ProcessSystem ops = new ProcessSystem();
        ops.add(well1);
        ops.add(subseaChoke);
        ops.add(flowLine);
        ops.add(topsideChoke);
        ops.add(adjust);

        ArrayList<double[]> res = new ArrayList<double[]>();
        // for(int i=0;i<152;i++) {
        // do {
        reservoirOps.runTransient(60 * 60 * 24 * 1);
        ops.run();
        res.add(new double[] {reservoirOps.getTime(),
                producedOilStream.getFluid().getFlowRate("kg/hr"),
                reservoirOps.getOilProductionTotal("MSm3 oe")});
        System.out.println("subsea choke DP " + subseaChoke.getDeltaPressure("bara"));
        System.out.println("topside  choke DP " + topsideChoke.getDeltaPressure("bara"));
        System.out.println("oil production " + producedOilStream.getFluid().getFlowRate("kg/hr"));
        // }
        // while(producedOilStream.getFluid().getFlowRate("kg/hr")>1.0e5);

        ProcessSystem GasOilProcess = ProcessSystem.open("c:/temp/offshorePro.neqsim");
        ((StreamInterface) GasOilProcess.getUnit("well stream"))
                .setThermoSystem(topsideChoke.getOutletStream().getFluid());
        ((StreamInterface) GasOilProcess.getUnit("well stream")).setPressure(70.0, "bara");
        ((StreamInterface) GasOilProcess.getUnit("well stream")).setTemperature(65.0, "C");
        GasOilProcess.run();

        System.out.println("power " + GasOilProcess.getPower("MW"));
        for (int i = 0; i < res.size(); i++) {
            System.out.println("time " + res.get(i)[0] + " oil production " + res.get(i)[1]
                    + " total production MSm3 oe " + res.get(i)[2]);
        }
    }

    /**
     * <p>
     * Getter for the field <code>outStream</code>.
     * </p>
     *
     * @return a {@link neqsim.processSimulation.processEquipment.stream.StreamInterface} object
     */
    public StreamInterface getOutStream() {
        return outStream;
    }

    /**
     * <p>
     * Setter for the field <code>outStream</code>.
     * </p>
     *
     * @param outStream a {@link neqsim.processSimulation.processEquipment.stream.StreamInterface}
     *        object
     */
    public void setOutStream(StreamInterface outStream) {
        this.outStream = outStream;
    }
}<|MERGE_RESOLUTION|>--- conflicted
+++ resolved
@@ -35,16 +35,7 @@
      */
     @Deprecated
     public SubseaWell(StreamInterface instream) {
-<<<<<<< HEAD
-        this("SubseaWell", instream);
-    }
-
-
-    public SubseaWell(String name, StreamInterface instream) {
-        super(name);
-=======
         super("SubseaWell");
->>>>>>> 24e54ba3
         this.inStream = instream;
         setOutStream(instream.clone());
         pipeline = new AdiabaticTwoPhasePipe(instream);
@@ -136,7 +127,7 @@
         ThrottlingValve subseaChoke = new ThrottlingValve("subseachoke", well1.getOutStream());
         subseaChoke.setOutletPressure(90.0);
         subseaChoke.setAcceptNegativeDP(false);
-        SimpleFlowLine flowLine = new SimpleFlowLine("flowLine", subseaChoke.getOutletStream());
+        SimpleFlowLine flowLine = new SimpleFlowLine(subseaChoke.getOutletStream());
         flowLine.getPipeline().setDiameter(0.4);
         flowLine.getPipeline().setLength(2000.0);
         flowLine.getPipeline().setInletElevation(-100.0);
