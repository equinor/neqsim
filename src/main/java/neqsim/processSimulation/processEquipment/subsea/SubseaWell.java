--- conflicted
+++ resolved
@@ -35,15 +35,12 @@
      */
     @Deprecated
     public SubseaWell(StreamInterface instream) {
-<<<<<<< HEAD
         this("SubseaWell", instream);
     }
+
 
     public SubseaWell(String name, StreamInterface instream) {
         super(name);
-=======
-        super("SubseaWell");
->>>>>>> c381f8c6
         this.inStream = instream;
         setOutStream(instream.clone());
         pipeline = new AdiabaticTwoPhasePipe(instream);
