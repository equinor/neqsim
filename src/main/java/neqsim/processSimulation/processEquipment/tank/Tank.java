--- conflicted
+++ resolved
@@ -53,8 +53,6 @@
     @Deprecated
     public Tank(Stream inletStream) {
         this("Tank", inletStream);
-<<<<<<< HEAD
-=======
     }
 
     /**
@@ -64,7 +62,6 @@
      */
     public Tank(String name) {
         super(name);
->>>>>>> 24e54ba3
     }
 
     /**
@@ -77,11 +74,7 @@
      */
     public Tank(String name, Stream inletStream) {
         super(name);
-<<<<<<< HEAD
         setInletStream(inletStream);
-=======
-        addStream(inletStream);
->>>>>>> 24e54ba3
     }
 
     /**
