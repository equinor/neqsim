package neqsim.processSimulation.processEquipment.tank;

import neqsim.processSimulation.processEquipment.ProcessEquipmentBaseClass;
import neqsim.processSimulation.processEquipment.mixer.Mixer;
import neqsim.processSimulation.processEquipment.stream.Stream;
import neqsim.processSimulation.processEquipment.stream.StreamInterface;
import neqsim.thermo.system.SystemInterface;
import neqsim.thermodynamicOperations.ThermodynamicOperations;

/**
 * <p>
 * Tank class.
 * </p>
 *
 * @author Even Solbraa
 * @version $Id: $Id
 */
public class Tank extends ProcessEquipmentBaseClass {
  private static final long serialVersionUID = 1000;

  SystemInterface thermoSystem, gasSystem, waterSystem, liquidSystem, thermoSystemCloned;
  Stream gasOutStream;
  Stream liquidOutStream;
  private int numberOfInputStreams = 0;
  Mixer inletStreamMixer = new Mixer("Separator Inlet Stream Mixer");
  private double efficiency = 1.0;
  private double liquidCarryoverFraction = 0.0;
  private double gasCarryunderFraction = 0.0;
  private double volume = 136000.0;
  double steelWallTemperature = 298.15, steelWallMass = 1840.0 * 1000.0, steelWallArea = 15613.0,
      heatTransferNumber = 5.0, steelCp = 450.0;
  double separatorLength = 40.0, separatorDiameter = 60.0;
  double liquidVolume = 235.0, gasVolume = 15.0;
  private double liquidLevel = liquidVolume / (liquidVolume + gasVolume);

  /**
   * <p>
   * Constructor for Tank.
   * </p>
   */
  @Deprecated
  public Tank() {
    super("Tank");
<<<<<<< HEAD
=======
    setCalculateSteadyState(false);
>>>>>>> 62d77113
  }

  /**
   * <p>
   * Constructor for Tank.
   * </p>
   *
<<<<<<< HEAD
   * @param inletStream a {@link neqsim.processSimulation.processEquipment.stream.StreamInterface}
   *        object
=======
   * @param inletStream a
   *                    {@link neqsim.processSimulation.processEquipment.stream.StreamInterface}
   *                    object
>>>>>>> 62d77113
   */
  @Deprecated
  public Tank(StreamInterface inletStream) {
    this("Tank", inletStream);
  }

  /**
   * Constructor for Tank.
   * 
   * @param name
   */
  public Tank(String name) {
    super(name);
  }

  /**
   * <p>
   * Constructor for Tank.
   * </p>
   *
<<<<<<< HEAD
   * @param name a {@link java.lang.String} object
   * @param inletStream a {@link neqsim.processSimulation.processEquipment.stream.StreamInterface}
   *        object
   */
  public Tank(String name, StreamInterface inletStream) {
    super(name);
    setInletStream(inletStream);
=======
   * @param name        a {@link java.lang.String} object
   * @param inletStream a
   *                    {@link neqsim.processSimulation.processEquipment.stream.StreamInterface}
   *                    object
   */
  public Tank(String name, StreamInterface inletStream) {
    super(name);
    addStream(inletStream);
>>>>>>> 62d77113
  }

  /**
   * <p>
   * setInletStream.
   * </p>
   *
<<<<<<< HEAD
   * @param inletStream a {@link neqsim.processSimulation.processEquipment.stream.StreamInterface}
   *        object
=======
   * @param inletStream a
   *                    {@link neqsim.processSimulation.processEquipment.stream.StreamInterface}
   *                    object
>>>>>>> 62d77113
   */
  public void setInletStream(StreamInterface inletStream) {
    inletStreamMixer.addStream(inletStream);
    thermoSystem = inletStream.getThermoSystem().clone();
    gasSystem = thermoSystem.phaseToSystem(thermoSystem.getPhases()[0]);
    gasOutStream = new Stream("gasOutStream", gasSystem);

    thermoSystem = inletStream.getThermoSystem().clone();
    liquidSystem = thermoSystem.phaseToSystem(thermoSystem.getPhases()[1]);
    liquidOutStream = new Stream("liquidOutStream", liquidSystem);
  }

  /**
   * <p>
   * addStream.
   * </p>
   *
<<<<<<< HEAD
   * @param newStream a {@link neqsim.processSimulation.processEquipment.stream.StreamInterface}
   *        object
=======
   * @param newStream a
   *                  {@link neqsim.processSimulation.processEquipment.stream.StreamInterface}
   *                  object
>>>>>>> 62d77113
   */
  public void addStream(StreamInterface newStream) {
    if (numberOfInputStreams == 0) {
      setInletStream((Stream) newStream);
    } else {
      inletStreamMixer.addStream(newStream);
    }
    numberOfInputStreams++;
  }

  /**
   * <p>
   * Getter for the field <code>liquidOutStream</code>.
   * </p>
   *
<<<<<<< HEAD
   * @return a {@link neqsim.processSimulation.processEquipment.stream.Stream} object
=======
   * @return a {@link neqsim.processSimulation.processEquipment.stream.Stream}
   *         object
>>>>>>> 62d77113
   */
  public StreamInterface getLiquidOutStream() {
    return liquidOutStream;
  }

  /**
   * <p>
   * Getter for the field <code>gasOutStream</code>.
   * </p>
   *
<<<<<<< HEAD
   * @return a {@link neqsim.processSimulation.processEquipment.stream.Stream} object
=======
   * @return a {@link neqsim.processSimulation.processEquipment.stream.Stream}
   *         object
>>>>>>> 62d77113
   */
  public StreamInterface getGasOutStream() {
    return gasOutStream;
  }

  /**
   * <p>
   * getGas.
   * </p>
   *
<<<<<<< HEAD
   * @return a {@link neqsim.processSimulation.processEquipment.stream.Stream} object
=======
   * @return a {@link neqsim.processSimulation.processEquipment.stream.Stream}
   *         object
>>>>>>> 62d77113
   */
  public StreamInterface getGas() {
    return getGasOutStream();
  }

  /**
   * <p>
   * getLiquid.
   * </p>
   *
<<<<<<< HEAD
   * @return a {@link neqsim.processSimulation.processEquipment.stream.Stream} object
=======
   * @return a {@link neqsim.processSimulation.processEquipment.stream.Stream}
   *         object
>>>>>>> 62d77113
   */
  public StreamInterface getLiquid() {
    return getLiquidOutStream();
  }

  /** {@inheritDoc} */
  @Override
  public void run() {
    inletStreamMixer.run();
<<<<<<< HEAD
    SystemInterface thermoSystem2 = inletStreamMixer.getOutletStream().getThermoSystem().clone();
=======
    SystemInterface thermoSystem2 = inletStreamMixer.getOutStream().getThermoSystem().clone();
>>>>>>> 62d77113
    ThermodynamicOperations ops = new ThermodynamicOperations(thermoSystem2);
    ops.VUflash(thermoSystem2.getVolume(), thermoSystem2.getInternalEnergy());
    System.out.println("Volume " + thermoSystem2.getVolume() + " internalEnergy "
        + thermoSystem2.getInternalEnergy());
    steelWallTemperature = thermoSystem2.getTemperature();
    if (thermoSystem2.hasPhaseType("gas")) {
      gasOutStream.setThermoSystemFromPhase(thermoSystem2, "gas");
    } else {
      gasOutStream.setThermoSystemFromPhase(thermoSystem2.getEmptySystemClone(), "gas");
<<<<<<< HEAD
    }
    if (thermoSystem2.hasPhaseType("oil")) {
      liquidOutStream.setThermoSystemFromPhase(thermoSystem2, "oil");
    } else {
      gasOutStream.setThermoSystemFromPhase(thermoSystem2.getEmptySystemClone(), "oil");
    }

    thermoSystem = thermoSystem2.clone();
    thermoSystem.setTotalNumberOfMoles(1.0e-10);
    thermoSystem.init(1);
    System.out.println("number of phases " + thermoSystem.getNumberOfPhases());
    for (int j = 0; j < thermoSystem.getNumberOfPhases(); j++) {
      double relFact = gasVolume / (thermoSystem.getPhase(j).getVolume() * 1.0e-5);
      if (j == 1) {
        relFact = liquidVolume / (thermoSystem.getPhase(j).getVolume() * 1.0e-5);
      }
      for (int i = 0; i < thermoSystem.getPhase(j).getNumberOfComponents(); i++) {
        thermoSystem.addComponent(thermoSystem.getPhase(j).getComponent(i).getComponentName(),
            relFact * thermoSystem.getPhase(j).getComponent(i).getNumberOfMolesInPhase(), j);
      }
    }
    if (thermoSystem2.getNumberOfPhases() == 2) {
      thermoSystem.setBeta(gasVolume / thermoSystem2.getPhase(0).getMolarVolume()
          / (gasVolume / thermoSystem2.getPhase(0).getMolarVolume()
              + liquidVolume / thermoSystem2.getPhase(1).getMolarVolume()));
    } else {
      thermoSystem.setBeta(1.0 - 1e-10);
    }
    thermoSystem.init(3);
    System.out.println("moles in separator " + thermoSystem.getNumberOfMoles());
    double volume1 = thermoSystem.getVolume();
    System.out.println("volume1 bef " + volume1);
    System.out.println("beta " + thermoSystem.getBeta());

    if (thermoSystem2.getNumberOfPhases() == 2) {
      liquidLevel = thermoSystem.getPhase(1).getVolume() * 1e-5 / (liquidVolume + gasVolume);
    } else {
      liquidLevel = 1e-10;
    }
    liquidVolume =
        getLiquidLevel() * 3.14 / 4.0 * separatorDiameter * separatorDiameter * separatorLength;
    gasVolume = (1.0 - getLiquidLevel()) * 3.14 / 4.0 * separatorDiameter * separatorDiameter
        * separatorLength;
    System.out.println("moles out" + liquidOutStream.getThermoSystem().getTotalNumberOfMoles());
  }

  /** {@inheritDoc} */
  @Override
  public void displayResult() {
    thermoSystem.display();
  }

  /** {@inheritDoc} */
  @Override
  public void runTransient(double dt) {
    inletStreamMixer.run();

    System.out.println("moles out" + liquidOutStream.getThermoSystem().getTotalNumberOfMoles());
    // double inMoles =
    // inletStreamMixer.getOutletStream().getThermoSystem().getTotalNumberOfMoles();
    // double gasoutMoles = gasOutStream.getThermoSystem().getNumberOfMoles();
    // double liqoutMoles = liquidOutStream.getThermoSystem().getNumberOfMoles();
    thermoSystem.init(3);
    gasOutStream.getThermoSystem().init(3);
    liquidOutStream.getThermoSystem().init(3);
    inletStreamMixer.getOutletStream().getThermoSystem().init(3);
    double volume1 = thermoSystem.getVolume();
    System.out.println("volume1 " + volume1);
    double deltaEnergy = inletStreamMixer.getOutletStream().getThermoSystem().getEnthalpy()
        - gasOutStream.getThermoSystem().getEnthalpy()
        - liquidOutStream.getThermoSystem().getEnthalpy();
    System.out.println("enthalph delta " + deltaEnergy);
    double wallHeatTransfer = heatTransferNumber * steelWallArea
        * (steelWallTemperature - thermoSystem.getTemperature()) * dt;
    System.out.println("delta temp " + (steelWallTemperature - thermoSystem.getTemperature()));
    steelWallTemperature -= wallHeatTransfer / (steelCp * steelWallMass);
    System.out.println("wall Temperature " + steelWallTemperature);

    double newEnergy = thermoSystem.getInternalEnergy() + dt * deltaEnergy + wallHeatTransfer;

    System.out.println("energy cooling " + dt * deltaEnergy);
    System.out.println("energy heating " + wallHeatTransfer / dt + " kW");

    for (int i = 0; i < thermoSystem.getPhase(0).getNumberOfComponents(); i++) {
      double dn = 0.0;
      for (int k = 0; k < inletStreamMixer.getOutletStream().getThermoSystem()
          .getNumberOfPhases(); k++) {
        dn += inletStreamMixer.getOutletStream().getThermoSystem().getPhase(k).getComponent(i)
            .getNumberOfMolesInPhase();
      }
      dn = dn - gasOutStream.getThermoSystem().getPhase(0).getComponent(i).getNumberOfMolesInPhase()
          - liquidOutStream.getThermoSystem().getPhase(0).getComponent(i).getNumberOfMolesInPhase();
      System.out.println("dn " + dn);
      thermoSystem.addComponent(inletStreamMixer.getOutletStream().getThermoSystem().getPhase(0)
          .getComponent(i).getComponentName(), dn * dt);
    }

    System.out.println("total moles " + thermoSystem.getTotalNumberOfMoles());
    ThermodynamicOperations thermoOps = new ThermodynamicOperations(thermoSystem);
    thermoOps.VUflash(volume1, newEnergy);

    setOutComposition(thermoSystem);
    setTempPres(thermoSystem.getTemperature(), thermoSystem.getPressure());

    if (thermoSystem.hasPhaseType("oil")) {
      liquidLevel = thermoSystem.getPhase(1).getVolume() * 1e-5 / (liquidVolume + gasVolume);
    } else {
      liquidLevel = 1e-10;
    }
    System.out.println("liquid level " + liquidLevel);
    liquidVolume =
        getLiquidLevel() * 3.14 / 4.0 * separatorDiameter * separatorDiameter * separatorLength;
=======
    }
    if (thermoSystem2.hasPhaseType("oil")) {
      liquidOutStream.setThermoSystemFromPhase(thermoSystem2, "oil");
    } else {
      gasOutStream.setThermoSystemFromPhase(thermoSystem2.getEmptySystemClone(), "oil");
    }

    thermoSystem = thermoSystem2.clone();
    thermoSystem.setTotalNumberOfMoles(1.0e-10);
    thermoSystem.init(1);
    System.out.println("number of phases " + thermoSystem.getNumberOfPhases());
    for (int j = 0; j < thermoSystem.getNumberOfPhases(); j++) {
      double relFact = gasVolume / (thermoSystem.getPhase(j).getVolume() * 1.0e-5);
      if (j == 1) {
        relFact = liquidVolume / (thermoSystem.getPhase(j).getVolume() * 1.0e-5);
      }
      for (int i = 0; i < thermoSystem.getPhase(j).getNumberOfComponents(); i++) {
        thermoSystem.addComponent(
            thermoSystem.getPhase(j).getComponent(i).getComponentName(),
            relFact * thermoSystem.getPhase(j).getComponent(i)
                .getNumberOfMolesInPhase(),
            j);
      }
    }
    if (thermoSystem2.getNumberOfPhases() == 2) {
      thermoSystem.setBeta(gasVolume / thermoSystem2.getPhase(0).getMolarVolume()
          / (gasVolume / thermoSystem2.getPhase(0).getMolarVolume()
              + liquidVolume / thermoSystem2.getPhase(1).getMolarVolume()));
    } else {
      thermoSystem.setBeta(1.0 - 1e-10);
    }
    thermoSystem.init(3);
    System.out.println("moles in separator " + thermoSystem.getNumberOfMoles());
    double volume1 = thermoSystem.getVolume();
    System.out.println("volume1 bef " + volume1);
    System.out.println("beta " + thermoSystem.getBeta());

    if (thermoSystem2.getNumberOfPhases() == 2) {
      liquidLevel = thermoSystem.getPhase(1).getVolume() * 1e-5 / (liquidVolume + gasVolume);
    } else {
      liquidLevel = 1e-10;
    }
    liquidVolume = getLiquidLevel() * 3.14 / 4.0 * separatorDiameter * separatorDiameter
        * separatorLength;
    gasVolume = (1.0 - getLiquidLevel()) * 3.14 / 4.0 * separatorDiameter * separatorDiameter
        * separatorLength;
    System.out.println("moles out" + liquidOutStream.getThermoSystem().getTotalNumberOfMoles());
  }

  /** {@inheritDoc} */
  @Override
  public void displayResult() {
    thermoSystem.display();
  }

  /** {@inheritDoc} */
  @Override
  public void runTransient(double dt) {
    if (getCalculateSteadyState()) {
      run();
      return;
    }

    inletStreamMixer.run();

    System.out.println("moles out" + liquidOutStream.getThermoSystem().getTotalNumberOfMoles());
    // double inMoles =
    // inletStreamMixer.getOutStream().getThermoSystem().getTotalNumberOfMoles();
    // double gasoutMoles = gasOutStream.getThermoSystem().getNumberOfMoles();
    // double liqoutMoles = liquidOutStream.getThermoSystem().getNumberOfMoles();
    thermoSystem.init(3);
    gasOutStream.getThermoSystem().init(3);
    liquidOutStream.getThermoSystem().init(3);
    inletStreamMixer.getOutStream().getThermoSystem().init(3);
    double volume1 = thermoSystem.getVolume();
    System.out.println("volume1 " + volume1);
    double deltaEnergy = inletStreamMixer.getOutStream().getThermoSystem().getEnthalpy()
        - gasOutStream.getThermoSystem().getEnthalpy()
        - liquidOutStream.getThermoSystem().getEnthalpy();
    System.out.println("enthalph delta " + deltaEnergy);
    double wallHeatTransfer = heatTransferNumber * steelWallArea
        * (steelWallTemperature - thermoSystem.getTemperature()) * dt;
    System.out.println("delta temp " + (steelWallTemperature - thermoSystem.getTemperature()));
    steelWallTemperature -= wallHeatTransfer / (steelCp * steelWallMass);
    System.out.println("wall Temperature " + steelWallTemperature);

    double newEnergy = thermoSystem.getInternalEnergy() + dt * deltaEnergy + wallHeatTransfer;

    System.out.println("energy cooling " + dt * deltaEnergy);
    System.out.println("energy heating " + wallHeatTransfer / dt + " kW");

    for (int i = 0; i < thermoSystem.getPhase(0).getNumberOfComponents(); i++) {
      double dn = 0.0;
      for (int k = 0; k < inletStreamMixer.getOutStream().getThermoSystem()
          .getNumberOfPhases(); k++) {
        dn += inletStreamMixer.getOutStream().getThermoSystem().getPhase(k).getComponent(i)
            .getNumberOfMolesInPhase();
      }
      dn = dn - gasOutStream.getThermoSystem().getPhase(0).getComponent(i)
          .getNumberOfMolesInPhase()
          - liquidOutStream.getThermoSystem().getPhase(0).getComponent(i)
              .getNumberOfMolesInPhase();
      System.out.println("dn " + dn);
      thermoSystem.addComponent(inletStreamMixer.getOutStream().getThermoSystem().getPhase(0)
          .getComponent(i).getComponentName(), dn * dt);
    }

    System.out.println("total moles " + thermoSystem.getTotalNumberOfMoles());
    ThermodynamicOperations thermoOps = new ThermodynamicOperations(thermoSystem);
    thermoOps.VUflash(volume1, newEnergy);

    setOutComposition(thermoSystem);
    setTempPres(thermoSystem.getTemperature(), thermoSystem.getPressure());

    if (thermoSystem.hasPhaseType("oil")) {
      liquidLevel = thermoSystem.getPhase(1).getVolume() * 1e-5 / (liquidVolume + gasVolume);
    } else {
      liquidLevel = 1e-10;
    }
    System.out.println("liquid level " + liquidLevel);
    liquidVolume = getLiquidLevel() * 3.14 / 4.0 * separatorDiameter * separatorDiameter
        * separatorLength;
>>>>>>> 62d77113
    gasVolume = (1.0 - getLiquidLevel()) * 3.14 / 4.0 * separatorDiameter * separatorDiameter
        * separatorLength;
  }

  /**
   * <p>
   * setOutComposition.
   * </p>
   *
   * @param thermoSystem a {@link neqsim.thermo.system.SystemInterface} object
   */
  public void setOutComposition(SystemInterface thermoSystem) {
    for (int i = 0; i < thermoSystem.getPhase(0).getNumberOfComponents(); i++) {
      if (thermoSystem.hasPhaseType("gas")) {
<<<<<<< HEAD
        getGasOutStream().getThermoSystem().getPhase(0).getComponent(i).setx(thermoSystem
            .getPhase(thermoSystem.getPhaseNumberOfPhase("gas")).getComponent(i).getx());
      }
      if (thermoSystem.hasPhaseType("oil")) {
        getLiquidOutStream().getThermoSystem().getPhase(0).getComponent(i).setx(thermoSystem
            .getPhase(thermoSystem.getPhaseNumberOfPhase("oil")).getComponent(i).getx());
=======
        getGasOutStream().getThermoSystem().getPhase(0).getComponent(i)
            .setx(thermoSystem.getPhase(thermoSystem.getPhaseNumberOfPhase("gas"))
                .getComponent(i).getx());
      }
      if (thermoSystem.hasPhaseType("oil")) {
        getLiquidOutStream().getThermoSystem().getPhase(0).getComponent(i)
            .setx(thermoSystem.getPhase(thermoSystem.getPhaseNumberOfPhase("oil"))
                .getComponent(i).getx());
>>>>>>> 62d77113
      }
    }
  }

  /**
   * <p>
   * setTempPres.
   * </p>
   *
   * @param temp a double
   * @param pres a double
   */
  public void setTempPres(double temp, double pres) {
    gasOutStream.getThermoSystem().setTemperature(temp);
    liquidOutStream.getThermoSystem().setTemperature(temp);

    inletStreamMixer.setPressure(pres);
    gasOutStream.getThermoSystem().setPressure(pres);
    liquidOutStream.getThermoSystem().setPressure(pres);

    inletStreamMixer.run();
    gasOutStream.run();
    liquidOutStream.run();
  }

  /**
   * <p>
   * Getter for the field <code>efficiency</code>.
   * </p>
   *
   * @return a double
   */
  public double getEfficiency() {
    return efficiency;
  }

  /**
   * <p>
   * Setter for the field <code>efficiency</code>.
   * </p>
   *
   * @param efficiency a double
   */
  public void setEfficiency(double efficiency) {
    this.efficiency = efficiency;
  }

  /**
   * <p>
   * Getter for the field <code>liquidCarryoverFraction</code>.
   * </p>
   *
   * @return a double
   */
  public double getLiquidCarryoverFraction() {
    return liquidCarryoverFraction;
  }

  /**
   * <p>
   * Setter for the field <code>liquidCarryoverFraction</code>.
   * </p>
   *
   * @param liquidCarryoverFraction a double
   */
  public void setLiquidCarryoverFraction(double liquidCarryoverFraction) {
    this.liquidCarryoverFraction = liquidCarryoverFraction;
  }

  /**
   * <p>
   * Getter for the field <code>gasCarryunderFraction</code>.
   * </p>
   *
   * @return a double
   */
  public double getGasCarryunderFraction() {
    return gasCarryunderFraction;
  }

  /**
   * <p>
   * Setter for the field <code>gasCarryunderFraction</code>.
   * </p>
   *
   * @param gasCarryunderFraction a double
   */
  public void setGasCarryunderFraction(double gasCarryunderFraction) {
    this.gasCarryunderFraction = gasCarryunderFraction;
  }

  /**
   * <p>
   * Getter for the field <code>liquidLevel</code>.
   * </p>
   *
   * @return a double
   */
  public double getLiquidLevel() {
    return liquidLevel;
  }

  /**
   * <p>
   * Getter for the field <code>volume</code>.
   * </p>
   *
   * @return a double
   */
  public double getVolume() {
    return volume;
  }

  /**
   * <p>
   * Setter for the field <code>volume</code>.
   * </p>
   *
   * @param volume a double
   */
  public void setVolume(double volume) {
    this.volume = volume;
  }
}<|MERGE_RESOLUTION|>--- conflicted
+++ resolved
@@ -41,10 +41,7 @@
   @Deprecated
   public Tank() {
     super("Tank");
-<<<<<<< HEAD
-=======
     setCalculateSteadyState(false);
->>>>>>> 62d77113
   }
 
   /**
@@ -52,14 +49,8 @@
    * Constructor for Tank.
    * </p>
    *
-<<<<<<< HEAD
    * @param inletStream a {@link neqsim.processSimulation.processEquipment.stream.StreamInterface}
    *        object
-=======
-   * @param inletStream a
-   *                    {@link neqsim.processSimulation.processEquipment.stream.StreamInterface}
-   *                    object
->>>>>>> 62d77113
    */
   @Deprecated
   public Tank(StreamInterface inletStream) {
@@ -80,7 +71,6 @@
    * Constructor for Tank.
    * </p>
    *
-<<<<<<< HEAD
    * @param name a {@link java.lang.String} object
    * @param inletStream a {@link neqsim.processSimulation.processEquipment.stream.StreamInterface}
    *        object
@@ -88,16 +78,6 @@
   public Tank(String name, StreamInterface inletStream) {
     super(name);
     setInletStream(inletStream);
-=======
-   * @param name        a {@link java.lang.String} object
-   * @param inletStream a
-   *                    {@link neqsim.processSimulation.processEquipment.stream.StreamInterface}
-   *                    object
-   */
-  public Tank(String name, StreamInterface inletStream) {
-    super(name);
-    addStream(inletStream);
->>>>>>> 62d77113
   }
 
   /**
@@ -105,14 +85,8 @@
    * setInletStream.
    * </p>
    *
-<<<<<<< HEAD
    * @param inletStream a {@link neqsim.processSimulation.processEquipment.stream.StreamInterface}
    *        object
-=======
-   * @param inletStream a
-   *                    {@link neqsim.processSimulation.processEquipment.stream.StreamInterface}
-   *                    object
->>>>>>> 62d77113
    */
   public void setInletStream(StreamInterface inletStream) {
     inletStreamMixer.addStream(inletStream);
@@ -130,14 +104,8 @@
    * addStream.
    * </p>
    *
-<<<<<<< HEAD
    * @param newStream a {@link neqsim.processSimulation.processEquipment.stream.StreamInterface}
    *        object
-=======
-   * @param newStream a
-   *                  {@link neqsim.processSimulation.processEquipment.stream.StreamInterface}
-   *                  object
->>>>>>> 62d77113
    */
   public void addStream(StreamInterface newStream) {
     if (numberOfInputStreams == 0) {
@@ -153,12 +121,7 @@
    * Getter for the field <code>liquidOutStream</code>.
    * </p>
    *
-<<<<<<< HEAD
    * @return a {@link neqsim.processSimulation.processEquipment.stream.Stream} object
-=======
-   * @return a {@link neqsim.processSimulation.processEquipment.stream.Stream}
-   *         object
->>>>>>> 62d77113
    */
   public StreamInterface getLiquidOutStream() {
     return liquidOutStream;
@@ -169,12 +132,7 @@
    * Getter for the field <code>gasOutStream</code>.
    * </p>
    *
-<<<<<<< HEAD
    * @return a {@link neqsim.processSimulation.processEquipment.stream.Stream} object
-=======
-   * @return a {@link neqsim.processSimulation.processEquipment.stream.Stream}
-   *         object
->>>>>>> 62d77113
    */
   public StreamInterface getGasOutStream() {
     return gasOutStream;
@@ -185,12 +143,7 @@
    * getGas.
    * </p>
    *
-<<<<<<< HEAD
    * @return a {@link neqsim.processSimulation.processEquipment.stream.Stream} object
-=======
-   * @return a {@link neqsim.processSimulation.processEquipment.stream.Stream}
-   *         object
->>>>>>> 62d77113
    */
   public StreamInterface getGas() {
     return getGasOutStream();
@@ -201,12 +154,7 @@
    * getLiquid.
    * </p>
    *
-<<<<<<< HEAD
    * @return a {@link neqsim.processSimulation.processEquipment.stream.Stream} object
-=======
-   * @return a {@link neqsim.processSimulation.processEquipment.stream.Stream}
-   *         object
->>>>>>> 62d77113
    */
   public StreamInterface getLiquid() {
     return getLiquidOutStream();
@@ -216,11 +164,7 @@
   @Override
   public void run() {
     inletStreamMixer.run();
-<<<<<<< HEAD
-    SystemInterface thermoSystem2 = inletStreamMixer.getOutletStream().getThermoSystem().clone();
-=======
     SystemInterface thermoSystem2 = inletStreamMixer.getOutStream().getThermoSystem().clone();
->>>>>>> 62d77113
     ThermodynamicOperations ops = new ThermodynamicOperations(thermoSystem2);
     ops.VUflash(thermoSystem2.getVolume(), thermoSystem2.getInternalEnergy());
     System.out.println("Volume " + thermoSystem2.getVolume() + " internalEnergy "
@@ -230,7 +174,6 @@
       gasOutStream.setThermoSystemFromPhase(thermoSystem2, "gas");
     } else {
       gasOutStream.setThermoSystemFromPhase(thermoSystem2.getEmptySystemClone(), "gas");
-<<<<<<< HEAD
     }
     if (thermoSystem2.hasPhaseType("oil")) {
       liquidOutStream.setThermoSystemFromPhase(thermoSystem2, "oil");
@@ -272,122 +215,6 @@
     }
     liquidVolume =
         getLiquidLevel() * 3.14 / 4.0 * separatorDiameter * separatorDiameter * separatorLength;
-    gasVolume = (1.0 - getLiquidLevel()) * 3.14 / 4.0 * separatorDiameter * separatorDiameter
-        * separatorLength;
-    System.out.println("moles out" + liquidOutStream.getThermoSystem().getTotalNumberOfMoles());
-  }
-
-  /** {@inheritDoc} */
-  @Override
-  public void displayResult() {
-    thermoSystem.display();
-  }
-
-  /** {@inheritDoc} */
-  @Override
-  public void runTransient(double dt) {
-    inletStreamMixer.run();
-
-    System.out.println("moles out" + liquidOutStream.getThermoSystem().getTotalNumberOfMoles());
-    // double inMoles =
-    // inletStreamMixer.getOutletStream().getThermoSystem().getTotalNumberOfMoles();
-    // double gasoutMoles = gasOutStream.getThermoSystem().getNumberOfMoles();
-    // double liqoutMoles = liquidOutStream.getThermoSystem().getNumberOfMoles();
-    thermoSystem.init(3);
-    gasOutStream.getThermoSystem().init(3);
-    liquidOutStream.getThermoSystem().init(3);
-    inletStreamMixer.getOutletStream().getThermoSystem().init(3);
-    double volume1 = thermoSystem.getVolume();
-    System.out.println("volume1 " + volume1);
-    double deltaEnergy = inletStreamMixer.getOutletStream().getThermoSystem().getEnthalpy()
-        - gasOutStream.getThermoSystem().getEnthalpy()
-        - liquidOutStream.getThermoSystem().getEnthalpy();
-    System.out.println("enthalph delta " + deltaEnergy);
-    double wallHeatTransfer = heatTransferNumber * steelWallArea
-        * (steelWallTemperature - thermoSystem.getTemperature()) * dt;
-    System.out.println("delta temp " + (steelWallTemperature - thermoSystem.getTemperature()));
-    steelWallTemperature -= wallHeatTransfer / (steelCp * steelWallMass);
-    System.out.println("wall Temperature " + steelWallTemperature);
-
-    double newEnergy = thermoSystem.getInternalEnergy() + dt * deltaEnergy + wallHeatTransfer;
-
-    System.out.println("energy cooling " + dt * deltaEnergy);
-    System.out.println("energy heating " + wallHeatTransfer / dt + " kW");
-
-    for (int i = 0; i < thermoSystem.getPhase(0).getNumberOfComponents(); i++) {
-      double dn = 0.0;
-      for (int k = 0; k < inletStreamMixer.getOutletStream().getThermoSystem()
-          .getNumberOfPhases(); k++) {
-        dn += inletStreamMixer.getOutletStream().getThermoSystem().getPhase(k).getComponent(i)
-            .getNumberOfMolesInPhase();
-      }
-      dn = dn - gasOutStream.getThermoSystem().getPhase(0).getComponent(i).getNumberOfMolesInPhase()
-          - liquidOutStream.getThermoSystem().getPhase(0).getComponent(i).getNumberOfMolesInPhase();
-      System.out.println("dn " + dn);
-      thermoSystem.addComponent(inletStreamMixer.getOutletStream().getThermoSystem().getPhase(0)
-          .getComponent(i).getComponentName(), dn * dt);
-    }
-
-    System.out.println("total moles " + thermoSystem.getTotalNumberOfMoles());
-    ThermodynamicOperations thermoOps = new ThermodynamicOperations(thermoSystem);
-    thermoOps.VUflash(volume1, newEnergy);
-
-    setOutComposition(thermoSystem);
-    setTempPres(thermoSystem.getTemperature(), thermoSystem.getPressure());
-
-    if (thermoSystem.hasPhaseType("oil")) {
-      liquidLevel = thermoSystem.getPhase(1).getVolume() * 1e-5 / (liquidVolume + gasVolume);
-    } else {
-      liquidLevel = 1e-10;
-    }
-    System.out.println("liquid level " + liquidLevel);
-    liquidVolume =
-        getLiquidLevel() * 3.14 / 4.0 * separatorDiameter * separatorDiameter * separatorLength;
-=======
-    }
-    if (thermoSystem2.hasPhaseType("oil")) {
-      liquidOutStream.setThermoSystemFromPhase(thermoSystem2, "oil");
-    } else {
-      gasOutStream.setThermoSystemFromPhase(thermoSystem2.getEmptySystemClone(), "oil");
-    }
-
-    thermoSystem = thermoSystem2.clone();
-    thermoSystem.setTotalNumberOfMoles(1.0e-10);
-    thermoSystem.init(1);
-    System.out.println("number of phases " + thermoSystem.getNumberOfPhases());
-    for (int j = 0; j < thermoSystem.getNumberOfPhases(); j++) {
-      double relFact = gasVolume / (thermoSystem.getPhase(j).getVolume() * 1.0e-5);
-      if (j == 1) {
-        relFact = liquidVolume / (thermoSystem.getPhase(j).getVolume() * 1.0e-5);
-      }
-      for (int i = 0; i < thermoSystem.getPhase(j).getNumberOfComponents(); i++) {
-        thermoSystem.addComponent(
-            thermoSystem.getPhase(j).getComponent(i).getComponentName(),
-            relFact * thermoSystem.getPhase(j).getComponent(i)
-                .getNumberOfMolesInPhase(),
-            j);
-      }
-    }
-    if (thermoSystem2.getNumberOfPhases() == 2) {
-      thermoSystem.setBeta(gasVolume / thermoSystem2.getPhase(0).getMolarVolume()
-          / (gasVolume / thermoSystem2.getPhase(0).getMolarVolume()
-              + liquidVolume / thermoSystem2.getPhase(1).getMolarVolume()));
-    } else {
-      thermoSystem.setBeta(1.0 - 1e-10);
-    }
-    thermoSystem.init(3);
-    System.out.println("moles in separator " + thermoSystem.getNumberOfMoles());
-    double volume1 = thermoSystem.getVolume();
-    System.out.println("volume1 bef " + volume1);
-    System.out.println("beta " + thermoSystem.getBeta());
-
-    if (thermoSystem2.getNumberOfPhases() == 2) {
-      liquidLevel = thermoSystem.getPhase(1).getVolume() * 1e-5 / (liquidVolume + gasVolume);
-    } else {
-      liquidLevel = 1e-10;
-    }
-    liquidVolume = getLiquidLevel() * 3.14 / 4.0 * separatorDiameter * separatorDiameter
-        * separatorLength;
     gasVolume = (1.0 - getLiquidLevel()) * 3.14 / 4.0 * separatorDiameter * separatorDiameter
         * separatorLength;
     System.out.println("moles out" + liquidOutStream.getThermoSystem().getTotalNumberOfMoles());
@@ -442,16 +269,21 @@
         dn += inletStreamMixer.getOutStream().getThermoSystem().getPhase(k).getComponent(i)
             .getNumberOfMolesInPhase();
       }
-      dn = dn - gasOutStream.getThermoSystem().getPhase(0).getComponent(i)
-          .getNumberOfMolesInPhase()
-          - liquidOutStream.getThermoSystem().getPhase(0).getComponent(i)
-              .getNumberOfMolesInPhase();
+      dn = dn - gasOutStream.getThermoSystem().getPhase(0).getComponent(i).getNumberOfMolesInPhase()
+          - liquidOutStream.getThermoSystem().getPhase(0).getComponent(i).getNumberOfMolesInPhase();
       System.out.println("dn " + dn);
       thermoSystem.addComponent(inletStreamMixer.getOutStream().getThermoSystem().getPhase(0)
           .getComponent(i).getComponentName(), dn * dt);
     }
+    System.out.println("liquid level " + liquidLevel);
+    liquidVolume =
+        getLiquidLevel() * 3.14 / 4.0 * separatorDiameter * separatorDiameter * separatorLength;
+    gasVolume = (1.0 - getLiquidLevel()) * 3.14 / 4.0 * separatorDiameter * separatorDiameter
+        * separatorLength;
+
 
     System.out.println("total moles " + thermoSystem.getTotalNumberOfMoles());
+
     ThermodynamicOperations thermoOps = new ThermodynamicOperations(thermoSystem);
     thermoOps.VUflash(volume1, newEnergy);
 
@@ -464,9 +296,8 @@
       liquidLevel = 1e-10;
     }
     System.out.println("liquid level " + liquidLevel);
-    liquidVolume = getLiquidLevel() * 3.14 / 4.0 * separatorDiameter * separatorDiameter
-        * separatorLength;
->>>>>>> 62d77113
+    liquidVolume =
+        getLiquidLevel() * 3.14 / 4.0 * separatorDiameter * separatorDiameter * separatorLength;
     gasVolume = (1.0 - getLiquidLevel()) * 3.14 / 4.0 * separatorDiameter * separatorDiameter
         * separatorLength;
   }
@@ -481,23 +312,12 @@
   public void setOutComposition(SystemInterface thermoSystem) {
     for (int i = 0; i < thermoSystem.getPhase(0).getNumberOfComponents(); i++) {
       if (thermoSystem.hasPhaseType("gas")) {
-<<<<<<< HEAD
         getGasOutStream().getThermoSystem().getPhase(0).getComponent(i).setx(thermoSystem
             .getPhase(thermoSystem.getPhaseNumberOfPhase("gas")).getComponent(i).getx());
       }
       if (thermoSystem.hasPhaseType("oil")) {
         getLiquidOutStream().getThermoSystem().getPhase(0).getComponent(i).setx(thermoSystem
             .getPhase(thermoSystem.getPhaseNumberOfPhase("oil")).getComponent(i).getx());
-=======
-        getGasOutStream().getThermoSystem().getPhase(0).getComponent(i)
-            .setx(thermoSystem.getPhase(thermoSystem.getPhaseNumberOfPhase("gas"))
-                .getComponent(i).getx());
-      }
-      if (thermoSystem.hasPhaseType("oil")) {
-        getLiquidOutStream().getThermoSystem().getPhase(0).getComponent(i)
-            .setx(thermoSystem.getPhase(thermoSystem.getPhaseNumberOfPhase("oil"))
-                .getComponent(i).getx());
->>>>>>> 62d77113
       }
     }
   }
