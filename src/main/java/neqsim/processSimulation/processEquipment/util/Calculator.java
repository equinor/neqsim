package neqsim.processSimulation.processEquipment.util;

import java.util.ArrayList;

import neqsim.processSimulation.processEquipment.ProcessEquipmentBaseClass;
import neqsim.processSimulation.processEquipment.ProcessEquipmentInterface;
import neqsim.processSimulation.processEquipment.stream.Stream;;

public class Calculator extends ProcessEquipmentBaseClass {
    ArrayList<ProcessEquipmentInterface> inputVariable = new ArrayList<ProcessEquipmentInterface>();
    private ProcessEquipmentInterface outputVariable;
    String type = "sumTEG";

    public Calculator(String name) {
        super(name);
    }

    public static void main(String[] args) {
<<<<<<< HEAD
        // TODO Auto-generated method stub
=======
>>>>>>> bbc43052
    }

    public void addInputVariable(ProcessEquipmentInterface unit) {
        inputVariable.add(unit);
    }

    public ProcessEquipmentInterface getOutputVariable() {
        return outputVariable;
    }

    @Override
    public void run() {
        double sum = 0.0;

        if (name.equals("MEG makeup calculator")) {
            for (int i = 0; i < inputVariable.size(); i++) {
                sum += inputVariable.get(i).getFluid().getPhase(0).getComponent("MEG")
                        .getFlowRate("kg/hr");
            }
        } else {
            for (int i = 0; i < inputVariable.size(); i++) {
                sum += inputVariable.get(i).getFluid().getPhase(0).getComponent("TEG")
                        .getFlowRate("kg/hr");
            }
        }

        // System.out.println("make up MEG " + sum);
        outputVariable.getFluid().setTotalFlowRate(sum, "kg/hr");
        try {
            ((Stream) outputVariable).setFlowRate(sum, "kg/hr");
        } catch (Exception e) {
            e.printStackTrace();
        }
    }

    public void setOutputVariable(ProcessEquipmentInterface outputVariable) {
        this.outputVariable = outputVariable;
    }
}<|MERGE_RESOLUTION|>--- conflicted
+++ resolved
@@ -16,10 +16,6 @@
     }
 
     public static void main(String[] args) {
-<<<<<<< HEAD
-        // TODO Auto-generated method stub
-=======
->>>>>>> bbc43052
     }
 
     public void addInputVariable(ProcessEquipmentInterface unit) {
