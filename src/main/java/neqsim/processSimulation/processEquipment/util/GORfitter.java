--- conflicted
+++ resolved
@@ -26,14 +26,7 @@
     private double GOR = 120.0;
     String unitT = "C", unitP = "bara";
 
-<<<<<<< HEAD
-	public GORfitter() {
-=======
-    /**
-     * Creates a new instance of GORfitter
-     */
     public GORfitter() {
->>>>>>> b962fa25
         this.name = "GOR fitter";
     }
 
