--- conflicted
+++ resolved
@@ -29,11 +29,7 @@
 	String unitT = "C", unitP = "bara";
 
 	public GORfitter() {
-<<<<<<< HEAD
-        super("GOR fitter");
-=======
 		super("GOR fitter");
->>>>>>> 24e54ba3
 	}
 
 	/**
@@ -45,11 +41,7 @@
 	 *        object
 	 */
 	public GORfitter(StreamInterface stream) {
-<<<<<<< HEAD
-        this();
-=======
 		this();
->>>>>>> 24e54ba3
 		this.inletStream = stream;
 		this.outletStream = stream.clone();
 	}
