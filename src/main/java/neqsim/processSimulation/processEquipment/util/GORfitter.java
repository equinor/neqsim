--- conflicted
+++ resolved
@@ -17,319 +17,6 @@
  * @version $Id: $Id
  */
 public class GORfitter extends TwoPortEquipment {
-<<<<<<< HEAD
-	private static final long serialVersionUID = 1000;
-
-	double pressure = 1.01325, temperature = 15.0;
-	private String referenceConditions = "standard"; // "actual";
-	private boolean fitAsGVF = false;
-
-	private double GOR = 120.0, GVF;
-	String unitT = "C", unitP = "bara";
-
-    @Deprecated
-	public GORfitter() {
-		super("GOR fitter");
-	}
-
-	/**
-	 * <p>
-	 * Constructor for GORfitter.
-	 * </p>
-	 *
-	 * @param stream a {@link neqsim.processSimulation.processEquipment.stream.StreamInterface}
-	 *        object
-	 */
-    @Deprecated
-	public GORfitter(StreamInterface stream) {
-        this("GORfitter", stream);
-	}
-
-	/**
-	 * <p>
-	 * Constructor for GORfitter.
-	 * </p>
-	 *
-	 * @param name a {@link java.lang.String} object
-	 * @param stream a {@link neqsim.processSimulation.processEquipment.stream.StreamInterface}
-	 *        object
-	 */
-	public GORfitter(String name, StreamInterface stream) {
-        super(name, stream);
-    }
-
-    public double getGFV() {
-        return GVF;
-	}
-
-	/**
-	 * <p>
-	 * Setter for the field <code>inletStream</code>.
-	 * </p>
-	 *
-	 * @param inletStream a {@link neqsim.processSimulation.processEquipment.stream.StreamInterface}
-	 *        object
-	 */
-	public void setInletStream(StreamInterface inletStream) {
-        this.inStream = inletStream;
-		try {
-            this.outStream = inletStream.clone();
-		} catch (Exception e) {
-			e.printStackTrace();
-		}
-	}
-
-	/**
-	 * <p>
-	 * getOutStream.
-	 * </p>
-	 *
-	 * @return a {@link neqsim.processSimulation.processEquipment.stream.StreamInterface} object
-	 */
-	public StreamInterface getOutStream() {
-        return outStream;
-	}
-
-	/**
-	 * <p>
-	 * Getter for the field <code>pressure</code>.
-	 * </p>
-	 *
-	 * @return a double
-	 */
-	public double getPressure() {
-		return pressure;
-	}
-
-	/**
-	 * <p>
-	 * Setter for the field <code>pressure</code>.
-	 * </p>
-	 *
-	 * @param pressure a double
-	 * @param unitP a {@link java.lang.String} object
-	 */
-	public void setPressure(double pressure, String unitP) {
-		this.pressure = pressure;
-		this.unitP = unitP;
-	}
-
-	/**
-	 * <p>
-	 * getTemperature.
-	 * </p>
-	 *
-	 * @return a double
-	 */
-	public double getTemperature() {
-		return temperature;
-	}
-
-	/**
-	 * <p>
-	 * Setter for the field <code>temperature</code>.
-	 * </p>
-	 *
-	 * @param temperature a double
-	 * @param unitT a {@link java.lang.String} object
-	 */
-	public void setTemperature(double temperature, String unitT) {
-		this.temperature = temperature;
-		this.unitT = unitT;
-	}
-
-	/** {@inheritDoc} */
-	@Override
-	public void run() {
-        SystemInterface tempFluid = inStream.getThermoSystem().clone();
-		double flow = tempFluid.getFlowRate("kg/sec");
-		if(flow<1e-6) {
-          outStream.setThermoSystem(tempFluid);
-		  return;
-		}
-		if(GOR==0 && tempFluid.hasPhaseType("gas")) {
-		  tempFluid.removePhase(0);
-		  ThermodynamicOperations thermoOps = new ThermodynamicOperations(tempFluid);
-	        try {
-	            thermoOps.TPflash();
-	        } catch (Exception e) {
-	            e.printStackTrace();
-	        }
-            outStream.setThermoSystem(tempFluid);
-	        return;
-		}
-		if (!getReferenceConditions().equals("actual")) {
-			tempFluid.setTemperature(15.0, "C");
-			tempFluid.setPressure(1.01325, "bara");
-		}
-		ThermodynamicOperations thermoOps = new ThermodynamicOperations(tempFluid);
-		try {
-			thermoOps.TPflash();
-		} catch (Exception e) {
-			e.printStackTrace();
-		}
-		if (!tempFluid.hasPhaseType("gas") || !tempFluid.hasPhaseType("oil")) {
-            outStream = inStream.clone();
-			return;
-		}
-		tempFluid.initPhysicalProperties("density");
-		double currGOR = tempFluid.getPhase("gas").getCorrectedVolume()
-				/ tempFluid.getPhase("oil").getCorrectedVolume();
-
-		if (fitAsGVF) {
-			GOR = tempFluid.getPhase("oil").getCorrectedVolume() * getGOR()
-					/ (tempFluid.getPhase("oil").getCorrectedVolume()
-							- tempFluid.getPhase("oil").getCorrectedVolume() * getGOR());
-			// GVF*Vo/(Vo-GVF*Vo)
-			// currGOR = tempFluid.getPhase("gas").getCorrectedVolume()
-			// / (tempFluid.getPhase("oil").getCorrectedVolume() +
-			// tempFluid.getPhase("gas").getCorrectedVolume());
-		}
-
-		double dev = getGOR() / currGOR;
-		// System.out.println("dev "+dev);
-
-		double[] moleChange = new double[tempFluid.getNumberOfComponents()];
-		for (int i = 0; i < tempFluid.getNumberOfComponents(); i++) {
-			moleChange[i] = (dev - 1.0)
-					* tempFluid.getPhase("gas").getComponent(i).getNumberOfMolesInPhase();
-		}
-		tempFluid.init(0);
-		for (int i = 0; i < tempFluid.getNumberOfComponents(); i++) {
-			tempFluid.addComponent(i, moleChange[i]);
-		}
-        tempFluid.setPressure((inStream.getThermoSystem()).getPressure());
-        tempFluid.setTemperature((inStream.getThermoSystem()).getTemperature());
-		tempFluid.setTotalFlowRate(flow, "kg/sec");
-		try {
-			thermoOps.TPflash();
-		} catch (Exception e) {
-			e.printStackTrace();
-		}
-        outStream.setThermoSystem(tempFluid);
-		GVF = tempFluid.getPhase("gas").getCorrectedVolume()
-				/ (tempFluid.getPhase("oil").getCorrectedVolume()
-						+ tempFluid.getPhase("gas").getCorrectedVolume());
-		return;
-	}
-
-
-	/**
-	 * <p>
-	 * main.
-	 * </p>
-	 *
-	 * @param args an array of {@link java.lang.String} objects
-	 */
-	public static void main(String[] args) {
-		SystemInterface testFluid = new SystemSrkEos(338.15, 50.0);
-		testFluid.addComponent("nitrogen", 1.205);
-		testFluid.addComponent("CO2", 1.340);
-		testFluid.addComponent("methane", 87.974);
-		testFluid.addComponent("ethane", 5.258);
-		testFluid.addComponent("propane", 3.283);
-		testFluid.addComponent("i-butane", 0.082);
-		testFluid.addComponent("n-butane", 0.487);
-		testFluid.addComponent("i-pentane", 0.056);
-		testFluid.addComponent("n-pentane", 1.053);
-		testFluid.addComponent("nC10", 4.053);
-		testFluid.setMixingRule(2);
-		testFluid.setMultiPhaseCheck(true);
-
-		testFluid.setTemperature(90.0, "C");
-		testFluid.setPressure(60.0, "bara");
-		testFluid.setTotalFlowRate(1e6, "kg/hr");
-
-		Stream stream_1 = new Stream("Stream1", testFluid);
-
-		MultiPhaseMeter multiPhaseMeter = new MultiPhaseMeter("test", stream_1);
-		multiPhaseMeter.setTemperature(90.0, "C");
-		multiPhaseMeter.setPressure(60.0, "bara");
-
-		GORfitter gORFItter = new GORfitter("test", stream_1);
-		gORFItter.setTemperature(15.0, "C");
-		gORFItter.setPressure(1.01325, "bara");
-		gORFItter.setReferenceConditions("actual");
-		// gORFItter.setGVF(0.1);
-		gORFItter.setGOR(10.1);
-
-        Stream stream_2 = new Stream("stream_2", gORFItter.getOutStream());
-
-		MultiPhaseMeter multiPhaseMeter2 = new MultiPhaseMeter("test", stream_2);
-		multiPhaseMeter2.setTemperature(90.0, "C");
-		multiPhaseMeter2.setPressure(60.0, "bara");
-
-		neqsim.processSimulation.processSystem.ProcessSystem operations =
-				new neqsim.processSimulation.processSystem.ProcessSystem();
-		operations.add(stream_1);
-		operations.add(multiPhaseMeter);
-		operations.add(gORFItter);
-		operations.add(stream_2);
-		operations.add(multiPhaseMeter2);
-		operations.run();
-		System.out.println("GOR " + multiPhaseMeter.getMeasuredValue("GOR"));
-		System.out.println("GOR_std " + multiPhaseMeter.getMeasuredValue("GOR_std"));
-		System.out.println("GOR2 " + multiPhaseMeter2.getMeasuredValue("GOR"));
-		System.out.println("GOR2_std " + multiPhaseMeter2.getMeasuredValue("GOR_std"));
-		System.out.println("stream_2 flow " + stream_2.getFlowRate("kg/hr"));
-	}
-
-	/**
-	 * <p>
-	 * getGOR.
-	 * </p>
-	 *
-	 * @return a double
-	 */
-	public double getGOR() {
-		return GOR;
-	}
-
-	/**
-	 * <p>
-	 * setGOR.
-	 * </p>
-	 *
-	 * @param gOR a double
-	 */
-	public void setGOR(double gOR) {
-		fitAsGVF = false;
-		this.GOR = gOR;
-	}
-
-	public void setGVF(double gvf) {
-		fitAsGVF = true;
-		this.GOR = gvf;
-	}
-
-	/**
-	 * @return the referenceConditions
-	 */
-	public String getReferenceConditions() {
-		return referenceConditions;
-	}
-
-	/**
-	 * @param referenceConditions the referenceConditions to set
-	 */
-	public void setReferenceConditions(String referenceConditions) {
-		this.referenceConditions = referenceConditions;
-	}
-
-	/**
-	 * @return the fitAsGVF
-	 */
-	public boolean isFitAsGVF() {
-		return fitAsGVF;
-	}
-
-	/**
-	 * @param fitAsGVF the fitAsGVF to set
-	 */
-	public void setFitAsGVF(boolean fitAsGVF) {
-		this.fitAsGVF = fitAsGVF;
-	}
-=======
   private static final long serialVersionUID = 1000;
 
   double pressure = 1.01325, temperature = 15.0;
@@ -628,5 +315,4 @@
   public void setFitAsGVF(boolean fitAsGVF) {
     this.fitAsGVF = fitAsGVF;
   }
->>>>>>> c6118e38
 }