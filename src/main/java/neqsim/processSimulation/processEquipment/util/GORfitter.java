--- conflicted
+++ resolved
@@ -145,12 +145,11 @@
 	public void run() {
 		SystemInterface tempFluid = inletStream.getThermoSystem().clone();
 		double flow = tempFluid.getFlowRate("kg/sec");
-<<<<<<< HEAD
+
 		if(GOR<1e-15) {
 		  outletStream.setThermoSystem(tempFluid);
 		  return;
 		}
-=======
 		if(flow<1e-6) {
 		  outletStream.setThermoSystem(tempFluid);
 		  return;
@@ -166,7 +165,7 @@
 	        outletStream.setThermoSystem(tempFluid);
 	        return;
 		}
->>>>>>> 36ea84a4
+
 		if (!getReferenceConditions().equals("actual")) {
 			tempFluid.setTemperature(15.0, "C");
 			tempFluid.setPressure(1.01325, "bara");
