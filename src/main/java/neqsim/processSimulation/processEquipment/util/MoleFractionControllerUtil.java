package neqsim.processSimulation.processEquipment.util;

import neqsim.processSimulation.processEquipment.ProcessEquipmentBaseClass;
import neqsim.processSimulation.processEquipment.stream.Stream;
import neqsim.processSimulation.processEquipment.stream.StreamInterface;
import neqsim.thermo.system.SystemInterface;
import neqsim.thermodynamicOperations.ThermodynamicOperations;

/**
 *
 * @author esol
 */
public class MoleFractionControllerUtil extends ProcessEquipmentBaseClass {
    private static final long serialVersionUID = 1000;

    StreamInterface inletStream;
    StreamInterface outStream;
    SystemInterface thermoSystem;
    ThermodynamicOperations thermoOps;
    String compName = null;
    double moleFrac = 1.0, molesChange = 0.0, moleFractionReductionRatio = 0.0;
    boolean moleFractionReduction = false;

    public MoleFractionControllerUtil(StreamInterface inletStream) {
        setInletStream(inletStream);
    }

    public void setInletStream(StreamInterface inletStream) {
        this.inletStream = inletStream;

        thermoSystem = (SystemInterface) inletStream.getThermoSystem().clone();
        outStream = new Stream(thermoSystem);
    }

    public StreamInterface getOutStream() {
        return outStream;
    }

    public double getMolesChange() {
        return molesChange;
    }

    public void setMoleFraction(String compName, double moleFrac) {
        moleFractionReduction = false;
        this.moleFrac = moleFrac;
        this.compName = compName;
    }

    public void setComponentRate(String compName, double rate, String unit) {
        moleFractionReduction = false;

        if (unit.equals("litre/MSm^3")) {
            System.out.println("density .."
                    + thermoSystem.getPhase(0).getComponent(compName).getNormalLiquidDensity());
            this.moleFrac = rate
                    * thermoSystem.getPhase(0).getComponent(compName).getNormalLiquidDensity()
                    / thermoSystem.getPhase(0).getComponent(compName).getMolarMass() / 42294896.67;
        } else {
            System.out.println("error ..unit not defined..");
        }
        this.compName = compName;
    }

<<<<<<< HEAD
    public void setRelativeMoleFractionReduction(String compName, double moleFracRatio) {
        moleFractionReduction = true;
        moleFractionReductionRatio = moleFracRatio;
        this.compName = compName;
    }
=======
		if (unit.equals("litre/MSm^3")) {
			//System.out.println("density .." + thermoSystem.getPhase(0).getComponent(compName).getNormalLiquidDensity());
			this.moleFrac = rate * thermoSystem.getPhase(0).getComponent(compName).getNormalLiquidDensity()
					/ thermoSystem.getPhase(0).getComponent(compName).getMolarMass() / 42294896.67;
		} else {
			//System.out.println("error ..unit not defined..");
		}
		this.compName = compName;
	}
>>>>>>> bbc43052

    @Override
    public void run() {
        System.out.println("MoleFractionContollerUtil running..");
        thermoSystem = (SystemInterface) inletStream.getThermoSystem().clone();
        if (thermoSystem.getPhase(0).hasComponent(compName)) {
            thermoOps = new ThermodynamicOperations(thermoSystem);
            thermoSystem.init(1);
            double deltaFrac = moleFrac - thermoSystem.getPhase(0).getComponent(compName).getz();
            if (moleFractionReduction) {
                deltaFrac = (moleFractionReductionRatio)
                        * thermoSystem.getPhase(0).getComponent(compName).getz();
            }
            double molesChange = deltaFrac * thermoSystem.getTotalNumberOfMoles();
            thermoSystem.addComponent(compName, molesChange);// deltaFrac*thermoSystem.getTotalNumberOfMoles());
            thermoOps.TPflash();
        }
        outStream.setThermoSystem(thermoSystem);
    }

<<<<<<< HEAD
    @Override
    public void displayResult() {
        thermoSystem.display(getName());
    }
=======
	@Override
	public void run() {
		//System.out.println("MoleFractionContollerUtil running..");
		thermoSystem = (SystemInterface) inletStream.getThermoSystem().clone();
		if (thermoSystem.getPhase(0).hasComponent(compName)) {
			thermoOps = new ThermodynamicOperations(thermoSystem);
			thermoSystem.init(1);
			double deltaFrac = moleFrac - thermoSystem.getPhase(0).getComponent(compName).getz();
			if (moleFractionReduction) {
				deltaFrac = (moleFractionReductionRatio) * thermoSystem.getPhase(0).getComponent(compName).getz();
			}
			double molesChange = deltaFrac * thermoSystem.getTotalNumberOfMoles();
			thermoSystem.addComponent(compName, molesChange);// deltaFrac*thermoSystem.getTotalNumberOfMoles());
			thermoOps.TPflash();
		}
		outStream.setThermoSystem(thermoSystem);
	}

	@Override
	public void displayResult() {
		thermoSystem.display(getName());
	}
>>>>>>> bbc43052
}<|MERGE_RESOLUTION|>--- conflicted
+++ resolved
@@ -61,13 +61,6 @@
         this.compName = compName;
     }
 
-<<<<<<< HEAD
-    public void setRelativeMoleFractionReduction(String compName, double moleFracRatio) {
-        moleFractionReduction = true;
-        moleFractionReductionRatio = moleFracRatio;
-        this.compName = compName;
-    }
-=======
 		if (unit.equals("litre/MSm^3")) {
 			//System.out.println("density .." + thermoSystem.getPhase(0).getComponent(compName).getNormalLiquidDensity());
 			this.moleFrac = rate * thermoSystem.getPhase(0).getComponent(compName).getNormalLiquidDensity()
@@ -77,7 +70,6 @@
 		}
 		this.compName = compName;
 	}
->>>>>>> bbc43052
 
     @Override
     public void run() {
@@ -98,12 +90,6 @@
         outStream.setThermoSystem(thermoSystem);
     }
 
-<<<<<<< HEAD
-    @Override
-    public void displayResult() {
-        thermoSystem.display(getName());
-    }
-=======
 	@Override
 	public void run() {
 		//System.out.println("MoleFractionContollerUtil running..");
@@ -126,5 +112,4 @@
 	public void displayResult() {
 		thermoSystem.display(getName());
 	}
->>>>>>> bbc43052
 }