package neqsim.processSimulation.processEquipment.util;

import neqsim.processSimulation.processEquipment.ProcessEquipmentBaseClass;
import neqsim.processSimulation.processEquipment.stream.Stream;
import neqsim.processSimulation.processEquipment.stream.StreamInterface;
import neqsim.thermo.system.SystemInterface;
import neqsim.thermodynamicOperations.ThermodynamicOperations;

/**
 *
 * @author esol
 */
public class MoleFractionControllerUtil extends ProcessEquipmentBaseClass {
	private static final long serialVersionUID = 1000;

	StreamInterface inletStream;
	StreamInterface outStream;
	SystemInterface thermoSystem;
	ThermodynamicOperations thermoOps;
	String compName = null;
	double moleFrac = 1.0, molesChange = 0.0, moleFractionReductionRatio = 0.0;
	boolean moleFractionReduction = false;

	public MoleFractionControllerUtil(StreamInterface inletStream) {
		setInletStream(inletStream);
	}

	public void setInletStream(StreamInterface inletStream) {
		this.inletStream = inletStream;

		thermoSystem = (SystemInterface) inletStream.getThermoSystem().clone();
		outStream = new Stream(thermoSystem);
	}

	public StreamInterface getOutStream() {
		return outStream;
	}

	public double getMolesChange() {
		return molesChange;
	}

	public void setMoleFraction(String compName, double moleFrac) {
		moleFractionReduction = false;
		this.moleFrac = moleFrac;
		this.compName = compName;
	}

	public void setComponentRate(String compName, double rate, String unit) {
		moleFractionReduction = false;

		if (unit.equals("litre/MSm^3")) {
<<<<<<< HEAD
			System.out.println("density .."
					+ thermoSystem.getPhase(0).getComponent(compName).getNormalLiquidDensity());
			this.moleFrac = rate
					* thermoSystem.getPhase(0).getComponent(compName).getNormalLiquidDensity()
=======
			//System.out.println("density .." + thermoSystem.getPhase(0).getComponent(compName).getNormalLiquidDensity());
			this.moleFrac = rate * thermoSystem.getPhase(0).getComponent(compName).getNormalLiquidDensity()
>>>>>>> 5c88a656
					/ thermoSystem.getPhase(0).getComponent(compName).getMolarMass() / 42294896.67;
		} else {
			//System.out.println("error ..unit not defined..");
		}
		this.compName = compName;
	}

	public void setRelativeMoleFractionReduction(String compName, double moleFracRatio) {
		moleFractionReduction = true;
		moleFractionReductionRatio = moleFracRatio;
		this.compName = compName;
	}

	@Override
	public void run() {
		//System.out.println("MoleFractionContollerUtil running..");
		thermoSystem = (SystemInterface) inletStream.getThermoSystem().clone();
		if (thermoSystem.getPhase(0).hasComponent(compName)) {
			thermoOps = new ThermodynamicOperations(thermoSystem);
			thermoSystem.init(1);
			double deltaFrac = moleFrac - thermoSystem.getPhase(0).getComponent(compName).getz();
			if (moleFractionReduction) {
				deltaFrac = (moleFractionReductionRatio)
						* thermoSystem.getPhase(0).getComponent(compName).getz();
			}
			double molesChange = deltaFrac * thermoSystem.getTotalNumberOfMoles();
			thermoSystem.addComponent(compName, molesChange);// deltaFrac*thermoSystem.getTotalNumberOfMoles());
			thermoOps.TPflash();
		}
		outStream.setThermoSystem(thermoSystem);
	}

	@Override
	public void displayResult() {
		thermoSystem.display(getName());
	}
}<|MERGE_RESOLUTION|>--- conflicted
+++ resolved
@@ -50,15 +50,8 @@
 		moleFractionReduction = false;
 
 		if (unit.equals("litre/MSm^3")) {
-<<<<<<< HEAD
-			System.out.println("density .."
-					+ thermoSystem.getPhase(0).getComponent(compName).getNormalLiquidDensity());
-			this.moleFrac = rate
-					* thermoSystem.getPhase(0).getComponent(compName).getNormalLiquidDensity()
-=======
 			//System.out.println("density .." + thermoSystem.getPhase(0).getComponent(compName).getNormalLiquidDensity());
 			this.moleFrac = rate * thermoSystem.getPhase(0).getComponent(compName).getNormalLiquidDensity()
->>>>>>> 5c88a656
 					/ thermoSystem.getPhase(0).getComponent(compName).getMolarMass() / 42294896.67;
 		} else {
 			//System.out.println("error ..unit not defined..");
