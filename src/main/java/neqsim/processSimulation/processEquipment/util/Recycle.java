--- conflicted
+++ resolved
@@ -37,10 +37,7 @@
      * Constructor for Recycle.
      * </p>
      */
-<<<<<<< HEAD
-=======
     @Deprecated
->>>>>>> c381f8c6
     public Recycle() {
         this("Recycle");
     }
