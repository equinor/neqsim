/*
 * staticMixer.java
 *
 * Created on 11. mars 2001, 01:49
 */
package neqsim.processSimulation.processEquipment.util;

import java.util.ArrayList;

import neqsim.processSimulation.processEquipment.ProcessEquipmentBaseClass;
import neqsim.processSimulation.processEquipment.mixer.MixerInterface;
import neqsim.processSimulation.processEquipment.stream.Stream;
import neqsim.processSimulation.processEquipment.stream.StreamInterface;
import neqsim.thermo.system.SystemInterface;
import neqsim.thermodynamicOperations.ThermodynamicOperations;

/**
 * <p>
 * Recycle class.
 * </p>
 *
 * @author Even Solbraa
 * @version $Id: $Id
 */
public class Recycle extends ProcessEquipmentBaseClass implements MixerInterface {
    private static final long serialVersionUID = 1000;

    protected ArrayList<StreamInterface> streams = new ArrayList<StreamInterface>(0);
    private ArrayList<String> downstreamProperty = new ArrayList<String>(0);
    protected int numberOfInputStreams = 0;
    protected StreamInterface mixedStream;
    StreamInterface lastIterationStream = null;
    private StreamInterface outletStream = null;
    private double tolerance = 1e-4;
    private double error = 1e6;
    private int priority = 100;
    boolean firstTime = true;
    int iterations = 0;
    int maxIterations = 10;

    /**
     * <p>
     * Constructor for Recycle.
     * </p>
     */
    public Recycle() {}

    /**
     * <p>
     * Constructor for Recycle.
     * </p>
     *
     * @param name a {@link java.lang.String} object
     */
    public Recycle(String name) {
        super(name);
    }

    /** {@inheritDoc} */
    @Override
    public SystemInterface getThermoSystem() {
        return mixedStream.getThermoSystem();
    }

    /**
     * <p>
     * Setter for the field <code>downstreamProperty</code>.
     * </p>
     *
     * @param property a {@link java.lang.String} object
     */
    public void setDownstreamProperty(String property) {
        downstreamProperty.add(property);
    }

    /** {@inheritDoc} */
    @Override
    public void replaceStream(int i, StreamInterface newStream) {
        streams.set(i, newStream);
    }

    /** {@inheritDoc} */
    @Override
    public void addStream(StreamInterface newStream) {
        streams.add(newStream);

        if (numberOfInputStreams == 0) {
            mixedStream = (StreamInterface) streams.get(0).clone();
            // mixedStream.getThermoSystem().setNumberOfPhases(2);
            // mixedStream.getThermoSystem().reInitPhaseType();
            // mixedStream.getThermoSystem().init(0);
            // mixedStream.getThermoSystem().init(3);
        }
        mixedStream.setEmptyThermoSystem(streams.get(0).getThermoSystem());
        numberOfInputStreams++;
        lastIterationStream = (StreamInterface) mixedStream.clone();
    }

    /**
     * <p>
     * getStream.
     * </p>
     *
     * @param i a int
     * @return a {@link neqsim.processSimulation.processEquipment.stream.StreamInterface} object
     */
    public StreamInterface getStream(int i) {
        return streams.get(i);
    }

    /**
     * <p>
     * mixStream.
     * </p>
     */
    public void mixStream() {
        int index = 0;
        String compName = new String();

        for (int k = 1; k < streams.size(); k++) {
            for (int i = 0; i < streams.get(k).getThermoSystem().getPhase(0)
                    .getNumberOfComponents(); i++) {
                boolean gotComponent = false;
                String componentName =
                        streams.get(k).getThermoSystem().getPhase(0).getComponent(i).getName();
                // System.out.println("adding: " + componentName);
                int numberOfPhases = streams.get(k).getThermoSystem().getNumberOfPhases();

                double moles = streams.get(k).getThermoSystem().getPhase(0).getComponent(i)
                        .getNumberOfmoles();
                // System.out.println("moles: " + moles + " " +
                // mixedStream.getThermoSystem().getPhase(0).getNumberOfComponents());
                for (int p = 0; p < mixedStream.getThermoSystem().getPhase(0)
                        .getNumberOfComponents(); p++) {
                    if (mixedStream.getThermoSystem().getPhase(0).getComponent(p).getName()
                            .equals(componentName)) {
                        gotComponent = true;
                        index = streams.get(0).getThermoSystem().getPhase(0).getComponent(p)
                                .getComponentNumber();
                        compName = streams.get(0).getThermoSystem().getPhase(0).getComponent(p)
                                .getComponentName();
<<<<<<< HEAD
=======

>>>>>>> 24915a9b
                    }
                }

                if (gotComponent) {
                    // System.out.println("adding moles starting....");
                    mixedStream.getThermoSystem().addComponent(index, moles);
                    // mixedStream.getThermoSystem().init_x_y();
                    // System.out.println("adding moles finished");
                } else {
                    System.out.println("ikke gaa hit");
                    mixedStream.getThermoSystem().addComponent(index, moles);
                }
            }
        }
        // mixedStream.getThermoSystem().init_x_y();
        // mixedStream.getThermoSystem().initBeta();
        // mixedStream.getThermoSystem().init(2);
    }

    /**
     * <p>
     * guessTemperature.
     * </p>
     *
     * @return a double
     */
    public double guessTemperature() {
        double gtemp = 0;
        for (int k = 0; k < streams.size(); k++) {
            gtemp += streams.get(k).getThermoSystem().getTemperature()
                    * streams.get(k).getThermoSystem().getNumberOfMoles()
                    / mixedStream.getThermoSystem().getNumberOfMoles();
        }
        return gtemp;
    }

    /**
     * <p>
     * calcMixStreamEnthalpy.
     * </p>
     *
     * @return a double
     */
    public double calcMixStreamEnthalpy() {
        double enthalpy = 0;
        for (int k = 0; k < streams.size(); k++) {
            streams.get(k).getThermoSystem().init(3);
            enthalpy += streams.get(k).getThermoSystem().getEnthalpy();
            // System.out.println("total enthalpy k : " + ((SystemInterface) ((Stream)
            // streams.get(k)).getThermoSystem()).getEnthalpy());
        }
        // System.out.println("total enthalpy of streams: " + enthalpy);
        return enthalpy;
    }

    /** {@inheritDoc} */
    @Override
    public Stream getOutStream() {
        return (Stream) mixedStream;
    }

    /** {@inheritDoc} */
    @Override
    public void runTransient() {
        run();
    }

    /**
     * <p>
     * initiateDownstreamProperties.
     * </p>
     *
     * @param outstream a {@link neqsim.processSimulation.processEquipment.stream.Stream} object
     */
    public void initiateDownstreamProperties(Stream outstream) {
        lastIterationStream = (Stream) outstream.clone();
    }

    /**
     * <p>
     * setDownstreamProperties.
     * </p>
     */
    public void setDownstreamProperties() {
        if (downstreamProperty.size() > 0) {
            for (int i = 0; i < downstreamProperty.size(); i++) {
                if (downstreamProperty.get(i).equals("flow rate"))
                    mixedStream.setFlowRate(outletStream.getFlowRate("kg/hr"), "kg/hr");
            }
        }
    }

    /** {@inheritDoc} */
    @Override
    public void run() {
        iterations++;
        /*
         * if(firstTime || iterations>maxIterations) { firstTime=false; return;
         * 
         * }
         */
        double enthalpy = 0.0;
        // System.out.println("flow rate old in recycle " +
        // outletStream.getFlowRate("kg/hr"));
        // ((Stream) streams.get(0)).getThermoSystem().display();
        SystemInterface thermoSystem2 = (SystemInterface) streams.get(0).getThermoSystem().clone();
        // System.out.println("total number of moles " +
        // thermoSystem2.getTotalNumberOfMoles());
        mixedStream.setThermoSystem(thermoSystem2);
        ThermodynamicOperations testOps = new ThermodynamicOperations(thermoSystem2);
        if (streams.size() > 1) {
            mixedStream.getThermoSystem().setNumberOfPhases(2);
            mixedStream.getThermoSystem().reInitPhaseType();
            mixedStream.getThermoSystem().init(0);

            mixStream();

            setDownstreamProperties();
            try {
                enthalpy = calcMixStreamEnthalpy();
            } catch (Exception e) {
                String error = e.getMessage();
                return;
            }
            // System.out.println("temp guess " + guessTemperature());
            mixedStream.getThermoSystem().setTemperature(guessTemperature());
            testOps.PHflash(enthalpy, 0);
            // System.out.println("filan temp " + mixedStream.getTemperature());
        } else {
            setDownstreamProperties();
            testOps.TPflash();
        }
        setError(massBalanceCheck());
        System.out.println(name + " recycle error: " + getError());
        lastIterationStream = (Stream) mixedStream.clone();
        outletStream.setThermoSystem(mixedStream.getThermoSystem());
        // System.out.println("flow rate new in recycle " +
        // outletStream.getFlowRate("kg/hr"));

        // System.out.println("enthalpy: " +
        // mixedStream.getThermoSystem().getEnthalpy());
        // System.out.println("enthalpy: " + enthalpy);
        // System.out.println("temperature: " +
        // mixedStream.getThermoSystem().getTemperature());

        // System.out.println("beta " + mixedStream.getThermoSystem().getBeta());
        // outStream.setThermoSystem(mixedStream.getThermoSystem());
    }

    /**
     * <p>
     * massBalanceCheck.
     * </p>
     *
     * @return a double
     */
    public double massBalanceCheck() {
        double error = 0.0;
        // System.out.println("flow rate new " +
        // mixedStream.getThermoSystem().getFlowRate("kg/hr"));
        // System.out.println("temperature " +
        // mixedStream.getThermoSystem().getTemperature("C"));
        // System.out.println("pressure " +
        // mixedStream.getThermoSystem().getPressure("bara"));
        if (lastIterationStream.getFluid().getNumberOfComponents() != mixedStream.getFluid()
                .getNumberOfComponents()) {
            return 10.0;
        }
        for (int i = 0; i < mixedStream.getThermoSystem().getPhase(0)
                .getNumberOfComponents(); i++) {
            // System.out.println("x last " +
            // lastIterationStream.getThermoSystem().getPhase(0).getComponent(i).getx());
            // System.out.println("x new " +
            // mixedStream.getThermoSystem().getPhase(0).getComponent(i).getx());
            error += Math.abs(mixedStream.getThermoSystem().getPhase(0).getComponent(i).getx()
                    - lastIterationStream.getThermoSystem().getPhase(0).getComponent(i).getx());
        }
        return Math.abs(error);
    }

    /** {@inheritDoc} */
    @Override
    public void displayResult() {}

    /** {@inheritDoc} */
    @Override
    public void setPressure(double pres) {
        for (int k = 0; k < streams.size(); k++) {
            streams.get(k).getThermoSystem().setPressure(pres);
        }
        mixedStream.getThermoSystem().setPressure(pres);
    }

    /**
     * <p>
     * setTemperature.
     * </p>
     *
     * @param temp a double
     */
    public void setTemperature(double temp) {
        for (int k = 0; k < streams.size(); k++) {
            streams.get(k).getThermoSystem().setTemperature(temp);
        }
        mixedStream.getThermoSystem().setTemperature(temp);
    }

    /**
     * <p>
     * Getter for the field <code>tolerance</code>.
     * </p>
     *
     * @return the tolerance
     */
    public double getTolerance() {
        return tolerance;
    }

    /**
     * <p>
     * Setter for the field <code>tolerance</code>.
     * </p>
     *
     * @param tolerance the tolerance to set
     */
    public void setTolerance(double tolerance) {
        this.tolerance = tolerance;
    }

    /**
     * <p>
     * Getter for the field <code>error</code>.
     * </p>
     *
     * @return the error
     */
    public double getError() {
        return error;
    }

    /**
     * <p>
     * Setter for the field <code>error</code>.
     * </p>
     *
     * @param error the error to set
     */
    public void setError(double error) {
        this.error = error;
    }

    /**
     * <p>
     * Getter for the field <code>priority</code>.
     * </p>
     *
     * @return a int
     */
    public int getPriority() {
        return priority;
    }

    /**
     * <p>
     * Setter for the field <code>priority</code>.
     * </p>
     *
     * @param priority a int
     */
    public void setPriority(int priority) {
        this.priority = priority;
    }

    /** {@inheritDoc} */
    @Override
    public boolean solved() {
        if (error < tolerance)
            return true;
        else
            return false;
    }

    /**
     * <p>
     * Getter for the field <code>downstreamProperty</code>.
     * </p>
     *
     * @return a {@link java.util.ArrayList} object
     */
    public ArrayList<String> getDownstreamProperty() {
        return downstreamProperty;
    }

    /**
     * <p>
     * Setter for the field <code>downstreamProperty</code>.
     * </p>
     *
     * @param upstreamProperty a {@link java.util.ArrayList} object
     */
    public void setDownstreamProperty(ArrayList<String> upstreamProperty) {
        this.downstreamProperty = upstreamProperty;
    }

    /**
     * <p>
     * Getter for the field <code>outletStream</code>.
     * </p>
     *
     * @return a {@link neqsim.processSimulation.processEquipment.stream.StreamInterface} object
     */
    public StreamInterface getOutletStream() {
        return outletStream;
    }

    /**
     * <p>
     * Setter for the field <code>outletStream</code>.
     * </p>
     *
     * @param outletStream a
     *        {@link neqsim.processSimulation.processEquipment.stream.StreamInterface} object
     */
    public void setOutletStream(StreamInterface outletStream) {
        this.outletStream = outletStream;
        lastIterationStream = (StreamInterface) this.outletStream.clone();
    }
}<|MERGE_RESOLUTION|>--- conflicted
+++ resolved
@@ -139,10 +139,7 @@
                                 .getComponentNumber();
                         compName = streams.get(0).getThermoSystem().getPhase(0).getComponent(p)
                                 .getComponentName();
-<<<<<<< HEAD
-=======
-
->>>>>>> 24915a9b
+
                     }
                 }
 
