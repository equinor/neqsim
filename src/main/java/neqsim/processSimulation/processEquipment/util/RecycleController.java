package neqsim.processSimulation.processEquipment.util;

import java.util.ArrayList;

public class RecycleController implements java.io.Serializable {
    ArrayList<Recycle> recycleArray = new ArrayList<Recycle>();
    ArrayList<Integer> priorityArray = new ArrayList<Integer>();
    private int currentPriorityLevel = 100;
    private int minimumPriorityLevel = 100;
    private int maximumPriorityLevel = 100;

    public RecycleController() {}

    public void init() {
        for (Recycle recyc : recycleArray) {
            if (recyc.getPriority() < minimumPriorityLevel)
                minimumPriorityLevel = recyc.getPriority();
            if (recyc.getPriority() > maximumPriorityLevel)
                maximumPriorityLevel = recyc.getPriority();
        }

        currentPriorityLevel = minimumPriorityLevel;
    }

    public void resetPriorityLevel() {
        currentPriorityLevel = minimumPriorityLevel;
    }

    public void addRecycle(Recycle recycle) {
        recycleArray.add(recycle);
        priorityArray.add(recycle.getPriority());
    }

    public boolean doSolveRecycle(Recycle recycle) {
        if (recycle.getPriority() == getCurrentPriorityLevel())
            return true;
        else
            return false;
    }

    public boolean isHighestPriority(Recycle recycle) {
        if (recycle.getPriority() == maximumPriorityLevel)
            return true;
        else
            return false;
    }

    public boolean solvedCurrentPriorityLevel() {
        for (Recycle recyc : recycleArray) {
            if (recyc.getPriority() == currentPriorityLevel) {
                if (!recyc.solved())
                    return false;
            }
        }
        return true;
    }

    public void nextPriorityLevel() {
        currentPriorityLevel = maximumPriorityLevel;
    }

    public boolean hasLoverPriorityLevel() {
        if (currentPriorityLevel > minimumPriorityLevel) {
            return true;
        } else
            return false;
    }

    public boolean hasHigherPriorityLevel() {
        if (currentPriorityLevel < maximumPriorityLevel) {
            return true;
        } else
            return false;
    }

    public boolean solvedAll() {
        for (Recycle recyc : recycleArray) {
            if (!recyc.solved())
                return false;
        }
        return true;
    }

    public void clear() {
        recycleArray.clear();
        priorityArray.clear();
    }

    public static void main(String[] args) {
<<<<<<< HEAD
        // TODO Auto-generated method stub
=======
>>>>>>> bbc43052
    }

    public int getCurrentPriorityLevel() {
        return currentPriorityLevel;
    }

    public void setCurrentPriorityLevel(int currentPriorityLevel) {
        this.currentPriorityLevel = currentPriorityLevel;
    }
}<|MERGE_RESOLUTION|>--- conflicted
+++ resolved
@@ -87,10 +87,6 @@
     }
 
     public static void main(String[] args) {
-<<<<<<< HEAD
-        // TODO Auto-generated method stub
-=======
->>>>>>> bbc43052
     }
 
     public int getCurrentPriorityLevel() {
