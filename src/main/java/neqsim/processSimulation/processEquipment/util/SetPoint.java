/*
 * staticMixer.java
 *
 * Created on 11. mars 2001, 01:49
 */
package neqsim.processSimulation.processEquipment.util;

import org.apache.logging.log4j.LogManager;
import org.apache.logging.log4j.Logger;

import neqsim.processSimulation.processEquipment.ProcessEquipmentBaseClass;
import neqsim.processSimulation.processEquipment.ProcessEquipmentInterface;
import neqsim.processSimulation.processEquipment.stream.Stream;

/**
<<<<<<< HEAD
 * @author Even Solbraa
 * @version
=======
 * <p>
 * SetPoint class.
 * </p>
 *
 * @author Even Solbraa
 * @version $Id: $Id
>>>>>>> e5b15554
 */
public class SetPoint extends ProcessEquipmentBaseClass {
    private static final long serialVersionUID = 1000;

    ProcessEquipmentInterface sourceEquipment = null, targetEquipment = null;
    String sourceVarialble = "", targetVariable = "", targetPhase = "", targetComponent = "";
    double targetValue = 0.0;
    String targetUnit = "";
    double inputValue = 0.0, oldInputValue = 0.0;

    static Logger logger = LogManager.getLogger(SetPoint.class);

<<<<<<< HEAD
    /** Creates new staticMixer */
    public SetPoint() {}

=======
    /**
     * <p>
     * Constructor for SetPoint.
     * </p>
     */
    public SetPoint() {}

    /**
     * <p>
     * Constructor for SetPoint.
     * </p>
     *
     * @param name a {@link java.lang.String} object
     */
>>>>>>> e5b15554
    public SetPoint(String name) {
        super(name);
    }

    /**
     * <p>
     * Constructor for SetPoint.
     * </p>
     *
     * @param name a {@link java.lang.String} object
     * @param targetEquipment a
     *        {@link neqsim.processSimulation.processEquipment.ProcessEquipmentInterface} object
     * @param targetVariable a {@link java.lang.String} object
     * @param sourceEquipment a
     *        {@link neqsim.processSimulation.processEquipment.ProcessEquipmentInterface} object
     */
    public SetPoint(String name, ProcessEquipmentInterface targetEquipment, String targetVariable,
            ProcessEquipmentInterface sourceEquipment) {
        this.targetEquipment = targetEquipment;
        this.targetVariable = targetVariable;
        this.sourceEquipment = sourceEquipment;
        run();
    }

<<<<<<< HEAD
=======
    /**
     * <p>
     * setSourceVariable.
     * </p>
     *
     * @param adjustedEquipment a
     *        {@link neqsim.processSimulation.processEquipment.ProcessEquipmentInterface} object
     * @param adjstedVariable a {@link java.lang.String} object
     */
>>>>>>> e5b15554
    public void setSourceVariable(ProcessEquipmentInterface adjustedEquipment,
            String adjstedVariable) {
        this.sourceEquipment = adjustedEquipment;
        this.sourceVarialble = adjstedVariable;
    }

    /**
     * <p>
     * setSourceVariable.
     * </p>
     *
     * @param adjustedEquipment a
     *        {@link neqsim.processSimulation.processEquipment.ProcessEquipmentInterface} object
     */
    public void setSourceVariable(ProcessEquipmentInterface adjustedEquipment) {
        this.sourceEquipment = adjustedEquipment;
    }

<<<<<<< HEAD
=======
    /**
     * <p>
     * Setter for the field <code>targetVariable</code>.
     * </p>
     *
     * @param targetEquipment a
     *        {@link neqsim.processSimulation.processEquipment.ProcessEquipmentInterface} object
     * @param targetVariable a {@link java.lang.String} object
     * @param targetValue a double
     * @param targetUnit a {@link java.lang.String} object
     */
>>>>>>> e5b15554
    public void setTargetVariable(ProcessEquipmentInterface targetEquipment, String targetVariable,
            double targetValue, String targetUnit) {
        this.targetEquipment = targetEquipment;
        this.targetVariable = targetVariable;
        this.targetValue = targetValue;
        this.targetUnit = targetUnit;
    }

<<<<<<< HEAD
=======
    /**
     * <p>
     * Setter for the field <code>targetVariable</code>.
     * </p>
     *
     * @param targetEquipment a
     *        {@link neqsim.processSimulation.processEquipment.ProcessEquipmentInterface} object
     * @param targetVariable a {@link java.lang.String} object
     */
>>>>>>> e5b15554
    public void setTargetVariable(ProcessEquipmentInterface targetEquipment,
            String targetVariable) {
        this.targetEquipment = targetEquipment;
        this.targetVariable = targetVariable;
    }

<<<<<<< HEAD
=======
    /**
     * <p>
     * Setter for the field <code>targetVariable</code>.
     * </p>
     *
     * @param targetEquipment a
     *        {@link neqsim.processSimulation.processEquipment.ProcessEquipmentInterface} object
     * @param targetVariable a {@link java.lang.String} object
     * @param targetValue a double
     * @param targetUnit a {@link java.lang.String} object
     * @param targetPhase a {@link java.lang.String} object
     */
>>>>>>> e5b15554
    public void setTargetVariable(ProcessEquipmentInterface targetEquipment, String targetVariable,
            double targetValue, String targetUnit, String targetPhase) {
        this.targetEquipment = targetEquipment;
        this.targetVariable = targetVariable;
        this.targetValue = targetValue;
        this.targetUnit = targetUnit;
        this.targetPhase = targetPhase;
    }

<<<<<<< HEAD
=======
    /**
     * <p>
     * Setter for the field <code>targetVariable</code>.
     * </p>
     *
     * @param targetEquipment a
     *        {@link neqsim.processSimulation.processEquipment.ProcessEquipmentInterface} object
     * @param targetVariable a {@link java.lang.String} object
     * @param targetValue a double
     * @param targetUnit a {@link java.lang.String} object
     * @param targetPhase a {@link java.lang.String} object
     * @param targetComponent a {@link java.lang.String} object
     */
>>>>>>> e5b15554
    public void setTargetVariable(ProcessEquipmentInterface targetEquipment, String targetVariable,
            double targetValue, String targetUnit, String targetPhase, String targetComponent) {
        this.targetEquipment = targetEquipment;
        this.targetVariable = targetVariable;
        this.targetValue = targetValue;
        this.targetUnit = targetUnit;
        this.targetPhase = targetPhase;
        this.targetComponent = targetComponent;
    }

    /**
     * <p>
     * runTransient.
     * </p>
     */
    public void runTransient() {
        run();
    }

    /** {@inheritDoc} */
    @Override
    public void run() {
        if (targetVariable.equals("pressure")) {
            targetEquipment.setPressure(sourceEquipment.getPressure());
        } else {
            inputValue = ((Stream) sourceEquipment).getThermoSystem().getNumberOfMoles();

            double targetValueCurrent =
                    ((Stream) targetEquipment).getThermoSystem().getVolume(targetUnit);

            double deviation = targetValue - targetValueCurrent;

            logger.info("adjuster deviation " + deviation + " inputValue " + inputValue);

            oldInputValue = inputValue;
        }
    }

    /** {@inheritDoc} */
    @Override
    public void displayResult() {}

<<<<<<< HEAD
=======
    /**
     * <p>
     * main.
     * </p>
     *
     * @param args an array of {@link java.lang.String} objects
     */
>>>>>>> e5b15554
    public static void main(String[] args) {
        // test code for adjuster...
        neqsim.thermo.system.SystemInterface testSystem =
                new neqsim.thermo.system.SystemSrkEos((273.15 + 25.0), 20.00);
        testSystem.addComponent("methane", 1000.00);
        testSystem.createDatabase(true);
        testSystem.setMixingRule(2);

        Stream stream_1 = new Stream("Stream1", testSystem);
        SetPoint adjuster1 = new SetPoint();
        adjuster1.setSourceVariable(stream_1, "molarFlow");
        adjuster1.setTargetVariable(stream_1, "gasVolumeFlow", 10.0, "", "MSm3/day");

        neqsim.processSimulation.processSystem.ProcessSystem operations =
                new neqsim.processSimulation.processSystem.ProcessSystem();
        operations.add(stream_1);
        operations.add(adjuster1);

        operations.run();
    }
}<|MERGE_RESOLUTION|>--- conflicted
+++ resolved
@@ -13,17 +13,12 @@
 import neqsim.processSimulation.processEquipment.stream.Stream;
 
 /**
-<<<<<<< HEAD
- * @author Even Solbraa
- * @version
-=======
  * <p>
  * SetPoint class.
  * </p>
  *
  * @author Even Solbraa
  * @version $Id: $Id
->>>>>>> e5b15554
  */
 public class SetPoint extends ProcessEquipmentBaseClass {
     private static final long serialVersionUID = 1000;
@@ -36,26 +31,20 @@
 
     static Logger logger = LogManager.getLogger(SetPoint.class);
 
-<<<<<<< HEAD
-    /** Creates new staticMixer */
+    /**
+     * <p>
+     * Constructor for SetPoint.
+     * </p>
+     */
     public SetPoint() {}
 
-=======
     /**
      * <p>
      * Constructor for SetPoint.
      * </p>
-     */
-    public SetPoint() {}
-
-    /**
-     * <p>
-     * Constructor for SetPoint.
-     * </p>
      *
      * @param name a {@link java.lang.String} object
      */
->>>>>>> e5b15554
     public SetPoint(String name) {
         super(name);
     }
@@ -80,8 +69,6 @@
         run();
     }
 
-<<<<<<< HEAD
-=======
     /**
      * <p>
      * setSourceVariable.
@@ -91,7 +78,6 @@
      *        {@link neqsim.processSimulation.processEquipment.ProcessEquipmentInterface} object
      * @param adjstedVariable a {@link java.lang.String} object
      */
->>>>>>> e5b15554
     public void setSourceVariable(ProcessEquipmentInterface adjustedEquipment,
             String adjstedVariable) {
         this.sourceEquipment = adjustedEquipment;
@@ -110,8 +96,6 @@
         this.sourceEquipment = adjustedEquipment;
     }
 
-<<<<<<< HEAD
-=======
     /**
      * <p>
      * Setter for the field <code>targetVariable</code>.
@@ -123,7 +107,6 @@
      * @param targetValue a double
      * @param targetUnit a {@link java.lang.String} object
      */
->>>>>>> e5b15554
     public void setTargetVariable(ProcessEquipmentInterface targetEquipment, String targetVariable,
             double targetValue, String targetUnit) {
         this.targetEquipment = targetEquipment;
@@ -132,26 +115,21 @@
         this.targetUnit = targetUnit;
     }
 
-<<<<<<< HEAD
-=======
-    /**
-     * <p>
-     * Setter for the field <code>targetVariable</code>.
-     * </p>
-     *
-     * @param targetEquipment a
-     *        {@link neqsim.processSimulation.processEquipment.ProcessEquipmentInterface} object
-     * @param targetVariable a {@link java.lang.String} object
-     */
->>>>>>> e5b15554
+    /**
+     * <p>
+     * Setter for the field <code>targetVariable</code>.
+     * </p>
+     *
+     * @param targetEquipment a
+     *        {@link neqsim.processSimulation.processEquipment.ProcessEquipmentInterface} object
+     * @param targetVariable a {@link java.lang.String} object
+     */
     public void setTargetVariable(ProcessEquipmentInterface targetEquipment,
             String targetVariable) {
         this.targetEquipment = targetEquipment;
         this.targetVariable = targetVariable;
     }
 
-<<<<<<< HEAD
-=======
     /**
      * <p>
      * Setter for the field <code>targetVariable</code>.
@@ -164,7 +142,6 @@
      * @param targetUnit a {@link java.lang.String} object
      * @param targetPhase a {@link java.lang.String} object
      */
->>>>>>> e5b15554
     public void setTargetVariable(ProcessEquipmentInterface targetEquipment, String targetVariable,
             double targetValue, String targetUnit, String targetPhase) {
         this.targetEquipment = targetEquipment;
@@ -174,8 +151,6 @@
         this.targetPhase = targetPhase;
     }
 
-<<<<<<< HEAD
-=======
     /**
      * <p>
      * Setter for the field <code>targetVariable</code>.
@@ -189,7 +164,6 @@
      * @param targetPhase a {@link java.lang.String} object
      * @param targetComponent a {@link java.lang.String} object
      */
->>>>>>> e5b15554
     public void setTargetVariable(ProcessEquipmentInterface targetEquipment, String targetVariable,
             double targetValue, String targetUnit, String targetPhase, String targetComponent) {
         this.targetEquipment = targetEquipment;
@@ -232,8 +206,6 @@
     @Override
     public void displayResult() {}
 
-<<<<<<< HEAD
-=======
     /**
      * <p>
      * main.
@@ -241,7 +213,6 @@
      *
      * @param args an array of {@link java.lang.String} objects
      */
->>>>>>> e5b15554
     public static void main(String[] args) {
         // test code for adjuster...
         neqsim.thermo.system.SystemInterface testSystem =
