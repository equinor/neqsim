package neqsim.processSimulation.processEquipment.util;

import neqsim.processSimulation.processEquipment.ProcessEquipmentBaseClass;
import neqsim.processSimulation.processEquipment.stream.Stream;
import neqsim.thermo.system.SystemInterface;
import neqsim.thermodynamicOperations.ThermodynamicOperations;

/**
 * <p>
 * StreamSaturatorUtil class.
 * </p>
 *
 * @author esol
 * @version $Id: $Id
 */
public class StreamSaturatorUtil extends ProcessEquipmentBaseClass {
    private static final long serialVersionUID = 1000;

    Stream inletStream;
    Stream outStream;
    SystemInterface thermoSystem;
    private boolean multiPhase = true;

    /**
     * <p>
     * Constructor for StreamSaturatorUtil.
     * </p>
     *
     * @param inletStream a {@link neqsim.processSimulation.processEquipment.stream.Stream} object
     */
    public StreamSaturatorUtil(Stream inletStream) {
        setInletStream(inletStream);
    }

    /**
     * <p>
     * Setter for the field <code>inletStream</code>.
     * </p>
     *
     * @param inletStream a {@link neqsim.processSimulation.processEquipment.stream.Stream} object
     */
    public void setInletStream(Stream inletStream) {
        this.inletStream = inletStream;

        thermoSystem = (SystemInterface) inletStream.getThermoSystem().clone();
        outStream = new Stream(thermoSystem);
    }

    /**
     * <p>
     * Getter for the field <code>outStream</code>.
     * </p>
     *
     * @return a {@link neqsim.processSimulation.processEquipment.stream.Stream} object
     */
    public Stream getOutStream() {
        return outStream;
    }

    /** {@inheritDoc} */
    @Override
    public void run() {
        boolean changeBack = false;
        thermoSystem = (SystemInterface) inletStream.getThermoSystem().clone();
        if (multiPhase && !thermoSystem.doMultiPhaseCheck()) {
            thermoSystem.setMultiPhaseCheck(true);
            changeBack = true;
        }
        ThermodynamicOperations thermoOps = new ThermodynamicOperations(thermoSystem);
        thermoOps.saturateWithWater();
        thermoSystem.init(3);
        if (changeBack) {
            thermoSystem.setMultiPhaseCheck(false);
        }
        outStream.setThermoSystem(thermoSystem);
    }

<<<<<<< HEAD
=======
    /**
     * <p>
     * isMultiPhase.
     * </p>
     *
     * @return a boolean
     */
>>>>>>> e5b15554
    public boolean isMultiPhase() {
        return multiPhase;
    }

<<<<<<< HEAD
=======
    /**
     * <p>
     * Setter for the field <code>multiPhase</code>.
     * </p>
     *
     * @param multiPhase a boolean
     */
>>>>>>> e5b15554
    public void setMultiPhase(boolean multiPhase) {
        this.multiPhase = multiPhase;
    }
}<|MERGE_RESOLUTION|>--- conflicted
+++ resolved
@@ -75,8 +75,6 @@
         outStream.setThermoSystem(thermoSystem);
     }
 
-<<<<<<< HEAD
-=======
     /**
      * <p>
      * isMultiPhase.
@@ -84,13 +82,10 @@
      *
      * @return a boolean
      */
->>>>>>> e5b15554
     public boolean isMultiPhase() {
         return multiPhase;
     }
 
-<<<<<<< HEAD
-=======
     /**
      * <p>
      * Setter for the field <code>multiPhase</code>.
@@ -98,7 +93,6 @@
      *
      * @param multiPhase a boolean
      */
->>>>>>> e5b15554
     public void setMultiPhase(boolean multiPhase) {
         this.multiPhase = multiPhase;
     }
