--- conflicted
+++ resolved
@@ -113,17 +113,12 @@
     this.multiPhase = multiPhase;
   }
 
-<<<<<<< HEAD
-
-
   /**
-   * @param approachToSaturation
-=======
-  /**
-   * <p>setApprachToSaturation.</p>
+   * <p>
+   * setApprachToSaturation.
+   * </p>
    *
    * @param approachToSaturation a double
->>>>>>> 1534723f
    */
   public void setApprachToSaturation(double approachToSaturation) {
     this.approachToSaturation = approachToSaturation;
