--- conflicted
+++ resolved
@@ -14,128 +14,6 @@
  * @version $Id: $Id
  */
 public class StreamTransition extends TwoPortEquipment {
-<<<<<<< HEAD
-    /**
-     * 
-     */
-    private static final long serialVersionUID = 1L;
-
-    /**
-     * <p>
-     * Constructor for StreamTransition.
-     * </p>
-     */
-    @Deprecated
-    public StreamTransition() {
-        super("StreamTransition");
-    }
-
-    /**
-     * <p>
-     * Constructor for StreamTransition.
-     * </p>
-     *
-     * @param inletStream a {@link neqsim.processSimulation.processEquipment.stream.StreamInterface}
-     *        object
-     * @param outletStream a
-     *        {@link neqsim.processSimulation.processEquipment.stream.StreamInterface} object
-     */
-    @Deprecated
-    public StreamTransition(StreamInterface inletStream, StreamInterface outletStream) {
-        this("StreamTransition", inletStream, outletStream);
-    }
-
-    /**
-     * <p>
-     * Constructor for StreamTransition.
-     * </p>
-     *
-     * @param name
-     * @param inletStream a {@link neqsim.processSimulation.processEquipment.stream.StreamInterface}
-     *        object
-     * @param outletStream a
-     *        {@link neqsim.processSimulation.processEquipment.stream.StreamInterface} object
-     */
-    public StreamTransition(String name, StreamInterface inletStream,
-            StreamInterface outletStream) {
-        super(name);
-        this.inStream = inletStream;
-        this.outStream = outletStream;
-    }
-
-    /**
-     * <p>
-     * Getter for the field <code>inletStream</code>.
-     * </p>
-     *
-     * @return a {@link neqsim.processSimulation.processEquipment.stream.StreamInterface} object
-     */
-    public StreamInterface getInletStream() {
-        return inStream;
-    }
-
-    /**
-     * <p>
-     * Setter for the field <code>inletStream</code>.
-     * </p>
-     *
-     * @param inletStream a {@link neqsim.processSimulation.processEquipment.stream.StreamInterface}
-     *        object
-     */
-    public void setInletStream(StreamInterface inletStream) {
-        this.inStream = inletStream;
-    }
-
-    /**
-     * <p>
-     * Getter for the field <code>outletStream</code>.
-     * </p>
-     *
-     * @return a {@link neqsim.processSimulation.processEquipment.stream.StreamInterface} object
-     */
-    public StreamInterface getOutletStream() {
-        return outStream;
-    }
-
-    /**
-     * <p>
-     * Setter for the field <code>outletStream</code>.
-     * </p>
-     *
-     * @param outletStream a
-     *        {@link neqsim.processSimulation.processEquipment.stream.StreamInterface} object
-     */
-    public void setOutletStream(StreamInterface outletStream) {
-        this.outStream = outletStream;
-    }
-
-    /** {@inheritDoc} */
-    @Override
-    public void run() {
-        SystemInterface outThermoSystem = null;
-        if (outStream != null) {
-            outThermoSystem = outStream.getFluid().clone();
-        } else {
-            outThermoSystem = inStream.getFluid().clone();
-        }
-        outThermoSystem.setEmptyFluid();
-
-        // SystemInterface fluid1 = outletStream.getFluid();
-        // SystemInterface fluid2 = inletStream.getFluid();
-
-        for (int i = 0; i < inStream.getFluid().getNumberOfComponents(); i++) {
-            if (outThermoSystem.getPhase(0)
-                    .hasComponent(inStream.getFluid().getComponent(i).getName())) {
-                outThermoSystem.addComponent(inStream.getFluid().getComponent(i).getName(),
-                        inStream.getFluid().getComponent(i).getNumberOfmoles());
-            }
-        }
-        // fluid1.init(0);
-        // fluid1.setTemperature(fluid2.getTemperature());
-        // fluid1.setPressure(fluid2.getPressure());
-        outStream.setThermoSystem(outThermoSystem);
-        outStream.run();
-=======
   private static final long serialVersionUID = 1L;
 
   /**
@@ -188,42 +66,11 @@
       outThermoSystem = outStream.getFluid().clone();
     } else {
       outThermoSystem = inStream.getFluid().clone();
->>>>>>> c6118e38
     }
     outThermoSystem.setEmptyFluid();
 
-<<<<<<< HEAD
-    /** {@inheritDoc} */
-    @Override
-    public void displayResult() {
-        outStream.getFluid().display();
-    }
-
-    /**
-     * <p>
-     * main.
-     * </p>
-     *
-     * @param args an array of {@link java.lang.String} objects
-     */
-    public static void main(String[] args) {
-        ProcessSystem offshoreProcessoperations = ProcessSystem.open("c:/temp/offshorePro.neqsim");
-        ProcessSystem TEGprocess = ProcessSystem.open("c:/temp//TEGprocessHX.neqsim");
-        StreamTransition trans = new StreamTransition(
-                (StreamInterface) offshoreProcessoperations.getUnit("rich gas"),
-                (StreamInterface) TEGprocess.getUnit("dry feed gas"));
-
-        offshoreProcessoperations.run();
-        trans.run();
-        ((StreamInterface) offshoreProcessoperations.getUnit("rich gas")).displayResult();
-        // ((StreamInterface) TEGprocess.getUnit("dry feed gas")).displayResult();
-        trans.displayResult();
-        TEGprocess.run();
-        ((StreamInterface) TEGprocess.getUnit("dry feed gas")).displayResult();
-=======
     // SystemInterface fluid1 = outletStream.getFluid();
     // SystemInterface fluid2 = inletStream.getFluid();
->>>>>>> c6118e38
 
     for (int i = 0; i < inStream.getFluid().getNumberOfComponents(); i++) {
       if (outThermoSystem.getPhase(0).hasComponent(inStream.getFluid().getComponent(i).getName())) {
