--- conflicted
+++ resolved
@@ -43,9 +43,6 @@
      */
     @Deprecated
     public StreamTransition(StreamInterface inletStream, StreamInterface outletStream) {
-<<<<<<< HEAD
-        this();
-=======
         this("StreamTransition", inletStream, outletStream);
     }
 
@@ -63,7 +60,6 @@
     public StreamTransition(String name, StreamInterface inletStream,
             StreamInterface outletStream) {
         super(name);
->>>>>>> c381f8c6
         this.inletStream = inletStream;
         this.outletStream = outletStream;
     }
