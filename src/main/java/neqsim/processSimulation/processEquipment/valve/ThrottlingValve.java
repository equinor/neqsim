--- conflicted
+++ resolved
@@ -46,9 +46,8 @@
    * Constructor for ThrottlingValve.
    * </p>
    *
-   * @param inletStream a
-   *                    {@link neqsim.processSimulation.processEquipment.stream.StreamInterface}
-   *                    object
+   * @param inletStream a {@link neqsim.processSimulation.processEquipment.stream.StreamInterface}
+   *        object
    */
   @Deprecated
   public ThrottlingValve(StreamInterface inletStream) {
@@ -69,10 +68,9 @@
    * Constructor for ThrottlingValve.
    * </p>
    *
-   * @param name        a {@link java.lang.String} object
-   * @param inletStream a
-   *                    {@link neqsim.processSimulation.processEquipment.stream.StreamInterface}
-   *                    object
+   * @param name a {@link java.lang.String} object
+   * @param inletStream a {@link neqsim.processSimulation.processEquipment.stream.StreamInterface}
+   *        object
    */
   public ThrottlingValve(String name, StreamInterface inletStream) {
     super(name);
@@ -130,7 +128,7 @@
    * </p>
    *
    * @param pressure a double
-   * @param unit     a {@link java.lang.String} object
+   * @param unit a {@link java.lang.String} object
    */
   public void setPressure(double pressure, String unit) {
     setOutletPressure(pressure, unit);
@@ -149,7 +147,7 @@
    * </p>
    *
    * @param pressure a double
-   * @param unit     a {@link java.lang.String} object
+   * @param unit a {@link java.lang.String} object
    */
   public void setOutletPressure(double pressure, String unit) {
     pressureUnit = unit;
@@ -236,11 +234,6 @@
   /** {@inheritDoc} */
   @Override
   public void runTransient(double dt) {
-<<<<<<< HEAD
-    if (!isRunTransient()) {
-      run();
-      return;
-=======
     if (getCalculateSteadyState()) {
       run();
       return;
@@ -257,51 +250,37 @@
     // System.out.println("enthalpy inn.." + enthalpy);
     if (isIsoThermal()) {
       thermoOps.TPflash();
->>>>>>> 5f0e5c62
     } else {
-      runController(dt);
-
-      thermoSystem = inletStream.getThermoSystem().clone();
-      ThermodynamicOperations thermoOps = new ThermodynamicOperations(thermoSystem);
-      thermoSystem.init(3);
-
-      double enthalpy = thermoSystem.getEnthalpy();
-      thermoSystem.setPressure(getOutStream().getThermoSystem().getPressure());
-      // System.out.println("enthalpy inn.." + enthalpy);
-      if (isIsoThermal()) {
-        thermoOps.TPflash();
-      } else {
-        thermoOps.PHflash(enthalpy, 0);
-      }
-      thermoSystem.initPhysicalProperties("density");
-      outStream.setThermoSystem(thermoSystem);
-      // if(getPercentValveOpening()<99){
-      molarFlow = getCv() * getPercentValveOpening() / 100.0 * Math.sqrt(
-          (inletStream.getThermoSystem().getPressure() - outStream.getThermoSystem().getPressure())
-              / thermoSystem.getDensity());
-      // System.out.println("molar flow " + molarFlow);
-      // System.out.println("Cv " + getCv());
-      // System.out.println("density " + inletStream.getThermoSystem().getDensity());
-
-      // 8 } else {
-      // molarFlow=inletStream.getThermoSystem().getTotalNumberOfMoles();
-      // }
-
-      inletStream.getThermoSystem().setTotalNumberOfMoles(molarFlow);
-      inletStream.getThermoSystem().init(1);
-      inletStream.run();
-
-      outStream.getThermoSystem().setTotalNumberOfMoles(molarFlow);
-      outStream.getThermoSystem().init(1);
-      outStream.run();
-
-      // System.out.println("delta p valve " +
-      // (inletStream.getThermoSystem().getPressure() -
-      // outStream.getThermoSystem().getPressure()));
-      // System.out.println("total molar flow out " + molarFlow);
-      // System.out.println("Total volume flow " +
-      // outStream.getThermoSystem().getVolume());
-    }
+      thermoOps.PHflash(enthalpy, 0);
+    }
+    thermoSystem.initPhysicalProperties("density");
+    outStream.setThermoSystem(thermoSystem);
+    // if(getPercentValveOpening()<99){
+    molarFlow = getCv() * getPercentValveOpening() / 100.0 * Math.sqrt(
+        (inletStream.getThermoSystem().getPressure() - outStream.getThermoSystem().getPressure())
+            / thermoSystem.getDensity());
+    // System.out.println("molar flow " + molarFlow);
+    // System.out.println("Cv " + getCv());
+    // System.out.println("density " + inletStream.getThermoSystem().getDensity());
+
+    // 8 } else {
+    // molarFlow=inletStream.getThermoSystem().getTotalNumberOfMoles();
+    // }
+
+    inletStream.getThermoSystem().setTotalNumberOfMoles(molarFlow);
+    inletStream.getThermoSystem().init(1);
+    inletStream.run();
+
+    outStream.getThermoSystem().setTotalNumberOfMoles(molarFlow);
+    outStream.getThermoSystem().init(1);
+    outStream.run();
+
+    // System.out.println("delta p valve " +
+    // (inletStream.getThermoSystem().getPressure() -
+    // outStream.getThermoSystem().getPressure()));
+    // System.out.println("total molar flow out " + molarFlow);
+    // System.out.println("Total volume flow " +
+    // outStream.getThermoSystem().getVolusme());
   }
 
   /**
