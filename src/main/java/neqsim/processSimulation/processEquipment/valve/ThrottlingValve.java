--- conflicted
+++ resolved
@@ -87,17 +87,11 @@
 
     /** {@inheritDoc} */
     @Override
-<<<<<<< HEAD
     public void setInletStream(StreamInterface stream) {
         super.setInletStream(stream);
-        super.setOutletStream(stream.clone());
-=======
-    public void setInletStream(StreamInterface inletStream) {
-        this.inletStream = inletStream;
-
-        thermoSystem = inletStream.getThermoSystem().clone();
-        outStream = new Stream("outStream", thermoSystem);
->>>>>>> a2dcb88c
+        StreamInterface outStream = stream.clone();
+        outStream.setName("outStream");
+        super.setOutletStream(outStream);
     }
 
     /** {@inheritDoc} */
