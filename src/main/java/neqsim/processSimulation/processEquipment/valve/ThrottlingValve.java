--- conflicted
+++ resolved
@@ -34,11 +34,7 @@
      * </p>
      */
     public ThrottlingValve() {
-<<<<<<< HEAD
-        super("ThrottlingValve");
-=======
         this("ThrottlingValve");
->>>>>>> 24e54ba3
     }
 
     /**
@@ -55,7 +51,15 @@
     }
 
     /**
-<<<<<<< HEAD
+     * * Constructor for ThrottlingValve.
+     * 
+     * @param name
+     */
+    public ThrottlingValve(String name) {
+        super(name);
+    }
+
+    /**
      * <p>
      * Constructor for ThrottlingValve.
      * </p>
@@ -67,14 +71,6 @@
     public ThrottlingValve(String name, StreamInterface inletStream) {
         super(name);
         setInletStream(inletStream);
-=======
-     * * Constructor for ThrottlingValve.
-     * 
-     * @param name
-     */
-    public ThrottlingValve(String name) {
-        super(name);
->>>>>>> 24e54ba3
     }
 
     /**
@@ -85,26 +81,8 @@
      * @param unit a {@link java.lang.String} object
      * @return a double
      */
-<<<<<<< HEAD
     public double getDeltaPressure(String unit) {
-        return getInletStream().getFluid().getPressure(unit) - thermoSystem.getPressure(unit);
-=======
-    public ThrottlingValve(String name, StreamInterface inletStream) {
-        super(name);
-        setInletStream(inletStream);
->>>>>>> 24e54ba3
-    }
-
-    /**
-     * <p>
-     * getDeltaPressure.
-     * </p>
-     *
-     * @param unit a {@link java.lang.String} object
-     * @return a double
-     */
-    public double getDeltaPressure(String unit) {
-        return inletStream.getFluid().getPressure(unit) - thermoSystem.getPressure(unit);
+        return inStream.getFluid().getPressure(unit) - thermoSystem.getPressure(unit);
     }
 
     /** {@inheritDoc} */
