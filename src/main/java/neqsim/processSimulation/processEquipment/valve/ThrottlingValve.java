/*
 * ThrottelValve.java
 *
 * Created on 22. august 2001, 17:20
 */
package neqsim.processSimulation.processEquipment.valve;

import neqsim.processSimulation.processEquipment.ProcessEquipmentBaseClass;
import neqsim.processSimulation.processEquipment.stream.Stream;
import neqsim.processSimulation.processEquipment.stream.StreamInterface;
import neqsim.thermo.system.SystemInterface;
import neqsim.thermodynamicOperations.ThermodynamicOperations;

/**
 * <p>
 * ThrottlingValve class.
 * </p>
 *
 * @author esol
 * @version $Id: $Id
 */
public class ThrottlingValve extends ProcessEquipmentBaseClass implements ValveInterface {
    private static final long serialVersionUID = 1000;

    protected String name = new String();
    private boolean valveCvSet = false, isoThermal = false;
    SystemInterface thermoSystem;
    StreamInterface inletStream;
    StreamInterface outStream;
    double pressure = 0.0;
    private double Cv = 1.0;
    private double maxMolarFlow = 1000.0;
    private double minMolarFlow = 0.0;
    private double percentValveOpening = 100.0;
    double molarFlow = 0.0;
    private String pressureUnit = "bara";
    private boolean acceptNegativeDP = true;

    /**
     * <p>
     * Constructor for ThrottlingValve.
     * </p>
     */
    public ThrottlingValve() {}

    /**
     * <p>
     * Constructor for ThrottlingValve.
     * </p>
     *
     * @param inletStream a {@link neqsim.processSimulation.processEquipment.stream.StreamInterface}
     *        object
     */
    public ThrottlingValve(StreamInterface inletStream) {
        setInletStream(inletStream);
    }

    /**
     * <p>
     * getDeltaPressure.
     * </p>
     *
     * @param unit a {@link java.lang.String} object
     * @return a double
     */
    public double getDeltaPressure(String unit) {
        return inletStream.getFluid().getPressure(unit) - thermoSystem.getPressure(unit);
    }

    /**
     * <p>
     * Constructor for ThrottlingValve.
     * </p>
     *
     * @param name a {@link java.lang.String} object
     * @param inletStream a {@link neqsim.processSimulation.processEquipment.stream.StreamInterface}
     *        object
     */
    public ThrottlingValve(String name, StreamInterface inletStream) {
        this.name = name;
        setInletStream(inletStream);
    }

    /** {@inheritDoc} */
    @Override
    public void setName(String name) {
        this.name = name;
    }

    /** {@inheritDoc} */
    @Override
    public void setInletStream(StreamInterface inletStream) {
        this.inletStream = inletStream;

        thermoSystem = (SystemInterface) inletStream.getThermoSystem().clone();
        outStream = new Stream(thermoSystem);
    }

    /** {@inheritDoc} */
    @Override
    public double getOutletPressure() {
        return this.pressure;
    }

    /** {@inheritDoc} */
    @Override
    public SystemInterface getThermoSystem() {
        return thermoSystem;
    }

    /** {@inheritDoc} */
    @Override
    public double getInletPressure() {
        return inletStream.getThermoSystem().getPressure();
    }

    /** {@inheritDoc} */
    @Override
    public void setPressure(double pressure) {
        setOutletPressure(pressure);
    }

    /**
     * <p>
     * Setter for the field <code>pressure</code>.
     * </p>
     *
     * @param pressure a double
     * @param unit a {@link java.lang.String} object
     */
    public void setPressure(double pressure, String unit) {
        setOutletPressure(pressure, unit);
    }

    /** {@inheritDoc} */
    @Override
    public void setOutletPressure(double pressure) {
        this.pressure = pressure;
        getOutStream().getThermoSystem().setPressure(pressure, pressureUnit);
    }

    /**
     * <p>
     * setOutletPressure.
     * </p>
     *
     * @param pressure a double
     * @param unit a {@link java.lang.String} object
     */
    public void setOutletPressure(double pressure, String unit) {
        pressureUnit = unit;
        this.pressure = pressure;
        getOutStream().getThermoSystem().setPressure(pressure, pressureUnit);
    }

    /** {@inheritDoc} */
    @Override
    public StreamInterface getOutStream() {
        return outStream;
    }

    /** {@inheritDoc} */
    @Override
    public void run() {
        // System.out.println("valve running..");
        // outStream.setSpecification(inletStream.getSpecification());
        thermoSystem = (SystemInterface) inletStream.getThermoSystem().clone();
        ThermodynamicOperations thermoOps = new ThermodynamicOperations(thermoSystem);
        thermoSystem.init(3);
        double enthalpy = thermoSystem.getEnthalpy();
        if ((thermoSystem.getPressure(pressureUnit) - pressure) < 0) {
            if (isAcceptNegativeDP())
                thermoSystem.setPressure(pressure, pressureUnit);
        } else {
            thermoSystem.setPressure(pressure, pressureUnit);
        }

        if (getSpecification().equals("out stream")) {
            thermoSystem.setPressure(outStream.getPressure(), pressureUnit);
        }
        // System.out.println("enthalpy inn.." + enthalpy);
        // thermoOps.PHflash(enthalpy, 0);
        if (isIsoThermal()
                || Math.abs(pressure - inletStream.getThermoSystem().getPressure()) < 1e-6) {
            thermoOps.TPflash();
        } else {
            thermoOps.PHflash(enthalpy, 0);
        }
        outStream.setThermoSystem(thermoSystem);
        // System.out.println("Total volume flow " +
        // outStream.getThermoSystem().getVolume());
        // System.out.println("density valve " +
        // inletStream.getThermoSystem().getDensity());

        if (!valveCvSet) {
            Cv = inletStream.getThermoSystem().getTotalNumberOfMoles()
                    / (getPercentValveOpening() / 100.0
                            * Math.sqrt((inletStream.getThermoSystem().getPressure()
                                    - outStream.getThermoSystem().getPressure())
                                    / thermoSystem.getDensity()));
        }
        molarFlow =
                getCv() * getPercentValveOpening() / 100.0
                        * Math.sqrt((inletStream.getThermoSystem().getPressure()
                                - outStream.getThermoSystem().getPressure())
                                / thermoSystem.getDensity());
        if (Math.abs(pressure - inletStream.getThermoSystem().getPressure()) < 1e-6) {
            molarFlow = inletStream.getThermoSystem().getTotalNumberOfMoles();
        }
        // System.out.println("molar flow " + molarFlow);

        inletStream.getThermoSystem().setTotalNumberOfMoles(molarFlow);
        inletStream.getThermoSystem().init(3);
        // inletStream.run();

        outStream.setThermoSystem((SystemInterface) thermoSystem.clone());
        outStream.getThermoSystem().setTotalNumberOfMoles(molarFlow);
        outStream.getThermoSystem().init(3);
        // outStream.run();
        // Cv =
        // inletStream.getThermoSystem().getTotalNumberOfMoles()/Math.sqrt(inletStream.getPressure()-outStream.getPressure());
        // molarFlow = inletStream.getThermoSystem().getTotalNumberOfMoles();
    }

    /** {@inheritDoc} */
    @Override
    public void displayResult() {
        thermoSystem.display(getName());
    }

<<<<<<< HEAD
=======
    /** {@inheritDoc} */
>>>>>>> e5b15554
    @Override
    public String[][] getResultTable() {
        return thermoSystem.getResultTable();
    }

<<<<<<< HEAD
=======
    /** {@inheritDoc} */
>>>>>>> e5b15554
    @Override
    public String getName() {
        return name;
    }

    /** {@inheritDoc} */
    @Override
    public void runTransient(double dt) {
        runController(dt);

        thermoSystem = (SystemInterface) inletStream.getThermoSystem().clone();
        ThermodynamicOperations thermoOps = new ThermodynamicOperations(thermoSystem);
        thermoSystem.init(3);

        double enthalpy = thermoSystem.getEnthalpy();
        thermoSystem.setPressure(getOutStream().getThermoSystem().getPressure());
        // System.out.println("enthalpy inn.." + enthalpy);
        if (isIsoThermal()) {
            thermoOps.TPflash();
        } else {
            thermoOps.PHflash(enthalpy, 0);
        }
        outStream.setThermoSystem(thermoSystem);
        // if(getPercentValveOpening()<99){
        molarFlow =
                getCv() * getPercentValveOpening() / 100.0
                        * Math.sqrt((inletStream.getThermoSystem().getPressure()
                                - outStream.getThermoSystem().getPressure())
                                / thermoSystem.getDensity());
        // System.out.println("molar flow " + molarFlow);
        // System.out.println("Cv " + getCv());
        // System.out.println("density " + inletStream.getThermoSystem().getDensity());
<<<<<<< HEAD

=======
        //
>>>>>>> e5b15554
        // 8 } else {
        // molarFlow=inletStream.getThermoSystem().getTotalNumberOfMoles();
        // }

        inletStream.getThermoSystem().setTotalNumberOfMoles(molarFlow);
        inletStream.getThermoSystem().init(1);
        inletStream.run();

        outStream.getThermoSystem().setTotalNumberOfMoles(molarFlow);
        outStream.getThermoSystem().init(1);
        outStream.run();

        // System.out.println("delta p valve " +
        // (inletStream.getThermoSystem().getPressure() -
        // outStream.getThermoSystem().getPressure()));
        // System.out.println("total molar flow out " + molarFlow);
        // System.out.println("Total volume flow " +
        // outStream.getThermoSystem().getVolume());
    }

    /**
     * <p>
     * runController.
     * </p>
     *
     * @param dt a double
     */
    public void runController(double dt) {
        if (hasController) {
            getController().run(this.percentValveOpening, dt);
            this.percentValveOpening = getController().getResponse();
            if (this.percentValveOpening > 100) {
                this.percentValveOpening = 100;
            }
            if (this.percentValveOpening < 0) {
                this.percentValveOpening = 1e-10;
            }
            System.out.println("valve opening " + this.percentValveOpening + " %");
        }
    }

    /** {@inheritDoc} */
    @Override
    public double getCv() {
        return Cv;
    }

    /** {@inheritDoc} */
    @Override
    public void setCv(double Cv) {
        this.Cv = Cv;
        valveCvSet = true;
    }

    /** {@inheritDoc} */
    @Override
    public double getPercentValveOpening() {
        return percentValveOpening;
    }

    /** {@inheritDoc} */
    @Override
    public void setPercentValveOpening(double percentValveOpening) {
        this.percentValveOpening = percentValveOpening;
    }

    /**
     * <p>
     * isValveCvSet.
     * </p>
     *
     * @return a boolean
     */
    public boolean isValveCvSet() {
        return valveCvSet;
    }

    /**
     * <p>
     * Setter for the field <code>valveCvSet</code>.
     * </p>
     *
     * @param valveCvSet a boolean
     */
    public void setValveCvSet(boolean valveCvSet) {
        this.valveCvSet = valveCvSet;
    }

    /** {@inheritDoc} */
    @Override
    public boolean isIsoThermal() {
        return isoThermal;
    }

    /** {@inheritDoc} */
    @Override
    public void setIsoThermal(boolean isoThermal) {
        this.isoThermal = isoThermal;
    }

    /** {@inheritDoc} */
    @Override
    public double getEntropyProduction(String unit) {
        outStream.getThermoSystem().init(3);
        inletStream.getThermoSystem().init(3);
        return outStream.getThermoSystem().getEntropy(unit)
                - inletStream.getThermoSystem().getEntropy(unit);
    }

    /** {@inheritDoc} */
    @Override
    public double getExergyChange(String unit, double sourrondingTemperature) {
        outStream.getThermoSystem().init(3);
        inletStream.getThermoSystem().init(3);
        return outStream.getThermoSystem().getExergy(sourrondingTemperature, unit)
                - inletStream.getThermoSystem().getExergy(sourrondingTemperature, unit);
    }

    /**
     * <p>
     * isAcceptNegativeDP.
     * </p>
     *
     * @return a boolean
     */
    public boolean isAcceptNegativeDP() {
        return acceptNegativeDP;
    }

    /**
     * <p>
     * Setter for the field <code>acceptNegativeDP</code>.
     * </p>
     *
     * @param acceptNegativeDP a boolean
     */
    public void setAcceptNegativeDP(boolean acceptNegativeDP) {
        this.acceptNegativeDP = acceptNegativeDP;
    }
}<|MERGE_RESOLUTION|>--- conflicted
+++ resolved
@@ -228,19 +228,13 @@
         thermoSystem.display(getName());
     }
 
-<<<<<<< HEAD
-=======
-    /** {@inheritDoc} */
->>>>>>> e5b15554
+    /** {@inheritDoc} */
     @Override
     public String[][] getResultTable() {
         return thermoSystem.getResultTable();
     }
 
-<<<<<<< HEAD
-=======
-    /** {@inheritDoc} */
->>>>>>> e5b15554
+    /** {@inheritDoc} */
     @Override
     public String getName() {
         return name;
@@ -273,11 +267,7 @@
         // System.out.println("molar flow " + molarFlow);
         // System.out.println("Cv " + getCv());
         // System.out.println("density " + inletStream.getThermoSystem().getDensity());
-<<<<<<< HEAD
-
-=======
         //
->>>>>>> e5b15554
         // 8 } else {
         // molarFlow=inletStream.getThermoSystem().getTotalNumberOfMoles();
         // }
