/*
 * ModuleInterface.java
 *
 * Created on 1. november 2006, 21:48
 */
package neqsim.processSimulation.processSystem;

import neqsim.processSimulation.processEquipment.ProcessEquipmentInterface;
import neqsim.processSimulation.processEquipment.stream.StreamInterface;

/**
 * <p>
 * ModuleInterface interface.
 * </p>
 *
 * @author ESOL
 * @version $Id: $Id
 */
public interface ModuleInterface extends ProcessEquipmentInterface {
<<<<<<< HEAD
=======
    /**
     * <p>
     * getOperations.
     * </p>
     *
     * @return a {@link neqsim.processSimulation.processSystem.ProcessSystem} object
     */
>>>>>>> f5b5a8bf
    public neqsim.processSimulation.processSystem.ProcessSystem getOperations();

    /**
     * <p>
     * addInputStream.
     * </p>
     *
     * @param streamName a {@link java.lang.String} object
     * @param stream a {@link neqsim.processSimulation.processEquipment.stream.StreamInterface}
     *        object
     */
    public void addInputStream(String streamName, StreamInterface stream);

    /**
     * <p>
     * getOutputStream.
     * </p>
     *
     * @param streamName a {@link java.lang.String} object
     * @return a {@link neqsim.processSimulation.processEquipment.stream.StreamInterface} object
     */
    public StreamInterface getOutputStream(String streamName);

    /**
     * <p>
     * getPreferedThermodynamicModel.
     * </p>
     *
     * @return a {@link java.lang.String} object
     */
    public String getPreferedThermodynamicModel();

    /**
     * <p>
     * setPreferedThermodynamicModel.
     * </p>
     *
     * @param preferedThermodynamicModel a {@link java.lang.String} object
     */
    public void setPreferedThermodynamicModel(String preferedThermodynamicModel);

    /** {@inheritDoc} */
    @Override
    public void run();

    /**
     * <p>
     * initializeStreams.
     * </p>
     */
    public void initializeStreams();

    /**
     * <p>
     * initializeModule.
     * </p>
     */
    public void initializeModule();

    /**
     * <p>
     * setIsCalcDesign.
     * </p>
     *
     * @param isCalcDesign a boolean
     */
    public void setIsCalcDesign(boolean isCalcDesign);

    /**
     * <p>
     * isCalcDesign.
     * </p>
     *
     * @return a boolean
     */
    public boolean isCalcDesign();

    /**
     * <p>
     * getUnit.
     * </p>
     *
     * @param name a {@link java.lang.String} object
     * @return a {@link java.lang.Object} object
     */
    public Object getUnit(String name);

    /**
     * <p>
     * setProperty.
     * </p>
     *
     * @param propertyName a {@link java.lang.String} object
     * @param value a double
     */
    public void setProperty(String propertyName, double value);

    /** {@inheritDoc} */
    @Override
    public String getName();

    /** {@inheritDoc} */
    @Override
    public void setName(String name);
}<|MERGE_RESOLUTION|>--- conflicted
+++ resolved
@@ -17,8 +17,6 @@
  * @version $Id: $Id
  */
 public interface ModuleInterface extends ProcessEquipmentInterface {
-<<<<<<< HEAD
-=======
     /**
      * <p>
      * getOperations.
@@ -26,7 +24,6 @@
      *
      * @return a {@link neqsim.processSimulation.processSystem.ProcessSystem} object
      */
->>>>>>> f5b5a8bf
     public neqsim.processSimulation.processSystem.ProcessSystem getOperations();
 
     /**
