--- conflicted
+++ resolved
@@ -17,8 +17,6 @@
  * @version $Id: $Id
  */
 public interface ModuleInterface extends ProcessEquipmentInterface {
-<<<<<<< HEAD
-=======
     /**
      * <p>
      * getOperations.
@@ -26,7 +24,6 @@
      *
      * @return a {@link neqsim.processSimulation.processSystem.ProcessSystem} object
      */
->>>>>>> e5b15554
     public neqsim.processSimulation.processSystem.ProcessSystem getOperations();
 
     /**
