--- conflicted
+++ resolved
@@ -262,8 +262,6 @@
     return null;
   }
 
-
-<<<<<<< HEAD
   /**
    * {@inheritDoc}
    * 
@@ -271,11 +269,10 @@
    */
   public String getReport_json() {
     return new Report(this).json();
-=======
+
   /** {@inheritDoc} */
   @Override
   public void run_step(UUID id) {
 
->>>>>>> c87dcf99
   }
 }