<<<<<<< HEAD


=======
>>>>>>> 328264d8
package neqsim.processSimulation.processSystem;

import java.io.FileInputStream;
import java.io.FileOutputStream;
import java.io.InputStream;
import java.io.ObjectInputStream;
import java.io.ObjectOutputStream;
/*
 * thermoOps.java
 *
 * Created on 2. oktober 2000, 20:27
 */
import java.util.ArrayList;
import java.util.Arrays;
import org.apache.commons.lang.SerializationUtils;
import org.apache.logging.log4j.LogManager;
import org.apache.logging.log4j.Logger;
import neqsim.processSimulation.conditionMonitor.ConditionMonitor;
import neqsim.processSimulation.costEstimation.CostEstimateBaseClass;
import neqsim.processSimulation.measurementDevice.MeasurementDeviceInterface;
import neqsim.processSimulation.mechanicalDesign.SystemMechanicalDesign;
import neqsim.processSimulation.processEquipment.ProcessEquipmentBaseClass;
import neqsim.processSimulation.processEquipment.ProcessEquipmentInterface;
import neqsim.processSimulation.processEquipment.util.Recycle;
import neqsim.processSimulation.processEquipment.util.RecycleController;
import neqsim.thermo.system.SystemInterface;

/**
 *
 * @author Even Solbraa
 * @version
 */
public class ProcessSystem implements java.io.Serializable, Runnable {
    private static final long serialVersionUID = 1000;

    Thread thisThread;
    // ProcessEquipmentInterface[]
    String[][] signalDB = new String[100][100];
    private double time = 0;
    private double surroundingTemperature = 288.15;
    private int timeStepNumber = 0;
    private ArrayList<ProcessEquipmentInterface> unitOperations =
            new ArrayList<ProcessEquipmentInterface>(0);
    ArrayList<MeasurementDeviceInterface> measurementDevices =
            new ArrayList<MeasurementDeviceInterface>(0);
    RecycleController recycleController = new RecycleController();
    private double timeStep = 1.0;
    private String name = "process name";
    private SystemMechanicalDesign systemMechanicalDesign = null;
    private CostEstimateBaseClass costEstimator = null;
    static Logger logger = LogManager.getLogger(ProcessSystem.class);

    /**
     * Creates new thermoOps
     */
    public ProcessSystem() {
        systemMechanicalDesign = new SystemMechanicalDesign(this);
        costEstimator = new CostEstimateBaseClass(this);
    }

    public void add(ProcessEquipmentInterface operation) {
        getUnitOperations().add(operation);
        if (operation instanceof ModuleInterface) {
            ((ModuleInterface) operation).initializeModule();
        }
    }

    public void add(MeasurementDeviceInterface measurementDevice) {
        measurementDevices.add(measurementDevice);
    }

    public void add(ProcessEquipmentInterface[] operations) {
        getUnitOperations().addAll(Arrays.asList(operations));
    }

    public Object getUnit(String name) {
        for (int i = 0; i < getUnitOperations().size(); i++) {
            if (getUnitOperations().get(i) instanceof ModuleInterface) {
                for (int j = 0; j < ((ModuleInterface) getUnitOperations().get(i)).getOperations()
                        .getUnitOperations().size(); j++) {
                    if (((ModuleInterface) getUnitOperations().get(i)).getOperations()
                            .getUnitOperations().get(j).getName().equals(name)) {
                        return ((ModuleInterface) getUnitOperations().get(i)).getOperations()
                                .getUnitOperations().get(j);
                    }
                }
            } else if (getUnitOperations().get(i).getName().equals(name)) {
                return getUnitOperations().get(i);
            }
        }
        return null;
    }

    public boolean hasUnitName(String name) {
        if (getUnit(name) == null) {
            return false;
        } else {
            return true;
        }
    }

    public Object getMeasurementDevice(String name) {
        for (int i = 0; i < measurementDevices.size(); i++) {
            if (measurementDevices.get(i).getName().equals(name)) {
                return measurementDevices.get(i);
            }
        }
        return null;
    }

    public int getUnitNumber(String name) {
        for (int i = 0; i < getUnitOperations().size(); i++) {
            if (getUnitOperations().get(i) instanceof ModuleInterface) {
                for (int j = 0; j < ((ModuleInterface) getUnitOperations().get(i)).getOperations()
                        .getUnitOperations().size(); j++) {
                    if (((ModuleInterface) getUnitOperations().get(i)).getOperations()
                            .getUnitOperations().get(j).getName().equals(name)) {
                        return j;
                    }
                }
            } else if (getUnitOperations().get(i).getName().equals(name)) {
                return i;
            }
        }
        return 0;
    }

    public void replaceObject(String unitName, ProcessEquipmentBaseClass operation) {
        unitOperations.set(getUnitNumber(name), operation);
    }

    public ArrayList<String> getAllUnitNames() {
        ArrayList<String> unitNames = new ArrayList<String>();
        for (int i = 0; i < getUnitOperations().size(); i++) {
            if (getUnitOperations().get(i) instanceof ModuleInterface) {
                for (int j = 0; j < ((ModuleInterface) getUnitOperations().get(i)).getOperations()
                        .getUnitOperations().size(); j++) {
                    unitNames.add(((ModuleInterface) getUnitOperations().get(i)).getOperations()
                            .getUnitOperations().get(j).getName());
                }
            }
            unitNames.add(unitOperations.get(i).getName());
        }
        return unitNames;
    }

    /**
     * @return the unitOperations
     */
    public ArrayList<ProcessEquipmentInterface> getUnitOperations() {
        return unitOperations;
    }

    public void removeUnit(String name) {
        for (int i = 0; i < unitOperations.size(); i++) {
            if (unitOperations.get(i).getName().equals(name)) {
                unitOperations.remove(i);
            }
        }
    }

    public void clearAll() {
        unitOperations = new ArrayList<ProcessEquipmentInterface>(0);
    }

    public void clear() {
        unitOperations = new ArrayList<ProcessEquipmentInterface>(0);
    }

    public void setFluid(SystemInterface fluid1, SystemInterface fluid2, boolean addNewComponents) {
        fluid1.removeMoles();
        boolean addedComps = false;
        for (int i = 0; i < fluid2.getNumberOfComponents(); i++) {
            if (fluid1.getPhase(0).hasComponent(fluid2.getComponent(i).getName())) {
                fluid1.addComponent(fluid2.getComponent(i).getName(),
                        fluid2.getComponent(i).getNumberOfmoles());
            } else {
                if (addNewComponents) {
                    addedComps = true;
                    if (fluid2.getComponent(i).isIsTBPfraction()
                            || fluid2.getComponent(i).isIsPlusFraction()) {
                        fluid1.addTBPfraction(fluid2.getComponent(i).getName(),
                                fluid2.getComponent(i).getNumberOfmoles(),
                                fluid2.getComponent(i).getMolarMass(),
                                fluid2.getComponent(i).getNormalLiquidDensity());
                    } else {
                        fluid1.addComponent(fluid2.getComponent(i).getName(),
                                fluid2.getComponent(i).getNumberOfmoles());
                    }
                }
            }
        }
        if (addedComps) {
            fluid1.createDatabase(true);
        }
        fluid1.init(0);
        fluid1.setTemperature(fluid2.getTemperature());
        fluid1.setPressure(fluid2.getPressure());
    }

    public void setFluid(SystemInterface fluid1, SystemInterface fluid2) {
        fluid1.removeMoles();
        boolean addedComps = false;
        for (int i = 0; i < fluid2.getNumberOfComponents(); i++) {
            if (fluid1.getPhase(0).hasComponent(fluid2.getComponent(i).getName())) {
                fluid1.addComponent(fluid2.getComponent(i).getName(),
                        fluid2.getComponent(i).getNumberOfmoles());
            } else {
                addedComps = true;
                if (fluid2.getComponent(i).isIsTBPfraction()
                        || fluid2.getComponent(i).isIsPlusFraction()) {
                    fluid1.addTBPfraction(fluid2.getComponent(i).getName(),
                            fluid2.getComponent(i).getNumberOfmoles(),
                            fluid2.getComponent(i).getMolarMass(),
                            fluid2.getComponent(i).getNormalLiquidDensity());
                } else {
                    fluid1.addComponent(fluid2.getComponent(i).getName(),
                            fluid2.getComponent(i).getNumberOfmoles());
                }
            }
        }
        if (addedComps) {
            fluid1.createDatabase(true);
        }
        fluid1.init(0);
        fluid1.setTemperature(fluid2.getTemperature());
        fluid1.setPressure(fluid2.getPressure());
    }

    public Thread runAsThread() {
        Thread processThread = new Thread(this);
        processThread.start();
        return processThread;
    }

    @Override
    public void run() {
        boolean isConverged = true;
        boolean hasResycle = false;
        boolean hasAdjuster = false;
        int iter = 0;

        // Initializing recycle controller
        recycleController.clear();
        for (int i = 0; i < unitOperations.size(); i++) {
            if (unitOperations.get(i).getClass().getSimpleName().equals("Recycle")) {
                hasResycle = true;
                recycleController.addRecycle((Recycle) unitOperations.get(i));
            }
            if (unitOperations.get(i).getClass().getSimpleName().equals("Adjuster")) {
                hasAdjuster = true;
            }
        }
        recycleController.init();

        do {
            iter++;
            isConverged = true;
            for (int i = 0; i < unitOperations.size(); i++) {
                if (!unitOperations.get(i).getClass().getSimpleName().equals("Recycle"))
                    try {
                        ((Runnable) unitOperations.get(i)).run();
                    } catch (Exception e) {
                        String error = e.getMessage();
                        e.printStackTrace();
                    }
                if (unitOperations.get(i).getClass().getSimpleName().equals("Recycle")
                        && recycleController.doSolveRecycle((Recycle) unitOperations.get(i))) {
                    try {
                        ((Runnable) unitOperations.get(i)).run();
                    } catch (Exception e) {
                        String error = e.getMessage();
                    }
                }
            }
            if (!recycleController.solvedAll() || recycleController.hasHigherPriorityLevel()) {
                isConverged = false;
            }
            if (recycleController.solvedCurrentPriorityLevel()) {
                recycleController.nextPriorityLevel();
            } else if (recycleController.hasLoverPriorityLevel()
                    && !recycleController.solvedAll()) {
                recycleController.resetPriorityLevel();
                // isConverged=true;
            }

            for (int i = 0; i < unitOperations.size(); i++) {
                if (unitOperations.get(i).getClass().getSimpleName().equals("Adjuster")) {
                    if (!((neqsim.processSimulation.processEquipment.util.Adjuster) unitOperations
                            .get(i)).solved()) {
                        isConverged = false;
                    }
                }
            }

            /*
             * signalDB = new String[1000][1 + 3 * measurementDevices.size()];
             * 
             * signalDB[timeStepNumber] = new String[1 + 3 * measurementDevices.size()]; for (int i
             * = 0; i < measurementDevices.size(); i++) { signalDB[timeStepNumber][0] =
             * Double.toString(time); signalDB[timeStepNumber][3 * i + 1] =
             * ((MeasurementDeviceInterface) measurementDevices.get(i)) .getName();
             * signalDB[timeStepNumber][3 * i + 2] = Double .toString(((MeasurementDeviceInterface)
             * measurementDevices.get(i)).getMeasuredValue()); signalDB[timeStepNumber][3 * i + 3] =
             * ((MeasurementDeviceInterface) measurementDevices.get(i)) .getUnit();
             * 
             * }
             */
        } while ((!isConverged || (iter < 2 && hasResycle)) && iter < 100);

        for (int i = 0; i < unitOperations.size(); i++) {
            if (unitOperations.get(i).getClass().getSimpleName().equals("Adjuster")) {
                if (!((neqsim.processSimulation.processEquipment.util.Adjuster) unitOperations
                        .get(i)).solved()) {
                    isConverged = false;
                }
            }
        }
    }

    public void runTransient(double deltat) {
        timeStep = deltat;
        runTransient();
    }

    public double getTime() {
        return time;
    }

    public double getTime(String unit) {
        if (unit.equals("sec")) {
            return time;
        } else if (unit.equals("hr")) {
            return time / 3600.0;
        } else if (unit.equals("day")) {
            return time / (3600.0 * 24);
        } else if (unit.equals("year")) {
            return time / (3600.0 * 24 * 365);
        }
        return time;
    }

    public void runTransient() {
        time += getTimeStep();

        for (int i = 0; i < unitOperations.size(); i++) {
            unitOperations.get(i).runTransient(getTimeStep());
        }
        timeStepNumber++;
        signalDB[timeStepNumber] = new String[1 + 3 * measurementDevices.size()];
        for (int i = 0; i < measurementDevices.size(); i++) {
            signalDB[timeStepNumber][0] = Double.toString(time);
            signalDB[timeStepNumber][3 * i + 1] = measurementDevices.get(i).getName();
            signalDB[timeStepNumber][3 * i + 2] =
                    Double.toString(measurementDevices.get(i).getMeasuredValue());
            signalDB[timeStepNumber][3 * i + 3] = measurementDevices.get(i).getUnit();
        }
    }

    public int size() {
        return unitOperations.size();
    }

    public void view() {
        this.displayResult();
    }

    public void displayResult() {
        try {
            thisThread.join();
        } catch (Exception e) {
            System.out.println("Thread did not finish");
        }
        for (int i = 0; i < unitOperations.size(); i++) {
            unitOperations.get(i).displayResult();
        }

        /*
         * JFrame frame = new JFrame(); frame.setDefaultCloseOperation(JFrame.EXIT_ON_CLOSE);
         * frame.setLayout(new GridLayout(1, 0, 5, 5)); JTextArea area1 = new JTextArea(10, 10);
         * JTable Jtab = new JTable(reportResults(), reportResults()[0]); frame.add(area1);
         * frame.pack(); frame.setLocationRelativeTo(null); frame.setVisible(true);
         */
    }

    public void reportMeasuredValues() {
        try {
            thisThread.join();
        } catch (Exception e) {
            System.out.println("Thread did not finish");
        }
        for (int i = 0; i < measurementDevices.size(); i++) {
            System.out.println("Measurements Device Name: " + measurementDevices.get(i).getName());
            System.out.println("Value: " + measurementDevices.get(i).getMeasuredValue() + " "
                    + measurementDevices.get(i).getUnit());
            if (measurementDevices.get(i).isOnlineSignal())
                System.out.println(
                        "Online value: " + measurementDevices.get(i).getOnlineSignal().getValue()
                                + " " + measurementDevices.get(i).getOnlineSignal().getUnit());
        }
    }

    public void save(String filePath) {
        ObjectOutputStream out = null;
        InputStream in = null;
        try {
            FileOutputStream fout = new FileOutputStream(filePath, false);
            out = new ObjectOutputStream(fout);
            out.writeObject(this);
            out.close();
            logger.info("process file saved to:  " + filePath);
        } catch (Exception e) {
            logger.error(e.toString());
            e.printStackTrace();
        }
    }

    public static ProcessSystem open(String filePath) {
        FileInputStream streamIn = null;
        InputStream in = null;
        ProcessSystem tempSystem = null;
        try {
            streamIn = new FileInputStream(filePath);
            ObjectInputStream objectinputstream = new ObjectInputStream(streamIn);
            tempSystem = (ProcessSystem) objectinputstream.readObject();
            // logger.info("process file open ok: " + filePath);
        } catch (Exception e) {
            // logger.error(e.toString());
            e.printStackTrace();
        }
        return tempSystem;
    }

    public String[][] reportResults() {
        String[][] text = new String[200][];

        int numb = 0;
        for (int i = 0; i < unitOperations.size(); i++) {
            for (int k = 0; k < unitOperations.get(i).reportResults().length; k++) {
                text[numb++] = unitOperations.get(i).reportResults()[k];
            }
        }
        return text;
    }

    public void printLogFile(String filename) {
        neqsim.dataPresentation.fileHandeling.createTextFile.TextFile tempFile =
                new neqsim.dataPresentation.fileHandeling.createTextFile.TextFile();
        tempFile.setOutputFileName(filename);
        tempFile.setValues(signalDB);
        tempFile.createFile();
    }

    public double getTimeStep() {
        return timeStep;
    }

    public void setTimeStep(double timeStep) {
        this.timeStep = timeStep;
    }

    /**
     * @return the name
     */
    public String getName() {
        return name;
    }

    /**
     * @param name the name to set
     */
    public void setName(String name) {
        this.name = name;
    }

    /**
     * @return the systemMechanicalDesign
     */
    public SystemMechanicalDesign getSystemMechanicalDesign() {
        return systemMechanicalDesign;
    }

    /**
     * @param systemMechanicalDesign the systemMechanicalDesign to set
     */
    public void setSystemMechanicalDesign(SystemMechanicalDesign systemMechanicalDesign) {
        this.systemMechanicalDesign = systemMechanicalDesign;
    }

    /**
     * @return the costEstimator
     */
    public CostEstimateBaseClass getCostEstimator() {
        return costEstimator;
    }

    public double getEntropyProduction(String unit) {
        double entropyProduction = 0.0;
        for (int i = 0; i < unitOperations.size(); i++) {
            entropyProduction += unitOperations.get(i).getEntropyProduction(unit);
            System.out.println("unit " + unitOperations.get(i).getName() + " entropy production "
                    + unitOperations.get(i).getEntropyProduction(unit));
        }
        return entropyProduction;
    }

    public double getExergyChange(String unit) {
        double exergyChange = 0.0;
        for (int i = 0; i < unitOperations.size(); i++) {
            exergyChange += unitOperations.get(i).getExergyChange("J", getSurroundingTemperature());
            System.out.println("unit " + unitOperations.get(i).getName() + " exergy change  "
                    + unitOperations.get(i).getExergyChange("J", getSurroundingTemperature()));
        }
        return exergyChange;
    }

    public double getPower(String unit) {
        double power = 0.0;
        for (int i = 0; i < unitOperations.size(); i++) {
            if (unitOperations.get(i).getClass().getSimpleName().equals("Compressor")) {
                power += ((neqsim.processSimulation.processEquipment.compressor.Compressor) unitOperations
                        .get(i)).getPower();
            } else if (unitOperations.get(i).getClass().getSimpleName().equals("Pump")) {
                power += ((neqsim.processSimulation.processEquipment.pump.Pump) unitOperations
                        .get(i)).getPower();
            }
        }
        if (unit.equals("MW")) {
            return power / 1.0e6;
        } else if (unit.equals("kW")) {
            return power / 1.0e3;
        } else
            return power;
    }

    public double getCoolerDuty(String unit) {
        double heat = 0.0;
        for (int i = 0; i < unitOperations.size(); i++) {
            if (unitOperations.get(i).getClass().getSimpleName().equals("Cooler")) {
                heat += ((neqsim.processSimulation.processEquipment.heatExchanger.Cooler) unitOperations
                        .get(i)).getDuty();
            }
        }
        return heat;
    }

    public double getHeaterDuty(String unit) {
        double heat = 0.0;
        for (int i = 0; i < unitOperations.size(); i++) {
            if (unitOperations.get(i).getClass().getSimpleName().equals("Heater")) {
                heat += ((neqsim.processSimulation.processEquipment.heatExchanger.Heater) unitOperations
                        .get(i)).getDuty();
            }
        }
        return heat;
    }

    public double getMechanicalWeight(String unit) {
        double weight = 0.0;
        for (int i = 0; i < unitOperations.size(); i++) {
            unitOperations.get(i).getMechanicalDesign().calcDesign();
            System.out.println("Name " + unitOperations.get(i).getName() + "  weight "
                    + unitOperations.get(i).getMechanicalDesign().getWeightTotal());
            weight += unitOperations.get(i).getMechanicalDesign().getWeightTotal();
        }
        return weight;
    }

    public double getSurroundingTemperature() {
        return surroundingTemperature;
    }

    public void setSurroundingTemperature(double surroundingTemperature) {
        this.surroundingTemperature = surroundingTemperature;
    }

    public ProcessSystem copy() {
        byte[] bytes = SerializationUtils.serialize(this);
        ProcessSystem copyOperation = (ProcessSystem) SerializationUtils.deserialize(bytes);
        return copyOperation;
    }

    public ConditionMonitor getConditionMonitor() {
        return new ConditionMonitor(this);
    }
    /*
     * @XmlRootElement private class Report extends Object{ public Double name; public
     * ArrayList<ReportInterface> unitOperationsReports = new ArrayList<ReportInterface>();
     * 
     * Report(){ name= getName();
     * 
     * for (int i = 0; i < unitOperations.size(); i++) {
     * unitOperationsReports.add(unitOperations.getReport()); } } }
     * 
     * public Report getReport(){ return this.new Report(); }
     */
<<<<<<< HEAD
=======

>>>>>>> 328264d8
}<|MERGE_RESOLUTION|>--- conflicted
+++ resolved
@@ -1,8 +1,3 @@
-<<<<<<< HEAD
-
-
-=======
->>>>>>> 328264d8
 package neqsim.processSimulation.processSystem;
 
 import java.io.FileInputStream;
@@ -599,8 +594,7 @@
      * 
      * public Report getReport(){ return this.new Report(); }
      */
-<<<<<<< HEAD
-=======
-
->>>>>>> 328264d8
+    <<<<<<<HEAD=======
+
+    >>>>>>>master
 }