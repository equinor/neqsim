package neqsim.processSimulation.processSystem;

import java.io.FileInputStream;
import java.io.FileOutputStream;
import java.io.ObjectInputStream;
import java.io.ObjectOutputStream;
/*
 * thermoOps.java
 *
 * Created on 2. oktober 2000, 20:27
 */
import java.util.ArrayList;
import java.util.Arrays;

import org.apache.commons.lang.SerializationUtils;
import org.apache.logging.log4j.LogManager;
import org.apache.logging.log4j.Logger;

import neqsim.processSimulation.conditionMonitor.ConditionMonitor;
import neqsim.processSimulation.costEstimation.CostEstimateBaseClass;
import neqsim.processSimulation.measurementDevice.MeasurementDeviceInterface;
import neqsim.processSimulation.mechanicalDesign.SystemMechanicalDesign;
import neqsim.processSimulation.processEquipment.ProcessEquipmentBaseClass;
import neqsim.processSimulation.processEquipment.ProcessEquipmentInterface;
import neqsim.processSimulation.processEquipment.util.Recycle;
import neqsim.processSimulation.processEquipment.util.RecycleController;
import neqsim.thermo.system.SystemInterface;

/**
 *
 * @author Even Solbraa
 * @version
 */
public class ProcessSystem implements java.io.Serializable, Runnable {
    private static final long serialVersionUID = 1000;

    Thread thisThread;
    // ProcessEquipmentInterface[]
    String[][] signalDB = new String[100][100];
    private double time = 0;
    private double surroundingTemperature = 288.15;
    private int timeStepNumber = 0;
    private ArrayList<ProcessEquipmentInterface> unitOperations =
            new ArrayList<ProcessEquipmentInterface>(0);
    ArrayList<MeasurementDeviceInterface> measurementDevices =
            new ArrayList<MeasurementDeviceInterface>(0);
    RecycleController recycleController = new RecycleController();
    private double timeStep = 1.0;
    private String name = "process name";
    private SystemMechanicalDesign systemMechanicalDesign = null;
    private CostEstimateBaseClass costEstimator = null;
    static Logger logger = LogManager.getLogger(ProcessSystem.class);

    public ProcessSystem() {
        systemMechanicalDesign = new SystemMechanicalDesign(this);
        costEstimator = new CostEstimateBaseClass(this);
    }

    public void add(ProcessEquipmentInterface operation) {
        getUnitOperations().add(operation);
        if (operation instanceof ModuleInterface) {
            ((ModuleInterface) operation).initializeModule();
        }
    }

    public void add(MeasurementDeviceInterface measurementDevice) {
        measurementDevices.add(measurementDevice);
    }

    public void add(ProcessEquipmentInterface[] operations) {
        getUnitOperations().addAll(Arrays.asList(operations));
    }

    public Object getUnit(String name) {
        for (int i = 0; i < getUnitOperations().size(); i++) {
            if (getUnitOperations().get(i) instanceof ModuleInterface) {
                for (int j = 0; j < ((ModuleInterface) getUnitOperations().get(i)).getOperations()
                        .getUnitOperations().size(); j++) {
                    if (((ModuleInterface) getUnitOperations().get(i)).getOperations()
                            .getUnitOperations().get(j).getName().equals(name)) {
                        return ((ModuleInterface) getUnitOperations().get(i)).getOperations()
                                .getUnitOperations().get(j);
                    }
                }
            } else if (getUnitOperations().get(i).getName().equals(name)) {
                return getUnitOperations().get(i);
            }
        }
        return null;
    }

    public boolean hasUnitName(String name) {
        if (getUnit(name) == null) {
            return false;
        } else {
            return true;
        }
    }

    public Object getMeasurementDevice(String name) {
        for (int i = 0; i < measurementDevices.size(); i++) {
            if (measurementDevices.get(i).getName().equals(name)) {
                return measurementDevices.get(i);
            }
        }
        return null;
    }

    public int getUnitNumber(String name) {
        for (int i = 0; i < getUnitOperations().size(); i++) {
            if (getUnitOperations().get(i) instanceof ModuleInterface) {
                for (int j = 0; j < ((ModuleInterface) getUnitOperations().get(i)).getOperations()
                        .getUnitOperations().size(); j++) {
                    if (((ModuleInterface) getUnitOperations().get(i)).getOperations()
                            .getUnitOperations().get(j).getName().equals(name)) {
                        return j;
                    }
                }
            } else if (getUnitOperations().get(i).getName().equals(name)) {
                return i;
            }
        }
        return 0;
    }

    public void replaceObject(String unitName, ProcessEquipmentBaseClass operation) {
        unitOperations.set(getUnitNumber(name), operation);
    }

    public ArrayList<String> getAllUnitNames() {
        ArrayList<String> unitNames = new ArrayList<String>();
        for (int i = 0; i < getUnitOperations().size(); i++) {
            if (getUnitOperations().get(i) instanceof ModuleInterface) {
                for (int j = 0; j < ((ModuleInterface) getUnitOperations().get(i)).getOperations()
                        .getUnitOperations().size(); j++) {
                    unitNames.add(((ModuleInterface) getUnitOperations().get(i)).getOperations()
                            .getUnitOperations().get(j).getName());
                }
            }
            unitNames.add(unitOperations.get(i).getName());
        }
        return unitNames;
    }

    /**
     * @return the unitOperations
     */
    public ArrayList<ProcessEquipmentInterface> getUnitOperations() {
        return unitOperations;
    }

    public void removeUnit(String name) {
        for (int i = 0; i < unitOperations.size(); i++) {
            if (unitOperations.get(i).getName().equals(name)) {
                unitOperations.remove(i);
            }
        }
    }

    public void clearAll() {
        unitOperations = new ArrayList<ProcessEquipmentInterface>(0);
    }

    public void clear() {
        unitOperations = new ArrayList<ProcessEquipmentInterface>(0);
    }

    public void setFluid(SystemInterface fluid1, SystemInterface fluid2, boolean addNewComponents) {
        fluid1.removeMoles();
        boolean addedComps = false;
        for (int i = 0; i < fluid2.getNumberOfComponents(); i++) {
            if (fluid1.getPhase(0).hasComponent(fluid2.getComponent(i).getName())) {
                fluid1.addComponent(fluid2.getComponent(i).getName(),
                        fluid2.getComponent(i).getNumberOfmoles());
            } else {
                if (addNewComponents) {
                    addedComps = true;
                    if (fluid2.getComponent(i).isIsTBPfraction()
                            || fluid2.getComponent(i).isIsPlusFraction()) {
                        fluid1.addTBPfraction(fluid2.getComponent(i).getName(),
                                fluid2.getComponent(i).getNumberOfmoles(),
                                fluid2.getComponent(i).getMolarMass(),
                                fluid2.getComponent(i).getNormalLiquidDensity());
                    } else {
                        fluid1.addComponent(fluid2.getComponent(i).getName(),
                                fluid2.getComponent(i).getNumberOfmoles());
                    }
                }
            }
        }
        if (addedComps) {
            fluid1.createDatabase(true);
        }
        fluid1.init(0);
        fluid1.setTemperature(fluid2.getTemperature());
        fluid1.setPressure(fluid2.getPressure());
    }

    public void setFluid(SystemInterface fluid1, SystemInterface fluid2) {
        fluid1.removeMoles();
        boolean addedComps = false;
        for (int i = 0; i < fluid2.getNumberOfComponents(); i++) {
            if (fluid1.getPhase(0).hasComponent(fluid2.getComponent(i).getName())) {
                fluid1.addComponent(fluid2.getComponent(i).getName(),
                        fluid2.getComponent(i).getNumberOfmoles());
            } else {
                addedComps = true;
                if (fluid2.getComponent(i).isIsTBPfraction()
                        || fluid2.getComponent(i).isIsPlusFraction()) {
                    fluid1.addTBPfraction(fluid2.getComponent(i).getName(),
                            fluid2.getComponent(i).getNumberOfmoles(),
                            fluid2.getComponent(i).getMolarMass(),
                            fluid2.getComponent(i).getNormalLiquidDensity());
                } else {
                    fluid1.addComponent(fluid2.getComponent(i).getName(),
                            fluid2.getComponent(i).getNumberOfmoles());
                }
            }
        }
        if (addedComps) {
            fluid1.createDatabase(true);
        }
        fluid1.init(0);
        fluid1.setTemperature(fluid2.getTemperature());
        fluid1.setPressure(fluid2.getPressure());
    }

    public Thread runAsThread() {
        Thread processThread = new Thread(this);
        processThread.start();
        return processThread;
    }

    @Override
    public void run() {
        boolean isConverged = true;
        boolean hasResycle = false;
        // boolean hasAdjuster = false;
        int iter = 0;

        // Initializing recycle controller
        recycleController.clear();
        for (int i = 0; i < unitOperations.size(); i++) {
            if (unitOperations.get(i).getClass().getSimpleName().equals("Recycle")) {
                hasResycle = true;
                recycleController.addRecycle((Recycle) unitOperations.get(i));
            }
            if (unitOperations.get(i).getClass().getSimpleName().equals("Adjuster")) {
                // hasAdjuster = true;
            }
        }
        recycleController.init();

        do {
            iter++;
            isConverged = true;
            for (int i = 0; i < unitOperations.size(); i++) {
                if (!unitOperations.get(i).getClass().getSimpleName().equals("Recycle"))
                    try {
                        ((Runnable) unitOperations.get(i)).run();
                    } catch (Exception e) {
                        // String error = e.getMessage();
                        e.printStackTrace();
                    }
                if (unitOperations.get(i).getClass().getSimpleName().equals("Recycle")
                        && recycleController.doSolveRecycle((Recycle) unitOperations.get(i))) {
                    try {
                        ((Runnable) unitOperations.get(i)).run();
                    } catch (Exception e) {
                        // String error = e.getMessage();
                        e.printStackTrace();
                    }
                }
            }
            if (!recycleController.solvedAll() || recycleController.hasHigherPriorityLevel()) {
                isConverged = false;
            }
            if (recycleController.solvedCurrentPriorityLevel()) {
                recycleController.nextPriorityLevel();
            } else if (recycleController.hasLoverPriorityLevel()
                    && !recycleController.solvedAll()) {
                recycleController.resetPriorityLevel();
                // isConverged=true;
            }

            for (int i = 0; i < unitOperations.size(); i++) {
                if (unitOperations.get(i).getClass().getSimpleName().equals("Adjuster")) {
                    if (!((neqsim.processSimulation.processEquipment.util.Adjuster) unitOperations
                            .get(i)).solved()) {
                        isConverged = false;
                    }
                }
            }

            /*
             * signalDB = new String[1000][1 + 3 * measurementDevices.size()];
             * 
             * signalDB[timeStepNumber] = new String[1 + 3 * measurementDevices.size()]; for (int i
             * = 0; i < measurementDevices.size(); i++) { signalDB[timeStepNumber][0] =
             * Double.toString(time); signalDB[timeStepNumber][3 * i + 1] =
             * ((MeasurementDeviceInterface) measurementDevices.get(i)) .getName();
             * signalDB[timeStepNumber][3 * i + 2] = Double .toString(((MeasurementDeviceInterface)
             * measurementDevices.get(i)).getMeasuredValue()); signalDB[timeStepNumber][3 * i + 3] =
             * ((MeasurementDeviceInterface) measurementDevices.get(i)) .getUnit();
             * 
             * }
             */
        } while ((!isConverged || (iter < 2 && hasResycle)) && iter < 100);

        for (int i = 0; i < unitOperations.size(); i++) {
            if (unitOperations.get(i).getClass().getSimpleName().equals("Adjuster")) {
                if (!((neqsim.processSimulation.processEquipment.util.Adjuster) unitOperations
                        .get(i)).solved()) {
                    isConverged = false;
                }
            }
        }
    }

    public void runTransient(double deltat) {
        timeStep = deltat;
        runTransient();
    }

    public double getTime() {
        return time;
    }

    public double getTime(String unit) {
        if (unit.equals("sec")) {
            return time;
        } else if (unit.equals("hr")) {
            return time / 3600.0;
        } else if (unit.equals("day")) {
            return time / (3600.0 * 24);
        } else if (unit.equals("year")) {
            return time / (3600.0 * 24 * 365);
        }
        return time;
    }

    public void runTransient() {
        time += getTimeStep();

        for (int i = 0; i < unitOperations.size(); i++) {
            unitOperations.get(i).runTransient(getTimeStep());
        }
        timeStepNumber++;
        signalDB[timeStepNumber] = new String[1 + 3 * measurementDevices.size()];
        for (int i = 0; i < measurementDevices.size(); i++) {
            signalDB[timeStepNumber][0] = Double.toString(time);
            signalDB[timeStepNumber][3 * i + 1] = measurementDevices.get(i).getName();
            signalDB[timeStepNumber][3 * i + 2] =
                    Double.toString(measurementDevices.get(i).getMeasuredValue());
            signalDB[timeStepNumber][3 * i + 3] = measurementDevices.get(i).getUnit();
        }
    }

    public int size() {
        return unitOperations.size();
    }

    public void view() {
        this.displayResult();
    }

    public void displayResult() {
        try {
            thisThread.join();
        } catch (Exception e) {
            System.out.println("Thread did not finish");
        }
        for (int i = 0; i < unitOperations.size(); i++) {
            unitOperations.get(i).displayResult();
        }

        /*
         * JFrame frame = new JFrame(); frame.setDefaultCloseOperation(JFrame.EXIT_ON_CLOSE);
         * frame.setLayout(new GridLayout(1, 0, 5, 5)); JTextArea area1 = new JTextArea(10, 10);
         * JTable Jtab = new JTable(reportResults(), reportResults()[0]); frame.add(area1);
         * frame.pack(); frame.setLocationRelativeTo(null); frame.setVisible(true);
         */
    }

    public void reportMeasuredValues() {
        try {
            thisThread.join();
        } catch (Exception e) {
            System.out.println("Thread did not finish");
        }
        for (int i = 0; i < measurementDevices.size(); i++) {
            System.out.println("Measurements Device Name: " + measurementDevices.get(i).getName());
            System.out.println("Value: " + measurementDevices.get(i).getMeasuredValue() + " "
                    + measurementDevices.get(i).getUnit());
            if (measurementDevices.get(i).isOnlineSignal())
                System.out.println(
                        "Online value: " + measurementDevices.get(i).getOnlineSignal().getValue()
                                + " " + measurementDevices.get(i).getOnlineSignal().getUnit());
        }
    }

    public void save(String filePath) {
<<<<<<< HEAD
        ObjectOutputStream out = null;
        InputStream in = null;
        try {
            FileOutputStream fout = new FileOutputStream(filePath, false);
            out = new ObjectOutputStream(fout);
=======
        try (ObjectOutputStream out = new ObjectOutputStream(new FileOutputStream(filePath, false))) {
>>>>>>> bbc43052
            out.writeObject(this);
            logger.info("process file saved to:  " + filePath);
        } catch (Exception e) {
            logger.error(e.toString());
            e.printStackTrace();
        }
    }

    public static ProcessSystem open(String filePath) {
<<<<<<< HEAD
        FileInputStream streamIn = null;
        InputStream in = null;
=======
>>>>>>> bbc43052
        ProcessSystem tempSystem = null;
        try (ObjectInputStream objectinputstream = new ObjectInputStream(new FileInputStream(filePath))) {
            tempSystem = (ProcessSystem) objectinputstream.readObject();
            // logger.info("process file open ok: " + filePath);
        } catch (Exception e) {
            // logger.error(e.toString());
            e.printStackTrace();
        }
        return tempSystem;
    }

    public String[][] reportResults() {
        String[][] text = new String[200][];

        int numb = 0;
        for (int i = 0; i < unitOperations.size(); i++) {
            for (int k = 0; k < unitOperations.get(i).reportResults().length; k++) {
                text[numb++] = unitOperations.get(i).reportResults()[k];
            }
        }
        return text;
    }

    public void printLogFile(String filename) {
        neqsim.dataPresentation.fileHandeling.createTextFile.TextFile tempFile =
                new neqsim.dataPresentation.fileHandeling.createTextFile.TextFile();
        tempFile.setOutputFileName(filename);
        tempFile.setValues(signalDB);
        tempFile.createFile();
    }

    public double getTimeStep() {
        return timeStep;
    }

    public void setTimeStep(double timeStep) {
        this.timeStep = timeStep;
    }

    /**
     * @return the name
     */
    public String getName() {
        return name;
    }

    /**
     * @param name the name to set
     */
    public void setName(String name) {
        this.name = name;
    }

    /**
     * @return the systemMechanicalDesign
     */
    public SystemMechanicalDesign getSystemMechanicalDesign() {
        return systemMechanicalDesign;
    }

    /**
     * @param systemMechanicalDesign the systemMechanicalDesign to set
     */
    public void setSystemMechanicalDesign(SystemMechanicalDesign systemMechanicalDesign) {
        this.systemMechanicalDesign = systemMechanicalDesign;
    }

    /**
     * @return the costEstimator
     */
    public CostEstimateBaseClass getCostEstimator() {
        return costEstimator;
    }

    public double getEntropyProduction(String unit) {
        double entropyProduction = 0.0;
        for (int i = 0; i < unitOperations.size(); i++) {
            entropyProduction += unitOperations.get(i).getEntropyProduction(unit);
            System.out.println("unit " + unitOperations.get(i).getName() + " entropy production "
                    + unitOperations.get(i).getEntropyProduction(unit));
        }
        return entropyProduction;
    }

    public double getExergyChange(String unit) {
        double exergyChange = 0.0;
        for (int i = 0; i < unitOperations.size(); i++) {
            exergyChange += unitOperations.get(i).getExergyChange("J", getSurroundingTemperature());
            System.out.println("unit " + unitOperations.get(i).getName() + " exergy change  "
                    + unitOperations.get(i).getExergyChange("J", getSurroundingTemperature()));
        }
        return exergyChange;
    }

    public double getPower(String unit) {
        double power = 0.0;
        for (int i = 0; i < unitOperations.size(); i++) {
            if (unitOperations.get(i).getClass().getSimpleName().equals("Compressor")) {
                power += ((neqsim.processSimulation.processEquipment.compressor.Compressor) unitOperations
                        .get(i)).getPower();
            } else if (unitOperations.get(i).getClass().getSimpleName().equals("Pump")) {
                power += ((neqsim.processSimulation.processEquipment.pump.Pump) unitOperations
                        .get(i)).getPower();
            }
        }
        if (unit.equals("MW")) {
            return power / 1.0e6;
        } else if (unit.equals("kW")) {
            return power / 1.0e3;
        } else
            return power;
    }

    public double getCoolerDuty(String unit) {
        double heat = 0.0;
        for (int i = 0; i < unitOperations.size(); i++) {
            if (unitOperations.get(i).getClass().getSimpleName().equals("Cooler")) {
                heat += ((neqsim.processSimulation.processEquipment.heatExchanger.Cooler) unitOperations
                        .get(i)).getDuty();
            }
        }
        return heat;
    }

    public double getHeaterDuty(String unit) {
        double heat = 0.0;
        for (int i = 0; i < unitOperations.size(); i++) {
            if (unitOperations.get(i).getClass().getSimpleName().equals("Heater")) {
                heat += ((neqsim.processSimulation.processEquipment.heatExchanger.Heater) unitOperations
                        .get(i)).getDuty();
            }
        }
        return heat;
    }

    public double getMechanicalWeight(String unit) {
        double weight = 0.0;
        for (int i = 0; i < unitOperations.size(); i++) {
            unitOperations.get(i).getMechanicalDesign().calcDesign();
            System.out.println("Name " + unitOperations.get(i).getName() + "  weight "
                    + unitOperations.get(i).getMechanicalDesign().getWeightTotal());
            weight += unitOperations.get(i).getMechanicalDesign().getWeightTotal();
        }
        return weight;
    }

    public double getSurroundingTemperature() {
        return surroundingTemperature;
    }

    public void setSurroundingTemperature(double surroundingTemperature) {
        this.surroundingTemperature = surroundingTemperature;
    }

    public ProcessSystem copy() {
        byte[] bytes = SerializationUtils.serialize(this);
        ProcessSystem copyOperation = (ProcessSystem) SerializationUtils.deserialize(bytes);
        return copyOperation;
    }

    public ConditionMonitor getConditionMonitor() {
        return new ConditionMonitor(this);
    }
    /*
     * @XmlRootElement private class Report extends Object{ public Double name; public
     * ArrayList<ReportInterface> unitOperationsReports = new ArrayList<ReportInterface>();
     * 
     * Report(){ name= getName();
     * 
     * for (int i = 0; i < unitOperations.size(); i++) {
     * unitOperationsReports.add(unitOperations.getReport()); } } }
     * 
     * public Report getReport(){ return this.new Report(); }
     */
}<|MERGE_RESOLUTION|>--- conflicted
+++ resolved
@@ -400,15 +400,7 @@
     }
 
     public void save(String filePath) {
-<<<<<<< HEAD
-        ObjectOutputStream out = null;
-        InputStream in = null;
-        try {
-            FileOutputStream fout = new FileOutputStream(filePath, false);
-            out = new ObjectOutputStream(fout);
-=======
         try (ObjectOutputStream out = new ObjectOutputStream(new FileOutputStream(filePath, false))) {
->>>>>>> bbc43052
             out.writeObject(this);
             logger.info("process file saved to:  " + filePath);
         } catch (Exception e) {
@@ -418,11 +410,6 @@
     }
 
     public static ProcessSystem open(String filePath) {
-<<<<<<< HEAD
-        FileInputStream streamIn = null;
-        InputStream in = null;
-=======
->>>>>>> bbc43052
         ProcessSystem tempSystem = null;
         try (ObjectInputStream objectinputstream = new ObjectInputStream(new FileInputStream(filePath))) {
             tempSystem = (ProcessSystem) objectinputstream.readObject();
