<<<<<<< HEAD


=======
>>>>>>> 328264d8
package neqsim.processSimulation.processSystem.processModules;

import neqsim.processSimulation.processEquipment.compressor.Compressor;
import neqsim.processSimulation.processEquipment.distillation.Condenser;
import neqsim.processSimulation.processEquipment.distillation.DistillationColumn;
import neqsim.processSimulation.processEquipment.distillation.Reboiler;
import neqsim.processSimulation.processEquipment.expander.Expander;
import neqsim.processSimulation.processEquipment.heatExchanger.Cooler;
import neqsim.processSimulation.processEquipment.heatExchanger.HeatExchanger;
import neqsim.processSimulation.processEquipment.mixer.Mixer;
import neqsim.processSimulation.processEquipment.separator.Separator;
import neqsim.processSimulation.processEquipment.splitter.Splitter;
import neqsim.processSimulation.processEquipment.stream.Stream;
import neqsim.processSimulation.processEquipment.stream.StreamInterface;
import neqsim.processSimulation.processEquipment.util.Recycle;
import neqsim.processSimulation.processEquipment.valve.ThrottlingValve;
import neqsim.processSimulation.processEquipment.valve.ValveInterface;
import neqsim.processSimulation.processSystem.ProcessModuleBaseClass;

/**
 *
 * @author ESOL
 */
public class DPCUModule extends ProcessModuleBaseClass {
    private static final long serialVersionUID = 1000;

    StreamInterface ethaneOvhComp, gasDistColumnExit, liquidDistColumnExit, feedStream,
            gasExitStream, oilExitStream, glycolFeedStream, glycolExitStream;
    Separator glycolScrubber;
    Separator inletSeparator;
    double inletSepTemperature = 50.00, pressureAfterRedValve = 55.0; // bar'
    double gasScrubberTemperature = 30.00, firstStageOutPressure = 110.0,
            glycolScrubberTemperature = 20.0, secondStageOutPressure = 200.0; // bar
    double glycolInjectionRate = 10.0, exportGasTemperature = 273.15 + 30.0,
            liquidPumpPressure = 150.0; // m^3/hr
    Separator LTseparator;
    HeatExchanger heatExchanger1;
    ThrottlingValve valve1;
    Expander expander;
    Compressor compressor1;
    Mixer mixer;
    DistillationColumn distColumn;

    @Override
    public void addInputStream(String streamName, StreamInterface stream) {
        if (streamName.equals("feed stream")) {
            this.feedStream = stream;
        }
        if (streamName.equals("glycol feed stream")) {
            this.glycolFeedStream = stream;
        }
    }

    @Override
    public StreamInterface getOutputStream(String streamName) {
        if (!isInitializedStreams) {
            initializeStreams();
        }
        if (streamName.equals("gas exit stream")) {
            return this.gasExitStream;
        } else if (streamName.equals("oil exit stream")) {
            return this.oilExitStream;
        } else if (streamName.equals("gas from dist column")) {
            return this.gasDistColumnExit;
        } else if (streamName.equals("liquid from dist column")) {
            return this.liquidDistColumnExit;
        } else {
            return null;
        }
    }

    @Override
    public void initializeModule() {
        isInitializedModule = true;
        double inletPressure = feedStream.getPressure();

        ValveInterface inletValve = new ThrottlingValve("inlet valve", feedStream);
        inletValve.setOutletPressure(pressureAfterRedValve);

        heatExchanger1 = new HeatExchanger(inletValve.getOutStream());
        // heatExchanger1.setOutTemperature(273.15 - 18);
        // heatExchanger1.setUAvalue(10000.0);
        heatExchanger1.setName("heatExchanger1");
        // heatExchanger1.addInStream(feedStream2);

        Cooler heatExchanger2 = new Cooler(heatExchanger1.getOutStream(0));
        // heatExchanger2.setUAvalue(1000.0);
        heatExchanger1.setOutTemperature(273.15 - 21.0);
        heatExchanger2.setName("heatExchanger2");
        // heatExchanger1.addInStream(feedStream2);

        expander = new Expander("expander", heatExchanger2.getOutStream());
        expander.setOutletPressure(46.0);

        LTseparator = new Separator("LTseparator", expander.getOutStream());

        Splitter splitter = new Splitter("LTsplitter", LTseparator.getGasOutStream(), 2);
        splitter.setSplitFactors(new double[] {0.9, 0.1});

        heatExchanger1.addInStream(splitter.getSplitStream(0));

        mixer = new Mixer("gasmixer");
        mixer.addStream(heatExchanger1.getOutStream(1));
        mixer.addStream(splitter.getSplitStream(1));

        compressor1 = new Compressor("Compressor 1", mixer.getOutStream());
        compressor1.setOutletPressure(65.0);

        Recycle recycl = new Recycle("recycler");
        recycl.addStream(compressor1.getOutStream());

        valve1 = new ThrottlingValve(LTseparator.getLiquidOutStream());
        valve1.setOutletPressure(30.0);

        distColumn = new DistillationColumn(10, true, true);
        distColumn.addFeedStream(valve1.getOutStream(), 2);
        // distColumn.setCondenserTemperature(273.15 - 72.0);
        // distColumn.setReboilerTemperature(273.0+40.0);
        ((Reboiler) distColumn.getReboiler()).setRefluxRatio(10.7);
        ((Condenser) distColumn.getCondenser()).setRefluxRatio(10.7);

        // heatExchanger2.addInStream(distColumn.getGasOutStream());
        getOperations().add(inletValve);
        getOperations().add(heatExchanger1);
        getOperations().add(heatExchanger2);
        getOperations().add(expander);
        getOperations().add(LTseparator);
        getOperations().add(splitter);
        getOperations().add(mixer);
        getOperations().add(compressor1);
        getOperations().add(recycl);
        getOperations().add(valve1);
        // getOperations().add(distColumn);

        /*
         * Cooler inletCooler = new Cooler("inlet well stream cooler", feedStream);
         * inletCooler.setOutTemperature(inletSepTemperature + 273.15);
         * 
         * inletSeparator = new Separator("Inlet separator", inletCooler.getOutStream());
         * 
         * Cooler gasCooler = new Cooler("separator gas cooler", inletSeparator.getGasOutStream());
         * gasCooler.setOutTemperature(gasScrubberTemperature + 273.15);
         * 
         * oilPump = new Pump("liquid pump", inletSeparator.getLiquidOutStream());
         * oilPump.setOutletPressure(liquidPumpPressure);
         * 
         * Separator gasScrubber = new Separator("HC dew point control scrubber",
         * gasCooler.getOutStream());
         * 
         * Recycle HPliquidRecycle = new Recycle("Resycle"); double tolerance = 1e-2;
         * HPliquidRecycle.setTolerance(tolerance);
         * HPliquidRecycle.addStream(gasScrubber.getLiquidOutStream());
         * inletSeparator.addStream(HPliquidRecycle.getOutStream());
         * 
         * Compressor firstStageCompressor = new Compressor("1st stage compressor",
         * gasScrubber.getGasOutStream());
         * firstStageCompressor.setOutletPressure(firstStageOutPressure);
         * 
         * glycolFeedStream.getThermoSystem().setPressure(firstStageOutPressure);
         * 
         * Mixer glycolMixer = new Mixer("glycol injection mixer");
         * glycolMixer.addStream(firstStageCompressor.getOutStream());
         * glycolMixer.addStream(glycolFeedStream);
         * 
         * Cooler mixerAfterCooler = new Cooler("glycol mixer after cooler",
         * glycolMixer.getOutStream()); mixerAfterCooler.setOutTemperature(glycolScrubberTemperature
         * + 273.15);
         * 
         * glycolScrubber = new Separator("Water dew point control scrubber",
         * mixerAfterCooler.getOutStream());
         * 
         * secondStageCompressor = new Compressor("2nd stage compressor",
         * glycolScrubber.getGasOutStream());
         * secondStageCompressor.setOutletPressure(secondStageOutPressure);
         * 
         * secondStageAfterCooler = new Cooler("second stage after cooler",
         * secondStageCompressor.getOutStream());
         * secondStageAfterCooler.setOutTemperature(exportGasTemperature + 273.15);
         * 
         * getOperations().add(inletCooler); getOperations().add(inletSeparator);
         * getOperations().add(gasCooler); getOperations().add(oilPump);
         * getOperations().add(gasScrubber); getOperations().add(HPliquidRecycle);
         * getOperations().add(firstStageCompressor); getOperations().add(glycolMixer);
         * getOperations().add(mixerAfterCooler); getOperations().add(glycolScrubber);
         * getOperations().add(secondStageCompressor); getOperations().add(secondStageAfterCooler);
         * 
         */
    }

    @Override
    public void run() {
        if (!isInitializedModule) {
            initializeModule();
        }
        getOperations().run();

        gasExitStream = compressor1.getOutStream();
        oilExitStream = LTseparator.getLiquidOutStream();
        gasDistColumnExit = distColumn.getGasOutStream();
        liquidDistColumnExit = distColumn.getLiquidOutStream();
    }

    @Override
    public void initializeStreams() {
        isInitializedStreams = true;
    }

    @Override
    public void runTransient(double dt) {
        getOperations().runTransient();
    }

    @Override
    public void calcDesign() {
<<<<<<< HEAD
        // design is done here
=======
        // design is done here //
>>>>>>> 328264d8
    }

    @Override
    public void setDesign() {
<<<<<<< HEAD
        // set design is done here
=======
        // set design is done here //
>>>>>>> 328264d8
    }

    @Override
    public void setSpecification(String specificationName, double value) {
        if (specificationName.equals("pressure after reduction valve")) {
            pressureAfterRedValve = value;
        } else if (specificationName.equals("gas scrubber temperature")) {
            gasScrubberTemperature = value;
        }
    }

    @Override
    public void displayResult() {
        System.out.println("compressor power " + compressor1.getEnergy());
        System.out.println("expander power " + expander.getEnergy());
        valve1.displayResult();
    }

    public static void main(String[] args) {
<<<<<<< HEAD
=======

>>>>>>> 328264d8
        neqsim.thermo.system.SystemInterface testSystem =
                new neqsim.thermo.system.SystemSrkEos(273.15 + 7.5, 110.0);

        testSystem.addComponent("CO2", 0.0218295567233988);
        testSystem.addComponent("nitrogen", 0.00739237702184805);
        testSystem.addComponent("methane", 0.831767017569769);
        testSystem.addComponent("ethane", 0.0790893243389708);
        testSystem.addComponent("propane", 0.0378546917300062);
        testSystem.addComponent("i-butane", 0.00543253464081659);
        testSystem.addComponent("n-butane", 0.0095144918510181);
        testSystem.addComponent("i-pentane", 0.00207801067169675);
        testSystem.addComponent("n-pentane", 0.00211497210679094);
        testSystem.addComponent("n-hexane", 0.000512675581812218);
        testSystem.addComponent("n-heptane", 0.000205410042894726);
        testSystem.addComponent("n-octane", 0.000677697183000435);

        testSystem.createDatabase(true);
        testSystem.setMixingRule(2);

        Stream feedStream = new Stream("Well stream", testSystem);
        feedStream.getThermoSystem().setTotalFlowRate(5, "MSm^3/hr");

        // feedStream.addAnalogMeasurement("Name", "type");
        // feedStream.addAlarm("type", );..
        DPCUModule dpcuModule = new DPCUModule();
        dpcuModule.addInputStream("feed stream", feedStream);
        dpcuModule.setSpecification("pressure after reduction valve", 108.0);

        neqsim.processSimulation.processSystem.ProcessSystem operations =
                new neqsim.processSimulation.processSystem.ProcessSystem();
        operations.add(feedStream);
        operations.add(dpcuModule);
        operations.run();

        dpcuModule.getOutputStream("gas exit stream").displayResult();
        dpcuModule.getOutputStream("oil exit stream").displayResult();
        dpcuModule.getOutputStream("gas from dist column").displayResult();
        dpcuModule.getOutputStream("liquid from dist column").displayResult();

        dpcuModule.displayResult();
        // dpcuModule.getOutputStream("gasmixer").displayResult();
    }
}<|MERGE_RESOLUTION|>--- conflicted
+++ resolved
@@ -1,8 +1,3 @@
-<<<<<<< HEAD
-
-
-=======
->>>>>>> 328264d8
 package neqsim.processSimulation.processSystem.processModules;
 
 import neqsim.processSimulation.processEquipment.compressor.Compressor;
@@ -217,20 +212,12 @@
 
     @Override
     public void calcDesign() {
-<<<<<<< HEAD
         // design is done here
-=======
-        // design is done here //
->>>>>>> 328264d8
     }
 
     @Override
     public void setDesign() {
-<<<<<<< HEAD
         // set design is done here
-=======
-        // set design is done here //
->>>>>>> 328264d8
     }
 
     @Override
@@ -250,10 +237,6 @@
     }
 
     public static void main(String[] args) {
-<<<<<<< HEAD
-=======
-
->>>>>>> 328264d8
         neqsim.thermo.system.SystemInterface testSystem =
                 new neqsim.thermo.system.SystemSrkEos(273.15 + 7.5, 110.0);
 
