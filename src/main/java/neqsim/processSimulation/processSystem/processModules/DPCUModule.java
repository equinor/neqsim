package neqsim.processSimulation.processSystem.processModules;

import neqsim.processSimulation.processEquipment.compressor.Compressor;
import neqsim.processSimulation.processEquipment.distillation.Condenser;
import neqsim.processSimulation.processEquipment.distillation.DistillationColumn;
import neqsim.processSimulation.processEquipment.distillation.Reboiler;
import neqsim.processSimulation.processEquipment.expander.Expander;
import neqsim.processSimulation.processEquipment.heatExchanger.Cooler;
import neqsim.processSimulation.processEquipment.heatExchanger.HeatExchanger;
import neqsim.processSimulation.processEquipment.mixer.Mixer;
import neqsim.processSimulation.processEquipment.separator.Separator;
import neqsim.processSimulation.processEquipment.splitter.Splitter;
import neqsim.processSimulation.processEquipment.stream.Stream;
import neqsim.processSimulation.processEquipment.stream.StreamInterface;
import neqsim.processSimulation.processEquipment.util.Recycle;
import neqsim.processSimulation.processEquipment.valve.ThrottlingValve;
import neqsim.processSimulation.processEquipment.valve.ValveInterface;
import neqsim.processSimulation.processSystem.ProcessModuleBaseClass;

/**
 * <p>
 * DPCUModule class.
 * </p>
 *
 * @author ESOL
 * @version $Id: $Id
 */
public class DPCUModule extends ProcessModuleBaseClass {
    private static final long serialVersionUID = 1000;

    StreamInterface ethaneOvhComp, gasDistColumnExit, liquidDistColumnExit, feedStream,
            gasExitStream, oilExitStream, glycolFeedStream, glycolExitStream;
    Separator glycolScrubber;
    Separator inletSeparator;
    double inletSepTemperature = 50.00, pressureAfterRedValve = 55.0; // bar'
    double gasScrubberTemperature = 30.00, firstStageOutPressure = 110.0,
            glycolScrubberTemperature = 20.0, secondStageOutPressure = 200.0; // bar
    double glycolInjectionRate = 10.0, exportGasTemperature = 273.15 + 30.0,
            liquidPumpPressure = 150.0; // m^3/hr
    Separator LTseparator;
    HeatExchanger heatExchanger1;
    ThrottlingValve valve1;
    Expander expander;
    Compressor compressor1;
    Mixer mixer;
    DistillationColumn distColumn;

    public DPCUModule(String name) {
        super(name);
    }

    /** {@inheritDoc} */
    @Override
    public void addInputStream(String streamName, StreamInterface stream) {
        if (streamName.equals("feed stream")) {
            this.feedStream = stream;
        }
        if (streamName.equals("glycol feed stream")) {
            this.glycolFeedStream = stream;
        }
    }

    /** {@inheritDoc} */
    @Override
    public StreamInterface getOutputStream(String streamName) {
        if (!isInitializedStreams) {
            initializeStreams();
        }
        if (streamName.equals("gas exit stream")) {
            return this.gasExitStream;
        } else if (streamName.equals("oil exit stream")) {
            return this.oilExitStream;
        } else if (streamName.equals("gas from dist column")) {
            return this.gasDistColumnExit;
        } else if (streamName.equals("liquid from dist column")) {
            return this.liquidDistColumnExit;
        } else {
            return null;
        }
    }

    /** {@inheritDoc} */
    @Override
    public void initializeModule() {
        isInitializedModule = true;
        // double inletPressure = feedStream.getPressure();

        ValveInterface inletValve = new ThrottlingValve("inlet valve", feedStream);
        inletValve.setOutletPressure(pressureAfterRedValve);

        heatExchanger1 = new HeatExchanger("heatExchanger1", inletValve.getOutStream());
        // heatExchanger1.setOutTemperature(273.15 - 18);
        // heatExchanger1.setUAvalue(10000.0);
        // heatExchanger1.addInStream(feedStream2);

<<<<<<< HEAD
        Cooler heatExchanger2 = new Cooler("exchanger2", heatExchanger1.getOutStream(0));
=======
        Cooler heatExchanger2 = new Cooler("heatExchanger2", heatExchanger1.getOutStream(0));
>>>>>>> a2dcb88c
        // heatExchanger2.setUAvalue(1000.0);
        heatExchanger1.setOutTemperature(273.15 - 21.0);
        // heatExchanger1.addInStream(feedStream2);

        expander = new Expander("expander", heatExchanger2.getOutletStream());
        expander.setOutletPressure(46.0);

        LTseparator = new Separator("LTseparator", expander.getOutletStream());

        Splitter splitter = new Splitter("LTsplitter", LTseparator.getGasOutStream(), 2);
        splitter.setSplitFactors(new double[] {0.9, 0.1});

        heatExchanger1.addInStream(splitter.getSplitStream(0));

        mixer = new Mixer("gasmixer");
        mixer.addStream(heatExchanger1.getOutStream(1));
        mixer.addStream(splitter.getSplitStream(1));

        compressor1 = new Compressor("Compressor 1", mixer.getOutStream());
        compressor1.setOutletPressure(65.0);

        Recycle recycl = new Recycle("recycler");
        recycl.addStream(compressor1.getOutletStream());

        valve1 = new ThrottlingValve("valve1", LTseparator.getLiquidOutStream());
        valve1.setOutletPressure(30.0);

        distColumn = new DistillationColumn(10, true, true);
        distColumn.addFeedStream(valve1.getOutletStream(), 2);
        // distColumn.setCondenserTemperature(273.15 - 72.0);
        // distColumn.setReboilerTemperature(273.0+40.0);
        ((Reboiler) distColumn.getReboiler()).setRefluxRatio(10.7);
        ((Condenser) distColumn.getCondenser()).setRefluxRatio(10.7);

        // heatExchanger2.addInStream(distColumn.getGasOutStream());
        getOperations().add(inletValve);
        getOperations().add(heatExchanger1);
        getOperations().add(heatExchanger2);
        getOperations().add(expander);
        getOperations().add(LTseparator);
        getOperations().add(splitter);
        getOperations().add(mixer);
        getOperations().add(compressor1);
        getOperations().add(recycl);
        getOperations().add(valve1);
        // getOperations().add(distColumn);

        /*
         * Cooler inletCooler = new Cooler("inlet well stream cooler", feedStream);
         * inletCooler.setOutTemperature(inletSepTemperature + 273.15);
         * 
         * inletSeparator = new Separator("Inlet separator", inletCooler.getOutStream());
         * 
         * Cooler gasCooler = new Cooler("separator gas cooler", inletSeparator.getGasOutStream());
         * gasCooler.setOutTemperature(gasScrubberTemperature + 273.15);
         * 
         * oilPump = new Pump("liquid pump", inletSeparator.getLiquidOutStream());
         * oilPump.setOutletPressure(liquidPumpPressure);
         * 
         * Separator gasScrubber = new Separator("HC dew point control scrubber",
         * gasCooler.getOutStream());
         * 
         * Recycle HPliquidRecycle = new Recycle("Resycle"); double tolerance = 1e-2;
         * HPliquidRecycle.setTolerance(tolerance);
         * HPliquidRecycle.addStream(gasScrubber.getLiquidOutStream());
         * inletSeparator.addStream(HPliquidRecycle.getOutStream());
         * 
         * Compressor firstStageCompressor = new Compressor("1st stage compressor",
         * gasScrubber.getGasOutStream());
         * firstStageCompressor.setOutletPressure(firstStageOutPressure);
         * 
         * glycolFeedStream.getThermoSystem().setPressure(firstStageOutPressure);
         * 
         * Mixer glycolMixer = new Mixer("glycol injection mixer");
         * glycolMixer.addStream(firstStageCompressor.getOutStream());
         * glycolMixer.addStream(glycolFeedStream);
         * 
         * Cooler mixerAfterCooler = new Cooler("glycol mixer after cooler",
         * glycolMixer.getOutStream()); mixerAfterCooler.setOutTemperature(glycolScrubberTemperature
         * + 273.15);
         * 
         * glycolScrubber = new Separator("Water dew point control scrubber",
         * mixerAfterCooler.getOutStream());
         * 
         * secondStageCompressor = new Compressor("2nd stage compressor",
         * glycolScrubber.getGasOutStream());
         * secondStageCompressor.setOutletPressure(secondStageOutPressure);
         * 
         * secondStageAfterCooler = new Cooler("second stage after cooler",
         * secondStageCompressor.getOutStream());
         * secondStageAfterCooler.setOutTemperature(exportGasTemperature + 273.15);
         * 
         * getOperations().add(inletCooler); getOperations().add(inletSeparator);
         * getOperations().add(gasCooler); getOperations().add(oilPump);
         * getOperations().add(gasScrubber); getOperations().add(HPliquidRecycle);
         * getOperations().add(firstStageCompressor); getOperations().add(glycolMixer);
         * getOperations().add(mixerAfterCooler); getOperations().add(glycolScrubber);
         * getOperations().add(secondStageCompressor); getOperations().add(secondStageAfterCooler);
         * 
         */
    }

    /** {@inheritDoc} */
    @Override
    public void run() {
        if (!isInitializedModule) {
            initializeModule();
        }
        getOperations().run();

        gasExitStream = compressor1.getOutletStream();
        oilExitStream = LTseparator.getLiquidOutStream();
        gasDistColumnExit = distColumn.getGasOutStream();
        liquidDistColumnExit = distColumn.getLiquidOutStream();
    }

    /** {@inheritDoc} */
    @Override
    public void initializeStreams() {
        isInitializedStreams = true;
    }

    /** {@inheritDoc} */
    @Override
    public void runTransient(double dt) {
        getOperations().runTransient(dt);
    }

    /** {@inheritDoc} */
    @Override
    public void calcDesign() {
        // design is done here
    }

    /** {@inheritDoc} */
    @Override
    public void setDesign() {
        // set design is done here
    }

    /** {@inheritDoc} */
    @Override
    public void setSpecification(String specificationName, double value) {
        if (specificationName.equals("pressure after reduction valve")) {
            pressureAfterRedValve = value;
        } else if (specificationName.equals("gas scrubber temperature")) {
            gasScrubberTemperature = value;
        }
    }

    /** {@inheritDoc} */
    @Override
    public void displayResult() {
        System.out.println("compressor power " + compressor1.getEnergy());
        System.out.println("expander power " + expander.getEnergy());
        valve1.displayResult();
    }

    /**
     * <p>
     * main.
     * </p>
     *
     * @param args an array of {@link java.lang.String} objects
     */
    public static void main(String[] args) {
        neqsim.thermo.system.SystemInterface testSystem =
                new neqsim.thermo.system.SystemSrkEos(273.15 + 7.5, 110.0);

        testSystem.addComponent("CO2", 0.0218295567233988);
        testSystem.addComponent("nitrogen", 0.00739237702184805);
        testSystem.addComponent("methane", 0.831767017569769);
        testSystem.addComponent("ethane", 0.0790893243389708);
        testSystem.addComponent("propane", 0.0378546917300062);
        testSystem.addComponent("i-butane", 0.00543253464081659);
        testSystem.addComponent("n-butane", 0.0095144918510181);
        testSystem.addComponent("i-pentane", 0.00207801067169675);
        testSystem.addComponent("n-pentane", 0.00211497210679094);
        testSystem.addComponent("n-hexane", 0.000512675581812218);
        testSystem.addComponent("n-heptane", 0.000205410042894726);
        testSystem.addComponent("n-octane", 0.000677697183000435);

        testSystem.createDatabase(true);
        testSystem.setMixingRule(2);

        Stream feedStream = new Stream("Well stream", testSystem);
        feedStream.getThermoSystem().setTotalFlowRate(5, "MSm^3/hr");

        // feedStream.addAnalogMeasurement("Name", "type");
        // feedStream.addAlarm("type", );..
        DPCUModule dpcuModule = new DPCUModule("dpcuModule");
        dpcuModule.addInputStream("feed stream", feedStream);
        dpcuModule.setSpecification("pressure after reduction valve", 108.0);

        neqsim.processSimulation.processSystem.ProcessSystem operations =
                new neqsim.processSimulation.processSystem.ProcessSystem();
        operations.add(feedStream);
        operations.add(dpcuModule);
        operations.run();

        dpcuModule.getOutputStream("gas exit stream").displayResult();
        dpcuModule.getOutputStream("oil exit stream").displayResult();
        dpcuModule.getOutputStream("gas from dist column").displayResult();
        dpcuModule.getOutputStream("liquid from dist column").displayResult();

        dpcuModule.displayResult();
        // dpcuModule.getOutputStream("gasmixer").displayResult();
    }
}<|MERGE_RESOLUTION|>--- conflicted
+++ resolved
@@ -93,11 +93,7 @@
         // heatExchanger1.setUAvalue(10000.0);
         // heatExchanger1.addInStream(feedStream2);
 
-<<<<<<< HEAD
-        Cooler heatExchanger2 = new Cooler("exchanger2", heatExchanger1.getOutStream(0));
-=======
         Cooler heatExchanger2 = new Cooler("heatExchanger2", heatExchanger1.getOutStream(0));
->>>>>>> a2dcb88c
         // heatExchanger2.setUAvalue(1000.0);
         heatExchanger1.setOutTemperature(273.15 - 21.0);
         // heatExchanger1.addInStream(feedStream2);
