--- conflicted
+++ resolved
@@ -179,31 +179,11 @@
          * 
          */
 
-<<<<<<< HEAD
-        Heater reboiler = new Heater("reboiler", valveMP.getOutletStream());
-        reboiler.setName("reboiler");
-=======
         Heater reboiler = new Heater("reboiler", valveMP.getOutStream());
->>>>>>> a2dcb88c
         reboiler.setOutTemperature(reboilerTemperature);
 
         strippingGas.setTemperature(reboilerTemperature, "K");
         strippingGas.setPressure(regenerationPressure, "bara");
-<<<<<<< HEAD
-        stripperColumn = new Separator(reboiler.getOutletStream());
-        stripperColumn.addStream(strippingGas);
-
-        heatExchanger1 = new Cooler("he1", stripperColumn.getLiquidOutStream());
-        heatExchanger1.setOutTemperature(100.0);
-
-        HPpump = new Pump("HP lean TEG pump", heatExchanger1.getOutletStream());
-        HPpump.setOutletPressure(gasStreamToAbsorber.getPressure());
-
-        heatExchanger2 = new Cooler("heatexchanger2", HPpump.getOutStream());
-        heatExchanger2.setOutTemperature(273.15 + 40.0);
-
-        heatExchanger3 = new Cooler("heatexchanger 3", stripperColumn.getGasOutStream());
-=======
         stripperColumn = new Separator("stripperColumn", reboiler.getOutStream());
         stripperColumn.addStream(strippingGas);
 
@@ -217,7 +197,6 @@
         heatExchanger2.setOutTemperature(273.15 + 40.0);
 
         heatExchanger3 = new Cooler("heatExchanger3", stripperColumn.getGasOutStream());
->>>>>>> a2dcb88c
         heatExchanger3.setOutTemperature(273.15 + 30.0);
 
         waterSeparator = new Separator("watersep", heatExchanger3.getOutletStream());
