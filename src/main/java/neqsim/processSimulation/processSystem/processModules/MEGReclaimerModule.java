--- conflicted
+++ resolved
@@ -18,172 +18,168 @@
  * @version $Id: $Id
  */
 public class MEGReclaimerModule extends ProcessModuleBaseClass {
-    private static final long serialVersionUID = 1000;
+  private static final long serialVersionUID = 1000;
 
-    protected StreamInterface streamToReclaimer = null, streamToWaterRemoval = null,
-            streamFromBoosterCompressor = null, streamWithWaste = null;
+  protected StreamInterface streamToReclaimer = null, streamToWaterRemoval = null,
+      streamFromBoosterCompressor = null, streamWithWaste = null;
 
-    ThrottlingValve inletValve = null;
-    Mixer inletMixer = null;
-    protected Separator flashSeparator = null;
-    Pump MEGRecircPump = null;
-    Heater MEGrecircHeater = null;
-    ThrottlingValve recircValve = null;
-    Heater vacumCooler = null;
+  ThrottlingValve inletValve = null;
+  Mixer inletMixer = null;
+  protected Separator flashSeparator = null;
+  Pump MEGRecircPump = null;
+  Heater MEGrecircHeater = null;
+  ThrottlingValve recircValve = null;
+  Heater vacumCooler = null;
 
-    double reclaimerPressure = 0.17;
+  double reclaimerPressure = 0.17;
 
-    public MEGReclaimerModule(String name) {
-        super(name);
+  public MEGReclaimerModule(String name) {
+    super(name);
+  }
+
+  /** {@inheritDoc} */
+  @Override
+  public void addInputStream(String streamName, StreamInterface stream) {
+    if (streamName.equals("streamToReclaimer")) {
+      this.streamToReclaimer = stream;
+    }
+  }
+
+  /** {@inheritDoc} */
+  @Override
+  public StreamInterface getOutputStream(String streamName) {
+    if (!isInitializedStreams) {
+      initializeStreams();
+    }
+    if (streamName.equals("streamToWaterRemoval")) {
+      return this.streamToWaterRemoval;
+    } else {
+      return null;
+    }
+  }
+
+  /** {@inheritDoc} */
+  @Override
+  public void initializeStreams() {
+    isInitializedStreams = true;
+    try {
+      this.streamToWaterRemoval = (Stream) this.streamToReclaimer.clone();
+      this.streamToWaterRemoval.setName("Desalted MEG stream");
+
+      this.streamFromBoosterCompressor = (Stream) this.streamToReclaimer.clone();
+      this.streamFromBoosterCompressor.setName("Stream from Booster Compressor");
+
+      this.streamWithWaste = (Stream) this.streamToReclaimer.clone();
+      this.streamWithWaste.setName("Reclaimer Waste Stream");
+    } catch (Exception e) {
+      e.printStackTrace();
+    }
+  }
+
+  /** {@inheritDoc} */
+  @Override
+  public void initializeModule() {
+    isInitializedModule = true;
+
+    inletValve = new ThrottlingValve("inletValve", streamToReclaimer);
+    inletValve.setOutletPressure(reclaimerPressure);
+    inletValve.setIsoThermal(true);
+
+    inletMixer = new Mixer("inletMixer");
+    inletMixer.addStream(inletValve.getOutletStream());
+
+    flashSeparator = new Separator("flashSeparator", inletMixer.getOutletStream());
+
+    MEGRecircPump = new Pump("MEGRecircPump", flashSeparator.getLiquidOutStream());
+    MEGRecircPump.setMolarFlow(50.0);
+    MEGRecircPump.setOutletPressure(5.0);
+
+    MEGrecircHeater = new Heater("MEGrecircHeater", MEGRecircPump.getOutletStream());
+    // MEGrecircHeater.setEnergyInput(5000.0);
+    MEGrecircHeater.setOutTemperature(273 + 68.9);
+
+    recircValve = new ThrottlingValve("recircValve", MEGrecircHeater.getOutletStream());
+    recircValve.setOutletPressure(reclaimerPressure);
+    recircValve.setIsoThermal(true);
+
+    inletMixer.addStream(recircValve.getOutletStream());
+
+    vacumCooler = new Heater("vacumCooler", flashSeparator.getGasOutStream());
+
+    getOperations().add(streamToReclaimer);
+    getOperations().add(inletValve);
+    getOperations().add(inletMixer);
+    getOperations().add(flashSeparator);
+    getOperations().add(MEGRecircPump);
+    getOperations().add(MEGrecircHeater);
+    getOperations().add(recircValve);
+  }
+
+  /** {@inheritDoc} */
+  @Override
+  public void run() {
+    if (!isInitializedModule) {
+      initializeModule();
+    }
+    for (int i = 0; i < 2; i++) {
+      getOperations().run();
+      flashSeparator.displayResult();
+      System.out.println("flow to vacum separator "
+          + inletMixer.getOutletStream().getThermoSystem().getTotalNumberOfMoles());
     }
 
-    /** {@inheritDoc} */
-    @Override
-    public void addInputStream(String streamName, StreamInterface stream) {
-        if (streamName.equals("streamToReclaimer")) {
-            this.streamToReclaimer = stream;
-        }
-    }
+    streamToWaterRemoval = flashSeparator.getGasOutStream();
+  }
 
-    /** {@inheritDoc} */
-    @Override
-    public StreamInterface getOutputStream(String streamName) {
-        if (!isInitializedStreams) {
-            initializeStreams();
-        }
-        if (streamName.equals("streamToWaterRemoval")) {
-            return this.streamToWaterRemoval;
-        } else {
-            return null;
-        }
-    }
+  /**
+   * <p>
+   * setOperationPressure.
+   * </p>
+   *
+   * @param pressure a double
+   */
+  public void setOperationPressure(double pressure) {
+    reclaimerPressure = pressure;
+  }
 
-    /** {@inheritDoc} */
-    @Override
-    public void initializeStreams() {
-        isInitializedStreams = true;
-        try {
-            this.streamToWaterRemoval = (Stream) this.streamToReclaimer.clone();
-            this.streamToWaterRemoval.setName("Desalted MEG stream");
+  /**
+   * <p>
+   * main.
+   * </p>
+   *
+   * @param args an array of {@link java.lang.String} objects
+   */
+  public static void main(String[] args) {
+    neqsim.thermo.system.SystemInterface testSystem =
+        new neqsim.thermo.system.SystemSrkEos((273.15 + 30.0), 10.0);
 
-            this.streamFromBoosterCompressor = (Stream) this.streamToReclaimer.clone();
-            this.streamFromBoosterCompressor.setName("Stream from Booster Compressor");
+    testSystem.addComponent("methane", 0.001);
+    testSystem.addComponent("CO2", 0.001);
+    testSystem.addComponent("MEG", 0.3);
+    testSystem.addComponent("water", 0.7);
+    testSystem.createDatabase(true);
+    testSystem.setMixingRule(2);
 
-            this.streamWithWaste = (Stream) this.streamToReclaimer.clone();
-            this.streamWithWaste.setName("Reclaimer Waste Stream");
-        } catch (Exception e) {
-            e.printStackTrace();
-        }
-    }
+    Stream inletStream = new Stream("inletStream", testSystem);
+    inletStream.run();
+    inletStream.displayResult();
+    MEGReclaimerModule reclaimer = new MEGReclaimerModule("reclaimer");
+    reclaimer.addInputStream("streamToReclaimer", inletStream);
+    reclaimer.setOperationPressure(0.17);
 
-    /** {@inheritDoc} */
-    @Override
-    public void initializeModule() {
-        isInitializedModule = true;
+    reclaimer.run();
+    // reclaimer.displayResult();
+  }
 
-        inletValve = new ThrottlingValve("inletValve", streamToReclaimer);
-        inletValve.setOutletPressure(reclaimerPressure);
-        inletValve.setIsoThermal(true);
+  /** {@inheritDoc} */
+  @Override
+  public void calcDesign() {
+    // design is done here
+  }
 
-        inletMixer = new Mixer("inletMixer");
-        inletMixer.addStream(inletValve.getOutletStream());
-
-        flashSeparator = new Separator("flashSeparator", inletMixer.getOutletStream());
-
-        MEGRecircPump = new Pump("MEGRecircPump", flashSeparator.getLiquidOutStream());
-        MEGRecircPump.setMolarFlow(50.0);
-        MEGRecircPump.setOutletPressure(5.0);
-
-        MEGrecircHeater = new Heater("MEGrecircHeater", MEGRecircPump.getOutletStream());
-        // MEGrecircHeater.setEnergyInput(5000.0);
-        MEGrecircHeater.setOutTemperature(273 + 68.9);
-
-        recircValve = new ThrottlingValve("recircValve", MEGrecircHeater.getOutletStream());
-        recircValve.setOutletPressure(reclaimerPressure);
-        recircValve.setIsoThermal(true);
-
-        inletMixer.addStream(recircValve.getOutletStream());
-
-        vacumCooler = new Heater("vacumCooler", flashSeparator.getGasOutStream());
-
-        getOperations().add(streamToReclaimer);
-        getOperations().add(inletValve);
-        getOperations().add(inletMixer);
-        getOperations().add(flashSeparator);
-        getOperations().add(MEGRecircPump);
-        getOperations().add(MEGrecircHeater);
-        getOperations().add(recircValve);
-    }
-
-    /** {@inheritDoc} */
-    @Override
-    public void run() {
-        if (!isInitializedModule) {
-            initializeModule();
-        }
-        for (int i = 0; i < 2; i++) {
-            getOperations().run();
-            flashSeparator.displayResult();
-            System.out.println("flow to vacum separator "
-<<<<<<< HEAD
-                    + inletMixer.getOutletStream().getThermoSystem().getTotalNumberOfMoles());
-=======
-                + inletMixer.getOutletStream().getThermoSystem().getTotalNumberOfMoles());
->>>>>>> 288d2704
-        }
-
-        streamToWaterRemoval = flashSeparator.getGasOutStream();
-    }
-
-    /**
-     * <p>
-     * setOperationPressure.
-     * </p>
-     *
-     * @param pressure a double
-     */
-    public void setOperationPressure(double pressure) {
-        reclaimerPressure = pressure;
-    }
-
-    /**
-     * <p>
-     * main.
-     * </p>
-     *
-     * @param args an array of {@link java.lang.String} objects
-     */
-    public static void main(String[] args) {
-        neqsim.thermo.system.SystemInterface testSystem =
-                new neqsim.thermo.system.SystemSrkEos((273.15 + 30.0), 10.0);
-
-        testSystem.addComponent("methane", 0.001);
-        testSystem.addComponent("CO2", 0.001);
-        testSystem.addComponent("MEG", 0.3);
-        testSystem.addComponent("water", 0.7);
-        testSystem.createDatabase(true);
-        testSystem.setMixingRule(2);
-
-        Stream inletStream = new Stream("inletStream", testSystem);
-        inletStream.run();
-        inletStream.displayResult();
-        MEGReclaimerModule reclaimer = new MEGReclaimerModule("reclaimer");
-        reclaimer.addInputStream("streamToReclaimer", inletStream);
-        reclaimer.setOperationPressure(0.17);
-
-        reclaimer.run();
-        // reclaimer.displayResult();
-    }
-
-    /** {@inheritDoc} */
-    @Override
-    public void calcDesign() {
-        // design is done here
-    }
-
-    /** {@inheritDoc} */
-    @Override
-    public void setDesign() {
-        // set design is done here
-    }
+  /** {@inheritDoc} */
+  @Override
+  public void setDesign() {
+    // set design is done here
+  }
 }