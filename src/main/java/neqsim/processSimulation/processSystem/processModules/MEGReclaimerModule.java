<<<<<<< HEAD


/*
 * SnohvitCO2RemovalModule.java
 *
 * Created on 1. november 2006, 20:33
 *
 * To change this template, choose Tools | Template Manager and open the template in the editor.
 */

=======
>>>>>>> 328264d8
package neqsim.processSimulation.processSystem.processModules;

import neqsim.processSimulation.processEquipment.heatExchanger.Heater;
import neqsim.processSimulation.processEquipment.mixer.Mixer;
import neqsim.processSimulation.processEquipment.pump.Pump;
import neqsim.processSimulation.processEquipment.separator.Separator;
import neqsim.processSimulation.processEquipment.stream.Stream;
import neqsim.processSimulation.processEquipment.stream.StreamInterface;
import neqsim.processSimulation.processEquipment.valve.ThrottlingValve;
import neqsim.processSimulation.processSystem.ProcessModuleBaseClass;

/**
 *
 * @author ESOL
 */
public class MEGReclaimerModule extends ProcessModuleBaseClass {
    private static final long serialVersionUID = 1000;

    protected StreamInterface streamToReclaimer = null, streamToWaterRemoval = null,
            streamFromBoosterCompressor = null, streamWithWaste = null;

    ThrottlingValve inletValve = null;
    Mixer inletMixer = null;
    protected Separator flashSeparator = null;
    Pump MEGRecircPump = null;
    Heater MEGrecircHeater = null;
    ThrottlingValve recircValve = null;
    Heater vacumCooler = null;

    double reclaimerPressure = 0.17;

    /** Creates a new instance of SnohvitCO2RemovalModule */
    public MEGReclaimerModule() {}

    @Override
    public void addInputStream(String streamName, StreamInterface stream) {
        if (streamName.equals("streamToReclaimer")) {
            this.streamToReclaimer = stream;
        }
    }

    @Override
    public StreamInterface getOutputStream(String streamName) {
        if (!isInitializedStreams) {
            initializeStreams();
        }
        if (streamName.equals("streamToWaterRemoval")) {
            return this.streamToWaterRemoval;
        } else {
            return null;
        }
    }

    @Override
    public void initializeStreams() {
        isInitializedStreams = true;
        try {
            this.streamToWaterRemoval = (Stream) this.streamToReclaimer.clone();
            this.streamToWaterRemoval.setName("Desalted MEG stream");

            this.streamFromBoosterCompressor = (Stream) this.streamToReclaimer.clone();
            this.streamFromBoosterCompressor.setName("Stream from Booster Compressor");

            this.streamWithWaste = (Stream) this.streamToReclaimer.clone();
            this.streamWithWaste.setName("Reclaimer Waste Stream");
        } catch (Exception e) {
            e.printStackTrace();
        }
    }

    @Override
    public void initializeModule() {
        isInitializedModule = true;

        inletValve = new ThrottlingValve(streamToReclaimer);
        inletValve.setOutletPressure(reclaimerPressure);
        inletValve.setIsoThermal(true);

        inletMixer = new Mixer();
        inletMixer.addStream(inletValve.getOutStream());

        flashSeparator = new Separator(inletMixer.getOutStream());

        MEGRecircPump = new Pump(flashSeparator.getLiquidOutStream());
        MEGRecircPump.setMolarFlow(50.0);
        MEGRecircPump.setOutletPressure(5.0);

        MEGrecircHeater = new Heater(MEGRecircPump.getOutStream());
        // MEGrecircHeater.setEnergyInput(5000.0);
        MEGrecircHeater.setOutTemperature(273 + 68.9);

        recircValve = new ThrottlingValve(MEGrecircHeater.getOutStream());
        recircValve.setOutletPressure(reclaimerPressure);
        recircValve.setIsoThermal(true);

        inletMixer.addStream(recircValve.getOutStream());

        vacumCooler = new Heater(flashSeparator.getGasOutStream());

        getOperations().add(streamToReclaimer);
        getOperations().add(inletValve);
        getOperations().add(inletMixer);
        getOperations().add(flashSeparator);
        getOperations().add(MEGRecircPump);
        getOperations().add(MEGrecircHeater);
        getOperations().add(recircValve);
    }

    @Override
    public void run() {
        if (!isInitializedModule) {
            initializeModule();
        }
        for (int i = 0; i < 2; i++) {
            getOperations().run();
            flashSeparator.displayResult();
            System.out.println("flow to vacum separator "
                    + inletMixer.getOutStream().getThermoSystem().getTotalNumberOfMoles());
        }

        streamToWaterRemoval = flashSeparator.getGasOutStream();
    }

    @Override
    public void runTransient(double dt) {
        getOperations().runTransient();
    }

    public void setOperationPressure(double pressure) {
        reclaimerPressure = pressure;
    }

    public static void main(String[] args) {
<<<<<<< HEAD
=======

>>>>>>> 328264d8
        neqsim.thermo.system.SystemInterface testSystem =
                new neqsim.thermo.system.SystemSrkEos((273.15 + 30.0), 10.0);

        testSystem.addComponent("methane", 0.001);
        testSystem.addComponent("CO2", 0.001);
        testSystem.addComponent("MEG", 0.3);
        testSystem.addComponent("water", 0.7);
        testSystem.createDatabase(true);
        testSystem.setMixingRule(2);

        Stream inletStream = new Stream(testSystem);
        inletStream.run();
        inletStream.displayResult();
        MEGReclaimerModule reclaimer = new MEGReclaimerModule();
        reclaimer.addInputStream("streamToReclaimer", inletStream);
        reclaimer.setOperationPressure(0.17);

        reclaimer.run();
        // reclaimer.displayResult();
    }

    @Override
    public void calcDesign() {
<<<<<<< HEAD
        // design is done here
=======
        // design is done here //
>>>>>>> 328264d8
    }

    @Override
    public void setDesign() {
<<<<<<< HEAD
        // set design is done here
=======
        // set design is done here //
>>>>>>> 328264d8
    }
}<|MERGE_RESOLUTION|>--- conflicted
+++ resolved
@@ -1,16 +1,3 @@
-<<<<<<< HEAD
-
-
-/*
- * SnohvitCO2RemovalModule.java
- *
- * Created on 1. november 2006, 20:33
- *
- * To change this template, choose Tools | Template Manager and open the template in the editor.
- */
-
-=======
->>>>>>> 328264d8
 package neqsim.processSimulation.processSystem.processModules;
 
 import neqsim.processSimulation.processEquipment.heatExchanger.Heater;
@@ -144,10 +131,6 @@
     }
 
     public static void main(String[] args) {
-<<<<<<< HEAD
-=======
-
->>>>>>> 328264d8
         neqsim.thermo.system.SystemInterface testSystem =
                 new neqsim.thermo.system.SystemSrkEos((273.15 + 30.0), 10.0);
 
@@ -171,19 +154,11 @@
 
     @Override
     public void calcDesign() {
-<<<<<<< HEAD
         // design is done here
-=======
-        // design is done here //
->>>>>>> 328264d8
     }
 
     @Override
     public void setDesign() {
-<<<<<<< HEAD
         // set design is done here
-=======
-        // set design is done here //
->>>>>>> 328264d8
     }
 }