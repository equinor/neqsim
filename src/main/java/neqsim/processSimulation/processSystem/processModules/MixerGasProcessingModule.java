--- conflicted
+++ resolved
@@ -20,241 +20,236 @@
  * @version $Id: $Id
  */
 public class MixerGasProcessingModule extends ProcessModuleBaseClass {
-    private static final long serialVersionUID = 1000;
-
-    StreamInterface feedStream, gasExitStream, oilExitStream, glycolFeedStream, glycolExitStream;
-    Separator glycolScrubber;
-    Separator inletSeparator;
-    double inletSepTemperature = 50.00; // bar'
-    double gasScrubberTemperature = 30.00, firstStageOutPressure = 110.0,
-            glycolScrubberTemperature = 20.0, secondStageOutPressure = 200.0; // bar
-    double glycolInjectionRate = 10.0, exportGasTemperature = 273.15 + 30.0,
-            liquidPumpPressure = 150.0; // m^3/hr
-    Compressor secondStageCompressor;
-    Pump oilPump;
-    Cooler secondStageAfterCooler;
-
-    public MixerGasProcessingModule(String name) {
-        super(name);
-    }
-
-    /** {@inheritDoc} */
-    @Override
-    public void addInputStream(String streamName, StreamInterface stream) {
-        if (streamName.equals("feed stream")) {
-            this.feedStream = stream;
-        }
-        if (streamName.equals("glycol feed stream")) {
-            this.glycolFeedStream = stream;
-        }
-    }
-
-    /** {@inheritDoc} */
-    @Override
-    public StreamInterface getOutputStream(String streamName) {
-        if (!isInitializedStreams) {
-            initializeStreams();
-        }
-        if (streamName.equals("gas exit stream")) {
-            return this.gasExitStream;
-        } else if (streamName.equals("oil exit stream")) {
-            return this.oilExitStream;
-        } else if (streamName.equals("glycol exit stream")) {
-            return this.glycolExitStream;
-        } else if (streamName.equals("glycol feed stream")) {
-            return this.glycolFeedStream;
-        } else {
-            return null;
-        }
-    }
-
-    /** {@inheritDoc} */
-    @Override
-    public void initializeModule() {
-        isInitializedModule = true;
-        // double inletPressure = feedStream.getPressure();
-
-        Cooler inletCooler = new Cooler("inlet well stream cooler", feedStream);
-        inletCooler.setOutTemperature(inletSepTemperature + 273.15);
-
-        inletSeparator = new Separator("Inlet separator", inletCooler.getOutletStream());
-
-        Cooler gasCooler = new Cooler("separator gas cooler", inletSeparator.getGasOutStream());
-        gasCooler.setOutTemperature(gasScrubberTemperature + 273.15);
-
-        oilPump = new Pump("liquid pump", inletSeparator.getLiquidOutStream());
-        oilPump.setOutletPressure(liquidPumpPressure);
-
-        Separator gasScrubber =
-                new Separator("HC dew point control scrubber", gasCooler.getOutletStream());
-
-        Recycle HPliquidRecycle = new Recycle("Resycle");
-        double tolerance = 1e-2;
-        HPliquidRecycle.setTolerance(tolerance);
-        HPliquidRecycle.addStream(gasScrubber.getLiquidOutStream());
-        inletSeparator.addStream(HPliquidRecycle.getOutStream());
-
-        Compressor firstStageCompressor =
-                new Compressor("1st stage compressor", gasScrubber.getGasOutStream());
-        firstStageCompressor.setOutletPressure(firstStageOutPressure);
-
-        glycolFeedStream.getThermoSystem().setPressure(firstStageOutPressure);
-
-        Mixer glycolMixer = new Mixer("glycol injection mixer");
-        glycolMixer.addStream(firstStageCompressor.getOutletStream());
-        glycolMixer.addStream(glycolFeedStream);
-
-        Cooler mixerAfterCooler =
-                new Cooler("glycol mixer after cooler", glycolMixer.getOutletStream());
-        mixerAfterCooler.setOutTemperature(glycolScrubberTemperature + 273.15);
-
-        glycolScrubber =
-                new Separator("Water dew point control scrubber",
-                        mixerAfterCooler.getOutletStream());
-
-        secondStageCompressor =
-                new Compressor("2nd stage compressor", glycolScrubber.getGasOutStream());
-        secondStageCompressor.setOutletPressure(secondStageOutPressure);
-
-        secondStageAfterCooler =
-<<<<<<< HEAD
-                new Cooler("second stage after cooler", secondStageCompressor.getOutletStream());
-=======
-            new Cooler("second stage after cooler", secondStageCompressor.getOutletStream());
->>>>>>> 57a800e1
-        secondStageAfterCooler.setOutTemperature(exportGasTemperature + 273.15);
-
-        getOperations().add(inletCooler);
-        getOperations().add(inletSeparator);
-        getOperations().add(gasCooler);
-        getOperations().add(oilPump);
-        getOperations().add(gasScrubber);
-        getOperations().add(HPliquidRecycle);
-        getOperations().add(firstStageCompressor);
-        getOperations().add(glycolMixer);
-        getOperations().add(mixerAfterCooler);
-        getOperations().add(glycolScrubber);
-        getOperations().add(secondStageCompressor);
-        getOperations().add(secondStageAfterCooler);
-    }
-
-    /** {@inheritDoc} */
-    @Override
-    public void initializeStreams() {
-        isInitializedStreams = true;
-    }
-
-    /** {@inheritDoc} */
-    @Override
-    public void run() {
-        if (!isInitializedModule) {
-            initializeModule();
-        }
-        getOperations().run();
-
-        gasExitStream = secondStageAfterCooler.getOutletStream();
-        oilExitStream = oilPump.getOutletStream();
-        glycolExitStream = glycolScrubber.getLiquidOutStream();
-    }
-
-    /** {@inheritDoc} */
-    @Override
-    public void calcDesign() {
-        // design is done here
-    }
-
-    /** {@inheritDoc} */
-    @Override
-    public void setDesign() {
-        // set design is done here
-    }
-
-    /** {@inheritDoc} */
-    @Override
-    public void setSpecification(String specificationName, double value) {
-        if (specificationName.equals("inlet separation temperature")) {
-            inletSepTemperature = value;
-        } else if (specificationName.equals("gas scrubber temperature")) {
-            gasScrubberTemperature = value;
-        } else if (specificationName.equals("first stage out pressure")) {
-            firstStageOutPressure = value;
-        } else if (specificationName.equals("glycol scrubber temperature")) {
-            glycolScrubberTemperature = value;
-        } else if (specificationName.equals("second stage out pressure")) {
-            secondStageOutPressure = value;
-        } else if (specificationName.equals("export gas temperature")) {
-            exportGasTemperature = value;
-        } else if (specificationName.equals("liquid pump out pressure")) {
-            liquidPumpPressure = value;
-        }
-    }
-
-    /**
-     * <p>
-     * main.
-     * </p>
-     *
-     * @param args an array of {@link java.lang.String} objects
-     */
-    @SuppressWarnings("unused")
-    public static void main(String[] args) {
-        neqsim.thermo.system.SystemInterface testSystem =
-                new neqsim.thermo.system.SystemSrkCPAstatoil(273.15 + 50, 65);
-
-        testSystem.addComponent("methane", 50);
-        testSystem.addComponent("propane", 0.15);
-        testSystem.addComponent("nC10", 2);
-        testSystem.addComponent("water", 5);
-        testSystem.addComponent("TEG", 5e-9);
-        testSystem.createDatabase(true);
-        testSystem.setMixingRule(10);
-        testSystem.setMultiPhaseCheck(true);
-
-        neqsim.thermo.system.SystemInterface glycolTestSystem =
-                new neqsim.thermo.system.SystemSrkCPAstatoil(273.15 + 15, 50);
-        glycolTestSystem.addComponent("methane", 0);
-        glycolTestSystem.addComponent("propane", 0);
-        glycolTestSystem.addComponent("nC10", 0);
-        glycolTestSystem.addComponent("water", 1e-4);
-        glycolTestSystem.addComponent("TEG", 0.8);
-
-        glycolTestSystem.createDatabase(true);
-        glycolTestSystem.setMixingRule(10);
-        glycolTestSystem.setMultiPhaseCheck(true);
-        glycolTestSystem.init(0);
-        Stream wellStream = new Stream("Well stream", testSystem);
-        wellStream.getThermoSystem().setTotalFlowRate(5.0, "MSm^3/day");
-
-        Stream glycolFeedStream = new Stream("Glycol feed stream", glycolTestSystem);
-        glycolFeedStream.getThermoSystem().setTotalFlowRate(4.0 * 1e3, "kg/hr");
-
-        MixerGasProcessingModule separationModule = new MixerGasProcessingModule("GasMixer");
-        separationModule.addInputStream("feed stream", wellStream);
-        separationModule.addInputStream("glycol feed stream", glycolFeedStream);
-        separationModule.setSpecification("inlet separation temperature", 55.0);
-        separationModule.setSpecification("gas scrubber temperature", 35.0);
-        separationModule.setSpecification("glycol scrubber temperature", 25.0);
-        separationModule.setSpecification("first stage out pressure", 110.0);
-        separationModule.setSpecification("second stage out pressure", 200.0);
-        separationModule.setSpecification("export gas temperature", 30.0);
-        separationModule.setSpecification("liquid pump out pressure", 150.0);
-
-        neqsim.processSimulation.processSystem.ProcessSystem operations =
-                new neqsim.processSimulation.processSystem.ProcessSystem();
-        operations.add(wellStream);
-        operations.add(glycolFeedStream);
-        operations.add(separationModule);
-        operations.run();
-        // glycolFeedStream.displayResult();
-        // separationModule.getOutputStream("gas exit stream").displayResult();
-        // separationModule.getOutputStream("oil exit stream").displayResult();
-        // separationModule.getOutputStream("liquid pump").displayResult();
-        double en = ((PumpInterface) separationModule.getOperations().getUnit("liquid pump"))
-                .getPower();
-        // separationModule.getOutputStream("glycol feed stream").displayResult();
-        // separationModule.getOutputStream("glycol exit stream").displayResult();
-
-        // ((Separator) operations.getUnit("Water dew point control
-        // scrubber")).displayResult();
-    }
+  private static final long serialVersionUID = 1000;
+
+  StreamInterface feedStream, gasExitStream, oilExitStream, glycolFeedStream, glycolExitStream;
+  Separator glycolScrubber;
+  Separator inletSeparator;
+  double inletSepTemperature = 50.00; // bar'
+  double gasScrubberTemperature = 30.00, firstStageOutPressure = 110.0,
+      glycolScrubberTemperature = 20.0, secondStageOutPressure = 200.0; // bar
+  double glycolInjectionRate = 10.0, exportGasTemperature = 273.15 + 30.0,
+      liquidPumpPressure = 150.0; // m^3/hr
+  Compressor secondStageCompressor;
+  Pump oilPump;
+  Cooler secondStageAfterCooler;
+
+  public MixerGasProcessingModule(String name) {
+    super(name);
+  }
+
+  /** {@inheritDoc} */
+  @Override
+  public void addInputStream(String streamName, StreamInterface stream) {
+    if (streamName.equals("feed stream")) {
+      this.feedStream = stream;
+    }
+    if (streamName.equals("glycol feed stream")) {
+      this.glycolFeedStream = stream;
+    }
+  }
+
+  /** {@inheritDoc} */
+  @Override
+  public StreamInterface getOutputStream(String streamName) {
+    if (!isInitializedStreams) {
+      initializeStreams();
+    }
+    if (streamName.equals("gas exit stream")) {
+      return this.gasExitStream;
+    } else if (streamName.equals("oil exit stream")) {
+      return this.oilExitStream;
+    } else if (streamName.equals("glycol exit stream")) {
+      return this.glycolExitStream;
+    } else if (streamName.equals("glycol feed stream")) {
+      return this.glycolFeedStream;
+    } else {
+      return null;
+    }
+  }
+
+  /** {@inheritDoc} */
+  @Override
+  public void initializeModule() {
+    isInitializedModule = true;
+    // double inletPressure = feedStream.getPressure();
+
+    Cooler inletCooler = new Cooler("inlet well stream cooler", feedStream);
+    inletCooler.setOutTemperature(inletSepTemperature + 273.15);
+
+    inletSeparator = new Separator("Inlet separator", inletCooler.getOutletStream());
+
+    Cooler gasCooler = new Cooler("separator gas cooler", inletSeparator.getGasOutStream());
+    gasCooler.setOutTemperature(gasScrubberTemperature + 273.15);
+
+    oilPump = new Pump("liquid pump", inletSeparator.getLiquidOutStream());
+    oilPump.setOutletPressure(liquidPumpPressure);
+
+    Separator gasScrubber =
+        new Separator("HC dew point control scrubber", gasCooler.getOutletStream());
+
+    Recycle HPliquidRecycle = new Recycle("Resycle");
+    double tolerance = 1e-2;
+    HPliquidRecycle.setTolerance(tolerance);
+    HPliquidRecycle.addStream(gasScrubber.getLiquidOutStream());
+    inletSeparator.addStream(HPliquidRecycle.getOutStream());
+
+    Compressor firstStageCompressor =
+        new Compressor("1st stage compressor", gasScrubber.getGasOutStream());
+    firstStageCompressor.setOutletPressure(firstStageOutPressure);
+
+    glycolFeedStream.getThermoSystem().setPressure(firstStageOutPressure);
+
+    Mixer glycolMixer = new Mixer("glycol injection mixer");
+    glycolMixer.addStream(firstStageCompressor.getOutletStream());
+    glycolMixer.addStream(glycolFeedStream);
+
+    Cooler mixerAfterCooler =
+        new Cooler("glycol mixer after cooler", glycolMixer.getOutletStream());
+    mixerAfterCooler.setOutTemperature(glycolScrubberTemperature + 273.15);
+
+    glycolScrubber =
+        new Separator("Water dew point control scrubber", mixerAfterCooler.getOutletStream());
+
+    secondStageCompressor =
+        new Compressor("2nd stage compressor", glycolScrubber.getGasOutStream());
+    secondStageCompressor.setOutletPressure(secondStageOutPressure);
+
+    secondStageAfterCooler =
+        new Cooler("second stage after cooler", secondStageCompressor.getOutletStream());
+    secondStageAfterCooler.setOutTemperature(exportGasTemperature + 273.15);
+
+    getOperations().add(inletCooler);
+    getOperations().add(inletSeparator);
+    getOperations().add(gasCooler);
+    getOperations().add(oilPump);
+    getOperations().add(gasScrubber);
+    getOperations().add(HPliquidRecycle);
+    getOperations().add(firstStageCompressor);
+    getOperations().add(glycolMixer);
+    getOperations().add(mixerAfterCooler);
+    getOperations().add(glycolScrubber);
+    getOperations().add(secondStageCompressor);
+    getOperations().add(secondStageAfterCooler);
+  }
+
+  /** {@inheritDoc} */
+  @Override
+  public void initializeStreams() {
+    isInitializedStreams = true;
+  }
+
+  /** {@inheritDoc} */
+  @Override
+  public void run() {
+    if (!isInitializedModule) {
+      initializeModule();
+    }
+    getOperations().run();
+
+    gasExitStream = secondStageAfterCooler.getOutletStream();
+    oilExitStream = oilPump.getOutletStream();
+    glycolExitStream = glycolScrubber.getLiquidOutStream();
+  }
+
+  /** {@inheritDoc} */
+  @Override
+  public void calcDesign() {
+    // design is done here
+  }
+
+  /** {@inheritDoc} */
+  @Override
+  public void setDesign() {
+    // set design is done here
+  }
+
+  /** {@inheritDoc} */
+  @Override
+  public void setSpecification(String specificationName, double value) {
+    if (specificationName.equals("inlet separation temperature")) {
+      inletSepTemperature = value;
+    } else if (specificationName.equals("gas scrubber temperature")) {
+      gasScrubberTemperature = value;
+    } else if (specificationName.equals("first stage out pressure")) {
+      firstStageOutPressure = value;
+    } else if (specificationName.equals("glycol scrubber temperature")) {
+      glycolScrubberTemperature = value;
+    } else if (specificationName.equals("second stage out pressure")) {
+      secondStageOutPressure = value;
+    } else if (specificationName.equals("export gas temperature")) {
+      exportGasTemperature = value;
+    } else if (specificationName.equals("liquid pump out pressure")) {
+      liquidPumpPressure = value;
+    }
+  }
+
+  /**
+   * <p>
+   * main.
+   * </p>
+   *
+   * @param args an array of {@link java.lang.String} objects
+   */
+  @SuppressWarnings("unused")
+  public static void main(String[] args) {
+    neqsim.thermo.system.SystemInterface testSystem =
+        new neqsim.thermo.system.SystemSrkCPAstatoil(273.15 + 50, 65);
+
+    testSystem.addComponent("methane", 50);
+    testSystem.addComponent("propane", 0.15);
+    testSystem.addComponent("nC10", 2);
+    testSystem.addComponent("water", 5);
+    testSystem.addComponent("TEG", 5e-9);
+    testSystem.createDatabase(true);
+    testSystem.setMixingRule(10);
+    testSystem.setMultiPhaseCheck(true);
+
+    neqsim.thermo.system.SystemInterface glycolTestSystem =
+        new neqsim.thermo.system.SystemSrkCPAstatoil(273.15 + 15, 50);
+    glycolTestSystem.addComponent("methane", 0);
+    glycolTestSystem.addComponent("propane", 0);
+    glycolTestSystem.addComponent("nC10", 0);
+    glycolTestSystem.addComponent("water", 1e-4);
+    glycolTestSystem.addComponent("TEG", 0.8);
+
+    glycolTestSystem.createDatabase(true);
+    glycolTestSystem.setMixingRule(10);
+    glycolTestSystem.setMultiPhaseCheck(true);
+    glycolTestSystem.init(0);
+    Stream wellStream = new Stream("Well stream", testSystem);
+    wellStream.getThermoSystem().setTotalFlowRate(5.0, "MSm^3/day");
+
+    Stream glycolFeedStream = new Stream("Glycol feed stream", glycolTestSystem);
+    glycolFeedStream.getThermoSystem().setTotalFlowRate(4.0 * 1e3, "kg/hr");
+
+    MixerGasProcessingModule separationModule = new MixerGasProcessingModule("GasMixer");
+    separationModule.addInputStream("feed stream", wellStream);
+    separationModule.addInputStream("glycol feed stream", glycolFeedStream);
+    separationModule.setSpecification("inlet separation temperature", 55.0);
+    separationModule.setSpecification("gas scrubber temperature", 35.0);
+    separationModule.setSpecification("glycol scrubber temperature", 25.0);
+    separationModule.setSpecification("first stage out pressure", 110.0);
+    separationModule.setSpecification("second stage out pressure", 200.0);
+    separationModule.setSpecification("export gas temperature", 30.0);
+    separationModule.setSpecification("liquid pump out pressure", 150.0);
+
+    neqsim.processSimulation.processSystem.ProcessSystem operations =
+        new neqsim.processSimulation.processSystem.ProcessSystem();
+    operations.add(wellStream);
+    operations.add(glycolFeedStream);
+    operations.add(separationModule);
+    operations.run();
+    // glycolFeedStream.displayResult();
+    // separationModule.getOutputStream("gas exit stream").displayResult();
+    // separationModule.getOutputStream("oil exit stream").displayResult();
+    // separationModule.getOutputStream("liquid pump").displayResult();
+    double en =
+        ((PumpInterface) separationModule.getOperations().getUnit("liquid pump")).getPower();
+    // separationModule.getOutputStream("glycol feed stream").displayResult();
+    // separationModule.getOutputStream("glycol exit stream").displayResult();
+
+    // ((Separator) operations.getUnit("Water dew point control
+    // scrubber")).displayResult();
+  }
 }