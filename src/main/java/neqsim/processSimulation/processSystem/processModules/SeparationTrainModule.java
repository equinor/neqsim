package neqsim.processSimulation.processSystem.processModules;

import neqsim.processSimulation.processEquipment.ProcessEquipmentInterface;
import neqsim.processSimulation.processEquipment.compressor.Compressor;
import neqsim.processSimulation.processEquipment.heatExchanger.Cooler;
import neqsim.processSimulation.processEquipment.heatExchanger.Heater;
import neqsim.processSimulation.processEquipment.mixer.Mixer;
import neqsim.processSimulation.processEquipment.separator.Separator;
import neqsim.processSimulation.processEquipment.separator.ThreePhaseSeparator;
import neqsim.processSimulation.processEquipment.stream.Stream;
import neqsim.processSimulation.processEquipment.stream.StreamInterface;
import neqsim.processSimulation.processEquipment.util.Recycle;
import neqsim.processSimulation.processEquipment.valve.ThrottlingValve;
import neqsim.processSimulation.processSystem.ProcessModuleBaseClass;

/**
 * <p>
 * SeparationTrainModule class.
 * </p>
 *
 * @author esol
 * @version $Id: $Id
 */
public class SeparationTrainModule extends ProcessModuleBaseClass {
  private static final long serialVersionUID = 1000;

  protected StreamInterface feedStream = null, gasExitStream = null, oilExitStream = null;
  // ThreePhaseSeparator thirdStageSeparator = null;
  Separator gasInletScrubber = null;
  Cooler oilCooler;
  double secondstagePressure = 15.00; // bar'
  double thirdstagePressure = 1.50; // bar
  double heatedOilTemperature = 273.15 + 50;
  double exitGasScrubberTemperature = 273.15 + 30;
  double firstStageCompressorAfterCoolerTemperature = 273.15 + 30;
  double exportOilTemperature = 273.15 + 30;

  public SeparationTrainModule(String name) {
    super(name);
  }

  /** {@inheritDoc} */
  @Override
  public void addInputStream(String streamName, StreamInterface stream) {
    if (streamName.equals("feed stream")) {
      this.feedStream = stream;
    }
  }

  /** {@inheritDoc} */
  @Override
  public StreamInterface getOutputStream(String streamName) {
    if (!isInitializedStreams) {
      initializeStreams();
    }
    if (streamName.equals("gas exit stream")) {
      return this.gasExitStream;
    } else if (streamName.equals("oil exit stream")) {
      return this.oilExitStream;
    } else {
      return null;
    }
  }

  /** {@inheritDoc} */
  @Override
  public void run() {
    if (!isInitializedModule) {
      initializeModule();
    }
<<<<<<< HEAD
    getOperations().run();

    gasExitStream = gasInletScrubber.getGasOutStream();
    oilExitStream = oilCooler.getOutletStream();
  }

  /** {@inheritDoc} */
  @Override
  public void initializeModule() {
    isInitializedModule = true;
    double inletPressure = feedStream.getPressure();
    Separator inletSeparator = new Separator("Inlet separator", feedStream);

    Heater liquidOutHeater = new Heater("oil/water heater", inletSeparator.getLiquidOutStream());
    liquidOutHeater.setOutTemperature(heatedOilTemperature);

    ThreePhaseSeparator firstStageSeparator =
        new ThreePhaseSeparator("1st stage separator", liquidOutHeater.getOutletStream());

    ThrottlingValve valve1 =
        new ThrottlingValve("1stTo2ndStageOilValve", firstStageSeparator.getOilOutStream());
    valve1.setOutletPressure(secondstagePressure);

    ThreePhaseSeparator secondStageSeparator =
        new ThreePhaseSeparator("2nd stage Separator", valve1.getOutletStream());

    ThrottlingValve thirdStageValve =
        new ThrottlingValve("2-3stageOilValve", secondStageSeparator.getLiquidOutStream());
    thirdStageValve.setOutletPressure(thirdstagePressure);

    ThreePhaseSeparator thirdStageSeparator =
        new ThreePhaseSeparator("3rd stage Separator", thirdStageValve.getOutletStream());

    oilCooler = new Cooler("export oil cooler", thirdStageSeparator.getLiquidOutStream());
    oilCooler.setOutTemperature(exportOilTemperature);

    Compressor thirdStageCompressor =
        new Compressor("3rd stage recompressor", thirdStageSeparator.getGasOutStream());
    thirdStageCompressor.setOutletPressure(secondstagePressure);

    Cooler thirdSstageCoooler =
        new Cooler("3rd stage cooler", thirdStageCompressor.getOutletStream());
    thirdSstageCoooler.setOutTemperature(firstStageCompressorAfterCoolerTemperature);

    Mixer thirdStageMixer = new Mixer("1st and 2nd stage gas mixer");
    thirdStageMixer.addStream(thirdSstageCoooler.getOutletStream());
    thirdStageMixer.addStream(secondStageSeparator.getGasOutStream());

    Separator thirdStageScrubber =
        new Separator("recompression scrubber", thirdStageMixer.getOutletStream());
    secondStageSeparator.addStream(thirdStageScrubber.getLiquidOutStream());

    Compressor secondStageCompressor =
        new Compressor("2nd stage recompressor", thirdStageScrubber.getGasOutStream());
    secondStageCompressor.setOutletPressure(inletPressure);

    Mixer HPgasMixer = new Mixer("HPgas mixer");
    HPgasMixer.addStream(firstStageSeparator.getGasOutStream());
    HPgasMixer.addStream(secondStageCompressor.getOutletStream());
    HPgasMixer.addStream(inletSeparator.getGasOutStream());

    Cooler inletGasCooler = new Cooler("HP gas cooler", HPgasMixer.getOutletStream());
    inletGasCooler.setOutTemperature(exitGasScrubberTemperature);

    gasInletScrubber = new Separator("HP gas scrubber", inletGasCooler.getOutletStream());

    Recycle HPliquidRecycle = new Recycle("Resycle");
    double tolerance = 1e-10;
    HPliquidRecycle.setTolerance(tolerance);
    HPliquidRecycle.addStream(gasInletScrubber.getLiquidOutStream());
    inletSeparator.addStream(HPliquidRecycle.getOutletStream());

    getOperations().add(inletSeparator);
    getOperations().add(liquidOutHeater);
    getOperations().add(firstStageSeparator);
    getOperations().add(valve1);
    getOperations().add(secondStageSeparator);
    getOperations().add(thirdStageValve);
    getOperations().add(thirdStageSeparator);
    getOperations().add(thirdStageCompressor);
    getOperations().add(thirdStageMixer);
    getOperations().add(thirdSstageCoooler);
    getOperations().add(thirdStageScrubber);
    getOperations().add(HPliquidRecycle);
    getOperations().add(secondStageCompressor);
    getOperations().add(oilCooler);
    getOperations().add(HPgasMixer);
    getOperations().add(inletGasCooler);
    getOperations().add(gasInletScrubber);

    // gasExitStream = gasInletScrubber.getGasOutStream();
    // oilExitStream = thirdStageSeparator.getOilOutStream();
  }

  /** {@inheritDoc} */
  @Override
  public void initializeStreams() {
    isInitializedStreams = true;
  }

  /** {@inheritDoc} */
  @Override
  public void calcDesign() {
    // design is done here
  }

  /** {@inheritDoc} */
  @Override
  public void setDesign() {
    // set design is done here
  }

  /** {@inheritDoc} */
  @Override
  public void setSpecification(String specificationName, double value) {
    if (specificationName.equals("Second stage pressure")) {
      secondstagePressure = value;
=======

    /** {@inheritDoc} */
    @Override
    public void initializeModule() {
        isInitializedModule = true;
        double inletPressure = feedStream.getPressure();
        Separator inletSeparator = new Separator("Inlet separator", feedStream);

        Heater liquidOutHeater =
                new Heater("oil/water heater", inletSeparator.getLiquidOutStream());
        liquidOutHeater.setOutTemperature(heatedOilTemperature);

        ThreePhaseSeparator firstStageSeparator =
            new ThreePhaseSeparator("1st stage separator", liquidOutHeater.getOutletStream());

        ThrottlingValve valve1 =
                new ThrottlingValve("1stTo2ndStageOilValve", firstStageSeparator.getOilOutStream());
        valve1.setOutletPressure(secondstagePressure);

        ThreePhaseSeparator secondStageSeparator =
            new ThreePhaseSeparator("2nd stage Separator", valve1.getOutletStream());

        ThrottlingValve thirdStageValve =
                new ThrottlingValve("2-3stageOilValve", secondStageSeparator.getLiquidOutStream());
        thirdStageValve.setOutletPressure(thirdstagePressure);

        ThreePhaseSeparator thirdStageSeparator =
            new ThreePhaseSeparator("3rd stage Separator", thirdStageValve.getOutletStream());

        oilCooler = new Cooler("export oil cooler", thirdStageSeparator.getLiquidOutStream());
        oilCooler.setOutTemperature(exportOilTemperature);

        Compressor thirdStageCompressor =
                new Compressor("3rd stage recompressor", thirdStageSeparator.getGasOutStream());
        thirdStageCompressor.setOutletPressure(secondstagePressure);

        Cooler thirdSstageCoooler =
            new Cooler("3rd stage cooler", thirdStageCompressor.getOutletStream());
        thirdSstageCoooler.setOutTemperature(firstStageCompressorAfterCoolerTemperature);

        Mixer thirdStageMixer = new Mixer("1st and 2nd stage gas mixer");
        thirdStageMixer.addStream(thirdSstageCoooler.getOutletStream());
        thirdStageMixer.addStream(secondStageSeparator.getGasOutStream());

        Separator thirdStageScrubber =
            new Separator("recompression scrubber", thirdStageMixer.getOutletStream());
        secondStageSeparator.addStream(thirdStageScrubber.getLiquidOutStream());

        Compressor secondStageCompressor =
                new Compressor("2nd stage recompressor", thirdStageScrubber.getGasOutStream());
        secondStageCompressor.setOutletPressure(inletPressure);

        Mixer HPgasMixer = new Mixer("HPgas mixer");
        HPgasMixer.addStream(firstStageSeparator.getGasOutStream());
        HPgasMixer.addStream(secondStageCompressor.getOutletStream());
        HPgasMixer.addStream(inletSeparator.getGasOutStream());

        Cooler inletGasCooler = new Cooler("HP gas cooler", HPgasMixer.getOutletStream());
        inletGasCooler.setOutTemperature(exitGasScrubberTemperature);

        gasInletScrubber = new Separator("HP gas scrubber", inletGasCooler.getOutletStream());

        Recycle HPliquidRecycle = new Recycle("Resycle");
        double tolerance = 1e-10;
        HPliquidRecycle.setTolerance(tolerance);
        HPliquidRecycle.addStream(gasInletScrubber.getLiquidOutStream());
        inletSeparator.addStream(HPliquidRecycle.getOutStream());

        getOperations().add(inletSeparator);
        getOperations().add(liquidOutHeater);
        getOperations().add(firstStageSeparator);
        getOperations().add(valve1);
        getOperations().add(secondStageSeparator);
        getOperations().add(thirdStageValve);
        getOperations().add(thirdStageSeparator);
        getOperations().add(thirdStageCompressor);
        getOperations().add(thirdStageMixer);
        getOperations().add(thirdSstageCoooler);
        getOperations().add(thirdStageScrubber);
        getOperations().add(HPliquidRecycle);
        getOperations().add(secondStageCompressor);
        getOperations().add(oilCooler);
        getOperations().add(HPgasMixer);
        getOperations().add(inletGasCooler);
        getOperations().add(gasInletScrubber);

        // gasExitStream = gasInletScrubber.getGasOutStream();
        // oilExitStream = thirdStageSeparator.getOilOutStream();
>>>>>>> 288d2704
    }
    if (specificationName.equals("heated oil temperature")) {
      heatedOilTemperature = value;
    }
    if (specificationName.equals("Third stage pressure")) {
      thirdstagePressure = value;
    }
    if (specificationName.equals("Gas exit temperature")) {
      exitGasScrubberTemperature = value;
    }
    if (specificationName.equals("First stage compressor after cooler temperature")) {
      firstStageCompressorAfterCoolerTemperature = value;
    }
    if (specificationName.equals("Export oil temperature")) {
      exportOilTemperature = value;
    }
  }

  /**
   * <p>
   * main.
   * </p>
   *
   * @param args an array of {@link java.lang.String} objects
   */
  @SuppressWarnings("unused")
  public static void main(String[] args) {
    neqsim.thermo.system.SystemInterface testSystem =
        new neqsim.thermo.system.SystemSrkEos(273.15 + 50, 65);

    // testSystem.addComponent("CO2", 1);
    // testSystem.addComponent("nitrogen", 1);
    testSystem.addComponent("methane", 95);
    // testSystem.addComponent("ethane", 1);
    // testSystem.addTBPfraction("C7", 1.0, 187.0 / 1000.0, 0.84738);

    // testSystem.addComponent("propane", 5);
    // testSystem.addComponent("n-octane", 2);
    testSystem.addComponent("nC10", 6);
    // testSystem.setHeavyTBPfractionAsPlusFraction();
    // testSystem.getCharacterization().characterisePlusFraction();

    testSystem.addComponent("water", 12);
    testSystem.createDatabase(true);
    testSystem.setMixingRule(2);
    testSystem.setMultiPhaseCheck(true);
    testSystem.init(0);
    testSystem.init(3);
    double a = testSystem.getTotalNumberOfMoles();

    Stream wellStream = new Stream("Well stream", testSystem);
    // wellStream.getThermoSystem().setTotalFlowRate(5.0, "MSm^3/day");

    SeparationTrainModule separationModule = new SeparationTrainModule("separationModule");
    separationModule.addInputStream("feed stream", wellStream);
    separationModule.setSpecification("Second stage pressure", 15.0);
    separationModule.setSpecification("heated oil temperature", 273.15 + 55.0);
    separationModule.setSpecification("Third stage pressure", 1.0);
    separationModule.setSpecification("Gas exit temperature", 273.15 + 25.0);
    separationModule.setSpecification("First stage compressor after cooler temperature",
        273.15 + 25.0);
    separationModule.setSpecification("Export oil temperature", 273.15 + 25.0);

    neqsim.processSimulation.processSystem.ProcessSystem operations =
        new neqsim.processSimulation.processSystem.ProcessSystem();

    operations.add(wellStream);
    operations.add(separationModule);
    // separationModule.getUnit("")
    // ((Recycle) operations.getUnit("Resycle")).setTolerance(1e-9);

    operations.run();

    // ArrayList names2 = operations.getAllUnitNames();
    // processSimulation.processEquipment.ProcessEquipmentInterface tempStr =
    // (ProcessEquipmentBaseClass) operations.getUnit("2nd stage recompressor");
    // tempStr.displayResult();
    // wellStream.displayResult();
    ((ProcessEquipmentInterface) separationModule.getOperations().getUnit("Inlet separator"))
        .getMechanicalDesign().calcDesign();
    ((ProcessEquipmentInterface) separationModule.getOperations().getUnit("Inlet separator"))
        .getMechanicalDesign().displayResults();

    ((ProcessEquipmentInterface) separationModule.getOperations().getUnit("1st stage separator"))
        .getMechanicalDesign().calcDesign();
    ((ProcessEquipmentInterface) separationModule.getOperations().getUnit("1st stage separator"))
        .getMechanicalDesign().displayResults();

    ((ProcessEquipmentInterface) separationModule.getOperations().getUnit("2nd stage Separator"))
        .getMechanicalDesign().calcDesign();
    ((ProcessEquipmentInterface) separationModule.getOperations().getUnit("2nd stage Separator"))
        .getMechanicalDesign().displayResults();

    ((ProcessEquipmentInterface) separationModule.getOperations().getUnit("3rd stage Separator"))
        .getMechanicalDesign().calcDesign();
    ((ProcessEquipmentInterface) separationModule.getOperations().getUnit("3rd stage Separator"))
        .getMechanicalDesign().displayResults();

    ((ProcessEquipmentInterface) separationModule.getOperations().getUnit("2nd stage recompressor"))
        .getMechanicalDesign().calcDesign();
    ((ProcessEquipmentInterface) separationModule.getOperations().getUnit("2nd stage recompressor"))
        .getMechanicalDesign().displayResults();

    operations.getSystemMechanicalDesign().runDesignCalculation();
    operations.getSystemMechanicalDesign().getTotalPlotSpace();
    System.out.println("Modules " + operations.getSystemMechanicalDesign().getTotalVolume());

    System.out
        .println("Modules " + operations.getSystemMechanicalDesign().getTotalNumberOfModules());
    System.out.println("Weight " + operations.getSystemMechanicalDesign().getTotalWeight());
    System.out.println("Plot space " + operations.getSystemMechanicalDesign().getTotalPlotSpace());
    System.out.println("CAPEX " + operations.getCostEstimator().getWeightBasedCAPEXEstimate());
    System.out.println("CAPEX " + operations.getCostEstimator().getCAPEXestimate());

    /*
     * separationModule.getOutputStream("Inlet separator").displayResult();
     * separationModule.getOutputStream("oil exit stream").displayResult();
     * System.out.println("third stage compressor power " + ((Compressor)
     * separationModule.getOperations().getUnit("3rd stage recompressor")).getPower( ) + " W");
     * System.out.println("secondstage compressor  power " + ((Compressor)
     * separationModule.getOperations().getUnit("2nd stage recompressor")).getPower( ) + " W");
     * System.out.println("third stage cooler duty " + ((Cooler)
     * separationModule.getOperations().getUnit("3rd stage cooler")).getEnergyInput( ) + " W");
     * System.out.println("HP gas cooler duty " + ((Cooler)
     * separationModule.getOperations().getUnit("HP gas cooler")).getEnergyInput() + " W");
     * System.out.println("Export oil flow " +
     * separationModule.getOutputStream("oil exit stream").getThermoSystem().
     * getTotalNumberOfMoles() *
     * separationModule.getOutputStream("oil exit stream").getThermoSystem(). getMolarMass() /
     * separationModule.getOutputStream("oil exit stream").getThermoSystem().
     * getPhase(0).getPhysicalProperties().getDensity() * 3600.0 + " m^3/hr");
     * System.out.println("Export gas flow " +
     * separationModule.getOutputStream("gas exit stream").getThermoSystem().
     * getTotalNumberOfMoles() *
     * separationModule.getOutputStream("gas exit stream").getThermoSystem(). getMolarMass() /
     * separationModule.getOutputStream("gas exit stream").getThermoSystem().
     * getPhase(0).getPhysicalProperties().getDensity() * 3600.0 + " m^3/hr");
     * System.out.println("Export gas flow " +
     * separationModule.getOutputStream("gas exit stream").getThermoSystem().
     * getTotalNumberOfMoles() * 8.314 * (273.15 + 15.0) / 101325.0 * 3600.0 * 24 / 1.0e6 +
     * " MSm^3/day"); System.out.println("oil/water heater duty " + ((Heater)
     * separationModule.getOperations().getUnit("oil/water heater")).getEnergyInput( ) + " W");
     * System.out.println("Export oil cooler duty " + ((Cooler)
     * separationModule.getOperations().getUnit("export oil cooler")).getEnergyInput () + " W");
     */
  }
}<|MERGE_RESOLUTION|>--- conflicted
+++ resolved
@@ -68,7 +68,6 @@
     if (!isInitializedModule) {
       initializeModule();
     }
-<<<<<<< HEAD
     getOperations().run();
 
     gasExitStream = gasInletScrubber.getGasOutStream();
@@ -131,20 +130,8 @@
     HPgasMixer.addStream(inletSeparator.getGasOutStream());
 
     Cooler inletGasCooler = new Cooler("HP gas cooler", HPgasMixer.getOutletStream());
-    inletGasCooler.setOutTemperature(exitGasScrubberTemperature);
-
-    gasInletScrubber = new Separator("HP gas scrubber", inletGasCooler.getOutletStream());
-
     Recycle HPliquidRecycle = new Recycle("Resycle");
-    double tolerance = 1e-10;
-    HPliquidRecycle.setTolerance(tolerance);
-    HPliquidRecycle.addStream(gasInletScrubber.getLiquidOutStream());
-    inletSeparator.addStream(HPliquidRecycle.getOutletStream());
-
-    getOperations().add(inletSeparator);
-    getOperations().add(liquidOutHeater);
-    getOperations().add(firstStageSeparator);
-    getOperations().add(valve1);
+
     getOperations().add(secondStageSeparator);
     getOperations().add(thirdStageValve);
     getOperations().add(thirdStageSeparator);
@@ -186,96 +173,6 @@
   public void setSpecification(String specificationName, double value) {
     if (specificationName.equals("Second stage pressure")) {
       secondstagePressure = value;
-=======
-
-    /** {@inheritDoc} */
-    @Override
-    public void initializeModule() {
-        isInitializedModule = true;
-        double inletPressure = feedStream.getPressure();
-        Separator inletSeparator = new Separator("Inlet separator", feedStream);
-
-        Heater liquidOutHeater =
-                new Heater("oil/water heater", inletSeparator.getLiquidOutStream());
-        liquidOutHeater.setOutTemperature(heatedOilTemperature);
-
-        ThreePhaseSeparator firstStageSeparator =
-            new ThreePhaseSeparator("1st stage separator", liquidOutHeater.getOutletStream());
-
-        ThrottlingValve valve1 =
-                new ThrottlingValve("1stTo2ndStageOilValve", firstStageSeparator.getOilOutStream());
-        valve1.setOutletPressure(secondstagePressure);
-
-        ThreePhaseSeparator secondStageSeparator =
-            new ThreePhaseSeparator("2nd stage Separator", valve1.getOutletStream());
-
-        ThrottlingValve thirdStageValve =
-                new ThrottlingValve("2-3stageOilValve", secondStageSeparator.getLiquidOutStream());
-        thirdStageValve.setOutletPressure(thirdstagePressure);
-
-        ThreePhaseSeparator thirdStageSeparator =
-            new ThreePhaseSeparator("3rd stage Separator", thirdStageValve.getOutletStream());
-
-        oilCooler = new Cooler("export oil cooler", thirdStageSeparator.getLiquidOutStream());
-        oilCooler.setOutTemperature(exportOilTemperature);
-
-        Compressor thirdStageCompressor =
-                new Compressor("3rd stage recompressor", thirdStageSeparator.getGasOutStream());
-        thirdStageCompressor.setOutletPressure(secondstagePressure);
-
-        Cooler thirdSstageCoooler =
-            new Cooler("3rd stage cooler", thirdStageCompressor.getOutletStream());
-        thirdSstageCoooler.setOutTemperature(firstStageCompressorAfterCoolerTemperature);
-
-        Mixer thirdStageMixer = new Mixer("1st and 2nd stage gas mixer");
-        thirdStageMixer.addStream(thirdSstageCoooler.getOutletStream());
-        thirdStageMixer.addStream(secondStageSeparator.getGasOutStream());
-
-        Separator thirdStageScrubber =
-            new Separator("recompression scrubber", thirdStageMixer.getOutletStream());
-        secondStageSeparator.addStream(thirdStageScrubber.getLiquidOutStream());
-
-        Compressor secondStageCompressor =
-                new Compressor("2nd stage recompressor", thirdStageScrubber.getGasOutStream());
-        secondStageCompressor.setOutletPressure(inletPressure);
-
-        Mixer HPgasMixer = new Mixer("HPgas mixer");
-        HPgasMixer.addStream(firstStageSeparator.getGasOutStream());
-        HPgasMixer.addStream(secondStageCompressor.getOutletStream());
-        HPgasMixer.addStream(inletSeparator.getGasOutStream());
-
-        Cooler inletGasCooler = new Cooler("HP gas cooler", HPgasMixer.getOutletStream());
-        inletGasCooler.setOutTemperature(exitGasScrubberTemperature);
-
-        gasInletScrubber = new Separator("HP gas scrubber", inletGasCooler.getOutletStream());
-
-        Recycle HPliquidRecycle = new Recycle("Resycle");
-        double tolerance = 1e-10;
-        HPliquidRecycle.setTolerance(tolerance);
-        HPliquidRecycle.addStream(gasInletScrubber.getLiquidOutStream());
-        inletSeparator.addStream(HPliquidRecycle.getOutStream());
-
-        getOperations().add(inletSeparator);
-        getOperations().add(liquidOutHeater);
-        getOperations().add(firstStageSeparator);
-        getOperations().add(valve1);
-        getOperations().add(secondStageSeparator);
-        getOperations().add(thirdStageValve);
-        getOperations().add(thirdStageSeparator);
-        getOperations().add(thirdStageCompressor);
-        getOperations().add(thirdStageMixer);
-        getOperations().add(thirdSstageCoooler);
-        getOperations().add(thirdStageScrubber);
-        getOperations().add(HPliquidRecycle);
-        getOperations().add(secondStageCompressor);
-        getOperations().add(oilCooler);
-        getOperations().add(HPgasMixer);
-        getOperations().add(inletGasCooler);
-        getOperations().add(gasInletScrubber);
-
-        // gasExitStream = gasInletScrubber.getGasOutStream();
-        // oilExitStream = thirdStageSeparator.getOilOutStream();
->>>>>>> 288d2704
     }
     if (specificationName.equals("heated oil temperature")) {
       heatedOilTemperature = value;
