--- conflicted
+++ resolved
@@ -11,236 +11,234 @@
 import neqsim.processSimulation.processSystem.ProcessModuleBaseClass;
 
 /**
- * <p>WellFluidModule class.</p>
+ * <p>
+ * WellFluidModule class.
+ * </p>
  *
  * @author esol
  * @version $Id: $Id
  */
 public class WellFluidModule extends ProcessModuleBaseClass {
-    private static final long serialVersionUID = 1000;
-
-    protected StreamInterface feedStream = null, outStream = null;
-    // ThreePhaseSeparator thirdStageSeparator = null;
-    Cooler oilCooler;
-    double secondstagePressure = 15.00; // bar'
-    double inletPressure = 55.0, gasfactor = 0.1;
-    double thirdstagePressure = 1.01325;
-    double separationTemperature = 273.15 + 15;
-    double exitGasScrubberTemperature = 273.15 + 30;
-    double firstStageCompressorAfterCoolerTemperature = 273.15 + 30;
-    double exportOilTemperature = 273.15 + 30;
-
-    public WellFluidModule(String name) {
-        super(name);
-    }
-
-    /** {@inheritDoc} */
-    @Override
-    public void addInputStream(String streamName, StreamInterface stream) {
-        if (streamName.equals("feed stream")) {
-            this.feedStream = stream;
-        }
-    }
-
-    /** {@inheritDoc} */
-    @Override
-    public StreamInterface getOutputStream(String streamName) {
-        if (!isInitializedStreams) {
-            initializeStreams();
-        }
-        return this.outStream;
-    }
-
-    /** {@inheritDoc} */
-    @Override
-    public void run() {
-        if (!isInitializedModule) {
-            initializeModule();
-        }
-        getOperations().run();
-
-        double volGas = ((Mixer) getOperations().getUnit("gas mixer")).getOutletStream()
-                .getThermoSystem().getVolume();
-        double volOil = ((ThreePhaseSeparator) getOperations().getUnit("3rd stage Separator"))
-                .getOilOutStream().getThermoSystem().getVolume();
-
-        double GOR = volGas / volOil;
-        System.out.println("GOR " + GOR);
-        outStream = ((Mixer) getOperations().getUnit("well mixer")).getOutletStream();
-
-        // ((Heater) getOperations().getUnit("gas heater")).displayResult();
-
-        Stream gasStream =
-                (Stream) ((Heater) getOperations().getUnit("gas heater")).getOutletStream().clone();
-        gasStream.getThermoSystem().setPressure(inletPressure);
-        Stream oilStream =
-                (Stream) ((ThreePhaseSeparator) getOperations().getUnit("3rd stage Separator"))
-                        .getOilOutStream().clone();
-        oilStream.getThermoSystem().setPressure(inletPressure);
-
-        ((Separator) getOperations().getUnit("Inlet separator")).addStream(gasStream);
-        ((Separator) getOperations().getUnit("Inlet separator")).addStream(oilStream);
-        getOperations().run();
-
-        volGas = ((Mixer) getOperations().getUnit("gas mixer")).getOutletStream().getThermoSystem()
-                .getVolume();
-        volOil = ((ThreePhaseSeparator) getOperations().getUnit("3rd stage Separator"))
-                .getOilOutStream().getThermoSystem().getVolume();
-
-        GOR = volGas / volOil;
-        System.out.println("GOR " + GOR);
-        outStream = ((Mixer) getOperations().getUnit("well mixer")).getOutletStream();
-    }
-
-    /** {@inheritDoc} */
-    @Override
-    public void initializeModule() {
-        isInitializedModule = true;
-        inletPressure = feedStream.getPressure();
-        Separator inletSeparator = new Separator("Inlet separator", feedStream);
-
-        Heater liquidOutHeater =
-                new Heater("oil/water heater", inletSeparator.getLiquidOutStream());
-        liquidOutHeater.setOutTemperature(separationTemperature);
-
-        ThreePhaseSeparator firstStageSeparator =
-            new ThreePhaseSeparator("1st stage separator", liquidOutHeater.getOutletStream());
-
-        ThrottlingValve valve1 =
-                new ThrottlingValve("1stTo2ndStageOilValve", firstStageSeparator.getOilOutStream());
-        valve1.setOutletPressure(secondstagePressure);
-
-        Heater liquidOutHeater2 = new Heater("oil/water heater2", valve1.getOutletStream());
-        liquidOutHeater2.setOutTemperature(separationTemperature);
-
-        ThreePhaseSeparator secondStageSeparator =
-            new ThreePhaseSeparator("2nd stage Separator", liquidOutHeater2.getOutletStream());
-
-        ThrottlingValve thirdStageValve =
-                new ThrottlingValve("2-3stageOilValve", secondStageSeparator.getLiquidOutStream());
-        thirdStageValve.setOutletPressure(thirdstagePressure);
-
-<<<<<<< HEAD
-        Heater liquidOutHeater3 = new Heater("oil/water heater3", thirdStageValve.getOutletStream());
-=======
-        Heater liquidOutHeater3 =
-            new Heater("oil/water heater3", thirdStageValve.getOutletStream());
->>>>>>> b5c54c28
-        liquidOutHeater3.setOutTemperature(separationTemperature);
-
-        ThreePhaseSeparator thirdStageSeparator =
-            new ThreePhaseSeparator("3rd stage Separator", liquidOutHeater3.getOutletStream());
-
-        Mixer gasMixer = new Mixer("gas mixer");
-
-        gasMixer.addStream(inletSeparator.getGasOutStream());
-        gasMixer.addStream(firstStageSeparator.getGasOutStream());
-        gasMixer.addStream(secondStageSeparator.getGasOutStream());
-        gasMixer.addStream(thirdStageSeparator.getGasOutStream());
-
-        Heater gasHeater = new Heater("gas heater", gasMixer.getOutletStream());
-        gasHeater.setOutTemperature(separationTemperature);
-
-        Mixer wellStreamMixer = new Mixer("well mixer");
-        wellStreamMixer.addStream(thirdStageSeparator.getOilOutStream());
-        wellStreamMixer.addStream(gasHeater.getOutletStream());
-
-        getOperations().add(inletSeparator);
-        getOperations().add(liquidOutHeater);
-        getOperations().add(firstStageSeparator);
-        getOperations().add(valve1);
-        getOperations().add(liquidOutHeater2);
-        getOperations().add(secondStageSeparator);
-        getOperations().add(thirdStageValve);
-        getOperations().add(liquidOutHeater3);
-        getOperations().add(thirdStageSeparator);
-        getOperations().add(gasMixer);
-        getOperations().add(gasHeater);
-        getOperations().add(wellStreamMixer);
-
-        // gasExitStream = gasInletScrubber.getGasOutStream();
-        // oilExitStream = thirdStageSeparator.getOilOutStream();
-    }
-
-    /** {@inheritDoc} */
-    @Override
-    public void initializeStreams() {
-        isInitializedStreams = true;
-    }
-
-    /** {@inheritDoc} */
-    @Override
-    public void calcDesign() {
-        // design is done here
-    }
-
-    /** {@inheritDoc} */
-    @Override
-    public void setDesign() {
-        // set design is done here
-    }
-
-    /** {@inheritDoc} */
-    @Override
-    public void setSpecification(String specificationName, double value) {
-        if (specificationName.equals("Second stage pressure")) {
-            secondstagePressure = value;
-        }
-        if (specificationName.equals("separation temperature")) {
-            separationTemperature = value;
-        }
-        if (specificationName.equals("Third stage pressure")) {
-            thirdstagePressure = value;
-        }
-    }
-
-    /**
-     * <p>main.</p>
-     *
-     * @param args an array of {@link java.lang.String} objects
-     */
-    @SuppressWarnings("unused")
-    public static void main(String[] args) {
-        neqsim.thermo.system.SystemInterface testSystem =
-                new neqsim.thermo.system.SystemSrkEos(273.15 + 50, 65);
-
-        // testSystem.addComponent("CO2", 1);
-        // testSystem.addComponent("nitrogen", 1);
-        testSystem.addComponent("methane", 195);
-        // testSystem.addComponent("ethane", 1);
-        // testSystem.addTBPfraction("C7", 1.0, 187.0 / 1000.0, 0.84738);
-
-        // testSystem.addComponent("propane", 5);
-        // testSystem.addComponent("n-octane", 2);
-        testSystem.addComponent("nC10", 6);
-        // testSystem.setHeavyTBPfractionAsPlusFraction();
-        // testSystem.getCharacterization().characterisePlusFraction();
-
-        testSystem.addComponent("water", 12);
-        testSystem.createDatabase(true);
-        testSystem.setMixingRule(2);
-        testSystem.setMultiPhaseCheck(true);
-        testSystem.init(0);
-        testSystem.init(3);
-        double a = testSystem.getTotalNumberOfMoles();
-
-        Stream wellStream = new Stream("Well stream", testSystem);
-        // wellStream.getThermoSystem().setTotalFlowRate(5.0, "MSm^3/day");
-
-        WellFluidModule separationModule = new WellFluidModule("separationModule");
-        separationModule.addInputStream("feed stream", wellStream);
-        separationModule.setSpecification("Second stage pressure", 15.0);
-        separationModule.setSpecification("separation temperature", 273.15 + 15.0);
-        separationModule.setSpecification("Third stage pressure", 1.01325);
-
-        neqsim.processSimulation.processSystem.ProcessSystem operations =
-                new neqsim.processSimulation.processSystem.ProcessSystem();
-
-        operations.add(wellStream);
-        operations.add(separationModule);
-        // separationModule.getUnit("")
-        // ((Recycle) operations.getUnit("Resycle")).setTolerance(1e-9);
-
-        operations.run();
-    }
+  private static final long serialVersionUID = 1000;
+
+  protected StreamInterface feedStream = null, outStream = null;
+  // ThreePhaseSeparator thirdStageSeparator = null;
+  Cooler oilCooler;
+  double secondstagePressure = 15.00; // bar'
+  double inletPressure = 55.0, gasfactor = 0.1;
+  double thirdstagePressure = 1.01325;
+  double separationTemperature = 273.15 + 15;
+  double exitGasScrubberTemperature = 273.15 + 30;
+  double firstStageCompressorAfterCoolerTemperature = 273.15 + 30;
+  double exportOilTemperature = 273.15 + 30;
+
+  public WellFluidModule(String name) {
+    super(name);
+  }
+
+  /** {@inheritDoc} */
+  @Override
+  public void addInputStream(String streamName, StreamInterface stream) {
+    if (streamName.equals("feed stream")) {
+      this.feedStream = stream;
+    }
+  }
+
+  /** {@inheritDoc} */
+  @Override
+  public StreamInterface getOutputStream(String streamName) {
+    if (!isInitializedStreams) {
+      initializeStreams();
+    }
+    return this.outStream;
+  }
+
+  /** {@inheritDoc} */
+  @Override
+  public void run() {
+    if (!isInitializedModule) {
+      initializeModule();
+    }
+    getOperations().run();
+
+    double volGas = ((Mixer) getOperations().getUnit("gas mixer")).getOutletStream()
+        .getThermoSystem().getVolume();
+    double volOil = ((ThreePhaseSeparator) getOperations().getUnit("3rd stage Separator"))
+        .getOilOutStream().getThermoSystem().getVolume();
+
+    double GOR = volGas / volOil;
+    System.out.println("GOR " + GOR);
+    outStream = ((Mixer) getOperations().getUnit("well mixer")).getOutletStream();
+
+    // ((Heater) getOperations().getUnit("gas heater")).displayResult();
+
+    Stream gasStream =
+        (Stream) ((Heater) getOperations().getUnit("gas heater")).getOutletStream().clone();
+    gasStream.getThermoSystem().setPressure(inletPressure);
+    Stream oilStream =
+        (Stream) ((ThreePhaseSeparator) getOperations().getUnit("3rd stage Separator"))
+            .getOilOutStream().clone();
+    oilStream.getThermoSystem().setPressure(inletPressure);
+
+    ((Separator) getOperations().getUnit("Inlet separator")).addStream(gasStream);
+    ((Separator) getOperations().getUnit("Inlet separator")).addStream(oilStream);
+    getOperations().run();
+
+    volGas = ((Mixer) getOperations().getUnit("gas mixer")).getOutletStream().getThermoSystem()
+        .getVolume();
+    volOil = ((ThreePhaseSeparator) getOperations().getUnit("3rd stage Separator"))
+        .getOilOutStream().getThermoSystem().getVolume();
+
+    GOR = volGas / volOil;
+    System.out.println("GOR " + GOR);
+    outStream = ((Mixer) getOperations().getUnit("well mixer")).getOutletStream();
+  }
+
+  /** {@inheritDoc} */
+  @Override
+  public void initializeModule() {
+    isInitializedModule = true;
+    inletPressure = feedStream.getPressure();
+    Separator inletSeparator = new Separator("Inlet separator", feedStream);
+
+    Heater liquidOutHeater = new Heater("oil/water heater", inletSeparator.getLiquidOutStream());
+    liquidOutHeater.setOutTemperature(separationTemperature);
+
+    ThreePhaseSeparator firstStageSeparator =
+        new ThreePhaseSeparator("1st stage separator", liquidOutHeater.getOutletStream());
+
+    ThrottlingValve valve1 =
+        new ThrottlingValve("1stTo2ndStageOilValve", firstStageSeparator.getOilOutStream());
+    valve1.setOutletPressure(secondstagePressure);
+
+    Heater liquidOutHeater2 = new Heater("oil/water heater2", valve1.getOutletStream());
+    liquidOutHeater2.setOutTemperature(separationTemperature);
+
+    ThreePhaseSeparator secondStageSeparator =
+        new ThreePhaseSeparator("2nd stage Separator", liquidOutHeater2.getOutletStream());
+
+    ThrottlingValve thirdStageValve =
+        new ThrottlingValve("2-3stageOilValve", secondStageSeparator.getLiquidOutStream());
+    thirdStageValve.setOutletPressure(thirdstagePressure);
+
+    Heater liquidOutHeater3 = new Heater("oil/water heater3", thirdStageValve.getOutletStream());
+    liquidOutHeater3.setOutTemperature(separationTemperature);
+
+    ThreePhaseSeparator thirdStageSeparator =
+        new ThreePhaseSeparator("3rd stage Separator", liquidOutHeater3.getOutletStream());
+
+    Mixer gasMixer = new Mixer("gas mixer");
+
+    gasMixer.addStream(inletSeparator.getGasOutStream());
+    gasMixer.addStream(firstStageSeparator.getGasOutStream());
+    gasMixer.addStream(secondStageSeparator.getGasOutStream());
+    gasMixer.addStream(thirdStageSeparator.getGasOutStream());
+
+    Heater gasHeater = new Heater("gas heater", gasMixer.getOutletStream());
+    gasHeater.setOutTemperature(separationTemperature);
+
+    Mixer wellStreamMixer = new Mixer("well mixer");
+    wellStreamMixer.addStream(thirdStageSeparator.getOilOutStream());
+    wellStreamMixer.addStream(gasHeater.getOutletStream());
+
+    getOperations().add(inletSeparator);
+    getOperations().add(liquidOutHeater);
+    getOperations().add(firstStageSeparator);
+    getOperations().add(valve1);
+    getOperations().add(liquidOutHeater2);
+    getOperations().add(secondStageSeparator);
+    getOperations().add(thirdStageValve);
+    getOperations().add(liquidOutHeater3);
+    getOperations().add(thirdStageSeparator);
+    getOperations().add(gasMixer);
+    getOperations().add(gasHeater);
+    getOperations().add(wellStreamMixer);
+
+    // gasExitStream = gasInletScrubber.getGasOutStream();
+    // oilExitStream = thirdStageSeparator.getOilOutStream();
+  }
+
+  /** {@inheritDoc} */
+  @Override
+  public void initializeStreams() {
+    isInitializedStreams = true;
+  }
+
+  /** {@inheritDoc} */
+  @Override
+  public void calcDesign() {
+    // design is done here
+  }
+
+  /** {@inheritDoc} */
+  @Override
+  public void setDesign() {
+    // set design is done here
+  }
+
+  /** {@inheritDoc} */
+  @Override
+  public void setSpecification(String specificationName, double value) {
+    if (specificationName.equals("Second stage pressure")) {
+      secondstagePressure = value;
+    }
+    if (specificationName.equals("separation temperature")) {
+      separationTemperature = value;
+    }
+    if (specificationName.equals("Third stage pressure")) {
+      thirdstagePressure = value;
+    }
+  }
+
+  /**
+   * <p>
+   * main.
+   * </p>
+   *
+   * @param args an array of {@link java.lang.String} objects
+   */
+  @SuppressWarnings("unused")
+  public static void main(String[] args) {
+    neqsim.thermo.system.SystemInterface testSystem =
+        new neqsim.thermo.system.SystemSrkEos(273.15 + 50, 65);
+
+    // testSystem.addComponent("CO2", 1);
+    // testSystem.addComponent("nitrogen", 1);
+    testSystem.addComponent("methane", 195);
+    // testSystem.addComponent("ethane", 1);
+    // testSystem.addTBPfraction("C7", 1.0, 187.0 / 1000.0, 0.84738);
+
+    // testSystem.addComponent("propane", 5);
+    // testSystem.addComponent("n-octane", 2);
+    testSystem.addComponent("nC10", 6);
+    // testSystem.setHeavyTBPfractionAsPlusFraction();
+    // testSystem.getCharacterization().characterisePlusFraction();
+
+    testSystem.addComponent("water", 12);
+    testSystem.createDatabase(true);
+    testSystem.setMixingRule(2);
+    testSystem.setMultiPhaseCheck(true);
+    testSystem.init(0);
+    testSystem.init(3);
+    double a = testSystem.getTotalNumberOfMoles();
+
+    Stream wellStream = new Stream("Well stream", testSystem);
+    // wellStream.getThermoSystem().setTotalFlowRate(5.0, "MSm^3/day");
+
+    WellFluidModule separationModule = new WellFluidModule("separationModule");
+    separationModule.addInputStream("feed stream", wellStream);
+    separationModule.setSpecification("Second stage pressure", 15.0);
+    separationModule.setSpecification("separation temperature", 273.15 + 15.0);
+    separationModule.setSpecification("Third stage pressure", 1.01325);
+
+    neqsim.processSimulation.processSystem.ProcessSystem operations =
+        new neqsim.processSimulation.processSystem.ProcessSystem();
+
+    operations.add(wellStream);
+    operations.add(separationModule);
+    // separationModule.getUnit("")
+    // ((Recycle) operations.getUnit("Resycle")).setTolerance(1e-9);
+
+    operations.run();
+  }
 }