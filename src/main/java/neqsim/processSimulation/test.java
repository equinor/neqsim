/*
 * test.java
 *
 * Created on 30. oktober 2001, 23:09
 */

package neqsim.processSimulation;

/**
 *
 * @author esol
 * @version
 */
public class test {
<<<<<<< HEAD
    /** Creates new test */
=======

    private static final long serialVersionUID = 1000;

>>>>>>> 328264d8
    public test() {}
}<|MERGE_RESOLUTION|>--- conflicted
+++ resolved
@@ -3,7 +3,6 @@
  *
  * Created on 30. oktober 2001, 23:09
  */
-
 package neqsim.processSimulation;
 
 /**
@@ -12,12 +11,5 @@
  * @version
  */
 public class test {
-<<<<<<< HEAD
-    /** Creates new test */
-=======
-
-    private static final long serialVersionUID = 1000;
-
->>>>>>> 328264d8
     public test() {}
 }