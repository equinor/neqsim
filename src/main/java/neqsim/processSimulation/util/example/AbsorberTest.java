package neqsim.processSimulation.util.example;

import neqsim.processSimulation.processEquipment.stream.Stream;

public class AbsorberTest {
<<<<<<< HEAD
    private static final long serialVersionUID = 1000;

=======
>>>>>>> 58e91353
    /**
     * This method is just meant to test the thermo package.
     */
    public static void main(String args[]) {
        neqsim.thermo.system.SystemFurstElectrolyteEos testSystem =
                new neqsim.thermo.system.SystemFurstElectrolyteEos((273.15 + 80.0), 50.00);
        testSystem.addComponent("methane", 120.00);
        testSystem.addComponent("CO2", 20.0);
        testSystem.createDatabase(true);
        testSystem.setMixingRule(4);

        Stream stream_Hot = new Stream("Stream1", testSystem);

        neqsim.processSimulation.processEquipment.absorber.SimpleAbsorber absorber1 =
                new neqsim.processSimulation.processEquipment.absorber.SimpleAbsorber(stream_Hot);
        absorber1.setAproachToEquilibrium(0.75);
        absorber1.setName("absorber");

        neqsim.processSimulation.processSystem.ProcessSystem operations =
                new neqsim.processSimulation.processSystem.ProcessSystem();
        operations.add(stream_Hot);
        operations.add(absorber1);

        operations.run();
        operations.displayResult();
    }
}<|MERGE_RESOLUTION|>--- conflicted
+++ resolved
@@ -3,11 +3,6 @@
 import neqsim.processSimulation.processEquipment.stream.Stream;
 
 public class AbsorberTest {
-<<<<<<< HEAD
-    private static final long serialVersionUID = 1000;
-
-=======
->>>>>>> 58e91353
     /**
      * This method is just meant to test the thermo package.
      */
