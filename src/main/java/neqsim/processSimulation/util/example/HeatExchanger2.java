package neqsim.processSimulation.util.example;

import neqsim.processSimulation.processEquipment.heatExchanger.HeatExchanger;
import neqsim.processSimulation.processEquipment.separator.Separator;
import neqsim.processSimulation.processEquipment.stream.Stream;
import neqsim.processSimulation.processEquipment.util.Recycle;
import neqsim.processSimulation.processEquipment.valve.ThrottlingValve;
import neqsim.thermo.system.SystemInterface;
import neqsim.thermodynamicOperations.ThermodynamicOperations;

public class HeatExchanger2 {
<<<<<<< HEAD
    private static final long serialVersionUID = 1000;

=======
>>>>>>> 58e91353
    /**
     * This method is just meant to test the thermo package.
     */
    public static void main(String args[]) {
        neqsim.thermo.system.SystemInterface testSystem =
                new neqsim.thermo.system.SystemSrkEos((273.15 + 60.0), 20.00);
        testSystem.addComponent("methane", 120.00);
        testSystem.addComponent("ethane", 120.0);
        testSystem.addComponent("n-heptane", 30.0);
        testSystem.createDatabase(true);
        testSystem.setMixingRule(2);
        ThermodynamicOperations testOps = new ThermodynamicOperations(testSystem);
        testOps.TPflash();

        Stream stream_Hot = new Stream("Stream1", testSystem);
        Stream stream_Cold = new Stream("Stream1", (SystemInterface) testSystem.clone());

        HeatExchanger heatEx = new HeatExchanger();
        heatEx.setFeedStream(0, stream_Hot);
        heatEx.setFeedStream(1, stream_Cold);// resyc.getOutStream());

        Separator sep = new Separator(stream_Hot);

        Stream oilOutStream = new Stream(sep.getLiquidOutStream());

        ThrottlingValve valv1 = new ThrottlingValve(oilOutStream);
        valv1.setOutletPressure(5.0);

        Recycle resyc = new Recycle();
        resyc.addStream(valv1.getOutStream());
        resyc.setOutletStream(stream_Cold);

        neqsim.processSimulation.processSystem.ProcessSystem operations =
                new neqsim.processSimulation.processSystem.ProcessSystem();
        operations.add(stream_Hot);
        operations.add(heatEx);
        operations.add(sep);
        operations.add(oilOutStream);
        operations.add(valv1);
        operations.add(resyc);

        operations.run();

        heatEx.getOutStream(0).displayResult();
        resyc.getOutStream().displayResult();
    }
}<|MERGE_RESOLUTION|>--- conflicted
+++ resolved
@@ -9,11 +9,6 @@
 import neqsim.thermodynamicOperations.ThermodynamicOperations;
 
 public class HeatExchanger2 {
-<<<<<<< HEAD
-    private static final long serialVersionUID = 1000;
-
-=======
->>>>>>> 58e91353
     /**
      * This method is just meant to test the thermo package.
      */
