--- conflicted
+++ resolved
@@ -1,13 +1,3 @@
-<<<<<<< HEAD
-/*
- * LNGfilling.java
- *
- * Created on 6. september 2006, 14:46
- *
- * To change this template, choose Tools | Template Manager and open the template in the editor.
- */
-=======
->>>>>>> 328264d8
 package neqsim.processSimulation.util.example;
 
 import neqsim.processSimulation.processEquipment.stream.Stream;
@@ -18,52 +8,7 @@
  * @author ESOL
  */
 public class LNGfilling2 {
-<<<<<<< HEAD
-        public static void main(String args[]) {
-                neqsim.thermo.system.SystemInterface testSystem =
-                                new neqsim.thermo.system.SystemSrkEos((273.15 - 150.3), 1.02);
-                testSystem.addComponent("nitrogen", 0.1e-6);
-                testSystem.addComponent("methane", 90e-6);
-                testSystem.addComponent("ethane", 5e-6);
-                testSystem.addComponent("propane", 3e-6);
-                testSystem.addComponent("i-butane", 3e-6);
-                testSystem.addComponent("n-butane", 3e-6);
-
-                testSystem.createDatabase(true);
-                testSystem.setMixingRule(2);
-
-                neqsim.thermodynamicOperations.ThermodynamicOperations ops =
-                                new neqsim.thermodynamicOperations.ThermodynamicOperations(
-                                                testSystem);
-                ops.TPflash();
-                testSystem.display();
-
-                Stream stream_1 = new Stream("Methane Stream", testSystem);
-
-                Tank tank = new neqsim.processSimulation.processEquipment.tank.Tank();
-                tank.addStream(stream_1);
-
-                Stream liqstream = tank.getLiquidOutStream();
-
-                neqsim.processSimulation.processSystem.ProcessSystem operations =
-                                new neqsim.processSimulation.processSystem.ProcessSystem();
-                operations.add(stream_1);
-                operations.add(tank);
-                operations.add(liqstream);
-                operations.run();
-                operations.displayResult();
-
-                operations.setTimeStep(1);
-                stream_1.getThermoSystem().setTotalNumberOfMoles(1e-10);
-                tank.getGasOutStream().getThermoSystem().setTotalNumberOfMoles(1e-6);
-                tank.getLiquidOutStream().getThermoSystem().setTotalNumberOfMoles(0.000001);
-
-                operations.runTransient();
-                // operations.displayResult();
-        }
-=======
     public static void main(String args[]) {
-
         neqsim.thermo.system.SystemInterface testSystem =
                 new neqsim.thermo.system.SystemSrkEos((273.15 - 150.3), 1.02);
         testSystem.addComponent("nitrogen", 0.1e-6);
@@ -104,5 +49,4 @@
         operations.runTransient();
         // operations.displayResult();
     }
->>>>>>> 328264d8
 }