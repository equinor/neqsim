--- conflicted
+++ resolved
@@ -7,24 +7,17 @@
 import neqsim.processSimulation.processEquipment.util.StreamSaturatorUtil;
 
 public class MasstransferMeOH {
-<<<<<<< HEAD
         public static void main(String[] args) {
                 // Create the input fluid to the TEG process and saturate it with water at
                 // scrubber conditions
                 neqsim.thermo.system.SystemInterface feedGas =
                                 new neqsim.thermo.system.SystemSrkCPAstatoil(273.15 + 42.0, 10.00);
 
-                feedGas.addComponent("methane", 83.88);
-                feedGas.addComponent("water", 0.0);
-                feedGas.addComponent("methanol", 0);
-                feedGas.createDatabase(true);
-                feedGas.setMixingRule(10);
-                feedGas.setMultiPhaseCheck(true);
-
-                Stream dryFeedGas = new Stream("dry feed gas", feedGas);
-                dryFeedGas.setFlowRate(1.23, "MSm3/day");
-                dryFeedGas.setTemperature(10.4, "C");
-                dryFeedGas.setPressure(52.21, "bara");
+    public static void main(String[] args) {
+        // Create the input fluid to the TEG process and saturate it with water at
+        // scrubber conditions
+        neqsim.thermo.system.SystemInterface feedGas = new neqsim.thermo.system.SystemSrkCPAstatoil(273.15 + 42.0,
+                10.00);
 
                 StreamSaturatorUtil saturatedFeedGas = new StreamSaturatorUtil(dryFeedGas);
                 saturatedFeedGas.setName("water saturator");
@@ -68,65 +61,6 @@
                 operations.run();
                 // operations.run();
 
-                operations.save("c:/temp/MeOhmasstrans.neqsim");
-                /// operations = ProcessSystem.open("c:/temp/TEGprocess.neqsim");
-                // ((DistillationColumn)operations.getUnit("TEG regeneration
-                /// column")).setTopPressure(1.2);
-                // operations.run();
-                // ((DistillationColumn)operations.getUnit("TEG regeneration
-                /// column")).setNumberOfTrays(2);
-                System.out.println("water in wet gas [kg/MSm3] "
-                                + ((Stream) operations.getUnit("water saturated feed gas"))
-                                                .getFluid().getPhase(0).getComponent("water").getz()
-                                                * 1.0e6 * 0.01802 * 101325.0 / (8.314 * 288.15));
-                // mainMixer.getFluid().display();
-                // scrubber.getGasOutStream().displayResult();
-                System.out.println("hydt " + gasFromScrubber.getHydrateEquilibriumTemperature());
-        }
-=======
-
-    public static void main(String[] args) {
-        // Create the input fluid to the TEG process and saturate it with water at
-        // scrubber conditions
-        neqsim.thermo.system.SystemInterface feedGas = new neqsim.thermo.system.SystemSrkCPAstatoil(273.15 + 42.0,
-                10.00);
-
-        feedGas.addComponent("methane", 83.88);
-        feedGas.addComponent("water", 0.0);
-        feedGas.addComponent("methanol", 0);
-        feedGas.createDatabase(true);
-        feedGas.setMixingRule(10);
-        feedGas.setMultiPhaseCheck(true);
-
-        Stream dryFeedGas = new Stream("dry feed gas", feedGas);
-        dryFeedGas.setFlowRate(1.23, "MSm3/day");
-        dryFeedGas.setTemperature(10.4, "C");
-        dryFeedGas.setPressure(52.21, "bara");
-
-        StreamSaturatorUtil saturatedFeedGas = new StreamSaturatorUtil(dryFeedGas);
-        saturatedFeedGas.setName("water saturator");
-
-        Stream waterSaturatedFeedGas = new Stream(saturatedFeedGas.getOutStream());
-        waterSaturatedFeedGas.setName("water saturated feed gas");
-
-        neqsim.thermo.system.SystemInterface feedMeOH = (neqsim.thermo.system.SystemInterface) feedGas.clone();
-        feedMeOH.setMolarComposition(new double[] { 0.0, 0.0, 1.0 });
-
-        Stream MeOHFeed = new Stream("lean TEG to absorber", feedMeOH);
-        MeOHFeed.setFlowRate(680.5, "kg/hr");
-        MeOHFeed.setTemperature(10.4, "C");
-        MeOHFeed.setPressure(52.21, "bara");
-
-        StaticMixer mainMixer = new StaticPhaseMixer("gas MeOH mixer");
-        mainMixer.addStream(waterSaturatedFeedGas);
-        mainMixer.addStream(MeOHFeed);
-
-        neqsim.processSimulation.processEquipment.util.NeqSimUnit pipeline = new neqsim.processSimulation.processEquipment.util.NeqSimUnit(
-                mainMixer.getOutStream(), "pipeline", "stratified");
-        pipeline.setLength(123.01);
-
-        GasScrubber scrubber = new GasScrubber("gas scrub", pipeline.getOutStream());
-
         Stream gasFromScrubber = new Stream(scrubber.getGasOutStream());
 
         neqsim.processSimulation.processSystem.ProcessSystem operations = new neqsim.processSimulation.processSystem.ProcessSystem();
@@ -155,5 +89,4 @@
         // scrubber.getGasOutStream().displayResult();
         System.out.println("hydt " + gasFromScrubber.getHydrateEquilibriumTemperature());
     }
->>>>>>> 58e91353
 }