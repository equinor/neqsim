package neqsim.processSimulation.util.example;

import neqsim.processSimulation.processEquipment.compressor.Compressor;
import neqsim.processSimulation.processEquipment.mixer.Mixer;
import neqsim.processSimulation.processEquipment.mixer.StaticPhaseMixer;
import neqsim.processSimulation.processEquipment.pipeline.Pipeline;
import neqsim.processSimulation.processEquipment.pipeline.TwoPhasePipeLine;
import neqsim.processSimulation.processEquipment.separator.Separator;
import neqsim.processSimulation.processEquipment.stream.NeqStream;
import neqsim.processSimulation.processEquipment.stream.Stream;
import neqsim.processSimulation.processEquipment.stream.StreamInterface;

public class OffshoreProcess {
<<<<<<< HEAD
    private static final long serialVersionUID = 1000;

=======
>>>>>>> 58e91353
    /**
     * This method is just meant to test the thermo package.
     */
    public static void main(String args[]) {
        double fakt = 1000.0 / 3600.0;
        neqsim.thermo.system.SystemInterface testSystem =
                new neqsim.thermo.system.SystemSrkEos((273.15 - 4.3), 90.2);
        testSystem.addComponent("CO2", (152.6119 + 3513.5) * fakt);
        testSystem.addComponent("nitrogen", (9.8305 + 765 + 6882) * fakt);
        testSystem.addComponent("methane", (2799.24 + 109822.0) * fakt);
        testSystem.addComponent("ethane", (833.76 + 12449.02) * fakt);
        testSystem.addComponent("propane", (781.31 + 5930.5) * fakt);
        testSystem.addComponent("i-butane", (172.97 + 799.91) * fakt);
        testSystem.addComponent("n-butane", (351.05 + 1355.05) * fakt);
        testSystem.addComponent("i-pentane", (99.4368 + 234.68) * fakt);
        testSystem.addComponent("n-pentane", (115.92 + 248.78) * fakt);
        testSystem.addComponent("n-hexane", (42.3335 + 43.66) * fakt);
        testSystem.addComponent("n-heptane", (15.0259 + 8.65) * fakt);
        testSystem.addComponent("n-octane", (5.1311 + 1.635) * fakt);

        testSystem.addComponent("22-dim-C3", (6.3036 + 21.187) * fakt);
        testSystem.addComponent("c-C5", (8.286 + 13.2836) * fakt);
        testSystem.addComponent("2-m-C5", (50.3918 + 64.0821) * fakt);
        testSystem.addComponent("c-C6", (45.4498 + 43.5072) * fakt);
        testSystem.addComponent("benzene", (12.5589 + 113.24) * fakt);
        testSystem.addComponent("2-M-C6", (17.5213 + 12.0841) * fakt);
        testSystem.addComponent("3-M-C6", (35.58 + 20.804) * fakt);

        testSystem.addComponent("toluene", (14.5174 + 7.61) * fakt);
        testSystem.addComponent("22-DM-C5", (7.57 + 2.86) * fakt);
        testSystem.addComponent("M-cy-C5", (7.51 + 2.6357) * fakt);
        //
        testSystem.addComponent("m-Xylene", (5.5397 + 1.36) * fakt);
        testSystem.addComponent("2-M-C8", (2.8017 + 0.5818) * fakt);
        testSystem.addComponent("n-nonane", (1.5738 + 0.258) * fakt);
        //
        testSystem.addComponent("p-Xylene", (1.93 + 1.02) * fakt);
        testSystem.addComponent("o-Xylene", (1.1343 + 0.27) * fakt);
        // //
        testSystem.addComponent("nC10", (1.5464 + 0.145) * fakt);
        testSystem.addComponent("nC12", (0.2741 + 7.8295e-3) * fakt);

        testSystem.createDatabase(true);
        testSystem.setMixingRule(2);

        Stream stream_1 = new Stream("Stream1", testSystem);

        Separator separator = new Separator("Separator 1", stream_1);

        StreamInterface stream_2 = separator.getGasOutStream();
        stream_2.setName("gas out stream");

        StreamInterface stream_3 = separator.getLiquidOutStream();
        stream_2.setName("liquid out stream");

        Compressor compressor1 = new Compressor(stream_2);
        compressor1.setOutletPressure(131.3);

        StreamInterface stream_4 = compressor1.getOutStream();
        stream_4.setName("gas compressor out stream");

        Compressor compressor2 = new Compressor(stream_3);
        compressor2.setOutletPressure(131.3);

        StreamInterface stream_5 = compressor2.getOutStream();
        stream_5.setName("liquid compressor out stream");

        Mixer mixer = new StaticPhaseMixer("Mixer 1");
        mixer.addStream(stream_4);
        mixer.addStream(stream_5);

        NeqStream stream_6 = new NeqStream(mixer.getOutStream());
        stream_6.setName("after mixer stream");

        Pipeline pipe = new TwoPhasePipeLine(stream_6);
        pipe.setOutputFileName("c:/tempAsgard.nc");
        pipe.setInitialFlowPattern("annular");
        int numberOfLegs = 1, numberOfNodesInLeg = 120;
        double[] legHeights = {0, 0};
        double[] legPositions = {0.0, 74.0};
        double[] pipeDiameters = {1.02507588, 1.02507588};
        double[] outerTemperature = {275.0, 275.0};
        double[] pipeWallRoughness = {1e-5, 1e-5};
        pipe.setNumberOfLegs(numberOfLegs);
        pipe.setNumberOfNodesInLeg(numberOfNodesInLeg);
        pipe.setLegPositions(legPositions);
        pipe.setHeightProfile(legHeights);
        pipe.setPipeDiameters(pipeDiameters);
        pipe.setPipeWallRoughness(pipeWallRoughness);
        pipe.setOuterTemperatures(outerTemperature);

        pipe.setEquilibriumMassTransfer(false);
        pipe.setEquilibriumHeatTransfer(false);

        neqsim.processSimulation.processSystem.ProcessSystem operations =
                new neqsim.processSimulation.processSystem.ProcessSystem();
        operations.add(stream_1);
        operations.add(separator);
        operations.add(stream_2);
        operations.add(stream_3);
        operations.add(compressor1);
        operations.add(stream_4);
        operations.add(compressor2);
        operations.add(stream_5);
        operations.add(mixer);
        operations.add(stream_6);
        operations.add(pipe);

        operations.run();
        operations.displayResult();

        // ThermodynamicOperations testOps = new ThermodynamicOperations(testSystem);
        // testOps.calcPTphaseEnvelope();
        // testOps.displayResult();
    }
}<|MERGE_RESOLUTION|>--- conflicted
+++ resolved
@@ -11,11 +11,6 @@
 import neqsim.processSimulation.processEquipment.stream.StreamInterface;
 
 public class OffshoreProcess {
-<<<<<<< HEAD
-    private static final long serialVersionUID = 1000;
-
-=======
->>>>>>> 58e91353
     /**
      * This method is just meant to test the thermo package.
      */
