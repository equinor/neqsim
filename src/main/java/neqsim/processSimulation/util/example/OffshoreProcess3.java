--- conflicted
+++ resolved
@@ -354,10 +354,6 @@
 		System.out.println("Power " + operations.getPower("W") / 1.0e6 + " MW");
 
 		System.out.println("exergy change " + operations.getExergyChange("J"));
-<<<<<<< HEAD
-		System.out.println("total weight " + operations.getMechanicalWeight("kg") + " kg");
-=======
         System.out.println("total weight " + operations.getMechanicalWeight("kg") + " kg");
->>>>>>> 58e91353
 	}
 }