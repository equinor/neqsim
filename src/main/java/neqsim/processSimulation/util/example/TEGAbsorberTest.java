package neqsim.processSimulation.util.example;

import neqsim.processSimulation.processEquipment.absorber.SimpleTEGAbsorber;
import neqsim.processSimulation.processEquipment.heatExchanger.ReBoiler;
import neqsim.processSimulation.processEquipment.mixer.Mixer;
import neqsim.processSimulation.processEquipment.separator.GasScrubberSimple;
import neqsim.processSimulation.processEquipment.separator.Separator;
import neqsim.processSimulation.processEquipment.stream.Stream;
import neqsim.processSimulation.processEquipment.stream.StreamInterface;
import neqsim.processSimulation.processEquipment.valve.ThrottlingValve;

public class TEGAbsorberTest {
<<<<<<< HEAD
    private static final long serialVersionUID = 1000;

=======
>>>>>>> 58e91353
    /**
     * This method is just meant to test the thermo package.
     */
    public static void main(String args[]) {
<<<<<<< HEAD
        neqsim.thermo.system.SystemSrkEos testSystem =
                new neqsim.thermo.system.SystemSrkSchwartzentruberEos((273.15 + 20.0), 80.00);
=======
        neqsim.thermo.system.SystemSrkEos testSystem = new neqsim.thermo.system.SystemSrkSchwartzentruberEos(
                (273.15 + 20.0), 80.00);
>>>>>>> 58e91353
        testSystem.addComponent("methane", 120.00);
        testSystem.addComponent("water", 0.1);
        testSystem.addComponent("TEG", 1e-10);
        testSystem.createDatabase(true);
        testSystem.setMixingRule(2);

        neqsim.thermo.system.SystemSrkEos testSystem2 =
                new neqsim.thermo.system.SystemSrkSchwartzentruberEos((273.15 + 20.0), 80.00);
        testSystem2.addComponent("methane", 1e-10);
        testSystem2.addComponent("water", 1e-9);
        testSystem2.addComponent("TEG", 0.10);
        testSystem2.setMixingRule(2);

        Stream fluidStreamIn = new Stream("stream to scrubber", testSystem);

        Separator gasScrubber = new GasScrubberSimple("gasInletScrubber", fluidStreamIn);

        Stream gasToAbsorber = new Stream(gasScrubber.getGasOutStream());
        gasToAbsorber.setName("gas from scrubber");

        Stream TEGstreamIn = new Stream("TEGstreamIn", testSystem2);

        SimpleTEGAbsorber absorber = new SimpleTEGAbsorber("SimpleTEGAbsorber");
        absorber.addGasInStream(gasToAbsorber);
        absorber.addSolventInStream(TEGstreamIn);
        absorber.setNumberOfStages(5);
        absorber.setStageEfficiency(0.5);
        //
        Stream gasStreamOut = new Stream(absorber.getGasOutStream());
        gasStreamOut.setName("gasStreamOut");
        //
        Stream TEGStreamOut = new Stream(absorber.getSolventOutStream());
        TEGStreamOut.setName("TEGStreamOut");

        ThrottlingValve TEG_HPLP_valve = new ThrottlingValve("ventil", TEGStreamOut);
        TEG_HPLP_valve.setOutletPressure(10.0);

        Separator MPseparator = new Separator("Separator_MP", TEG_HPLP_valve.getOutStream());

        StreamInterface MPstreamGas = MPseparator.getGasOutStream();
        MPstreamGas.setName("MPGasStream");

        StreamInterface MPstreamLiq = MPseparator.getLiquidOutStream();
        MPstreamLiq.setName("MPLiqStream");
        //
        ThrottlingValve LP_valve = new ThrottlingValve("LPventil", MPstreamLiq);
        LP_valve.setOutletPressure(1.5);

        ReBoiler reboiler = new ReBoiler(LP_valve.getOutStream());
        reboiler.setReboilerDuty(20000.0);

        neqsim.thermo.system.SystemSrkEos testSystem3 =
                new neqsim.thermo.system.SystemSrkSchwartzentruberEos((273.15 + 20.0), 1.500);
        testSystem3.addComponent("methane", 0.39);
        testSystem3.addComponent("water", 1e-10);
        testSystem3.addComponent("TEG", 1e-10);
        testSystem3.createDatabase(true);
        testSystem3.setMixingRule(2);

        Stream mixStream = new Stream(testSystem3);

        Mixer mix = new Mixer("mixer");
        mix.addStream(reboiler.getOutStream());
        mix.addStream(mixStream);

        Stream ReboilLiqStream = mix.getOutStream();
        ReboilLiqStream.setName("ReboilLiqStream");
        //
        // Stream ReboilGasStream = reboiler.getOutStream();
        // ReboilLiqStream.setName("ReboilLiqStream");

        // processSimulation.processEquipment.absorber.SimpleGlycolAbsorber TEGabsorber = new
        // processSimulation.processEquipment.absorber.SimpleGlycolAbsorber(gasStreamIn);
        // TEGabsorber.setName("TEGabsorber");

        neqsim.processSimulation.processSystem.ProcessSystem operations =
                new neqsim.processSimulation.processSystem.ProcessSystem();
        operations.add(fluidStreamIn);
        operations.add(gasScrubber);
        operations.add(gasToAbsorber);
        operations.add(TEGstreamIn);
        operations.add(absorber);
        operations.add(gasStreamOut);
        operations.add(TEGStreamOut);
        operations.add(TEG_HPLP_valve);
        operations.add(MPseparator);
        operations.add(MPstreamGas);
        operations.add(MPstreamLiq);
        operations.add(LP_valve);
        operations.add(reboiler);
        operations.add(mixStream);
        operations.add(mix);
        operations.add(ReboilLiqStream);

        operations.run();
        mix.displayResult();
        // operations.displayResult();
    }
}<|MERGE_RESOLUTION|>--- conflicted
+++ resolved
@@ -10,22 +10,12 @@
 import neqsim.processSimulation.processEquipment.valve.ThrottlingValve;
 
 public class TEGAbsorberTest {
-<<<<<<< HEAD
-    private static final long serialVersionUID = 1000;
-
-=======
->>>>>>> 58e91353
     /**
      * This method is just meant to test the thermo package.
      */
     public static void main(String args[]) {
-<<<<<<< HEAD
-        neqsim.thermo.system.SystemSrkEos testSystem =
-                new neqsim.thermo.system.SystemSrkSchwartzentruberEos((273.15 + 20.0), 80.00);
-=======
         neqsim.thermo.system.SystemSrkEos testSystem = new neqsim.thermo.system.SystemSrkSchwartzentruberEos(
                 (273.15 + 20.0), 80.00);
->>>>>>> 58e91353
         testSystem.addComponent("methane", 120.00);
         testSystem.addComponent("water", 0.1);
         testSystem.addComponent("TEG", 1e-10);
