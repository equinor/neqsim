package neqsim.processSimulation.util.example;

import neqsim.processSimulation.processEquipment.separator.Separator;
import neqsim.processSimulation.processEquipment.stream.Stream;

/**
 *
 * @author esol
 */
public class TestMechanicalDesign {
    public static void main(String args[]) {
<<<<<<< HEAD
        neqsim.thermo.system.SystemInterface testSystem =
                new neqsim.thermo.system.SystemSrkEos((273.15 + 20.0), 66.00);
=======
        neqsim.thermo.system.SystemInterface testSystem = new neqsim.thermo.system.SystemSrkEos((273.15 + 20.0), 66.00);
>>>>>>> 58e91353
        testSystem.addComponent("methane", 5e6, "Sm3/day");
        testSystem.addComponent("water", 3000, "kg/hr");

        testSystem.createDatabase(true);
        testSystem.setMixingRule(2);

        Stream stream_1 = new Stream("Stream1", testSystem);
        /*
         * AdiabaticPipe pipel = new AdiabaticPipe(stream_1); pipel.setDiameter(1.0);
         * pipel.setLength(100);
         */

        Separator sep = new Separator(stream_1);
        // sep.addSeparatorSection("tray", "");
        // sep.getMechanicalDesign().getMaterialDesignStandard().readMaterialDesignStandard("Carbon
        // Steel Plates and Sheets", "SA-516", "55", 1);
        // sep.getMechanicalDesign().getJointEfficiencyStandard().readJointEfficiencyStandard("Double
        // Welded", "Fully Redipgraphed");
        sep.getMechanicalDesign().setMaxOperationPressure(150.0);
        sep.addSeparatorSection("top mesh", "meshpad");

        /*
         * sep.setInternalDiameter(3.750); sep.setSeparatorLength(4.0);
         * sep.getMechanicalDesign().setMaxOperationPressure(70.0);
         * sep.addSeparatorSection("bottom manway", "manway");
         * sep.addSeparatorSection("dp nozzle 1", "nozzle");
         * sep.getSeparatorSection("dp nozzle 1").getMechanicalDesign(). setNominalSize("DN 100");
         * sep.addSeparatorSection("dp nozzle 2", "nozzle");
         * sep.getSeparatorSection("dp nozzle 2").getMechanicalDesign(). setNominalSize("DN 100");
         * sep.addSeparatorSection("inlet vane", "vane");
         * sep.getSeparatorSection("inlet vane").setCalcEfficiency(true);
         * sep.addSeparatorSection("top mesh", "meshpad");
         * sep.getSeparatorSection(1).setCalcEfficiency(true); sep.addSeparatorSection("top manway",
         * "manway"); sep.getSeparatorSection("top manway").getMechanicalDesign().setANSIclass(300)
         * ; sep.getSeparatorSection("top manway").getMechanicalDesign(). setNominalSize("DN 500");
         */
        neqsim.processSimulation.processSystem.ProcessSystem operations =
                new neqsim.processSimulation.processSystem.ProcessSystem();
        operations.add(stream_1);
        operations.add(sep);
        operations.run();
        operations.displayResult();
        sep.getMechanicalDesign().calcDesign();
        // do design of process
        // operations.getSystemMechanicalDesign().setCompanySpecificDesignStandards("StatoilTR");

        // operations.runProcessDesignCalculation();
        // prosessdesign do: calculate flow rates of TEG, amine, calculates heat duty
        // requirements, compressor power requirements, number of trays, packing height,
        // numner of theoretical stages,
        // operations.runMechanicalDesignCalculation();
        // calculates diameters of colums, wall thickness, weight, size of equipment,
        // tray spacing
        // operations.getSystemMechanicalDesign().runDesignCalculation();

        // operations.getSystemMechanicalDesign().setDesign();
        // operations.run();
        // sep.getGasLoadFactor();
        // operations.calcDesign();
        // sep.getMechanicalDesign().calcDesign();

        // scrubber.getMechanicalDesign().setDesignStandard("ASME - Pressure Vessel
        // Code");
        // scrubber.getMechanicalDesign().setDesignStandard("BS 5500 - Pressure
        // Vessel");
        // System.out.println("vane top veight " + sep.getSeparatorSection("inlet
        // vane").getMechanicalDesign().getTotalWeight());
        // System.out.println("gas vel " + sep.getGasSuperficialVelocity());
        // System.out.println("gas load factor oil " + sep.getGasLoadFactor());
        // System.out.println("gas load factor water " + scrubber.getGasLoadFactor(2));
        // System.out.println("derated gas load factor oil " +
        // sep.getDeRatedGasLoadFactor());
        // System.out.println("derated gas load factor water " +
        // scrubber.getDeRatedGasLoadFactor(2));
        // System.out.println("minimum liquid seal height " +
        // sep.getSeparatorSection(0).getMinimumLiquidSealHeight());
        // sep.getMechanicalDesign().displayResults();
    }
}<|MERGE_RESOLUTION|>--- conflicted
+++ resolved
@@ -9,12 +9,7 @@
  */
 public class TestMechanicalDesign {
     public static void main(String args[]) {
-<<<<<<< HEAD
-        neqsim.thermo.system.SystemInterface testSystem =
-                new neqsim.thermo.system.SystemSrkEos((273.15 + 20.0), 66.00);
-=======
         neqsim.thermo.system.SystemInterface testSystem = new neqsim.thermo.system.SystemSrkEos((273.15 + 20.0), 66.00);
->>>>>>> 58e91353
         testSystem.addComponent("methane", 5e6, "Sm3/day");
         testSystem.addComponent("water", 3000, "kg/hr");
 
