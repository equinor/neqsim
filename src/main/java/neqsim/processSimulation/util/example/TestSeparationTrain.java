--- conflicted
+++ resolved
@@ -1,13 +1,3 @@
-<<<<<<< HEAD
-/*
- * TestSlugcatcher.java
- *
- * Created on 30. juli 2007, 18:49
- *
- * To change this template, choose Tools | Template Manager and open the template in the editor.
- */
-=======
->>>>>>> 328264d8
 package neqsim.processSimulation.util.example;
 
 import neqsim.processSimulation.processEquipment.compressor.Compressor;
@@ -25,134 +15,6 @@
  * @author ESOL
  */
 public class TestSeparationTrain {
-<<<<<<< HEAD
-        public static void main(String args[]) {
-                double inletPressure = 15.00; // bar
-                double inletTemperatuure = 273.15 + 50.0; // K
-
-                double secondstagePressure = 5.00; // bar'
-                double thirdstagePressure = 1.50; // bar
-
-                neqsim.thermo.system.SystemInterface testSystem =
-                                new neqsim.thermo.system.SystemSrkCPAstatoil(inletTemperatuure,
-                                                inletPressure);
-
-                testSystem.addComponent("methane", 50);
-                testSystem.addComponent("propane", 5);
-                testSystem.addComponent("nC10", 50);
-                testSystem.addComponent("water", 50);
-
-                testSystem.createDatabase(true);
-                testSystem.setMixingRule(10);
-                testSystem.setMultiPhaseCheck(true);
-
-                Stream wellStream = new Stream("Well stream", testSystem);
-                Separator inletSeparator = new Separator("Inlet separator", wellStream);
-
-                Heater liquidOutHeater = new Heater(inletSeparator.getLiquidOutStream());
-                liquidOutHeater.setOutTemperature(273.15 + 55.0);
-
-                ThreePhaseSeparator firstStageSeparator = new ThreePhaseSeparator(
-                                "1st stage Separator", liquidOutHeater.getOutStream());
-
-                ThrottlingValve valve1 = new ThrottlingValve("snohvit valve",
-                                firstStageSeparator.getOilOutStream());
-                valve1.setOutletPressure(secondstagePressure);
-
-                ThreePhaseSeparator secondStageSeparator = new ThreePhaseSeparator(
-                                "2nd stage Separator", valve1.getOutStream());
-
-                ThrottlingValve thirdStageValve = new ThrottlingValve("snohvit valve2",
-                                secondStageSeparator.getLiquidOutStream());
-                thirdStageValve.setOutletPressure(thirdstagePressure);
-
-                ThreePhaseSeparator thirdStageSeparator = new ThreePhaseSeparator(
-                                "3rd stage Separator", thirdStageValve.getOutStream());
-
-                Compressor thirdStageCompressor =
-                                new Compressor(thirdStageSeparator.getGasOutStream());
-                thirdStageCompressor.setOutletPressure(secondstagePressure);
-
-                Mixer thirdStageMixer = new Mixer();
-                thirdStageMixer.addStream(thirdStageCompressor.getOutStream());
-                thirdStageMixer.addStream(secondStageSeparator.getGasOutStream());
-
-                Cooler thirdSstageCoooler = new Cooler(thirdStageMixer.getOutStream());
-                thirdSstageCoooler.setOutTemperature(273.15 + 30.0);
-
-                ThreePhaseSeparator thirdStageScrubber =
-                                new ThreePhaseSeparator("Third stage gas resirc scrubber",
-                                                thirdSstageCoooler.getOutStream());
-                secondStageSeparator.addStream(thirdStageScrubber.getOilOutStream());
-                secondStageSeparator.addStream(thirdStageScrubber.getWaterOutStream());
-
-                Compressor secondStageCompressor =
-                                new Compressor(thirdStageScrubber.getGasOutStream());
-                secondStageCompressor.setOutletPressure(inletPressure);
-
-                Mixer HPgasMixer = new Mixer();
-                HPgasMixer.addStream(inletSeparator.getGasOutStream());
-                HPgasMixer.addStream(secondStageCompressor.getOutStream());
-
-                Cooler oilCooler = new Cooler(thirdStageSeparator.getLiquidOutStream());
-                oilCooler.setOutTemperature(273.15 + 30.0);
-
-                Cooler inletGasCooler = new Cooler(HPgasMixer.getOutStream());
-                inletGasCooler.setOutTemperature(273.15 + 30.0);
-
-                Separator gasInletScrubber =
-                                new Separator("Gas scrubber inlet", inletGasCooler.getOutStream());
-
-                Recycle HPliquidRecycle = new Recycle();
-                double tolerance = 1e-10;
-                HPliquidRecycle.setTolerance(tolerance);
-                HPliquidRecycle.addStream(gasInletScrubber.getLiquidOutStream());
-                inletSeparator.addStream(HPliquidRecycle.getOutStream());
-
-                neqsim.processSimulation.processSystem.ProcessSystem operations =
-                                new neqsim.processSimulation.processSystem.ProcessSystem();
-                operations.add(wellStream);
-                operations.add(inletSeparator);
-                operations.add(liquidOutHeater);
-                operations.add(firstStageSeparator);
-                operations.add(valve1);
-                operations.add(secondStageSeparator);
-                operations.add(thirdStageValve);
-                operations.add(thirdStageSeparator);
-                operations.add(thirdStageCompressor);
-                operations.add(thirdStageMixer);
-                operations.add(thirdSstageCoooler);
-                operations.add(thirdStageScrubber);
-                operations.add(HPliquidRecycle);
-
-                operations.add(secondStageCompressor);
-
-                operations.add(oilCooler);
-                operations.add(HPgasMixer);
-                operations.add(inletGasCooler);
-                operations.add(gasInletScrubber);
-
-                operations.run();
-                // secondStageSeparator.addStream(thirdStageScrubber.getWaterOutStream());
-                // operations.run();
-                // secondStageSeparator.displayResult();
-                gasInletScrubber.getGasOutStream().displayResult();
-                firstStageSeparator.displayResult();
-                // secondStageSeparator.displayResult();
-                // thirdStageSeparator.displayResult();
-                // inletSeparator.displayResult();
-                // operations.displayResult();
-                // liquidOutHeater.getOutStream().getThermoSystem().display();
-        }
-=======
-
-    private static final long serialVersionUID = 1000;
-
-    /**
-     * Creates a new instance of TestSlugcatcher
-     */
-    public TestSeparationTrain() {}
-
     public static void main(String args[]) {
         double inletPressure = 15.00; // bar
         double inletTemperatuure = 273.15 + 50.0; // K
@@ -191,7 +53,7 @@
         ThrottlingValve thirdStageValve =
                 new ThrottlingValve("snohvit valve2", secondStageSeparator.getLiquidOutStream());
         thirdStageValve.setOutletPressure(thirdstagePressure);
-        //
+
         ThreePhaseSeparator thirdStageSeparator =
                 new ThreePhaseSeparator("3rd stage Separator", thirdStageValve.getOutStream());
 
@@ -267,6 +129,4 @@
         // operations.displayResult();
         // liquidOutHeater.getOutStream().getThermoSystem().display();
     }
-
->>>>>>> 328264d8
 }