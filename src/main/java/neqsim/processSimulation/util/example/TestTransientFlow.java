--- conflicted
+++ resolved
@@ -2,13 +2,7 @@
  * TestTransientFlow.java
  *
  * Created on 8. oktober 2006, 13:13
-<<<<<<< HEAD
- *
- * To change this template, choose Tools | Template Manager and open the template in the editor.
-=======
->>>>>>> 328264d8
  */
-
 package neqsim.processSimulation.util.example;
 
 import neqsim.processSimulation.controllerDevice.ControllerDeviceBaseClass;
@@ -24,119 +18,7 @@
  * @author ESOL
  */
 public class TestTransientFlow {
-<<<<<<< HEAD
-        public static void main(String args[]) {
-                neqsim.thermo.system.SystemInterface testSystem =
-                                new neqsim.thermo.system.SystemSrkEos((273.15 + 25.0), 10.00);
-                testSystem.addComponent("methane", 0.900);
-                testSystem.addComponent("ethane", 0.100);
-                testSystem.addComponent("n-heptane", 1.00);
-                testSystem.createDatabase(true);
-                testSystem.setMixingRule(2);
-
-                neqsim.thermo.system.SystemInterface testSystem2 =
-                                new neqsim.thermo.system.SystemSrkEos((273.15 + 25.0), 10.00);
-                testSystem2.addComponent("methane", 1.1);
-                testSystem2.addComponent("ethane", 0.10001);
-                testSystem2.addComponent("n-heptane", 0.001);
-                testSystem2.setMixingRule(2);
-
-                Stream purgeStream = new Stream("Purge Stream", testSystem2);
-                ThrottlingValve purgeValve = new ThrottlingValve(purgeStream);
-                purgeValve.setOutletPressure(7.0);
-                purgeValve.setPercentValveOpening(50.0);
-
-                Stream stream_1 = new Stream("Stream1", testSystem);
-                ThrottlingValve valve_1 = new ThrottlingValve(stream_1);
-                valve_1.setOutletPressure(7.0);
-                valve_1.setPercentValveOpening(50);
-
-                Separator separator_1 = new Separator();
-                separator_1.addStream(valve_1.getOutStream());
-                separator_1.addStream(purgeValve.getOutStream());
-
-                ThrottlingValve valve_2 = new ThrottlingValve(separator_1.getLiquidOutStream());
-                valve_2.setOutletPressure(5.0);
-                valve_2.setPercentValveOpening(50);
-                // valve_2.setCv(10.0);
-
-                ThrottlingValve valve_3 = new ThrottlingValve(separator_1.getGasOutStream());
-                valve_3.setOutletPressure(5.0);
-                valve_3.setPercentValveOpening(50);
-                // valve_3.setCv(10.0);
-
-                LevelTransmitter separatorLevelTransmitter = new LevelTransmitter(separator_1);
-                separatorLevelTransmitter.setName("separatorLEvelTransmitter1");
-                separatorLevelTransmitter.setUnit("meter");
-                separatorLevelTransmitter.setMaximumValue(1.0);
-                separatorLevelTransmitter.setMinimumValue(0.0);
-
-                ControllerDeviceInterface separatorLevelController =
-                                new ControllerDeviceBaseClass();
-                separatorLevelController.setReverseActing(false);
-                separatorLevelController.setTransmitter(separatorLevelTransmitter);
-                separatorLevelController.setControllerSetPoint(0.3);
-                separatorLevelController.setControllerParameters(1.0, 300.0, 10.0);
-
-                PressureTransmitter separatorPressureTransmitter =
-                                new PressureTransmitter(separator_1.getGasOutStream());
-                separatorPressureTransmitter.setUnit("bar");
-                separatorPressureTransmitter.setMaximumValue(10.0);
-                separatorPressureTransmitter.setMinimumValue(1.0);
-
-                ControllerDeviceInterface separatorPressureController =
-                                new ControllerDeviceBaseClass();
-                separatorPressureController.setTransmitter(separatorPressureTransmitter);
-                separatorPressureController.setReverseActing(false);
-                separatorPressureController.setControllerSetPoint(7.0);
-                separatorPressureController.setControllerParameters(1.0, 300.0, 10.0);
-
-                neqsim.processSimulation.processSystem.ProcessSystem operations =
-                                new neqsim.processSimulation.processSystem.ProcessSystem();
-                operations.add(stream_1);
-                operations.add(valve_1);
-
-                operations.add(purgeStream);
-                operations.add(purgeValve);
-                operations.add(separator_1);
-                operations.add(valve_2);
-                operations.add(valve_3);
-
-                // add transmitters and controllers
-                operations.add(separatorLevelTransmitter);
-                valve_2.setController(separatorLevelController);
-
-                operations.add(separatorPressureTransmitter);
-                valve_3.setController(separatorPressureController);
-
-                operations.run();
-                operations.displayResult();
-                operations.setTimeStep(0.001);
-                operations.runTransient();
-                operations.runTransient();
-
-                /*
-                 * // transient behaviour operations.setTimeStep(1.1); for(int i=0;i<50;i++){
-                 * operations.runTransient(); System.out.println("liquid level " +
-                 * separator_1.getLiquidLevel()+ " PRESSURE " +
-                 * separator_1.getGasOutStream().getPressure()); }
-                 * 
-                 * operations.setTimeStep(30.0); for(int i=0;i<2000;i++){ operations.runTransient();
-                 * System.out.println("liquid level " + separator_1.getLiquidLevel()+ " PRESSURE " +
-                 * separator_1.getGasOutStream().getPressure()); } operations.displayResult();
-                 * 
-                 * operations.displayResult();
-                 */
-        }
-=======
-
-    private static final long serialVersionUID = 1000;
-
-    /** Creates a new instance of TestTransientFlow */
-    public TestTransientFlow() {}
-
     public static void main(String args[]) {
-
         neqsim.thermo.system.SystemInterface testSystem =
                 new neqsim.thermo.system.SystemSrkEos((273.15 + 25.0), 10.00);
         testSystem.addComponent("methane", 0.900);
@@ -165,7 +47,7 @@
         Separator separator_1 = new Separator();
         separator_1.addStream(valve_1.getOutStream());
         separator_1.addStream(purgeValve.getOutStream());
-        //
+
         ThrottlingValve valve_2 = new ThrottlingValve(separator_1.getLiquidOutStream());
         valve_2.setOutletPressure(5.0);
         valve_2.setPercentValveOpening(50);
@@ -236,7 +118,5 @@
          * 
          * operations.displayResult();
          */
-
     }
->>>>>>> 328264d8
 }