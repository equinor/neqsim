--- conflicted
+++ resolved
@@ -1,14 +1,3 @@
-<<<<<<< HEAD
-/*
- * TestTransientFlow.java
- *
- * Created on 8. oktober 2006, 13:13
- *
- * To change this template, choose Tools | Template Manager and open the template in the editor.
- */
-
-=======
->>>>>>> 328264d8
 package neqsim.processSimulation.util.example;
 
 import neqsim.processSimulation.controllerDevice.ControllerDeviceBaseClass;
@@ -23,78 +12,7 @@
  * @author ESOL
  */
 public class TestTransientFlow2 {
-<<<<<<< HEAD
-        public static void main(String args[]) {
-                neqsim.thermo.system.SystemInterface testSystem =
-                                new neqsim.thermo.system.SystemSrkEos((273.15 + 25.0), 10.00);
-                testSystem.addComponent("methane", 0.900);
-                testSystem.addComponent("ethane", 0.100);
-                testSystem.addComponent("n-heptane", 1.00);
-                testSystem.createDatabase(true);
-                testSystem.setMixingRule(2);
-
-                Stream stream_1 = new Stream("Stream1", testSystem);
-                ThrottlingValve valve_1 = new ThrottlingValve(stream_1);
-                valve_1.setOutletPressure(5.0);
-                valve_1.setPercentValveOpening(50);
-
-                Separator separator_1 = new Separator();
-                separator_1.addStream(valve_1.getOutStream());
-
-                ThrottlingValve valve_2 = new ThrottlingValve(separator_1.getLiquidOutStream());
-                valve_2.setOutletPressure(1.0);
-                valve_2.setPercentValveOpening(50);
-                // valve_2.setCv(10.0);
-
-                ThrottlingValve valve_3 = new ThrottlingValve(separator_1.getGasOutStream());
-                valve_3.setOutletPressure(1.0);
-                valve_3.setPercentValveOpening(50);
-
-                VolumeFlowTransmitter flowTransmitter = new VolumeFlowTransmitter(stream_1);
-                flowTransmitter.setUnit("m^3/hr");
-                flowTransmitter.setMaximumValue(10.0);
-                flowTransmitter.setMinimumValue(1.0);
-
-                ControllerDeviceInterface flowController = new ControllerDeviceBaseClass();
-                flowController.setTransmitter(flowTransmitter);
-                flowController.setReverseActing(true);
-                flowController.setControllerSetPoint(1.0);
-                flowController.setControllerParameters(0.7, 300.0, 0.0);
-
-                neqsim.processSimulation.processSystem.ProcessSystem operations =
-                                new neqsim.processSimulation.processSystem.ProcessSystem();
-                operations.add(stream_1);
-                operations.add(valve_1);
-                operations.add(separator_1);
-                operations.add(valve_2);
-                operations.add(valve_3);
-
-                operations.add(flowTransmitter);
-                valve_1.setController(flowController);
-
-                operations.run();
-                operations.displayResult();
-                valve_2.setPercentValveOpening(0.1);
-                valve_3.setPercentValveOpening(0.1);
-                // transient behaviour
-                operations.setTimeStep(5.0);
-                for (int i = 0; i < 460; i++) {
-                        System.out.println("volume flow " + flowTransmitter.getMeasuredValue()
-                                        + " valve opening " + valve_1.getPercentValveOpening()
-                                        + " pressure "
-                                        + separator_1.getGasOutStream().getPressure());
-                        operations.runTransient();
-                }
-
-                operations.displayResult();
-                System.out.println("volume flow " + flowTransmitter.getMeasuredValue()
-                                + " valve opening " + valve_1.getPercentValveOpening());
-
-                // operations.displayResult();
-        }
-=======
     public static void main(String args[]) {
-
         neqsim.thermo.system.SystemInterface testSystem =
                 new neqsim.thermo.system.SystemSrkEos((273.15 + 25.0), 10.00);
         testSystem.addComponent("methane", 0.900);
@@ -110,7 +28,7 @@
 
         Separator separator_1 = new Separator();
         separator_1.addStream(valve_1.getOutStream());
-        //
+
         ThrottlingValve valve_2 = new ThrottlingValve(separator_1.getLiquidOutStream());
         valve_2.setOutletPressure(1.0);
         valve_2.setPercentValveOpening(50);
@@ -149,7 +67,6 @@
         // transient behaviour
         operations.setTimeStep(5.0);
         for (int i = 0; i < 460; i++) {
-
             System.out.println("volume flow " + flowTransmitter.getMeasuredValue()
                     + " valve opening " + valve_1.getPercentValveOpening() + " pressure "
                     + separator_1.getGasOutStream().getPressure());
@@ -162,5 +79,4 @@
 
         // operations.displayResult();
     }
->>>>>>> 328264d8
 }