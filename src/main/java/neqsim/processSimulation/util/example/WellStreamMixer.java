--- conflicted
+++ resolved
@@ -11,11 +11,6 @@
  * @author esol
  */
 public class WellStreamMixer {
-<<<<<<< HEAD
-    private static final long serialVersionUID = 1000;
-
-=======
->>>>>>> 58e91353
     public static void main(String[] args) {
         neqsim.thermo.system.SystemInterface testSystem = new SystemSrkEos(354.2, 120.0);
 
