--- conflicted
+++ resolved
@@ -11,35 +11,8 @@
  * @author esol
  */
 public class WellStreamMixer {
-<<<<<<< HEAD
-        public static void main(String[] args) {
-                neqsim.thermo.system.SystemInterface testSystem = new SystemSrkEos(354.2, 120.0);
-
-                testSystem.addComponent("nitrogen", 1.0);
-                testSystem.addComponent("CO2", 1.42);
-                testSystem.addComponent("methane", 60.88);
-                testSystem.addComponent("ethane", 8.07);
-                testSystem.addComponent("propane", 3.54);
-                testSystem.addComponent("i-butane", 0.54);
-                testSystem.addComponent("n-butane", 0.2);
-                testSystem.addComponent("i-pentane", 0.21);
-                testSystem.addComponent("n-pentane", 0.19);
-                testSystem.addComponent("n-hexane", 0.28);
-                testSystem.addComponent("n-heptane", 5.0);
-                testSystem.addTBPfraction("C7_well1", 1.0, 100.0 / 1000.0, 0.8);
-                testSystem.addTBPfraction("C8_well1", 1.0, 120.0 / 1000.0, 0.81);
-                testSystem.addTBPfraction("C7_well2", 1.0, 110.0 / 1000.0, 0.8);
-                testSystem.addTBPfraction("C8_well2", 1.0, 122.0 / 1000.0, 0.81);
-                testSystem.createDatabase(true);
-                testSystem.setMixingRule(2);
-                testSystem.setMultiPhaseCheck(true);
-
-                testSystem.setMolarComposition(new double[] {1.0, 1.42, 70.1, 8, 3.54, 0.54, 0.2,
-                                0.21, 0.19, 0.28, 5.0, 1.0, 1.0, 0, 0});
-=======
     public static void main(String[] args) {
         neqsim.thermo.system.SystemInterface testSystem = new SystemSrkEos(354.2, 120.0);
->>>>>>> 58e91353
 
                 neqsim.thermo.system.SystemInterface testSystem2 =
                                 (SystemInterface) testSystem.clone();
@@ -77,14 +50,6 @@
                 operations.add(wellStramMixer);
                 operations.add(mixerdStream);
 
-<<<<<<< HEAD
-                operations.run();
-                operations.save("c:/temp/wellMixer1.neqsim");
-                // wellStream_1.displayResult();
-                // wellStream_2.displayResult();
-                mixerdStream.displayResult();
-        }
-=======
         Stream mixerdStream = new Stream(wellStramMixer.getOutStream());
         mixerdStream.setName("mixed stream");
 
@@ -100,5 +65,4 @@
         // wellStream_2.displayResult();
         mixerdStream.displayResult();
     }
->>>>>>> 58e91353
 }