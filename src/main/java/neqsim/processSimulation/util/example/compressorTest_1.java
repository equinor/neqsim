package neqsim.processSimulation.util.example;

import neqsim.processSimulation.processEquipment.compressor.Compressor;
import neqsim.processSimulation.processEquipment.stream.Stream;

public class compressorTest_1 {
<<<<<<< HEAD
    private static final long serialVersionUID = 1000;

=======
>>>>>>> 58e91353
    /**
     * This method is just meant to test the thermo package.
     */
    public static void main(String args[]) {
        neqsim.thermo.system.SystemInterface testSystem =
                new neqsim.thermo.system.SystemSrkCPAstatoil((273.15 + 20.0), 10.00);
        testSystem.addComponent("nitrogen", 0.8);
        testSystem.addComponent("oxygen", 2.0);
        // testSystem.addComponent("water", 0.2);
        testSystem.createDatabase(true);
        testSystem.setMixingRule(9);

        Stream stream_1 = new Stream("Stream1", testSystem);

        Compressor comp_1 = new Compressor("compressor", stream_1);
        comp_1.setOutletPressure(40.0);
        comp_1.setUsePolytropicCalc(true);

        comp_1.setPolytropicEfficiency(0.74629255);

        neqsim.processSimulation.processSystem.ProcessSystem operations =
                new neqsim.processSimulation.processSystem.ProcessSystem();
        operations.add(stream_1);
        operations.add(comp_1);

        operations.run();

        // comp_1.solvePolytropicEfficiency(380.0);
        // operations.displayResult();
        System.out.println("power " + comp_1.getTotalWork());

        System.out.println("speed of sound "
                + comp_1.getOutStream().getThermoSystem().getPhase(0).getSoundSpeed());
        System.out.println(
                "out temperature" + comp_1.getOutStream().getThermoSystem().getTemperature());
        System.out.println("Cp " + comp_1.getOutStream().getThermoSystem().getPhase(0).getCp());
        System.out.println("Cv " + comp_1.getOutStream().getThermoSystem().getPhase(0).getCv());
        System.out.println(
                "molarmass " + comp_1.getOutStream().getThermoSystem().getPhase(0).getMolarMass());
        System.out.println(
                "molarmass " + comp_1.getOutStream().getThermoSystem().getPhase(0).getMolarMass());

        double outTemp = 500.1; // temperature in Kelvin
        double efficiency = comp_1.solveEfficiency(outTemp);
        System.out.println("compressor polytropic efficiency " + efficiency);
        System.out.println("compressor out temperature " + comp_1.getOutStream().getTemperature());
        System.out.println("compressor power " + comp_1.getPower() + " J/sec");
        System.out.println("compressor head "
                + comp_1.getPower() / comp_1.getThermoSystem().getTotalNumberOfMoles() + " J/mol");
    }
}<|MERGE_RESOLUTION|>--- conflicted
+++ resolved
@@ -4,11 +4,6 @@
 import neqsim.processSimulation.processEquipment.stream.Stream;
 
 public class compressorTest_1 {
-<<<<<<< HEAD
-    private static final long serialVersionUID = 1000;
-
-=======
->>>>>>> 58e91353
     /**
      * This method is just meant to test the thermo package.
      */
