--- conflicted
+++ resolved
@@ -11,12 +11,7 @@
      * This method is just meant to test the thermo package.
      */
     public static void main(String args[]) {
-<<<<<<< HEAD
-        neqsim.thermo.system.SystemInterface testSystem =
-                new neqsim.thermo.system.SystemSrkEos((273.15 + 63.0), 16.00);
-=======
         neqsim.thermo.system.SystemInterface testSystem = new neqsim.thermo.system.SystemSrkEos((273.15 + 63.0), 16.00);
->>>>>>> 58e91353
         // testSystem.addComponent("methane", 1.00);
         testSystem.addComponent("ethane", 0.002);
         // testSystem.addComponent("CO2", 10.00);
