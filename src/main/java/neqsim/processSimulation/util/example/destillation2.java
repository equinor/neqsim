--- conflicted
+++ resolved
@@ -8,12 +8,7 @@
      * This method is just meant to test the thermo package.
      */
     public static void main(String args[]) {
-<<<<<<< HEAD
-        neqsim.thermo.system.SystemInterface testSystem =
-                new neqsim.thermo.system.SystemSrkCPAstatoil((273.15 + 30.0), 50.00);
-=======
         neqsim.thermo.system.SystemInterface testSystem = new neqsim.thermo.system.SystemSrkCPAstatoil((273.15 + 30.0), 50.00);
->>>>>>> 58e91353
         testSystem.addComponent("methane", 1.00);
         testSystem.addComponent("water", 100e-6);
         testSystem.addComponent("TEG", 0.0);
