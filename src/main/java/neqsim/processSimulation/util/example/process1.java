package neqsim.processSimulation.util.example;

import neqsim.processSimulation.processEquipment.stream.Stream;
import neqsim.thermodynamicOperations.ThermodynamicOperations;

public class process1 {
<<<<<<< HEAD
    private static final long serialVersionUID = 1000;

=======
>>>>>>> 58e91353
    /**
     * This method is just meant to test the thermo package.
     */
    public static void main(String args[]) {
<<<<<<< HEAD
        neqsim.thermo.system.SystemInterface testSystem =
                new neqsim.thermo.system.SystemSrkCPAstatoil((273.15 + 25.0), 50.00);
=======
        neqsim.thermo.system.SystemInterface testSystem = new neqsim.thermo.system.SystemSrkCPAstatoil((273.15 + 25.0),
                50.00);
>>>>>>> 58e91353
        testSystem.addComponent("methane", 180.00);
        testSystem.addComponent("ethane", 10.00);
        testSystem.addComponent("propane", 1.00);
        // testSystem.addComponent("n-nonane", 1.00);
        // testSystem.addComponent("water", 1.00);
        testSystem.createDatabase(true);
        testSystem.setMultiPhaseCheck(true);
        testSystem.setMixingRule(10);

        testSystem.setPressure(20.0, "bara");
        testSystem.setTemperature(20.0, "C");
        testSystem.setTotalFlowRate(100.0, "Am3/hr");

        testSystem.useVolumeCorrection(false);

        ThermodynamicOperations ops = new ThermodynamicOperations(testSystem);
        ops.TPflash();
        System.out.println("actual flow 1 " + testSystem.getFlowRate("m3/hr"));
        double stdflowrate = testSystem.getFlowRate("Sm3/day");
        testSystem.setTotalFlowRate(stdflowrate, "Sm3/day");
        ops.TPflash();

        double actFLowRate = testSystem.getFlowRate("m3/hr");

        System.out.println("actual flow 2 " + actFLowRate);

        Stream stream_1 = new Stream("Stream1", testSystem);

        neqsim.processSimulation.processEquipment.compressor.Compressor compr =
                new neqsim.processSimulation.processEquipment.compressor.Compressor(stream_1);
        compr.setOutletPressure(80.0);
        compr.setOutTemperature(345.0);
        compr.setUsePolytropicCalc(true);
        // compr.setNumberOfCompresorCalcSteps(10);

        neqsim.processSimulation.processSystem.ProcessSystem operations =
                new neqsim.processSimulation.processSystem.ProcessSystem();
        operations.add(stream_1);
        operations.add(compr);

        operations.run();
        compr.displayResult();
        System.out.println(
                "polytropic head " + stream_1.getThermoSystem().getFlowRate("m3/hr") + " m3/hr");
        System.out.println("polytropic head " + compr.getPolytropicHead("kJ/kg") + " kJ/kg");
        System.out.println("polytropic efficiency " + compr.getPolytropicEfficiency());

        // operations.displayResult();

        // compr.solvePolytropicEfficiency(compr.getOutStream().getTemperature() +
        // 0.01);
        // operations.displayResult();
    }
}<|MERGE_RESOLUTION|>--- conflicted
+++ resolved
@@ -4,22 +4,12 @@
 import neqsim.thermodynamicOperations.ThermodynamicOperations;
 
 public class process1 {
-<<<<<<< HEAD
-    private static final long serialVersionUID = 1000;
-
-=======
->>>>>>> 58e91353
     /**
      * This method is just meant to test the thermo package.
      */
     public static void main(String args[]) {
-<<<<<<< HEAD
-        neqsim.thermo.system.SystemInterface testSystem =
-                new neqsim.thermo.system.SystemSrkCPAstatoil((273.15 + 25.0), 50.00);
-=======
         neqsim.thermo.system.SystemInterface testSystem = new neqsim.thermo.system.SystemSrkCPAstatoil((273.15 + 25.0),
                 50.00);
->>>>>>> 58e91353
         testSystem.addComponent("methane", 180.00);
         testSystem.addComponent("ethane", 10.00);
         testSystem.addComponent("propane", 1.00);
