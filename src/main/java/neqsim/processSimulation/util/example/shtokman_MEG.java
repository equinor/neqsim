package neqsim.processSimulation.util.example;

import neqsim.processSimulation.processEquipment.separator.Separator;
import neqsim.processSimulation.processEquipment.stream.Stream;
import neqsim.processSimulation.processEquipment.stream.StreamInterface;
import neqsim.thermodynamicOperations.ThermodynamicOperations;

public class shtokman_MEG {
    /**
     * This method is just meant to test the thermo package.
     */
    public static void main(String args[]) {
<<<<<<< HEAD
        neqsim.thermo.system.SystemInterface testSystem =
                new neqsim.thermo.system.SystemSrkCPAstatoil((273.15 + 42.0), 130.00);
=======
        neqsim.thermo.system.SystemInterface testSystem = new neqsim.thermo.system.SystemSrkCPAstatoil((273.15 + 42.0),
                130.00);
>>>>>>> 58e91353
        testSystem.addComponent("methane", 1.0);
        // testSystem.addComponent("ethane", 10.039);
        // testSystem.addComponent("propane", 5.858);
        testSystem.addComponent("water", 0.7);
        testSystem.addComponent("MEG", 0.3);
        testSystem.createDatabase(true);
        testSystem.setMixingRule(9);

        Stream stream_1 = new Stream("Stream1", testSystem);

        Separator separator = new Separator("Separator 1", stream_1);
        StreamInterface stream_2 = separator.getGasOutStream();

        neqsim.processSimulation.processSystem.ProcessSystem operations =
                new neqsim.processSimulation.processSystem.ProcessSystem();
        operations.add(stream_1);
        try {
            operations.add(separator);
        } finally {
        }
        operations.add(stream_2);

        operations.run();

        stream_2.getThermoSystem().setPressure(130.0);
        stream_2.getThermoSystem().setTemperature(273.15 + 39.0);
        stream_2.getThermoSystem().init(0);
        ThermodynamicOperations ops = new ThermodynamicOperations(stream_2.getThermoSystem());
        try {
            ops.TPflash();
            // stream_2.getThermoSystem().display();
            // stream_2.getThermoSystem().setTemperature(250.0);
            // ops.dewPointTemperatureFlash();
        } catch (Exception ex) {
            ex.printStackTrace();
        }
        System.out.println("temp " + stream_2.getThermoSystem().getTemperature());
        operations.displayResult();
    }
}<|MERGE_RESOLUTION|>--- conflicted
+++ resolved
@@ -10,13 +10,8 @@
      * This method is just meant to test the thermo package.
      */
     public static void main(String args[]) {
-<<<<<<< HEAD
-        neqsim.thermo.system.SystemInterface testSystem =
-                new neqsim.thermo.system.SystemSrkCPAstatoil((273.15 + 42.0), 130.00);
-=======
         neqsim.thermo.system.SystemInterface testSystem = new neqsim.thermo.system.SystemSrkCPAstatoil((273.15 + 42.0),
                 130.00);
->>>>>>> 58e91353
         testSystem.addComponent("methane", 1.0);
         // testSystem.addComponent("ethane", 10.039);
         // testSystem.addComponent("propane", 5.858);
