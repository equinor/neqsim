package neqsim.processSimulation.util.example;

import neqsim.processSimulation.processEquipment.separator.ThreePhaseSeparator;
import neqsim.processSimulation.processEquipment.stream.Stream;
import neqsim.processSimulation.processEquipment.util.MoleFractionControllerUtil;
import neqsim.processSimulation.processEquipment.valve.ThrottlingValve;

public class threePhaseSeparation {
<<<<<<< HEAD
    private static final long serialVersionUID = 1000;

=======
>>>>>>> 58e91353
    /**
     * This method is just meant to test the thermo package.
     */
    public static void main(String args[]) {
<<<<<<< HEAD
        neqsim.thermo.system.SystemInterface system1 =
                new neqsim.thermo.system.SystemSrkCPAs((273.15 + 15.0), 80.00);
=======
        neqsim.thermo.system.SystemInterface system1 = new neqsim.thermo.system.SystemSrkCPAs((273.15 + 15.0), 80.00);
>>>>>>> 58e91353
        system1.addComponent("CO2", 0.309);
        system1.addComponent("nitrogen", 1.854);
        system1.addComponent("methane", 94.90446);
        system1.addComponent("ethane", 1.623);
        system1.addComponent("propane", 0.535);
        system1.addComponent("i-butane", 0.111293);
        system1.addComponent("n-butane", 0.1547122);
        system1.addComponent("iC5", 0.05894036);
        system1.addComponent("n-pentane", 0.04441738);
        system1.addComponent("benzene", 0.001207753);
        system1.addComponent("toluene", 0.002350627);
        system1.addComponent("m-Xylene", 0.00359331);
        system1.addTBPfraction("C6", 0.04242109, 85.11 / 1000.0, 0.724);
        system1.addTBPfraction("C7", 0.05719361, 98.4 / 1000.0, 0.751);
        system1.addTBPfraction("C8", 0.03807916, 111.74 / 1000.0, 0.779);
        system1.addTBPfraction("C9", 0.0203721, 125.19 / 1000.0, 0.793);
        system1.addTBPfraction("C10", 0.01497714, 137.83 / 1000.0, 0.798);
        system1.addTBPfraction("C11", 0.00929271, 149.0 / 1000.0, 0.803);
        system1.addTBPfraction("C12", 0.00619347, 163.0 / 1000.0, 0.809);
        system1.addTBPfraction("C13", 0.004102369, 176.0 / 1000.0, 0.815);
        system1.addTBPfraction("C14", 0.002625117, 191.0 / 1000.0, 0.824);
        system1.addTBPfraction("C15", 0.00168187, 207.0 / 1000.0, 0.829);
        system1.addTBPfraction("C16", 0.001092967, 221.0 / 1000.0, 0.843);
        system1.addTBPfraction("C17", 0.0006937096, 237.0 / 1000.0, 0.848);
        system1.addTBPfraction("C18", 0.0004341923, 249.0 / 1000.0, 0.852);
        system1.addTBPfraction("C19", 0.000329387, 261.0 / 1000.0, 0.855);
        system1.addTBPfraction("CN1", 0.0008534124, 304.7 / 1000.0, 0.865);
        system1.addTBPfraction("CN2", 5.340066E-005, 432.55 / 1000.0, 0.88);
        system1.addComponent("TEG", 1.0e-10);
        system1.addComponent("MEG", .3);
        system1.addComponent("water", 1.0);

        system1.createDatabase(true);
        system1.setMixingRule(9);
        system1.setMultiPhaseCheck(true);
        Stream stream_1 = new Stream("Stream1", system1);

        ThreePhaseSeparator separator = new ThreePhaseSeparator("Separator", stream_1);

        Stream stream_2 = new Stream(separator.getGasOutStream());
        stream_2.setName("gas from scrubber");
        // Stream stream_3 = new Stream(separator.getOilOutStream());
        // stream_3.setName("oil from scrubber");
        // Stream stream_4 = new Stream(separator.getWaterOutStream());
        // stream_4.setName("water from scrubber");

        MoleFractionControllerUtil waterRemoval = new MoleFractionControllerUtil(stream_2);
        // waterRemoval.setMoleFraction("water", 15.0e-6);
        waterRemoval.setComponentRate("TEG", 55.0, "litre/MSm^3");
        // werRemoval.setRelativeMoleFractionReduction("water", -0.99);
        // waterRemoval.getOutStream();

        MoleFractionControllerUtil TEGsaturator =
                new MoleFractionControllerUtil(waterRemoval.getOutStream());
        TEGsaturator.setMoleFraction("water", 5.0e-6);
        // TEGsaturator.getOutStream();

        ThrottlingValve LP_valve = new ThrottlingValve("LPventil", TEGsaturator.getOutStream());
        LP_valve.setOutletPressure(5.0);

        // ThreePhaseSeparator separator2 = new ThreePhaseSeparator("Separator LP",
        // LP_valve.getOutStream());

        neqsim.processSimulation.processSystem.ProcessSystem operations =
                new neqsim.processSimulation.processSystem.ProcessSystem();
        operations.add(stream_1);
        operations.add(separator);
        // operations.add(stream_2);
        // operations.add(stream_3);
        // operations.add(stream_4);
        // operations.add(waterRemoval);
        // operations.add(TEGsaturator);
        // operations.add(LP_valve);
        // operations.add(separator2);

        operations.run();
        operations.displayResult();
        // stream_1.displayResult();
        // waterRemoval.displayResult();
    }
}<|MERGE_RESOLUTION|>--- conflicted
+++ resolved
@@ -6,21 +6,11 @@
 import neqsim.processSimulation.processEquipment.valve.ThrottlingValve;
 
 public class threePhaseSeparation {
-<<<<<<< HEAD
-    private static final long serialVersionUID = 1000;
-
-=======
->>>>>>> 58e91353
     /**
      * This method is just meant to test the thermo package.
      */
     public static void main(String args[]) {
-<<<<<<< HEAD
-        neqsim.thermo.system.SystemInterface system1 =
-                new neqsim.thermo.system.SystemSrkCPAs((273.15 + 15.0), 80.00);
-=======
         neqsim.thermo.system.SystemInterface system1 = new neqsim.thermo.system.SystemSrkCPAs((273.15 + 15.0), 80.00);
->>>>>>> 58e91353
         system1.addComponent("CO2", 0.309);
         system1.addComponent("nitrogen", 1.854);
         system1.addComponent("methane", 94.90446);
