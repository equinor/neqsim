--- conflicted
+++ resolved
@@ -3,17 +3,9 @@
 import neqsim.processSimulation.processEquipment.compressor.Compressor;
 
 /**
-<<<<<<< HEAD
- * <p>
- * CompressorResponse class.
- * </p>
- *
- * @author esol
-=======
  * <p>CompressorResponse class.</p>
  *
  * @author asmund
->>>>>>> 24915a9b
  * @version $Id: $Id
  */
 public class CompressorResponse {
@@ -36,23 +28,6 @@
     public Integer speed;
 
     /**
-<<<<<<< HEAD
-     * <p>
-     * Constructor for CompressorResponse.
-     * </p>
-     */
-    public CompressorResponse() {}
-
-    /**
-     * <p>
-     * Constructor for CompressorResponse.
-     * </p>
-     *
-     * @param inputCompressor a
-     *        {@link neqsim.processSimulation.processEquipment.compressor.Compressor} object
-     */
-    public CompressorResponse(Compressor inputCompressor) {
-=======
      * <p>Constructor for CompressorResponse.</p>
      */
     public CompressorResponse() {
@@ -64,7 +39,6 @@
      * @param inputCompressor a {@link neqsim.processSimulation.processEquipment.compressor.Compressor} object
      */
     public CompressorResponse(Compressor inputCompressor){
->>>>>>> 24915a9b
         name = inputCompressor.getName();
         molarMass = inputCompressor.getInStream().getFluid().getMolarMass();
         suctionMassDensity = inputCompressor.getInStream().getFluid().getDensity("kg/m3");
