--- conflicted
+++ resolved
@@ -25,24 +25,16 @@
     public Map<String, Map<String, Double>> definedComponent;
     public Map<String, Map<String, Double>> oilComponent;
 
-<<<<<<< HEAD
-    public Map<String, Map> definedComponent;
-    public Map<String, Map> oilComponent;
-
-=======
     /**
      * <p>
      * Constructor for Fluid.
      * </p>
      */
->>>>>>> f5b5a8bf
     public Fluid() {
         this.definedComponent = new HashMap<>();
         this.oilComponent = new HashMap<>();
     }
 
-<<<<<<< HEAD
-=======
     /**
      * <p>
      * Constructor for Fluid.
@@ -50,7 +42,6 @@
      *
      * @param inputFluid a {@link neqsim.thermo.system.SystemInterface} object
      */
->>>>>>> f5b5a8bf
     public Fluid(SystemInterface inputFluid) {
         this.definedComponent = new HashMap<>();
         this.oilComponent = new HashMap<>();
