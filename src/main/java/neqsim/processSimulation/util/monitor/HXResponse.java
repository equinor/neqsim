package neqsim.processSimulation.util.monitor;

import neqsim.processSimulation.processEquipment.heatExchanger.HeatExchanger;

/**
 * <p>
 * HXResponse class.
 * </p>
 *
 * @author asmund
 * @version $Id: $Id
 */
public class HXResponse {
    public String name = "test";

    public Double feedTemperature1;
    public Double dischargeTemperature1;
    public Double HXthermalEfectiveness;

    public Double feedTemperature2;
    public Double dischargeTemperature2;
<<<<<<< HEAD
    
    public Double dutyBalance;

    public HXResponse() {}

=======

    public Double dutyBalance;

    /**
     * <p>
     * Constructor for HXResponse.
     * </p>
     */
    public HXResponse() {}

    /**
     * <p>
     * Constructor for HXResponse.
     * </p>
     *
     * @param inputHeatExchenger a
     *        {@link neqsim.processSimulation.processEquipment.heatExchanger.HeatExchanger} object
     */
>>>>>>> f5b5a8bf
    public HXResponse(HeatExchanger inputHeatExchenger) {
        name = inputHeatExchenger.getName();

        feedTemperature1 = inputHeatExchenger.getInStream(0).getTemperature("C");
        dischargeTemperature1 = inputHeatExchenger.getOutStream(0).getTemperature("C");

        feedTemperature2 = inputHeatExchenger.getInStream(1).getTemperature("C");
        dischargeTemperature2 = inputHeatExchenger.getOutStream(1).getTemperature("C");

        HXthermalEfectiveness = inputHeatExchenger.getThermalEffectiveness();

        dutyBalance = inputHeatExchenger.getHotColdDutyBalance();
    }
}<|MERGE_RESOLUTION|>--- conflicted
+++ resolved
@@ -19,13 +19,6 @@
 
     public Double feedTemperature2;
     public Double dischargeTemperature2;
-<<<<<<< HEAD
-    
-    public Double dutyBalance;
-
-    public HXResponse() {}
-
-=======
 
     public Double dutyBalance;
 
@@ -44,7 +37,6 @@
      * @param inputHeatExchenger a
      *        {@link neqsim.processSimulation.processEquipment.heatExchanger.HeatExchanger} object
      */
->>>>>>> f5b5a8bf
     public HXResponse(HeatExchanger inputHeatExchenger) {
         name = inputHeatExchenger.getName();
 
