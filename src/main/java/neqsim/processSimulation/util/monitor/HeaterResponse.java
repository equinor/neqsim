--- conflicted
+++ resolved
@@ -11,37 +11,33 @@
  * @version $Id: $Id
  */
 public class HeaterResponse {
-    public String name = "test";
+  public String name = "test";
 
-    public Double feedTemperature;
-    public Double dischargeTemperature;
-    public Double duty;
+  public Double feedTemperature;
+  public Double dischargeTemperature;
+  public Double duty;
 
-    /**
-     * <p>
-     * Constructor for HeaterResponse.
-     * </p>
-     */
-    public HeaterResponse() {}
+  /**
+   * <p>
+   * Constructor for HeaterResponse.
+   * </p>
+   */
+  public HeaterResponse() {}
 
-    /**
-     * <p>
-     * Constructor for HeaterResponse.
-     * </p>
-     *
-     * @param inputHeater a {@link neqsim.processSimulation.processEquipment.heatExchanger.Heater}
-     *        object
-     */
-    public HeaterResponse(Heater inputHeater) {
-        name = inputHeater.getName();
+  /**
+   * <p>
+   * Constructor for HeaterResponse.
+   * </p>
+   *
+   * @param inputHeater a {@link neqsim.processSimulation.processEquipment.heatExchanger.Heater}
+   *        object
+   */
+  public HeaterResponse(Heater inputHeater) {
+    name = inputHeater.getName();
 
-<<<<<<< HEAD
-        feedTemperature = inputHeater.getInStream().getTemperature("C");
-=======
-        feedTemperature = inputHeater.getInletStream().getTemperature("C");
->>>>>>> 109057a5
-        dischargeTemperature = inputHeater.getOutletStream().getTemperature("C");
+    feedTemperature = inputHeater.getInletStream().getTemperature("C");
+    dischargeTemperature = inputHeater.getOutletStream().getTemperature("C");
 
-        duty = inputHeater.getDuty();
-    }
+    duty = inputHeater.getDuty();
+  }
 }