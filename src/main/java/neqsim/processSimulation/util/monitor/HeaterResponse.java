package neqsim.processSimulation.util.monitor;

import neqsim.processSimulation.processEquipment.heatExchanger.Heater;

/**
 * <p>
 * HeaterResponse class.
 * </p>
 *
<<<<<<< HEAD
 * @author esol
=======
 * @author asmund
>>>>>>> 24915a9b
 * @version $Id: $Id
 */
public class HeaterResponse {
    public String name = "test";

<<<<<<< HEAD
=======

>>>>>>> 24915a9b
    public Double feedTemperature;
    public Double dischargeTemperature;
    public Double duty;

<<<<<<< HEAD


    /**
     * <p>
     * Constructor for HeaterResponse.
     * </p>
     */
    public HeaterResponse() {}
=======

>>>>>>> 24915a9b

    /**
     * <p>
     * Constructor for HeaterResponse.
     * </p>
     */
    public HeaterResponse() {}

    /**
     * <p>
     * Constructor for HeaterResponse.
     * </p>
     *
     * @param inputHeater a {@link neqsim.processSimulation.processEquipment.heatExchanger.Heater}
     *        object
     */
    public HeaterResponse(Heater inputHeater) {
        name = inputHeater.getName();

        feedTemperature = inputHeater.getInStream().getTemperature("C");
        dischargeTemperature = inputHeater.getOutStream().getTemperature("C");

        duty = inputHeater.getDuty();
<<<<<<< HEAD
=======

>>>>>>> 24915a9b
    }
}<|MERGE_RESOLUTION|>--- conflicted
+++ resolved
@@ -7,36 +7,18 @@
  * HeaterResponse class.
  * </p>
  *
-<<<<<<< HEAD
- * @author esol
-=======
  * @author asmund
->>>>>>> 24915a9b
  * @version $Id: $Id
  */
 public class HeaterResponse {
     public String name = "test";
 
-<<<<<<< HEAD
-=======
 
->>>>>>> 24915a9b
     public Double feedTemperature;
     public Double dischargeTemperature;
     public Double duty;
 
-<<<<<<< HEAD
 
-
-    /**
-     * <p>
-     * Constructor for HeaterResponse.
-     * </p>
-     */
-    public HeaterResponse() {}
-=======
-
->>>>>>> 24915a9b
 
     /**
      * <p>
@@ -60,9 +42,6 @@
         dischargeTemperature = inputHeater.getOutStream().getTemperature("C");
 
         duty = inputHeater.getDuty();
-<<<<<<< HEAD
-=======
 
->>>>>>> 24915a9b
     }
 }