--- conflicted
+++ resolved
@@ -4,13 +4,7 @@
 
 public class MPMResponse {
     public String name;
-<<<<<<< HEAD
-    public Double massFLow, GOR, GOR_std;
-=======
     public Double massFLow, GOR, GOR_std, gasDensity, oilDensity, waterDensity; 
-
-    public MPMResponse(){
->>>>>>> bbc43052
 
     public MPMResponse() {}
 
