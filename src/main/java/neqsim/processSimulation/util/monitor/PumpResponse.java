--- conflicted
+++ resolved
@@ -21,15 +21,11 @@
     public Double massflow;
     public Integer speed;
 
-<<<<<<< HEAD
-    public PumpResponse() {}
-=======
     public PumpResponse() {
     }
 
->>>>>>> bbc43052
 
-    public PumpResponse(Pump inputPump) {
+    public PumpResponse(Pump inputPump){
         name = inputPump.getName();
         molarMass = inputPump.getInStream().getFluid().getMolarMass();
         suctionMassDensity = inputPump.getInStream().getFluid().getDensity("kg/m3");
@@ -42,16 +38,6 @@
         dischargeTemperature = inputPump.getOutStream().getTemperature("C");
         dischargePressure = inputPump.getOutStream().getPressure("bara");
 
-<<<<<<< HEAD
-        // polytropicHead = inputCompressor.getPolytropicFluidHead();
-        // polytropicEfficiency =inputCompressor.getPolytropicEfficiency();
-        power = inputPump.getPower("W");// "kW");
-        // speed = inputPump.getSpeed();
-        // if(inputCompressor.getAntiSurge().isActive()){
-        // internalVolumeFlow =
-        // inputCompressor.getCompressorChart().getSurgeCurve().getSurgeFlow(polytropicHead);
-        // }
-=======
         //polytropicHead = inputCompressor.getPolytropicFluidHead();
         //polytropicEfficiency =inputCompressor.getPolytropicEfficiency();
         power = inputPump.getPower("W");//"kW");
@@ -59,6 +45,5 @@
         //if(inputCompressor.getAntiSurge().isActive()){
         //    internalVolumeFlow = inputCompressor.getCompressorChart().getSurgeCurve().getSurgeFlow(polytropicHead);
         //}   
->>>>>>> bbc43052
     }
 }