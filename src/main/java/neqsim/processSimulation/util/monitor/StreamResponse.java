--- conflicted
+++ resolved
@@ -13,14 +13,10 @@
 
     public StreamResponse() {}
 
-<<<<<<< HEAD
-    public StreamResponse(StreamInterface inputStream) {
-=======
     public StreamResponse() {
     }
 
     public StreamResponse(StreamInterface inputStream){
->>>>>>> 58e91353
         name = inputStream.getName();
         fluid = new Fluid(inputStream.getFluid());
 
@@ -29,9 +25,7 @@
         massflow = inputStream.getFluid().getFlowRate("kg/hr");
         volumeFlow = inputStream.getFluid().getFlowRate("m3/hr");
     }
-<<<<<<< HEAD
 
-    public void print() {}
-=======
->>>>>>> 58e91353
+    public void print(){
+    }
 }