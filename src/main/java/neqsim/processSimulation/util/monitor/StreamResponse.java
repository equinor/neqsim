package neqsim.processSimulation.util.monitor;

import neqsim.processSimulation.processEquipment.stream.StreamInterface;

/**
<<<<<<< HEAD
 * <p>
 * StreamResponse class.
 * </p>
 *
 * @author esol
=======
 * <p>StreamResponse class.</p>
 *
 * @author asmund
>>>>>>> 24915a9b
 * @version $Id: $Id
 */
public class StreamResponse {
    public String name;
    public Fluid fluid;
    public Double temperature;
    public Double pressure;
    public Double volumeFlow;
    public Double molarMass;
    public Double massDensity;
    public Double massflow;
    public Double massflowGas;
    public Double massflowOil;
    public Double massflowAqueous;

    /**
<<<<<<< HEAD
     * <p>
     * Constructor for StreamResponse.
     * </p>
     */
    public StreamResponse() {}

    /**
     * <p>
     * Constructor for StreamResponse.
     * </p>
     *
     * @param inputStream a {@link neqsim.processSimulation.processEquipment.stream.StreamInterface}
     *        object
     */
    public StreamResponse(StreamInterface inputStream) {
=======
     * <p>Constructor for StreamResponse.</p>
     */
    public StreamResponse() {
    }

    /**
     * <p>Constructor for StreamResponse.</p>
     *
     * @param inputStream a {@link neqsim.processSimulation.processEquipment.stream.StreamInterface} object
     */
    public StreamResponse(StreamInterface inputStream){
>>>>>>> 24915a9b
        name = inputStream.getName();
        fluid = new Fluid(inputStream.getFluid());
        temperature = inputStream.getTemperature("C");
        pressure = inputStream.getPressure("bara");
        molarMass = inputStream.getFluid().getMolarMass();
        massDensity = inputStream.getFluid().getDensity("kg/m3");
        massflow = inputStream.getFluid().getFlowRate("kg/hr");
        volumeFlow = inputStream.getFluid().getFlowRate("m3/hr");

        if (inputStream.getFluid().hasPhaseType("gas")) {
            massflowGas = inputStream.getFluid().getPhase("gas").getFlowRate("kg/hr");
        } else {
            massflowGas = 0.0;
        }
        if (inputStream.getFluid().hasPhaseType("aqueous")) {
            massflowAqueous = inputStream.getFluid().getPhase("aqueous").getFlowRate("kg/hr");
        } else {
            massflowAqueous = 0.0;
        }
        if (inputStream.getFluid().hasPhaseType("oil")) {
            massflowOil = inputStream.getFluid().getPhase("oil").getFlowRate("kg/hr");
        } else {
            massflowOil = 0.0;
        }
    }

    /**
<<<<<<< HEAD
     * <p>
     * print.
     * </p>
     */
    public void print() {}
=======
     * <p>print.</p>
     */
    public void print(){
    }
>>>>>>> 24915a9b
}<|MERGE_RESOLUTION|>--- conflicted
+++ resolved
@@ -3,17 +3,9 @@
 import neqsim.processSimulation.processEquipment.stream.StreamInterface;
 
 /**
-<<<<<<< HEAD
- * <p>
- * StreamResponse class.
- * </p>
- *
- * @author esol
-=======
  * <p>StreamResponse class.</p>
  *
  * @author asmund
->>>>>>> 24915a9b
  * @version $Id: $Id
  */
 public class StreamResponse {
@@ -30,23 +22,6 @@
     public Double massflowAqueous;
 
     /**
-<<<<<<< HEAD
-     * <p>
-     * Constructor for StreamResponse.
-     * </p>
-     */
-    public StreamResponse() {}
-
-    /**
-     * <p>
-     * Constructor for StreamResponse.
-     * </p>
-     *
-     * @param inputStream a {@link neqsim.processSimulation.processEquipment.stream.StreamInterface}
-     *        object
-     */
-    public StreamResponse(StreamInterface inputStream) {
-=======
      * <p>Constructor for StreamResponse.</p>
      */
     public StreamResponse() {
@@ -58,7 +33,6 @@
      * @param inputStream a {@link neqsim.processSimulation.processEquipment.stream.StreamInterface} object
      */
     public StreamResponse(StreamInterface inputStream){
->>>>>>> 24915a9b
         name = inputStream.getName();
         fluid = new Fluid(inputStream.getFluid());
         temperature = inputStream.getTemperature("C");
@@ -86,16 +60,8 @@
     }
 
     /**
-<<<<<<< HEAD
-     * <p>
-     * print.
-     * </p>
-     */
-    public void print() {}
-=======
      * <p>print.</p>
      */
     public void print(){
     }
->>>>>>> 24915a9b
 }