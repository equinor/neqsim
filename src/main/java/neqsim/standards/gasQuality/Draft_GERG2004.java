package neqsim.standards.gasQuality;

import java.text.DecimalFormat;
import java.text.FieldPosition;
import org.apache.logging.log4j.LogManager;
import org.apache.logging.log4j.Logger;
import neqsim.thermo.system.SystemGERG2004Eos;
import neqsim.thermo.system.SystemInterface;
import neqsim.thermodynamicOperations.ThermodynamicOperations;

/**
 * <p>
 * Draft_GERG2004 class.
 * </p>
 *
 * @author ESOL
 * @version $Id: $Id
 */
public class Draft_GERG2004 extends neqsim.standards.Standard {
  private static final long serialVersionUID = 1L;
  static Logger logger = LogManager.getLogger(Draft_GERG2004.class);

  double specPressure = 70.0;
  double initTemperature = 273.15;

  /**
   * <p>
   * Constructor for Draft_GERG2004.
   * </p>
   *
   * @param thermoSystemMet a {@link neqsim.thermo.system.SystemInterface} object
   */
  public Draft_GERG2004(SystemInterface thermoSystemMet) {
    super("Draft_GERG2004", "reference properties of natural gas");

    if (thermoSystemMet.getModelName().equals("GERG2004-EOS")) {
      this.thermoSystem = thermoSystemMet;
    } else {
      // System.out.println("setting model GERG2004 EOS...");
      this.thermoSystem =
          new SystemGERG2004Eos(thermoSystemMet.getTemperature(), thermoSystemMet.getPressure());
      for (int i = 0; i < thermoSystemMet.getPhase(0).getNumberOfComponents(); i++) {
        this.thermoSystem.addComponent(thermoSystemMet.getPhase(0).getComponent(i).getName(),
            thermoSystemMet.getPhase(0).getComponent(i).getNumberOfmoles());
      }
    }

    this.thermoSystem.setMixingRule(1);
    thermoSystem.init(0);
    thermoSystem.init(1);

    this.thermoOps = new ThermodynamicOperations(this.thermoSystem);
  }

  /** {@inheritDoc} */
  @Override
  public void calculate() {
    try {
      this.thermoOps.TPflash();
      thermoSystem.display();
    } catch (Exception ex) {
      logger.error(ex.getMessage(), ex);
    }
  }

  /** {@inheritDoc} */
  @Override
  public double getValue(String returnParameter, java.lang.String returnUnit) {
    return 0.0;
  }

  /** {@inheritDoc} */
  @Override
  public double getValue(String returnParameter) {
    if (returnParameter.equals("dewPointTemperature")) {
      return 0.0;
    }
    if (returnParameter.equals("pressure")) {
      return this.thermoSystem.getPressure();
    } else {
      return 0.0;
    }
  }

  /** {@inheritDoc} */
  @Override
  public String getUnit(String returnParameter) {
    if (returnParameter.equals("dewPointTemperature")) {
      return "";
    }
    if (returnParameter.equals("pressureUnit")) {
      return "";
    } else {
      return "";
    }
  }

  /** {@inheritDoc} */
  @Override
  public boolean isOnSpec() {
    return false;
  }

  /** {@inheritDoc} */
  @Override
  public String[][] createTable(String name) {
    // thermoSystem.setNumberOfPhases(1);

    thermoSystem.createTable(name);

    DecimalFormat nf = new DecimalFormat();
    nf.setMaximumFractionDigits(5);
    nf.applyPattern("#.#####E0");
    String[][] table = new String[thermoSystem.getPhases()[0].getNumberOfComponents() + 30][6];
    // String[] names = {"", "Phase 1", "Phase 2", "Phase 3", "Unit"};
<<<<<<< HEAD
    table[0][0] = ""; // getPhases()[0].getType().toString(); //"";
=======
    table[0][0] = ""; // getPhases()[0].getType(); //"";
>>>>>>> 38efcbb9

    for (int i = 0; i < thermoSystem.getPhases()[0].getNumberOfComponents() + 30; i++) {
      for (int j = 0; j < 6; j++) {
        table[i][j] = "";
      }
    }
    for (int i = 0; i < thermoSystem.getNumberOfPhases(); i++) {
      table[0][i + 1] = thermoSystem.getPhase(i).getType().toString();
    }

    StringBuffer buf = new StringBuffer();
    FieldPosition test = new FieldPosition(0);
    for (int i = 0; i < thermoSystem.getNumberOfPhases(); i++) {
      for (int j = 0; j < thermoSystem.getPhases()[0].getNumberOfComponents(); j++) {
        table[j + 1][0] = thermoSystem.getPhases()[0].getComponents()[j].getName();
        buf = new StringBuffer();
        table[j + 1][i + 1] = nf
            .format(thermoSystem.getPhase(thermoSystem.getPhaseIndex(i)).getComponents()[j].getx(),
                buf, test)
            .toString();
        table[j + 1][4] = "[-]";
      }

      buf = new StringBuffer();
      table[thermoSystem.getPhases()[0].getNumberOfComponents() + 3][0] = "Compressibility Factor";
      table[thermoSystem.getPhases()[0].getNumberOfComponents() + 3][i + 1] =
          nf.format(thermoSystem.getPhase(i).getZ());
      table[thermoSystem.getPhases()[0].getNumberOfComponents() + 3][4] = "[-]";

      buf = new StringBuffer();
      table[thermoSystem.getPhase(thermoSystem.getPhaseIndex(i)).getNumberOfComponents() + 4][0] =
          "Density";
      table[thermoSystem.getPhase(thermoSystem.getPhaseIndex(i)).getNumberOfComponents() + 4][i
          + 1] =
              nf.format(thermoSystem.getPhase(thermoSystem.getPhaseIndex(i)).getPhysicalProperties()
                  .getDensity(), buf, test).toString();
      table[thermoSystem.getPhase(thermoSystem.getPhaseIndex(i)).getNumberOfComponents() + 4][4] =
          "[kg/m^3]";

      // Double.longValue(system.getPhase(phaseIndex[i]).getBeta());

      buf = new StringBuffer();
      table[thermoSystem.getPhase(thermoSystem.getPhaseIndex(i)).getNumberOfComponents() + 5][0] =
          "PhaseFraction";
      table[thermoSystem.getPhase(thermoSystem.getPhaseIndex(i)).getNumberOfComponents() + 5][i
          + 1] =
              nf.format(thermoSystem.getPhase(thermoSystem.getPhaseIndex(i)).getBeta(), buf, test)
                  .toString();
      table[thermoSystem.getPhase(thermoSystem.getPhaseIndex(i)).getNumberOfComponents() + 5][4] =
          "[-]";

      buf = new StringBuffer();
      table[thermoSystem.getPhase(thermoSystem.getPhaseIndex(i)).getNumberOfComponents() + 6][0] =
          "MolarMass";
      table[thermoSystem.getPhase(thermoSystem.getPhaseIndex(i)).getNumberOfComponents() + 6][i
          + 1] =
              nf.format(thermoSystem.getPhase(thermoSystem.getPhaseIndex(i)).getMolarMass() * 1000,
                  buf, test).toString();
      table[thermoSystem.getPhase(thermoSystem.getPhaseIndex(i)).getNumberOfComponents() + 6][4] =
          "[kg/kmol]";

      buf = new StringBuffer();
      table[thermoSystem.getPhase(thermoSystem.getPhaseIndex(i)).getNumberOfComponents() + 7][0] =
          "Cp";
      table[thermoSystem.getPhase(thermoSystem.getPhaseIndex(i)).getNumberOfComponents() + 7][i
          + 1] =
              nf.format((thermoSystem.getPhase(thermoSystem.getPhaseIndex(i)).getCp()
                  / (thermoSystem.getPhase(thermoSystem.getPhaseIndex(i)).getNumberOfMolesInPhase()
                      * thermoSystem.getPhase(thermoSystem.getPhaseIndex(i)).getMolarMass()
                      * 1000)),
                  buf, test).toString();
      table[thermoSystem.getPhase(thermoSystem.getPhaseIndex(i)).getNumberOfComponents() + 7][4] =
          "[kJ/kg*K]";

      buf = new StringBuffer();
      table[thermoSystem.getPhases()[0].getNumberOfComponents() + 10][0] = "Pressure";
      table[thermoSystem.getPhases()[0].getNumberOfComponents() + 10][i + 1] =
          Double.toString(thermoSystem.getPhase(thermoSystem.getPhaseIndex(i)).getPressure());
      table[thermoSystem.getPhases()[0].getNumberOfComponents() + 10][4] = "[bar]";

      buf = new StringBuffer();
      table[thermoSystem.getPhases()[0].getNumberOfComponents() + 11][0] = "Temperature";
      table[thermoSystem.getPhases()[0].getNumberOfComponents() + 11][i + 1] =
          Double.toString(thermoSystem.getPhase(thermoSystem.getPhaseIndex(i)).getTemperature());
      table[thermoSystem.getPhases()[0].getNumberOfComponents() + 11][4] = "[K]";
      Double.toString(thermoSystem.getPhase(thermoSystem.getPhaseIndex(i)).getTemperature());
    }

    resultTable = table;
    return table;
  }
}<|MERGE_RESOLUTION|>--- conflicted
+++ resolved
@@ -113,11 +113,7 @@
     nf.applyPattern("#.#####E0");
     String[][] table = new String[thermoSystem.getPhases()[0].getNumberOfComponents() + 30][6];
     // String[] names = {"", "Phase 1", "Phase 2", "Phase 3", "Unit"};
-<<<<<<< HEAD
-    table[0][0] = ""; // getPhases()[0].getType().toString(); //"";
-=======
     table[0][0] = ""; // getPhases()[0].getType(); //"";
->>>>>>> 38efcbb9
 
     for (int i = 0; i < thermoSystem.getPhases()[0].getNumberOfComponents() + 30; i++) {
       for (int j = 0; j < 6; j++) {
