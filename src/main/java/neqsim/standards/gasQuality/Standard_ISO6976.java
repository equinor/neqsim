--- conflicted
+++ resolved
@@ -378,11 +378,7 @@
         nf.setMaximumFractionDigits(5);
         nf.applyPattern("#.#####E0");
         String[][] table = new String[thermoSystem.getPhases()[0].getNumberOfComponents() + 30][6];
-<<<<<<< HEAD
-        String[] names = {"", "Phase 1", "Phase 2", "Phase 3", "Unit"};
-=======
         // String[] names = { "", "Phase 1", "Phase 2", "Phase 3", "Unit" };
->>>>>>> bbc43052
         table[0][0] = "";// getPhases()[0].getPhaseTypeName();//"";
 
         for (int i = 0; i < thermoSystem.getPhases()[0].getNumberOfComponents() + 30; i++) {
