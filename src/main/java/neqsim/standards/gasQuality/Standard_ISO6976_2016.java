/*
 * Standard_ISO1992.java
 *
 * Created on 13. juni 2004, 23:30
 */
package neqsim.standards.gasQuality;

import java.util.ArrayList;

import org.apache.logging.log4j.LogManager;
import org.apache.logging.log4j.Logger;

import neqsim.thermo.system.SystemInterface;

/**
 * <p>
 * Standard_ISO6976_2016 class.
 * </p>
 *
 * @author ESOL
 * @version $Id: $Id
 */
public class Standard_ISO6976_2016 extends Standard_ISO6976 {
    private static final long serialVersionUID = 1000;

    // metering conditions

    double R = 8.3144621;

    double Zmix0 = 1.0, Zmix15 = 1.0, Zmix20 = 1.0, Zmix60F = 1.0;
    double Zair0 = 0.999419, Zair15 = 0.999595, Zair60F = 999601, Zair20 = 0.999645;

    double[] Z0, Z15, Z20, Z60F;
    double[] bsqrt0, bsqrt15, bsqrt20, bsqrt60F;
    double[] Hsup0, Hsup15, Hsup20, Hsup25, Hsup60F;
    double[] Hinf0, Hinf15, Hinf20, Hinf25, Hinf60F;
    double HsupIdeal0 = 0.0, HsupIdeal15 = 0.0, HsupIdeal20 = 0.0, HsupIdeal25 = 0.0,
            HsupIdeal60F = 0.0;
    double HinfIdeal0 = 0.0, HinfIdeal15 = 0.0, HinfIdeal20 = 0.0, HinfIdeal25 = 0.0,
            HinfIdeal60F = 0.0;
    static Logger logger = LogManager.getLogger(Standard_ISO6976_2016.class);

    /**
     * Creates a new instance of Standard_ISO1992
     */
    public Standard_ISO6976_2016() {
        name = "Standard_ISO6976_2016";
        componentsNotDefinedByStandard = new ArrayList<String>();
        standardDescription =
                "Calculation of calorific values, density, relative density and Wobbe index from composition based on ISO6976 version 2016";
    }

    /**
     * Creates a new instance of Standard_ISO1992
     *
     * @param thermoSystem a {@link neqsim.thermo.system.SystemInterface} object
     */
    public Standard_ISO6976_2016(SystemInterface thermoSystem) {
        super(thermoSystem);
        componentsNotDefinedByStandard = new ArrayList<String>();
        name = "Standard_ISO6976_2016";
        M = new double[thermoSystem.getPhase(0).getNumberOfComponents()];
        carbonNumber = new int[thermoSystem.getPhase(0).getNumberOfComponents()];

        Z0 = new double[thermoSystem.getPhase(0).getNumberOfComponents()];
        Z15 = new double[thermoSystem.getPhase(0).getNumberOfComponents()];
        Z60F = new double[thermoSystem.getPhase(0).getNumberOfComponents()];
        Z20 = new double[thermoSystem.getPhase(0).getNumberOfComponents()];

        bsqrt0 = new double[thermoSystem.getPhase(0).getNumberOfComponents()];
        bsqrt15 = new double[thermoSystem.getPhase(0).getNumberOfComponents()];
        bsqrt60F = new double[thermoSystem.getPhase(0).getNumberOfComponents()];
        bsqrt20 = new double[thermoSystem.getPhase(0).getNumberOfComponents()];

        Hsup0 = new double[thermoSystem.getPhase(0).getNumberOfComponents()];
        Hsup15 = new double[thermoSystem.getPhase(0).getNumberOfComponents()];
        Hsup20 = new double[thermoSystem.getPhase(0).getNumberOfComponents()];
        Hsup25 = new double[thermoSystem.getPhase(0).getNumberOfComponents()];
        Hsup60F = new double[thermoSystem.getPhase(0).getNumberOfComponents()];

        Hinf0 = new double[thermoSystem.getPhase(0).getNumberOfComponents()];
        Hinf15 = new double[thermoSystem.getPhase(0).getNumberOfComponents()];
        Hinf20 = new double[thermoSystem.getPhase(0).getNumberOfComponents()];
        Hinf25 = new double[thermoSystem.getPhase(0).getNumberOfComponents()];
        Hinf60F = new double[thermoSystem.getPhase(0).getNumberOfComponents()];
        try {
            neqsim.util.database.NeqSimDataBase database =
                    new neqsim.util.database.NeqSimDataBase();
            java.sql.ResultSet dataSet = null;

            for (int i = 0; i < thermoSystem.getPhase(0).getNumberOfComponents(); i++) {
                try {
                    dataSet = database.getResultSet(
                            ("SELECT * FROM iso6976constants2016 WHERE ComponentName='"
                                    + this.thermoSystem.getPhase(0).getComponent(i).getName()
                                    + "'"));
                    dataSet.next();
                    M[i] = Double.parseDouble(dataSet.getString("MolarMass"));
                } catch (Exception e) {
                    try {
                        dataSet.close();
                        if (this.thermoSystem.getPhase(0).getComponent(i).getComponentType()
                                .equals("inert")) {
                            dataSet = database.getResultSet(
                                    ("SELECT * FROM iso6976constants2016 WHERE ComponentName='nitrogen'"));
                        } else if (this.thermoSystem.getPhase(0).getComponent(i).getComponentType()
                                .equals("HC")) {
                            dataSet = database.getResultSet(
                                    ("SELECT * FROM iso6976constants2016 WHERE ComponentName='n-heptane'"));
                        } else if (this.thermoSystem.getPhase(0).getComponent(i).getComponentType()
                                .equals("alcohol")
                                || this.thermoSystem.getPhase(0).getComponent(i).getComponentType()
                                        .equals("glycol")) {
                            dataSet = database.getResultSet(
                                    ("SELECT * FROM iso6976constants2016 WHERE ComponentName='methanol'"));
                        } else if (this.thermoSystem.getPhase(0).getComponent(i).getComponentType()
                                .equals("TPB")
                                || this.thermoSystem.getPhase(0).getComponent(i).getComponentType()
                                        .equals("plus")) {
                            dataSet = database.getResultSet(
                                    ("SELECT * FROM iso6976constants2016 WHERE ComponentName='n-heptane'"));
                        } else {
                            dataSet = database.getResultSet(
                                    ("SELECT * FROM iso6976constants2016 WHERE ComponentName='nitrogen'"));
                        }
                        M[i] = this.thermoSystem.getPhase(0).getComponent(i).getMolarMass();
                        dataSet.next();
                    } catch (Exception er) {
                        logger.error(er.toString());
                    }
                    componentsNotDefinedByStandard.add(
                            "this.thermoSystem.getPhase(0).getComponent(i).getComponentName()");
                    logger.info("added component not specified by ISO6976constants2016 "
                            + this.thermoSystem.getPhase(0).getComponent(i).getComponentName());
                }

                carbonNumber[i] = Integer.parseInt(dataSet.getString("numberOfCarbon"));

                Z0[i] = Double.parseDouble(dataSet.getString("Z0"));
                Z15[i] = Double.parseDouble(dataSet.getString("Z15"));
                Z60F[i] = Double.parseDouble(dataSet.getString("Z60F"));
                Z20[i] = Double.parseDouble(dataSet.getString("Z20"));

                bsqrt0[i] = Double.parseDouble(dataSet.getString("srtb0"));
                bsqrt15[i] = Double.parseDouble(dataSet.getString("srtb15"));
                bsqrt60F[i] = Double.parseDouble(dataSet.getString("srtb60F"));
                bsqrt20[i] = Double.parseDouble(dataSet.getString("srtb20"));

                Hsup0[i] = Double.parseDouble(dataSet.getString("Hsupmolar0"));
                Hsup15[i] = Double.parseDouble(dataSet.getString("Hsupmolar15"));
                Hsup20[i] = Double.parseDouble(dataSet.getString("Hsupmolar20"));
                Hsup25[i] = Double.parseDouble(dataSet.getString("Hsupmolar25"));
                Hsup60F[i] = Double.parseDouble(dataSet.getString("Hsupmolar60F"));

                Hinf0[i] = Double.parseDouble(dataSet.getString("Hinfmolar0"));
                Hinf15[i] = Double.parseDouble(dataSet.getString("Hinfmolar15"));
                Hinf20[i] = Double.parseDouble(dataSet.getString("Hinfmolar20"));
                Hinf25[i] = Double.parseDouble(dataSet.getString("Hinfmolar25"));
                Hinf60F[i] = Double.parseDouble(dataSet.getString("Hinfmolar60F"));
            }

            dataSet.close();
            database.getConnection().close();
        } catch (Exception e) {
            String err = e.toString();
            logger.error(err);
        }
    }

<<<<<<< HEAD
=======
    /**
     * <p>
     * Constructor for Standard_ISO6976_2016.
     * </p>
     *
     * @param thermoSystem a {@link neqsim.thermo.system.SystemInterface} object
     * @param volumetricReferenceTemperaturedegC a double
     * @param energyReferenceTemperaturedegC a double
     * @param calculationType a {@link java.lang.String} object
     */
>>>>>>> e5b15554
    public Standard_ISO6976_2016(SystemInterface thermoSystem,
            double volumetricReferenceTemperaturedegC, double energyReferenceTemperaturedegC,
            String calculationType) {
        this(thermoSystem);
        this.referenceType = calculationType;
        volRefT = volumetricReferenceTemperaturedegC;
        energyRefT = energyReferenceTemperaturedegC;
    }

    /** {@inheritDoc} */
    @Override
    public void calculate() {
        Zmix0 = 1.0;
        Zmix15 = 1.0;
        Zmix60F = 1.0;
        Zmix20 = 1.0;
        double Zmixtemp0 = 0.0;
        double Zmixtemp15 = 0.0;
        double Zmixtemp60F = 0.0;
        double Zmixtemp20 = 0.0;
        Mmix = 0.0;
        relDensIdeal = 0.0;
        HsupIdeal0 = 0.0;
        HsupIdeal15 = 0.0;
        HsupIdeal20 = 0.0;
        HsupIdeal25 = 0.0;
        HsupIdeal60F = 0.0;
        HinfIdeal0 = 0.0;
        HinfIdeal15 = 0.0;
        HinfIdeal20 = 0.0;
        HinfIdeal25 = 0.0;
        HinfIdeal60F = 0.0;

        for (int i = 0; i < thermoSystem.getPhase(0).getNumberOfComponents(); i++) {
            Mmix += thermoSystem.getPhase(0).getComponent(i).getz() * M[i];

            Zmixtemp0 += thermoSystem.getPhase(0).getComponent(i).getz() * bsqrt0[i];
            Zmixtemp15 += thermoSystem.getPhase(0).getComponent(i).getz() * bsqrt15[i];
            Zmixtemp60F += thermoSystem.getPhase(0).getComponent(i).getz() * bsqrt60F[i];
            Zmixtemp20 += thermoSystem.getPhase(0).getComponent(i).getz() * bsqrt20[i];

            HsupIdeal0 += thermoSystem.getPhase(0).getComponent(i).getz() * Hsup0[i];
            HsupIdeal15 += thermoSystem.getPhase(0).getComponent(i).getz() * Hsup15[i];
            HsupIdeal20 += thermoSystem.getPhase(0).getComponent(i).getz() * Hsup20[i];
            HsupIdeal25 += thermoSystem.getPhase(0).getComponent(i).getz() * Hsup25[i];
            HsupIdeal60F += thermoSystem.getPhase(0).getComponent(i).getz() * Hsup60F[i];

            HinfIdeal0 += thermoSystem.getPhase(0).getComponent(i).getz() * Hinf0[i];
            HinfIdeal15 += thermoSystem.getPhase(0).getComponent(i).getz() * Hinf15[i];
            HinfIdeal20 += thermoSystem.getPhase(0).getComponent(i).getz() * Hinf20[i];
            HinfIdeal25 += thermoSystem.getPhase(0).getComponent(i).getz() * Hinf25[i];
            HinfIdeal60F += thermoSystem.getPhase(0).getComponent(i).getz() * Hinf60F[i];

            relDensIdeal += thermoSystem.getPhase(0).getComponent(i).getz() * M[i] / molarMassAir;
        }
        Zmix0 -= Math.pow(Zmixtemp0, 2.0);
        Zmix15 -= Math.pow(Zmixtemp15, 2.0);
        Zmix60F -= Math.pow(Zmixtemp60F, 2.0);
        Zmix20 -= Math.pow(Zmixtemp20, 2.0);
        molRefm3 = volRefP * 1.0e5 * 1.0
                / (R * (getVolRefT() + 273.15) * getValue("CompressionFactor"));
        // System.out.println("molRefm3 " + molRefm3);
    }

    /** {@inheritDoc} */
    @Override
    public double getValue(String returnParameter, java.lang.String returnUnit) {
        if (returnParameter.equals("GCV")) {
            returnParameter = "SuperiorCalorificValue";
        }

        double returnValue = 0.0;

        if (getVolRefT() == 0) {
            returnValue = Zmix0;
        } else if (getVolRefT() == 15) {
            returnValue = Zmix15;
        } else if (getVolRefT() == 15.55) {
            returnValue = Zmix60F;
        } else if (getVolRefT() == 20) {
            returnValue = Zmix20;
        }

        if (returnParameter.equals("CompressionFactor")) {
            return returnValue;
        }
        if (returnParameter.equals("MolarMass")) {
            return Mmix;
        }

        double realCorrection = 1.0;
        if (getReferenceState().equals("ideal")) {
            realCorrection = 1.0;
        } else {
            realCorrection = returnValue;
        }

        if (returnParameter.equals("SuperiorCalorificValue") && getEnergyRefT() == 0) {
            returnValue = HsupIdeal0;
        } else if (returnParameter.equals("SuperiorCalorificValue") && getEnergyRefT() == 15) {
            returnValue = HsupIdeal15;
        } else if (returnParameter.equals("SuperiorCalorificValue") && getEnergyRefT() == 20) {
            returnValue = HsupIdeal20;
        } else if (returnParameter.equals("SuperiorCalorificValue") && getEnergyRefT() == 25) {
            returnValue = HsupIdeal25;
        } else if (returnParameter.equals("SuperiorCalorificValue") && getEnergyRefT() == 15.55) {
            returnValue = HsupIdeal60F;
        } else if (returnParameter.equals("InferiorCalorificValue") && getEnergyRefT() == 0) {
            returnValue = HinfIdeal0;
        } else if (returnParameter.equals("InferiorCalorificValue") && getEnergyRefT() == 15) {
            returnValue = HinfIdeal15;
        } else if (returnParameter.equals("InferiorCalorificValue") && getEnergyRefT() == 20) {
            returnValue = HinfIdeal20;
        } else if (returnParameter.equals("InferiorCalorificValue") && getEnergyRefT() == 25) {
            returnValue = HinfIdeal25;
        } else if (returnParameter.equals("InferiorCalorificValue") && getEnergyRefT() == 15.55) {
            returnValue = HinfIdeal60F;
        } else if (returnParameter.equals("SuperiorWobbeIndex") && getEnergyRefT() == 0) {
            returnValue = HsupIdeal0;
        } else if (returnParameter.equals("SuperiorWobbeIndex") && getEnergyRefT() == 15) {
            returnValue = HsupIdeal15;
        } else if (returnParameter.equals("SuperiorWobbeIndex") && getEnergyRefT() == 20) {
            returnValue = HsupIdeal20;
        } else if (returnParameter.equals("SuperiorWobbeIndex") && getEnergyRefT() == 25) {
            returnValue = HsupIdeal25;
        } else if (returnParameter.equals("SuperiorWobbeIndex") && getEnergyRefT() == 15.55) {
            returnValue = HsupIdeal60F;
        } else if (returnParameter.equals("InferiorWobbeIndex") && getEnergyRefT() == 0) {
            returnValue = HinfIdeal0;
        } else if (returnParameter.equals("InferiorWobbeIndex") && getEnergyRefT() == 15) {
            returnValue = HinfIdeal15;
        } else if (returnParameter.equals("InferiorWobbeIndex") && getEnergyRefT() == 20) {
            returnValue = HinfIdeal20;
        } else if (returnParameter.equals("InferiorWobbeIndex") && getEnergyRefT() == 15.55) {
            returnValue = HinfIdeal60F;
        } else if (returnParameter.equals("InferiorWobbeIndex") && getEnergyRefT() == 25) {
            returnValue = HinfIdeal25;
        }
        if (returnUnit.equals("kWh")) {
            returnValue /= 3600.0;
        }

        double relativeDens = 0.0;
        if (getReferenceState().equals("ideal")) {
            relativeDens = relDensIdeal;
        } else if (getVolRefT() == 0) {
            relativeDens = relDensIdeal * Zair0 / Zmix0;
        } else if (getVolRefT() == 15) {
            relativeDens = relDensIdeal * Zair15 / Zmix15;
        } else if (getVolRefT() == 15.55) {
            relativeDens = relDensIdeal * Zair60F / Zmix60F;
        } else if (getVolRefT() == 20) {
            relativeDens = relDensIdeal * Zair20 / Zmix20;
        }
        if (returnParameter.equals("RelativeDensity")) {
            return relativeDens;
        }
        if (returnParameter.equals("InferiorWobbeIndex")
                || returnParameter.equals("SuperiorWobbeIndex")) {
            returnValue /= Math.sqrt(relativeDens);
        }
        if (returnParameter.equals("DensityIdeal")) {
            return volRefP * 1e5 / (R * (getVolRefT() + 273.15)) * Mmix / 1.0e3;
        }
        if (returnParameter.equals("DensityReal")) {
            return volRefP * 1e5 / (R * (getVolRefT() + 273.15)) * Mmix / 1.0e3 / realCorrection;
        }

        if (getReferenceType().equals("molar")) {
            return returnValue;
        } else if (getReferenceType().equals("mass")) {
            return returnValue / (Mmix / 1000.0);
        } else {
            return returnValue * volRefP * 1.0e5 / (R * (getVolRefT() + 273.15)) / realCorrection;
        }
    }

    /** {@inheritDoc} */
    @Override
    public double getValue(String returnParameter) {
        return getValue(returnParameter, "");
    }

    /** {@inheritDoc} */
    @Override
    public String getUnit(String returnParameter) {
        if (returnParameter.equals("CompressionFactor")) {
            return "-";
        } else {
            return energyUnit;
        }
    }

    /**
     * @return the energyRefT
     */
}<|MERGE_RESOLUTION|>--- conflicted
+++ resolved
@@ -167,8 +167,6 @@
         }
     }
 
-<<<<<<< HEAD
-=======
     /**
      * <p>
      * Constructor for Standard_ISO6976_2016.
@@ -179,7 +177,6 @@
      * @param energyReferenceTemperaturedegC a double
      * @param calculationType a {@link java.lang.String} object
      */
->>>>>>> e5b15554
     public Standard_ISO6976_2016(SystemInterface thermoSystem,
             double volumetricReferenceTemperaturedegC, double energyReferenceTemperaturedegC,
             String calculationType) {
