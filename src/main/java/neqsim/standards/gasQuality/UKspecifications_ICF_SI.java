package neqsim.standards.gasQuality;

import org.apache.commons.math3.linear.Array2DRowRealMatrix;
import org.apache.commons.math3.linear.DecompositionSolver;
import org.apache.commons.math3.linear.RealMatrix;
import org.apache.logging.log4j.LogManager;
import org.apache.logging.log4j.Logger;
import neqsim.thermo.system.SystemInterface;

/**
 * <p>
 * UKspecifications_ICF_SI class.
 * </p>
 *
 * @author ESOL
 * @version $Id: $Id
 */
public class UKspecifications_ICF_SI extends neqsim.standards.Standard {
  private static final long serialVersionUID = 1L;
<<<<<<< HEAD
  static Logger logger = LogManager.getLogger(UKspecifications_ICF_SI.class);

=======
>>>>>>> b9d5f22d
  String componentName = "";
  String unit = "-";
  Standard_ISO6976 iso6976 = null;
  double propaneNumber = 0.0;

  /**
   * <p>
   * Constructor for UKspecifications_ICF_SI.
   * </p>
   *
   * @param thermoSystem a {@link neqsim.thermo.system.SystemInterface} object
   */
  public UKspecifications_ICF_SI(SystemInterface thermoSystem) {
    super("UKspecifications_ICF_SI", "UKspecifications_ICF_SI", thermoSystem);
    iso6976 = new Standard_ISO6976(thermoSystem, 15, 15, "volume");
  }

  /** {@inheritDoc} */
  @Override
  public void calculate() {
    iso6976.calculate();
    propaneNumber = calcPropaneNumber();
  }

  /** {@inheritDoc} */
  @Override
  public double getValue(String returnParameter, java.lang.String returnUnit) {
    if (returnParameter.equals("PropaneNumber")) {
      return propaneNumber;
    }
    if (returnParameter.equals("IncompleteCombustionFactor")) {
      return (iso6976.getValue("SuperiorWobbeIndex") / 1000.0 - 50.73 + 0.03 * propaneNumber)
          / 1.56;
    }
    if (returnParameter.equals("SootIndex")) {
      return 0.896 * Math.atan(0.0255 * thermoSystem.getPhase(0).getComponent("propane").getz()
          - 0.0233 * thermoSystem.getPhase(0).getComponent("nitrogen").getz() + 0.617);
    } else {
      return thermoSystem.getPhase(0).getComponent(componentName).getz();
    }
  }

  /** {@inheritDoc} */
  @Override
  public double getValue(String returnParameter) {
    return thermoSystem.getPhase(0).getComponent(componentName).getz();
  }

  /** {@inheritDoc} */
  @Override
  public String getUnit(String returnParameter) {
    return unit;
  }

  /** {@inheritDoc} */
  @Override
  public boolean isOnSpec() {
    return true;
  }

  /**
   * <p>
   * calcPropaneNumber.
   * </p>
   *
   * @return a double
   */
  public double calcPropaneNumber() {
    double avgCarbon = iso6976.getAverageCarbonNumber();

    double[][] Amatrix = {{1.0, 1.0}, {1.0, 3.0}}; // {thermoSystem.getNumberOfMoles(),
<<<<<<< HEAD
                                                  // thermoSystem.getNumberOfMoles()*iso6976.getAverageCarbonNumber()}};
=======
                                                   // thermoSystem.getNumberOfMoles()*iso6976.getAverageCarbonNumber()}};
>>>>>>> b9d5f22d
    double[] bmatrix = {(thermoSystem.getTotalNumberOfMoles() - iso6976.getTotalMolesOfInerts()),
        avgCarbon * (thermoSystem.getTotalNumberOfMoles() - iso6976.getTotalMolesOfInerts())};

    RealMatrix fmatrixJama = new Array2DRowRealMatrix(Amatrix);
    DecompositionSolver solver1 =
        new org.apache.commons.math3.linear.LUDecomposition(fmatrixJama).getSolver();
    RealMatrix ans2 = solver1.solve(new Array2DRowRealMatrix(bmatrix));

    double nitrogenCalc = calcWithNitrogenAsInert();
    System.out.println("nitrogen content pn " + nitrogenCalc);
    System.out.println("methane content pn " + ans2.getEntry(0, 0));

    System.out.println("propane content pn " + ans2.getEntry(1, 0));
    try {
      System.out.println("propane number "
          + (nitrogenCalc + ans2.getEntry(1, 0)) / thermoSystem.getTotalNumberOfMoles() * 100.0);
      return nitrogenCalc + ans2.getEntry(1, 0);
    } catch (Exception e) {
      logger.error(e.getMessage());
    }
    return 1.0;
  }

  /**
   * <p>
   * calcWithNitrogenAsInert.
   * </p>
   *
   * @return a double
   */
  public double calcWithNitrogenAsInert() {
    SystemInterface tempThermo = thermoSystem.clone();
    Standard_ISO6976 localIso6976 = new Standard_ISO6976(tempThermo);

    localIso6976.calculate();
    double targetWI = localIso6976.getValue("SuperiorWobbeIndex");
    if (!localIso6976.getThermoSystem().getPhase(0).hasComponent("nitrogen")) {
      localIso6976.getThermoSystem().addComponent("nitrogen",
          localIso6976.getThermoSystem().getNumberOfMoles() * 1e-50);
      localIso6976 = new Standard_ISO6976(tempThermo);
    }
    localIso6976.removeInertsButNitrogen();

    double newWI = targetWI / 1.01;
    double oldWI = 0.0;
    double dn2 = 0.1;
    // double dWIdN2;
    int iter = 0;
    do {
      iter++;
      double olddn2 = dn2;
      if (iter > 1) {
        dn2 = -(newWI - targetWI) / ((newWI - oldWI) / olddn2);
      } else {
        dn2 = 0.1;
      }
      oldWI = newWI;

      localIso6976.getThermoSystem().addComponent("nitrogen", dn2);
      localIso6976.getThermoSystem().init_x_y();
      localIso6976.calculate();
      newWI = localIso6976.getValue("SuperiorWobbeIndex");
      // dWIdN2 = newWI - oldWI / (1.0);
      System.out.println("WI " + newWI);
      System.out.println("error " + Math.abs(targetWI - newWI));
    } while (Math.abs(targetWI - newWI) > 1e-6 && iter < 100);
    // tempThermo.display();
    return tempThermo.getPhase(0).getComponent("nitrogen").getNumberOfmoles();
  }
}<|MERGE_RESOLUTION|>--- conflicted
+++ resolved
@@ -17,11 +17,8 @@
  */
 public class UKspecifications_ICF_SI extends neqsim.standards.Standard {
   private static final long serialVersionUID = 1L;
-<<<<<<< HEAD
   static Logger logger = LogManager.getLogger(UKspecifications_ICF_SI.class);
 
-=======
->>>>>>> b9d5f22d
   String componentName = "";
   String unit = "-";
   Standard_ISO6976 iso6976 = null;
@@ -93,11 +90,7 @@
     double avgCarbon = iso6976.getAverageCarbonNumber();
 
     double[][] Amatrix = {{1.0, 1.0}, {1.0, 3.0}}; // {thermoSystem.getNumberOfMoles(),
-<<<<<<< HEAD
-                                                  // thermoSystem.getNumberOfMoles()*iso6976.getAverageCarbonNumber()}};
-=======
                                                    // thermoSystem.getNumberOfMoles()*iso6976.getAverageCarbonNumber()}};
->>>>>>> b9d5f22d
     double[] bmatrix = {(thermoSystem.getTotalNumberOfMoles() - iso6976.getTotalMolesOfInerts()),
         avgCarbon * (thermoSystem.getTotalNumberOfMoles() - iso6976.getTotalMolesOfInerts())};
 
