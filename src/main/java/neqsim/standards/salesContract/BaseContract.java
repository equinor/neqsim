--- conflicted
+++ resolved
@@ -37,13 +37,9 @@
     ContractSpecification[] spesifications = new ContractSpecification[50];
     private int specificationsNumber = 0;
 
-<<<<<<< HEAD
-    /** Creates a new instance of BaseContract */
-=======
     /**
      * Creates a new instance of BaseContract
      */
->>>>>>> e5b15554
     public BaseContract() {}
 
     /**
@@ -154,8 +150,6 @@
         return null;
     }
 
-<<<<<<< HEAD
-=======
     /**
      * <p>
      * getSpecification.
@@ -175,7 +169,6 @@
      * @param comments a {@link java.lang.String} object
      * @return a {@link neqsim.standards.salesContract.ContractSpecification} object
      */
->>>>>>> e5b15554
     public ContractSpecification getSpecification(StandardInterface method,
             String specificationName, String specificationName2, String country, String terminal,
             double minValue, double maxValue, String unit, double referenceTemperature,
@@ -183,10 +176,7 @@
         return new ContractSpecification(specificationName, specificationName2, country, terminal,
                 method, minValue, maxValue, unit, referenceTemperature, referenceTemperatureComb,
                 referencePressure, comments);
-<<<<<<< HEAD
-=======
-
->>>>>>> e5b15554
+
     }
 
     /** {@inheritDoc} */
@@ -261,13 +251,7 @@
     }
 
     /**
-<<<<<<< HEAD
-     * Setter for property waterDewPointTemperature.
-     * 
-     * @param waterDewPointTemperature New value of property waterDewPointTemperature.
-=======
      * {@inheritDoc}
->>>>>>> e5b15554
      *
      * Setter for property waterDewPointTemperature.
      */
@@ -287,13 +271,7 @@
     }
 
     /**
-<<<<<<< HEAD
-     * Setter for property waterDewPointSpecPressure.
-     * 
-     * @param waterDewPointSpecPressure New value of property waterDewPointSpecPressure.
-=======
      * {@inheritDoc}
->>>>>>> e5b15554
      *
      * Setter for property waterDewPointSpecPressure.
      */
