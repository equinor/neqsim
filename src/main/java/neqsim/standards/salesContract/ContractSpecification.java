/*
 * ContractSpecification.java
 *
 * Created on 15. juni 2004, 22:59
 */

package neqsim.standards.salesContract;

import neqsim.standards.StandardInterface;

/**
 * <p>
 * ContractSpecification class.
 * </p>
 *
 * @author ESOL
 * @version $Id: $Id
 */
public class ContractSpecification {
    private static final long serialVersionUID = 1000;

    StandardInterface standard = null;
    private String name = "";
    String description = "dew point temperature specification";
    private String country = "";
    private String terminal = "";
    private double minValue = 0;
    private double maxValue = 0;
    private double referenceTemperatureMeasurement = 0, referenceTemperatureCombustion = 0;
    private double referencePressure = 0;
    private String unit = "", comments = "";

<<<<<<< HEAD
    /** Creates a new instance of ContractSpecification */
=======
    /**
     * Creates a new instance of ContractSpecification
     */
>>>>>>> f5b5a8bf
    public ContractSpecification() {}

    /**
     * <p>
     * Constructor for ContractSpecification.
     * </p>
     *
     * @param name a {@link java.lang.String} object
     * @param description a {@link java.lang.String} object
     * @param country a {@link java.lang.String} object
     * @param terminal a {@link java.lang.String} object
     * @param standard a {@link neqsim.standards.StandardInterface} object
     * @param minValue a double
     * @param maxValue a double
     * @param unit a {@link java.lang.String} object
     * @param referenceTemperature a double
     * @param referenceTemperatureComb a double
     * @param referencePressure a double
     * @param comments a {@link java.lang.String} object
     */
    public ContractSpecification(String name, String description, String country, String terminal,
            StandardInterface standard, double minValue, double maxValue, String unit,
            double referenceTemperature, double referenceTemperatureComb, double referencePressure,
            String comments) {
        this.name = name;
        this.country = country;
        this.terminal = terminal;
        this.description = description;
        this.standard = standard;
        this.unit = unit;
        this.setReferenceTemperatureMeasurement(referenceTemperature);
        this.setReferenceTemperatureCombustion(referenceTemperatureComb);
        this.setReferencePressure(referencePressure);
        this.setComments(comments);
        this.setMinValue(minValue);
        this.setMaxValue(maxValue);
    }

    /**
     * Getter for property standard.
     *
     * @return Value of property standard.
     */
    public neqsim.standards.StandardInterface getStandard() {
        return standard;
    }

    /**
     * Setter for property standard.
     *
     * @param standard New value of property standard.
     */
    public void setStandard(neqsim.standards.StandardInterface standard) {
        this.standard = standard;
    }

    /**
     * Getter for property description.
     *
     * @return Value of property description.
     */
    public java.lang.String getDescription() {
        return description;
    }

    /**
     * Setter for property description.
     *
     * @param description New value of property description.
     */
    public void setDescription(java.lang.String description) {
        this.description = description;
    }

    /**
     * Getter for property specification.
     *
     * @return Value of property specification.
     */
    public double getMinValue() {
        return minValue;
    }

    /**
     * <p>
     * Setter for the field <code>minValue</code>.
     * </p>
     *
     * @param minValue a double
     */
    public void setMinValue(double minValue) {
        this.minValue = minValue;
    }

    /**
     * <p>
     * Getter for the field <code>maxValue</code>.
     * </p>
     *
     * @return a double
     */
    public double getMaxValue() {
        return maxValue;
    }

    /**
     * <p>
     * Setter for the field <code>maxValue</code>.
     * </p>
     *
     * @param maxValue a double
     */
    public void setMaxValue(double maxValue) {
        this.maxValue = maxValue;
    }

    /**
     * <p>
     * Getter for the field <code>unit</code>.
     * </p>
     *
     * @return a {@link java.lang.String} object
     */
    public String getUnit() {
        return unit;
    }

    /**
     * <p>
     * Setter for the field <code>unit</code>.
     * </p>
     *
     * @param unit a {@link java.lang.String} object
     */
    public void setUnit(String unit) {
        this.unit = unit;
    }

    /**
     * <p>
     * Getter for the field <code>referenceTemperatureMeasurement</code>.
     * </p>
     *
     * @return a double
     */
    public double getReferenceTemperatureMeasurement() {
        return referenceTemperatureMeasurement;
    }

    /**
     * <p>
     * Setter for the field <code>referenceTemperatureMeasurement</code>.
     * </p>
     *
     * @param referenceTemperature a double
     */
    public void setReferenceTemperatureMeasurement(double referenceTemperature) {
        this.referenceTemperatureMeasurement = referenceTemperature;
    }

    /**
     * <p>
     * Getter for the field <code>referencePressure</code>.
     * </p>
     *
     * @return a double
     */
    public double getReferencePressure() {
        return referencePressure;
    }

    /**
     * <p>
     * Setter for the field <code>referencePressure</code>.
     * </p>
     *
     * @param referencePressure a double
     */
    public void setReferencePressure(double referencePressure) {
        this.referencePressure = referencePressure;
    }

    /**
     * <p>
     * Getter for the field <code>comments</code>.
     * </p>
     *
     * @return a {@link java.lang.String} object
     */
    public String getComments() {
        return comments;
    }

    /**
     * <p>
     * Setter for the field <code>comments</code>.
     * </p>
     *
     * @param comments a {@link java.lang.String} object
     */
    public void setComments(String comments) {
        this.comments = comments;
    }

    /**
     * <p>
     * Getter for the field <code>name</code>.
     * </p>
     *
     * @return the name
     */
    public String getName() {
        return name;
    }

    /**
     * <p>
     * Setter for the field <code>name</code>.
     * </p>
     *
     * @param name the name to set
     */
    public void setName(String name) {
        this.name = name;
    }

    /**
     * <p>
     * Getter for the field <code>referenceTemperatureCombustion</code>.
     * </p>
     *
     * @return the referenceTemperatureCombustion
     */
    public double getReferenceTemperatureCombustion() {
        return referenceTemperatureCombustion;
    }

    /**
<<<<<<< HEAD
=======
     * <p>
     * Setter for the field <code>referenceTemperatureCombustion</code>.
     * </p>
     *
>>>>>>> f5b5a8bf
     * @param referenceTemperatureCombustion the referenceTemperatureCombustion to set
     */
    public void setReferenceTemperatureCombustion(double referenceTemperatureCombustion) {
        this.referenceTemperatureCombustion = referenceTemperatureCombustion;
    }

    /**
     * <p>
     * Getter for the field <code>country</code>.
     * </p>
     *
     * @return the country
     */
    public String getCountry() {
        return country;
    }

    /**
     * <p>
     * Setter for the field <code>country</code>.
     * </p>
     *
     * @param country the country to set
     */
    public void setCountry(String country) {
        this.country = country;
    }

    /**
     * <p>
     * Getter for the field <code>terminal</code>.
     * </p>
     *
     * @return the terminal
     */
    public String getTerminal() {
        return terminal;
    }

    /**
     * <p>
     * Setter for the field <code>terminal</code>.
     * </p>
     *
     * @param terminal the terminal to set
     */
    public void setTerminal(String terminal) {
        this.terminal = terminal;
    }
}<|MERGE_RESOLUTION|>--- conflicted
+++ resolved
@@ -30,13 +30,9 @@
     private double referencePressure = 0;
     private String unit = "", comments = "";
 
-<<<<<<< HEAD
-    /** Creates a new instance of ContractSpecification */
-=======
     /**
      * Creates a new instance of ContractSpecification
      */
->>>>>>> f5b5a8bf
     public ContractSpecification() {}
 
     /**
@@ -275,13 +271,10 @@
     }
 
     /**
-<<<<<<< HEAD
-=======
      * <p>
      * Setter for the field <code>referenceTemperatureCombustion</code>.
      * </p>
      *
->>>>>>> f5b5a8bf
      * @param referenceTemperatureCombustion the referenceTemperatureCombustion to set
      */
     public void setReferenceTemperatureCombustion(double referenceTemperatureCombustion) {
