/*
 * WettedWallColumnDataObject.java
 *
 * Created on 1. februar 2001, 12:19
 */

package neqsim.statistics.experimentalSampleCreation.readDataFromFile.wettedWallColumnReader;

import java.sql.Time;
import neqsim.statistics.experimentalSampleCreation.readDataFromFile.DataObject;

/**
 * <p>
 * WettedWallColumnDataObject class.
 * </p>
 *
 * @author even solbraa
 * @version $Id: $Id
 */
public class WettedWallColumnDataObject extends DataObject {
    private static final long serialVersionUID = 1000;

    double pressure = 0, inletGasTemperature = 0, outletGasTemperature = 0;
    double inletLiquidTemperature = 0, outletLiquidTemperature = 0, columnWallTemperature = 0;
    double totalGasFlow = 0, co2SupplyFlow = 0, inletLiquidFlow = 0;
    Time time = null;

<<<<<<< HEAD
    /** Creates new WettedWallColumnDataObject */
    public WettedWallColumnDataObject() {}

=======
    /**
     * <p>
     * Constructor for WettedWallColumnDataObject.
     * </p>
     */
    public WettedWallColumnDataObject() {}

    /**
     * <p>
     * Setter for the field <code>time</code>.
     * </p>
     *
     * @param time a {@link java.lang.String} object
     */
>>>>>>> f5b5a8bf
    public void setTime(String time) {
        this.time = Time.valueOf(time);
    }

    /**
     * <p>
     * Getter for the field <code>time</code>.
     * </p>
     *
     * @return a long
     */
    public long getTime() {
        return this.time.getTime();
    }

    /**
     * <p>
     * Setter for the field <code>pressure</code>.
     * </p>
     *
     * @param pressure a double
     */
    public void setPressure(double pressure) {
        this.pressure = pressure;
    }

    /**
     * <p>
     * Getter for the field <code>pressure</code>.
     * </p>
     *
     * @return a double
     */
    public double getPressure() {
        return this.pressure;
    }

    /**
     * <p>
     * Setter for the field <code>inletGasTemperature</code>.
     * </p>
     *
     * @param temperature a double
     */
    public void setInletGasTemperature(double temperature) {
        this.inletGasTemperature = temperature;
    }

    /**
     * <p>
     * Getter for the field <code>inletGasTemperature</code>.
     * </p>
     *
     * @return a double
     */
    public double getInletGasTemperature() {
        return this.inletGasTemperature;
    }

    /**
     * <p>
     * Setter for the field <code>inletLiquidTemperature</code>.
     * </p>
     *
     * @param temperature a double
     */
    public void setInletLiquidTemperature(double temperature) {
        this.inletLiquidTemperature = temperature;
    }

    /**
     * <p>
     * Getter for the field <code>inletLiquidTemperature</code>.
     * </p>
     *
     * @return a double
     */
    public double getInletLiquidTemperature() {
        return this.inletLiquidTemperature;
    }

    /**
     * <p>
     * Setter for the field <code>outletGasTemperature</code>.
     * </p>
     *
     * @param temperature a double
     */
    public void setOutletGasTemperature(double temperature) {
        this.outletGasTemperature = temperature;
    }

    /**
     * <p>
     * Getter for the field <code>outletGasTemperature</code>.
     * </p>
     *
     * @return a double
     */
    public double getOutletGasTemperature() {
        return this.outletGasTemperature;
    }

    /**
     * <p>
     * Setter for the field <code>outletLiquidTemperature</code>.
     * </p>
     *
     * @param temperature a double
     */
    public void setOutletLiquidTemperature(double temperature) {
        this.outletLiquidTemperature = temperature;
    }

    /**
     * <p>
     * Getter for the field <code>outletLiquidTemperature</code>.
     * </p>
     *
     * @return a double
     */
    public double getOutletLiquidTemperature() {
        return this.outletLiquidTemperature;
    }

    /**
     * <p>
     * Setter for the field <code>columnWallTemperature</code>.
     * </p>
     *
     * @param temperature a double
     */
    public void setColumnWallTemperature(double temperature) {
        this.columnWallTemperature = temperature;
    }

    /**
     * <p>
     * Getter for the field <code>columnWallTemperature</code>.
     * </p>
     *
     * @return a double
     */
    public double getColumnWallTemperature() {
        return this.columnWallTemperature;
    }

    /**
     * <p>
     * setInletTotalGasFlow.
     * </p>
     *
     * @param totalGasFlow a double
     */
    public void setInletTotalGasFlow(double totalGasFlow) {
        this.totalGasFlow = totalGasFlow;
    }

    /**
     * <p>
     * getInletTotalGasFlow.
     * </p>
     *
     * @return a double
     */
    public double getInletTotalGasFlow() {
        return this.totalGasFlow;
    }

    /**
     * <p>
     * Setter for the field <code>co2SupplyFlow</code>.
     * </p>
     *
     * @param co2Flow a double
     */
    public void setCo2SupplyFlow(double co2Flow) {
        this.co2SupplyFlow = co2Flow;
    }

    /**
     * <p>
     * Getter for the field <code>co2SupplyFlow</code>.
     * </p>
     *
     * @return a double
     */
    public double getCo2SupplyFlow() {
        return this.co2SupplyFlow;
    }

    /**
     * <p>
     * Setter for the field <code>inletLiquidFlow</code>.
     * </p>
     *
     * @param inletLiquidFlow a double
     */
    public void setInletLiquidFlow(double inletLiquidFlow) {
        this.inletLiquidFlow = inletLiquidFlow;
    }

    /**
     * <p>
     * Getter for the field <code>inletLiquidFlow</code>.
     * </p>
     *
     * @return a double
     */
    public double getInletLiquidFlow() {
        return this.inletLiquidFlow;
    }
}<|MERGE_RESOLUTION|>--- conflicted
+++ resolved
@@ -25,18 +25,13 @@
     double totalGasFlow = 0, co2SupplyFlow = 0, inletLiquidFlow = 0;
     Time time = null;
 
-<<<<<<< HEAD
-    /** Creates new WettedWallColumnDataObject */
+    /**
+     * <p>
+     * Constructor for WettedWallColumnDataObject.
+     * </p>
+     */
     public WettedWallColumnDataObject() {}
 
-=======
-    /**
-     * <p>
-     * Constructor for WettedWallColumnDataObject.
-     * </p>
-     */
-    public WettedWallColumnDataObject() {}
-
     /**
      * <p>
      * Setter for the field <code>time</code>.
@@ -44,7 +39,6 @@
      *
      * @param time a {@link java.lang.String} object
      */
->>>>>>> f5b5a8bf
     public void setTime(String time) {
         this.time = Time.valueOf(time);
     }
