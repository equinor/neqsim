/*
 * WettedWallDataReader.java
 *
 * Created on 1. februar 2001, 13:05
 */

package neqsim.statistics.experimentalSampleCreation.readDataFromFile.wettedWallColumnReader;

import java.io.RandomAccessFile;
import java.util.StringTokenizer;

import neqsim.statistics.experimentalSampleCreation.readDataFromFile.DataReader;

/**
 *
 * @author even solbraa
 * @version
 */
public class WettedWallDataReader extends DataReader {
<<<<<<< HEAD
    private static final long serialVersionUID = 1000;
=======
>>>>>>> 5c88a656

    /** Creates new WettedWallDataReader */
    public WettedWallDataReader() {}

    public WettedWallDataReader(String fileName) {
        super(fileName);
    }

    @Override
    public void readData() {
        StringTokenizer tokenizer;
        String token;
        int k = 0;
        String path = "c:/logdata/" + this.fileName + ".log";
        System.out.println(path);

        try (RandomAccessFile file = new RandomAccessFile(path, "r")) {
            long filepointer = 0;
            long length = file.length();
            for (int i = 0; i < 6; i++) {
                file.readLine();
            }
            do {
                k++;
                WettedWallColumnDataObject dataObject = new WettedWallColumnDataObject();
                String s = file.readLine();
                tokenizer = new StringTokenizer(s);
                tokenizer.nextToken();
                dataObject.setTime(tokenizer.nextToken());
                tokenizer.nextToken();
                tokenizer.nextToken();
                dataObject.setInletLiquidTemperature(Double.parseDouble(tokenizer.nextToken()));
                dataObject.setInletGasTemperature(Double.parseDouble(tokenizer.nextToken()));
                tokenizer.nextToken(); // vaeske inn paa vaeskefordeler
                dataObject.setOutletLiquidTemperature(Double.parseDouble(tokenizer.nextToken()));
                dataObject.setColumnWallTemperature(Double.parseDouble(tokenizer.nextToken()));
                dataObject.setOutletGasTemperature(Double.parseDouble(tokenizer.nextToken()));
                tokenizer.nextToken();
                tokenizer.nextToken();
                tokenizer.nextToken();
                dataObject.setPressure(Double.parseDouble(tokenizer.nextToken()));
                tokenizer.nextToken();
                tokenizer.nextToken();
                dataObject.setCo2SupplyFlow(Double.parseDouble(tokenizer.nextToken()));
                dataObject.setInletTotalGasFlow(Double.parseDouble(tokenizer.nextToken()));
                dataObject.setInletLiquidFlow(Double.parseDouble(tokenizer.nextToken()));

                filepointer = file.getFilePointer();
                tokenizer.nextToken();
                sampleObjectList.add(dataObject);
            }

            while (filepointer < length);
        } catch (Exception e) {
            String err = e.toString();
            System.out.println(err);
        }
        System.out.println("Read data from file done!");
        System.out.println(k + " datapoints imported from file");
    }

    public static void main(String[] args) {
        WettedWallDataReader reader = new WettedWallDataReader("31011222");
        int i = 0;
        do {
            System.out.println("svar: "
                    + ((WettedWallColumnDataObject) reader.getSampleObjectList().get(i)).getTime());
            System.out.println("total gas flow: "
                    + ((WettedWallColumnDataObject) reader.getSampleObjectList().get(i))
                            .getInletTotalGasFlow());
            System.out.println("co2 flow: "
                    + ((WettedWallColumnDataObject) reader.getSampleObjectList().get(i))
                            .getCo2SupplyFlow());
            System.out.println("pressure: "
                    + ((WettedWallColumnDataObject) reader.getSampleObjectList().get(i))
                            .getPressure());
            i++;
        } while (i < reader.getSampleObjectList().size() - 1);
    }
}<|MERGE_RESOLUTION|>--- conflicted
+++ resolved
@@ -17,10 +17,6 @@
  * @version
  */
 public class WettedWallDataReader extends DataReader {
-<<<<<<< HEAD
-    private static final long serialVersionUID = 1000;
-=======
->>>>>>> 5c88a656
 
     /** Creates new WettedWallDataReader */
     public WettedWallDataReader() {}
