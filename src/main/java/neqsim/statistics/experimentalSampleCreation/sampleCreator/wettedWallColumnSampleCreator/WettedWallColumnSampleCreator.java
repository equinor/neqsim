--- conflicted
+++ resolved
@@ -35,11 +35,6 @@
             smoothedInletGasTemperature, smoothedInletTotalGasFlowRate, smoothedInletLiquidFlowRate,
             smoothedCo2SupplyRate, smoothedColumnWallTemperature;
 
-<<<<<<< HEAD
-    /** Creates new WettedWallColumnSampleCreator */
-    public WettedWallColumnSampleCreator() {}
-
-=======
     /**
      * <p>
      * Constructor for WettedWallColumnSampleCreator.
@@ -54,7 +49,6 @@
      *
      * @param file a {@link java.lang.String} object
      */
->>>>>>> f5b5a8bf
     public WettedWallColumnSampleCreator(String file) {
         reader = new WettedWallDataReader(file);
     }
