/*
 * WettedWallColumnSampleCreator.java
 *
 * Created on 8. februar 2001, 09:14
 */

package neqsim.statistics.experimentalSampleCreation.sampleCreator.wettedWallColumnSampleCreator;

import Jama.Matrix;
import neqsim.statistics.dataAnalysis.dataSmoothing.DataSmoothor;
import neqsim.statistics.experimentalEquipmentData.ExperimentalEquipmentData;
import neqsim.statistics.experimentalEquipmentData.wettedWallColumnData.WettedWallColumnData;
import neqsim.statistics.experimentalSampleCreation.readDataFromFile.wettedWallColumnReader.WettedWallColumnDataObject;
import neqsim.statistics.experimentalSampleCreation.readDataFromFile.wettedWallColumnReader.WettedWallDataReader;
import neqsim.statistics.experimentalSampleCreation.sampleCreator.SampleCreator;
import neqsim.thermo.system.SystemInterface;
import neqsim.thermo.system.SystemSrkEos;

/**
 * <p>
 * WettedWallColumnSampleCreator class.
 * </p>
 *
 * @author even solbraa
 * @version $Id: $Id
 */
public class WettedWallColumnSampleCreator extends SampleCreator {
    private static final long serialVersionUID = 1000;
    WettedWallDataReader reader;
    DataSmoothor smoothor;
    double[] time, pressure, inletLiquidTemperature, outletLiquidTemperature, inletGasTemperature,
            inletTotalGasFlowRate, inletLiquidFlowRate, co2SupplyRate, columnWallTemperature, dPdt,
            dNdt, dPdn, dNdtOld, dnVdt;
    double[] smoothedPressure, smoothedInletLiquidTemperature, smoothedOutletLiquidTemperature,
            smoothedInletGasTemperature, smoothedInletTotalGasFlowRate, smoothedInletLiquidFlowRate,
            smoothedCo2SupplyRate, smoothedColumnWallTemperature;

<<<<<<< HEAD
    /** Creates new WettedWallColumnSampleCreator */
    public WettedWallColumnSampleCreator() {}

=======
    /**
     * <p>
     * Constructor for WettedWallColumnSampleCreator.
     * </p>
     */
    public WettedWallColumnSampleCreator() {}

    /**
     * <p>
     * Constructor for WettedWallColumnSampleCreator.
     * </p>
     *
     * @param file a {@link java.lang.String} object
     */
>>>>>>> e5b15554
    public WettedWallColumnSampleCreator(String file) {
        reader = new WettedWallDataReader(file);
    }

    /**
     * <p>
     * setSampleValues.
     * </p>
     */
    public void setSampleValues() {
        time = new double[reader.getSampleObjectList().size() - 1];
        pressure = new double[reader.getSampleObjectList().size() - 1];
        inletLiquidTemperature = new double[reader.getSampleObjectList().size() - 1];
        outletLiquidTemperature = new double[reader.getSampleObjectList().size() - 1];
        inletGasTemperature = new double[reader.getSampleObjectList().size() - 1];
        inletTotalGasFlowRate = new double[reader.getSampleObjectList().size() - 1];
        inletLiquidFlowRate = new double[reader.getSampleObjectList().size() - 1];
        co2SupplyRate = new double[reader.getSampleObjectList().size() - 1];
        columnWallTemperature = new double[reader.getSampleObjectList().size() - 1];

        int i = 0;
        do {
            time[i] = ((WettedWallColumnDataObject) reader.getSampleObjectList().get(i)).getTime();
            pressure[i] = ((WettedWallColumnDataObject) reader.getSampleObjectList().get(i))
                    .getPressure();
            inletLiquidTemperature[i] =
                    ((WettedWallColumnDataObject) reader.getSampleObjectList().get(i))
                            .getInletLiquidTemperature();
            outletLiquidTemperature[i] =
                    ((WettedWallColumnDataObject) reader.getSampleObjectList().get(i))
                            .getOutletLiquidTemperature();
            columnWallTemperature[i] =
                    ((WettedWallColumnDataObject) reader.getSampleObjectList().get(i))
                            .getColumnWallTemperature();
            inletTotalGasFlowRate[i] =
                    ((WettedWallColumnDataObject) reader.getSampleObjectList().get(i))
                            .getInletTotalGasFlow();
            co2SupplyRate[i] = ((WettedWallColumnDataObject) reader.getSampleObjectList().get(i))
                    .getCo2SupplyFlow();
            inletLiquidFlowRate[i] =
                    ((WettedWallColumnDataObject) reader.getSampleObjectList().get(i))
                            .getInletLiquidFlow();
            i++;
        } while (i < reader.getSampleObjectList().size() - 1);
    }

    /**
     * <p>
     * smoothData.
     * </p>
     */
    public void smoothData() {
        Matrix data = new Matrix(pressure, 1);
        data.print(10, 2);

        smoothor = new DataSmoothor(pressure, 10, 10, 0, 2);
        smoothor.runSmoothing();
        smoothedPressure = smoothor.getSmoothedNumbers();

        smoothor = new DataSmoothor(inletLiquidTemperature, 10, 10, 0, 2);
        smoothor.runSmoothing();
        smoothedInletLiquidTemperature = smoothor.getSmoothedNumbers();

        smoothor = new DataSmoothor(outletLiquidTemperature, 10, 10, 0, 2);
        smoothor.runSmoothing();
        smoothedOutletLiquidTemperature = smoothor.getSmoothedNumbers();

        smoothor = new DataSmoothor(columnWallTemperature, 10, 10, 0, 2);
        smoothor.runSmoothing();
        smoothedColumnWallTemperature = smoothor.getSmoothedNumbers();

        smoothor = new DataSmoothor(inletTotalGasFlowRate, 10, 10, 0, 2);
        smoothor.runSmoothing();
        smoothedInletTotalGasFlowRate = smoothor.getSmoothedNumbers();

        smoothor = new DataSmoothor(co2SupplyRate, 10, 10, 0, 2);
        smoothor.runSmoothing();
        smoothedCo2SupplyRate = smoothor.getSmoothedNumbers();

        smoothor = new DataSmoothor(inletLiquidFlowRate, 10, 10, 0, 2);
        smoothor.runSmoothing();
        smoothedInletLiquidFlowRate = smoothor.getSmoothedNumbers();

        data = new Matrix(smoothedPressure, 1);
        data.print(10, 2);

        System.out.println("data-smoothing finished!");
    }

    /**
     * <p>
     * calcdPdt.
     * </p>
     */
    public void calcdPdt() {
        system.init(0);
        dPdt = new double[reader.getSampleObjectList().size() - 1];
        dPdt[0] = 0;
        dPdt[reader.getSampleObjectList().size() - 2] = 0;

        dPdn = new double[reader.getSampleObjectList().size() - 1];
        dPdn[0] = 0;
        dPdn[reader.getSampleObjectList().size() - 2] = 0;

        double err = 0;
        dNdt = new double[reader.getSampleObjectList().size() - 1];
        dNdtOld = new double[reader.getSampleObjectList().size() - 1];
        dnVdt = new double[reader.getSampleObjectList().size() - 1];

        do {
            for (int i = 1; i < (reader.getSampleObjectList().size() - 3); i++) {
                system.setTemperature(smoothedInletLiquidTemperature[i]);
                system.setPressure(smoothedPressure[i]);
                system.getPhases()[0].addMoles(1, dNdt[i] * (time[i] - time[i - 1]));
                system.getPhases()[1].addMoles(1, -dNdt[i] * (time[i] - time[i - 1]));
                system.init(1);
                // her bor det komme en funksjon som finer nummeret til Co2!
                dPdt[i] = (smoothedPressure[i + 1] - smoothedPressure[i - 1])
                        / (time[i + 1] - time[i - 1]);
                // dPdn[i] = system.getPhases()[1].getdPdn(1);
            }

            dNdt[0] = 0;
            dNdt[reader.getSampleObjectList().size() - 2] = 0;
            err = 0;

            for (int i = 1; i < (reader.getSampleObjectList().size() - 3); i++) {
                dNdtOld[i] = dNdt[i];
                dNdt[i] = dPdt[i] * 1.0 / dPdn[i];
                err += Math.abs((dNdtOld[i] - dNdt[i]));
                // System.out.println("dndt: " + dNdt[i]);
                dnVdt[i] = dNdt[i] * 8.314 * 298.15 / 101325.0 * 1000 * 60;
                System.out.println("dVdt: " + dnVdt[i]);
            }
            System.out.println("err: " + err);
        } while (err > 1e-10);
    }

    /**
     * <p>
     * main.
     * </p>
     *
     * @param args an array of {@link java.lang.String} objects
     */
    public static void main(String[] args) {
        WettedWallColumnSampleCreator creator = new WettedWallColumnSampleCreator("31011250");
        ExperimentalEquipmentData eq = new WettedWallColumnData(0.025, 1.48, 4.9);
        creator.setExperimentalEquipment(eq);
        creator.setSampleValues();
        creator.smoothData();
        SystemInterface sys = new SystemSrkEos(298, 10);
        sys.addComponent("methane", 100);
        sys.addComponent("CO2", 10);
        // sys.addComponent("water",10);
        creator.setThermoSystem(sys);
        creator.calcdPdt();
    }
}<|MERGE_RESOLUTION|>--- conflicted
+++ resolved
@@ -35,11 +35,6 @@
             smoothedInletGasTemperature, smoothedInletTotalGasFlowRate, smoothedInletLiquidFlowRate,
             smoothedCo2SupplyRate, smoothedColumnWallTemperature;
 
-<<<<<<< HEAD
-    /** Creates new WettedWallColumnSampleCreator */
-    public WettedWallColumnSampleCreator() {}
-
-=======
     /**
      * <p>
      * Constructor for WettedWallColumnSampleCreator.
@@ -54,7 +49,6 @@
      *
      * @param file a {@link java.lang.String} object
      */
->>>>>>> e5b15554
     public WettedWallColumnSampleCreator(String file) {
         reader = new WettedWallDataReader(file);
     }
