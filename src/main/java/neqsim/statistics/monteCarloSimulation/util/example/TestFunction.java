package neqsim.statistics.monteCarloSimulation.util.example;

import neqsim.statistics.parameterFitting.nonLinearParameterFitting.LevenbergMarquardtFunction;

/**
 *
 * @author Even Solbraa
 * @version
 */
public class TestFunction extends LevenbergMarquardtFunction {
<<<<<<< HEAD
=======

    private static final long serialVersionUID = 1000;

>>>>>>> 328264d8
    @Override
    public double calcValue(double[] dependentValues) {
        return 3.0 * params[0] * params[1] - 2.0 * params[0] * dependentValues[0]
                - dependentValues[0];
    }

    @Override
    public void setFittingParams(int i, double value) {
        params[i] = value;
    }
}<|MERGE_RESOLUTION|>--- conflicted
+++ resolved
@@ -8,12 +8,9 @@
  * @version
  */
 public class TestFunction extends LevenbergMarquardtFunction {
-<<<<<<< HEAD
-=======
 
     private static final long serialVersionUID = 1000;
 
->>>>>>> 328264d8
     @Override
     public double calcValue(double[] dependentValues) {
         return 3.0 * params[0] * params[1] - 2.0 * params[0] * dependentValues[0]
