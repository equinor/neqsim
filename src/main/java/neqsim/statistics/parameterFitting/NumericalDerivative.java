/*
 * NumericalDerivative.java
 *
 * Created on 28. juli 2000, 15:39
 */

package neqsim.statistics.parameterFitting;

/**
<<<<<<< HEAD
 * @author Even Solbraa
 * @version
=======
 * <p>
 * NumericalDerivative class.
 * </p>
 *
 * @author Even Solbraa
 * @version $Id: $Id
>>>>>>> f5b5a8bf
 */
public class NumericalDerivative implements java.io.Serializable {
    private static final long serialVersionUID = 1000;

    final static double CON = 1.4;
    final static double CON2 = CON * CON;
    final static double BIG = 1.0e30;
    final static int NTAB = 10;
    final static double SAFE = 2.0;

<<<<<<< HEAD
    /** Creates new NumericalDerivative */
    public NumericalDerivative() {}

=======
    /**
     * <p>
     * Constructor for NumericalDerivative.
     * </p>
     */
    public NumericalDerivative() {}

    /**
     * <p>
     * calcDerivative.
     * </p>
     *
     * @param system a {@link neqsim.statistics.parameterFitting.StatisticsBaseClass} object
     * @param sampleNumber a int
     * @param parameterNumber a int
     * @return a double
     */
>>>>>>> f5b5a8bf
    public static double calcDerivative(StatisticsBaseClass system, int sampleNumber,
            int parameterNumber) {
        double errt, fac, hh, ans, err;
        double h = Math.abs(system.getSampleSet().getSample(sampleNumber).getFunction()
                .getFittingParams(parameterNumber)) / 1.0e3;
        if (h == 0.0) {
            System.out.println("h must be larger than 0!");
            System.out.println("setting it to 1.0e-10");
            h = 1.0e-10;
        }
        double[][] a = new double[NTAB][NTAB];

        hh = h;
        // System.out.println("hh " + hh);
        double oldFittingParam1 = system.getSampleSet().getSample(sampleNumber).getFunction()
                .getFittingParams(parameterNumber);
        system.getSampleSet().getSample(sampleNumber).getFunction()
                .setFittingParams(parameterNumber, oldFittingParam1 + hh);
        double val1 = system.calcValue(system.getSample(sampleNumber));
        system.getSampleSet().getSample(sampleNumber).getFunction()
                .setFittingParams(parameterNumber, oldFittingParam1 - hh);
        double val2 = system.calcValue(system.getSample(sampleNumber));
        system.getSampleSet().getSample(sampleNumber).getFunction()
                .setFittingParams(parameterNumber, oldFittingParam1);

        a[0][0] = (val1 - val2) / (2.0 * hh);
        ans = a[0][0];
        err = BIG;

        for (int i = 1; i <= 0 * NTAB - 1; i++) {
            hh /= CON;

            double oldFittingParam = system.getSampleSet().getSample(sampleNumber).getFunction()
                    .getFittingParams(parameterNumber);
            system.getSampleSet().getSample(sampleNumber).getFunction()
                    .setFittingParams(parameterNumber, oldFittingParam + hh);
            val1 = system.calcValue(system.getSample(sampleNumber));
            // system.getSampleSet().getSample(sampleNumber).getFunction().setFittingParams(parameterNumber,
            // oldFittingParam);
            system.getSampleSet().getSample(sampleNumber).getFunction()
                    .setFittingParams(parameterNumber, oldFittingParam - hh);
            val2 = system.calcValue(system.getSample(sampleNumber));
            system.getSampleSet().getSample(sampleNumber).getFunction()
                    .setFittingParams(parameterNumber, oldFittingParam);

            a[0][i] = (val1 - val2) / (2.0 * hh);
            fac = CON2;
            for (int j = 1; j <= i; j++) {
                a[j][i] = (a[j - 1][i] * fac - a[j - 1][i - 1]) / (fac - 1.0);
                fac = CON2 * fac;
                errt = Math.max(Math.abs(a[j][i] - a[j - 1][i]),
                        Math.abs(a[j][i] - a[j - 1][i - 1]));
                // System.out.println("errt : " +errt);

                if (errt <= err) {
                    err = errt;
                    ans = a[j][i];
                }
                // System.out.println("deriv1 " + ans);
            }

            if (Math.abs(a[i][i] - a[i - 1][i - 1]) >= SAFE * err) {
                break;
            }
        }
        system.getSampleSet().getSample(sampleNumber).getFunction()
                .setFittingParams(parameterNumber, oldFittingParam1);
        // System.out.println("deriv " + ans);
        // System.out.println("err " + err);
        return ans;
    }
}<|MERGE_RESOLUTION|>--- conflicted
+++ resolved
@@ -7,17 +7,12 @@
 package neqsim.statistics.parameterFitting;
 
 /**
-<<<<<<< HEAD
- * @author Even Solbraa
- * @version
-=======
  * <p>
  * NumericalDerivative class.
  * </p>
  *
  * @author Even Solbraa
  * @version $Id: $Id
->>>>>>> f5b5a8bf
  */
 public class NumericalDerivative implements java.io.Serializable {
     private static final long serialVersionUID = 1000;
@@ -28,11 +23,6 @@
     final static int NTAB = 10;
     final static double SAFE = 2.0;
 
-<<<<<<< HEAD
-    /** Creates new NumericalDerivative */
-    public NumericalDerivative() {}
-
-=======
     /**
      * <p>
      * Constructor for NumericalDerivative.
@@ -50,7 +40,6 @@
      * @param parameterNumber a int
      * @return a double
      */
->>>>>>> f5b5a8bf
     public static double calcDerivative(StatisticsBaseClass system, int sampleNumber,
             int parameterNumber) {
         double errt, fac, hh, ans, err;
