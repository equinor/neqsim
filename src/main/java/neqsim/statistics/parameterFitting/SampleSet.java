--- conflicted
+++ resolved
@@ -10,28 +10,18 @@
 import java.util.Arrays;
 
 /**
-<<<<<<< HEAD
- * @author Even Solbraa
- * @version
-=======
  * <p>
  * SampleSet class.
  * </p>
  *
  * @author Even Solbraa
  * @version $Id: $Id
->>>>>>> f5b5a8bf
  */
 public class SampleSet implements Cloneable {
     private static final long serialVersionUID = 1000;
 
     private ArrayList<SampleValue> samples = new ArrayList<SampleValue>(1);
 
-<<<<<<< HEAD
-    /** Creates new DataSet */
-    public SampleSet() {}
-
-=======
     /**
      * <p>
      * Constructor for SampleSet.
@@ -46,7 +36,6 @@
      *
      * @param samplesIn an array of {@link neqsim.statistics.parameterFitting.SampleValue} objects
      */
->>>>>>> f5b5a8bf
     public SampleSet(SampleValue[] samplesIn) {
         samples.addAll(Arrays.asList(samplesIn));
     }
