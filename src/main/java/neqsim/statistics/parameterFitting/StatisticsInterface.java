/*
 * StatisticsInterface.java
 *
 * Created on 30. januar 2001, 18:25
 */
package neqsim.statistics.parameterFitting;

/**
 * <p>
 * StatisticsInterface interface.
 * </p>
 *
 * @author Even Solbraa
 * @version $Id: $Id
 */
public interface StatisticsInterface {
<<<<<<< HEAD
=======
    /**
     * <p>
     * createNewRandomClass.
     * </p>
     *
     * @return a {@link neqsim.statistics.parameterFitting.StatisticsBaseClass} object
     */
>>>>>>> f5b5a8bf
    public StatisticsBaseClass createNewRandomClass();

    /**
     * <p>
     * solve.
     * </p>
     */
    public void solve();

    /**
     * <p>
     * init.
     * </p>
     */
    public void init();

    /**
     * <p>
     * getSampleSet.
     * </p>
     *
     * @return a {@link neqsim.statistics.parameterFitting.SampleSet} object
     */
    public SampleSet getSampleSet();

    /**
     * <p>
     * displayResult.
     * </p>
     */
    public void displayResult();

    /**
     * <p>
     * displayCurveFit.
     * </p>
     */
    public void displayCurveFit();

    /**
     * <p>
     * writeToTextFile.
     * </p>
     *
     * @param name a {@link java.lang.String} object
     */
    public void writeToTextFile(String name);

    /**
     * <p>
     * writeToCdfFile.
     * </p>
     *
     * @param name a {@link java.lang.String} object
     */
    public void writeToCdfFile(String name);

    /**
     * <p>
     * getNumberOfTuningParameters.
     * </p>
     *
     * @return a int
     */
    public int getNumberOfTuningParameters();

    /**
     * <p>
     * setNumberOfTuningParameters.
     * </p>
     *
     * @param numberOfTuningParameters a int
     */
    public void setNumberOfTuningParameters(int numberOfTuningParameters);

    /**
     * <p>
     * runMonteCarloSimulation.
     * </p>
     *
     * @param numerOfRuns a int
     */
    public void runMonteCarloSimulation(int numerOfRuns);
}<|MERGE_RESOLUTION|>--- conflicted
+++ resolved
@@ -14,8 +14,6 @@
  * @version $Id: $Id
  */
 public interface StatisticsInterface {
-<<<<<<< HEAD
-=======
     /**
      * <p>
      * createNewRandomClass.
@@ -23,7 +21,6 @@
      *
      * @return a {@link neqsim.statistics.parameterFitting.StatisticsBaseClass} object
      */
->>>>>>> f5b5a8bf
     public StatisticsBaseClass createNewRandomClass();
 
     /**
