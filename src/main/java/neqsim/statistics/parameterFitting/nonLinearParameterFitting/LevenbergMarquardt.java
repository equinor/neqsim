--- conflicted
+++ resolved
@@ -30,11 +30,7 @@
     }
 
     @Override
-<<<<<<< HEAD
-    public Object clone() {
-=======
     public LevenbergMarquardt clone() {
->>>>>>> 5c88a656
         LevenbergMarquardt clonedClass = null;
         try {
             clonedClass = (LevenbergMarquardt) super.clone();
