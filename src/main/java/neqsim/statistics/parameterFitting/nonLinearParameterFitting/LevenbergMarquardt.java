--- conflicted
+++ resolved
@@ -30,11 +30,7 @@
     }
 
     @Override
-<<<<<<< HEAD
-    public Object clone() {
-=======
     public LevenbergMarquardt clone() {
->>>>>>> bbc43052
         LevenbergMarquardt clonedClass = null;
         try {
             clonedClass = (LevenbergMarquardt) super.clone();
