--- conflicted
+++ resolved
@@ -7,17 +7,12 @@
 package neqsim.statistics.parameterFitting.nonLinearParameterFitting;
 
 /**
-<<<<<<< HEAD
- * @author Even Solbraa
- * @version
-=======
  * <p>
  * LevenbergMarquardtAbsDev class.
  * </p>
  *
  * @author Even Solbraa
  * @version $Id: $Id
->>>>>>> e5b15554
  */
 public class LevenbergMarquardtAbsDev extends LevenbergMarquardt {
     private static final long serialVersionUID = 1000;
