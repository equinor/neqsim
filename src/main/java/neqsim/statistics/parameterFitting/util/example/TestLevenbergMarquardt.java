<<<<<<< HEAD
/*
 * TestLevenbergMarquardt.java
 *
 * Created on 23. januar 2001, 22:08
 */

=======
>>>>>>> 328264d8
package neqsim.statistics.parameterFitting.util.example;

import java.util.ArrayList;
import neqsim.statistics.parameterFitting.SampleSet;
import neqsim.statistics.parameterFitting.SampleValue;
import neqsim.statistics.parameterFitting.nonLinearParameterFitting.LevenbergMarquardt;

/**
 *
 * @author Even Solbraa
 * @version
 */
public class TestLevenbergMarquardt {
<<<<<<< HEAD
=======

    private static final long serialVersionUID = 1000;

    public TestLevenbergMarquardt() {}

>>>>>>> 328264d8
    public static void main(String[] args) {
        ArrayList<SampleValue> sampleList = new ArrayList<SampleValue>();

        TestFunction function = new TestFunction();

        double sample1[] = {0.1}; // temperature
        double standardDeviation1[] = {0.1};
        SampleValue sample_01 = new SampleValue(0.5, 0.05, sample1, standardDeviation1);
        sample_01.setFunction(function);
        sampleList.add(sample_01);

        double sample2[] = {0.2}; // temperature
        double standardDeviation2[] = {0.2}; // std.dev temperature // presure std.dev pressure
        SampleValue sample_02 = new SampleValue(0.3, 0.03, sample2, standardDeviation2);
        sample_02.setFunction(function);
        sampleList.add(sample_02);

        double sample3[] = {0.3}; // temperature
        double standardDeviation3[] = {0.3}; // std.dev temperature // presure std.dev pressure
        SampleValue sample_03 = new SampleValue(0.1, 0.01, sample3, standardDeviation3);
        sample_03.setFunction(function);
        sampleList.add(sample_03);

        double guess[] = {0.311, 1.0};
        function.setInitialGuess(guess);

        LevenbergMarquardt optim = new LevenbergMarquardt();
        SampleSet sampleSet = new SampleSet(sampleList);
        optim.setSampleSet(sampleSet);

        optim.solve();
        // optim.runMonteCarloSimulation();
        optim.displayCurveFit();
    }
}<|MERGE_RESOLUTION|>--- conflicted
+++ resolved
@@ -1,12 +1,3 @@
-<<<<<<< HEAD
-/*
- * TestLevenbergMarquardt.java
- *
- * Created on 23. januar 2001, 22:08
- */
-
-=======
->>>>>>> 328264d8
 package neqsim.statistics.parameterFitting.util.example;
 
 import java.util.ArrayList;
@@ -20,14 +11,6 @@
  * @version
  */
 public class TestLevenbergMarquardt {
-<<<<<<< HEAD
-=======
-
-    private static final long serialVersionUID = 1000;
-
-    public TestLevenbergMarquardt() {}
-
->>>>>>> 328264d8
     public static void main(String[] args) {
         ArrayList<SampleValue> sampleList = new ArrayList<SampleValue>();
 
