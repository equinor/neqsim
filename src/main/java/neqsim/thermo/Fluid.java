/**
 * 
 */
package neqsim.thermo;

import org.apache.logging.log4j.*;

/**
 * <p>
 * Fluid class.
 * </p>
 *
 * @author esol
 * @version $Id: $Id
 */
public class Fluid {
    private static final long serialVersionUID = 1000;
    static Logger logger = LogManager.getLogger(Fluid.class);
    static neqsim.thermo.system.SystemInterface fluid = null;
    private static boolean hasWater = false;
    private static boolean autoSelectModel = false;
    private static String thermoModel = "srk";
    private static String thermoMixingRule = "classic";

    private static void setThermoModel() {
        if (thermoModel.equals("srk")) {
            fluid = new neqsim.thermo.system.SystemSrkEos();
        } else if (thermoModel.equals("pr")) {
            fluid = new neqsim.thermo.system.SystemPrEos();
        } else if (thermoModel.equals("cpa")) {
            fluid = new neqsim.thermo.system.SystemSrkCPAstatoil();
        } else {
            fluid = new neqsim.thermo.system.SystemSrkEos();
        }
    }

    private static void setMixingRule() {
        fluid.setMixingRule(getThermoMixingRule());
    }
    
    public static neqsim.thermo.system.SystemInterface create2(String[] componentNames) {
        double[] comp = new double[componentNames.length];
        for(int i=0; i<componentNames.length; i++) {
        	comp[i]=1.0;
        }
        return create2(componentNames, comp, "mol/sec");
    }

<<<<<<< HEAD
=======
    /**
     * <p>
     * create2.
     * </p>
     *
     * @param componentNames an array of {@link java.lang.String} objects
     * @param flowrate an array of {@link double} objects
     * @param unit a {@link java.lang.String} object
     * @return a {@link neqsim.thermo.system.SystemInterface} object
     */
>>>>>>> e5b15554
    public static neqsim.thermo.system.SystemInterface create2(String[] componentNames,
            double[] flowrate, String unit) {
        setThermoModel();
        createFluid(componentNames, flowrate, unit);
        if (isHasWater() == true)
            fluid.addComponent("water", 0.1);
        fluid.createDatabase(true);
        setMixingRule();
        if (isHasWater()) {
            fluid.setMultiPhaseCheck(true);
        }
        if (isAutoSelectModel()) {
            fluid = fluid.autoSelectModel();
        }
        fluid.init(0);
        return fluid;
    }

    /**
     * <p>
     * create.
     * </p>
     *
     * @param fluidType a {@link java.lang.String} object
     * @return a {@link neqsim.thermo.system.SystemInterface} object
     */
    public static neqsim.thermo.system.SystemInterface create(String fluidType) {
        String[] compNames = null;
        double[] flowrate = null;
        setThermoModel();
        if (fluidType.equals("water")) {
            compNames = new String[] {"water"};
            flowrate = new double[] {1.0};
            createFluid(compNames, flowrate, "mole/sec");
        }
        if (fluidType.equals("dry gas")) {
            compNames = new String[] {"nitrogen", "CO2", "methane", "ethane", "propane", "i-butane",
                    "n-butane"};
            flowrate = new double[] {0.01, 0.02, 0.82, 0.11, 0.05, 0.01, 0.012};
            createFluid(compNames, flowrate, "mole/sec");
        } else if (fluidType.equals("rich gas")) {
            compNames = new String[] {"nitrogen", "CO2", "methane", "ethane", "propane", "i-butane",
                    "n-butane", "i-pentane", "n-pentane", "n-hexane", "n-heptane", "n-octane",
                    "n-nonane", "nC10"};
            flowrate = new double[] {0.01, 0.02, 0.82, 0.11, 0.05, 0.01, 0.012, 0.01, 0.01, 0.01,
                    0.01, 0.01, 0.01, 0.01};
            createFluid(compNames, flowrate, "mole/sec");
        } else if (fluidType.equals("air")) {
            compNames = new String[] {"nitrogen", "oxygen"};
            flowrate = new double[] {0.78, 0.22};
            createFluid(compNames, flowrate, "mole/sec");
        } else if (fluidType.equals("gas condensate")) {
            compNames = new String[] {"nitrogen", "CO2", "methane", "ethane", "propane", "i-butane",
                    "n-butane", "i-pentane", "n-pentane", "n-hexane", "n-heptane", "n-octane",
                    "n-nonane", "nC10"};
            flowrate = new double[] {0.01, 0.02, 0.32, 0.05, 0.03, 0.01, 0.012, 0.01, 0.01, 0.01,
                    0.01, 0.01, 0.01, 0.01};
            createFluid(compNames, flowrate, "mole/sec");
            String[] charNames = new String[] {"C10-C15", "C16-C19", "C20-C30", "C31-C50"};
            double[] charFlowrate = new double[] {0.1, 0.08, 0.05, 0.01};
            double[] molarMass = new double[] {0.20, 0.3, 0.36, 0.4};
            double[] density = new double[] {700.0e-3, 810.0e-3, 880.0e-3, 920.0e-3};
            addCharacterized(charNames, charFlowrate, molarMass, density);
        } else if (fluidType.equals("petrol")) {
            compNames = new String[] {"n-pentane", "n-hexane", "n-heptane", "n-octane", "n-nonane",
                    "nC10", "nC11", "nC12"};
            flowrate = new double[] {0.1, 0.1, 0.1, 0.1, 0.3, 0.1, 0.1, 0.1};
            createFluid(compNames, flowrate, "mole/sec");
        } else if (fluidType.equals("diesel")) {
            compNames = new String[] {"n-heptane", "n-octane", "n-nonane", "nC10", "nC11", "nC12",
                    "nC13", "nC14"};
            flowrate = new double[] {0.1, 0.1, 0.1, 0.3, 0.1, 0.1, 0.1, 0.1};
            createFluid(compNames, flowrate, "mole/sec");
        } else if (fluidType.equals("light oil")) {
            compNames = new String[] {"nitrogen", "CO2", "methane", "ethane", "propane", "i-butane",
                    "n-butane", "i-pentane", "n-pentane", "n-hexane", "n-heptane", "n-octane",
                    "n-nonane", "nC10"};
            flowrate = new double[] {0.01, 0.02, 0.52, 0.11, 0.05, 0.01, 0.012, 0.01, 0.01, 0.01,
                    0.01, 0.01, 0.01, 0.01};
            createFluid(compNames, flowrate, "mole/sec");
            String[] charNames = new String[] {"C10-C15", "C16-C19", "C20-C30", "C31-C50"};
            double[] charFlowrate = new double[] {0.2, 0.1, 0.05, 0.01};
            double[] molarMass = new double[] {0.20, 0.3, 0.36, 0.4};
            double[] density = new double[] {700.0e-3, 810.0e-3, 880.0e-3, 920.0e-3};
            addCharacterized(charNames, charFlowrate, molarMass, density);
        } else if (fluidType.equals("black oil")) {
            compNames = new String[] {"nitrogen", "CO2", "methane", "ethane", "propane", "i-butane",
                    "n-butane", "i-pentane", "n-pentane", "n-hexane"};
            flowrate = new double[] {0.01, 0.02, 0.22, 0.11, 0.05, 0.01, 0.012, 0.01, 0.01, 0.01};
            createFluid(compNames, flowrate, "mole/sec");
            String[] charNames =
                    new String[] {"C10-C15", "C16-C19", "C20-C30", "C31-C50", "C51-C80"};
            double[] charFlowrate = new double[] {0.2, 0.1, 0.1, 0.05, 0.01};
            double[] molarMass = new double[] {0.20, 0.25, 0.3, 0.36, 0.4};
            double[] density = new double[] {700.0e-3, 750.0e-3, 810.0e-3, 880.0e-3, 920.0e-3};
            addCharacterized(charNames, charFlowrate, molarMass, density);
        } else if (fluidType.equals("black oil with water")) {
            compNames = new String[] {"nitrogen", "CO2", "methane", "ethane", "propane", "i-butane",
                    "n-butane", "i-pentane", "n-pentane", "n-hexane"};
            flowrate = new double[] {0.01, 0.02, 0.22, 0.11, 0.05, 0.01, 0.012, 0.01, 0.01, 0.01};
            createFluid(compNames, flowrate, "mole/sec");
            String[] charNames =
                    new String[] {"C10-C15", "C16-C19", "C20-C30", "C31-C50", "C51-C80"};
            double[] charFlowrate = new double[] {0.2, 0.1, 0.1, 0.05, 0.01};
            double[] molarMass = new double[] {0.20, 0.25, 0.3, 0.36, 0.4};
            double[] density = new double[] {700.0e-3, 750.0e-3, 810.0e-3, 880.0e-3, 920.0e-3};
            addCharacterized(charNames, charFlowrate, molarMass, density);
            setHasWater(true);
        } else if (fluidType.equals("heavy oil")) {
            compNames = new String[] {"nitrogen", "CO2", "methane", "ethane", "propane", "i-butane",
                    "n-butane", "i-pentane", "n-pentane", "n-hexane"};
            flowrate = new double[] {0.01, 0.01, 0.12, 0.11, 0.05, 0.01, 0.012, 0.01, 0.01, 0.01};
            createFluid(compNames, flowrate, "mole/sec");
            String[] charNames =
                    new String[] {"C10-C15", "C16-C19", "C20-C30", "C31-C50", "C51-C80"};
            double[] charFlowrate = new double[] {0.2, 0.2, 0.2, 0.1, 0.1};
            double[] molarMass = new double[] {0.20, 0.25, 0.3, 0.36, 0.4};
            double[] density = new double[] {700.0e-3, 750.0e-3, 810.0e-3, 880.0e-3, 920.0e-3};
            addCharacterized(charNames, charFlowrate, molarMass, density);
        } else if (neqsim.util.database.NeqSimDataBase.hasComponent(fluidType)) {
            compNames = new String[] {fluidType};
            flowrate = new double[] {1.0};
            createFluid(compNames, flowrate, "mole/sec");
        } else {
            return null;
        }

        if (isHasWater() == true)
            fluid.addComponent("water", 0.1);
        fluid.createDatabase(true);
        setMixingRule();
        if (isHasWater()) {
            fluid.setMultiPhaseCheck(true);
        }
        if (isAutoSelectModel()) {
            fluid = fluid.autoSelectModel();
        }
        fluid.init(0);
        return fluid;
    }

<<<<<<< HEAD
=======
    /**
     * <p>
     * addCharacterized.
     * </p>
     *
     * @param charNames an array of {@link java.lang.String} objects
     * @param charFlowrate an array of {@link double} objects
     * @param molarMass an array of {@link double} objects
     * @param relativedensity an array of {@link double} objects
     */
>>>>>>> e5b15554
    public static void addCharacterized(String[] charNames, double[] charFlowrate,
            double[] molarMass, double[] relativedensity) {
        if (charNames.length != charFlowrate.length) {
            logger.error("component names and mole fractions need to be same length...");
        }
        for (int i = 0; i < charNames.length; i++) {
            fluid.addTBPfraction(charNames[i], charFlowrate[i], molarMass[i], relativedensity[i]);
        }
    }

<<<<<<< HEAD
=======
    /**
     * <p>
     * addOilFractions.
     * </p>
     *
     * @param charNames an array of {@link java.lang.String} objects
     * @param charFlowrate an array of {@link double} objects
     * @param molarMass an array of {@link double} objects
     * @param relativedensity an array of {@link double} objects
     * @param lastIsPlusFraction a boolean
     * @return a {@link neqsim.thermo.system.SystemInterface} object
     */
>>>>>>> e5b15554
    public static neqsim.thermo.system.SystemInterface addOilFractions(String[] charNames,
            double[] charFlowrate, double[] molarMass, double[] relativedensity,
            boolean lastIsPlusFraction) {
        if (charNames.length != charFlowrate.length) {
            logger.error("component names and mole fractions need to be same length...");
        }

        for (int i = 0; i < charNames.length - 1; i++) {
            fluid.addTBPfraction(charNames[i], charFlowrate[i], molarMass[i], relativedensity[i]);
        }
        int i = charNames.length - 1;
        if (lastIsPlusFraction) {
            fluid.addPlusFraction(charNames[i], charFlowrate[i], molarMass[i], relativedensity[i]);
        } else {
            fluid.addTBPfraction(charNames[i], charFlowrate[i], molarMass[i], relativedensity[i]);
        }
        fluid.createDatabase(true);
        if (lastIsPlusFraction) {
            fluid.getCharacterization().getLumpingModel().setNumberOfPseudoComponents(12);
            fluid.getCharacterization().setLumpingModel("PVTlumpingModel");
            fluid.getCharacterization().characterisePlusFraction();
        }
        setMixingRule();
        fluid.setMultiPhaseCheck(true);
        fluid.init(0);
        return fluid;
    }

<<<<<<< HEAD
=======
    /**
     * <p>
     * createFluid.
     * </p>
     *
     * @param componentNames an array of {@link java.lang.String} objects
     * @param flowrate an array of {@link double} objects
     * @param unit a {@link java.lang.String} object
     * @return a {@link neqsim.thermo.system.SystemInterface} object
     */
>>>>>>> e5b15554
    public static neqsim.thermo.system.SystemInterface createFluid(String[] componentNames,
            double[] flowrate, String unit) {
        if (componentNames.length != flowrate.length) {
            logger.error("component names and mole fractions need to be same length...");
        }

        for (int i = 0; i < componentNames.length; i++) {
            fluid.addComponent(componentNames[i], flowrate[i], unit);
        }

        return fluid;
    }

    /**
     * <p>
     * addComponment.
     * </p>
     *
     * @param name a {@link java.lang.String} object
     */
    public static void addComponment(String name) {
        fluid.addComponent(name, 1.0);
        fluid.createDatabase(true);
        fluid.setMixingRule(2);

        if (isHasWater()) {
            fluid.setMultiPhaseCheck(true);
        }
    }

    /**
     * <p>
     * main.
     * </p>
     *
     * @param args an array of {@link java.lang.String} objects
     */
    public static void main(String[] args) {
        neqsim.thermo.Fluid.setHasWater(true);
        neqsim.thermo.system.SystemInterface fluid = neqsim.thermo.Fluid.create("petrol");
        fluid.display();

        neqsim.thermo.system.SystemInterface fluid2 = neqsim.thermo.Fluid.create("dry gas");
        fluid2.display();
        fluid2.getNumberOfComponents();

        neqsim.thermo.system.SystemInterface fluid3 =
                neqsim.thermo.Fluid.create("black oil with water");
        fluid3.display();
        fluid3.getNumberOfComponents();
    }

    /**
     * <p>
     * isHasWater.
     * </p>
     *
     * @return a boolean
     */
    public static boolean isHasWater() {
        return hasWater;
    }

    /**
     * <p>
     * Setter for the field <code>hasWater</code>.
     * </p>
     *
     * @param hasWater a boolean
     */
    public static void setHasWater(boolean hasWater) {
        Fluid.hasWater = hasWater;
    }

    /**
     * <p>
     * isAutoSelectModel.
     * </p>
     *
     * @return a boolean
     */
    public static boolean isAutoSelectModel() {
        return autoSelectModel;
    }

    /**
     * <p>
     * Setter for the field <code>autoSelectModel</code>.
     * </p>
     *
     * @param autoSelectModel a boolean
     */
    public static void setAutoSelectModel(boolean autoSelectModel) {
        Fluid.autoSelectModel = autoSelectModel;
    }

    /**
     * <p>
     * Getter for the field <code>thermoModel</code>.
     * </p>
     *
     * @return a {@link java.lang.String} object
     */
    public static String getThermoModel() {
        return thermoModel;
    }

    /**
     * <p>
     * Setter for the field <code>thermoModel</code>.
     * </p>
     *
     * @param thermoModel a {@link java.lang.String} object
     */
    public static void setThermoModel(String thermoModel) {
        Fluid.thermoModel = thermoModel;
    }

    /**
     * <p>
     * Getter for the field <code>thermoMixingRule</code>.
     * </p>
     *
     * @return a {@link java.lang.String} object
     */
    public static String getThermoMixingRule() {
        return thermoMixingRule;
    }

    /**
     * <p>
     * Setter for the field <code>thermoMixingRule</code>.
     * </p>
     *
     * @param thermoMixingRule a {@link java.lang.String} object
     */
    public static void setThermoMixingRule(String thermoMixingRule) {
        Fluid.thermoMixingRule = thermoMixingRule;
    }
}<|MERGE_RESOLUTION|>--- conflicted
+++ resolved
@@ -46,8 +46,6 @@
         return create2(componentNames, comp, "mol/sec");
     }
 
-<<<<<<< HEAD
-=======
     /**
      * <p>
      * create2.
@@ -58,7 +56,6 @@
      * @param unit a {@link java.lang.String} object
      * @return a {@link neqsim.thermo.system.SystemInterface} object
      */
->>>>>>> e5b15554
     public static neqsim.thermo.system.SystemInterface create2(String[] componentNames,
             double[] flowrate, String unit) {
         setThermoModel();
@@ -200,8 +197,6 @@
         return fluid;
     }
 
-<<<<<<< HEAD
-=======
     /**
      * <p>
      * addCharacterized.
@@ -212,7 +207,6 @@
      * @param molarMass an array of {@link double} objects
      * @param relativedensity an array of {@link double} objects
      */
->>>>>>> e5b15554
     public static void addCharacterized(String[] charNames, double[] charFlowrate,
             double[] molarMass, double[] relativedensity) {
         if (charNames.length != charFlowrate.length) {
@@ -223,8 +217,6 @@
         }
     }
 
-<<<<<<< HEAD
-=======
     /**
      * <p>
      * addOilFractions.
@@ -237,7 +229,6 @@
      * @param lastIsPlusFraction a boolean
      * @return a {@link neqsim.thermo.system.SystemInterface} object
      */
->>>>>>> e5b15554
     public static neqsim.thermo.system.SystemInterface addOilFractions(String[] charNames,
             double[] charFlowrate, double[] molarMass, double[] relativedensity,
             boolean lastIsPlusFraction) {
@@ -266,8 +257,6 @@
         return fluid;
     }
 
-<<<<<<< HEAD
-=======
     /**
      * <p>
      * createFluid.
@@ -278,7 +267,6 @@
      * @param unit a {@link java.lang.String} object
      * @return a {@link neqsim.thermo.system.SystemInterface} object
      */
->>>>>>> e5b15554
     public static neqsim.thermo.system.SystemInterface createFluid(String[] componentNames,
             double[] flowrate, String unit) {
         if (componentNames.length != flowrate.length) {
