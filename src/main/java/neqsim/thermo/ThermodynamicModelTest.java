/*
 * ThermodynamicModelTest.java
 *
 * Created on 7. mai 2001, 19:20
 */

package neqsim.thermo;

import org.apache.logging.log4j.LogManager;
import org.apache.logging.log4j.Logger;
import neqsim.thermo.system.SystemInterface;

/**
 * <p>
 * ThermodynamicModelTest class.
 * </p>
 *
 * @author Even Solbraa
 * @version $Id: $Id
 */
public class ThermodynamicModelTest implements ThermodynamicConstantsInterface {
    private static final long serialVersionUID = 1000;
    SystemInterface system;
    static Logger logger = LogManager.getLogger(ThermodynamicModelTest.class);

<<<<<<< HEAD
    public ThermodynamicModelTest() {}

=======
    /**
     * <p>
     * Constructor for ThermodynamicModelTest.
     * </p>
     */
    public ThermodynamicModelTest() {}

    /**
     * <p>
     * Constructor for ThermodynamicModelTest.
     * </p>
     *
     * @param system a {@link neqsim.thermo.system.SystemInterface} object
     */
>>>>>>> f5b5a8bf
    public ThermodynamicModelTest(SystemInterface system) {
        this.system = system;
    }

    /**
     * <p>
     * runTest.
     * </p>
     */
    public void runTest() {
        // system.init(0);
        system.init(3);
        logger.info("testing fugasitycoefs..." + checkFugasityCoeffisients());
        logger.info("testing fugasity der composition..." + checkFugasityCoeffisientsDn());
        logger.info("testing fugasity der composition2..." + checkFugasityCoeffisientsDn2());
        logger.info("testing fugasity der pressure..." + checkFugasityCoeffisientsDP());
        logger.info("testing fugasity der temperature..." + checkFugasityCoeffisientsDT());
        logger.info("comparing to numerical derivatives..." + checkNumerically());
        // System.out.println("testing fugasitycoefs..." + checkFugasityCoeffisients());
        // System.out.println("testing fugasity der composition..." +
        // checkFugasityCoeffisientsDn());
        // System.out.println("testing fugasity der composition2..." +
        // checkFugasityCoeffisientsDn2());
        // System.out.println("testing fugasity der pressure..." +
        // checkFugasityCoeffisientsDP());
        // System.out.println("testing fugasity der temperature..." +
        // checkFugasityCoeffisientsDT());
        // System.out.println("comparing to numerical derivatives..." +
        // checkNumerically());
    }

    /**
     * <p>
     * checkFugasityCoeffisients.
     * </p>
     *
     * @return a boolean
     */
    public boolean checkFugasityCoeffisients() {
        double temp1 = 0, temp2 = 0;

        for (int i = 0; i < system.getPhases()[0].getNumberOfComponents(); i++) {
            temp1 += system.getPhases()[0].getComponents()[i].getNumberOfMolesInPhase()
                    * Math.log(system.getPhases()[0].getComponents()[i].getFugasityCoeffisient());
            temp2 += system.getPhases()[1].getComponents()[i].getNumberOfMolesInPhase()
                    * Math.log(system.getPhases()[1].getComponents()[i].getFugasityCoeffisient());
        }
        logger.info("Testing fugasity coefficients...................");
        logger.info("Total fug gas : " + temp1);
        logger.info("Total fug liq : " + temp2);
        // System.out.println("Testing fugasity coefficients...................");
        // System.out.println("Total fug gas : " + temp1);
        // System.out.println("Total fug liq : " + temp2);
        temp1 -= system.getPhases()[0].getGresTP() / (R * system.getTemperature());
        temp2 -= system.getPhases()[1].getGresTP() / (R * system.getTemperature());
        double sum = Math.abs(temp1) + Math.abs(temp2);
        logger.info("Diffference fug gas : " + temp1);
        logger.info("Difference fug liq : " + temp2);
        // System.out.println("Diffference fug gas : " + temp1);
        // System.out.println("Difference fug liq : " + temp2);
        return Math.abs(sum) < 1e-10;
    }

    /**
     * <p>
     * checkFugasityCoeffisientsDn.
     * </p>
     *
     * @return a boolean
     */
    public boolean checkFugasityCoeffisientsDn() {
        double temp1 = 0, temp2 = 0;
        double sum = 0;

        for (int j = 0; j < system.getPhases()[0].getNumberOfComponents(); j++) {
            temp1 = 0;
            temp2 = 0;
            // temp1 +=
            // Math.log(system.getPhases()[0].getComponents()[j].getFugasityCoeffisient());
            // temp2 +=
            // Math.log(system.getPhases()[1].getComponents()[j].getFugasityCoeffisient());
            for (int i = 0; i < system.getPhases()[0].getNumberOfComponents(); i++) {
                temp1 += system.getPhases()[0].getComponents()[i].getNumberOfMolesInPhase()
                        * system.getPhases()[0].getComponents()[i].getdfugdn(j);
                temp2 += system.getPhases()[1].getComponents()[i].getNumberOfMolesInPhase()
                        * system.getPhases()[1].getComponents()[i].getdfugdn(j);
                // System.out.println("fug " +
                // system.getPhases()[1].getComponents()[i].getNumberOfMolesInPhase()*system.getPhases()[1].getComponents()[i].getdfugdn(j));
            }

            sum += Math.abs(temp1) + Math.abs(temp2);
            // System.out.println("test fugdn gas : " + j + " " + temp1 + " name " +
            // system.getPhases()[0].getComponents()[j].getComponentName());
            // System.out.println("test fugdn liq : " + j + " " + temp2);
        }
        logger.info("Testing composition derivatives of fugasity coefficients...................");
        logger.info("Diffference : " + sum);
        // System.out.println("Testing composition derivatives of fugasity
        // coefficients...................");
        // System.out.println("Diffference : " + sum);
        return Math.abs(sum) < 1e-10;
    }

    /**
     * <p>
     * checkFugasityCoeffisientsDn2.
     * </p>
     *
     * @return a boolean
     */
    public boolean checkFugasityCoeffisientsDn2() {
        boolean test1 = false, test2 = false;
        double temp1 = 0, temp2 = 0;
        double sum = 0;

        for (int j = 0; j < system.getPhases()[0].getNumberOfComponents(); j++) {
            temp1 = 0;
            temp2 = 0;
            // temp1 +=
            // Math.log(system.getPhases()[0].getComponents()[j].getFugasityCoeffisient());
            // temp2 +=
            // Math.log(system.getPhases()[1].getComponents()[j].getFugasityCoeffisient());
            for (int i = 0; i < system.getPhases()[0].getNumberOfComponents(); i++) {
                temp1 += system.getPhases()[0].getComponents()[i].getdfugdn(j)
                        - system.getPhases()[0].getComponents()[j].getdfugdn(i);
                temp2 += system.getPhases()[1].getComponents()[i].getdfugdn(j)
                        - system.getPhases()[1].getComponents()[j].getdfugdn(i);
            }
            sum += Math.abs(temp1) + Math.abs(temp2);
            // System.out.println("test fugdn gas : " + j + " " + temp1);
            // System.out.println("test fugdn liq : " + j + " " + temp2);
        }
        logger.info("Testing composition derivatives2 of fugasity coefficients...................");
        logger.info("Diffference : " + sum);
        // System.out.println("Testing composition derivatives2 of fugasity
        // coefficients...................");
        // System.out.println("Diffference : " + sum);

        return Math.abs(sum) < 1e-10;
    }

    /**
     * <p>
     * checkFugasityCoeffisientsDP.
     * </p>
     *
     * @return a boolean
     */
    public boolean checkFugasityCoeffisientsDP() {
        boolean test1 = false, test2 = false;
        double temp1 = 0, temp2 = 0;
        double sum = 0;

        for (int i = 0; i < system.getPhases()[0].getNumberOfComponents(); i++) {
            temp1 += system.getPhases()[0].getComponents()[i].getNumberOfMolesInPhase()
                    * system.getPhases()[0].getComponents()[i].getdfugdp();
            temp2 += system.getPhases()[1].getComponents()[i].getNumberOfMolesInPhase()
                    * system.getPhases()[1].getComponents()[i].getdfugdp();
        }
        temp1 -= (system.getPhases()[0].getZ() - 1.0)
                * system.getPhases()[0].getNumberOfMolesInPhase()
                / system.getPhases()[0].getPressure();
        temp2 -= (system.getPhases()[1].getZ() - 1.0)
                * system.getPhases()[1].getNumberOfMolesInPhase()
                / system.getPhases()[1].getPressure();
        sum = Math.abs(temp1) + Math.abs(temp2);
        // System.out.println("test fugdp gas : " + temp1);
        // System.out.println("test fugdp liq : " + temp2);
        logger.info("Testing pressure derivatives of fugasity coefficients...................");
        logger.info("Error : " + sum);
        // System.out.println("Testing pressure derivatives of fugasity
        // coefficients...................");
        // System.out.println("Error : " + sum);

        return Math.abs(sum) < 1e-10;
    }

    /**
     * <p>
     * checkFugasityCoeffisientsDT.
     * </p>
     *
     * @return a boolean
     */
    public boolean checkFugasityCoeffisientsDT() {
        boolean test1 = false, test2 = false;
        double temp1 = 0, temp2 = 0;
        double sum = 0;

        for (int i = 0; i < system.getPhases()[0].getNumberOfComponents(); i++) {
            temp1 += system.getPhases()[0].getComponents()[i].getNumberOfMolesInPhase()
                    * system.getPhases()[0].getComponents()[i].getdfugdt();
            temp2 += system.getPhases()[1].getComponents()[i].getNumberOfMolesInPhase()
                    * system.getPhases()[1].getComponents()[i].getdfugdt();
        }
        temp1 += system.getPhases()[0].getHresTP() / (R * Math.pow(system.getTemperature(), 2.0));
        temp2 += system.getPhases()[1].getHresTP() / (R * Math.pow(system.getTemperature(), 2.0));
        sum = Math.abs(temp1) + Math.abs(temp2);
        // System.out.println("test fugdp gas : " + system.getPhases()[0].getHresTP());
        // System.out.println("test fugdp liq : " + temp2);
        logger.info("Testing temperature derivatives of fugasity coefficients...................");
        logger.info("Error : " + sum);
        // System.out.println("Testing temperature derivatives of fugasity
        // coefficients...................");
        // System.out.println("Error : " + sum);
        return Math.abs(sum) < 1e-10;
    }

    /**
     * <p>
     * checkNumerically.
     * </p>
     *
     * @return a boolean
     */
    public boolean checkNumerically() {
        double[][] gasfug = new double[2][system.getPhases()[0].getNumberOfComponents()];
        double[][] liqfug = new double[2][system.getPhases()[0].getNumberOfComponents()];
        double[][] gasnumericDfugdt = new double[2][system.getPhases()[0].getNumberOfComponents()];
        double[][] liqnumericDfugdt = new double[2][system.getPhases()[0].getNumberOfComponents()];
        double[][] gasnumericDfugdp = new double[2][system.getPhases()[0].getNumberOfComponents()];
        double[][] liqnumericDfugdp = new double[2][system.getPhases()[0].getNumberOfComponents()];
        double[][][] gasnumericDfugdn = new double[2][system.getPhases()[0]
                .getNumberOfComponents()][system.getPhases()[0].getNumberOfComponents()];
        double[][][] liqnumericDfugdn = new double[2][system.getPhases()[0]
                .getNumberOfComponents()][system.getPhases()[0].getNumberOfComponents()];
        system.init(3);

        for (int i = 0; i < system.getPhases()[0].getNumberOfComponents(); i++) {
            gasnumericDfugdt[0][i] = system.getPhases()[0].getComponents()[i].getdfugdt();
            gasnumericDfugdp[0][i] = system.getPhases()[0].getComponents()[i].getdfugdp();
            liqnumericDfugdt[0][i] = system.getPhases()[1].getComponents()[i].getdfugdt();
            liqnumericDfugdp[0][i] = system.getPhases()[1].getComponents()[i].getdfugdp();
            for (int k = 0; k < system.getPhases()[0].getNumberOfComponents(); k++) {
                gasnumericDfugdn[0][i][k] = system.getPhases()[0].getComponents()[i].getdfugdn(k);
                liqnumericDfugdn[0][i][k] = system.getPhases()[1].getComponents()[i].getdfugdn(k);
            }
        }

        double dt = system.getTemperature() / 1e5;
        system.setTemperature(system.getTemperature() + dt);
        system.init(3);

        for (int i = 0; i < system.getPhases()[0].getNumberOfComponents(); i++) {
            gasfug[0][i] =
                    Math.log(system.getPhases()[0].getComponents()[i].getFugasityCoeffisient());
            liqfug[0][i] =
                    Math.log(system.getPhases()[1].getComponents()[i].getFugasityCoeffisient());
        }

        system.setTemperature(system.getTemperature() - 2 * dt);
        system.init(3);

        for (int i = 0; i < system.getPhases()[0].getNumberOfComponents(); i++) {
            gasfug[1][i] =
                    Math.log(system.getPhases()[0].getComponents()[i].getFugasityCoeffisient());
            liqfug[1][i] =
                    Math.log(system.getPhases()[1].getComponents()[i].getFugasityCoeffisient());
        }

        for (int i = 0; i < system.getPhases()[0].getNumberOfComponents(); i++) {
            logger.info("dt: gas phase comp " + i + "  % error "
                    + ((gasfug[0][i] - gasfug[1][i]) / (2 * dt) - gasnumericDfugdt[0][i])
                            / gasnumericDfugdt[0][i] * 100.0);
            logger.info("dt: liq phase comp " + i + "  % error "
                    + ((liqfug[0][i] - liqfug[1][i]) / (2 * dt) - liqnumericDfugdt[0][i])
                            / liqnumericDfugdt[0][i] * 100.0);
            // System.out.println("dt: gas phase comp " + i + " % error " + ((gasfug[0][i] -
            // gasfug[1][i])/(2*dt) - gasnumericDfugdt[0][i])/gasnumericDfugdt[0][i]*100.0);
            // System.out.println("dt: liq phase comp " + i + " % error " + ((liqfug[0][i] -
            // liqfug[1][i])/(2*dt) - liqnumericDfugdt[0][i])/liqnumericDfugdt[0][i]*100.0);
        }

        system.setTemperature(system.getTemperature() + dt);
        system.init(3);

        double dp = system.getPressure() / 1e5;
        system.setPressure(system.getPressure() + dp);
        system.init(3);

        for (int i = 0; i < system.getPhases()[0].getNumberOfComponents(); i++) {
            gasfug[0][i] =
                    Math.log(system.getPhases()[0].getComponents()[i].getFugasityCoeffisient());
            liqfug[0][i] =
                    Math.log(system.getPhases()[1].getComponents()[i].getFugasityCoeffisient());
        }

        system.setPressure(system.getPressure() - 2 * dp);
        system.init(3);

        for (int i = 0; i < system.getPhases()[0].getNumberOfComponents(); i++) {
            gasfug[1][i] =
                    Math.log(system.getPhases()[0].getComponents()[i].getFugasityCoeffisient());
            liqfug[1][i] =
                    Math.log(system.getPhases()[1].getComponents()[i].getFugasityCoeffisient());
        }

        for (int i = 0; i < system.getPhases()[0].getNumberOfComponents(); i++) {
            logger.info("dp: gas phase comp " + i + "  % error "
                    + ((gasfug[0][i] - gasfug[1][i]) / (2 * dp) - gasnumericDfugdp[0][i])
                            / gasnumericDfugdp[0][i] * 100.0);
            logger.info("dp: liq phase comp " + i + "  % error "
                    + ((liqfug[0][i] - liqfug[1][i]) / (2 * dp) - liqnumericDfugdp[0][i])
                            / liqnumericDfugdp[0][i] * 100.0);
            // System.out.println("dp: gas phase comp " + i + " % error " + ((gasfug[0][i] -
            // gasfug[1][i])/(2*dp) - gasnumericDfugdp[0][i])/gasnumericDfugdp[0][i]*100.0);
            // System.out.println("dp: liq phase comp " + i + " % error " + ((liqfug[0][i] -
            // liqfug[1][i])/(2*dp) - liqnumericDfugdp[0][i])/liqnumericDfugdp[0][i]*100.0);
        }

        system.setPressure(system.getPressure() + dp);
        system.init(3);

        for (int phase = 0; phase < 2; phase++) {
            for (int k = 0; k < system.getPhases()[0].getNumberOfComponents(); k++) {
                double dn = system.getPhases()[phase].getComponents()[k].getNumberOfMolesInPhase()
                        / 1.0e5;
                logger.info("component name "
                        + system.getPhases()[phase].getComponents()[k].getComponentName());
                logger.info("dn " + dn);
                // System.out.println("component name " +
                // system.getPhases()[phase].getComponents()[k].getComponentName());
                // System.out.println("dn " + dn);
                if (dn < 1e-12) {
                    dn = 1e-12;
                }
                system.addComponent(k, dn, phase);
                // system.initBeta();
                system.init_x_y();
                system.init(3);

                for (int i = 0; i < system.getPhases()[0].getNumberOfComponents(); i++) {
                    // gasfug[0][i] =
                    // Math.log(system.getPhases()[0].getComponents()[i].getFugasityCoeffisient());
                    liqfug[0][i] = Math.log(
                            system.getPhases()[phase].getComponents()[i].getFugasityCoeffisient());
                }

                system.addComponent(k, -2.0 * dn, phase);
                // system.initBeta();
                system.init_x_y();
                system.init(3);

                for (int i = 0; i < system.getPhases()[0].getNumberOfComponents(); i++) {
                    // gasfug[1][i] =
                    // Math.log(system.getPhases()[0].getComponents()[i].getFugasityCoeffisient());
                    liqfug[1][i] = Math.log(
                            system.getPhases()[phase].getComponents()[i].getFugasityCoeffisient());
                }

                for (int i = 0; i < system.getPhases()[0].getNumberOfComponents(); i++) {
                    if (phase == 0) {
                        logger.info("dn: gas phase comp " + i + "  % error "
                                + ((liqfug[0][i] - liqfug[1][i]) / (2 * dn)
                                        - gasnumericDfugdn[0][i][k]) / gasnumericDfugdn[0][i][k]
                                        * 100.0);
                        // System.out.println("dn: gas phase comp " + i + " % error " +
                        // ((liqfug[0][i] -
                        // liqfug[1][i])/(2*dn) -
                        // gasnumericDfugdn[0][i][k])/gasnumericDfugdn[0][i][k]*100.0);
                    }
                    if (phase == 1) {
                        logger.info("dn: liq phase comp " + i + "  % error "
                                + ((liqfug[0][i] - liqfug[1][i]) / (2 * dn)
                                        - liqnumericDfugdn[0][i][k]) / liqnumericDfugdn[0][i][k]
                                        * 100.0);
                        // System.out.println("dn: liq phase comp " + i + " % error " +
                        // ((liqfug[0][i] -
                        // liqfug[1][i])/(2*dn) -
                        // liqnumericDfugdn[0][i][k])/liqnumericDfugdn[0][i][k]*100.0);
                    }
                }

                system.addComponent(k, dn, phase);
                // system.initBeta();
                system.init_x_y();
                system.init(3);
            }
        }
        return true;
    }
}<|MERGE_RESOLUTION|>--- conflicted
+++ resolved
@@ -23,25 +23,20 @@
     SystemInterface system;
     static Logger logger = LogManager.getLogger(ThermodynamicModelTest.class);
 
-<<<<<<< HEAD
+    /**
+     * <p>
+     * Constructor for ThermodynamicModelTest.
+     * </p>
+     */
     public ThermodynamicModelTest() {}
 
-=======
     /**
      * <p>
      * Constructor for ThermodynamicModelTest.
      * </p>
-     */
-    public ThermodynamicModelTest() {}
-
-    /**
-     * <p>
-     * Constructor for ThermodynamicModelTest.
-     * </p>
      *
      * @param system a {@link neqsim.thermo.system.SystemInterface} object
      */
->>>>>>> f5b5a8bf
     public ThermodynamicModelTest(SystemInterface system) {
         this.system = system;
     }
