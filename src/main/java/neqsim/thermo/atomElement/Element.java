--- conflicted
+++ resolved
@@ -63,21 +63,12 @@
       dataSet.close();
       database.getConnection().close();
     } catch (Exception ex) {
-<<<<<<< HEAD
-=======
       logger.error(ex.toString());
->>>>>>> a22ae0e4
       try {
         database.getConnection().close();
       } catch (Exception ex2) {
         logger.error(ex2);
       }
-<<<<<<< HEAD
-      String err = ex.toString();
-      logger.error(err);
-      // System.out.println(err);
-=======
->>>>>>> a22ae0e4
     }
   }
 
