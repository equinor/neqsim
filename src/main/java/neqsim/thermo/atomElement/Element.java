--- conflicted
+++ resolved
@@ -1,8 +1,3 @@
-<<<<<<< HEAD
-
-
-=======
->>>>>>> 328264d8
 /*
  * Element.java
  *
@@ -26,30 +21,10 @@
     double[] coefArray;
     static Logger logger = LogManager.getLogger(Element.class);
 
-<<<<<<< HEAD
-	/** Creates new Element */
-	public Element() {}
-
-	public Element(String name) {
-		ArrayList<String> names = new ArrayList<String>();
-		ArrayList<String> stocCoef = new ArrayList<String>();
-		neqsim.util.database.NeqSimDataBase database = new neqsim.util.database.NeqSimDataBase();
-		try {
-			java.sql.ResultSet dataSet = database
-					.getResultSet(("SELECT * FROM element WHERE componentname='" + name + "'"));
-			dataSet.next();
-			// System.out.println("comp name " + dataSet.getString("componentname"));
-			do {
-				names.add(dataSet.getString("atomelement").trim());
-				// System.out.println("name " + dataSet.getString("atomelement"));
-				stocCoef.add(dataSet.getString("number"));
-			} while (dataSet.next());
-=======
     /** Creates new Element */
     public Element() {}
 
     public Element(String name) {
-
         ArrayList<String> names = new ArrayList<String>();
         ArrayList<String> stocCoef = new ArrayList<String>();
         neqsim.util.database.NeqSimDataBase database = new neqsim.util.database.NeqSimDataBase();
@@ -63,7 +38,6 @@
                 // System.out.println("name " + dataSet.getString("atomelement"));
                 stocCoef.add(dataSet.getString("number"));
             } while (dataSet.next());
->>>>>>> 328264d8
 
             nameArray = new String[names.size()];
             coefArray = new double[nameArray.length];
@@ -89,14 +63,7 @@
         return nameArray;
     }
 
-<<<<<<< HEAD
-	public double[] getElementCoefs() {
-		return coefArray;
-	}
-=======
     public double[] getElementCoefs() {
         return coefArray;
     }
-
->>>>>>> 328264d8
 }