package neqsim.thermo.atomElement;

import java.util.Arrays;
import java.util.Objects;
import org.apache.logging.log4j.LogManager;
import org.apache.logging.log4j.Logger;
import neqsim.thermo.ThermodynamicConstantsInterface;
import neqsim.thermo.component.ComponentGEUnifac;
import neqsim.thermo.phase.PhaseGEUnifac;

/**
 * <p>
 * UNIFACgroup class.
 * </p>
 *
 * @author Even Solbraa
 * @version $Id: $Id
 */
public class UNIFACgroup implements ThermodynamicConstantsInterface, Comparable<UNIFACgroup> {
    private static final long serialVersionUID = 1000;
    double R = 0.0;
    double Q = 0.0;
    int n = 0;
    double xComp = 0.0;
    double QComp = 0.0, QMix = 0.0;
    public double[] QMixdN = null;// , xMixdN = null;
    double[] lnGammaMixdn = new double[MAX_NUMBER_OF_COMPONENTS];
    double lnGammaComp = 0.0, lnGammaMix = 0.0;
    double lnGammaCompdT = 0.0, lnGammaMixdT = 0.0;
    private double lnGammaCompdTdT = 0.0;
    private double lnGammaMixdTdT = 0.0;
    int groupIndex = 0;
    String groupName = "";
    int mainGroup = 0;
    int subGroup = 0;
    static Logger logger = LogManager.getLogger(UNIFACgroup.class);

    /**
     * <p>
     * getQMixdN.
     * </p>
     *
     * @return the QMixdN
     */
    public double[] getQMixdN() {
        return QMixdN;
    }

    /**
     * <p>
     * setQMixdN.
     * </p>
     *
     * @param QMixdN the QMixdN to set
     */
    public void setQMixdN(double[] QMixdN) {
        this.QMixdN = QMixdN;
    }

    /**
     * <p>
     * Constructor for UNIFACgroup.
     * </p>
     */
    public UNIFACgroup() {}

    /**
     * <p>
     * Constructor for UNIFACgroup.
     * </p>
     *
     * @param groupNumber a int
     * @param temp a int
     */
    public UNIFACgroup(int groupNumber, int temp) {
        neqsim.util.database.NeqSimDataBase database = new neqsim.util.database.NeqSimDataBase();
        try {
            java.sql.ResultSet dataSet = null;
            try {
                dataSet = database.getResultSet(
                        ("SELECT * FROM unifacgroupparam WHERE Secondary=" + groupNumber + ""));
                dataSet.next();
                dataSet.getClob("name");
            } catch (Exception e) {
                dataSet.close();
                dataSet = database.getResultSet(
                        ("SELECT * FROM unifacgroupparam WHERE Secondary=" + groupNumber + ""));
                dataSet.next();
            }
            n = temp;
            R = Double.parseDouble(dataSet.getString("VolumeR"));
            Q = Double.parseDouble(dataSet.getString("SurfAreaQ"));
            mainGroup = Integer.parseInt(dataSet.getString("Main"));
            subGroup = Integer.parseInt(dataSet.getString("Secondary"));
            groupName = dataSet.getString("Name");
            dataSet.close();
            database.getConnection().close();
        } catch (Exception e) {
            try {
                database.getConnection().close();
            } catch (Exception ex) {
                logger.error(ex);
            }
            String err = e.toString();
            logger.error(err);
            // System.out.println(err);
        }
    }

    /**
     * Getter for property R.
     *
     * @return Value of property R.
     */
    public double getR() {
        return R;
    }

    /**
     * Setter for property R.
     *
     * @param R New value of property R.
     */
    public void setR(double R) {
        this.R = R;
    }

    /**
     * Getter for property Q.
     *
     * @return Value of property Q.
     */
    public double getQ() {
        return Q;
    }

    /**
     * Setter for property Q.
     *
     * @param Q New value of property Q.
     */
    public void setQ(double Q) {
        this.Q = Q;
    }

    /**
     * Getter for property n.
     *
     * @return Value of property n.
     */
    public int getN() {
        return n;
    }

    /**
     * Setter for property n.
     *
     * @param n New value of property n.
     */
    public void setN(int n) {
        this.n = n;
    }

    /**
     * Getter for property mainGroup.
     *
     * @return Value of property mainGroup.
     */
    public int getMainGroup() {
        return mainGroup;
    }

    /**
     * Setter for property mainGroup.
     *
     * @param mainGroup New value of property mainGroup.
     */
    public void setMainGroup(int mainGroup) {
        this.mainGroup = mainGroup;
    }

    /**
     * Getter for property subGroup.
     *
     * @return Value of property subGroup.
     */
    public int getSubGroup() {
        return subGroup;
    }

    /**
     * Setter for property subGroup.
     *
     * @param subGroup New value of property subGroup.
     */
    public void setSubGroup(int subGroup) {
        this.subGroup = subGroup;
    }

    /**
     * Getter for property groupName.
     *
     * @return Value of property groupName.
     */
    public java.lang.String getGroupName() {
        return groupName;
    }

    /**
     * Setter for property groupName.
     *
     * @param groupName New value of property groupName.
     */
    public void setGroupName(java.lang.String groupName) {
        this.groupName = groupName;
    }

    /** {@inheritDoc} */
    @Override
    public int compareTo(UNIFACgroup o) {
        if (o.getSubGroup() < getSubGroup()) {
            return 1;
        } else if (o.getSubGroup() == getSubGroup()) {
            return 0;
        } else {
            return -1;
        }
    }
<<<<<<< HEAD

    /**
     * {@inheritDoc}
     */
=======
    
    /** {@inheritDoc} */
>>>>>>> 381a4945
    @Override
    public int hashCode() {
        final int prime = 31;
        int result = 1;
        result = prime * result + Arrays.hashCode(QMixdN);
        result = prime * result + Arrays.hashCode(lnGammaMixdn);
        result = prime * result + Objects.hash(Q, QComp, QMix, R, groupIndex, groupName,
                lnGammaComp, lnGammaCompdT, lnGammaCompdTdT, lnGammaMix, lnGammaMixdT,
                lnGammaMixdTdT, mainGroup, n, subGroup, xComp);
        return result;
    }

<<<<<<< HEAD
    /**
     * {@inheritDoc}
     */
=======
    /** {@inheritDoc} */
>>>>>>> 381a4945
    @Override
    public boolean equals(Object obj) {
        if (this == obj)
            return true;
        if (obj == null)
            return false;
        if (getClass() != obj.getClass())
            return false;
        UNIFACgroup other = (UNIFACgroup) obj;
        return Double.doubleToLongBits(Q) == Double.doubleToLongBits(other.Q)
                && Double.doubleToLongBits(QComp) == Double.doubleToLongBits(other.QComp)
                && Double.doubleToLongBits(QMix) == Double.doubleToLongBits(other.QMix)
                && Arrays.equals(QMixdN, other.QMixdN)
                && Double.doubleToLongBits(R) == Double.doubleToLongBits(other.R)
                && groupIndex == other.groupIndex && Objects.equals(groupName, other.groupName)
                && Double.doubleToLongBits(lnGammaComp) == Double
                        .doubleToLongBits(other.lnGammaComp)
                && Double.doubleToLongBits(lnGammaCompdT) == Double
                        .doubleToLongBits(other.lnGammaCompdT)
                && Double.doubleToLongBits(lnGammaCompdTdT) == Double
                        .doubleToLongBits(other.lnGammaCompdTdT)
                && Double.doubleToLongBits(lnGammaMix) == Double.doubleToLongBits(other.lnGammaMix)
                && Double.doubleToLongBits(lnGammaMixdT) == Double
                        .doubleToLongBits(other.lnGammaMixdT)
                && Double.doubleToLongBits(lnGammaMixdTdT) == Double
                        .doubleToLongBits(other.lnGammaMixdTdT)
                && Arrays.equals(lnGammaMixdn, other.lnGammaMixdn) && mainGroup == other.mainGroup
                && n == other.n && subGroup == other.subGroup
                && Double.doubleToLongBits(xComp) == Double.doubleToLongBits(other.xComp);
    }


    /**
     * Getter for property xComp.
     *
     * @return Value of property xComp.
     * @param component a {@link neqsim.thermo.component.ComponentGEUnifac} object
     */
    public double calcXComp(ComponentGEUnifac component) {
        double temp = 0.0;
        for (int i = 0; i < component.getNumberOfUNIFACgroups(); i++) {
            temp += component.getUnifacGroup(i).getN();
        }
        xComp = getN() / temp;
        // System.out.println("xcomp " + xComp);
        return xComp;
    }

    /*
     * public double calcXMix(PhaseGEUnifac phase) { double temp = 0.0, temp2 = 0.0, tempVal = 0.0;
     * 
     * for (int j = 0; j < phase.getNumberOfComponents(); j++) { for (int i = 0; i <
     * ((ComponentGEUnifac) phase.getComponent(j)).getNumberOfUNIFACgroups(); i++) { tempVal =
     * phase.getComponent(j).getNumberOfMolesInPhase() * ((ComponentGEUnifac)
     * phase.getComponent(j)).getUnifacGroup(i).getN(); temp += tempVal; if (((ComponentGEUnifac)
     * phase.getComponent(j)).getUnifacGroup(i).getSubGroup() == subGroup) { temp2 += tempVal; } } }
     * xMix = temp2 / temp; return xMix; }
     */

    /**
     * <p>
     * calcQComp.
     * </p>
     *
     * @param component a {@link neqsim.thermo.component.ComponentGEUnifac} object
     * @return a double
     */
    public double calcQComp(ComponentGEUnifac component) {
        double temp = 0.0;
        for (int i = 0; i < component.getNumberOfUNIFACgroups(); i++) {
            temp += component.getUnifacGroup(i).getXComp() * component.getUnifacGroup(i).getQ();
        }
        QComp = getQ() * getXComp() / temp;
        if (getXComp() == 0) {
            QComp = 0.0;
        }
        // System.out.println("qcomp " + xComp);
        return QComp;
    }

    /**
     * <p>
     * calcQMix.
     * </p>
     *
     * @param phase a {@link neqsim.thermo.phase.PhaseGEUnifac} object
     * @return a double
     */
    public double calcQMix(PhaseGEUnifac phase) {
        ComponentGEUnifac component;
        double temp = 0.0, temp2 = 0.0, tempVar, numberOfMoles;
        UNIFACgroup unifacGroup;
        int numberOfGrups = 0;
        for (int j = 0; j < phase.getNumberOfComponents(); j++) {
            component = ((ComponentGEUnifac) phase.getComponent(j));
            numberOfMoles = component.getNumberOfMolesInPhase();
            numberOfGrups = component.getNumberOfUNIFACgroups();
            for (int i = 0; i < numberOfGrups; i++) {
                unifacGroup = component.getUnifacGroup(i);
                tempVar = numberOfMoles * unifacGroup.getN() * unifacGroup.getQ();
                temp += tempVar;
                if (unifacGroup.getSubGroup() == subGroup) {
                    temp2 += tempVar;
                }
            }
        }
        // System.out.println("xmix " + xMix);
        QMix = temp2 / temp;
        return QMix;
    }

    /**
     * <p>
     * calcQMixdN.
     * </p>
     *
     * @param phase a {@link neqsim.thermo.phase.PhaseGEUnifac} object
     * @return an array of {@link double} objects
     */
    public double[] calcQMixdN(PhaseGEUnifac phase) {
        setQMixdN(new double[phase.getNumberOfComponents()]);
        ComponentGEUnifac component;
        UNIFACgroup unifacGroup;
        // calcXMixdN(phase);
        double temp, temp2, tempVar, tempdn, temp2dn, tempVardn = 0.0;
        for (int k = 0; k < phase.getNumberOfComponents(); k++) {
            temp = 0.0;
            temp2 = 0.0;
            tempdn = 0.0;
            temp2dn = 0.0;
            for (int j = 0; j < phase.getNumberOfComponents(); j++) {
                component = ((ComponentGEUnifac) phase.getComponent(j));
                for (int i = 0; i < component.getNumberOfUNIFACgroups(); i++) {
                    unifacGroup = component.getUnifacGroup(i);
                    tempVar =
                            component.getNumberOfMolesInPhase() * component.getUnifacGroup(i).getN()
                                    * component.getUnifacGroup(i).getQ();
                    temp += tempVar;
                    if (k == j) {
                        tempVardn = unifacGroup.getN() * unifacGroup.getQ();
                        tempdn += tempVardn;
                    }
                    if (unifacGroup.getSubGroup() == subGroup) {
                        temp2 += tempVar;
                        if (k == j) {
                            temp2dn += tempVardn;
                        }
                    }
                }
            }
            getQMixdN()[k] = (temp2dn * temp - temp2 * tempdn) / (temp * temp);
        }
        return getQMixdN();
    }

    /**
     * <p>
     * getQMixdN.
     * </p>
     *
     * @param comp a int
     * @return a double
     */
    public double getQMixdN(int comp) {
        return QMixdN[comp];
    }

    /*
     * public double getXMixdN(int comp) { return xMixdN[comp]; }
     * 
     * public void setXMixdN(double[] xMixdN) { this.xMixdN = xMixdN; }
     */

    /**
     * <p>
     * Getter for the field <code>xComp</code>.
     * </p>
     *
     * @return a double
     */
    public double getXComp() {
        return xComp;
    }

    /**
     * Setter for property xComp.
     *
     * @param xComp New value of property xComp.
     */
    public void setXComp(double xComp) {
        this.xComp = xComp;
    }

    /**
     * Getter for property QComp.
     *
     * @return Value of property QComp.
     */
    public double getQComp() {
        return QComp;
    }

    /**
     * Setter for property QComp.
     *
     * @param QComp New value of property QComp.
     */
    public void setQComp(double QComp) {
        this.QComp = QComp;
    }

    /**
     * Getter for property QMix.
     *
     * @return Value of property QMix.
     */
    public double getQMix() {
        return QMix;
    }

    /**
     * Setter for property QMix.
     *
     * @param QMix New value of property QMix.
     */
    public void setQMix(double QMix) {
        this.QMix = QMix;
    }

    /**
     * Getter for property groupIndex.
     *
     * @return Value of property groupIndex.
     */
    public int getGroupIndex() {
        return groupIndex;
    }

    /**
     * Setter for property groupIndex.
     *
     * @param groupIndex New value of property groupIndex.
     */
    public void setGroupIndex(int groupIndex) {
        this.groupIndex = groupIndex;
    }

    /**
     * Getter for property lnGammaComp.
     *
     * @return Value of property lnGammaComp.
     */
    public double getLnGammaComp() {
        return lnGammaComp;
    }

    /**
     * Setter for property lnGammaComp.
     *
     * @param lnGammaComp New value of property lnGammaComp.
     */
    public void setLnGammaComp(double lnGammaComp) {
        this.lnGammaComp = lnGammaComp;
    }

    /**
     * Getter for property lnGammaMix.
     *
     * @return Value of property lnGammaMix.
     */
    public double getLnGammaMix() {
        return lnGammaMix;
    }

    /**
     * <p>
     * Getter for the field <code>lnGammaMixdn</code>.
     * </p>
     *
     * @param compNumb a int
     * @return a double
     */
    public double getLnGammaMixdn(int compNumb) {
        return lnGammaMixdn[compNumb];
    }

    /**
     * <p>
     * Setter for the field <code>lnGammaMixdn</code>.
     * </p>
     *
     * @param lnGammaMixdn1 a double
     * @param compNumb a int
     */
    public void setLnGammaMixdn(double lnGammaMixdn1, int compNumb) {
        lnGammaMixdn[compNumb] = lnGammaMixdn1;
    }

    /**
     * Setter for property lnGammaMix.
     *
     * @param lnGammaMix New value of property lnGammaMix.
     */
    public void setLnGammaMix(double lnGammaMix) {
        this.lnGammaMix = lnGammaMix;
    }

    /**
     * Getter for property lnGammaCompdT.
     *
     * @return Value of property lnGammaCompdT.
     */
    public double getLnGammaCompdT() {
        return lnGammaCompdT;
    }

    /**
     * Setter for property lnGammaCompdT.
     *
     * @param lnGammaCompdT New value of property lnGammaCompdT.
     */
    public void setLnGammaCompdT(double lnGammaCompdT) {
        this.lnGammaCompdT = lnGammaCompdT;
    }

    /**
     * Getter for property lnGammaMixdT.
     *
     * @return Value of property lnGammaMixdT.
     */
    public double getLnGammaMixdT() {
        return lnGammaMixdT;
    }

    /**
     * Setter for property lnGammaMixdT.
     *
     * @param lnGammaMixdT New value of property lnGammaMixdT.
     */
    public void setLnGammaMixdT(double lnGammaMixdT) {
        this.lnGammaMixdT = lnGammaMixdT;
    }

    /**
     * <p>
     * Getter for the field <code>lnGammaCompdTdT</code>.
     * </p>
     *
     * @return the lnGammaCompdTdT
     */
    public double getLnGammaCompdTdT() {
        return lnGammaCompdTdT;
    }

    /**
     * <p>
     * Setter for the field <code>lnGammaCompdTdT</code>.
     * </p>
     *
     * @param lnGammaCompdTdT the lnGammaCompdTdT to set
     */
    public void setLnGammaCompdTdT(double lnGammaCompdTdT) {
        this.lnGammaCompdTdT = lnGammaCompdTdT;
    }

    /**
     * <p>
     * Getter for the field <code>lnGammaMixdTdT</code>.
     * </p>
     *
     * @return the lnGammaMixdTdT
     */
    public double getLnGammaMixdTdT() {
        return lnGammaMixdTdT;
    }

    /**
     * <p>
     * Setter for the field <code>lnGammaMixdTdT</code>.
     * </p>
     *
     * @param lnGammaMixdTdT the lnGammaMixdTdT to set
     */
    public void setLnGammaMixdTdT(double lnGammaMixdTdT) {
        this.lnGammaMixdTdT = lnGammaMixdTdT;
    }
}<|MERGE_RESOLUTION|>--- conflicted
+++ resolved
@@ -226,15 +226,8 @@
             return -1;
         }
     }
-<<<<<<< HEAD
-
-    /**
-     * {@inheritDoc}
-     */
-=======
-    
+
     /** {@inheritDoc} */
->>>>>>> 381a4945
     @Override
     public int hashCode() {
         final int prime = 31;
@@ -247,13 +240,7 @@
         return result;
     }
 
-<<<<<<< HEAD
-    /**
-     * {@inheritDoc}
-     */
-=======
     /** {@inheritDoc} */
->>>>>>> 381a4945
     @Override
     public boolean equals(Object obj) {
         if (this == obj)
