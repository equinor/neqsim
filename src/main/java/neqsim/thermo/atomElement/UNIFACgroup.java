--- conflicted
+++ resolved
@@ -22,12 +22,8 @@
   double Q = 0.0;
   int n = 0;
   double xComp = 0.0;
-<<<<<<< HEAD
-  double QComp = 0.0, QMix = 0.0;
-=======
   double QComp = 0.0;
   double QMix = 0.0;
->>>>>>> b9d5f22d
   public double[] QMixdN = null; // , xMixdN = null;
   double[] lnGammaMixdn = new double[MAX_NUMBER_OF_COMPONENTS];
   double lnGammaComp = 0.0;
