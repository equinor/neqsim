--- conflicted
+++ resolved
@@ -1,13 +1,3 @@
-<<<<<<< HEAD
-
-
-/*
- * Element.java
- *
- * Created on 4. februar 2001, 22:11
- */
-=======
->>>>>>> 328264d8
 package neqsim.thermo.atomElement;
 
 import org.apache.logging.log4j.LogManager;
