--- conflicted
+++ resolved
@@ -9,8 +9,6 @@
  * @version $Id: $Id
  */
 public interface LumpingModelInterface {
-<<<<<<< HEAD
-=======
     /**
      * <p>
      * setNumberOfLumpedComponents.
@@ -18,7 +16,6 @@
      *
      * @param numb a int
      */
->>>>>>> f5b5a8bf
     public void setNumberOfLumpedComponents(int numb);
 
     /**
