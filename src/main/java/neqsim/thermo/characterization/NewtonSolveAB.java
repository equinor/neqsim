--- conflicted
+++ resolved
@@ -6,17 +6,9 @@
 import neqsim.thermo.system.SystemInterface;
 
 /**
-<<<<<<< HEAD
- * <p>
- * NewtonSolveAB class.
- * </p>
- *
- * @author esol
-=======
  * <p>NewtonSolveAB class.</p>
  *
  * @author asmund
->>>>>>> 24915a9b
  * @version $Id: $Id
  */
 public class NewtonSolveAB implements java.io.Serializable {
@@ -32,24 +24,12 @@
     SystemInterface system = null;
 
     /**
-<<<<<<< HEAD
-     * <p>
-     * Constructor for NewtonSolveAB.
-     * </p>
-=======
      * <p>Constructor for NewtonSolveAB.</p>
->>>>>>> 24915a9b
      */
     public NewtonSolveAB() {}
 
     /**
-<<<<<<< HEAD
-     * <p>
-     * Constructor for NewtonSolveAB.
-     * </p>
-=======
      * <p>Constructor for NewtonSolveAB.</p>
->>>>>>> 24915a9b
      *
      * @param system a {@link neqsim.thermo.system.SystemInterface} object
      * @param characterizeClass a {@link neqsim.thermo.characterization.TBPCharacterize} object
@@ -66,13 +46,7 @@
     }
 
     /**
-<<<<<<< HEAD
-     * <p>
-     * Setter for the field <code>fvec</code>.
-     * </p>
-=======
      * <p>Setter for the field <code>fvec</code>.</p>
->>>>>>> 24915a9b
      */
     public void setfvec() {
         double f0 = -characterizeClass.getZPlus();
@@ -94,13 +68,7 @@
     }
 
     /**
-<<<<<<< HEAD
-     * <p>
-     * setJac.
-     * </p>
-=======
      * <p>setJac.</p>
->>>>>>> 24915a9b
      */
     public void setJac() {
         Jac.timesEquals(0.0);
@@ -140,13 +108,7 @@
     }
 
     /**
-<<<<<<< HEAD
-     * <p>
-     * solve.
-     * </p>
-=======
      * <p>solve.</p>
->>>>>>> 24915a9b
      */
     public void solve() {
         do {
