--- conflicted
+++ resolved
@@ -163,8 +163,5 @@
      */
     public double getCoef(int i);
 
-<<<<<<< HEAD
-=======
 
->>>>>>> 24915a9b
 }