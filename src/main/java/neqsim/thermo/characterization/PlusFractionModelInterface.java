package neqsim.thermo.characterization;

/**
 * <p>
 * PlusFractionModelInterface interface.
 * </p>
 *
 * @author ESOL
 * @version $Id: $Id
 */
public interface PlusFractionModelInterface extends java.io.Serializable {
<<<<<<< HEAD
=======
    /**
     * <p>
     * hasPlusFraction.
     * </p>
     *
     * @return a boolean
     */
>>>>>>> f5b5a8bf
    public boolean hasPlusFraction();

    /**
     * <p>
     * characterizePlusFraction.
     * </p>
     *
     * @param model a {@link neqsim.thermo.characterization.TBPModelInterface} object
     */
    public void characterizePlusFraction(TBPModelInterface model);

    /**
     * <p>
     * getFirstTBPFractionNumber.
     * </p>
     *
     * @return a int
     */
    public int getFirstTBPFractionNumber();

    /**
     * <p>
     * getFirstPlusFractionNumber.
     * </p>
     *
     * @return a int
     */
    public int getFirstPlusFractionNumber();

    /**
     * <p>
     * getMaxPlusMolarMass.
     * </p>
     *
     * @return a double
     */
    public double getMaxPlusMolarMass();

    /**
     * <p>
     * getName.
     * </p>
     *
     * @return a {@link java.lang.String} object
     */
    public String getName();

    /**
     * <p>
     * getLastPlusFractionNumber.
     * </p>
     *
     * @return a int
     */
    public int getLastPlusFractionNumber();

    /**
     * <p>
     * getPlusComponentNumber.
     * </p>
     *
     * @return a int
     */
    public int getPlusComponentNumber();

    /**
     * <p>
     * getNumberOfPlusPseudocomponents.
     * </p>
     *
     * @return a double
     */
    public double getNumberOfPlusPseudocomponents();

    /**
     * <p>
     * getMPlus.
     * </p>
     *
     * @return a double
     */
    public double getMPlus();

    /**
     * <p>
     * getZPlus.
     * </p>
     *
     * @return a double
     */
    public double getZPlus();

    /**
     * <p>
     * getDensPlus.
     * </p>
     *
     * @return a double
     */
    public double getDensPlus();

    /**
     * <p>
     * getZ.
     * </p>
     *
     * @return an array of {@link double} objects
     */
    public double[] getZ();

    /**
     * <p>
     * getM.
     * </p>
     *
     * @return an array of {@link double} objects
     */
    public double[] getM();

    /**
     * <p>
     * getDens.
     * </p>
     *
     * @return an array of {@link double} objects
     */
    public double[] getDens();

<<<<<<< HEAD
    public double[] getCoefs();

    public double getCoef(int i);
=======
    /**
     * <p>
     * getCoefs.
     * </p>
     *
     * @return an array of {@link double} objects
     */
    public double[] getCoefs();

    /**
     * <p>
     * getCoef.
     * </p>
     *
     * @param i a int
     * @return a double
     */
    public double getCoef(int i);


>>>>>>> f5b5a8bf
}<|MERGE_RESOLUTION|>--- conflicted
+++ resolved
@@ -9,8 +9,6 @@
  * @version $Id: $Id
  */
 public interface PlusFractionModelInterface extends java.io.Serializable {
-<<<<<<< HEAD
-=======
     /**
      * <p>
      * hasPlusFraction.
@@ -18,7 +16,6 @@
      *
      * @return a boolean
      */
->>>>>>> f5b5a8bf
     public boolean hasPlusFraction();
 
     /**
@@ -147,11 +144,6 @@
      */
     public double[] getDens();
 
-<<<<<<< HEAD
-    public double[] getCoefs();
-
-    public double getCoef(int i);
-=======
     /**
      * <p>
      * getCoefs.
@@ -172,5 +164,4 @@
     public double getCoef(int i);
 
 
->>>>>>> f5b5a8bf
 }