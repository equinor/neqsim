package neqsim.thermo.characterization;

import org.apache.logging.log4j.LogManager;
import org.apache.logging.log4j.Logger;

import neqsim.thermo.system.SystemInterface;

/**
 * <p>
 * TBPfractionModel class.
 * </p>
 *
 * @author ESOL
 * @version $Id: $Id
 */
public class TBPfractionModel implements java.io.Serializable {
    private static final long serialVersionUID = 1000;
    String name = "";
    static Logger logger = LogManager.getLogger(TBPfractionModel.class);

<<<<<<< HEAD
=======
    /**
     * <p>
     * Constructor for TBPfractionModel.
     * </p>
     */
>>>>>>> f5b5a8bf
    public TBPfractionModel() {}

    public abstract class TBPBaseModel
            implements TBPModelInterface, Cloneable, java.io.Serializable {
        protected boolean calcm = true;

        @Override
        public String getName() {
            return name;
        }

        @Override
        public double calcTB(double molarMass, double density) {
            return Math.pow((molarMass / 5.805e-5 * Math.pow(density, 0.9371)), 1.0 / 2.3776);
        }

        @Override
        public double calcWatsonCharacterizationFactor(double molarMass, double density) {
            // System.out.println("boiling point " + calcTB(molarMass, density));
            return Math.pow(1.8 * calcTB(molarMass, density), 1.0 / 3.0) / density;
        }

        @Override
        public double calcAcentricFactorKeslerLee(double molarMass, double density) {
            double TC = calcTC(molarMass, density);
            double TB = calcTB(molarMass, density);
            double PC = calcPC(molarMass, density);
            double TBR = TB / TC;
            double PBR = 1.01325 / PC;
            if (TBR < 0.8) {
                return (Math.log(PBR) - 5.92714 + 6.09649 / TBR + 1.28862 * Math.log(TBR)
                        - 0.169347 * Math.pow(TBR, 6.0))
                        / (15.2518 - 15.6875 / TBR - 13.4721 * Math.log(TBR)
                                + 0.43577 * Math.pow(TBR, 6.0));
            } else {
                double Kw = Math.pow(TB, 1.0 / 3.0) / density;
                return -7.904 + 0.1352 * Kw - 0.007465 * Kw * Kw + 8.359 * TBR
                        + (1.408 - 0.01063 * Kw) / TBR;
            }
        }

        @Override
        public double calcAcentricFactor(double molarMass, double density) {
            double TC = calcTC(molarMass, density);
            double TB = calcTB(molarMass, density);
            double PC = calcPC(molarMass, density);
            return 3.0 / 7.0 * neqsim.MathLib.generalMath.GeneralMath.log10(PC / 1.01325)
                    / (TC / TB - 1.0) - 1.0;
        }

        @Override
        public double calcCriticalVolume(double molarMass, double density) {
            double TC = calcTC(molarMass, density);
            double PC = calcPC(molarMass, density);
            double acs = calcAcentricFactor(molarMass, density);// thermoSystem.getPhase(thermoSystem.getPhaseIndex(0)).getComponent(0).getAcentricFactor();
            double criticaVol = (0.2918 - 0.0928 * acs) * 8.314 * TC / PC * 10.0;
            if (criticaVol < 0) {
                // logger.info("acentric factor in calc critVol " + acs);
                criticaVol = (0.2918 - 0.0928) * 8.314 * TC / PC * 10.0;
            }
            return criticaVol;
        }

        @Override
        public double calcParachorParameter(double molarMass, double density) {
            return 59.3 + 2.34 * molarMass * 1000.0;
        }

        @Override
        public double calcCriticalViscosity(double molarMass, double density) {
            double TC = calcTC(molarMass, density);
            double PC = calcPC(molarMass, density);
            return 7.94830 * Math.sqrt(molarMass) * Math.pow(PC, 2.0 / 3.0)
                    / Math.pow(TC, 1.0 / 6.0) * 1e-7;
        }

        @Override
        public boolean isCalcm() {
            return calcm;
        }
    }

    public class PedersenTBPModelSRK extends TBPBaseModel {
        double[][] TBPfractionCoefOil =
                {{163.12, 86.052, 0.43475, -1877.4, 0.0}, {-0.13408, 2.5019, 208.46, -3987.2, 1.0},
                        {0.7431, 0.0048122, 0.0096707, -3.7184e-6, 0.0}};
        double[][] TBPfractionCoefsHeavyOil = {{8.3063e2, 1.75228e1, 4.55911e-2, -1.13484e4, 0.0},
                {8.02988e-1, 1.78396, 1.56740e2, -6.96559e3, 0.25},
                {-4.7268e-2, 6.02931e-2, 1.21051, -5.76676e-3, 0}};
        double[] TPBracketcoefs = {0.29441, 0.40768};
        double[][] TBPfractionCoefs = null;

        @Override
        public double calcTC(double molarMass, double density) {
            // System.out.println("TC ccc " + TBPfractionCoefs[0][0]);
            if (molarMass < 1120) {
                TBPfractionCoefs = TBPfractionCoefOil;
            } else {
                TBPfractionCoefs = TBPfractionCoefsHeavyOil;
            }
            // System.out.println("coef " + TBPfractionCoefs[0][0]);
            return TBPfractionCoefs[0][0] * density + TBPfractionCoefs[0][1] * Math.log(molarMass)
                    + TBPfractionCoefs[0][2] * molarMass + TBPfractionCoefs[0][3] / molarMass;
        }

        @Override
        public double calcPC(double molarMass, double density) {
            if (molarMass < 1120) {
                TBPfractionCoefs = TBPfractionCoefOil;
            } else {
                TBPfractionCoefs = TBPfractionCoefsHeavyOil;
            }

            return 0.01325 + Math.exp(TBPfractionCoefs[1][0]
                    + TBPfractionCoefs[1][1] * Math.pow(density, TBPfractionCoefs[1][4])
                    + TBPfractionCoefs[1][2] / molarMass
                    + TBPfractionCoefs[1][3] / Math.pow(molarMass, 2.0));
        }

        @Override
        public double calcm(double molarMass, double density) {
            if (molarMass < 1120) {
                TBPfractionCoefs = TBPfractionCoefOil;
                return TBPfractionCoefs[2][0] + TBPfractionCoefs[2][1] * molarMass
                        + TBPfractionCoefs[2][2] * density
                        + TBPfractionCoefs[2][3] * Math.pow(molarMass, 2.0);
            } else {
                TBPfractionCoefs = TBPfractionCoefsHeavyOil;
                return TBPfractionCoefs[2][0] + TBPfractionCoefs[2][1] * Math.log(molarMass)
                        + TBPfractionCoefs[2][2] * density
                        + TBPfractionCoefs[2][3] * Math.sqrt(molarMass);
            }
        }

        @Override
        public double calcTB(double molarMass, double density) {
            if (molarMass < 90) {
                return 273.15 + 84;
            }
            if (molarMass < 107) {
                return 273.15 + 116.6;
            }
            if (molarMass < 121) {
                return 273.15 + 142.2;
            }
            if (molarMass < 134) {
                return 273.15 + 165.8;
            }
            if (molarMass < 147) {
                return 273.15 + 187.2;
            }
            if (molarMass < 161) {
                return 273.15 + 208.3;
            }

            return 97.58 * Math.pow(molarMass, 0.3323) * Math.pow(density, 0.04609);
        }

        @Override
        public double calcRacketZ(SystemInterface thermoSystem, double molarMass, double density) {
            double penelouxC =
                    (thermoSystem.getPhase(0).getMolarVolume() - molarMass / (density * 10.0));
            // System.out.println("peneloux c " + penelouxC);
            double TC = calcTC(molarMass, density);
            // double TB = calcTB(molarMass, density);
            double PC = calcPC(molarMass, density);
            return TPBracketcoefs[0] - penelouxC / (TPBracketcoefs[1]
                    * neqsim.thermo.ThermodynamicConstantsInterface.R * TC / PC);
        }
    }

    public class PedersenTBPModelSRKHeavyOil extends PedersenTBPModelSRK {
        double[][] TBPfractionCoefsHeavyOil = {{8.3063e2, 1.75228e1, 4.55911e-2, -1.13484e4, 0.0},
                {8.02988e-1, 1.78396, 1.56740e2, -6.96559e3, 0.25},
                {-4.7268e-2, 6.02931e-2, 1.21051, -5.76676e-3, 0}};
        double[][] TBPfractionCoefOil = TBPfractionCoefsHeavyOil;

        public PedersenTBPModelSRKHeavyOil() {
            TBPfractionCoefsHeavyOil =
                    new double[][] {{8.3063e2, 1.75228e1, 4.55911e-2, -1.13484e4, 0.0},
                            {8.02988e-1, 1.78396, 1.56740e2, -6.96559e3, 0.25},
                            {-4.7268e-2, 6.02931e-2, 1.21051, -5.76676e-3, 0}};
            TBPfractionCoefOil = TBPfractionCoefsHeavyOil;
        }
    }

    public class PedersenTBPModelPR extends PedersenTBPModelSRK {
        public PedersenTBPModelPR() {
            double[][] TBPfractionCoefOil2 = {{73.4043, 97.3562, 0.618744, -2059.32, 0.0},
                    {0.0728462, 2.18811, 163.91, -4043.23, 1.0 / 4.0},
                    {0.373765, 0.00549269, 0.0117934, -4.93049e-6, 0.0}};
            double[][] TBPfractionCoefHeavyOil2 =
                    {{9.13222e2, 1.01134e1, 4.54194e-2, -1.3587e4, 0.0},
                            {1.28155, 1.26838, 1.67106e2, -8.10164e3, 0.25},
                            {-2.3838e-1, 6.10147e-2, 1.32349, -6.52067e-3, 0.0}};
            double[] TPBracketcoefs2 = {0.25969, 0.50033};
            TBPfractionCoefOil = TBPfractionCoefOil2;
            TBPfractionCoefsHeavyOil = TBPfractionCoefHeavyOil2;
            TPBracketcoefs = TPBracketcoefs2;
        }
    }

    public class PedersenTBPModelPRHeavyOil extends PedersenTBPModelPR {
        public PedersenTBPModelPRHeavyOil() {
            double[][] TBPfractionCoefHeavyOil2 =
                    {{9.13222e2, 1.01134e1, 4.54194e-2, -1.3587e4, 0.0},
                            {1.28155, 1.26838, 1.67106e2, -8.10164e3, 0.25},
                            {-2.3838e-1, 6.10147e-2, 1.32349, -6.52067e-3, 0.0}};
            // double[][] TBPfractionCoefOil = TBPfractionCoefHeavyOil2;
            // double[][] TBPfractionCoefsHeavyOil = TBPfractionCoefHeavyOil2;
            TBPfractionCoefOil = TBPfractionCoefHeavyOil2;
            TBPfractionCoefsHeavyOil = TBPfractionCoefHeavyOil2;
        }
    }

    public class RiaziDaubert extends PedersenTBPModelSRK {
        public RiaziDaubert() {
            calcm = false;
        }

        @Override
        public double calcTC(double molarMass, double density) {
            // molarMass=molarMass*1e3;
            if (molarMass > 300) {
                return super.calcTC(molarMass, density);
            }
            return 5.0 / 9.0 * 554.4
                    * Math.exp(
                            -1.3478e-4 * molarMass - 0.61641 * density + 0.0 * molarMass * density)
                    * Math.pow(molarMass, 0.2998) * Math.pow(density, 1.0555);// Math.pow(sig1, b) *
                                                                              // Math.pow(sig2, c);
        }

        @Override
        public double calcPC(double molarMass, double density) {
            if (molarMass > 300) {
                return super.calcPC(molarMass, density);
            }
            return 0.068947 * 4.5203e4
                    * Math.exp(
                            -1.8078e-3 * molarMass + -0.3084 * density + 0.0 * molarMass * density)
                    * Math.pow(molarMass, -0.8063) * Math.pow(density, 1.6015);// Math.pow(sig1, b)
                                                                               // * Math.pow(sig2,
                                                                               // c);
        }

        public double calcAcentricFactor2(double molarMass, double density) {
            double TC = calcTC(molarMass, density);
            double TB = calcTB(molarMass, density);
            double PC = calcPC(molarMass, density);
            return 3.0 / 7.0 * neqsim.MathLib.generalMath.GeneralMath.log10(PC / 1.01325)
                    / (TC / TB - 1.0) - 1.0;
        }

        @Override
        public double calcTB(double molarMass, double density) {
            // Soreide method (Whitson book)
            return 5.0 / 9.0
                    * (1928.3 - 1.695e5 * Math.pow(molarMass, -0.03522) * Math.pow(density, 3.266)
                            * Math.exp(-4.922e-3 * molarMass - 4.7685 * density
                                    + 3.462e-3 * molarMass * density));// 97.58*Math.pow(molarMass,0.3323)*Math.pow(density,0.04609);
        }

        @Override
        public double calcAcentricFactor(double molarMass, double density) {
            double TC = calcTC(molarMass, density);
            double TB = calcTB(molarMass, density);
            double PC = calcPC(molarMass, density);
            double TBR = TB / TC;
            double PBR = 1.01325 / PC;
            if (TBR < 0.8) {
                return (Math.log(PBR) - 5.92714 + 6.09649 / TBR + 1.28862 * Math.log(TBR)
                        - 0.169347 * Math.pow(TBR, 6.0))
                        / (15.2518 - 15.6875 / TBR - 13.4721 * Math.log(TBR)
                                + 0.43577 * Math.pow(TBR, 6.0));
            } else {
                double Kw = Math.pow(TB, 1.0 / 3.0) / density;
                return -7.904 + 0.1352 * Kw - 0.007465 * Kw * Kw + 8.359 * TBR
                        + (1.408 - 0.01063 * Kw) / TBR;
            }
        }
    }

    /**
     * <p>
     * getModel.
     * </p>
     *
     * @param name a {@link java.lang.String} object
     * @return a {@link neqsim.thermo.characterization.TBPModelInterface} object
     */
    public TBPModelInterface getModel(String name) {
        this.name = name;
        if (name.equals("PedersenSRK")) {
            return new PedersenTBPModelSRK();
        } else if (name.equals("PedersenSRKHeavyOil")) {
            logger.info("using SRK heavy oil TBp.................");
            return new PedersenTBPModelSRKHeavyOil();
        } else if (name.equals("PedersenPR")) {
            return new PedersenTBPModelPR();
        } else if (name.equals("PedersenPRHeavyOil")) {
            logger.info("using PR heavy oil TBp.................");
            return new PedersenTBPModelPRHeavyOil();
        } else if (name.equals("RiaziDaubert")) {
            return new RiaziDaubert();
        } else {
            // System.out.println("not a valid TBPModelName.................");
            return new PedersenTBPModelSRK();
        }
    }
}<|MERGE_RESOLUTION|>--- conflicted
+++ resolved
@@ -18,14 +18,11 @@
     String name = "";
     static Logger logger = LogManager.getLogger(TBPfractionModel.class);
 
-<<<<<<< HEAD
-=======
     /**
      * <p>
      * Constructor for TBPfractionModel.
      * </p>
      */
->>>>>>> f5b5a8bf
     public TBPfractionModel() {}
 
     public abstract class TBPBaseModel
