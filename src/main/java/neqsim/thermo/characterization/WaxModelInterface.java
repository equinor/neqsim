package neqsim.thermo.characterization;

/**
 * <p>
 * WaxModelInterface interface.
 * </p>
 *
 * @author ESOL
 * @version $Id: $Id
 */
public interface WaxModelInterface extends java.io.Serializable, Cloneable {
<<<<<<< HEAD
=======
    /**
     * <p>
     * addTBPWax.
     * </p>
     */
>>>>>>> f5b5a8bf
    public void addTBPWax();

    /**
     * <p>
     * clone.
     * </p>
     *
     * @return a {@link neqsim.thermo.characterization.WaxModelInterface} object
     */
    public WaxModelInterface clone();

    /**
     * <p>
     * setWaxParameters.
     * </p>
     *
     * @param parameters an array of {@link double} objects
     */
    public void setWaxParameters(double[] parameters);

    /**
     * <p>
     * getWaxParameters.
     * </p>
     *
     * @return an array of {@link double} objects
     */
    public double[] getWaxParameters();

    /**
     * <p>
     * setWaxParameter.
     * </p>
     *
     * @param i a int
     * @param parameters a double
     */
    public void setWaxParameter(int i, double parameters);

    /**
     * <p>
     * setParameterWaxHeatOfFusion.
     * </p>
     *
     * @param i a int
     * @param parameters a double
     */
    public void setParameterWaxHeatOfFusion(int i, double parameters);

    /**
     * <p>
     * removeWax.
     * </p>
     */
    public void removeWax();

    /**
     * <p>
     * getParameterWaxHeatOfFusion.
     * </p>
     *
     * @return an array of {@link double} objects
     */
    public double[] getParameterWaxHeatOfFusion();

    /**
     * <p>
     * setParameterWaxHeatOfFusion.
     * </p>
     *
     * @param parameterWaxHeatOfFusion an array of {@link double} objects
     */
    public void setParameterWaxHeatOfFusion(double[] parameterWaxHeatOfFusion);

    /**
     * <p>
     * getParameterWaxTriplePointTemperature.
     * </p>
     *
     * @return an array of {@link double} objects
     */
    public double[] getParameterWaxTriplePointTemperature();

    /**
     * <p>
     * setParameterWaxTriplePointTemperature.
     * </p>
     *
     * @param parameterWaxTriplePointTemperature an array of {@link double} objects
     */
    public void setParameterWaxTriplePointTemperature(double[] parameterWaxTriplePointTemperature);

    /**
     * <p>
     * setParameterWaxTriplePointTemperature.
     * </p>
     *
     * @param i a int
     * @param parameters a double
     */
    public void setParameterWaxTriplePointTemperature(int i, double parameters);
}<|MERGE_RESOLUTION|>--- conflicted
+++ resolved
@@ -9,14 +9,11 @@
  * @version $Id: $Id
  */
 public interface WaxModelInterface extends java.io.Serializable, Cloneable {
-<<<<<<< HEAD
-=======
     /**
      * <p>
      * addTBPWax.
      * </p>
      */
->>>>>>> f5b5a8bf
     public void addTBPWax();
 
     /**
