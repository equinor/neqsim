--- conflicted
+++ resolved
@@ -453,11 +453,7 @@
       }
       componentNumber = compnumber;
     } catch (Exception ex) {
-<<<<<<< HEAD
-      logger.error("error in comp", e);
-=======
       logger.error("error in comp", ex);
->>>>>>> a22ae0e4
     } finally {
       try {
         if (dataSet != null) {
