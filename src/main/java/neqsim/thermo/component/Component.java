--- conflicted
+++ resolved
@@ -994,13 +994,8 @@
   @Override
   public double fugcoef(PhaseInterface phase) {
     fugacityCoefficient = 1.0; // this.fugcoef(phase, phase.getNumberOfComponents(),
-<<<<<<< HEAD
-                              // phase.getTemperature(),
-                              // phase.getPressure());
-=======
                                // phase.getTemperature(),
                                // phase.getPressure());
->>>>>>> b9d5f22d
     logFugacityCoefficient = Math.log(fugacityCoefficient);
     return fugacityCoefficient;
   }
@@ -1009,11 +1004,7 @@
   @Override
   public double logfugcoefdT(PhaseInterface phase) {
     dfugdt = 0.0; // this.fugcoefDiffTemp(phase, phase.getNumberOfComponents(),
-<<<<<<< HEAD
-                 // phase.getTemperature(), phase.getPressure());
-=======
                   // phase.getTemperature(), phase.getPressure());
->>>>>>> b9d5f22d
     return dfugdt;
   }
 
@@ -1021,11 +1012,7 @@
   @Override
   public double logfugcoefdP(PhaseInterface phase) {
     dfugdp = 0.0; // this.fugcoefDiffPres(phase, phase.getNumberOfComponents(),
-<<<<<<< HEAD
-                 // phase.getTemperature(), phase.getPressure());
-=======
                   // phase.getTemperature(), phase.getPressure());
->>>>>>> b9d5f22d
     return dfugdp;
   }
 
