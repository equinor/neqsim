/*
 * Component.java
 *
 * Created on 8. april 2000, 23:28
 */
package neqsim.thermo.component;

import org.apache.logging.log4j.LogManager;
import org.apache.logging.log4j.Logger;
import neqsim.thermo.ThermodynamicConstantsInterface;
import neqsim.thermo.atomElement.Element;
import neqsim.thermo.component.atractiveEosTerm.AtractiveTermInterface;
import neqsim.thermo.phase.PhaseInterface;
import neqsim.util.database.NeqSimDataBase;

abstract class Component implements ComponentInterface {
    private static final long serialVersionUID = 1000;

    double[] surfTensInfluenceParam = {0.28367, -0.05164, -0.81594, 1.06810, -1.1147};
    protected int index, componentNumber, atractiveTermNumber = 0, numberOfAssociationSites = 0;
    protected double logFugasityCoeffisient = 0.0, associationVolume = 0.0, associationEnergy = 0.0,
            aCPA = 0.0, bCPA = 0.0, mCPA = 0.0, srkacentricFactor = 0.0;
    protected String componentName = "default", referenceStateType = "solvent",
            associationScheme = "0", antoineLiqVapPresType = null;
    private String formulae = "", CASnumber = "";
    protected Element elements = null;
    protected boolean isTBPfraction = false, isPlusFraction = false, isNormalComponent = true,
            isIon = false;
    private boolean isHydrateFormer = false;
    private boolean waxFormer = false;
    private String componentType = "Component";
    protected double qPure = 0, voli = 1.0;
    protected int calcActivity = 1;
    protected boolean solidCheck = false;
    protected double dqPuredT = 0, dqPuredTdT = 0;
    private double racketZCPA = 0;
    private double criticalCompressibilityFactor = 0.0;
    private double volumeCorrectionT = 0.0, volumeCorrectionT_CPA = 0.0;
    protected double criticalPressure, criticalTemperature, molarMass, acentricFactor,
            numberOfMoles = 0.0, numberOfMolesInPhase = 0.0, normalLiquidDensity = 0;
    protected double reducedPressure, reducedTemperature, fugasityCoeffisient,
            debyeDipoleMoment = 0, viscosityCorrectionFactor = 0, criticalVolume = 0, racketZ = 0;
    protected double gibbsEnergyOfFormation = 0, criticalViscosity = 0.0;
    protected double referencePotential = 0, viscosityFrictionK = 1.0;
    protected int liquidViscosityModel = 0;
    protected int ionicCharge = 0;
    private double referenceEnthalpy = 0.0;
    protected double parachorParameter = 0.0, normalBoilingPoint = 0, sphericalCoreRadius = 0.384,
            standardDensity = 0, AntoineASolid = 0.0, AntoineBSolid = 0.0, AntoineCSolid = 0.0;
    protected double[] liquidViscosityParameter = new double[4];
    protected double[] liquidConductivityParameter = new double[3];
    protected double[] henryCoefParameter = new double[4];
    protected double[] dielectricParameter = new double[5];
    protected double[] schwartzentruberParams = new double[3], matiascopemanParams = new double[3],
            matiascopemanParamsPR = new double[3], TwuCoonParams = new double[3],
            matiascopemanSolidParams = new double[3];
    protected double lennardJonesMolecularDiameter = 0, lennardJonesEnergyParameter = 0,
            stokesCationicDiameter = 0, paulingAnionicDiameter = 0;
    protected double K, z;
    protected double x = 0;
    private int orginalNumberOfAssociationSites = 0;
    protected double dfugdt = 0.1, dfugdp = 0.1;
    protected double[] dfugdn = new double[MAX_NUMBER_OF_COMPONENTS];
    public double[] dfugdx = new double[MAX_NUMBER_OF_COMPONENTS];
    double AntoineA = 0, AntoineB = 0, AntoineC = 0, AntoineD = 0, AntoineE = 0;
    private double CpA = 100.0;
    private double CpB = 0;
    private double CpC = 0;
    private double CpD = 0;
    private double CpE = 0;
    private double[] CpSolid = new double[5];
    private double[] CpLiquid = new double[5];
    private double heatOfFusion = 0.0;
    double triplePointDensity = 10.0, triplePointPressure = 0.0;
    private double triplePointTemperature = 1000.0;
    double meltingPointTemperature = 110.0;
    private double idealGasEnthalpyOfFormation = 0.0;
    double idealGasGibsEnergyOfFormation = 0.0, idealGasAbsoluteEntropy = 0.0;
    double Hsub = 0.0;
    double[] solidDensityCoefs = new double[5];
    double[] liquidDensityCoefs = new double[5];
    double[] heatOfVaporizationCoefs = new double[5];
    protected double mSAFTi = 0;
    protected double sigmaSAFTi = 0;
    protected double epsikSAFT = 0;
    private double associationVolumeSAFT;
    private double associationEnergySAFT = 0;
    static Logger logger = LogManager.getLogger(Component.class);

    /**
     * Creates new Component
     */
    // Class methods
    public Component() {}

    public Component(int number, double moles) {
        numberOfMoles = moles;
    }

    public Component(double moles) {
        numberOfMoles = moles;
    }

    public Component(int number, double TC, double PC, double M, double a, double moles) {
        criticalPressure = PC;
        criticalTemperature = TC;
        molarMass = M;
        acentricFactor = a;
        numberOfMoles = moles;
    }

    public Component(String component_name, double moles, double molesInPhase, int compnumber) {
        createComponent(component_name, moles, molesInPhase, compnumber);
    }

    @Override
    public void insertComponentIntoDatabase(String databaseName) {
        databaseName = "comptemp";
        neqsim.util.database.NeqSimDataBase database = new neqsim.util.database.NeqSimDataBase();
        try {
            int isW = 0;
            if (isWaxFormer()) {
                isW = 1;
            }
            if (NeqSimDataBase.createTemporaryTables()) {
                database.execute("insert into comptemp VALUES (" + (1000 + componentNumber) + ", '"
                        + componentName + "', '00-00-0','" + getComponentType() + "', "
                        + (1000 + componentNumber) + ", 'HC', " + (molarMass * 1000.0) + ", "
                        + normalLiquidDensity + ", " + (getTC() - 273.15) + ", " + getPC() + ", "
                        + getAcentricFactor() + "," + (getNormalBoilingPoint() - 273.15)
                        + ", 39.948, 74.9, 'Classic', 0, " + getCpA() + ", " + getCpB() + ", "
                        + getCpC() + ", " + getCpD() + ", " + getCpE()
                        + ", 'log', 5.2012, 1936.281, -20.143, -1.23303, 1000, 1.8, 0.076, 0.0, 0.0, 2.52, 809.1, 0, 3, -24.71, 4210, 0.0453, -3.38e-005, -229000, -19.2905, 29814.5, -0.019678, 0.000132, -3.11e-007, 0, 'solvent', 0, 0, 0, 0, 0.0789, -1.16, 0, -0.384, 0.00525, -6.37e-006, 207, "
                        + getHeatOfFusion() + ", 1000, 0.00611, " + getTriplePointTemperature()
                        + ", " + getMeltingPointTemperature()
                        + ", -242000, 189, 53, -0.00784, 0, 0, 0, 5.46, 0.305, 647, 0.081, 0, 52100000, 0.32, -0.212, 0.258, 0, 0.999, 0, 0, 0, 0, 0, 0, 0, 0, 0, 0, '0', 0, 0, 0, 0,0, 0, 0, 0, 0, 0, 0, 1, 0, 0, 0, 0, 0, 0, 0, 0, 0, 0, 0, 0, 0, 'no', "
                        + getmSAFTi() + ", " + (getSigmaSAFTi() * 1e10) + ", " + getEpsikSAFT()
                        + ", 0, 0,0,0,0,0," + isW
                        + ",0,0,0,0,0,0,0,0,0,0,0,0,0,0,0,0,0,0,0,0,0,0)");
            }
            index = 1000 + componentNumber;
            CASnumber = "00-00-0";
        } catch (Exception e) {
            logger.error("error in inserting to database", e);
        } finally {
            try {
                if (database.getStatement() != null) {
                    database.getStatement().close();
                }
                if (database.getConnection() != null) {
                    database.getConnection().close();
                }
            } catch (Exception e) {
                logger.error("error closing database.....", e);
            }
        }
    }

    @Override
    public void createComponent(String component_name, double moles, double molesInPhase,
            int compnumber) {
        componentName = component_name;
        numberOfMoles = moles;
        numberOfMolesInPhase = molesInPhase;
        neqsim.util.database.NeqSimDataBase database = new neqsim.util.database.NeqSimDataBase();
        java.sql.ResultSet dataSet = null;
        try {
            if (!component_name.equals("default")) {
                try {
                    if (NeqSimDataBase.createTemporaryTables()) {
                        dataSet = database.getResultSet(
                                ("SELECT * FROM comptemp WHERE name='" + component_name + "'"));
                    } else {
                        dataSet = database.getResultSet(
                                ("SELECT * FROM comp WHERE name='" + component_name + "'"));
                    }
                    dataSet.next();
                    dataSet.getString("ID");
                    // if(dataSet.isAfterLast()) dataSet.next();
                } catch (Exception e) {
                    try {
                        dataSet.close();
                        // logger.info("no parameters in tempcomp -- trying comp.. " +
                        // component_name);
                        dataSet = database.getResultSet(
                                ("SELECT * FROM comp WHERE name='" + component_name + "'"));
                        dataSet.next();
                    } catch (Exception e2) {
                        throw new RuntimeException(e2);
                    }
                }

                setComponentType(dataSet.getString("comptype"));
                setCASnumber(dataSet.getString("CASnumber"));
                index = Integer.parseInt(dataSet.getString("compindex"));
                setFormulae(dataSet.getString("FORMULA").trim()); // C
                molarMass = Double.parseDouble(dataSet.getString("molarmass")) / 1000.0; // D
                normalLiquidDensity = Double.parseDouble(dataSet.getString("liqdens")); // E
                criticalTemperature = (Double.parseDouble(dataSet.getString("TC")) + 273.15); // F
                criticalPressure = Double.parseDouble(dataSet.getString("PC")); // G
                acentricFactor = Double.parseDouble(dataSet.getString("acsfact")); // J
                criticalVolume = Double.parseDouble(dataSet.getString("critvol"));
                criticalCompressibilityFactor = criticalPressure * criticalVolume
                        / ThermodynamicConstantsInterface.R / criticalTemperature / 10.0;
                referenceEnthalpy = Double.parseDouble(dataSet.getString("Href"));
                setCpA(dataSet.getDouble("CPA")); // R //S
                setCpB(dataSet.getDouble("CPB")); // S
                setCpC(dataSet.getDouble("CPC")); // T
                setCpD(dataSet.getDouble("CPD"));
                setCpE(dataSet.getDouble("CPE"));

                CpSolid[0] = Double.parseDouble(dataSet.getString("CPsolid1"));
                CpSolid[1] = Double.parseDouble(dataSet.getString("CPsolid2"));
                CpSolid[2] = Double.parseDouble(dataSet.getString("CPsolid3"));
                CpSolid[3] = Double.parseDouble(dataSet.getString("CPsolid4"));
                CpSolid[4] = Double.parseDouble(dataSet.getString("CPsolid5"));

                CpLiquid[0] = Double.parseDouble(dataSet.getString("CPliquid1"));
                CpLiquid[1] = Double.parseDouble(dataSet.getString("CPliquid2"));
                CpLiquid[2] = Double.parseDouble(dataSet.getString("CPliquid3"));
                CpLiquid[3] = Double.parseDouble(dataSet.getString("CPliquid4"));
                CpLiquid[4] = Double.parseDouble(dataSet.getString("CPliquid5"));

                antoineLiqVapPresType = dataSet.getString("AntoineVapPresLiqType");
                AntoineA = Double.parseDouble(dataSet.getString("ANTOINEA")); // AY
                AntoineB = Double.parseDouble(dataSet.getString("ANTOINEB")); // AZ
                AntoineC = Double.parseDouble(dataSet.getString("ANTOINEC")); // AX
                AntoineD = Double.parseDouble(dataSet.getString("ANTOINED"));
                AntoineE = Double.parseDouble(dataSet.getString("ANTOINEE"));

                if (AntoineA == 0) {
                    AntoineA = 1.0;
                    AntoineB = getNormalBoilingPoint();
                }

                AntoineASolid = Double.parseDouble(dataSet.getString("ANTOINESolidA"));
                AntoineBSolid = Double.parseDouble(dataSet.getString("ANTOINESolidB"));
                AntoineCSolid = Double.parseDouble(dataSet.getString("ANTOINESolidC"));

                debyeDipoleMoment = Double.parseDouble(dataSet.getString("dipolemoment"));
                normalBoilingPoint = Double.parseDouble(dataSet.getString("normboil"));
                standardDensity = Double.parseDouble(dataSet.getString("stddens"));
                viscosityCorrectionFactor = Double.parseDouble(dataSet.getString("viscfact")); // BC
                racketZ = Double.parseDouble(dataSet.getString("racketZ")); // BE
                lennardJonesMolecularDiameter = Double.parseDouble(dataSet.getString("LJdiameter")); // BF
                lennardJonesEnergyParameter = Double.parseDouble(dataSet.getString("LJeps"));
                sphericalCoreRadius = Double.parseDouble(dataSet.getString("SphericalCoreRadius"));
                liquidViscosityModel = Integer.parseInt(dataSet.getString("liqviscmodel"));
                liquidViscosityParameter[0] = Double.parseDouble(dataSet.getString("liqvisc1"));
                liquidViscosityParameter[1] = Double.parseDouble(dataSet.getString("liqvisc2"));
                liquidViscosityParameter[2] = Double.parseDouble(dataSet.getString("liqvisc3"));
                liquidViscosityParameter[3] = Double.parseDouble(dataSet.getString("liqvisc4"));

                gibbsEnergyOfFormation =
                        Double.parseDouble(dataSet.getString("gibbsEnergyOfFormation"));
                dielectricParameter[0] =
                        Double.parseDouble(dataSet.getString("dielectricParameter1"));
                dielectricParameter[1] =
                        Double.parseDouble(dataSet.getString("dielectricParameter2"));
                dielectricParameter[2] =
                        Double.parseDouble(dataSet.getString("dielectricParameter3"));
                dielectricParameter[3] =
                        Double.parseDouble(dataSet.getString("dielectricParameter4"));
                dielectricParameter[4] =
                        Double.parseDouble(dataSet.getString("dielectricParameter5"));

                ionicCharge = Integer.parseInt(dataSet.getString("ionicCharge"));

                referenceStateType = dataSet.getString("referenceStateType").trim();
                henryCoefParameter[0] = Double.parseDouble(dataSet.getString("HenryCoef1"));
                henryCoefParameter[1] = Double.parseDouble(dataSet.getString("HenryCoef2"));
                henryCoefParameter[2] = Double.parseDouble(dataSet.getString("HenryCoef3"));
                henryCoefParameter[3] = Double.parseDouble(dataSet.getString("HenryCoef4"));

                schwartzentruberParams[0] =
                        Double.parseDouble(dataSet.getString("schwartzentruber1"));
                schwartzentruberParams[1] =
                        Double.parseDouble(dataSet.getString("schwartzentruber2"));
                schwartzentruberParams[2] =
                        Double.parseDouble(dataSet.getString("schwartzentruber3"));

                matiascopemanParams[0] = Double.parseDouble(dataSet.getString("MC1"));
                matiascopemanParams[1] = Double.parseDouble(dataSet.getString("MC2"));
                matiascopemanParams[2] = Double.parseDouble(dataSet.getString("MC3"));

                matiascopemanParamsPR[0] = Double.parseDouble(dataSet.getString("MCPR1"));
                matiascopemanParamsPR[1] = Double.parseDouble(dataSet.getString("MCPR2"));
                matiascopemanParamsPR[2] = Double.parseDouble(dataSet.getString("MCPR3"));

                matiascopemanSolidParams[0] = Double.parseDouble(dataSet.getString("MC1Solid"));
                matiascopemanSolidParams[1] = Double.parseDouble(dataSet.getString("MC2Solid"));
                matiascopemanSolidParams[2] = Double.parseDouble(dataSet.getString("MC3Solid"));

                TwuCoonParams[0] = Double.parseDouble(dataSet.getString("TwuCoon1"));
                TwuCoonParams[1] = Double.parseDouble(dataSet.getString("TwuCoon2"));
                TwuCoonParams[2] = Double.parseDouble(dataSet.getString("TwuCoon3"));

                liquidConductivityParameter[0] =
                        Double.parseDouble(dataSet.getString("liquidConductivity1"));
                liquidConductivityParameter[1] =
                        Double.parseDouble(dataSet.getString("liquidConductivity2"));
                liquidConductivityParameter[2] =
                        Double.parseDouble(dataSet.getString("liquidConductivity3"));

                if (this.getClass().getName().equals("neqsim.thermo.component.ComponentSrkCPA")
                        || this.getClass().getName()
                                .equals("neqsim.thermo.component.ComponentSrkCPAs")) {
                    parachorParameter = Double.parseDouble(dataSet.getString("PARACHOR_CPA"));
                } else {
                    parachorParameter = Double.parseDouble(dataSet.getString("parachor"));
                }

                setHeatOfFusion(Double.parseDouble(dataSet.getString("heatOfFusion")));

                triplePointDensity = Double.parseDouble(dataSet.getString("triplePointDensity"));
                triplePointPressure = Double.parseDouble(dataSet.getString("triplePointPressure"));
                setTriplePointTemperature(
                        Double.parseDouble(dataSet.getString("triplePointTemperature")));
                meltingPointTemperature =
                        Double.parseDouble(dataSet.getString("meltingPointTemperature"));

                Hsub = Double.parseDouble(dataSet.getString("Hsub"));

                setIdealGasEnthalpyOfFormation(
                        Double.parseDouble(dataSet.getString("EnthalpyOfFormation")));
                idealGasGibsEnergyOfFormation = gibbsEnergyOfFormation;
                idealGasAbsoluteEntropy = Double.parseDouble(dataSet.getString("AbsoluteEntropy"));

                for (int i = 0; i < 5; i++) {
                    solidDensityCoefs[i] =
                            Double.parseDouble((dataSet.getString("solidDensityCoefs" + (i + 1))));
                }
                for (int i = 0; i < 5; i++) {
                    liquidDensityCoefs[i] =
                            Double.parseDouble((dataSet.getString("liquidDensityCoefs" + (i + 1))));
                }
                for (int i = 0; i < 5; i++) {
                    heatOfVaporizationCoefs[i] = Double
                            .parseDouble((dataSet.getString("heatOfVaporizationCoefs" + (i + 1))));
                }
                // disse maa settes inn fra database ssociationsites
                numberOfAssociationSites = Integer.parseInt(dataSet.getString("associationsites"));
                orginalNumberOfAssociationSites = numberOfAssociationSites;
                associationScheme = dataSet.getString("associationscheme");
                associationEnergy = Double.parseDouble(dataSet.getString("associationenergy"));

                calcActivity = Integer.parseInt(dataSet.getString("calcActivity"));
                setRacketZCPA(Double.parseDouble(dataSet.getString("racketZCPA")));

                setVolumeCorrectionT_CPA(Double.parseDouble(dataSet.getString("volcorrCPA_T")));
                volumeCorrectionT = Double.parseDouble(dataSet.getString("volcorrSRK_T"));

                if (this.getClass().getName().equals("neqsim.thermo.component.ComponentPrCPA")) {
                    // System.out.println("pr-cpa");
                    associationVolume =
                            Double.parseDouble(dataSet.getString("associationboundingvolume_PR"));
                    aCPA = Double.parseDouble(dataSet.getString("aCPA_PR"));
                    bCPA = Double.parseDouble(dataSet.getString("bCPA_PR"));
                    mCPA = Double.parseDouble(dataSet.getString("mCPA_PR"));
                } else {
                    // System.out.println("srk-cpa");
                    associationVolume =
                            Double.parseDouble(dataSet.getString("associationboundingvolume_SRK"));
                    aCPA = Double.parseDouble(dataSet.getString("aCPA_SRK"));
                    bCPA = Double.parseDouble(dataSet.getString("bCPA_SRK"));
                    mCPA = Double.parseDouble(dataSet.getString("mCPA_SRK"));
                }

                criticalViscosity = Double.parseDouble(dataSet.getString("criticalViscosity"));
                if (criticalViscosity < 1e-20) {
                    criticalViscosity = 7.94830 * Math.sqrt(1e3 * molarMass)
                            * Math.pow(criticalPressure, 2.0 / 3.0)
                            / Math.pow(criticalTemperature, 1.0 / 6.0) * 1e-7;
                }
                mSAFTi = Double.parseDouble(dataSet.getString("mSAFT"));
                sigmaSAFTi = Double.parseDouble(dataSet.getString("sigmaSAFT")) / 1.0e10;
                epsikSAFT = Double.parseDouble(dataSet.getString("epsikSAFT"));
                setAssociationVolumeSAFT(
                        Double.parseDouble(dataSet.getString("associationboundingvolume_PCSAFT")));
                setAssociationEnergySAFT(
                        Double.parseDouble(dataSet.getString("associationenergy_PCSAFT")));
                if (Math.abs(criticalViscosity) < 1e-12) {
                    criticalViscosity = 7.94830 * Math.sqrt(molarMass * 1e3)
                            * Math.pow(criticalPressure, 2.0 / 3.0)
                            / Math.pow(criticalTemperature, 1.0 / 6.0) * 1e-7;
                }
                // System.out.println("crit visc " + criticalViscosity);
                if (normalLiquidDensity == 0) {
                    normalLiquidDensity =
                            molarMass / (0.285 * Math.pow(criticalVolume, 1.048)) * 1000.0;
                }
                if (dataSet.getString("HydrateFormer").equals("yes")) {
                    setIsHydrateFormer(true);
                } else {
                    setIsHydrateFormer(false);
                }

                waxFormer = Integer.parseInt(dataSet.getString("waxformer")) == 1;
                // System.out.println(componentName + " pure component parameters: ok...");
            }
            componentNumber = compnumber;
        } catch (Exception e) {
            logger.error("error in comp", e);
        } finally {
            try {
                if (dataSet != null) {
                    dataSet.close();
                }
                if (database.getStatement() != null) {
                    database.getStatement().close();
                }
                if (database.getConnection() != null) {
                    database.getConnection().close();
                }
            } catch (Exception e) {
                logger.error("error closing database.....", e);
            }
        }

        srkacentricFactor = acentricFactor;
        stokesCationicDiameter = lennardJonesMolecularDiameter;
        paulingAnionicDiameter = lennardJonesMolecularDiameter;
    }

    @Override
<<<<<<< HEAD
    public Object clone() {
=======
    public Component clone() {

>>>>>>> bbc43052
        Component clonedComponent = null;
        try {
            clonedComponent = (Component) super.clone();
        } catch (Exception e) {
            logger.error("Cloning failed.", e);
        }

        return clonedComponent;
    }

    @Override
    public void addMolesChemReac(double dn) {
        numberOfMoles += dn;
        numberOfMolesInPhase += dn;
        if (numberOfMoles < 0) {
            numberOfMoles = 0;
        }
        if (numberOfMolesInPhase < 0) {
            numberOfMolesInPhase = 0;
        }
    }

    @Override
    public void addMolesChemReac(double dn, double totdn) {
        numberOfMoles += totdn;
        numberOfMolesInPhase += dn;

        if (numberOfMoles < 0) {
            numberOfMoles = 0;
        }
        if (numberOfMolesInPhase < 0) {
            numberOfMolesInPhase = 0;
        }
    }

    @Override
    public void addMoles(double dn) {
        numberOfMolesInPhase += dn;
        if (numberOfMolesInPhase < 0) {
            numberOfMolesInPhase = 0;
        }
    }

    @Override
    public void setProperties(ComponentInterface component) {
        x = component.getx();
        z = component.getz();
        numberOfMolesInPhase = component.getNumberOfMolesInPhase();
        numberOfMoles = component.getNumberOfmoles();
        K = component.getK();
    }

    @Override
    public void init(double temperature, double pressure, double totalNumberOfMoles, double beta,
            int type) {
        if (type == 0) {
            z = numberOfMoles / totalNumberOfMoles;
            K = Math.exp(Math.log(criticalPressure / pressure) + 5.373 * (1.0 + srkacentricFactor)
                    * (1.0 - criticalTemperature / temperature));
            x = z;
            // System.out.println("K " + K);
        }
        numberOfMolesInPhase = totalNumberOfMoles * x * beta;
        numberOfMoles = totalNumberOfMoles * z; // added late by Even 22/10-06
        z = numberOfMoles / totalNumberOfMoles;
    }

    @Override
    public Element getElements() {
        if (elements == null) {
            elements = new Element(componentName);
        }
        return elements;
    }

    @Override
    public void Finit(PhaseInterface phase, double temp, double pres, double totMoles, double beta,
            int numberOfComponents, int type) {}

    @Override
    public final double getx() {
        return x;
    }

    @Override
    public final double getz() {
        return z;
    }

    @Override
    public final void setz(double z) {
        this.z = z;
    }

    @Override
    public final double getReferencePotential() {
        return referencePotential;
    }

    @Override
    public final void setReferencePotential(double ref) {
        this.referencePotential = ref;
    }

    @Override
    public final double getK() {
        return K;
    }

    @Override
    public final double getHeatOfFusion() {
        return heatOfFusion;
    }

    @Override
    public double getHeatOfVapourization(double temp) {
        return heatOfVaporizationCoefs[0] + heatOfVaporizationCoefs[1] * temp
                + heatOfVaporizationCoefs[2] * temp * temp + heatOfVaporizationCoefs[3] * temp
                        * temp * temp * heatOfVaporizationCoefs[4] * temp * temp * temp * temp; // maa
                                                                                                // settes
                                                                                                // paa
                                                                                                // rett
                                                                                                // form
    }

    @Override
    public final double getTripplePointDensity() {
        return triplePointDensity;
    }

    @Override
    public final double getTriplePointPressure() {
        return triplePointPressure;
    }

    @Override
    public final double getTriplePointTemperature() {
        return triplePointTemperature;
    }

    @Override
    public final double getMeltingPointTemperature() {
        return meltingPointTemperature;
    }

    @Override
    public final double getIdealGasEnthalpyOfFormation() {
        return idealGasEnthalpyOfFormation;
    }

    @Override
    public final double getIdealGasGibsEnergyOfFormation() {
        return idealGasGibsEnergyOfFormation;
    }

    @Override
    public final double getIdealGasAbsoluteEntropy() {
        return idealGasAbsoluteEntropy;
    }

    @Override
    public final double getTC() {
        return criticalTemperature;
    }

    @Override
    public final void setTC(double val) {
        criticalTemperature = val;
    }

    @Override
    public final void setPC(double val) {
        criticalPressure = val;
    }

    @Override
    public final String getComponentName() {
        return componentName;
    }

    @Override
    public final String getReferenceStateType() {
        return referenceStateType;
    }

    @Override
    public final double getPC() {
        return criticalPressure;
    }

    @Override
    public double getGibbsEnergyOfFormation() {
        return gibbsEnergyOfFormation;
    }

    @Override
    public double getDiElectricConstant(double temperature) {
        return dielectricParameter[0] + dielectricParameter[1] / temperature
                + dielectricParameter[2] * temperature
                + dielectricParameter[3] * temperature * temperature
                + dielectricParameter[4] * Math.pow(temperature, 3.0);
    }

    @Override
    public double getDiElectricConstantdT(double temperature) {
        return -dielectricParameter[1] / Math.pow(temperature, 2.0) + dielectricParameter[2]
                + 2.0 * dielectricParameter[3] * temperature
                + 3.0 * dielectricParameter[4] * Math.pow(temperature, 2.0);
    }

    @Override
    public double getDiElectricConstantdTdT(double temperature) {
        return 2.0 * dielectricParameter[1] / Math.pow(temperature, 3.0)
                + 2.0 * dielectricParameter[3]
                + 6.0 * dielectricParameter[4] * Math.pow(temperature, 1.0);
    }

    @Override
    public double getDebyeDipoleMoment() {
        return debyeDipoleMoment;
    }

    @Override
    public final double getIonicCharge() {
        return ionicCharge;
    }

    @Override
    public final void setViscosityAssociationFactor(double val) {
        viscosityCorrectionFactor = val;
    }

    @Override
    public final double getRacketZ() {
        return racketZ;
    }

    @Override
    public double getVolumeCorrection() {
        return 0;
    }

    @Override
    public double getNormalLiquidDensity() {
        return normalLiquidDensity;
    }

    @Override
    public double getViscosityCorrectionFactor() {
        return viscosityCorrectionFactor;
    }

    @Override
    public double getCriticalVolume() {
        return criticalVolume;
    }

    @Override
    public final int getLiquidViscosityModel() {
        return liquidViscosityModel;
    }

    @Override
    public final double getParachorParameter() {
        return parachorParameter;
    }

    @Override
    public final void setParachorParameter(double parachorParameter) {
        this.parachorParameter = parachorParameter;
    }

    @Override
    public final void setLiquidViscosityModel(int modelNumber) {
        liquidViscosityModel = modelNumber;
    }

    @Override
    public final void setLiquidViscosityParameter(double number, int i) {
        liquidViscosityParameter[i] = number;
    }

    @Override
    public final double getLiquidViscosityParameter(int i) {
        return liquidViscosityParameter[i];
    }

    @Override
    public void setLiquidConductivityParameter(double number, int i) {
        liquidConductivityParameter[i] = number;
    }

    @Override
    public double getLiquidConductivityParameter(int i) {
        return liquidConductivityParameter[i];
    }

    /**
     * Units in m*e10
     */
    @Override
    public double getLennardJonesMolecularDiameter() {
        return lennardJonesMolecularDiameter;
    }

    @Override
    public double getLennardJonesEnergyParameter() {
        return lennardJonesEnergyParameter;
    }

    @Override
    public double getHsub() {
        return Hsub;
    }

    /**
     * Calculates the pure comonent solid vapor pressure (bar) with the C-C equation, based on Hsub
     * Should only be used in the valid temperature range below the triple point (specified in
     * component database).
     */
    @Override
    public double getCCsolidVaporPressure(double temperature) {
        return triplePointPressure
                * (Math.exp(Hsub / R * (1.0 / getTriplePointTemperature() - 1.0 / temperature)));
    }

    /**
     * Calculates the DT of pure comonent solid vapor pressure (bar) with the C-C equation, based on
     * Hsub Should only be used in the valid temperature range below the triple point (specified in
     * component database).
     */
    @Override
    public double getCCsolidVaporPressuredT(double temperature) {
        return triplePointPressure * Hsub / R * (1.0 / (temperature * temperature))
                * (Math.exp(Hsub / R * (1.0 / getTriplePointTemperature() - 1.0 / temperature)));
    }

    /**
     * Calculates the pure component solid density in kg/liter Should only be used in the valid
     * temperature range (specified in component database).
     */
    @Override
    public double getPureComponentSolidDensity(double temperature) {
        return molarMass * 1000.0
                * (solidDensityCoefs[0] + solidDensityCoefs[1] * Math.pow(temperature, 1.0)
                        + solidDensityCoefs[2] * Math.pow(temperature, 2.0)
                        + solidDensityCoefs[3] * Math.pow(temperature, 3.0)
                        + solidDensityCoefs[4] * Math.pow(temperature, 4.0));
    }

    /**
     * Calculates the pure component liquid density in kg/liter Should only be used in the valid
     * temperature range (specified in component database). This method seems to give bad results at
     * the moment
     */
    @Override
    public double getPureComponentLiquidDensity(double temperature) {
        return molarMass * 1000.0
                * (liquidDensityCoefs[0] + liquidDensityCoefs[1] * Math.pow(temperature, 1.0)
                        + liquidDensityCoefs[2] * Math.pow(temperature, 2.0)
                        + liquidDensityCoefs[3] * Math.pow(temperature, 3.0)
                        + liquidDensityCoefs[4] * Math.pow(temperature, 4.0));
        // return Math.pow(liquidDensityCoefs[0] / liquidDensityCoefs[1], 1.0 +
        // Math.pow(1.0 - temperature / liquidDensityCoefs[2], liquidDensityCoefs[3]));
    }

    /**
     * Calculates the pure comonent heat of vaporization in J/mol
     */
    @Override
    public double getPureComponentHeatOfVaporization(double temperature) {
        return 1.0e-3 * heatOfVaporizationCoefs[0]
                * Math.pow((1.0 - temperature / criticalTemperature),
                        heatOfVaporizationCoefs[1]
                                + heatOfVaporizationCoefs[2] * temperature / criticalTemperature
                                + heatOfVaporizationCoefs[3]
                                        * Math.pow(temperature / criticalTemperature, 2.0));
    }

    @Override
    public final void setx(double newx) {
        if (Double.isNaN(newx) || Double.isInfinite(newx)) {
            return;
        }
        if (newx < 0) {
            x = 1.0e-50;
        }
        if (newx > 0) {
            x = newx;
        }
        if (newx > 5) {
            x = 5;
        }
    }

    @Override
    public final void setNumberOfmoles(double newmoles) {
        numberOfMoles = newmoles;
    }

    @Override
    public final void setNumberOfMolesInPhase(double totmoles) {
        numberOfMolesInPhase = totmoles * x;
    }

    @Override
    public final double getNumberOfmoles() {
        return this.numberOfMoles;
    }

    @Override
    public final double getMolarMass() {
        return this.molarMass;
    }

    @Override
    public final double getNumberOfMolesInPhase() {
        return this.numberOfMolesInPhase;
    }

    @Override
    public double getRate(String unitName) {
        neqsim.util.unit.Unit unit = new neqsim.util.unit.RateUnit(numberOfMolesInPhase, "mol/sec",
                molarMass, normalLiquidDensity, normalBoilingPoint);
        double val = unit.getValue(unitName);
        return val;
    }

    @Override
    public final void setK(double newK) {
        K = newK;
    }

    @Override
    public final double getFugasityCoeffisient() {
        return fugasityCoeffisient;
    }

    @Override
    public final double getFugasityCoefficient() {
        return getFugasityCoeffisient();
    }

    @Override
    public double fugcoef(PhaseInterface phase) {
        fugasityCoeffisient = 1.0;// this.fugcoef(phase, phase.getNumberOfComponents(),
                                  // phase.getTemperature(),
                                  // phase.getPressure());
        logFugasityCoeffisient = Math.log(fugasityCoeffisient);
        return fugasityCoeffisient;
    }

    @Override
    public double logfugcoefdT(PhaseInterface phase) {
        dfugdt = 0.0;// this.fugcoefDiffTemp(phase, phase.getNumberOfComponents(),
                     // phase.getTemperature(), phase.getPressure());
        return dfugdt;
    }

    @Override
    public double logfugcoefdP(PhaseInterface phase) {
        dfugdp = 0.0;// this.fugcoefDiffPres(phase, phase.getNumberOfComponents(),
                     // phase.getTemperature(), phase.getPressure());
        return dfugdp;
    }

    @Override
    public double[] logfugcoefdN(PhaseInterface phase) {
        // dfugdn = this.fugcoefDiffN(phase, phase.getNumberOfComponents(),
        // phase.getTemperature(), phase.getPressure());
        return new double[2];
    }

    @Override
    public double logfugcoefdNi(PhaseInterface phase, int k) {
        return 0.0;
    }

    @Override
    public double getdfugdt() {
        return dfugdt;
    }

    @Override
    public double getdfugdp() {
        return dfugdp;
    }

    @Override
    public void setdfugdt(double val) {
        dfugdt = val;
    }

    @Override
    public void setdfugdp(double val) {
        dfugdp = val;
    }

    @Override
    public void setdfugdn(int i, double val) {
        dfugdn[i] = val;
    }

    @Override
    public void setdfugdx(int i, double val) {
        dfugdx[i] = val;
    }

    @Override
    public double getAcentricFactor() {
        return acentricFactor;
    }

    @Override
    public double getdfugdx(int i) {
        return dfugdx[i];
    }

    @Override
    public double getdfugdn(int i) {
        return dfugdn[i];
    }

    @Override
    public int getIndex() {
        return index;
    }

    @Override
    public int getComponentNumber() {
        return componentNumber;
    }

    @Override
    public final double getGibbsEnergy(double temperature, double pressure) {
        return getEnthalpy(temperature) - temperature * getEntropy(temperature, pressure);
    }

    @Override
    public final double getChemicalPotentialIdealReference(PhaseInterface phase) {
        return (getHID(phase.getTemperature())
                - phase.getTemperature() * getIdEntropy(phase.getTemperature()));
    }

    @Override
    public final double getChemicalPotential(double temperature, double pressure) {
        return getGibbsEnergy(temperature, pressure) / numberOfMolesInPhase;
    }

    @Override
    public double getChemicalPotential(PhaseInterface phase) {
        return getGibbsEnergy(phase.getTemperature(), phase.getPressure()) / numberOfMolesInPhase;
        // return getGresTV;
    }

    public final double getFugacitydN(int i, PhaseInterface phase) {
        double tempFug = 0.0;
        if (i == componentNumber) {
            tempFug = 1.0 / getNumberOfMolesInPhase();
        }
        return getdfugdn(i) + tempFug - 1.0 / phase.getNumberOfMolesInPhase();
    }

    @Override
    public final double getChemicalPotentialdNTV(int i, PhaseInterface phase) {
        return getChemicalPotentialdN(i, phase)
                - getVoli() * phase.getComponent(i).getVoli() * phase.getdPdVTn();
    }

    @Override
    public final double getChemicalPotentialdN(int i, PhaseInterface phase) {
        return R * phase.getTemperature() * getFugacitydN(i, phase);
    }

    @Override
    public final double getChemicalPotentialdP() {
        return voli;
    }

    @Override
    public final double getChemicalPotentialdT(PhaseInterface phase) {
        return -getEntropy(phase.getTemperature(), phase.getPressure()) / numberOfMolesInPhase;
    }

    @Override
    public final double getChemicalPotentialdV(PhaseInterface phase) {
        return getChemicalPotentialdP() * phase.getdPdVTn();
    }

    public final double getChemicalPotentialdP(int i, PhaseInterface phase) {
        return R * phase.getTemperature() * getFugacitydN(i, phase);
    }

    @Override
    public void setComponentNumber(int numb) {
        componentNumber = numb;
    }

    @Override
    public double getAntoineVaporPressure(double temp) {
        if (antoineLiqVapPresType.equals("pow10")) {
            return Math.pow(10.0, AntoineA - (AntoineB / (temp + AntoineC - 273.15))); // equation
                                                                                       // and
                                                                                       // parameter
                                                                                       // from
                                                                                       // properties
                                                                                       // o liquids
                                                                                       // and
                                                                                       // gases
                                                                                       // (poling
                                                                                       // 5th ed)
        } else if (antoineLiqVapPresType.equals("exp") || antoineLiqVapPresType.equals("log")) {
            return Math.exp(AntoineA - (AntoineB / (temp + AntoineC))); // equation and parameter
                                                                        // from properties o
                                                                        // liquids and gases (poling
                                                                        // 5th ed)
        } else if (Math.abs(AntoineE) > 1e-12) {
            return Math.exp(AntoineA + AntoineB / temp + AntoineC * Math.log(temp)
                    + AntoineD * Math.pow(temp, AntoineE)) / 100000;
        } else {
            double x = 1 - (temp / criticalTemperature);
            return (Math
                    .exp(Math.pow((1 - x), -1) * (AntoineA * x + AntoineB * Math.pow(x, 1.5)
                            + AntoineC * Math.pow(x, 3) + AntoineD * Math.pow(x, 6)))
                    * criticalPressure);
        }
    }

    @Override
    public double getAntoineVaporPressuredT(double temp) {
        if (antoineLiqVapPresType.equals("pow10")) {
            // (10^ (A - B/(C + x - 5463/20)) *B*log(10))/(C + x - 5463/20)^2
            double ans = (Math.pow(AntoineA - AntoineB / (AntoineC + temp - 273.15), 10.0)
                    * AntoineB * Math.log(10.0)) / Math.pow((AntoineC + temp - 273.15), 2.0);
            return ans;
        } else if (antoineLiqVapPresType.equals("exp") || antoineLiqVapPresType.equals("log")) {
            // (B*exp(A - B/(C + x)))/(C + x)^2
            double ans = AntoineB * (Math.exp(AntoineA - AntoineB / (AntoineC + temp)))
                    / Math.pow((AntoineC + temp), 2.0);
            return ans;
        } else {
            return 0.0;
        }
    }

    @Override
    public double getAntoineVaporTemperature(double pres) {
        double nyPres = 0, nyTemp = criticalTemperature * 0.7;
        int iter = 0;
        do {
            iter++;
            //
            nyPres = getAntoineVaporPressure(nyTemp);
            nyTemp -= (nyPres - pres);
            // nyTemp = nyTemp-(nyPres - pres)/getAntoineVaporPressuredT(nyTemp);
            // System.out.println("temp Antoine " +nyTemp + " error "+Math.abs((nyPres -
            // pres) / pres));
        } while (Math.abs((nyPres - pres) / pres) > 0.00001 && iter < 1000);
        return nyTemp;
    }

    @Override
    public final double getHresTP(double temperature) {
        return R * temperature * (-temperature * getdfugdt());
    }

    @Override
    public final double getGresTP(double temperature) {
        return R * temperature * (Math.log(getFugasityCoeffisient()));
    }

    @Override
    public final double getSresTP(double temperature) {
        return (getHresTP(temperature) - getGresTP(temperature)) / temperature;
    }

    /**
     * @param temperature
     * @return ideal gas Cp for the component in the specific phase [J/molK]
     */
    @Override
    public final double getCp0(double temperature) {
        return getCpA() + getCpB() * temperature + getCpC() * Math.pow(temperature, 2)
                + getCpD() * Math.pow(temperature, 3) + getCpE() * Math.pow(temperature, 4);
    }

    /**
     * @param temperature
     * @return ideal gas Cv for the component in the specific phase [J/molK]
     */
    @Override
    public final double getCv0(double temperature) {
        return getCpA() + getCpB() * temperature + getCpC() * Math.pow(temperature, 2)
                + getCpD() * Math.pow(temperature, 3) + getCpE() * Math.pow(temperature, 4) - R;
    }

    // integralet av Cp0 mhp T
    @Override
    public final double getHID(double T) {
        return 0 * getIdealGasEnthalpyOfFormation()
                + (getCpA() * T + 1.0 / 2.0 * getCpB() * T * T + 1.0 / 3.0 * getCpC() * T * T * T
                        + 1.0 / 4.0 * getCpD() * T * T * T * T)
                + 1.0 / 5.0 * getCpE() * T * T * T * T * T
                - (getCpA() * referenceTemperature
                        + 1.0 / 2.0 * getCpB() * referenceTemperature * referenceTemperature
                        + 1.0 / 3.0 * getCpC() * referenceTemperature * referenceTemperature
                                * referenceTemperature
                        + 1.0 / 4.0 * getCpD() * referenceTemperature * referenceTemperature
                                * referenceTemperature * referenceTemperature
                        + 1.0 / 5.0 * getCpE() * referenceTemperature * referenceTemperature
                                * referenceTemperature * referenceTemperature
                                * referenceTemperature);
    }

    /**
     * @param temperature
     * @return enthalpy The function gives the total enthalpy for the component in the specific
     *         phase [J]
     */
    @Override
    public final double getEnthalpy(double temperature) {
        return getHID(temperature) * numberOfMolesInPhase
                + getHresTP(temperature) * numberOfMolesInPhase;
    }

    @Override
    public double getIdEntropy(double temperature) {
        return (getCpE() * temperature * temperature * temperature * temperature / 4.0
                + getCpD() * temperature * temperature * temperature / 3.0
                + getCpC() * temperature * temperature / 2.0 + getCpB() * temperature
                + getCpA() * Math.log(temperature)
                - getCpE() * referenceTemperature * referenceTemperature * referenceTemperature
                        * referenceTemperature / 4.0
                - getCpD() * referenceTemperature * referenceTemperature * referenceTemperature
                        / 3.0
                - getCpC() * referenceTemperature * referenceTemperature / 2.0
                - getCpB() * referenceTemperature - getCpA() * Math.log(referenceTemperature));
    }

    @Override
    public double getEntropy(double temperature, double pressure) {
        if (x < 1e-100) {
            return 0.0;
        }
        return numberOfMolesInPhase * (getIdEntropy(temperature)
                - (R * Math.log(pressure / referencePressure)) - R * Math.log(x))
                + getSresTP(temperature) * numberOfMolesInPhase; // 1 bor vaere Z
    }

    @Override
    public final String getName() {
        return componentName;
    }

    @Override
    public void setAcentricFactor(double val) {
        acentricFactor = val;
        getAtractiveTerm().init();
    }

    @Override
    public void setRacketZ(double val) {
        racketZ = val;
    }

    @Override
    public void setAtractiveTerm(int i) {
        atractiveTermNumber = i;
    }

    @Override
    public AtractiveTermInterface getAtractiveTerm() {
        return null;
    }

    @Override
    public final double[] getSchwartzentruberParams() {
        return schwartzentruberParams;
    }

    @Override
    public final void setSchwartzentruberParams(int i, double param) {
        schwartzentruberParams[i] = param;
    }

    @Override
    public final double[] getTwuCoonParams() {
        return TwuCoonParams;
    }

    @Override
    public final void setTwuCoonParams(int i, double param) {
        TwuCoonParams[i] = param;
    }

    @Override
    public double fugcoefDiffPresNumeric(PhaseInterface phase, int numberOfComponents,
            double temperature, double pressure) {
        double temp1 = 0.0, temp2 = 0.0;
        double dp = phase.getPressure() / 1.0e5;
        temp1 = phase.getComponents()[componentNumber].getFugasityCoeffisient();
        phase.setPressure(phase.getPressure() - dp);
        phase.init(numberOfMolesInPhase, numberOfComponents, 1, phase.getPhaseType(),
                phase.getBeta());
        phase.getComponents()[componentNumber].fugcoef(phase);
        temp2 = phase.getComponents()[componentNumber].getFugasityCoeffisient();
        phase.setPressure(phase.getPressure() + dp);
        phase.init(numberOfMolesInPhase, numberOfComponents, 1, phase.getPhaseType(),
                phase.getBeta());
        phase.getComponents()[componentNumber].fugcoef(phase);
        dfugdp = (Math.log(temp1) - Math.log(temp2)) / dp;
        return dfugdp;
    }

    @Override
    public double fugcoefDiffTempNumeric(PhaseInterface phase, int numberOfComponents,
            double temperature, double pressure) {
        double temp1 = 0.0, temp2 = 0.0;
        double dt = phase.getTemperature() / 1.0e6;
        temp1 = phase.getComponents()[componentNumber].getFugasityCoeffisient();
        phase.setTemperature(phase.getTemperature() - dt);
        phase.init(numberOfMolesInPhase, numberOfComponents, 1, phase.getPhaseType(),
                phase.getBeta());
        phase.getComponents()[componentNumber].fugcoef(phase);
        temp2 = phase.getComponents()[componentNumber].getFugasityCoeffisient();
        // phase.setTemperature(phase.getTemperature()+dt);
        // System.out.println("temp " + phase.getTemperature());
        // phase.init(numberOfMolesInPhase, numberOfComponents, 1,phase.getPhaseType(),
        // phase.getBeta());
        // phase.getComponents()[componentNumber].fugcoef(phase, numberOfComponents,
        // phase.getTemperature(), phase.getPressure());
        dfugdt = (Math.log(temp1) - Math.log(temp2)) / dt;
        return dfugdt;
    }

    public final double getIonicDiameter() {
        if (ionicCharge < 0) {
            return paulingAnionicDiameter;
        } else if (ionicCharge > 0) {
            return stokesCationicDiameter;
        } else {
            return lennardJonesMolecularDiameter;
        }
    }

    /**
     * Getter for property stokesCationicDiameter.
     *
     * @return Value of property stokesCationicDiameter.
     */
    @Override
    public double getStokesCationicDiameter() {
        return stokesCationicDiameter;
    }

    /**
     * Setter for property stokesCationicDiameter.
     *
     * @param stokesCationicDiameter New value of property stokesCationicDiameter.
     */
    @Override
    public void setStokesCationicDiameter(double stokesCationicDiameter) {
        this.stokesCationicDiameter = stokesCationicDiameter;
    }

    /**
     * Getter for property paulingAnionicDiameter.
     *
     * @return Value of property paulingAnionicDiameter.
     */
    @Override
    public final double getPaulingAnionicDiameter() {
        return paulingAnionicDiameter;
    }

    /**
     * Setter for property paulingAnionicDiameter.
     *
     * @param paulingAnionicDiameter New value of property paulingAnionicDiameter.
     */
    public void setPaulingAnionicDiameter(double paulingAnionicDiameter) {
        this.paulingAnionicDiameter = paulingAnionicDiameter;
    }

    /**
     * Getter for property logFugasityCoeffisient.
     *
     * @return Value of property logFugasityCoeffisient.
     */
    @Override
    public final double getLogFugasityCoeffisient() {
        return logFugasityCoeffisient;
    }

    /**
     * Getter for property atractiveTermNumber.
     *
     * @return Value of property atractiveTermNumber.
     */
    @Override
    public final int getAtractiveTermNumber() {
        return atractiveTermNumber;
    }

    @Override
    public double getVoli() {
        return voli;
    }

    public void setVoli(double molarVol) {
        voli = molarVol;
    }

    /**
     * Indexed getter for property matiascopemanParams.
     *
     * @param index Index of the property.
     * @return Value of the property at <CODE>index</CODE>.
     */
    public final double getMatiascopemanParams(int index) {
        return matiascopemanParams[index];
    }

    /**
     * Getter for property matiascopemanParams.
     *
     * @return Value of property matiascopemanParams.
     */
    @Override
    public final double[] getMatiascopemanParams() {
        return matiascopemanParams;
    }

    public final double[] getMatiascopemanParamsPR() {
        return matiascopemanParamsPR;
    }

    public void setMatiascopemanParamsPR(int index, double matiascopemanParams) {
        this.matiascopemanParamsPR[index] = matiascopemanParams;
    }

    /**
     * Indexed setter for property matiascopemanParams.
     *
     * @param index Index of the property.
     * @param matiascopemanParams New value of the property at <CODE>index</CODE>.
     */
    @Override
    public void setMatiascopemanParams(int index, double matiascopemanParams) {
        this.matiascopemanParams[index] = matiascopemanParams;
    }

    /**
     * Setter for property matiascopemanParams.
     *
     * @param matiascopemanParams New value of property matiascopemanParams.
     */
    @Override
    public void setMatiascopemanParams(double[] matiascopemanParams) {
        this.matiascopemanParams = matiascopemanParams;
    }

    @Override
    public void setFugacityCoefficient(double val) {
        fugasityCoeffisient = val;
        logFugasityCoeffisient = Math.log(fugasityCoeffisient);
    }

    /**
     * Getter for property numberOfAssociationSites.
     *
     * @return Value of property numberOfAssociationSites.
     */
    @Override
    public final int getNumberOfAssociationSites() {
        return numberOfAssociationSites;
    }

    /**
     * Setter for property numberOfAssociationSites.
     *
     * @param numberOfAssociationSites New value of property numberOfAssociationSites.
     */
    @Override
    public void setNumberOfAssociationSites(int numberOfAssociationSites) {
        this.numberOfAssociationSites = numberOfAssociationSites;
    }

    @Override
    public void seta(double a) {
        logger.error("no method set a");
    }

    @Override
    public void setb(double b) {
        logger.error("no method set b");
    }

    /**
     * Getter for property associationVolume.
     *
     * @return Value of property associationVolume.
     */
    @Override
    public final double getAssociationVolume() {
        return associationVolume;
    }

    /**
     * Setter for property associationVolume.
     *
     * @param associationVolume New value of property associationVolume.
     */
    @Override
    public void setAssociationVolume(double associationVolume) {
        this.associationVolume = associationVolume;
    }

    /**
     * Getter for property associationEnergy.
     *
     * @return Value of property associationEnergy.
     */
    @Override
    public final double getAssociationEnergy() {
        return associationEnergy;
    }

    /**
     * Setter for property associationEnergy.
     *
     * @param associationEnergy New value of property associationEnergy.
     */
    @Override
    public void setAssociationEnergy(double associationEnergy) {
        this.associationEnergy = associationEnergy;
    }

    /**
     * Getter for property normalBoilingPoint.
     *
     * @return Value of property normalBoilingPoint.
     */
    @Override
    public double getNormalBoilingPoint() {
        return normalBoilingPoint;
    }

    /**
     * Setter for property normalBoilingPoint.
     *
     * @param normalBoilingPoint New value of property normalBoilingPoint.
     */
    @Override
    public void setNormalBoilingPoint(double normalBoilingPoint) {
        this.normalBoilingPoint = normalBoilingPoint;
    }

    /**
     * Getter for property standardDensity.
     *
     * @return Value of property standardDensity.
     */
    public double getStandardDensity() {
        return standardDensity;
    }

    /**
     * Setter for property standardDensity.
     *
     * @param standardDensity New value of property standardDensity.
     */
    public void setStandardDensity(double standardDensity) {
        this.standardDensity = standardDensity;
    }

    /**
     * Getter for property AntoineASolid.
     *
     * @return Value of property AntoineASolid.
     */
    @Override
    public double getAntoineASolid() {
        return AntoineASolid;
    }

    /**
     * Setter for property AntoineASolid.
     *
     * @param AntoineASolid New value of property AntoineASolid.
     */
    @Override
    public void setAntoineASolid(double AntoineASolid) {
        this.AntoineASolid = AntoineASolid;
    }

    /**
     * Getter for property AntoineBSolid.
     *
     * @return Value of property AntoineBSolid.
     */
    @Override
    public double getAntoineBSolid() {
        return AntoineBSolid;
    }

    /**
     * Setter for property AntoineBSolid.
     *
     * @param AntoineBSolid New value of property AntoineBSolid.
     */
    @Override
    public void setAntoineBSolid(double AntoineBSolid) {
        this.AntoineBSolid = AntoineBSolid;
    }

    /**
     * Getter for property AntoineBSolid.
     *
     * @return Value of property AntoineBSolid.
     */
    @Override
    public double getAntoineCSolid() {
        return AntoineBSolid;
    }

    /**
     * Setter for property AntoineBSolid.
     *
     * @param AntoineBSolid New value of property AntoineBSolid.
     */
    @Override
    public void setAntoineCSolid(double AntoineCSolid) {
        this.AntoineCSolid = AntoineCSolid;
    }

    @Override
    public final double getSolidVaporPressure(double temperature) {
        if (Math.abs(AntoineCSolid) < 1e-10) {
            return Math.exp(AntoineASolid + AntoineBSolid / temperature);
        } else {
            return Math.pow(10.0, AntoineASolid - AntoineBSolid / (temperature + AntoineCSolid));
        }
    }

    @Override
    public final double getSolidVaporPressuredT(double temperature) {
        if (Math.abs(AntoineCSolid) < 1e-10) {
            return -AntoineBSolid / (temperature * temperature)
                    * Math.exp(AntoineASolid + AntoineBSolid / temperature);
        } else {
            return AntoineBSolid * Math.log(10)
                    * Math.pow((1 / 10),
                            (AntoineASolid - AntoineBSolid / (temperature + AntoineCSolid)))
                    * Math.pow(10, AntoineASolid) / Math.pow((temperature + AntoineCSolid), 2);
        }
    }

    @Override
    public final double getSphericalCoreRadius() {
        return sphericalCoreRadius;
    }

    /**
     * Setter for property componentName.
     *
     * @param componentName New value of property componentName.
     */
    @Override
    public void setComponentName(java.lang.String componentName) {
        this.componentName = componentName;
    }

    /**
     * Setter for property lennardJonesEnergyParameter.
     *
     * @param lennardJonesEnergyParameter New value of property lennardJonesEnergyParameter.
     */
    @Override
    public void setLennardJonesEnergyParameter(double lennardJonesEnergyParameter) {
        this.lennardJonesEnergyParameter = lennardJonesEnergyParameter;
    }

    /**
     * Setter for property lennardJonesMolecularDiameter.
     *
     * @param lennardJonesMolecularDiameter New value of property lennardJonesMolecularDiameter.
     */
    @Override
    public void setLennardJonesMolecularDiameter(double lennardJonesMolecularDiameter) {
        this.lennardJonesMolecularDiameter = lennardJonesMolecularDiameter;
    }

    /**
     * Setter for property sphericalCoreRadius.
     *
     * @param sphericalCoreRadius New value of property sphericalCoreRadius.
     */
    @Override
    public void setSphericalCoreRadius(double sphericalCoreRadius) {
        this.sphericalCoreRadius = sphericalCoreRadius;
    }

    /**
     * Getter for property calcActivity.
     *
     * @return Value of property calcActivity.
     */
    @Override
    public boolean calcActivity() {
        return calcActivity != 0;
    }

    /**
     * Getter for property isTBPfraction.
     *
     * @return Value of property isTBPfraction.
     */
    @Override
    public boolean isIsTBPfraction() {
        return isTBPfraction;
    }

    @Override
    public boolean isHydrocarbon() {
        return isIsTBPfraction() || isPlusFraction || componentType.equals("HC");
    }

    /**
     * Setter for property isTBPfraction.
     *
     * @param isTBPfraction New value of property isTBPfraction.
     */
    @Override
    public void setIsTBPfraction(boolean isTBPfraction) {
        setIsAllTypesFalse();
        this.isTBPfraction = isTBPfraction;
    }

    protected void setIsAllTypesFalse() {
        this.isTBPfraction = false;
        this.isPlusFraction = false;
        this.isNormalComponent = false;
        this.isIon = false;
    }

    /**
     * Getter for property isPlusFraction.
     *
     * @return Value of property isPlusFraction.
     */
    @Override
    public boolean isIsPlusFraction() {
        return isPlusFraction;
    }

    /**
     * Setter for property isPlusFraction.
     *
     * @param isPlusFraction New value of property isPlusFraction.
     */
    @Override
    public void setIsPlusFraction(boolean isPlusFraction) {
        setIsAllTypesFalse();
        this.isPlusFraction = isPlusFraction;
    }

    /**
     * Getter for property isNormalComponent.
     *
     * @return Value of property isNormalComponent.
     */
    @Override
    public boolean isIsNormalComponent() {
        return isNormalComponent;
    }

    @Override
    public boolean isInert() {
        return componentType.equals("inert");
    }

    /**
     * Setter for property isNormalComponent.
     *
     * @param isNormalComponent New value of property isNormalComponent.
     */
    @Override
    public void setIsNormalComponent(boolean isNormalComponent) {
        setIsAllTypesFalse();
        this.isNormalComponent = isNormalComponent;
    }

    /**
     * Getter for property isIon.
     *
     * @return Value of property isIon.
     */
    @Override
    public boolean isIsIon() {
        if (componentType.equals("ion"))
            setIsIon(true);
        return isIon;
    }

    /**
     * Setter for property isIon.
     *
     * @param isIon New value of property isIon.
     */
    @Override
    public void setIsIon(boolean isIon) {
        setIsAllTypesFalse();
        this.isIon = isIon;
    }

    /**
     * Setter for property normalLiquidDensity.
     *
     * @param normalLiquidDensity New value of property normalLiquidDensity.
     */
    @Override
    public void setNormalLiquidDensity(double normalLiquidDensity) {
        this.normalLiquidDensity = normalLiquidDensity;
    }

    /**
     * Setter for property molarMass.
     *
     * @param molarMass New value of property molarMass.
     */
    @Override
    public void setMolarMass(double molarMass) {
        this.molarMass = molarMass;
    }

    /**
     * Getter for property solidCheck.
     *
     * @return Value of property solidCheck.
     */
    @Override
    public final boolean doSolidCheck() {
        return solidCheck;
    }

    /**
     * Setter for property solidCheck.
     *
     * @param solidCheck New value of property solidCheck.
     */
    @Override
    public void setSolidCheck(boolean solidCheck) {
        this.solidCheck = solidCheck;
    }

    /**
     * Getter for property associationScheme.
     *
     * @return Value of property associationScheme.
     */
    @Override
    public java.lang.String getAssociationScheme() {
        return associationScheme;
    }

    /**
     * Setter for property associationScheme.
     *
     * @param associationScheme New value of property associationScheme.
     */
    @Override
    public void setAssociationScheme(java.lang.String associationScheme) {
        this.associationScheme = associationScheme;
    }

    /**
     * Getter for property componentType.
     *
     * @return Value of property componentType.
     */
    @Override
    public java.lang.String getComponentType() {
        if (isTBPfraction) {
            componentType = "TBP";
        } else if (isPlusFraction) {
            componentType = "plus";
        } else if (isNormalComponent) {
            componentType = "normal";
        } else if (isIon) {
            componentType = "ion";
        }
        return componentType;
    }

    /**
     * Getter for property Henrys Coeffisient. Unit is bar. ln H = C1 + C2/T + C3lnT + C4*T
     *
     * @return Value of property componentType.
     */
    @Override
    public double getHenryCoef(double temperature) {
        // System.out.println("henry " +
        // Math.exp(henryCoefParameter[0]+henryCoefParameter[1]/temperature+henryCoefParameter[2]*Math.log(temperature)+henryCoefParameter[3]*temperature)*100*0.01802);
        return Math.exp(henryCoefParameter[0] + henryCoefParameter[1] / temperature
                + henryCoefParameter[2] * Math.log(temperature)
                + henryCoefParameter[3] * temperature) * 0.01802 * 100;
    }

    @Override
    public double getHenryCoefdT(double temperature) {
        return getHenryCoef(temperature) * (-henryCoefParameter[1] / (temperature * temperature)
                + henryCoefParameter[2] / temperature + henryCoefParameter[3]);
    }

    /**
     * Getter for property henryCoefParameter.
     *
     * @return Value of property henryCoefParameter.
     */
    @Override
    public double[] getHenryCoefParameter() {
        return this.henryCoefParameter;
    }

    /**
     * Setter for property henryCoefParameter.
     *
     * @param henryCoefParameter New value of property henryCoefParameter.
     */
    @Override
    public void setHenryCoefParameter(double[] henryCoefParameter) {
        this.henryCoefParameter = henryCoefParameter;
    }

    /**
     * Getter for property matiascopemanSolidParams.
     *
     * @return Value of property matiascopemanSolidParams.
     */
    @Override
    public double[] getMatiascopemanSolidParams() {
        return this.matiascopemanSolidParams;
    }

    /**
     * Setter for property matiascopemanSolidParams.
     *
     * @param matiascopemanSolidParams New value of property matiascopemanSolidParams.
     */
    public void setMatiascopemanSolidParams(double[] matiascopemanSolidParams) {
        this.matiascopemanSolidParams = matiascopemanSolidParams;
    }

    @Override
    public double getPureComponentCpSolid(double temperature) {
        // unit J/mol*K DIPPR function
        return 1. / 1000.0
                * (CpSolid[0] + CpSolid[1] * temperature + CpSolid[2] * Math.pow(temperature, 2.0)
                        + CpSolid[3] * Math.pow(temperature, 3.0)
                        + CpSolid[4] * Math.pow(temperature, 4.0));
    }

    // A^2/(1-Tr)+B-2*A*C*(1-Tr)-A*D*(1-Tr)^2-C^2*(1-Tr)^3/3-C*D*(1-Tr)^4/2-D^2*(1-Tr)^5/5
    @Override
    public double getPureComponentCpLiquid(double temperature) {
        // unit J/mol*K DIPPR function
        return 1. / 1000.0
                * (CpLiquid[0] + CpLiquid[1] * temperature
                        + CpLiquid[2] * Math.pow(temperature, 2.0)
                        + CpLiquid[3] * Math.pow(temperature, 3.0)
                        + CpLiquid[4] * Math.pow(temperature, 4.0));
    }

    /**
     * Setter for property criticalVolume.
     *
     * @param criticalVolume New value of property criticalVolume.
     */
    @Override
    public void setCriticalVolume(double criticalVolume) {
        this.criticalVolume = criticalVolume;
    }

    @Override
    public double getCriticalViscosity() {
        return criticalViscosity;
    }

    /**
     * Setter for property criticalViscosity.
     *
     * @param criticalViscosity New value of property criticalViscosity.
     */
    @Override
    public void setCriticalViscosity(double criticalViscosity) {
        this.criticalViscosity = criticalViscosity;
    }

    // return mol/litre
    @Override
    public double getMolarity(PhaseInterface phase) {
        return x * 1.0 / (phase.getMolarVolume() * 1e-5) / 1e3;
    }

    // return mol/kg
    @Override
    public double getMolality(PhaseInterface phase) {
        return getMolarity(phase) / (phase.getDensity() / 1.0e3);
    }

    @Override
    public boolean isHydrateFormer() {
        return isIsHydrateFormer();
    }

    @Override
    public void setIsHydrateFormer(boolean isHydrateFormer) {
        this.isHydrateFormer = isHydrateFormer;
    }

    @Override
    public double getmSAFTi() {
        return mSAFTi;
    }

    @Override
    public void setmSAFTi(double mSAFTi) {
        this.mSAFTi = mSAFTi;
    }

    @Override
    public double getSigmaSAFTi() {
        return sigmaSAFTi;
    }

    @Override
    public void setSigmaSAFTi(double sigmaSAFTi) {
        this.sigmaSAFTi = sigmaSAFTi;
    }

    @Override
    public double getEpsikSAFT() {
        return epsikSAFT;
    }

    @Override
    public void setEpsikSAFT(double epsikSAFT) {
        this.epsikSAFT = epsikSAFT;
    }

    @Override
    public double getAssociationVolumeSAFT() {
        return associationVolumeSAFT;
    }

    @Override
    public void setAssociationVolumeSAFT(double associationVolumeSAFT) {
        this.associationVolumeSAFT = associationVolumeSAFT;
    }

    @Override
    public double getAssociationEnergySAFT() {
        return associationEnergySAFT;
    }

    @Override
    public void setAssociationEnergySAFT(double associationEnergySAFT) {
        this.associationEnergySAFT = associationEnergySAFT;
    }

    @Override
    public double getCriticalCompressibilityFactor() {
        return criticalCompressibilityFactor;
    }

    @Override
    public void setCriticalCompressibilityFactor(double criticalCompressibilityFactor) {
        this.criticalCompressibilityFactor = criticalCompressibilityFactor;
    }

    @Override
    public double getSurfaceTenisionInfluenceParameter(double temperature) {
        return 1.0;
    }

    @Override
    public void setSurfTensInfluenceParam(int factNum, double val) {
        surfTensInfluenceParam[factNum] = val;
    }

    @Override
    public double getSurfTensInfluenceParam(int factNum) {
        return surfTensInfluenceParam[factNum];
    }

    /**
     * @return the waxFormer
     */
    @Override
    public boolean isWaxFormer() {
        return waxFormer;
    }

    /**
     * @param waxFormer the waxFormer to set
     */
    @Override
    public void setWaxFormer(boolean waxFormer) {
        this.waxFormer = waxFormer;
    }

    /**
     * @param heatOfFusion the heatOfFusion to set
     */
    @Override
    public void setHeatOfFusion(double heatOfFusion) {
        this.heatOfFusion = heatOfFusion;
    }

    /**
     * @param triplePointTemperature the triplePointTemperature to set
     */
    @Override
    public void setTriplePointTemperature(double triplePointTemperature) {
        this.triplePointTemperature = triplePointTemperature;
    }

    /**
     * @param componentType the componentType to set
     */
    @Override
    public void setComponentType(String componentType) {
        this.componentType = componentType;
        if (componentType.equals("TBP")) {
            setIsTBPfraction(true);
        }
    }

    /**
     * @return the isHydrateFormer
     */
    public boolean isIsHydrateFormer() {
        return isHydrateFormer;
    }

    /**
     * @return the referenceEnthalpy
     */
    public double getReferenceEnthalpy() {
        return referenceEnthalpy;
    }

    /**
     * @param referenceEnthalpy the referenceEnthalpy to set
     */
    public void setReferenceEnthalpy(double referenceEnthalpy) {
        this.referenceEnthalpy = referenceEnthalpy;
    }

    /**
     * @return the CpA
     */
    @Override
    public double getCpA() {
        return CpA;
    }

    /**
     * @param CpA the CpA to set
     */
    @Override
    public void setCpA(double CpA) {
        this.CpA = CpA;
    }

    /**
     * @return the CpB
     */
    @Override
    public double getCpB() {
        return CpB;
    }

    /**
     * @param CpB the CpB to set
     */
    @Override
    public void setCpB(double CpB) {
        this.CpB = CpB;
    }

    /**
     * @return the CpC
     */
    @Override
    public double getCpC() {
        return CpC;
    }

    /**
     * @param CpC the CpC to set
     */
    @Override
    public void setCpC(double CpC) {
        this.CpC = CpC;
    }

    /**
     * @return the CpD
     */
    @Override
    public double getCpD() {
        return CpD + 1e-10;
    }

    /**
     * @param CpD the CpD to set
     */
    @Override
    public void setCpD(double CpD) {
        this.CpD = CpD;
    }

    /**
     * @return the formulae
     */
    @Override
    public String getFormulae() {
        return formulae;
    }

    /**
     * @param formulae the formulae to set
     */
    @Override
    public void setFormulae(String formulae) {
        this.formulae = formulae;
    }

    /**
     * @return the CASnumber
     */
    @Override
    public String getCASnumber() {
        return CASnumber;
    }

    /**
     * @param CASnumber the CASnumber to set
     */
    @Override
    public void setCASnumber(String CASnumber) {
        this.CASnumber = CASnumber;
    }

    /**
     * @return the orginalNumberOfAssociationSites
     */
    @Override
    public int getOrginalNumberOfAssociationSites() {
        return orginalNumberOfAssociationSites;
    }

    @Override
    public double getdrhodN() {
        return molarMass;
    }

    /**
     * @return the CpE
     */
    @Override
    public double getCpE() {
        return CpE;
    }

    /**
     * @param CpE the CpE to set
     */
    @Override
    public void setCpE(double CpE) {
        this.CpE = CpE;
    }

    /**
     * @return the racketZCPA
     */
    @Override
    public double getRacketZCPA() {
        return racketZCPA;
    }

    /**
     * @param racketZCPA the racketZCPA to set
     */
    @Override
    public void setRacketZCPA(double racketZCPA) {
        this.racketZCPA = racketZCPA;
    }

    /**
     * @return the volumeCorrectionT
     */
    @Override
    public double getVolumeCorrectionT() {
        return volumeCorrectionT;
    }

    /**
     * @param volumeCorrectionT the volumeCorrectionT to set
     */
    @Override
    public void setVolumeCorrectionT(double volumeCorrectionT) {
        this.volumeCorrectionT = volumeCorrectionT;
    }

    /**
     * @return the volumeCorrectionT_CPA
     */
    @Override
    public double getVolumeCorrectionT_CPA() {
        return volumeCorrectionT_CPA;
    }

    /**
     * @param volumeCorrectionT_CPA the volumeCorrectionT_CPA to set
     */
    @Override
    public void setVolumeCorrectionT_CPA(double volumeCorrectionT_CPA) {
        this.volumeCorrectionT_CPA = volumeCorrectionT_CPA;
    }

    /**
     * @param idealGasEnthalpyOfFormation the idealGasEnthalpyOfFormation to set
     */
    @Override
    public void setIdealGasEnthalpyOfFormation(double idealGasEnthalpyOfFormation) {
        this.idealGasEnthalpyOfFormation = idealGasEnthalpyOfFormation;
    }

    /**
     * method to return flow rate of component
     *
     * @param flowunit The unit as a string. Supported units are kg/sec, kg/min, m3/sec, m3/min,
     *        m3/hr, mole/sec, mole/min, mole/hr
     * @return flow rate in specified unit
     */
    @Override
    public double getFlowRate(String flowunit) {
        if (flowunit.equals("kg/sec")) {
            return numberOfMolesInPhase * getMolarMass();
        } else if (flowunit.equals("kg/min")) {
            return numberOfMolesInPhase * getMolarMass() * 60.0;
        } else if (flowunit.equals("kg/hr")) {
            return numberOfMolesInPhase * getMolarMass() * 3600.0;
        } else if (flowunit.equals("m3/hr")) {
            return getVoli() / 1.0e5 * 3600.0;
        } else if (flowunit.equals("m3/min")) {
            return getVoli() / 1.0e5 * 60.0;
        } else if (flowunit.equals("m3/sec")) {
            return getVoli() / 1.0e5;
        } else if (flowunit.equals("mole/sec")) {
            return numberOfMolesInPhase;
        } else if (flowunit.equals("mole/min")) {
            return numberOfMolesInPhase * 60.0;
        } else if (flowunit.equals("mole/hr")) {
            return numberOfMolesInPhase * 3600.0;
        } else {
            throw new RuntimeException("failed.. unit: " + flowunit + " not suported");
        }
    }
    
    /**
     * method to return total flow rate of component
     *
     * @param flowunit The unit as a string. Supported units are kg/sec, kg/min, m3/sec, m3/min,
     *        m3/hr, mole/sec, mole/min, mole/hr
     * @return flow rate in specified unit
     */
    @Override
    public double getTotalFlowRate(String flowunit) {
        if (flowunit.equals("kg/sec")) {
            return numberOfMoles * getMolarMass();
        } else if (flowunit.equals("kg/min")) {
            return numberOfMoles * getMolarMass() * 60.0;
        } else if (flowunit.equals("kg/hr")) {
            return numberOfMoles * getMolarMass() * 3600.0;
        } else if (flowunit.equals("mole/sec")) {
            return numberOfMoles;
        } else if (flowunit.equals("mole/min")) {
            return numberOfMoles * 60.0;
        } else if (flowunit.equals("mole/hr")) {
            return numberOfMoles * 3600.0;
        } else {
            throw new RuntimeException("failed.. unit: " + flowunit + " not suported");
        }
    }
}<|MERGE_RESOLUTION|>--- conflicted
+++ resolved
@@ -423,12 +423,8 @@
     }
 
     @Override
-<<<<<<< HEAD
-    public Object clone() {
-=======
     public Component clone() {
 
->>>>>>> bbc43052
         Component clonedComponent = null;
         try {
             clonedComponent = (Component) super.clone();
