--- conflicted
+++ resolved
@@ -1,5 +1,3 @@
-
-
 /*
  * Component.java
  *
@@ -481,10 +479,6 @@
     @Override
     public void init(double temperature, double pressure, double totalNumberOfMoles, double beta,
             int type) {
-<<<<<<< HEAD
-=======
-
->>>>>>> 328264d8
         if (type == 0) {
             z = numberOfMoles / totalNumberOfMoles;
             K = Math.exp(Math.log(criticalPressure / pressure) + 5.373 * (1.0 + srkacentricFactor)
@@ -1902,10 +1896,6 @@
                         + CpLiquid[2] * Math.pow(temperature, 2.0)
                         + CpLiquid[3] * Math.pow(temperature, 3.0)
                         + CpLiquid[4] * Math.pow(temperature, 4.0));
-<<<<<<< HEAD
-=======
-
->>>>>>> 328264d8
     }
 
     /**
