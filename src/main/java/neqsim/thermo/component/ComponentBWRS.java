--- conflicted
+++ resolved
@@ -72,16 +72,8 @@
       // logger.info("gamma " + gammaBWRS);
       dataSet.close();
       database.getConnection().close();
-<<<<<<< HEAD
-    }
-
-    catch (Exception ex) {
-      String err = ex.toString();
-      logger.error(err);
-=======
     } catch (Exception ex) {
       logger.error(ex.toString());
->>>>>>> a22ae0e4
     }
   }
 
