--- conflicted
+++ resolved
@@ -88,12 +88,8 @@
     }
 
     @Override
-<<<<<<< HEAD
-    public Object clone() {
-=======
     public ComponentBWRS clone() {
 
->>>>>>> 5c88a656
         ComponentBWRS clonedComponent = null;
         try {
             clonedComponent = (ComponentBWRS) super.clone();
