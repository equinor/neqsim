--- conflicted
+++ resolved
@@ -78,248 +78,6 @@
       String err = e.toString();
       logger.error(err);
     }
-<<<<<<< HEAD
-
-    /** {@inheritDoc} */
-    @Override
-    public ComponentBWRS clone() {
-        ComponentBWRS clonedComponent = null;
-        try {
-            clonedComponent = (ComponentBWRS) super.clone();
-        } catch (Exception e) {
-            logger.error("Cloning failed.", e);
-        }
-
-        return clonedComponent;
-    }
-
-    /** {@inheritDoc} */
-    @Override
-    public void init(double temperature, double pressure, double totalNumberOfMoles, double beta,
-            int type) {
-        super.init(temperature, pressure, totalNumberOfMoles, beta, type);
-
-        BP[0] = R * temperature;
-        BP[1] = aBWRS[0] * temperature + aBWRS[1] * Math.sqrt(temperature) + aBWRS[2]
-                + aBWRS[3] / temperature + aBWRS[4] / Math.pow(temperature, 2.0);
-        BP[2] = aBWRS[5] * temperature + aBWRS[6] + aBWRS[7] / temperature
-                + aBWRS[8] / Math.pow(temperature, 2.0);
-        BP[3] = aBWRS[9] * temperature + aBWRS[10] + aBWRS[11] / temperature;
-        BP[4] = aBWRS[12];
-        BP[5] = aBWRS[13] / temperature + aBWRS[14] / Math.pow(temperature, 2.0);
-        BP[6] = aBWRS[15] / temperature;
-        BP[7] = aBWRS[16] / temperature + aBWRS[17] / Math.pow(temperature, 2.0);
-        BP[8] = aBWRS[18] / Math.pow(temperature, 2.0);
-
-        BE[0] = (aBWRS[19] / Math.pow(temperature, 2.0) + aBWRS[20] / Math.pow(temperature, 3.0)); // *Math.exp(-gammaBWRS*Math.pow(getMolarDensity(),2.0));
-        BE[1] = (aBWRS[21] / Math.pow(temperature, 2.0) + aBWRS[22] / Math.pow(temperature, 4.0)); // *Math.exp(-gammaBWRS*Math.pow(getMolarDensity(),2.0));
-        BE[2] = (aBWRS[23] / Math.pow(temperature, 2.0) + aBWRS[24] / Math.pow(temperature, 3.0)); // *Math.exp(-gammaBWRS*Math.pow(getMolarDensity(),2.0));
-        BE[3] = (aBWRS[25] / Math.pow(temperature, 2.0) + aBWRS[26] / Math.pow(temperature, 4.0)); // *Math.exp(-gammaBWRS*Math.pow(getMolarDensity(),2.0));
-        BE[4] = (aBWRS[27] / Math.pow(temperature, 2.0) + aBWRS[28] / Math.pow(temperature, 3.0)); // *Math.exp(-gammaBWRS*Math.pow(getMolarDensity(),2.0));
-        BE[5] = (aBWRS[29] / Math.pow(temperature, 2.0) + aBWRS[30] / Math.pow(temperature, 3.0)
-            + aBWRS[31] / Math.pow(temperature, 4.0)); // *Math.exp(-gammaBWRS*Math.pow(getMolarDensity(),2.0));
-
-        BPdT[0] = R;
-        BPdT[1] = aBWRS[0] + aBWRS[1] / (2.0 * Math.sqrt(temperature))
-                - aBWRS[3] / Math.pow(temperature, 2.0)
-                - 2.0 * aBWRS[4] / Math.pow(temperature, 3.0);
-        BPdT[2] = aBWRS[5] - aBWRS[7] / Math.pow(temperature, 2.0)
-                - 2.0 * aBWRS[8] / Math.pow(temperature, 3.0);
-        BPdT[3] = aBWRS[9] - aBWRS[11] / Math.pow(temperature, 2.0);
-        BPdT[4] = 0.0;
-        BPdT[5] = -aBWRS[13] / Math.pow(temperature, 2.0)
-                - 2.0 * aBWRS[14] / Math.pow(temperature, 3.0);
-        BPdT[6] = -aBWRS[15] / Math.pow(temperature, 2.0);
-        BPdT[7] = -aBWRS[16] / Math.pow(temperature, 2.0)
-                - 2.0 * aBWRS[17] / Math.pow(temperature, 3.0);
-        BPdT[8] = -2.0 * aBWRS[18] / Math.pow(temperature, 3.0);
-
-        BEdT[0] = (-2.0 * aBWRS[19] / Math.pow(temperature, 3.0)
-            - 3.0 * aBWRS[20] / Math.pow(temperature, 4.0)); // *Math.exp(-gammaBWRS*Math.pow(getMolarDensity(),2.0));
-        BEdT[1] = (-2.0 * aBWRS[21] / Math.pow(temperature, 3.0)
-            - 4.0 * aBWRS[22] / Math.pow(temperature, 5.0)); // *Math.exp(-gammaBWRS*Math.pow(getMolarDensity(),2.0));
-        BEdT[2] = (-2.0 * aBWRS[23] / Math.pow(temperature, 3.0)
-            - 3.0 * aBWRS[24] / Math.pow(temperature, 4.0)); // *Math.exp(-gammaBWRS*Math.pow(getMolarDensity(),2.0));
-        BEdT[3] = (-2.0 * aBWRS[25] / Math.pow(temperature, 3.0)
-            - 4.0 * aBWRS[26] / Math.pow(temperature, 5.0)); // *Math.exp(-gammaBWRS*Math.pow(getMolarDensity(),2.0));
-        BEdT[4] = (-2.0 * aBWRS[27] / Math.pow(temperature, 3.0)
-            - 3.0 * aBWRS[28] / Math.pow(temperature, 4.0)); // *Math.exp(-gammaBWRS*Math.pow(getMolarDensity(),2.0));
-        BEdT[5] = (-2.0 * aBWRS[29] / Math.pow(temperature, 3.0)
-                - 3.0 * aBWRS[30] / Math.pow(temperature, 4.0)
-            - 4.0 * aBWRS[31] / Math.pow(temperature, 5.0)); // *Math.exp(-gammaBWRS*Math.pow(getMolarDensity(),2.0));
-
-        // disse deriverte er ennaa ikke satt inn (finnes i Odvar's avhandling)
-        BPdTdT[0] = 0;
-        BPdTdT[1] = 0;
-        BPdTdT[2] = 0;
-        BPdTdT[3] = 0;
-        BPdTdT[4] = 0;
-        BPdTdT[5] = 0;
-        BPdTdT[6] = 0;
-        BPdTdT[7] = 0;
-        BPdTdT[8] = 0;
-
-        BEdTdT[0] = 0.0;
-        BEdTdT[1] = 0.0;
-        BEdTdT[2] = 0.0;
-        BEdTdT[3] = 0.0;
-        BEdTdT[4] = 0.0;
-        BEdTdT[5] = 0.0;
-    }
-
-    /** {@inheritDoc} */
-    @Override
-    public double dFdN(PhaseInterface phase, int numberOfComponentphases, double temperature,
-            double pressure) {
-        // System.out.println("Fref " +
-        // refPhaseBWRS.getF()/phase.getNumberOfMolesInPhase());
-        // System.out.println("Fref2 " + 1e3*(getFpoldn(phase, numberOfComponentphases,
-        // temperature, pressure) + getFexpdn(phase, numberOfComponentphases,
-        // temperature, pressure)));
-        // System.out.println("Fref3 " + refPhaseBWRS.getdFdN());
-        return refPhaseBWRS.getF() / phase.getNumberOfMolesInPhase();
-        // return refPhaseBWRS.getdFdN();
-        // System.out.println("dFdN super " +
-        // super.dFdN(phase,numberOfComponentphases,temperature,pressure));
-        // System.out.println("this dFdN " + 1e3*(getFpoldn(phase, numberOfComponentphases,
-        // temperature, pressure) + getFexpdn(phase, numberOfComponentphases, temperature,
-        // pressure)));
-        // return 1e3*(getFpoldn(phase, numberOfComponentphases, temperature, pressure)
-        // + getFexpdn(phase, numberOfComponentphases, temperature, pressure));
-    }
-
-    /**
-     * <p>
-     * getFpoldn.
-     * </p>
-     *
-     * @param phase a {@link neqsim.thermo.phase.PhaseInterface} object
-     * @param numberOfComponentphases a int
-     * @param temperature a double
-     * @param pressure a double
-     * @return a double
-     */
-    public double getFpoldn(PhaseInterface phase, int numberOfComponentphases, double temperature,
-            double pressure) {
-        double temp = 0.0;
-        for (int i = 1; i < OP; i++) {
-            temp += i * getBP(i) / (i - 0.0)
-                    * Math.pow(((PhaseBWRSEos) phase).getMolarDensity(), i - 1.0)
-                    * getdRhodn(phase, numberOfComponentphases, temperature, pressure);
-        }
-        return phase.getNumberOfMolesInPhase() / (R * temperature) * temp
-                + ((PhaseBWRSEos) phase).getFpol() / phase.getNumberOfMolesInPhase();
-    }
-
-    /**
-     * <p>
-     * getdRhodn.
-     * </p>
-     *
-     * @param phase a {@link neqsim.thermo.phase.PhaseInterface} object
-     * @param numberOfComponentphases a int
-     * @param temperature a double
-     * @param pressure a double
-     * @return a double
-     */
-    public double getdRhodn(PhaseInterface phase, int numberOfComponentphases, double temperature,
-            double pressure) {
-        return ((PhaseBWRSEos) phase).getMolarDensity() / phase.getNumberOfMolesInPhase();
-    }
-
-    /**
-     * <p>
-     * getELdn.
-     * </p>
-     *
-     * @param phase a {@link neqsim.thermo.phase.PhaseInterface} object
-     * @param numberOfComponentphases a int
-     * @param temperature a double
-     * @param pressure a double
-     * @return a double
-     */
-    public double getELdn(PhaseInterface phase, int numberOfComponentphases, double temperature,
-            double pressure) {
-        return -2.0 * ((PhaseBWRSEos) phase).getMolarDensity() * getGammaBWRS()
-                * Math.exp(
-                        -getGammaBWRS() * Math.pow(((PhaseBWRSEos) phase).getMolarDensity(), 2.0))
-                * getdRhodn(phase, numberOfComponentphases, temperature, pressure);
-    }
-
-    /**
-     * <p>
-     * getFexpdn.
-     * </p>
-     *
-     * @param phase a {@link neqsim.thermo.phase.PhaseInterface} object
-     * @param numberOfComponentphases a int
-     * @param temperature a double
-     * @param pressure a double
-     * @return a double
-     */
-    public double getFexpdn(PhaseInterface phase, int numberOfComponentphases, double temperature,
-            double pressure) {
-        double oldTemp = 0.0, temp = 0.0;
-        oldTemp = -getBE(0) / (2.0 * getGammaBWRS())
-                * getELdn(phase, numberOfComponentphases, temperature, pressure);
-
-        temp += oldTemp;
-        for (int i = 1; i < OE; i++) {
-            oldTemp = -getBE(i) / (2.0 * getGammaBWRS())
-                    * Math.pow(((PhaseBWRSEos) phase).getMolarDensity(), 2 * i)
-                    * getELdn(phase, numberOfComponentphases, temperature, pressure)
-
-                    - (2.0 * i) * getBE(i) / (2.0 * getGammaBWRS()) * ((PhaseBWRSEos) phase).getEL()
-                            * Math.pow(((PhaseBWRSEos) phase).getMolarDensity(), 2.0 * i - 1.0)
-
-                    + getBE(i) / (2.0 * getGammaBWRS()) * (2.0 * i) / getBE(i - 1) * oldTemp;
-
-            temp += oldTemp;
-        }
-
-        return phase.getNumberOfMolesInPhase() / (R * temperature) * temp
-                + ((PhaseBWRSEos) phase).getFexp() / phase.getNumberOfMolesInPhase();
-    }
-
-    /**
-     * Getter for property aBWRS.
-     *
-     * @return Value of property aBWRS.
-     */
-    public double[] getABWRS() {
-        return this.aBWRS;
-    }
-
-    /**
-     * <p>
-     * Getter for the field <code>aBWRS</code>.
-     * </p>
-     *
-     * @param i a int
-     * @return a double
-     */
-    public double getABWRS(int i) {
-        return this.aBWRS[i];
-    }
-
-    /**
-     * Setter for property aBWRS.
-     *
-     * @param aBWRS New value of property aBWRS.
-     */
-    public void setABWRS(double[] aBWRS) {
-        this.aBWRS = aBWRS;
-    }
-
-    /**
-     * Getter for property BP.
-     *
-     * @return Value of property BP. public double[] getBPdT() { return this.BPdT; }
-     * @param i a int
-     */
-    public double getBP(int i) {
-        return this.BP[i];
-=======
   }
 
   /**
@@ -346,7 +104,6 @@
       clonedComponent = (ComponentBWRS) super.clone();
     } catch (Exception e) {
       logger.error("Cloning failed.", e);
->>>>>>> b9d5f22d
     }
 
     return clonedComponent;
