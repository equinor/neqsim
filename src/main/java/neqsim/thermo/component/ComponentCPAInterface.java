--- conflicted
+++ resolved
@@ -16,8 +16,6 @@
  * @version $Id: $Id
  */
 public interface ComponentCPAInterface extends ComponentEosInterface {
-<<<<<<< HEAD
-=======
     /**
      * <p>
      * getXsite.
@@ -25,7 +23,6 @@
      *
      * @return an array of {@link double} objects
      */
->>>>>>> e5b15554
     public double[] getXsite();
 
     /**
