--- conflicted
+++ resolved
@@ -44,8 +44,6 @@
         super(moles);
     }
 
-<<<<<<< HEAD
-=======
     /**
      * <p>
      * Constructor for ComponentCSPsrk.
@@ -56,7 +54,6 @@
      * @param molesInPhase a double
      * @param compnumber a int
      */
->>>>>>> e5b15554
     public ComponentCSPsrk(String component_name, double moles, double molesInPhase,
             int compnumber) {
         super(component_name, moles, molesInPhase, compnumber);
