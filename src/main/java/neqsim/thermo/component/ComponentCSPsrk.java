--- conflicted
+++ resolved
@@ -39,12 +39,8 @@
     }
 
     @Override
-<<<<<<< HEAD
-    public Object clone() {
-=======
     public ComponentCSPsrk clone() {
 
->>>>>>> bbc43052
         ComponentCSPsrk clonedComponent = null;
         try {
             clonedComponent = (ComponentCSPsrk) super.clone();
