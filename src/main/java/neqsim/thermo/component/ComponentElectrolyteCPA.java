--- conflicted
+++ resolved
@@ -89,12 +89,8 @@
     }
 
     @Override
-<<<<<<< HEAD
-    public Object clone() {
-=======
     public ComponentElectrolyteCPA clone() {
 
->>>>>>> 5c88a656
         ComponentElectrolyteCPA clonedComponent = null;
         try {
             clonedComponent = (ComponentElectrolyteCPA) super.clone();
