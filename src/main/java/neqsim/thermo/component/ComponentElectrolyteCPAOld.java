--- conflicted
+++ resolved
@@ -82,12 +82,8 @@
     }
 
     @Override
-<<<<<<< HEAD
-    public Object clone() {
-=======
     public ComponentElectrolyteCPAOld clone() {
 
->>>>>>> 5c88a656
         ComponentElectrolyteCPAOld clonedComponent = null;
         try {
             clonedComponent = (ComponentElectrolyteCPAOld) super.clone();
