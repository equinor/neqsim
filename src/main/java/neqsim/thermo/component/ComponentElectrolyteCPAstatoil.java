/*
 * System_SRK_EOS.java
 *
 * Created on 8. april 2000, 23:14
 */
package neqsim.thermo.component;

import neqsim.thermo.phase.PhaseInterface;

/**
 * @author Even Solbraa
 * @version
 */
public class ComponentElectrolyteCPAstatoil extends ComponentElectrolyteCPA {
    private static final long serialVersionUID = 1000;

    /**
     * Creates new System_SRK_EOS Ev liten fil ja.
     */
    public ComponentElectrolyteCPAstatoil() {}

    public ComponentElectrolyteCPAstatoil(double moles) {
        super(moles);
    }

    public ComponentElectrolyteCPAstatoil(String component_name, double moles, double molesInPhase,
            int compnumber) {
        super(component_name, moles, molesInPhase, compnumber);
    }

    public ComponentElectrolyteCPAstatoil(int number, double TC, double PC, double M, double a,
            double moles) {
        super(number, TC, PC, M, a, moles);
    }

    @Override
<<<<<<< HEAD
    public Object clone() {
=======
    public ComponentElectrolyteCPAstatoil clone() {

>>>>>>> bbc43052
        ComponentElectrolyteCPAstatoil clonedComponent = null;
        try {
            clonedComponent = (ComponentElectrolyteCPAstatoil) super.clone();
        } catch (Exception e) {
            logger.error("Cloning failed.", e);
        }

        return clonedComponent;
    }

    @Override
    public double calc_lngi(PhaseInterface phase) {
        // System.out.println("val "
        // +0.475/(1.0-0.475*phase.getB()/phase.getTotalVolume())*getBi()/phase.getTotalVolume());
        return 0.475 / (1.0 - 0.475 * phase.getB() / phase.getTotalVolume()) * getBi()
                / phase.getTotalVolume();
    }

    @Override
    public double calc_lngidV(PhaseInterface phase) {
        double temp = phase.getTotalVolume() - 0.475 * phase.getB();
        return -0.475 * getBi() / (temp * temp);
    }

    @Override
    public double calc_lngij(int j, PhaseInterface phase) {
        double temp = phase.getTotalVolume() - 0.475 * phase.getB();
        // System.out.println("B " + phase.getB() + " Bi " + getBi() + " bij " +
        // getBij(j));
        return 0.475 * getBij(j) * 0 / (phase.getTotalVolume() - 0.475 * phase.getB())
                - 0.475 * getBi() * 1.0 / (temp * temp)
                        * (-0.475 * ((ComponentEosInterface) phase.getComponent(j)).getBi());
    }
}<|MERGE_RESOLUTION|>--- conflicted
+++ resolved
@@ -34,12 +34,8 @@
     }
 
     @Override
-<<<<<<< HEAD
-    public Object clone() {
-=======
     public ComponentElectrolyteCPAstatoil clone() {
 
->>>>>>> bbc43052
         ComponentElectrolyteCPAstatoil clonedComponent = null;
         try {
             clonedComponent = (ComponentElectrolyteCPAstatoil) super.clone();
