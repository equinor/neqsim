--- conflicted
+++ resolved
@@ -8,17 +8,12 @@
 import neqsim.thermo.phase.PhaseInterface;
 
 /**
-<<<<<<< HEAD
- * @author Even Solbraa
- * @version
-=======
  * <p>
  * ComponentElectrolyteCPAstatoil class.
  * </p>
  *
  * @author Even Solbraa
  * @version $Id: $Id
->>>>>>> e5b15554
  */
 public class ComponentElectrolyteCPAstatoil extends ComponentElectrolyteCPA {
     private static final long serialVersionUID = 1000;
@@ -41,8 +36,6 @@
         super(moles);
     }
 
-<<<<<<< HEAD
-=======
     /**
      * <p>
      * Constructor for ComponentElectrolyteCPAstatoil.
@@ -53,14 +46,11 @@
      * @param molesInPhase a double
      * @param compnumber a int
      */
->>>>>>> e5b15554
     public ComponentElectrolyteCPAstatoil(String component_name, double moles, double molesInPhase,
             int compnumber) {
         super(component_name, moles, molesInPhase, compnumber);
     }
 
-<<<<<<< HEAD
-=======
     /**
      * <p>
      * Constructor for ComponentElectrolyteCPAstatoil.
@@ -73,7 +63,6 @@
      * @param a a double
      * @param moles a double
      */
->>>>>>> e5b15554
     public ComponentElectrolyteCPAstatoil(int number, double TC, double PC, double M, double a,
             double moles) {
         super(number, TC, PC, M, a, moles);
