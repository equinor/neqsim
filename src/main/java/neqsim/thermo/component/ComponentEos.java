--- conflicted
+++ resolved
@@ -378,7 +378,8 @@
       // getVoli()/R/temperature + " dFdNdV " + comp_Array[i].dFdNdV(phase,
       // numberOfComponents, temperature, pressure));
       dfugdn[i] = (this.dFdNdN(i, phase, numberOfComponents, temperature, pressure)
-          + 1.0 / phase.getNumberOfMolesInPhase() - getVoli() / R / temperature
+          + 1.0 / phase.getNumberOfMolesInPhase()
+          - getVoli() / R / temperature
               * (-R * temperature
                   * comp_Array[i].dFdNdV(phase, numberOfComponents, temperature, pressure)
                   + R * temperature / phase.getTotalVolume()));
@@ -627,294 +628,6 @@
      * Math.pow(getCriticalCompressibilityFactor(), 2.0) - 0.174 * getAcentricFactor() + 0.157 *
      * Math.pow(getAcentricFactor(), 2.0);
      */
-<<<<<<< HEAD
-    public double getdAdTdT() {
-        return aDerT;
-    }
-
-    /** {@inheritDoc} */
-    @Override
-    public void setdAdTdT(double val) {
-        aDerTT = val;
-    }
-
-    /** {@inheritDoc} */
-    @Override
-    public double getBder() {
-        return bDern;
-    }
-
-    /** {@inheritDoc} */
-    @Override
-    public void setBder(double val) {
-        bDern = val;
-    }
-
-    /** {@inheritDoc} */
-    @Override
-    public double getdBdndn(int j) {
-        return dBdndn[j];
-    }
-
-    /** {@inheritDoc} */
-    @Override
-    public void setdBdndn(int jComp, double val) {
-        dBdndn[jComp] = val;
-    }
-
-    /** {@inheritDoc} */
-    @Override
-    public double getdBdT() {
-        return 1;
-    }
-
-    /** {@inheritDoc} */
-    @Override
-    public void setdBdTdT(double val) {}
-
-    /** {@inheritDoc} */
-    @Override
-    public double getdBdndT() {
-        return bDerTn;
-    }
-
-    /** {@inheritDoc} */
-    @Override
-    public void setdBdndT(double val) {
-        bDerTn = val;
-    }
-
-    /**
-     * <p>
-     * alpha.
-     * </p>
-     *
-     * @param temperature a double
-     * @return a double
-     */
-    public double alpha(double temperature) {
-        return getAttractiveParameter().alpha(temperature);
-    }
-
-    /** {@inheritDoc} */
-    @Override
-    public double aT(double temperature) {
-        return getAttractiveParameter().aT(temperature);
-    }
-
-    /**
-     * <p>
-     * diffalphaT.
-     * </p>
-     *
-     * @param temperature a double
-     * @return a double
-     */
-    public double diffalphaT(double temperature) {
-        return getAttractiveParameter().diffalphaT(temperature);
-    }
-
-    /**
-     * <p>
-     * diffdiffalphaT.
-     * </p>
-     *
-     * @param temperature a double
-     * @return a double
-     */
-    public double diffdiffalphaT(double temperature) {
-        return getAttractiveParameter().diffdiffalphaT(temperature);
-    }
-
-    /** {@inheritDoc} */
-    @Override
-    public double diffaT(double temperature) {
-        return getAttractiveParameter().diffaT(temperature);
-    }
-
-    /** {@inheritDoc} */
-    @Override
-    public double diffdiffaT(double temperature) {
-        return getAttractiveParameter().diffdiffaT(temperature);
-    }
-
-    /** {@inheritDoc} */
-    @Override
-    public double[] getDeltaEosParameters() {
-        double[] param = {delta1, delta2};
-        return param;
-    }
-
-    /** {@inheritDoc} */
-    @Override
-    public void seta(double a) {
-        this.a = a;
-    }
-
-    /** {@inheritDoc} */
-    @Override
-    public void setb(double b) {
-        this.b = b;
-    }
-
-    /** {@inheritDoc} */
-    @Override
-    public abstract double calca();
-
-    /** {@inheritDoc} */
-    @Override
-    public abstract double calcb();
-
-    /** {@inheritDoc} */
-    @Override
-    public double getSurfaceTenisionInfluenceParameter(double temperature) {
-        /*
-         * double a_inf = -3.471 + 4.927 * getCriticalCompressibilityFactor() + 13.085 *
-         * Math.pow(getCriticalCompressibilityFactor(), 2.0) - 2.067 * getAcentricFactor() + 1.891 *
-         * Math.pow(getAcentricFactor(), 2.0); double b_inf = -1.690 + 2.311 *
-         * getCriticalCompressibilityFactor() + 5.644 * Math.pow(getCriticalCompressibilityFactor(),
-         * 2.0) - 1.027 * getAcentricFactor() + 1.424 * Math.pow(getAcentricFactor(), 2.0); double
-         * c_inf = -0.318 + 0.299 * getCriticalCompressibilityFactor() + 1.710 *
-         * Math.pow(getCriticalCompressibilityFactor(), 2.0) - 0.174 * getAcentricFactor() + 0.157 *
-         * Math.pow(getAcentricFactor(), 2.0);
-         */
-        double TR = 1.0 - temperature / getTC();
-        if (TR < 1) {
-            TR = 0.5;
-        }
-
-        // double scale1 = aT * 1e-5 * Math.pow(b * 1e-5, 2.0 / 3.0) * Math.exp(a_inf + b_inf *
-        // Math.log(TR) + c_inf * (Math.pow(Math.log(TR), 2.0))) /
-        // Math.pow(ThermodynamicConstantsInterface.avagadroNumber, 8.0 / 3.0);
-
-        // System.out.println("scale1 " + scale1);
-        // return scale1;
-        // getAttractiveTerm().alpha(temperature)*1e-5 * Math.pow(b*1e-5, 2.0 / 3.0) *
-        // Math.exp(a_inf + b_inf * Math.log(TR) + c_inf * (Math.pow(Math.log(TR),
-        // 2.0)))/ Math.pow(ThermodynamicConstantsInterface.avagadroNumber, 8.0 / 3.0);
-
-        double AA = -1.0e-16 / (1.2326 + 1.3757 * getAcentricFactor());
-        double BB = 1.0e-16 / (0.9051 + 1.541 * getAcentricFactor());
-
-        // double scale2 = getAttractiveTerm().alpha(temperature) * 1e-5 * Math.pow(b * 1e-5, 2.0 /
-        // 3.0) * (AA * TR + BB);
-        // System.out.println("scale2 " + scale2);
-        return aT * 1e-5 * Math.pow(b * 1e-5, 2.0 / 3.0) * (AA * TR + BB); /// Math.pow(ThermodynamicConstantsInterface.avagadroNumber,
-                                                                          /// 2.0 / 3.0);
-    }
-
-    /**
-     * <p>
-     * getAresnTV.
-     * </p>
-     *
-     * @param phase a {@link neqsim.thermo.phase.PhaseInterface} object
-     * @return a double
-     */
-    public double getAresnTV(PhaseInterface phase) {
-        return R * phase.getTemperature() * dFdN(phase, phase.getNumberOfComponents(),
-                phase.getTemperature(), phase.getPressure());
-    }
-
-    /** {@inheritDoc} */
-    @Override
-    public double getChemicalPotential(PhaseInterface phase) {
-        double entalp = getHID(phase.getTemperature()) * numberOfMolesInPhase;
-        double entrop = numberOfMolesInPhase * getIdEntropy(phase.getTemperature());
-        // double chempot = ((entalp - phase.getTemperature() * entrop) + numberOfMolesInPhase * R *
-        // phase.getTemperature() * Math.log(numberOfMolesInPhase * R * phase.getTemperature() /
-        // phase.getVolume() / referencePressure) + getAresnTV(phase) * numberOfMolesInPhase) /
-        // numberOfMolesInPhase;
-
-        // double chempot2 = super.getChemicalPotential(phase);
-        // System.out.println("d " + chempot + " " + chempot2);
-        return ((entalp - phase.getTemperature() * entrop)
-                + numberOfMolesInPhase * R * phase.getTemperature()
-                        * Math.log(numberOfMolesInPhase * R * phase.getTemperature()
-                                / phase.getVolume() / referencePressure)
-                + getAresnTV(phase) * numberOfMolesInPhase) / numberOfMolesInPhase;
-        // return dF;
-    }
-
-    /**
-     * <p>
-     * getdUdnSV.
-     * </p>
-     *
-     * @param phase a {@link neqsim.thermo.phase.PhaseInterface} object
-     * @return a double
-     */
-    public double getdUdnSV(PhaseInterface phase) {
-        return getChemicalPotential(phase);
-    }
-
-    /**
-     * <p>
-     * getdUdSdnV.
-     * </p>
-     *
-     * @param phase a {@link neqsim.thermo.phase.PhaseInterface} object
-     * @return a double
-     */
-    public double getdUdSdnV(PhaseInterface phase) {
-        return -1.0 / phase.FTT() * dFdNdT(phase, phase.getNumberOfComponents(),
-                phase.getTemperature(), phase.getPressure());
-    }
-
-    /**
-     * <p>
-     * getdUdVdnS.
-     * </p>
-     *
-     * @param phase a {@link neqsim.thermo.phase.PhaseInterface} object
-     * @return a double
-     */
-    public double getdUdVdnS(PhaseInterface phase) {
-        return 1.0 / phase.FTT() * dFdNdV(phase, phase.getNumberOfComponents(),
-                phase.getTemperature(), phase.getPressure());
-    }
-
-    /**
-     * <p>
-     * getdUdndnSV.
-     * </p>
-     *
-     * @param phase a {@link neqsim.thermo.phase.PhaseInterface} object
-     * @param compNumb1 a int
-     * @param compNumb2 a int
-     * @return a double
-     */
-    public double getdUdndnSV(PhaseInterface phase, int compNumb1, int compNumb2) {
-        return dFdNdN(compNumb2, phase, phase.getNumberOfComponents(), phase.getTemperature(),
-                phase.getPressure())
-                - dFdNdT(phase, phase.getNumberOfComponents(), phase.getTemperature(),
-                phase.getPressure()) * 1.0 / phase.FTT(); // *
-        // phase.getComponent(compNumb2).getF;
-    }
-
-    /**
-     * <p>
-     * Getter for the field <code>attractiveParameter</code>.
-     * </p>
-     *
-     * @return a {@link neqsim.thermo.component.attractiveEosTerm.AttractiveTermInterface} object
-     */
-    public AttractiveTermInterface getAttractiveParameter() {
-        return attractiveParameter;
-    }
-
-    /**
-     * <p>
-     * Setter for the field <code>attractiveParameter</code>.
-     * </p>
-     *
-     * @param attractiveParameter a
-     *        {@link neqsim.thermo.component.attractiveEosTerm.AttractiveTermInterface} object
-     */
-    public void setAttractiveParameter(AttractiveTermInterface attractiveParameter) {
-        this.attractiveParameter = attractiveParameter;
-    }
-=======
     double TR = 1.0 - temperature / getTC();
     if (TR < 1) {
       TR = 0.5;
@@ -1050,5 +763,4 @@
   public void setAttractiveParameter(AttractiveTermInterface attractiveParameter) {
     this.attractiveParameter = attractiveParameter;
   }
->>>>>>> b9d5f22d
 }