/*
 * ComponentGE.java
 *
 * Created on 10. juli 2000, 21:05
 */

package neqsim.thermo.component;

import org.apache.logging.log4j.LogManager;
import org.apache.logging.log4j.Logger;
import neqsim.thermo.phase.PhaseGE;
import neqsim.thermo.phase.PhaseInterface;

/**
 *
 * @author Even Solbraa
 */
abstract class ComponentGE extends Component implements ComponentGEInterface {
  private static final long serialVersionUID = 1000;

  protected double gamma = 0;
  protected double gammaRefCor = 0;
  protected double lngamma = 0;
  protected double dlngammadt = 0;
  protected double dlngammadp = 0;
  protected double dlngammadtdt = 0.0;
  protected double[] dlngammadn;
  static Logger logger = LogManager.getLogger(ComponentGE.class);

  /**
   * <p>
   * Constructor for ComponentGE.
   * </p>
   *
   * @param component_name a {@link java.lang.String} object
   * @param moles a double
   * @param molesInPhase a double
   * @param compnumber a int
   */
  public ComponentGE(String component_name, double moles, double molesInPhase, int compnumber) {
    super(component_name, moles, molesInPhase, compnumber);
  }

  /** {@inheritDoc} */
  @Override
  public double fugcoef(PhaseInterface phase) {
    logger.info("fug coef "
        + gamma * getAntoineVaporPressure(phase.getTemperature()) / phase.getPressure());
    if (referenceStateType.equals("solvent")) {
      fugacityCoefficient =
          gamma * getAntoineVaporPressure(phase.getTemperature()) / phase.getPressure();
      gammaRefCor = gamma;
    } else {
      double activinf = 1.0;
      if (phase.hasComponent("water")) {
        int waternumb = phase.getComponent("water").getComponentNumber();
        activinf =
            gamma / ((PhaseGE) phase).getActivityCoefficientInfDilWater(componentNumber, waternumb);
      } else {
        activinf = gamma / ((PhaseGE) phase).getActivityCoefficientInfDil(componentNumber);
      }
      fugacityCoefficient = activinf * getHenryCoef(phase.getTemperature()) / phase.getPressure(); // gamma*
                                                                                                   // benyttes
                                                                                                   // ikke
      gammaRefCor = activinf;
    }
<<<<<<< HEAD

    /** {@inheritDoc} */
    @Override
    public double fugcoef(PhaseInterface phase) {
        logger.info("fug coef "
                + gamma * getAntoineVaporPressure(phase.getTemperature()) / phase.getPressure());
        if (referenceStateType.equals("solvent")) {
            fugacityCoefficient =
                    gamma * getAntoineVaporPressure(phase.getTemperature()) / phase.getPressure();
            gammaRefCor = gamma;
        } else {
            double activinf = 1.0;
            if (phase.hasComponent("water")) {
                int waternumb = phase.getComponent("water").getComponentNumber();
                activinf = gamma / ((PhaseGE) phase)
                        .getActivityCoefficientInfDilWater(componentNumber, waternumb);
            } else {
                activinf = gamma / ((PhaseGE) phase).getActivityCoefficientInfDil(componentNumber);
            }
            fugacityCoefficient =
                activinf * getHenryCoef(phase.getTemperature()) / phase.getPressure(); // gamma*
                                                                                          // benyttes
                                                                                          // ikke
            gammaRefCor = activinf;
        }
        logFugacityCoefficient = Math.log(fugacityCoefficient);

        return fugacityCoefficient;
    }

    /**
     * <p>
     * fugcoefDiffPres.
     * </p>
     *
     * @param phase a {@link neqsim.thermo.phase.PhaseInterface} object
     * @return a double
     */
    public double fugcoefDiffPres(PhaseInterface phase) {
        // double temperature = phase.getTemperature(), pressure = phase.getPressure();
        // int numberOfComponents = phase.getNumberOfComponents();
        if (referenceStateType.equals("solvent")) {
            dfugdp = 0.0; // forelopig uten pointing
        } else {
            dfugdp = 0.0; // forelopig uten pointing
        }
        return dfugdp;
    }

    /**
     * <p>
     * fugcoefDiffTemp.
     * </p>
     *
     * @param phase a {@link neqsim.thermo.phase.PhaseInterface} object
     * @return a double
     */
    public double fugcoefDiffTemp(PhaseInterface phase) {
        double temperature = phase.getTemperature();
        // double pressure = phase.getPressure();
        // int numberOfComponents = phase.getNumberOfComponents();

        if (referenceStateType.equals("solvent")) {
            dfugdt = dlngammadt + 1.0 / getAntoineVaporPressure(temperature)
                    * getAntoineVaporPressuredT(temperature);
            logger.info("check this dfug dt - antoine");
        } else {
            dfugdt = dlngammadt + getHenryCoefdT(temperature);
        }
        return dfugdt;
    }

    /** {@inheritDoc} */
    @Override
    public double getGamma() {
        return gamma;
    }

    /** {@inheritDoc} */
    @Override
    public double getlnGamma() {
        return lngamma;
=======
    logFugacityCoefficient = Math.log(fugacityCoefficient);

    return fugacityCoefficient;
  }

  /**
   * <p>
   * fugcoefDiffPres.
   * </p>
   *
   * @param phase a {@link neqsim.thermo.phase.PhaseInterface} object
   * @return a double
   */
  public double fugcoefDiffPres(PhaseInterface phase) {
    // double temperature = phase.getTemperature(), pressure = phase.getPressure();
    // int numberOfComponents = phase.getNumberOfComponents();
    if (referenceStateType.equals("solvent")) {
      dfugdp = 0.0; // forelopig uten pointing
    } else {
      dfugdp = 0.0; // forelopig uten pointing
>>>>>>> b9d5f22d
    }
    return dfugdp;
  }

  /**
   * <p>
   * fugcoefDiffTemp.
   * </p>
   *
   * @param phase a {@link neqsim.thermo.phase.PhaseInterface} object
   * @return a double
   */
  public double fugcoefDiffTemp(PhaseInterface phase) {
    double temperature = phase.getTemperature();
    // double pressure = phase.getPressure();
    // int numberOfComponents = phase.getNumberOfComponents();

    if (referenceStateType.equals("solvent")) {
      dfugdt = dlngammadt
          + 1.0 / getAntoineVaporPressure(temperature) * getAntoineVaporPressuredT(temperature);
      logger.info("check this dfug dt - antoine");
    } else {
      dfugdt = dlngammadt + getHenryCoefdT(temperature);
    }
    return dfugdt;
  }

  /** {@inheritDoc} */
  @Override
  public double getGamma() {
    return gamma;
  }

  /** {@inheritDoc} */
  @Override
  public double getlnGamma() {
    return lngamma;
  }

  /** {@inheritDoc} */
  @Override
  public double getlnGammadt() {
    return dlngammadt;
  }

  /** {@inheritDoc} */
  @Override
  public double getlnGammadtdt() {
    return dlngammadtdt;
  }

  /** {@inheritDoc} */
  @Override
  public double getlnGammadn(int k) {
    return dlngammadn[k];
  }

  /** {@inheritDoc} */
  @Override
  public void setlnGammadn(int k, double val) {
    dlngammadn[k] = val;
  }

  /** {@inheritDoc} */
  @Override
  public double getGammaRefCor() {
    return gammaRefCor;
  }
}<|MERGE_RESOLUTION|>--- conflicted
+++ resolved
@@ -64,90 +64,6 @@
                                                                                                    // ikke
       gammaRefCor = activinf;
     }
-<<<<<<< HEAD
-
-    /** {@inheritDoc} */
-    @Override
-    public double fugcoef(PhaseInterface phase) {
-        logger.info("fug coef "
-                + gamma * getAntoineVaporPressure(phase.getTemperature()) / phase.getPressure());
-        if (referenceStateType.equals("solvent")) {
-            fugacityCoefficient =
-                    gamma * getAntoineVaporPressure(phase.getTemperature()) / phase.getPressure();
-            gammaRefCor = gamma;
-        } else {
-            double activinf = 1.0;
-            if (phase.hasComponent("water")) {
-                int waternumb = phase.getComponent("water").getComponentNumber();
-                activinf = gamma / ((PhaseGE) phase)
-                        .getActivityCoefficientInfDilWater(componentNumber, waternumb);
-            } else {
-                activinf = gamma / ((PhaseGE) phase).getActivityCoefficientInfDil(componentNumber);
-            }
-            fugacityCoefficient =
-                activinf * getHenryCoef(phase.getTemperature()) / phase.getPressure(); // gamma*
-                                                                                          // benyttes
-                                                                                          // ikke
-            gammaRefCor = activinf;
-        }
-        logFugacityCoefficient = Math.log(fugacityCoefficient);
-
-        return fugacityCoefficient;
-    }
-
-    /**
-     * <p>
-     * fugcoefDiffPres.
-     * </p>
-     *
-     * @param phase a {@link neqsim.thermo.phase.PhaseInterface} object
-     * @return a double
-     */
-    public double fugcoefDiffPres(PhaseInterface phase) {
-        // double temperature = phase.getTemperature(), pressure = phase.getPressure();
-        // int numberOfComponents = phase.getNumberOfComponents();
-        if (referenceStateType.equals("solvent")) {
-            dfugdp = 0.0; // forelopig uten pointing
-        } else {
-            dfugdp = 0.0; // forelopig uten pointing
-        }
-        return dfugdp;
-    }
-
-    /**
-     * <p>
-     * fugcoefDiffTemp.
-     * </p>
-     *
-     * @param phase a {@link neqsim.thermo.phase.PhaseInterface} object
-     * @return a double
-     */
-    public double fugcoefDiffTemp(PhaseInterface phase) {
-        double temperature = phase.getTemperature();
-        // double pressure = phase.getPressure();
-        // int numberOfComponents = phase.getNumberOfComponents();
-
-        if (referenceStateType.equals("solvent")) {
-            dfugdt = dlngammadt + 1.0 / getAntoineVaporPressure(temperature)
-                    * getAntoineVaporPressuredT(temperature);
-            logger.info("check this dfug dt - antoine");
-        } else {
-            dfugdt = dlngammadt + getHenryCoefdT(temperature);
-        }
-        return dfugdt;
-    }
-
-    /** {@inheritDoc} */
-    @Override
-    public double getGamma() {
-        return gamma;
-    }
-
-    /** {@inheritDoc} */
-    @Override
-    public double getlnGamma() {
-        return lngamma;
-=======
     logFugacityCoefficient = Math.log(fugacityCoefficient);
 
     return fugacityCoefficient;
@@ -168,7 +84,6 @@
       dfugdp = 0.0; // forelopig uten pointing
     } else {
       dfugdp = 0.0; // forelopig uten pointing
->>>>>>> b9d5f22d
     }
     return dfugdp;
   }
