/*
 * ComponentGENRTLmodifiedHV.java
 *
 * Created on 18. juli 2000, 18:36
 */
package neqsim.thermo.component;

import neqsim.thermo.phase.PhaseInterface;

/**
 * <p>
 * ComponentGENRTLmodifiedHV class.
 * </p>
 *
 * @author Even Solbraa
 * @version $Id: $Id
 */
public class ComponentGENRTLmodifiedHV extends ComponentGeNRTL {
    private static final long serialVersionUID = 1000;

    /**
     * <p>
     * Constructor for ComponentGENRTLmodifiedHV.
     * </p>
     */
    public ComponentGENRTLmodifiedHV() {}

<<<<<<< HEAD
=======
    /**
     * <p>
     * Constructor for ComponentGENRTLmodifiedHV.
     * </p>
     *
     * @param component_name a {@link java.lang.String} object
     * @param moles a double
     * @param molesInPhase a double
     * @param compnumber a int
     */
>>>>>>> f5b5a8bf
    public ComponentGENRTLmodifiedHV(String component_name, double moles, double molesInPhase,
            int compnumber) {
        super(component_name, moles, molesInPhase, compnumber);
    }

    /** {@inheritDoc} */
    @Override
    public double getGamma(PhaseInterface phase, int numberOfComponents, double temperature,
            double pressure, int phasetype, double[][] HValpha, double[][] HVgij,
            double[][] intparam, String[][] mixRule) {
        double[][] HVgijT = new double[numberOfComponents][numberOfComponents];
        return getGamma(phase, numberOfComponents, temperature, pressure, phasetype, HValpha, HVgij,
                HVgijT, intparam, mixRule);
    }

<<<<<<< HEAD
=======
    /**
     * <p>
     * getGamma.
     * </p>
     *
     * @param phase a {@link neqsim.thermo.phase.PhaseInterface} object
     * @param numberOfComponents a int
     * @param temperature a double
     * @param pressure a double
     * @param phasetype a int
     * @param HValpha an array of {@link double} objects
     * @param HVgij an array of {@link double} objects
     * @param HVgijT an array of {@link double} objects
     * @param intparam an array of {@link double} objects
     * @param mixRule an array of {@link java.lang.String} objects
     * @return a double
     */
>>>>>>> f5b5a8bf
    public double getGamma(PhaseInterface phase, int numberOfComponents, double temperature,
            double pressure, int phasetype, double[][] HValpha, double[][] HVgij, double[][] HVgijT,
            double[][] intparam, String[][] mixRule) {
        int type = phase.getInitType();
        double A = 0, B = 0, C = 0, D = 0, E = 0, F = 0, ny = 0, tau = 0, tau2 = 0, G = 0, G2 = 0,
                alpha = 0, Dij = 0, Djj = 0, Dji = 0, Dii = 0, DijT = 0, DjjT = 0, DjiT = 0,
                DiiT = 0, gij = 0, gjj = 0, gji = 0, gii = 0, F2T = 0, tot2 = 0;
        int j, l;
        double dAdT = 0, dBdT = 0, dEdT, dCdT = 0, dCdTdT = 0, dFdT, dDdT = 0, dDdTdT = 0,
                dBdTdT = 0;
        double dAdTdT = 0;
        double dtaudt = 0, dtaudtdt = 0.0, dtau2dt = 0, dtau2dtdt = 0.0, dGdt = 0, dG2dt = 0,
                dGdtdt = 0, dG2dtdt = 0.0;
        double[][] Gmatrix = new double[numberOfComponents][numberOfComponents];
        double[][] tauMatrix = new double[numberOfComponents][numberOfComponents];
        dlngammadn = new double[numberOfComponents];
        ComponentEosInterface[] comp_Array = (ComponentEosInterface[]) phase.getcomponentArray();
        double dA2dTetter = 0, dA2dTdTetter = 0, dA3dTetter = 0, dA3dTdTetter = 0.0, dA4dTetter = 0,
                dA4dTdTetter = 0, dA5dTetter = 0, dA5dTdTetter = 0, dA6dTetter = 0,
                dA6dTdTetter = 0;
        // for(int w=0;w<3;w++){
        F = 0;
        dFdT = 0;
        dBdT = 0;
        dAdT = 0;
        dDdT = 0;
        A = 0;
        B = 0;
        dlngammadt = 0.0;
        dA2dTetter = 0;
        dA3dTetter = 0;
        dA4dTetter = 0;
        dA5dTetter = 0;
        dA6dTetter = 0;
        double dA2dT = 0, dA2dTdT = 0.0, dA3dT = 0, dA3dTdT = 0, dA4dT = 0, dA4dTdT = 0, dA5dT = 0,
                dA5dTdT = 0, dA6dT = 0, dA6dTdT = 0.0;
        double deltaEOS = 1.0
                / (comp_Array[0].getDeltaEosParameters()[1]
                        - comp_Array[0].getDeltaEosParameters()[0])
                * Math.log((1.0 + comp_Array[0].getDeltaEosParameters()[1])
                        / (1.0 + comp_Array[0].getDeltaEosParameters()[0]));
        // PhaseGEEosInterface phaseny = (PhaseGEEosInterface) phase.getPhase();
        // PhaseGEInterface GEPhase = phaseny.getGEphase();

        // ComponentGeNRTLInterface[] compArray = (ComponentGeNRTLInterface[])
        // GEPhase.getcomponentArray();
        // PhaseGEInterface GEphase = new PhaseGEInterface();
        // PhaseGEInterface phaseny = (PhaseGEInterface) phase.getPhase();

        for (j = 0; j < numberOfComponents; j++) {
            if (mixRule[j][componentNumber].trim().equals("HV")) {
                Dij = HVgij[componentNumber][j];
                // System.out.println("comp " + this.getComponentName() + " comp2 " +
                // comp_Array[j].getComponentName() + " dij " + Dij);
                Dji = HVgij[j][componentNumber];
                DijT = HVgijT[componentNumber][j];
                DjiT = HVgijT[j][componentNumber];
                // gji = HVgij[j][componentNumber];
                // gjj = HVgii[j][j];
                alpha = HValpha[j][componentNumber]; // new HV + T*(gji-gii)
                tau = Dji / (temperature) + DjiT;
                dtaudt = -Dji / (temperature * temperature);
                dtaudtdt = 2.0 * Dji / (temperature * temperature * temperature);

                tau2 = Dij / (temperature) + DijT;
                dtau2dt = -Dij / (temperature * temperature);
                dtau2dtdt = 2.0 * Dij / (temperature * temperature * temperature);
                // System.out.println("method GE1" + tau);
            } else {
                gii = -deltaEOS * comp_Array[componentNumber].aT(temperature)
                        / comp_Array[componentNumber].getb();
                double dgiidt = -deltaEOS * comp_Array[componentNumber].diffaT(temperature)
                        / comp_Array[componentNumber].getb();
                double dgiidtdt = -deltaEOS * comp_Array[componentNumber].diffdiffaT(temperature)
                        / comp_Array[componentNumber].getb();
                gjj = -deltaEOS * comp_Array[j].aT(temperature) / comp_Array[j].getb();
                double dgjjdt =
                        -deltaEOS * comp_Array[j].diffaT(temperature) / comp_Array[j].getb();
                double dgjjdtdt =
                        -deltaEOS * comp_Array[j].diffdiffaT(temperature) / comp_Array[j].getb();

                gij = -2.0 * Math.sqrt(comp_Array[componentNumber].getb() * comp_Array[j].getb())
                        / (comp_Array[componentNumber].getb() + comp_Array[j].getb())
                        * Math.pow(gii * gjj, 0.5) * (1.0 - intparam[j][componentNumber]);

                gji = -2.0 * Math.sqrt(comp_Array[j].getb() * comp_Array[componentNumber].getb())
                        / (comp_Array[j].getb() + comp_Array[componentNumber].getb())
                        * Math.sqrt(gii * gjj) * (1 - intparam[j][componentNumber]);
                alpha = 0.0;
                tau = (gji - gii) / (R * temperature);
                tau2 = (gij - gjj) / (R * temperature);

                if (phase.getInitType() > 1) {
                    double dgijdt = -2.0
                            * Math.sqrt(comp_Array[componentNumber].getb() * comp_Array[j].getb())
                            / (comp_Array[componentNumber].getb() + comp_Array[j].getb()) * 1.0
                            / Math.sqrt(gii * gjj) * (1.0 - intparam[j][componentNumber])
                            * (dgiidt * gjj + dgjjdt * gii) * 0.5;
                    double dgijdtdt =
                            -2.0 * Math
                                    .sqrt(comp_Array[componentNumber].getb() * comp_Array[j].getb())
                                    / (comp_Array[componentNumber].getb() + comp_Array[j].getb())
                                    * ((1.0 / Math.pow(gii * gjj, 1.5)
                                            * (1.0 - intparam[j][componentNumber])
                                            * Math.pow((dgiidt * gjj + dgjjdt * gii), 2.0) * 0.5
                                            * -0.5)
                                            + (1.0 / Math.sqrt(gii * gjj)
                                                    * (1.0 - intparam[j][componentNumber])
                                                    * (dgiidtdt * gjj + dgiidt * dgjjdt
                                                            + dgjjdtdt * gii + dgjjdt * dgiidt)
                                                    * 0.5));

                    double dgjidt = -2.0
                            * Math.sqrt(comp_Array[j].getb() * comp_Array[componentNumber].getb())
                            / (comp_Array[j].getb() + comp_Array[componentNumber].getb()) * 1.0
                            / Math.sqrt(gii * gjj) * (1.0 - intparam[j][componentNumber])
                            * (dgiidt * gjj + dgjjdt * gii) * 0.5;

                    double dgjidtdt =
                            -2.0 * Math.pow(
                                    comp_Array[j].getb() * comp_Array[componentNumber].getb(), 0.5)
                                    / (comp_Array[j].getb() + comp_Array[componentNumber].getb())
                                    * ((1.0 / Math.pow(gii * gjj, 1.5)
                                            * (1.0 - intparam[j][componentNumber])
                                            * Math.pow(dgiidt * gjj + dgjjdt * gii, 2.0) * 0.5
                                            * -0.5)
                                            + (1.0 / Math.sqrt(gii * gjj)
                                                    * (1.0 - intparam[j][componentNumber])
                                                    * (dgiidtdt * gjj + dgiidt * dgjjdt
                                                            + dgjjdtdt * gii + dgjjdt * dgiidt)
                                                    * 0.5));

                    dtaudt = -dgiidt / (R * temperature) + gii / (R * temperature * temperature)
                            + dgjidt / (R * temperature) - gji / (R * temperature * temperature);
                    dtaudtdt =
                            -dgiidtdt / (R * temperature) + dgiidt / (R * temperature * temperature)
                                    + dgiidt / (R * temperature * temperature)
                                    - 2.0 * gii / (R * temperature * temperature * temperature)
                                    + dgjidtdt / (R * temperature)
                                    - dgjidt / (R * temperature * temperature)
                                    - dgjidt / (R * temperature * temperature)
                                    + 2 * gji / (R * temperature * temperature * temperature);
                    dtau2dt = -dgjjdt / (R * temperature) + gjj / (R * temperature * temperature)
                            + dgijdt / (R * temperature) - gij / (R * temperature * temperature);
                    dtau2dtdt =
                            -dgjjdtdt / (R * temperature) + dgjjdt / (R * temperature * temperature)
                                    + dgjjdt / (R * temperature * temperature)
                                    - 2 * gjj / (R * temperature * temperature * temperature)
                                    + dgijdtdt / (R * temperature)
                                    - dgijdt / (R * temperature * temperature)
                                    - dgijdt / (R * temperature * temperature)
                                    + 2 * gij / (R * temperature * temperature * temperature);
                }
            }

            G = comp_Array[j].getb() * Math.exp(-alpha * tau);
            dGdt = dtaudt * (-alpha) * G;
            dGdtdt = dtaudtdt * (-alpha) * G + dtaudt * (-alpha) * dGdt;
            G2 = comp_Array[componentNumber].getb() * Math.exp(-alpha * tau2);
            dG2dt = dtau2dt * (-alpha) * G2;
            dG2dtdt = dtau2dtdt * (-alpha) * G2 + dtau2dt * (-alpha) * dG2dt;
            A += tau * G * comp_Array[j].getx();
            B += G * comp_Array[j].getx();
            E = G2 * comp_Array[j].getx();

            if (phase.getInitType() > 1) {
                dAdT = dAdT + comp_Array[j].getx() * dGdt * tau + comp_Array[j].getx() * G * dtaudt;
                dAdTdT = dAdTdT + comp_Array[j].getx() * dGdtdt * tau
                        + comp_Array[j].getx() * dGdt * dtaudt
                        + comp_Array[j].getx() * dGdt * dtaudt
                        + comp_Array[j].getx() * G * dtaudtdt;
                dA2dT = comp_Array[j].getx() * dG2dt * tau2 + comp_Array[j].getx() * G2 * dtau2dt;
                dA2dTdT = comp_Array[j].getx() * dG2dtdt * tau2
                        + comp_Array[j].getx() * dG2dt * dtau2dt
                        + comp_Array[j].getx() * dG2dt * dtau2dt
                        + comp_Array[j].getx() * G2 * dtau2dtdt;
                dA3dT = tau2 * G2 * comp_Array[j].getx();
                dA3dTdT = dtau2dt * G2 * comp_Array[j].getx() + tau2 * dG2dt * comp_Array[j].getx();
                dA4dT = 2.0 * comp_Array[j].getx() * G2;
                dA4dTdT = 2.0 * comp_Array[j].getx() * dG2dt;
                dA5dT = comp_Array[j].getx() * dG2dt;
                dA5dTdT = comp_Array[j].getx() * dG2dtdt;
                dA6dT = comp_Array[j].getx() * G2;
                dA6dTdT = comp_Array[j].getx() * dG2dt;
                dBdT += dGdt * comp_Array[j].getx();
                dBdTdT += dGdtdt * comp_Array[j].getx();
            }
            dEdT = dG2dt * comp_Array[j].getx();

            C = 0;
            D = 0;
            dCdT = 0;
            dCdTdT = 0;
            dDdT = 0;
            dDdTdT = 0;
            // System.out.println("hei");

            for (l = 0; l < numberOfComponents; l++) {
                if (mixRule[l][j].equals("HV")) {
                    Dij = HVgij[l][j];
                    DijT = HVgijT[l][j];
                    alpha = HValpha[l][j];
                    tau = Dij / (temperature) + DijT;
                    dtaudt = -Dij / (temperature * temperature);
                    dtaudtdt = 2.0 * Dij / (temperature * temperature * temperature);
                } else {
                    gjj = -deltaEOS * comp_Array[j].aT(temperature) / comp_Array[j].getb();
                    gii = -deltaEOS * comp_Array[l].aT(temperature) / comp_Array[l].getb();
                    gij = -2.0 * Math.sqrt(comp_Array[l].getb() * comp_Array[j].getb())
                            / (comp_Array[l].getb() + comp_Array[j].getb()) * Math.sqrt(gii * gjj)
                            * (1.0 - intparam[l][j]);
                    tau = (gij - gjj) / (R * temperature);

                    if (phase.getInitType() > 1) {
                        double dgjjdt = -deltaEOS * comp_Array[j].diffaT(temperature)
                                / comp_Array[j].getb();
                        double dgjjdtdt = -deltaEOS * comp_Array[j].diffdiffaT(temperature)
                                / comp_Array[j].getb();
                        double dgiidt = -deltaEOS * comp_Array[l].diffaT(temperature)
                                / comp_Array[l].getb();
                        double dgiidtdt = -deltaEOS * comp_Array[l].diffdiffaT(temperature)
                                / comp_Array[l].getb();

                        double dgijdt =
                                -2.0 * Math.sqrt(comp_Array[l].getb() * comp_Array[j].getb())
                                        / (comp_Array[l].getb() + comp_Array[j].getb()) * 1.0
                                        / Math.sqrt(gii * gjj) * (1.0 - intparam[l][j])
                                        * (dgiidt * gjj + dgjjdt * gii) * 0.5;
                        double dgijdtdt =
                                -2.0 * Math.pow(comp_Array[l].getb() * comp_Array[j].getb(), 0.5)
                                        / (comp_Array[l].getb() + comp_Array[j].getb())
                                        * ((1.0 / Math.pow(gii * gjj, 1.5) * (1.0 - intparam[l][j])
                                                * Math.pow(dgiidt * gjj + dgjjdt * gii, 2.0) * 0.5
                                                * -0.5)
                                                + (1.0 / Math.sqrt(gii * gjj)
                                                        * (1.0 - intparam[l][j])
                                                        * (dgiidtdt * gjj + dgiidt * dgjjdt
                                                                + dgjjdtdt * gii + dgjjdt * dgiidt)
                                                        * 0.5));
                        alpha = 0.0;

                        dtaudt = -dgjjdt / (R * temperature) + gjj / (R * temperature * temperature)
                                + dgijdt / (R * temperature)
                                - gij / (R * temperature * temperature);
                        dtaudtdt = -dgjjdtdt / (R * temperature)
                                + dgjjdt / (R * temperature * temperature)
                                + dgjjdt / (R * temperature * temperature)
                                - 2 * dgjjdt / (R * temperature * temperature * temperature)
                                + dgijdtdt / (R * temperature)
                                - dgijdt / (R * temperature * temperature)
                                - dgijdt / (R * temperature * temperature)
                                + 2 * gij / (R * temperature * temperature * temperature);
                    }
                }

                G = comp_Array[l].getb() * Math.exp(-alpha * tau);
                dGdt = dtaudt * -alpha * G;
                Gmatrix[l][j] = G;
                tauMatrix[l][j] = tau;

                C += G * comp_Array[l].getx();
                D += G * tau * comp_Array[l].getx();
                if (phase.getInitType() > 1) {
                    dCdT += dGdt * comp_Array[l].getx();
                    dCdTdT += dGdtdt * comp_Array[l].getx();
                    dDdT += comp_Array[l].getx() * dGdt * tau + comp_Array[l].getx() * G * dtaudt;
                    dDdTdT += comp_Array[l].getx() * dGdtdt * tau
                            + comp_Array[l].getx() * dGdt * dtaudt
                            + comp_Array[l].getx() * dGdt * dtaudt
                            + comp_Array[l].getx() * G * dtaudtdt;
                }
            }
            // System.out.println("tesing gij");
            if (phase.getInitType() > 1) {
                dA2dTetter += dA2dT / C;
                dA2dTdTetter += dA2dTdT / C - dA2dT / Math.pow(C, 2.0) * dCdT;
                dA3dTetter += dA3dT * dCdT / (C * C);
                dA3dTdTetter += dA3dTdT * dCdT / (C * C) + dA3dT * dCdTdT / (C * C)
                        - 2 * dA3dT * dCdT * dCdT / (C * C * C);
                dA4dTetter += dA4dT * dCdT * D / (C * C * C);
                dA4dTdTetter += dA4dTdT * dCdT * D / (C * C * C) + dA4dT * dCdTdT * D / (C * C * C)
                        + dA4dT * dCdT * dDdT / (C * C * C)
                        - 3.0 * dA4dT * dCdT * D / (C * C * C * C) * dCdT;
                dA5dTetter += dA5dT * D / (C * C);
                dA5dTdTetter += dA5dTdT * D / (C * C) + dA5dT * dDdT / (C * C)
                        - 2 * dA5dT * D / (C * C) * dCdT;
                dA6dTetter += dA6dT * dDdT / (C * C);
                dA6dTdTetter += dA6dTdT * dDdT / (C * C) + dA6dT * dDdTdT / (C * C)
                        - 2 * dA6dT * dDdT / (C * C * C) * dCdT;
            }
            if (mixRule[componentNumber][j].equals("HV")) {
                tau2 = HVgij[componentNumber][j] / (temperature) + HVgijT[componentNumber][j];
                dtau2dt = -HVgij[componentNumber][j] / (temperature * temperature);
            } else {
                gii = -deltaEOS * comp_Array[componentNumber].aT(temperature)
                        / comp_Array[componentNumber].getb();
                double dgiidt = -deltaEOS * comp_Array[componentNumber].diffaT(temperature)
                        / comp_Array[componentNumber].getb();
                gjj = -deltaEOS * comp_Array[j].aT(temperature) / comp_Array[j].getb();
                double dgjjdt =
                        -deltaEOS * comp_Array[j].diffaT(temperature) / comp_Array[j].getb();
                gij = -2.0
                        * Math.pow(comp_Array[componentNumber].getb() * comp_Array[j].getb(), 0.5)
                        / (comp_Array[componentNumber].getb() + comp_Array[j].getb())
                        * Math.pow(gii * gjj, 0.5) * (1.0 - intparam[componentNumber][j]);
                tau2 = (gij - gjj) / (R * temperature);

                double dgijdt =
                        -2.0 * Math.sqrt(comp_Array[componentNumber].getb() * comp_Array[j].getb())
                                / (comp_Array[componentNumber].getb() + comp_Array[j].getb()) * 1.0
                                / Math.sqrt(gii * gjj) * (1.0 - intparam[componentNumber][j])
                                * (dgiidt * gjj + dgjjdt * gii) * 0.5;
                dtau2dt = -dgjjdt / (R * temperature) + gjj / (R * temperature * temperature)
                        + dgijdt / (R * temperature) - gij / (R * temperature * temperature);
            }

            F += E / C * (tau2 - D / C);
            dFdT += (dEdT / C - E / (C * C) * dCdT) * (tau2 - D / C)
                    + E / C * (dtau2dt - (dDdT / C - D / (C * C) * dCdT));
            // F2T = F2T - 2*2*A/Math.pow(C,2) + 2*2*E*D/Math.pow(C,3); // A til A2;
        }

        lngamma = A / B + F;
        if (phase.getInitType() > 1) {
            dlngammadt = (dAdT / B - A / (B * B) * dBdT + dA2dTetter - dA3dTetter + dA4dTetter
                    - dA5dTetter - dA6dTetter);
            dlngammadtdt = dAdTdT / B - dBdT * dAdT / Math.pow(B, 2.0) - dAdT / (B * B) * dBdT
                    + 2 * dBdT * A / Math.pow(B, 3.0) * dBdT - A / (B * B) * dBdTdT
                    + 0 * dA2dTdTetter - 0 * dA3dTdTetter + 0 * dA4dTdTetter - 0 * dA5dTdTetter
                    - 0 * dA6dTdTetter;
        }

        gamma = Math.exp(lngamma);
        // System.out.println("gamma " + gamma);

        // if derivates....
        if (type == 3) {
            double dAdn = 0;
            double dBdn = 0;
            double Etemp = 0;
            double dEdn = 0;
            double Ctemp = 0;
            double Dtemp = 0;
            double Ftemp = 0;
            double Gtemp = 0;

            for (int p = 0; p < numberOfComponents; p++) {
                dAdn = tauMatrix[p][componentNumber] * Gmatrix[p][componentNumber];
                dBdn = Gmatrix[p][componentNumber];
                dEdn = Gmatrix[componentNumber][p] * tauMatrix[componentNumber][p];
                // dFdn = Gmatrix[componentNumber][p];
                Dtemp = 0;
                Ctemp = 0;
                Etemp = 0;
                Ftemp = 0;
                Gtemp = 0;
                double nt = 0;
                for (int f = 0; f < numberOfComponents; f++) {
                    nt += comp_Array[f].getNumberOfMolesInPhase();
                    Ctemp += comp_Array[f].getx() * Gmatrix[f][p];
                    Etemp += comp_Array[f].getx() * Gmatrix[f][p] * tauMatrix[f][p];
                    double sum = 0.0;
                    double sum2 = 0.0;
                    for (int g = 0; g < numberOfComponents; g++) {
                        sum += comp_Array[g].getx() * Gmatrix[g][f];
                        sum2 += comp_Array[g].getx() * Gmatrix[g][f] * tauMatrix[g][f];
                    }
                    Dtemp += Gmatrix[p][f] * Gmatrix[componentNumber][f]
                            * tauMatrix[componentNumber][f] * comp_Array[f].getx() / (sum * sum);
                    Ftemp += comp_Array[f].getx() * Gmatrix[p][f] * sum2
                            * Gmatrix[componentNumber][f] / (sum * sum * sum);
                    Gtemp += comp_Array[f].getx() * Gmatrix[p][f] * tauMatrix[p][f]
                            * Gmatrix[componentNumber][f] / (sum * sum);
                }
                dlngammadn[p] = (dAdn / B - A / (B * B) * dBdn) + dEdn / Ctemp - Dtemp
                        - Etemp * Gmatrix[componentNumber][p] / (Ctemp * Ctemp) + 2.0 * Ftemp
                        - Gtemp;// E/(C*C)*dCdn[p]*(tau2-D/C)
                                // +
                                // E/C*(-dDdn[p]/C
                                // +
                                // D/(C*C)*dCdn[p]);
                dlngammadn[p] /= (nt);
            }
            // System.out.println("Dlngamdn: " + dlngammadn[p] + " x: " +
            // comp_Array[p].getx()+ " length: ");
        }

        return gamma;
    }
}<|MERGE_RESOLUTION|>--- conflicted
+++ resolved
@@ -25,8 +25,6 @@
      */
     public ComponentGENRTLmodifiedHV() {}
 
-<<<<<<< HEAD
-=======
     /**
      * <p>
      * Constructor for ComponentGENRTLmodifiedHV.
@@ -37,7 +35,6 @@
      * @param molesInPhase a double
      * @param compnumber a int
      */
->>>>>>> f5b5a8bf
     public ComponentGENRTLmodifiedHV(String component_name, double moles, double molesInPhase,
             int compnumber) {
         super(component_name, moles, molesInPhase, compnumber);
@@ -53,8 +50,6 @@
                 HVgijT, intparam, mixRule);
     }
 
-<<<<<<< HEAD
-=======
     /**
      * <p>
      * getGamma.
@@ -72,7 +67,6 @@
      * @param mixRule an array of {@link java.lang.String} objects
      * @return a double
      */
->>>>>>> f5b5a8bf
     public double getGamma(PhaseInterface phase, int numberOfComponents, double temperature,
             double pressure, int phasetype, double[][] HValpha, double[][] HVgij, double[][] HVgijT,
             double[][] intparam, String[][] mixRule) {
