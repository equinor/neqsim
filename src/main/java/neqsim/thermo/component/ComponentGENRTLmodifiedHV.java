--- conflicted
+++ resolved
@@ -16,438 +16,6 @@
  * @version $Id: $Id
  */
 public class ComponentGENRTLmodifiedHV extends ComponentGeNRTL {
-<<<<<<< HEAD
-        private static final long serialVersionUID = 1000;
-
-        /**
-         * Creates new ComponentGENRTLmodifiedHV
-         */
-        public ComponentGENRTLmodifiedHV() {}
-
-        public ComponentGENRTLmodifiedHV(String component_name, double moles, double molesInPhase,
-                        int compnumber) {
-                super(component_name, moles, molesInPhase, compnumber);
-        }
-
-        @Override
-        public double getGamma(PhaseInterface phase, int numberOfComponents, double temperature,
-                        double pressure, int phasetype, double[][] HValpha, double[][] HVgij,
-                        double[][] intparam, String[][] mixRule) {
-                double[][] HVgijT = new double[numberOfComponents][numberOfComponents];
-                return getGamma(phase, numberOfComponents, temperature, pressure, phasetype,
-                                HValpha, HVgij, HVgijT, intparam, mixRule);
-        }
-
-        public double getGamma(PhaseInterface phase, int numberOfComponents, double temperature,
-                        double pressure, int phasetype, double[][] HValpha, double[][] HVgij,
-                        double[][] HVgijT, double[][] intparam, String[][] mixRule) {
-                int type = phase.getInitType();
-                double A = 0, B = 0, C = 0, D = 0, E = 0, F = 0, ny = 0, tau = 0, tau2 = 0, G = 0,
-                                G2 = 0, alpha = 0, Dij = 0, Djj = 0, Dji = 0, Dii = 0, DijT = 0,
-                                DjjT = 0, DjiT = 0, DiiT = 0, gij = 0, gjj = 0, gji = 0, gii = 0,
-                                F2T = 0, tot2 = 0;
-                int j, l;
-                double dAdT = 0, dBdT = 0, dEdT, dCdT = 0, dCdTdT = 0, dFdT, dDdT = 0, dDdTdT = 0,
-                                dBdTdT = 0;
-                double dAdTdT = 0;
-                double dtaudt = 0, dtaudtdt = 0.0, dtau2dt = 0, dtau2dtdt = 0.0, dGdt = 0,
-                                dG2dt = 0, dGdtdt = 0, dG2dtdt = 0.0;
-                double[][] Gmatrix = new double[numberOfComponents][numberOfComponents];
-                double[][] tauMatrix = new double[numberOfComponents][numberOfComponents];
-                dlngammadn = new double[numberOfComponents];
-                ComponentEosInterface[] comp_Array =
-                                (ComponentEosInterface[]) phase.getcomponentArray();
-                double dA2dTetter = 0, dA2dTdTetter = 0, dA3dTetter = 0, dA3dTdTetter = 0.0,
-                                dA4dTetter = 0, dA4dTdTetter = 0, dA5dTetter = 0, dA5dTdTetter = 0,
-                                dA6dTetter = 0, dA6dTdTetter = 0;
-                // for(int w=0;w<3;w++){
-                F = 0;
-                dFdT = 0;
-                dBdT = 0;
-                dAdT = 0;
-                dDdT = 0;
-                A = 0;
-                B = 0;
-                dlngammadt = 0.0;
-                dA2dTetter = 0;
-                dA3dTetter = 0;
-                dA4dTetter = 0;
-                dA5dTetter = 0;
-                dA6dTetter = 0;
-                double dA2dT = 0, dA2dTdT = 0.0, dA3dT = 0, dA3dTdT = 0, dA4dT = 0, dA4dTdT = 0,
-                                dA5dT = 0, dA5dTdT = 0, dA6dT = 0, dA6dTdT = 0.0;
-                double deltaEOS = 1.0
-                                / (comp_Array[0].getDeltaEosParameters()[1]
-                                                - comp_Array[0].getDeltaEosParameters()[0])
-                                * Math.log((1.0 + comp_Array[0].getDeltaEosParameters()[1])
-                                                / (1.0 + comp_Array[0].getDeltaEosParameters()[0]));
-                // PhaseGEEosInterface phaseny = (PhaseGEEosInterface) phase.getPhase();
-                // PhaseGEInterface GEPhase = phaseny.getGEphase();
-
-                // ComponentGeNRTLInterface[] compArray = (ComponentGeNRTLInterface[])
-                // GEPhase.getcomponentArray();
-                // PhaseGEInterface GEphase = new PhaseGEInterface();
-                // PhaseGEInterface phaseny = (PhaseGEInterface) phase.getPhase();
-
-                for (j = 0; j < numberOfComponents; j++) {
-                        if (mixRule[j][componentNumber].trim().equals("HV")) {
-                                Dij = HVgij[componentNumber][j];
-                                // System.out.println("comp " + this.getComponentName() + " comp2 "
-                                // +
-                                // comp_Array[j].getComponentName() + " dij " + Dij);
-                                Dji = HVgij[j][componentNumber];
-                                DijT = HVgijT[componentNumber][j];
-                                DjiT = HVgijT[j][componentNumber];
-                                // gji = HVgij[j][componentNumber];
-                                // gjj = HVgii[j][j];
-                                alpha = HValpha[j][componentNumber]; // new HV + T*(gji-gii)
-                                tau = Dji / (temperature) + DjiT;
-                                dtaudt = -Dji / (temperature * temperature);
-                                dtaudtdt = 2.0 * Dji / (temperature * temperature * temperature);
-
-                                tau2 = Dij / (temperature) + DijT;
-                                dtau2dt = -Dij / (temperature * temperature);
-                                dtau2dtdt = 2.0 * Dij / (temperature * temperature * temperature);
-                                // System.out.println("method GE1" + tau);
-                        } else {
-                                gii = -deltaEOS * comp_Array[componentNumber].aT(temperature)
-                                                / comp_Array[componentNumber].getb();
-                                double dgiidt = -deltaEOS
-                                                * comp_Array[componentNumber].diffaT(temperature)
-                                                / comp_Array[componentNumber].getb();
-                                double dgiidtdt = -deltaEOS
-                                                * comp_Array[componentNumber]
-                                                                .diffdiffaT(temperature)
-                                                / comp_Array[componentNumber].getb();
-                                gjj = -deltaEOS * comp_Array[j].aT(temperature)
-                                                / comp_Array[j].getb();
-                                double dgjjdt = -deltaEOS * comp_Array[j].diffaT(temperature)
-                                                / comp_Array[j].getb();
-                                double dgjjdtdt = -deltaEOS * comp_Array[j].diffdiffaT(temperature)
-                                                / comp_Array[j].getb();
-
-                                gij = -2.0 * Math.sqrt(comp_Array[componentNumber].getb()
-                                                * comp_Array[j].getb())
-                                                / (comp_Array[componentNumber].getb()
-                                                                + comp_Array[j].getb())
-                                                * Math.pow(gii * gjj, 0.5)
-                                                * (1.0 - intparam[j][componentNumber]);
-
-                                gji = -2.0 * Math.sqrt(comp_Array[j].getb()
-                                                * comp_Array[componentNumber].getb())
-                                                / (comp_Array[j].getb()
-                                                                + comp_Array[componentNumber]
-                                                                                .getb())
-                                                * Math.sqrt(gii * gjj)
-                                                * (1 - intparam[j][componentNumber]);
-                                alpha = 0.0;
-                                tau = (gji - gii) / (R * temperature);
-                                tau2 = (gij - gjj) / (R * temperature);
-
-                                if (phase.getInitType() > 1) {
-                                        double dgijdt = -2.0
-                                                        * Math.sqrt(comp_Array[componentNumber]
-                                                                        .getb()
-                                                                        * comp_Array[j].getb())
-                                                        / (comp_Array[componentNumber].getb()
-                                                                        + comp_Array[j].getb())
-                                                        * 1.0 / Math.sqrt(gii * gjj)
-                                                        * (1.0 - intparam[j][componentNumber])
-                                                        * (dgiidt * gjj + dgjjdt * gii) * 0.5;
-                                        double dgijdtdt = -2.0
-                                                        * Math.sqrt(comp_Array[componentNumber]
-                                                                        .getb()
-                                                                        * comp_Array[j].getb())
-                                                        / (comp_Array[componentNumber].getb()
-                                                                        + comp_Array[j].getb())
-                                                        * ((1.0 / Math.pow(gii * gjj, 1.5) * (1.0
-                                                                        - intparam[j][componentNumber])
-                                                                        * Math.pow((dgiidt * gjj
-                                                                                        + dgjjdt * gii),
-                                                                                        2.0)
-                                                                        * 0.5 * -0.5)
-                                                                        + (1.0 / Math.sqrt(
-                                                                                        gii * gjj)
-                                                                                        * (1.0 - intparam[j][componentNumber])
-                                                                                        * (dgiidtdt * gjj
-                                                                                                        + dgiidt * dgjjdt
-                                                                                                        + dgjjdtdt * gii
-                                                                                                        + dgjjdt * dgiidt)
-                                                                                        * 0.5));
-
-                                        double dgjidt = -2.0 * Math.sqrt(comp_Array[j].getb()
-                                                        * comp_Array[componentNumber].getb())
-                                                        / (comp_Array[j].getb()
-                                                                        + comp_Array[componentNumber]
-                                                                                        .getb())
-                                                        * 1.0 / Math.sqrt(gii * gjj)
-                                                        * (1.0 - intparam[j][componentNumber])
-                                                        * (dgiidt * gjj + dgjjdt * gii) * 0.5;
-
-                                        double dgjidtdt = -2.0 * Math.pow(comp_Array[j].getb()
-                                                        * comp_Array[componentNumber].getb(), 0.5)
-                                                        / (comp_Array[j].getb()
-                                                                        + comp_Array[componentNumber]
-                                                                                        .getb())
-                                                        * ((1.0 / Math.pow(gii * gjj, 1.5) * (1.0
-                                                                        - intparam[j][componentNumber])
-                                                                        * Math.pow(dgiidt * gjj
-                                                                                        + dgjjdt * gii,
-                                                                                        2.0)
-                                                                        * 0.5 * -0.5)
-                                                                        + (1.0 / Math.sqrt(
-                                                                                        gii * gjj)
-                                                                                        * (1.0 - intparam[j][componentNumber])
-                                                                                        * (dgiidtdt * gjj
-                                                                                                        + dgiidt * dgjjdt
-                                                                                                        + dgjjdtdt * gii
-                                                                                                        + dgjjdt * dgiidt)
-                                                                                        * 0.5));
-
-                                        dtaudt = -dgiidt / (R * temperature)
-                                                        + gii / (R * temperature * temperature)
-                                                        + dgjidt / (R * temperature)
-                                                        - gji / (R * temperature * temperature);
-                                        dtaudtdt = -dgiidtdt / (R * temperature)
-                                                        + dgiidt / (R * temperature * temperature)
-                                                        + dgiidt / (R * temperature * temperature)
-                                                        - 2.0 * gii / (R * temperature * temperature
-                                                                        * temperature)
-                                                        + dgjidtdt / (R * temperature)
-                                                        - dgjidt / (R * temperature * temperature)
-                                                        - dgjidt / (R * temperature * temperature)
-                                                        + 2 * gji / (R * temperature * temperature
-                                                                        * temperature);
-                                        dtau2dt = -dgjjdt / (R * temperature)
-                                                        + gjj / (R * temperature * temperature)
-                                                        + dgijdt / (R * temperature)
-                                                        - gij / (R * temperature * temperature);
-                                        dtau2dtdt = -dgjjdtdt / (R * temperature)
-                                                        + dgjjdt / (R * temperature * temperature)
-                                                        + dgjjdt / (R * temperature * temperature)
-                                                        - 2 * gjj / (R * temperature * temperature
-                                                                        * temperature)
-                                                        + dgijdtdt / (R * temperature)
-                                                        - dgijdt / (R * temperature * temperature)
-                                                        - dgijdt / (R * temperature * temperature)
-                                                        + 2 * gij / (R * temperature * temperature
-                                                                        * temperature);
-                                }
-                        }
-
-                        G = comp_Array[j].getb() * Math.exp(-alpha * tau);
-                        dGdt = dtaudt * (-alpha) * G;
-                        dGdtdt = dtaudtdt * (-alpha) * G + dtaudt * (-alpha) * dGdt;
-                        G2 = comp_Array[componentNumber].getb() * Math.exp(-alpha * tau2);
-                        dG2dt = dtau2dt * (-alpha) * G2;
-                        dG2dtdt = dtau2dtdt * (-alpha) * G2 + dtau2dt * (-alpha) * dG2dt;
-                        A += tau * G * comp_Array[j].getx();
-                        B += G * comp_Array[j].getx();
-                        E = G2 * comp_Array[j].getx();
-
-                        if (phase.getInitType() > 1) {
-                                dAdT = dAdT + comp_Array[j].getx() * dGdt * tau
-                                                + comp_Array[j].getx() * G * dtaudt;
-                                dAdTdT = dAdTdT + comp_Array[j].getx() * dGdtdt * tau
-                                                + comp_Array[j].getx() * dGdt * dtaudt
-                                                + comp_Array[j].getx() * dGdt * dtaudt
-                                                + comp_Array[j].getx() * G * dtaudtdt;
-                                dA2dT = comp_Array[j].getx() * dG2dt * tau2
-                                                + comp_Array[j].getx() * G2 * dtau2dt;
-                                dA2dTdT = comp_Array[j].getx() * dG2dtdt * tau2
-                                                + comp_Array[j].getx() * dG2dt * dtau2dt
-                                                + comp_Array[j].getx() * dG2dt * dtau2dt
-                                                + comp_Array[j].getx() * G2 * dtau2dtdt;
-                                dA3dT = tau2 * G2 * comp_Array[j].getx();
-                                dA3dTdT = dtau2dt * G2 * comp_Array[j].getx()
-                                                + tau2 * dG2dt * comp_Array[j].getx();
-                                dA4dT = 2.0 * comp_Array[j].getx() * G2;
-                                dA4dTdT = 2.0 * comp_Array[j].getx() * dG2dt;
-                                dA5dT = comp_Array[j].getx() * dG2dt;
-                                dA5dTdT = comp_Array[j].getx() * dG2dtdt;
-                                dA6dT = comp_Array[j].getx() * G2;
-                                dA6dTdT = comp_Array[j].getx() * dG2dt;
-                                dBdT += dGdt * comp_Array[j].getx();
-                                dBdTdT += dGdtdt * comp_Array[j].getx();
-                        }
-                        dEdT = dG2dt * comp_Array[j].getx();
-
-                        C = 0;
-                        D = 0;
-                        dCdT = 0;
-                        dCdTdT = 0;
-                        dDdT = 0;
-                        dDdTdT = 0;
-                        // System.out.println("hei");
-
-                        for (l = 0; l < numberOfComponents; l++) {
-                                if (mixRule[l][j].equals("HV")) {
-                                        Dij = HVgij[l][j];
-                                        DijT = HVgijT[l][j];
-                                        alpha = HValpha[l][j];
-                                        tau = Dij / (temperature) + DijT;
-                                        dtaudt = -Dij / (temperature * temperature);
-                                        dtaudtdt = 2.0 * Dij
-                                                        / (temperature * temperature * temperature);
-                                } else {
-                                        gjj = -deltaEOS * comp_Array[j].aT(temperature)
-                                                        / comp_Array[j].getb();
-                                        gii = -deltaEOS * comp_Array[l].aT(temperature)
-                                                        / comp_Array[l].getb();
-                                        gij = -2.0 * Math.sqrt(
-                                                        comp_Array[l].getb() * comp_Array[j].getb())
-                                                        / (comp_Array[l].getb()
-                                                                        + comp_Array[j].getb())
-                                                        * Math.sqrt(gii * gjj)
-                                                        * (1.0 - intparam[l][j]);
-                                        tau = (gij - gjj) / (R * temperature);
-
-                                        if (phase.getInitType() > 1) {
-                                                double dgjjdt = -deltaEOS
-                                                                * comp_Array[j].diffaT(temperature)
-                                                                / comp_Array[j].getb();
-                                                double dgjjdtdt = -deltaEOS
-                                                                * comp_Array[j].diffdiffaT(
-                                                                                temperature)
-                                                                / comp_Array[j].getb();
-                                                double dgiidt = -deltaEOS
-                                                                * comp_Array[l].diffaT(temperature)
-                                                                / comp_Array[l].getb();
-                                                double dgiidtdt = -deltaEOS
-                                                                * comp_Array[l].diffdiffaT(
-                                                                                temperature)
-                                                                / comp_Array[l].getb();
-
-                                                double dgijdt = -2.0 * Math.sqrt(comp_Array[l]
-                                                                .getb() * comp_Array[j].getb())
-                                                                / (comp_Array[l].getb()
-                                                                                + comp_Array[j].getb())
-                                                                * 1.0 / Math.sqrt(gii * gjj)
-                                                                * (1.0 - intparam[l][j])
-                                                                * (dgiidt * gjj + dgjjdt * gii)
-                                                                * 0.5;
-                                                double dgijdtdt = -2.0 * Math.pow(comp_Array[l]
-                                                                .getb() * comp_Array[j].getb(), 0.5)
-                                                                / (comp_Array[l].getb()
-                                                                                + comp_Array[j].getb())
-                                                                * ((1.0 / Math.pow(gii * gjj, 1.5)
-                                                                                * (1.0 - intparam[l][j])
-                                                                                * Math.pow(dgiidt
-                                                                                                * gjj
-                                                                                                + dgjjdt * gii,
-                                                                                                2.0)
-                                                                                * 0.5 * -0.5)
-                                                                                + (1.0 / Math.sqrt(
-                                                                                                gii * gjj)
-                                                                                                * (1.0 - intparam[l][j])
-                                                                                                * (dgiidtdt * gjj
-                                                                                                                + dgiidt * dgjjdt
-                                                                                                                + dgjjdtdt * gii
-                                                                                                                + dgjjdt * dgiidt)
-                                                                                                * 0.5));
-                                                alpha = 0.0;
-
-                                                dtaudt = -dgjjdt / (R * temperature) + gjj
-                                                                / (R * temperature * temperature)
-                                                                + dgijdt / (R * temperature)
-                                                                - gij / (R * temperature
-                                                                                * temperature);
-                                                dtaudtdt = -dgjjdtdt / (R * temperature) + dgjjdt
-                                                                / (R * temperature * temperature)
-                                                                + dgjjdt / (R * temperature
-                                                                                * temperature)
-                                                                - 2 * dgjjdt / (R * temperature
-                                                                                * temperature
-                                                                                * temperature)
-                                                                + dgijdtdt / (R * temperature)
-                                                                - dgijdt / (R * temperature
-                                                                                * temperature)
-                                                                - dgijdt / (R * temperature
-                                                                                * temperature)
-                                                                + 2 * gij / (R * temperature
-                                                                                * temperature
-                                                                                * temperature);
-                                        }
-                                }
-
-                                G = comp_Array[l].getb() * Math.exp(-alpha * tau);
-                                dGdt = dtaudt * -alpha * G;
-                                Gmatrix[l][j] = G;
-                                tauMatrix[l][j] = tau;
-
-                                C += G * comp_Array[l].getx();
-                                D += G * tau * comp_Array[l].getx();
-                                if (phase.getInitType() > 1) {
-                                        dCdT += dGdt * comp_Array[l].getx();
-                                        dCdTdT += dGdtdt * comp_Array[l].getx();
-                                        dDdT += comp_Array[l].getx() * dGdt * tau
-                                                        + comp_Array[l].getx() * G * dtaudt;
-                                        dDdTdT += comp_Array[l].getx() * dGdtdt * tau
-                                                        + comp_Array[l].getx() * dGdt * dtaudt
-                                                        + comp_Array[l].getx() * dGdt * dtaudt
-                                                        + comp_Array[l].getx() * G * dtaudtdt;
-                                }
-                        }
-                        // System.out.println("tesing gij");
-                        if (phase.getInitType() > 1) {
-                                dA2dTetter += dA2dT / C;
-                                dA2dTdTetter += dA2dTdT / C - dA2dT / Math.pow(C, 2.0) * dCdT;
-                                dA3dTetter += dA3dT * dCdT / (C * C);
-                                dA3dTdTetter += dA3dTdT * dCdT / (C * C) + dA3dT * dCdTdT / (C * C)
-                                                - 2 * dA3dT * dCdT * dCdT / (C * C * C);
-                                dA4dTetter += dA4dT * dCdT * D / (C * C * C);
-                                dA4dTdTetter += dA4dTdT * dCdT * D / (C * C * C)
-                                                + dA4dT * dCdTdT * D / (C * C * C)
-                                                + dA4dT * dCdT * dDdT / (C * C * C)
-                                                - 3.0 * dA4dT * dCdT * D / (C * C * C * C) * dCdT;
-                                dA5dTetter += dA5dT * D / (C * C);
-                                dA5dTdTetter += dA5dTdT * D / (C * C) + dA5dT * dDdT / (C * C)
-                                                - 2 * dA5dT * D / (C * C) * dCdT;
-                                dA6dTetter += dA6dT * dDdT / (C * C);
-                                dA6dTdTetter += dA6dTdT * dDdT / (C * C) + dA6dT * dDdTdT / (C * C)
-                                                - 2 * dA6dT * dDdT / (C * C * C) * dCdT;
-                        }
-                        if (mixRule[componentNumber][j].equals("HV")) {
-                                tau2 = HVgij[componentNumber][j] / (temperature)
-                                                + HVgijT[componentNumber][j];
-                                dtau2dt = -HVgij[componentNumber][j] / (temperature * temperature);
-                        } else {
-                                gii = -deltaEOS * comp_Array[componentNumber].aT(temperature)
-                                                / comp_Array[componentNumber].getb();
-                                double dgiidt = -deltaEOS
-                                                * comp_Array[componentNumber].diffaT(temperature)
-                                                / comp_Array[componentNumber].getb();
-                                gjj = -deltaEOS * comp_Array[j].aT(temperature)
-                                                / comp_Array[j].getb();
-                                double dgjjdt = -deltaEOS * comp_Array[j].diffaT(temperature)
-                                                / comp_Array[j].getb();
-                                gij = -2.0 * Math.pow(comp_Array[componentNumber].getb()
-                                                * comp_Array[j].getb(), 0.5)
-                                                / (comp_Array[componentNumber].getb()
-                                                                + comp_Array[j].getb())
-                                                * Math.pow(gii * gjj, 0.5)
-                                                * (1.0 - intparam[componentNumber][j]);
-                                tau2 = (gij - gjj) / (R * temperature);
-
-                                double dgijdt = -2.0
-                                                * Math.sqrt(comp_Array[componentNumber].getb()
-                                                                * comp_Array[j].getb())
-                                                / (comp_Array[componentNumber].getb()
-                                                                + comp_Array[j].getb())
-                                                * 1.0 / Math.sqrt(gii * gjj)
-                                                * (1.0 - intparam[componentNumber][j])
-                                                * (dgiidt * gjj + dgjjdt * gii) * 0.5;
-                                dtau2dt = -dgjjdt / (R * temperature)
-                                                + gjj / (R * temperature * temperature)
-                                                + dgijdt / (R * temperature)
-                                                - gij / (R * temperature * temperature);
-                        }
-
-                        F += E / C * (tau2 - D / C);
-                        dFdT += (dEdT / C - E / (C * C) * dCdT) * (tau2 - D / C)
-                                        + E / C * (dtau2dt - (dDdT / C - D / (C * C) * dCdT));
-                        // F2T = F2T - 2*2*A/Math.pow(C,2) + 2*2*E*D/Math.pow(C,3); // A til A2;
-=======
     private static final long serialVersionUID = 1000;
 
     /**
@@ -543,25 +111,42 @@
         // PhaseGEEosInterface phaseny = (PhaseGEEosInterface) phase.getPhase();
         // PhaseGEInterface GEPhase = phaseny.getGEphase();
 
-        // ComponentGeNRTLInterface[] compArray = (ComponentGeNRTLInterface[])
-        // GEPhase.getcomponentArray();
-        // PhaseGEInterface GEphase = new PhaseGEInterface();
-        // PhaseGEInterface phaseny = (PhaseGEInterface) phase.getPhase();
-
-        for (j = 0; j < numberOfComponents; j++) {
-            if (mixRule[j][componentNumber].trim().equals("HV")) {
-                Dij = HVgij[componentNumber][j];
-                // System.out.println("comp " + this.getComponentName() + " comp2 " +
-                // comp_Array[j].getComponentName() + " dij " + Dij);
-                Dji = HVgij[j][componentNumber];
-                DijT = HVgijT[componentNumber][j];
-                DjiT = HVgijT[j][componentNumber];
-                // gji = HVgij[j][componentNumber];
-                // gjj = HVgii[j][j];
-                alpha = HValpha[j][componentNumber]; // new HV + T*(gji-gii)
-                tau = Dji / (temperature) + DjiT;
-                dtaudt = -Dji / (temperature * temperature);
-                dtaudtdt = 2.0 * Dji / (temperature * temperature * temperature);
+                for (j = 0; j < numberOfComponents; j++) {
+                        if (mixRule[j][componentNumber].trim().equals("HV")) {
+                                Dij = HVgij[componentNumber][j];
+                                // System.out.println("comp " + this.getComponentName() + " comp2 "
+                                // +
+                                // comp_Array[j].getComponentName() + " dij " + Dij);
+                                Dji = HVgij[j][componentNumber];
+                                DijT = HVgijT[componentNumber][j];
+                                DjiT = HVgijT[j][componentNumber];
+                                // gji = HVgij[j][componentNumber];
+                                // gjj = HVgii[j][j];
+                                alpha = HValpha[j][componentNumber]; // new HV + T*(gji-gii)
+                                tau = Dji / (temperature) + DjiT;
+                                dtaudt = -Dji / (temperature * temperature);
+                                dtaudtdt = 2.0 * Dji / (temperature * temperature * temperature);
+
+                                tau2 = Dij / (temperature) + DijT;
+                                dtau2dt = -Dij / (temperature * temperature);
+                                dtau2dtdt = 2.0 * Dij / (temperature * temperature * temperature);
+                                // System.out.println("method GE1" + tau);
+                        } else {
+                                gii = -deltaEOS * comp_Array[componentNumber].aT(temperature)
+                                                / comp_Array[componentNumber].getb();
+                                double dgiidt = -deltaEOS
+                                                * comp_Array[componentNumber].diffaT(temperature)
+                                                / comp_Array[componentNumber].getb();
+                                double dgiidtdt = -deltaEOS
+                                                * comp_Array[componentNumber]
+                                                                .diffdiffaT(temperature)
+                                                / comp_Array[componentNumber].getb();
+                                gjj = -deltaEOS * comp_Array[j].aT(temperature)
+                                                / comp_Array[j].getb();
+                                double dgjjdt = -deltaEOS * comp_Array[j].diffaT(temperature)
+                                                / comp_Array[j].getb();
+                                double dgjjdtdt = -deltaEOS * comp_Array[j].diffdiffaT(temperature)
+                                                / comp_Array[j].getb();
 
                 tau2 = Dij / (temperature) + DijT;
                 dtau2dt = -Dij / (temperature * temperature);
@@ -591,6 +176,281 @@
                 tau = (gji - gii) / (R * temperature);
                 tau2 = (gij - gjj) / (R * temperature);
 
+                                        double dgjidt = -2.0 * Math.sqrt(comp_Array[j].getb()
+                                                        * comp_Array[componentNumber].getb())
+                                                        / (comp_Array[j].getb()
+                                                                        + comp_Array[componentNumber]
+                                                                                        .getb())
+                                                        * 1.0 / Math.sqrt(gii * gjj)
+                                                        * (1.0 - intparam[j][componentNumber])
+                                                        * (dgiidt * gjj + dgjjdt * gii) * 0.5;
+
+                                        double dgjidtdt = -2.0 * Math.pow(comp_Array[j].getb()
+                                                        * comp_Array[componentNumber].getb(), 0.5)
+                                                        / (comp_Array[j].getb()
+                                                                        + comp_Array[componentNumber]
+                                                                                        .getb())
+                                                        * ((1.0 / Math.pow(gii * gjj, 1.5) * (1.0
+                                                                        - intparam[j][componentNumber])
+                                                                        * Math.pow(dgiidt * gjj
+                                                                                        + dgjjdt * gii,
+                                                                                        2.0)
+                                                                        * 0.5 * -0.5)
+                                                                        + (1.0 / Math.sqrt(
+                                                                                        gii * gjj)
+                                                                                        * (1.0 - intparam[j][componentNumber])
+                                                                                        * (dgiidtdt * gjj
+                                                                                                        + dgiidt * dgjjdt
+                                                                                                        + dgjjdtdt * gii
+                                                                                                        + dgjjdt * dgiidt)
+                                                                                        * 0.5));
+
+                                        dtaudt = -dgiidt / (R * temperature)
+                                                        + gii / (R * temperature * temperature)
+                                                        + dgjidt / (R * temperature)
+                                                        - gji / (R * temperature * temperature);
+                                        dtaudtdt = -dgiidtdt / (R * temperature)
+                                                        + dgiidt / (R * temperature * temperature)
+                                                        + dgiidt / (R * temperature * temperature)
+                                                        - 2.0 * gii / (R * temperature * temperature
+                                                                        * temperature)
+                                                        + dgjidtdt / (R * temperature)
+                                                        - dgjidt / (R * temperature * temperature)
+                                                        - dgjidt / (R * temperature * temperature)
+                                                        + 2 * gji / (R * temperature * temperature
+                                                                        * temperature);
+                                        dtau2dt = -dgjjdt / (R * temperature)
+                                                        + gjj / (R * temperature * temperature)
+                                                        + dgijdt / (R * temperature)
+                                                        - gij / (R * temperature * temperature);
+                                        dtau2dtdt = -dgjjdtdt / (R * temperature)
+                                                        + dgjjdt / (R * temperature * temperature)
+                                                        + dgjjdt / (R * temperature * temperature)
+                                                        - 2 * gjj / (R * temperature * temperature
+                                                                        * temperature)
+                                                        + dgijdtdt / (R * temperature)
+                                                        - dgijdt / (R * temperature * temperature)
+                                                        - dgijdt / (R * temperature * temperature)
+                                                        + 2 * gij / (R * temperature * temperature
+                                                                        * temperature);
+                                }
+                        }
+
+                        G = comp_Array[j].getb() * Math.exp(-alpha * tau);
+                        dGdt = dtaudt * (-alpha) * G;
+                        dGdtdt = dtaudtdt * (-alpha) * G + dtaudt * (-alpha) * dGdt;
+                        G2 = comp_Array[componentNumber].getb() * Math.exp(-alpha * tau2);
+                        dG2dt = dtau2dt * (-alpha) * G2;
+                        dG2dtdt = dtau2dtdt * (-alpha) * G2 + dtau2dt * (-alpha) * dG2dt;
+                        A += tau * G * comp_Array[j].getx();
+                        B += G * comp_Array[j].getx();
+                        E = G2 * comp_Array[j].getx();
+
+                        if (phase.getInitType() > 1) {
+                                dAdT = dAdT + comp_Array[j].getx() * dGdt * tau
+                                                + comp_Array[j].getx() * G * dtaudt;
+                                dAdTdT = dAdTdT + comp_Array[j].getx() * dGdtdt * tau
+                                                + comp_Array[j].getx() * dGdt * dtaudt
+                                                + comp_Array[j].getx() * dGdt * dtaudt
+                                                + comp_Array[j].getx() * G * dtaudtdt;
+                                dA2dT = comp_Array[j].getx() * dG2dt * tau2
+                                                + comp_Array[j].getx() * G2 * dtau2dt;
+                                dA2dTdT = comp_Array[j].getx() * dG2dtdt * tau2
+                                                + comp_Array[j].getx() * dG2dt * dtau2dt
+                                                + comp_Array[j].getx() * dG2dt * dtau2dt
+                                                + comp_Array[j].getx() * G2 * dtau2dtdt;
+                                dA3dT = tau2 * G2 * comp_Array[j].getx();
+                                dA3dTdT = dtau2dt * G2 * comp_Array[j].getx()
+                                                + tau2 * dG2dt * comp_Array[j].getx();
+                                dA4dT = 2.0 * comp_Array[j].getx() * G2;
+                                dA4dTdT = 2.0 * comp_Array[j].getx() * dG2dt;
+                                dA5dT = comp_Array[j].getx() * dG2dt;
+                                dA5dTdT = comp_Array[j].getx() * dG2dtdt;
+                                dA6dT = comp_Array[j].getx() * G2;
+                                dA6dTdT = comp_Array[j].getx() * dG2dt;
+                                dBdT += dGdt * comp_Array[j].getx();
+                                dBdTdT += dGdtdt * comp_Array[j].getx();
+                        }
+                        dEdT = dG2dt * comp_Array[j].getx();
+
+                        C = 0;
+                        D = 0;
+                        dCdT = 0;
+                        dCdTdT = 0;
+                        dDdT = 0;
+                        dDdTdT = 0;
+                        // System.out.println("hei");
+
+                        for (l = 0; l < numberOfComponents; l++) {
+                                if (mixRule[l][j].equals("HV")) {
+                                        Dij = HVgij[l][j];
+                                        DijT = HVgijT[l][j];
+                                        alpha = HValpha[l][j];
+                                        tau = Dij / (temperature) + DijT;
+                                        dtaudt = -Dij / (temperature * temperature);
+                                        dtaudtdt = 2.0 * Dij
+                                                        / (temperature * temperature * temperature);
+                                } else {
+                                        gjj = -deltaEOS * comp_Array[j].aT(temperature)
+                                                        / comp_Array[j].getb();
+                                        gii = -deltaEOS * comp_Array[l].aT(temperature)
+                                                        / comp_Array[l].getb();
+                                        gij = -2.0 * Math.sqrt(
+                                                        comp_Array[l].getb() * comp_Array[j].getb())
+                                                        / (comp_Array[l].getb()
+                                                                        + comp_Array[j].getb())
+                                                        * Math.sqrt(gii * gjj)
+                                                        * (1.0 - intparam[l][j]);
+                                        tau = (gij - gjj) / (R * temperature);
+
+                                        if (phase.getInitType() > 1) {
+                                                double dgjjdt = -deltaEOS
+                                                                * comp_Array[j].diffaT(temperature)
+                                                                / comp_Array[j].getb();
+                                                double dgjjdtdt = -deltaEOS
+                                                                * comp_Array[j].diffdiffaT(
+                                                                                temperature)
+                                                                / comp_Array[j].getb();
+                                                double dgiidt = -deltaEOS
+                                                                * comp_Array[l].diffaT(temperature)
+                                                                / comp_Array[l].getb();
+                                                double dgiidtdt = -deltaEOS
+                                                                * comp_Array[l].diffdiffaT(
+                                                                                temperature)
+                                                                / comp_Array[l].getb();
+
+                                                double dgijdt = -2.0 * Math.sqrt(comp_Array[l]
+                                                                .getb() * comp_Array[j].getb())
+                                                                / (comp_Array[l].getb()
+                                                                                + comp_Array[j].getb())
+                                                                * 1.0 / Math.sqrt(gii * gjj)
+                                                                * (1.0 - intparam[l][j])
+                                                                * (dgiidt * gjj + dgjjdt * gii)
+                                                                * 0.5;
+                                                double dgijdtdt = -2.0 * Math.pow(comp_Array[l]
+                                                                .getb() * comp_Array[j].getb(), 0.5)
+                                                                / (comp_Array[l].getb()
+                                                                                + comp_Array[j].getb())
+                                                                * ((1.0 / Math.pow(gii * gjj, 1.5)
+                                                                                * (1.0 - intparam[l][j])
+                                                                                * Math.pow(dgiidt
+                                                                                                * gjj
+                                                                                                + dgjjdt * gii,
+                                                                                                2.0)
+                                                                                * 0.5 * -0.5)
+                                                                                + (1.0 / Math.sqrt(
+                                                                                                gii * gjj)
+                                                                                                * (1.0 - intparam[l][j])
+                                                                                                * (dgiidtdt * gjj
+                                                                                                                + dgiidt * dgjjdt
+                                                                                                                + dgjjdtdt * gii
+                                                                                                                + dgjjdt * dgiidt)
+                                                                                                * 0.5));
+                                                alpha = 0.0;
+
+                                                dtaudt = -dgjjdt / (R * temperature) + gjj
+                                                                / (R * temperature * temperature)
+                                                                + dgijdt / (R * temperature)
+                                                                - gij / (R * temperature
+                                                                                * temperature);
+                                                dtaudtdt = -dgjjdtdt / (R * temperature) + dgjjdt
+                                                                / (R * temperature * temperature)
+                                                                + dgjjdt / (R * temperature
+                                                                                * temperature)
+                                                                - 2 * dgjjdt / (R * temperature
+                                                                                * temperature
+                                                                                * temperature)
+                                                                + dgijdtdt / (R * temperature)
+                                                                - dgijdt / (R * temperature
+                                                                                * temperature)
+                                                                - dgijdt / (R * temperature
+                                                                                * temperature)
+                                                                + 2 * gij / (R * temperature
+                                                                                * temperature
+                                                                                * temperature);
+                                        }
+                                }
+
+                                G = comp_Array[l].getb() * Math.exp(-alpha * tau);
+                                dGdt = dtaudt * -alpha * G;
+                                Gmatrix[l][j] = G;
+                                tauMatrix[l][j] = tau;
+
+                                C += G * comp_Array[l].getx();
+                                D += G * tau * comp_Array[l].getx();
+                                if (phase.getInitType() > 1) {
+                                        dCdT += dGdt * comp_Array[l].getx();
+                                        dCdTdT += dGdtdt * comp_Array[l].getx();
+                                        dDdT += comp_Array[l].getx() * dGdt * tau
+                                                        + comp_Array[l].getx() * G * dtaudt;
+                                        dDdTdT += comp_Array[l].getx() * dGdtdt * tau
+                                                        + comp_Array[l].getx() * dGdt * dtaudt
+                                                        + comp_Array[l].getx() * dGdt * dtaudt
+                                                        + comp_Array[l].getx() * G * dtaudtdt;
+                                }
+                        }
+                        // System.out.println("tesing gij");
+                        if (phase.getInitType() > 1) {
+                                dA2dTetter += dA2dT / C;
+                                dA2dTdTetter += dA2dTdT / C - dA2dT / Math.pow(C, 2.0) * dCdT;
+                                dA3dTetter += dA3dT * dCdT / (C * C);
+                                dA3dTdTetter += dA3dTdT * dCdT / (C * C) + dA3dT * dCdTdT / (C * C)
+                                                - 2 * dA3dT * dCdT * dCdT / (C * C * C);
+                                dA4dTetter += dA4dT * dCdT * D / (C * C * C);
+                                dA4dTdTetter += dA4dTdT * dCdT * D / (C * C * C)
+                                                + dA4dT * dCdTdT * D / (C * C * C)
+                                                + dA4dT * dCdT * dDdT / (C * C * C)
+                                                - 3.0 * dA4dT * dCdT * D / (C * C * C * C) * dCdT;
+                                dA5dTetter += dA5dT * D / (C * C);
+                                dA5dTdTetter += dA5dTdT * D / (C * C) + dA5dT * dDdT / (C * C)
+                                                - 2 * dA5dT * D / (C * C) * dCdT;
+                                dA6dTetter += dA6dT * dDdT / (C * C);
+                                dA6dTdTetter += dA6dTdT * dDdT / (C * C) + dA6dT * dDdTdT / (C * C)
+                                                - 2 * dA6dT * dDdT / (C * C * C) * dCdT;
+                        }
+                        if (mixRule[componentNumber][j].equals("HV")) {
+                                tau2 = HVgij[componentNumber][j] / (temperature)
+                                                + HVgijT[componentNumber][j];
+                                dtau2dt = -HVgij[componentNumber][j] / (temperature * temperature);
+                        } else {
+                                gii = -deltaEOS * comp_Array[componentNumber].aT(temperature)
+                                                / comp_Array[componentNumber].getb();
+                                double dgiidt = -deltaEOS
+                                                * comp_Array[componentNumber].diffaT(temperature)
+                                                / comp_Array[componentNumber].getb();
+                                gjj = -deltaEOS * comp_Array[j].aT(temperature)
+                                                / comp_Array[j].getb();
+                                double dgjjdt = -deltaEOS * comp_Array[j].diffaT(temperature)
+                                                / comp_Array[j].getb();
+                                gij = -2.0 * Math.pow(comp_Array[componentNumber].getb()
+                                                * comp_Array[j].getb(), 0.5)
+                                                / (comp_Array[componentNumber].getb()
+                                                                + comp_Array[j].getb())
+                                                * Math.pow(gii * gjj, 0.5)
+                                                * (1.0 - intparam[componentNumber][j]);
+                                tau2 = (gij - gjj) / (R * temperature);
+
+                                double dgijdt = -2.0
+                                                * Math.sqrt(comp_Array[componentNumber].getb()
+                                                                * comp_Array[j].getb())
+                                                / (comp_Array[componentNumber].getb()
+                                                                + comp_Array[j].getb())
+                                                * 1.0 / Math.sqrt(gii * gjj)
+                                                * (1.0 - intparam[componentNumber][j])
+                                                * (dgiidt * gjj + dgjjdt * gii) * 0.5;
+                                dtau2dt = -dgjjdt / (R * temperature)
+                                                + gjj / (R * temperature * temperature)
+                                                + dgijdt / (R * temperature)
+                                                - gij / (R * temperature * temperature);
+                        }
+
+                        F += E / C * (tau2 - D / C);
+                        dFdT += (dEdT / C - E / (C * C) * dCdT) * (tau2 - D / C)
+                                        + E / C * (dtau2dt - (dDdT / C - D / (C * C) * dCdT));
+                        // F2T = F2T - 2*2*A/Math.pow(C,2) + 2*2*E*D/Math.pow(C,3); // A til A2;
+                }
+
+                lngamma = A / B + F;
                 if (phase.getInitType() > 1) {
                     double dgijdt = -2.0
                             * Math.sqrt(comp_Array[componentNumber].getb() * comp_Array[j].getb())
@@ -752,83 +612,14 @@
                                 - dgijdt / (R * temperature * temperature)
                                 + 2 * gij / (R * temperature * temperature * temperature);
                     }
->>>>>>> e5b15554
-                }
-
-                lngamma = A / B + F;
-                if (phase.getInitType() > 1) {
-<<<<<<< HEAD
-                        dlngammadt = (dAdT / B - A / (B * B) * dBdT + dA2dTetter - dA3dTetter
-                                        + dA4dTetter - dA5dTetter - dA6dTetter);
-                        dlngammadtdt = dAdTdT / B - dBdT * dAdT / Math.pow(B, 2.0)
-                                        - dAdT / (B * B) * dBdT
-                                        + 2 * dBdT * A / Math.pow(B, 3.0) * dBdT
-                                        - A / (B * B) * dBdTdT + 0 * dA2dTdTetter - 0 * dA3dTdTetter
-                                        + 0 * dA4dTdTetter - 0 * dA5dTdTetter - 0 * dA6dTdTetter;
                 }
 
                 gamma = Math.exp(lngamma);
                 // System.out.println("gamma " + gamma);
 
-                // if derivates....
-                if (type == 3) {
-                        double dAdn = 0;
-                        double dBdn = 0;
-                        double Etemp = 0;
-                        double dEdn = 0;
-                        double Ctemp = 0;
-                        double Dtemp = 0;
-                        double Ftemp = 0;
-                        double Gtemp = 0;
-
-                        for (int p = 0; p < numberOfComponents; p++) {
-                                dAdn = tauMatrix[p][componentNumber] * Gmatrix[p][componentNumber];
-                                dBdn = Gmatrix[p][componentNumber];
-                                dEdn = Gmatrix[componentNumber][p] * tauMatrix[componentNumber][p];
-                                // dFdn = Gmatrix[componentNumber][p];
-                                Dtemp = 0;
-                                Ctemp = 0;
-                                Etemp = 0;
-                                Ftemp = 0;
-                                Gtemp = 0;
-                                double nt = 0;
-                                for (int f = 0; f < numberOfComponents; f++) {
-                                        nt += comp_Array[f].getNumberOfMolesInPhase();
-                                        Ctemp += comp_Array[f].getx() * Gmatrix[f][p];
-                                        Etemp += comp_Array[f].getx() * Gmatrix[f][p]
-                                                        * tauMatrix[f][p];
-                                        double sum = 0.0;
-                                        double sum2 = 0.0;
-                                        for (int g = 0; g < numberOfComponents; g++) {
-                                                sum += comp_Array[g].getx() * Gmatrix[g][f];
-                                                sum2 += comp_Array[g].getx() * Gmatrix[g][f]
-                                                                * tauMatrix[g][f];
-                                        }
-                                        Dtemp += Gmatrix[p][f] * Gmatrix[componentNumber][f]
-                                                        * tauMatrix[componentNumber][f]
-                                                        * comp_Array[f].getx() / (sum * sum);
-                                        Ftemp += comp_Array[f].getx() * Gmatrix[p][f] * sum2
-                                                        * Gmatrix[componentNumber][f]
-                                                        / (sum * sum * sum);
-                                        Gtemp += comp_Array[f].getx() * Gmatrix[p][f]
-                                                        * tauMatrix[p][f]
-                                                        * Gmatrix[componentNumber][f] / (sum * sum);
-                                }
-                                dlngammadn[p] = (dAdn / B - A / (B * B) * dBdn) + dEdn / Ctemp
-                                                - Dtemp
-                                                - Etemp * Gmatrix[componentNumber][p]
-                                                                / (Ctemp * Ctemp)
-                                                + 2.0 * Ftemp - Gtemp;// E/(C*C)*dCdn[p]*(tau2-D/C)
-                                                                      // +
-                                                                      // E/C*(-dDdn[p]/C
-                                                                      // +
-                                                                      // D/(C*C)*dCdn[p]);
-                                dlngammadn[p] /= (nt);
-                        }
-                        // System.out.println("Dlngamdn: " + dlngammadn[p] + " x: " +
-                        // comp_Array[p].getx()+ " length: ");
-                }
-=======
+                C += G * comp_Array[l].getx();
+                D += G * tau * comp_Array[l].getx();
+                if (phase.getInitType() > 1) {
                     dCdT += dGdt * comp_Array[l].getx();
                     dCdTdT += dGdtdt * comp_Array[l].getx();
                     dDdT += comp_Array[l].getx() * dGdt * tau + comp_Array[l].getx() * G * dtaudt;
@@ -953,8 +744,7 @@
             // System.out.println("Dlngamdn: " + dlngammadn[p] + " x: " +
             // comp_Array[p].getx()+ " length: ");
         }
->>>>>>> e5b15554
-
-                return gamma;
-        }
+
+        return gamma;
+    }
 }