/*
 * ComponentGENRTLmodifiedHV.java
 *
 * Created on 18. juli 2000, 18:36
 */

package neqsim.thermo.component;

import neqsim.thermo.phase.PhaseInterface;

/**
 * <p>
 * ComponentGENRTLmodifiedWS class.
 * </p>
 *
 * @author Even Solbraa
 * @version $Id: $Id
 */
public class ComponentGENRTLmodifiedWS extends ComponentGeNRTL {
    private static final long serialVersionUID = 1000;

<<<<<<< HEAD
    /** Creates new ComponentGENRTLmodifiedHV */
    public ComponentGENRTLmodifiedWS() {}

=======
    /**
     * <p>
     * Constructor for ComponentGENRTLmodifiedWS.
     * </p>
     */
    public ComponentGENRTLmodifiedWS() {}

    /**
     * <p>
     * Constructor for ComponentGENRTLmodifiedWS.
     * </p>
     *
     * @param component_name a {@link java.lang.String} object
     * @param moles a double
     * @param molesInPhase a double
     * @param compnumber a int
     */
>>>>>>> e5b15554
    public ComponentGENRTLmodifiedWS(String component_name, double moles, double molesInPhase,
            int compnumber) {
        super(component_name, moles, molesInPhase, compnumber);
    }

    /** {@inheritDoc} */
    @Override
    public double getlnGammadt() {
        return dlngammadt;
    }

    /** {@inheritDoc} */
    @Override
    public double getlnGammadn(int k) {
        return dlngammadn[k];
    }

    /** {@inheritDoc} */
    @Override
    public double getGamma(PhaseInterface phase, int numberOfComponents, double temperature,
            double pressure, int phasetype, double[][] WSalpha, double[][] WSgij,
            double[][] intparam, String[][] mixRule) {
        double[][] WSgijT = new double[numberOfComponents][numberOfComponents];
        return getGamma(phase, numberOfComponents, temperature, pressure, phasetype, WSalpha, WSgij,
                WSgijT, intparam, mixRule);
    }

<<<<<<< HEAD
=======
    /**
     * <p>
     * getGamma.
     * </p>
     *
     * @param phase a {@link neqsim.thermo.phase.PhaseInterface} object
     * @param numberOfComponents a int
     * @param temperature a double
     * @param pressure a double
     * @param phasetype a int
     * @param WSalpha an array of {@link double} objects
     * @param WSgij an array of {@link double} objects
     * @param WSgijT an array of {@link double} objects
     * @param intparam an array of {@link double} objects
     * @param mixRule an array of {@link java.lang.String} objects
     * @return a double
     */
>>>>>>> e5b15554
    public double getGamma(PhaseInterface phase, int numberOfComponents, double temperature,
            double pressure, int phasetype, double[][] WSalpha, double[][] WSgij, double[][] WSgijT,
            double[][] intparam, String[][] mixRule) {
        double type = phase.getInitType();
        double A = 0, B = 0, C = 0, D = 0, E = 0, F = 0, ny = 0, tau = 0, tau2 = 0, G = 0, G2 = 0,
                alpha = 0, Dij = 0, Djj = 0, Dji = 0, Dii = 0, DijT = 0, DjjT = 0, DjiT = 0,
                DiiT = 0, gij = 0, gjj = 0, gji = 0, gii = 0, F2T = 0, tot2 = 0;
        int i, j, l, k, delta = 0;
        double dAdT = 0, dBdT = 0, dEdT, dCdT = 0, dFdT = 0, dDdT = 0;
        double dtaudt = 0, dtau2dt = 0, dGdt = 0, dG2dt = 0;
        double[][] Gmatrix = new double[numberOfComponents][numberOfComponents];
        double[][] tauMatrix = new double[numberOfComponents][numberOfComponents];
        dlngammadn = new double[numberOfComponents];
        ComponentInterface[] comp_Array = phase.getcomponentArray();
        double lngammaold = 0, dlngammadtold = 0, dA2dTetter = 0, dA3dTetter = 0, dA4dTetter = 0,
                dA5dTetter = 0, dA6dTetter = 0;
        // for(int w=0;w<3;w++){
        F = 0;
        dFdT = 0;
        dBdT = 0;
        dAdT = 0;
        dDdT = 0;
        A = 0;
        B = 0;
        dlngammadt = 0.0;
        dA2dTetter = 0;
        dA3dTetter = 0;
        dA4dTetter = 0;
        dA5dTetter = 0;
        dA6dTetter = 0;
        double dA2dT = 0, dA3dT = 0, dA4dT = 0, dA5dT = 0, dA6dT = 0;

        // PhaseGEEosInterface phaseny = (PhaseGEEosInterface) phase.getPhase();
        // PhaseGEInterface GEPhase = phaseny.getGEphase();

        // ComponentGeNRTLInterface[] compArray = (ComponentGeNRTLInterface[])
        // GEPhase.getcomponentArray();
        // PhaseGEInterface GEphase = new PhaseGEInterface();
        // PhaseGEInterface phaseny = (PhaseGEInterface) phase.getPhase();

        for (j = 0; j < numberOfComponents; j++) {
            Dij = WSgij[this.getComponentNumber()][j];
            // System.out.println("Dij" + Dij);
            Dji = WSgij[j][this.getComponentNumber()];
            // System.out.println("Dji" + Dji);
            DijT = WSgijT[this.getComponentNumber()][j];
            DjiT = WSgijT[j][this.getComponentNumber()];
            // gji = HVgij[j][this.getComponentNumber()];
            // gjj = HVgii[j][j];
            alpha = WSalpha[j][this.getComponentNumber()]; // new HV + T*(gji-gii)
            tau = Dji / (temperature) + DjiT; // + Math.pow(gji, b)
            tau2 = Dij / (temperature) + DijT;
            dtaudt = -tau / temperature + DjiT / temperature;
            dtau2dt = -tau2 / temperature + DijT / temperature;
            // System.out.println("method GE1" + tau);

            G = Math.exp(-alpha * tau);
            dGdt = dtaudt * -alpha * G;
            G2 = Math.exp(-alpha * tau2);
            dG2dt = dtau2dt * -alpha * G2;

            A += tau * G * comp_Array[j].getx();
            dAdT = dAdT + comp_Array[j].getx() * dGdt * tau + comp_Array[j].getx() * G * dtaudt;
            dA2dT = comp_Array[j].getx() * dG2dt * tau2 + comp_Array[j].getx() * G2 * dtau2dt;
            dA3dT = tau2 * G2 * comp_Array[j].getx();
            dA4dT = 2 * comp_Array[j].getx() * G2;
            dA5dT = comp_Array[j].getx() * dG2dt;
            dA6dT = comp_Array[j].getx() * G2;
            B += G * comp_Array[j].getx();
            dBdT += dGdt * comp_Array[j].getx();
            E = G2 * comp_Array[j].getx();
            dEdT = dG2dt * comp_Array[j].getx();

            C = 0;
            D = 0;
            dCdT = 0;
            dDdT = 0;
            // System.out.println("hei");

            for (l = 0; l < numberOfComponents; l++) {
                Dij = WSgij[l][j];
                DijT = WSgijT[l][j];
                alpha = WSalpha[l][j];
                tau = Dij / (temperature) + DijT;
                dtaudt = -tau / temperature + DijT / temperature;

                G = Math.exp(-alpha * tau);
                dGdt = dtaudt * -alpha * G;
                Gmatrix[l][j] = G;
                tauMatrix[l][j] = tau;

                C += G * comp_Array[l].getx();
                dCdT += dGdt * comp_Array[l].getx();
                D += G * tau * comp_Array[l].getx();
                dDdT += comp_Array[l].getx() * dGdt * tau + comp_Array[l].getx() * G * dtaudt;
            }
            dA2dTetter += dA2dT / C;
            dA3dTetter += dA3dT * dCdT / (C * C);

            dA4dTetter += dA4dT * dCdT * D / (C * C * C);
            dA5dTetter += dA5dT * D / (C * C);
            dA6dTetter += dA6dT * dDdT / (C * C);

            if (mixRule[this.getComponentNumber()][j].equals("WS")) {
                tau2 = WSgij[this.getComponentNumber()][j] / (temperature)
                        + WSgijT[this.getComponentNumber()][j];
            }
            dtau2dt = -tau2 / temperature + WSgijT[this.getComponentNumber()][j] / temperature;

            F += E / C * (tau2 - D / C);
            dFdT += (dEdT / C - E / (C * C) * dCdT) * (tau2 - D / C)
                    + E / C * (dtau2dt - (dDdT / C - D / (C * C) * dCdT));
            // F2T = F2T - 2*2*A/Math.pow(C,2) + 2*2*E*D/Math.pow(C,3); // A til A2;
        }

        lngamma = A / B + F;
        // dlngammadt = dAdT/B - A/(B*B)*dBdT + dFdT;
        dlngammadt = (dAdT / B - A / (B * B) * dBdT + dA2dTetter - dA3dTetter + dA4dTetter
                - dA5dTetter - dA6dTetter);
        /*
         * if(w==0){ dlngammadtold = dlngammadt; temperature +=0.0001; }
         * 
         * if(w==1){ lngammaold = lngamma; temperature -=0.0002; } }
         */
        // System.out.println("deriv: " + lngammaold + " " + lngamma + " " +
        // ((lngammaold-lngamma)/0.0002) + " " + dlngammadtold);
        // System.out.println("deriv t : " +dlngammadt);

        // tot2 = -2*A/B/B + F2T;
        // dlngammadt = (lngammaold-lngamma)/0.002;

        // phaseny.getExessGibbsEnergy(numberOfComponents, temperature, pressure,
        // phasetype)
        gamma = Math.exp(lngamma);

        // if derivates....
        if (type == 3) {
            double dAdn = 0;
            double dBdn = 0;
            double Etemp = 0;
            double dEdn = 0;
            double Ctemp = 0;
            double Dtemp = 0;
            double Ftemp = 0;
            double Gtemp = 0;

            for (int p = 0; p < numberOfComponents; p++) {
                dAdn = tauMatrix[p][this.getComponentNumber()]
                        * Gmatrix[p][this.getComponentNumber()];
                dBdn = Gmatrix[p][this.getComponentNumber()];
                dEdn = Gmatrix[this.getComponentNumber()][p]
                        * tauMatrix[this.getComponentNumber()][p];
                // dFdn = Gmatrix[this.getComponentNumber()][p];
                Dtemp = 0;
                Ctemp = 0;
                Etemp = 0;
                Ftemp = 0;
                Gtemp = 0;
                double nt = 0;
                for (int f = 0; f < numberOfComponents; f++) {
                    nt += comp_Array[f].getNumberOfMolesInPhase();
                    Ctemp += comp_Array[f].getx() * Gmatrix[f][p];
                    Etemp += comp_Array[f].getx() * Gmatrix[f][p] * tauMatrix[f][p];
                    double sum = 0.0;
                    double sum2 = 0.0;
                    for (int g = 0; g < numberOfComponents; g++) {
                        sum += comp_Array[g].getx() * Gmatrix[g][f];
                        sum2 += comp_Array[g].getx() * Gmatrix[g][f] * tauMatrix[g][f];
                    }
                    Dtemp += Gmatrix[p][f] * Gmatrix[this.getComponentNumber()][f]
                            * tauMatrix[this.getComponentNumber()][f] * comp_Array[f].getx()
                            / (sum * sum);
                    Ftemp += comp_Array[f].getx() * Gmatrix[p][f] * sum2
                            * Gmatrix[this.getComponentNumber()][f] / (sum * sum * sum);
                    Gtemp += comp_Array[f].getx() * Gmatrix[p][f] * tauMatrix[p][f]
                            * Gmatrix[this.getComponentNumber()][f] / (sum * sum);
                }
                dlngammadn[p] = (dAdn / B - A / (B * B) * dBdn) + dEdn / Ctemp - Dtemp
                        - Etemp * Gmatrix[this.getComponentNumber()][p] / (Ctemp * Ctemp)
                        + 2.0 * Ftemp - Gtemp;// E/(C*C)*dCdn[p]*(tau2-D/C)
                                              // +
                                              // E/C*(-dDdn[p]/C
                                              // +
                                              // D/(C*C)*dCdn[p]);
                dlngammadn[p] /= (nt);
            }
            // System.out.println("Dlngamdn: " + dlngammadn[p] + " x: " +
            // comp_Array[p].getx()+ " length: ");
        }

        return gamma;
    }
}<|MERGE_RESOLUTION|>--- conflicted
+++ resolved
@@ -19,11 +19,6 @@
 public class ComponentGENRTLmodifiedWS extends ComponentGeNRTL {
     private static final long serialVersionUID = 1000;
 
-<<<<<<< HEAD
-    /** Creates new ComponentGENRTLmodifiedHV */
-    public ComponentGENRTLmodifiedWS() {}
-
-=======
     /**
      * <p>
      * Constructor for ComponentGENRTLmodifiedWS.
@@ -41,7 +36,6 @@
      * @param molesInPhase a double
      * @param compnumber a int
      */
->>>>>>> e5b15554
     public ComponentGENRTLmodifiedWS(String component_name, double moles, double molesInPhase,
             int compnumber) {
         super(component_name, moles, molesInPhase, compnumber);
@@ -69,8 +63,6 @@
                 WSgijT, intparam, mixRule);
     }
 
-<<<<<<< HEAD
-=======
     /**
      * <p>
      * getGamma.
@@ -88,7 +80,6 @@
      * @param mixRule an array of {@link java.lang.String} objects
      * @return a double
      */
->>>>>>> e5b15554
     public double getGamma(PhaseInterface phase, int numberOfComponents, double temperature,
             double pressure, int phasetype, double[][] WSalpha, double[][] WSgij, double[][] WSgijT,
             double[][] intparam, String[][] mixRule) {
