--- conflicted
+++ resolved
@@ -34,12 +34,8 @@
     }
 
     @Override
-<<<<<<< HEAD
-    public Object clone() {
-=======
     public ComponentGERG2004 clone() {
 
->>>>>>> 5c88a656
         ComponentGERG2004 clonedComponent = null;
         try {
             clonedComponent = (ComponentGERG2004) super.clone();
