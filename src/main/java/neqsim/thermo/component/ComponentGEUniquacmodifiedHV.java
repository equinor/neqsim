/*
 * ComponentGEUniquacmodifiedHV.java
 *
 * Created on 18. juli 2000, 20:24
 */

package neqsim.thermo.component;

import neqsim.thermo.phase.PhaseInterface;

/**
 *
 * @author Even Solbraa
 * @version
 */
abstract class ComponentGEUniquacmodifiedHV extends ComponentGEUniquac {
    private static final long serialVersionUID = 1000;

<<<<<<< HEAD
    /** Creates new ComponentGEUniquacmodifiedHV */
    public ComponentGEUniquacmodifiedHV() {}

=======
    /**
     * <p>
     * Constructor for ComponentGEUniquacmodifiedHV.
     * </p>
     */
    public ComponentGEUniquacmodifiedHV() {}

    /**
     * <p>
     * Constructor for ComponentGEUniquacmodifiedHV.
     * </p>
     *
     * @param component_name a {@link java.lang.String} object
     * @param moles a double
     * @param molesInPhase a double
     * @param compnumber a int
     */
>>>>>>> e5b15554
    public ComponentGEUniquacmodifiedHV(String component_name, double moles, double molesInPhase,
            int compnumber) {
        super(component_name, moles, molesInPhase, compnumber);
    }

    /** {@inheritDoc} */
    @Override
    public double getGamma(PhaseInterface phase, int numberOfComponents, double temperature,
            double pressure, int phasetype) {
        double V = 0, F = 0, a, gammaC = 0, gammaR = 0, temp1 = 0, temp2 = 0, temp3 = 0, temp4 = 0,
                temp5 = 0, gamma;
        int j, k;

        // PhaseGEInterface phaseny = (PhaseGEInterface) phase.getPhase();
        // PhaseGEInterface GEPhase = phaseny.getGEphase();

        return 1;// super.getGamma(GEPhase, numberOfComponents, temperature, pressure,
                 // phasetype);
    }
}<|MERGE_RESOLUTION|>--- conflicted
+++ resolved
@@ -16,11 +16,6 @@
 abstract class ComponentGEUniquacmodifiedHV extends ComponentGEUniquac {
     private static final long serialVersionUID = 1000;
 
-<<<<<<< HEAD
-    /** Creates new ComponentGEUniquacmodifiedHV */
-    public ComponentGEUniquacmodifiedHV() {}
-
-=======
     /**
      * <p>
      * Constructor for ComponentGEUniquacmodifiedHV.
@@ -38,7 +33,6 @@
      * @param molesInPhase a double
      * @param compnumber a int
      */
->>>>>>> e5b15554
     public ComponentGEUniquacmodifiedHV(String component_name, double moles, double molesInPhase,
             int compnumber) {
         super(component_name, moles, molesInPhase, compnumber);
