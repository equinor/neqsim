/*
 * ComponentGEUniquac.java
 *
 * Created on 10. juli 2000, 21:06
 */

package neqsim.thermo.component;

import neqsim.thermo.ThermodynamicConstantsInterface;
import neqsim.thermo.phase.PhaseInterface;

/**
 * <p>
 * ComponentGEWilson class.
 * </p>
 *
 * @author Even Solbraa
 * @version $Id: $Id
 */
public class ComponentGEWilson extends ComponentGE {
    private static final long serialVersionUID = 1000;

    /**
     * <p>
     * Constructor for ComponentGEWilson.
     * </p>
     */
    public ComponentGEWilson() {}

    /**
     * <p>
     * Constructor for ComponentGEWilson.
     * </p>
     *
     * @param component_name a {@link java.lang.String} object
     * @param moles a double
     * @param molesInPhase a double
     * @param compnumber a int
     */
    public ComponentGEWilson(String component_name, double moles, double molesInPhase,
            int compnumber) {
        super(component_name, moles, molesInPhase, compnumber);
    }

    /**
     * <p>
     * fugcoef.
     * </p>
     *
     * @param phase a {@link neqsim.thermo.phase.PhaseInterface} object
     * @param numberOfComponents a int
     * @param temperature a double
     * @param pressure a double
     * @param phasetype a int
     * @return a double
     */
    public double fugcoef(PhaseInterface phase, int numberOfComponents, double temperature,
            double pressure, int phasetype) {
        fugasityCoeffisient =
                (this.getGamma(phase, numberOfComponents, temperature, pressure, phasetype)
                        * this.getAntoineVaporPressure(temperature) / pressure);
        return fugasityCoeffisient;
    }

    /**
     * <p>
     * getGamma.
     * </p>
     *
     * @param phase a {@link neqsim.thermo.phase.PhaseInterface} object
     * @param numberOfComponents a int
     * @param temperature a double
     * @param pressure a double
     * @param phasetype a int
     * @return a double
     */
    public double getGamma(PhaseInterface phase, int numberOfComponents, double temperature,
            double pressure, int phasetype) {
        return getWilsonActivityCoeffisient(phase);
    }

    /** {@inheritDoc} */
    @Override
    public double getGamma(PhaseInterface phase, int numberOfComponents, double temperature,
            double pressure, int phasetype, double[][] HValpha, double[][] HVgij,
            double[][] intparam, String[][] mixRule) {
        return 0.0;
    }

    /**
     * <p>
     * getWilsonActivityCoeffisient.
     * </p>
     *
     * @param phase1 a {@link neqsim.thermo.phase.PhaseInterface} object
     * @return a double
     */
    public double getWilsonActivityCoeffisient(PhaseInterface phase1) {
        double sum1 = 0.0;
        double sum2 = 0.0;
        double tempSum = 0.0;
        for (int i = 0; i < phase1.getNumberOfComponents(); i++) {
            sum1 += phase1.getComponent(i).getx() * ((ComponentGEWilson) phase1.getComponent(i))
                    .getCharEnergyParamter(phase1, this.getComponentNumber(), i);
            tempSum = 0.0;
            for (int j = 0; j < phase1.getNumberOfComponents(); j++) {
                tempSum +=
                        phase1.getComponent(j).getx() * ((ComponentGEWilson) phase1.getComponent(j))
                                .getCharEnergyParamter(phase1, i, j);
            }
            sum2 += phase1.getComponent(i).getx() * ((ComponentGEWilson) phase1.getComponent(i))
                    .getCharEnergyParamter(phase1, i, this.getComponentNumber()) / tempSum;
        }

    /**
     * <p>
     * getCharEnergyParamter.
     * </p>
     *
     * @param phase1 a {@link neqsim.thermo.phase.PhaseInterface} object
     * @param comp1 a int
     * @param comp2 a int
     * @return a double
     */
    public double getCharEnergyParamter(PhaseInterface phase1, int comp1, int comp2) {
        double param1 = 0.0; // ((ComponentWaxWilson)
                             // phase1.getComponent(comp1)).getWilsonInteractionEnergy(phase1);
        double param2 = 0.0;// ((ComponentWaxWilson)
                            // phase1.getComponent(comp2)).getWilsonInteractionEnergy(phase1);
        if (comp1 == comp2) {
            return 1.0;
        }
        // this need to be corrected accordint to how to select energy of shortest
        // carbon molecule .....
        if (phase1.getComponent(comp1).getMolarMass() > phase1.getComponent(comp2).getMolarMass()) {
            param1 = ((ComponentGEWilson) phase1.getComponent(comp2))
                    .getWilsonInteractionEnergy(phase1);
            param2 = ((ComponentGEWilson) phase1.getComponent(comp2))
                    .getWilsonInteractionEnergy(phase1);
            // } else if (comp1 < comp2) {
            // param1 = -2.0 / 6.0 * (154.9 * 1e3 - R * phase1.getTemperature());
            // param2 = -2.0 / 6.0 * (107.6 * 1e3 - R * phase1.getTemperature());
            // param1 = ((ComponentWaxWilson)
            // phase1.getComponent(comp1)).getWilsonInteractionEnergy(phase1);
            // param2 = ((ComponentWaxWilson)
            // phase1.getComponent(comp2)).getWilsonInteractionEnergy(phase1);
        } else {
            param1 = ((ComponentGEWilson) phase1.getComponent(comp1))
                    .getWilsonInteractionEnergy(phase1);
            param2 = ((ComponentGEWilson) phase1.getComponent(comp2))
                    .getWilsonInteractionEnergy(phase1);
        }
        double energyParameter = Math.exp(
                -(param2 - param1) / (ThermodynamicConstantsInterface.R * phase1.getTemperature()));
        // System.out.println("energyy parameter " +energyParameter);
        return energyParameter;
    }

    /**
     * <p>
     * getWilsonInteractionEnergy.
     * </p>
     *
     * @param phase1 a {@link neqsim.thermo.phase.PhaseInterface} object
     * @return a double
     */
    public double getWilsonInteractionEnergy(PhaseInterface phase1) {
        double coordinationNumber = 6.0;

        double carbonnumber = getMolarMass() / 0.014;
        // calculating vaporization enthalpy
        double x = 1.0 - phase1.getTemperature() / getTC();
        double deltaHvap0 = 5.2804 * Math.pow(x, 0.3333) + 12.865 * Math.pow(x, 0.8333)
                + 1.171 * Math.pow(x, 1.2083) - 13.166 * x + 0.4858 * Math.pow(x, 2.0)
                - 1.088 * Math.pow(x, 3.0);
        double deltaHvap1 = 0.80022 * Math.pow(x, 0.3333) + 273.23 * Math.pow(x, 0.8333)
                + 465.08 * Math.pow(x, 1.2083) - 638.51 * x - 145.12 * Math.pow(x, 2.0)
                - 74.049 * Math.pow(x, 3.0);
        double deltaHvap2 = 7.2543 * Math.pow(x, 0.3333) - 346.45 * Math.pow(x, 0.8333)
                - 610.48 * Math.pow(x, 1.2083) + 839.89 * x + 160.05 * Math.pow(x, 2.0)
                - 50.711 * Math.pow(x, 3.0);

        double omega =
                0.0520750 + 0.0448946 * carbonnumber - 0.000185397 * carbonnumber * carbonnumber;

        double deltaHvap = R * getTC()
                * (deltaHvap0 + omega * deltaHvap1 + omega * omega * deltaHvap2) * 4.1868;

                double carbonnumber = getMolarMass() / 0.014;
                // calculating vaporization enthalpy
                double x = 1.0 - phase1.getTemperature() / getTC();
                double deltaHvap0 = 5.2804 * Math.pow(x, 0.3333) + 12.865 * Math.pow(x, 0.8333)
                                + 1.171 * Math.pow(x, 1.2083) - 13.166 * x
                                + 0.4858 * Math.pow(x, 2.0) - 1.088 * Math.pow(x, 3.0);
                double deltaHvap1 = 0.80022 * Math.pow(x, 0.3333) + 273.23 * Math.pow(x, 0.8333)
                                + 465.08 * Math.pow(x, 1.2083) - 638.51 * x
                                - 145.12 * Math.pow(x, 2.0) - 74.049 * Math.pow(x, 3.0);
                double deltaHvap2 = 7.2543 * Math.pow(x, 0.3333) - 346.45 * Math.pow(x, 0.8333)
                                - 610.48 * Math.pow(x, 1.2083) + 839.89 * x
                                + 160.05 * Math.pow(x, 2.0) - 50.711 * Math.pow(x, 3.0);

        double deltaHtot = (3.7791 * carbonnumber - 12.654) * 1000;
        double Ttrans =
                420.42 - 134.784 * Math.exp(-4.344 * Math.pow(carbonnumber + 6.592, 0.14627));
        double Tf = 374.5 + 0.2617 * getMolarMass() - 20.172 / getMolarMass();
        double deltaHf = (0.1426 * getMolarMass() * Tf) * 4.1868;
        double deltaHtrans = (deltaHtot - deltaHf);

                double deltaHvap = R * getTC()
                                * (deltaHvap0 + omega * deltaHvap1 + omega * omega * deltaHvap2)
                                * 4.1868;

<<<<<<< HEAD
                // calculating transition enthalpy

=======
        return -2.0 / coordinationNumber * (deltaHsub - R * phase1.getTemperature());
>>>>>>> 24915a9b
    }
}<|MERGE_RESOLUTION|>--- conflicted
+++ resolved
@@ -111,6 +111,8 @@
             sum2 += phase1.getComponent(i).getx() * ((ComponentGEWilson) phase1.getComponent(i))
                     .getCharEnergyParamter(phase1, i, this.getComponentNumber()) / tempSum;
         }
+        return Math.exp(1.0 - Math.log(sum1) - sum2);
+    }
 
     /**
      * <p>
@@ -186,18 +188,7 @@
         double deltaHvap = R * getTC()
                 * (deltaHvap0 + omega * deltaHvap1 + omega * omega * deltaHvap2) * 4.1868;
 
-                double carbonnumber = getMolarMass() / 0.014;
-                // calculating vaporization enthalpy
-                double x = 1.0 - phase1.getTemperature() / getTC();
-                double deltaHvap0 = 5.2804 * Math.pow(x, 0.3333) + 12.865 * Math.pow(x, 0.8333)
-                                + 1.171 * Math.pow(x, 1.2083) - 13.166 * x
-                                + 0.4858 * Math.pow(x, 2.0) - 1.088 * Math.pow(x, 3.0);
-                double deltaHvap1 = 0.80022 * Math.pow(x, 0.3333) + 273.23 * Math.pow(x, 0.8333)
-                                + 465.08 * Math.pow(x, 1.2083) - 638.51 * x
-                                - 145.12 * Math.pow(x, 2.0) - 74.049 * Math.pow(x, 3.0);
-                double deltaHvap2 = 7.2543 * Math.pow(x, 0.3333) - 346.45 * Math.pow(x, 0.8333)
-                                - 610.48 * Math.pow(x, 1.2083) + 839.89 * x
-                                + 160.05 * Math.pow(x, 2.0) - 50.711 * Math.pow(x, 3.0);
+        // calculating transition enthalpy
 
         double deltaHtot = (3.7791 * carbonnumber - 12.654) * 1000;
         double Ttrans =
@@ -206,15 +197,8 @@
         double deltaHf = (0.1426 * getMolarMass() * Tf) * 4.1868;
         double deltaHtrans = (deltaHtot - deltaHf);
 
-                double deltaHvap = R * getTC()
-                                * (deltaHvap0 + omega * deltaHvap1 + omega * omega * deltaHvap2)
-                                * 4.1868;
-
-<<<<<<< HEAD
-                // calculating transition enthalpy
-
-=======
+        double deltaHsub = (deltaHvap + deltaHf + deltaHtrans);
+
         return -2.0 / coordinationNumber * (deltaHsub - R * phase1.getTemperature());
->>>>>>> 24915a9b
     }
 }