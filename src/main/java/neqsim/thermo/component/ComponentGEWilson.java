/*
 * ComponentGEUniquac.java
 *
 * Created on 10. juli 2000, 21:06
 */

package neqsim.thermo.component;

import neqsim.thermo.ThermodynamicConstantsInterface;
import neqsim.thermo.phase.PhaseInterface;

/**
 * <p>
 * ComponentGEWilson class.
 * </p>
 *
 * @author Even Solbraa
 * @version $Id: $Id
 */
public class ComponentGEWilson extends ComponentGE {
    private static final long serialVersionUID = 1000;

<<<<<<< HEAD
    /** Creates new ComponentGEWilson */
    public ComponentGEWilson() {}

=======
    /**
     * <p>
     * Constructor for ComponentGEWilson.
     * </p>
     */
    public ComponentGEWilson() {}

    /**
     * <p>
     * Constructor for ComponentGEWilson.
     * </p>
     *
     * @param component_name a {@link java.lang.String} object
     * @param moles a double
     * @param molesInPhase a double
     * @param compnumber a int
     */
>>>>>>> f5b5a8bf
    public ComponentGEWilson(String component_name, double moles, double molesInPhase,
            int compnumber) {
        super(component_name, moles, molesInPhase, compnumber);
    }

<<<<<<< HEAD
=======
    /**
     * <p>
     * fugcoef.
     * </p>
     *
     * @param phase a {@link neqsim.thermo.phase.PhaseInterface} object
     * @param numberOfComponents a int
     * @param temperature a double
     * @param pressure a double
     * @param phasetype a int
     * @return a double
     */
>>>>>>> f5b5a8bf
    public double fugcoef(PhaseInterface phase, int numberOfComponents, double temperature,
            double pressure, int phasetype) {
        fugasityCoeffisient =
                (this.getGamma(phase, numberOfComponents, temperature, pressure, phasetype)
                        * this.getAntoineVaporPressure(temperature) / pressure);
        return fugasityCoeffisient;
    }

<<<<<<< HEAD
=======
    /**
     * <p>
     * getGamma.
     * </p>
     *
     * @param phase a {@link neqsim.thermo.phase.PhaseInterface} object
     * @param numberOfComponents a int
     * @param temperature a double
     * @param pressure a double
     * @param phasetype a int
     * @return a double
     */
>>>>>>> f5b5a8bf
    public double getGamma(PhaseInterface phase, int numberOfComponents, double temperature,
            double pressure, int phasetype) {
        return getWilsonActivityCoeffisient(phase);
    }

    /** {@inheritDoc} */
    @Override
    public double getGamma(PhaseInterface phase, int numberOfComponents, double temperature,
            double pressure, int phasetype, double[][] HValpha, double[][] HVgij,
            double[][] intparam, String[][] mixRule) {
        return 0.0;
    }

    /**
     * <p>
     * getWilsonActivityCoeffisient.
     * </p>
     *
     * @param phase1 a {@link neqsim.thermo.phase.PhaseInterface} object
     * @return a double
     */
    public double getWilsonActivityCoeffisient(PhaseInterface phase1) {
        double sum1 = 0.0;
        double sum2 = 0.0;
        double tempSum = 0.0;
        for (int i = 0; i < phase1.getNumberOfComponents(); i++) {
            sum1 += phase1.getComponent(i).getx() * ((ComponentGEWilson) phase1.getComponent(i))
                    .getCharEnergyParamter(phase1, this.getComponentNumber(), i);
            tempSum = 0.0;
            for (int j = 0; j < phase1.getNumberOfComponents(); j++) {
                tempSum +=
                        phase1.getComponent(j).getx() * ((ComponentGEWilson) phase1.getComponent(j))
                                .getCharEnergyParamter(phase1, i, j);
            }
            sum2 += phase1.getComponent(i).getx() * ((ComponentGEWilson) phase1.getComponent(i))
                    .getCharEnergyParamter(phase1, i, this.getComponentNumber()) / tempSum;
        }
        return Math.exp(1.0 - Math.log(sum1) - sum2);
    }

    /**
     * <p>
     * getCharEnergyParamter.
     * </p>
     *
     * @param phase1 a {@link neqsim.thermo.phase.PhaseInterface} object
     * @param comp1 a int
     * @param comp2 a int
     * @return a double
     */
    public double getCharEnergyParamter(PhaseInterface phase1, int comp1, int comp2) {
        double param1 = 0.0; // ((ComponentWaxWilson)
                             // phase1.getComponent(comp1)).getWilsonInteractionEnergy(phase1);
        double param2 = 0.0;// ((ComponentWaxWilson)
                            // phase1.getComponent(comp2)).getWilsonInteractionEnergy(phase1);
        if (comp1 == comp2) {
            return 1.0;
        }
        // this need to be corrected accordint to how to select energy of shortest
        // carbon molecule .....
        if (phase1.getComponent(comp1).getMolarMass() > phase1.getComponent(comp2).getMolarMass()) {
            param1 = ((ComponentGEWilson) phase1.getComponent(comp2))
                    .getWilsonInteractionEnergy(phase1);
            param2 = ((ComponentGEWilson) phase1.getComponent(comp2))
                    .getWilsonInteractionEnergy(phase1);
            // } else if (comp1 < comp2) {
            // param1 = -2.0 / 6.0 * (154.9 * 1e3 - R * phase1.getTemperature());
            // param2 = -2.0 / 6.0 * (107.6 * 1e3 - R * phase1.getTemperature());
            // param1 = ((ComponentWaxWilson)
            // phase1.getComponent(comp1)).getWilsonInteractionEnergy(phase1);
            // param2 = ((ComponentWaxWilson)
            // phase1.getComponent(comp2)).getWilsonInteractionEnergy(phase1);
        } else {
            param1 = ((ComponentGEWilson) phase1.getComponent(comp1))
                    .getWilsonInteractionEnergy(phase1);
            param2 = ((ComponentGEWilson) phase1.getComponent(comp2))
                    .getWilsonInteractionEnergy(phase1);
        }
        double energyParameter = Math.exp(
                -(param2 - param1) / (ThermodynamicConstantsInterface.R * phase1.getTemperature()));
        // System.out.println("energyy parameter " +energyParameter);
        return energyParameter;
    }

    /**
     * <p>
     * getWilsonInteractionEnergy.
     * </p>
     *
     * @param phase1 a {@link neqsim.thermo.phase.PhaseInterface} object
     * @return a double
     */
    public double getWilsonInteractionEnergy(PhaseInterface phase1) {
        double coordinationNumber = 6.0;

        double carbonnumber = getMolarMass() / 0.014;
        // calculating vaporization enthalpy
        double x = 1.0 - phase1.getTemperature() / getTC();
        double deltaHvap0 = 5.2804 * Math.pow(x, 0.3333) + 12.865 * Math.pow(x, 0.8333)
                + 1.171 * Math.pow(x, 1.2083) - 13.166 * x + 0.4858 * Math.pow(x, 2.0)
                - 1.088 * Math.pow(x, 3.0);
        double deltaHvap1 = 0.80022 * Math.pow(x, 0.3333) + 273.23 * Math.pow(x, 0.8333)
                + 465.08 * Math.pow(x, 1.2083) - 638.51 * x - 145.12 * Math.pow(x, 2.0)
                - 74.049 * Math.pow(x, 3.0);
        double deltaHvap2 = 7.2543 * Math.pow(x, 0.3333) - 346.45 * Math.pow(x, 0.8333)
                - 610.48 * Math.pow(x, 1.2083) + 839.89 * x + 160.05 * Math.pow(x, 2.0)
                - 50.711 * Math.pow(x, 3.0);

        double omega =
                0.0520750 + 0.0448946 * carbonnumber - 0.000185397 * carbonnumber * carbonnumber;

        double deltaHvap = R * getTC()
                * (deltaHvap0 + omega * deltaHvap1 + omega * omega * deltaHvap2) * 4.1868;

        // calculating transition enthalpy

        double deltaHtot = (3.7791 * carbonnumber - 12.654) * 1000;
        double Ttrans =
                420.42 - 134.784 * Math.exp(-4.344 * Math.pow(carbonnumber + 6.592, 0.14627));
        double Tf = 374.5 + 0.2617 * getMolarMass() - 20.172 / getMolarMass();
        double deltaHf = (0.1426 * getMolarMass() * Tf) * 4.1868;
        double deltaHtrans = (deltaHtot - deltaHf);

        double deltaHsub = (deltaHvap + deltaHf + deltaHtrans);

        return -2.0 / coordinationNumber * (deltaHsub - R * phase1.getTemperature());
    }
}<|MERGE_RESOLUTION|>--- conflicted
+++ resolved
@@ -20,11 +20,6 @@
 public class ComponentGEWilson extends ComponentGE {
     private static final long serialVersionUID = 1000;
 
-<<<<<<< HEAD
-    /** Creates new ComponentGEWilson */
-    public ComponentGEWilson() {}
-
-=======
     /**
      * <p>
      * Constructor for ComponentGEWilson.
@@ -42,14 +37,11 @@
      * @param molesInPhase a double
      * @param compnumber a int
      */
->>>>>>> f5b5a8bf
     public ComponentGEWilson(String component_name, double moles, double molesInPhase,
             int compnumber) {
         super(component_name, moles, molesInPhase, compnumber);
     }
 
-<<<<<<< HEAD
-=======
     /**
      * <p>
      * fugcoef.
@@ -62,7 +54,6 @@
      * @param phasetype a int
      * @return a double
      */
->>>>>>> f5b5a8bf
     public double fugcoef(PhaseInterface phase, int numberOfComponents, double temperature,
             double pressure, int phasetype) {
         fugasityCoeffisient =
@@ -71,8 +62,6 @@
         return fugasityCoeffisient;
     }
 
-<<<<<<< HEAD
-=======
     /**
      * <p>
      * getGamma.
@@ -85,7 +74,6 @@
      * @param phasetype a int
      * @return a double
      */
->>>>>>> f5b5a8bf
     public double getGamma(PhaseInterface phase, int numberOfComponents, double temperature,
             double pressure, int phasetype) {
         return getWilsonActivityCoeffisient(phase);
