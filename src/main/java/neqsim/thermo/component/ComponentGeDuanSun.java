--- conflicted
+++ resolved
@@ -16,11 +16,6 @@
 
     double r = 0, q = 0;
 
-<<<<<<< HEAD
-    /** Creates new ComponentGENRTLmodifiedHV */
-    public ComponentGeDuanSun() {}
-
-=======
     /**
      * <p>
      * Constructor for ComponentGeDuanSun.
@@ -38,7 +33,6 @@
      * @param molesInPhase a double
      * @param compnumber a int
      */
->>>>>>> f5b5a8bf
     public ComponentGeDuanSun(String component_name, double moles, double molesInPhase,
             int compnumber) {
         super(component_name, moles, molesInPhase, compnumber);
@@ -53,8 +47,6 @@
                 HVgij);
     }
 
-<<<<<<< HEAD
-=======
     /**
      * <p>
      * getGammaNRTL.
@@ -69,7 +61,6 @@
      * @param HVgij an array of {@link double} objects
      * @return a double
      */
->>>>>>> f5b5a8bf
     public double getGammaNRTL(PhaseInterface phase, int numberOfComponents, double temperature,
             double pressure, int phasetype, double[][] HValpha, double[][] HVgij) {
         double type = phase.getInitType();
@@ -256,8 +247,6 @@
         return gamma;
     }
 
-<<<<<<< HEAD
-=======
     /**
      * <p>
      * getGamma.
@@ -272,7 +261,6 @@
      * @param HVgij an array of {@link double} objects
      * @return a double
      */
->>>>>>> f5b5a8bf
     public double getGamma(PhaseInterface phase, int numberOfComponents, double temperature,
             double pressure, int phasetype, double[][] HValpha, double[][] HVgij) {
         if (componentName.equals("CO2")) {
@@ -451,8 +439,6 @@
     }
 
     /////////////////////////////////////////////////////
-<<<<<<< HEAD
-=======
     /**
      * <p>
      * getGammaPitzer.
@@ -466,7 +452,6 @@
      * @param salinity a double
      * @return a double
      */
->>>>>>> f5b5a8bf
     public double getGammaPitzer(PhaseInterface phase, int numberOfComponents, double temperature,
             double pressure, int phasetype, double salinity) {
         double P = pressure;
