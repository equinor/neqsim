--- conflicted
+++ resolved
@@ -12,239 +12,10 @@
  * @version $Id: $Id
  */
 public class ComponentGeDuanSun extends ComponentGE {
-<<<<<<< HEAD
-        private static final long serialVersionUID = 1000;
-
-        double r = 0, q = 0;
+    private static final long serialVersionUID = 1000;
 
         /** Creates new ComponentGENRTLmodifiedHV */
         public ComponentGeDuanSun() {}
-
-        public ComponentGeDuanSun(String component_name, double moles, double molesInPhase,
-                        int compnumber) {
-                super(component_name, moles, molesInPhase, compnumber);
-        }
-
-        @Override
-        public double getGamma(PhaseInterface phase, int numberOfComponents, double temperature,
-                        double pressure, int phasetype, double[][] HValpha, double[][] HVgij,
-                        double[][] intparam, String[][] mixRule) {
-                return getGamma(phase, numberOfComponents, temperature, pressure, phasetype,
-                                HValpha, HVgij);
-        }
-
-        public double getGammaNRTL(PhaseInterface phase, int numberOfComponents, double temperature,
-                        double pressure, int phasetype, double[][] HValpha, double[][] HVgij) {
-                double type = phase.getInitType();
-                double A = 0, B = 0, C = 0, D = 0, E = 0, F = 0, ny = 0, tau = 0, tau2 = 0, G = 0,
-                                G2 = 0, alpha = 0, Dij = 0, Djj = 0, Dji = 0, Dii = 0, gij = 0,
-                                gjj = 0, gji = 0, gii = 0, F2T = 0, tot2 = 0;
-                int i, j, l, k, delta = 0;
-                double dAdT = 0, dBdT = 0, dEdT, dCdT = 0, dFdT = 0, dDdT = 0;
-                double dtaudt = 0, dtau2dt = 0, dGdt = 0, dG2dt = 0;
-                double[][] Gmatrix = new double[numberOfComponents][numberOfComponents];
-                double[][] tauMatrix = new double[numberOfComponents][numberOfComponents];
-                dlngammadn = new double[numberOfComponents];
-                ComponentInterface[] comp_Array = phase.getcomponentArray();
-                double lngammaold = 0, dlngammadtold = 0, dA2dTetter = 0, dA3dTetter = 0,
-                                dA4dTetter = 0, dA5dTetter = 0, dA6dTetter = 0;
-                // for(int w=0;w<3;w++){
-                F = 0;
-                dFdT = 0;
-                dBdT = 0;
-                dAdT = 0;
-                dDdT = 0;
-                A = 0;
-                B = 0;
-                dlngammadt = 0.0;
-                dA2dTetter = 0;
-                dA3dTetter = 0;
-                dA4dTetter = 0;
-                dA5dTetter = 0;
-                dA6dTetter = 0;
-                double dA2dT = 0, dA3dT = 0, dA4dT = 0, dA5dT = 0, dA6dT = 0;
-
-                // PhaseGEEosInterface phaseny = (PhaseGEEosInterface) phase.getPhase();
-                // PhaseGEInterface GEPhase = phaseny.getGEphase();
-
-                // ComponentGeNRTLInterface[] compArray = (ComponentGeNRTLInterface[])
-                // GEPhase.getcomponentArray();
-                // PhaseGEInterface GEphase = new PhaseGEInterface();
-                // PhaseGEInterface phaseny = (PhaseGEInterface) phase.getPhase();
-
-                for (j = 0; j < numberOfComponents; j++) {
-                        Dij = HVgij[this.getComponentNumber()][j];
-                        Dji = HVgij[j][this.getComponentNumber()];
-                        // gji = HVgij[j][this.getComponentNumber()];
-                        // gjj = HVgii[j][j];
-                        alpha = HValpha[j][this.getComponentNumber()];
-                        tau = Dji / (temperature);
-                        tau2 = Dij / (temperature);
-                        dtaudt = -tau / temperature;
-                        dtau2dt = -tau2 / temperature;
-                        // System.out.println("method GE1" + tau);
-
-                        // System.out.println("error in NRTL here ......");
-                        G = Math.exp(-alpha * tau);// comp_Array[j].getb()*Math.exp(-alpha*tau);
-                        dGdt = dtaudt * -alpha * G;
-                        G2 = Math.exp(-alpha * tau2);// comp_Array[this.getComponentNumber()].getb()*Math.exp(-alpha*tau2);
-                        dG2dt = dtau2dt * -alpha * G2;
-
-                        A += tau * G * comp_Array[j].getx();
-                        dAdT = dAdT + comp_Array[j].getx() * dGdt * tau
-                                        + comp_Array[j].getx() * G * dtaudt;
-                        dA2dT = comp_Array[j].getx() * dG2dt * tau2
-                                        + comp_Array[j].getx() * G2 * dtau2dt;
-                        dA3dT = tau2 * G2 * comp_Array[j].getx();
-                        dA4dT = 2 * comp_Array[j].getx() * G2;
-                        dA5dT = comp_Array[j].getx() * dG2dt;
-                        dA6dT = comp_Array[j].getx() * G2;
-                        B += G * comp_Array[j].getx();
-                        dBdT += dGdt * comp_Array[j].getx();
-                        E = G2 * comp_Array[j].getx();
-                        dEdT = dG2dt * comp_Array[j].getx();
-
-                        C = 0;
-                        D = 0;
-                        dCdT = 0;
-                        dDdT = 0;
-                        // System.out.println("hei");
-
-                        for (l = 0; l < numberOfComponents; l++) {
-                                Dij = HVgij[l][j];
-                                alpha = HValpha[l][j];
-                                tau = Dij / (temperature);
-                                dtaudt = -tau / temperature;
-
-                                // System.out.println("error in NRTL comp here....");
-                                G = Math.exp(-alpha * tau);// comp_Array[l].getb()*Math.exp(-alpha*tau);
-                                dGdt = dtaudt * -alpha * G;
-                                Gmatrix[l][j] = G;
-                                tauMatrix[l][j] = tau;
-
-                                C += G * comp_Array[l].getx();
-                                dCdT += dGdt * comp_Array[l].getx();
-                                D += G * tau * comp_Array[l].getx();
-                                dDdT += comp_Array[l].getx() * dGdt * tau
-                                                + comp_Array[l].getx() * G * dtaudt;
-                        }
-                        dA2dTetter += dA2dT / C;
-                        dA3dTetter += dA3dT * dCdT / (C * C);
-
-                        dA4dTetter += dA4dT * dCdT * D / (C * C * C);
-                        dA5dTetter += dA5dT * D / (C * C);
-                        dA6dTetter += dA6dT * dDdT / (C * C);
-
-                        tau2 = HVgij[this.getComponentNumber()][j] / (temperature);
-                        dtau2dt = -tau2 / temperature;
-
-                        F += E / C * (tau2 - D / C);
-                        dFdT += (dEdT / C - E / (C * C) * dCdT) * (tau2 - D / C)
-                                        + E / C * (dtau2dt - (dDdT / C - D / (C * C) * dCdT));
-                        // F2T = F2T - 2*2*A/Math.pow(C,2) + 2*2*E*D/Math.pow(C,3); // A til A2;
-                }
-
-                lngamma = A / B + F;
-                // dlngammadt = dAdT/B - A/(B*B)*dBdT + dFdT;
-                dlngammadt = (dAdT / B - A / (B * B) * dBdT + dA2dTetter - dA3dTetter + dA4dTetter
-                                - dA5dTetter - dA6dTetter);
-                /*
-                 * if(w==0){ dlngammadtold = dlngammadt; temperature +=0.0001; }
-                 * 
-                 * if(w==1){ lngammaold = lngamma; temperature -=0.0002; } }
-                 */
-                // System.out.println("deriv: " + lngammaold + " " + lngamma + " " +
-                // ((lngammaold-lngamma)/0.0002) + " " + dlngammadtold);
-                // System.out.println("deriv t : " +dlngammadt);
-
-                // tot2 = -2*A/B/B + F2T;
-                // dlngammadt = (lngammaold-lngamma)/0.002;
-
-                // phaseny.getExessGibbsEnergy(numberOfComponents, temperature, pressure,
-                // phasetype)
-                gamma = Math.exp(lngamma);
-                // System.out.println("gamma " +gamma);
-                // if derivates....
-                if (type == 3) {
-                        double dAdn = 0;
-                        double dBdn = 0;
-                        double Etemp = 0;
-                        double dEdn = 0;
-                        double Ctemp = 0;
-                        double Dtemp = 0;
-                        double Ftemp = 0;
-                        double Gtemp = 0;
-
-                        for (int p = 0; p < numberOfComponents; p++) {
-                                dAdn = tauMatrix[p][this.getComponentNumber()]
-                                                * Gmatrix[p][this.getComponentNumber()];
-                                dBdn = Gmatrix[p][this.getComponentNumber()];
-                                dEdn = Gmatrix[this.getComponentNumber()][p]
-                                                * tauMatrix[this.getComponentNumber()][p];
-                                // dFdn = Gmatrix[this.getComponentNumber()][p];
-                                Dtemp = 0;
-                                Ctemp = 0;
-                                Etemp = 0;
-                                Ftemp = 0;
-                                Gtemp = 0;
-                                double nt = 0;
-                                for (int f = 0; f < numberOfComponents; f++) {
-                                        nt += comp_Array[f].getNumberOfMolesInPhase();
-                                        Ctemp += comp_Array[f].getx() * Gmatrix[f][p];
-                                        Etemp += comp_Array[f].getx() * Gmatrix[f][p]
-                                                        * tauMatrix[f][p];
-                                        double sum = 0.0;
-                                        double sum2 = 0.0;
-                                        for (int g = 0; g < numberOfComponents; g++) {
-                                                sum += comp_Array[g].getx() * Gmatrix[g][f];
-                                                sum2 += comp_Array[g].getx() * Gmatrix[g][f]
-                                                                * tauMatrix[g][f];
-                                        }
-                                        Dtemp += Gmatrix[p][f]
-                                                        * Gmatrix[this.getComponentNumber()][f]
-                                                        * tauMatrix[this.getComponentNumber()][f]
-                                                        * comp_Array[f].getx() / (sum * sum);
-                                        Ftemp += comp_Array[f].getx() * Gmatrix[p][f] * sum2
-                                                        * Gmatrix[this.getComponentNumber()][f]
-                                                        / (sum * sum * sum);
-                                        Gtemp += comp_Array[f].getx() * Gmatrix[p][f]
-                                                        * tauMatrix[p][f]
-                                                        * Gmatrix[this.getComponentNumber()][f]
-                                                        / (sum * sum);
-                                }
-                                dlngammadn[p] = (dAdn / B - A / (B * B) * dBdn) + dEdn / Ctemp
-                                                - Dtemp
-                                                - Etemp * Gmatrix[this.getComponentNumber()][p]
-                                                                / (Ctemp * Ctemp)
-                                                + 2.0 * Ftemp - Gtemp;// E/(C*C)*dCdn[p]*(tau2-D/C)
-                                                                      // +
-                                                                      // E/C*(-dDdn[p]/C
-                                                                      // +
-                                                                      // D/(C*C)*dCdn[p]);
-                                dlngammadn[p] /= (nt);
-                        }
-                        // System.out.println("Dlngamdn: " + dlngammadn[p] + " x: " +
-                        // comp_Array[p].getx()+ " length: ");
-                }
-
-                return gamma;
-        }
-
-        public double getGamma(PhaseInterface phase, int numberOfComponents, double temperature,
-                        double pressure, int phasetype, double[][] HValpha, double[][] HVgij) {
-                if (componentName.equals("CO2")) {
-                        return 0.9;
-                } else if (componentName.equals("water")) {
-                        return 1.0;
-                } else {
-                        return 1.0;
-                }
-        }
-
-=======
-    private static final long serialVersionUID = 1000;
-
-    double r = 0, q = 0;
 
     /**
      * <p>
@@ -322,49 +93,51 @@
         dA6dTetter = 0;
         double dA2dT = 0, dA3dT = 0, dA4dT = 0, dA5dT = 0, dA6dT = 0;
 
-        // PhaseGEEosInterface phaseny = (PhaseGEEosInterface) phase.getPhase();
-        // PhaseGEInterface GEPhase = phaseny.getGEphase();
-
-        // ComponentGeNRTLInterface[] compArray = (ComponentGeNRTLInterface[])
-        // GEPhase.getcomponentArray();
-        // PhaseGEInterface GEphase = new PhaseGEInterface();
-        // PhaseGEInterface phaseny = (PhaseGEInterface) phase.getPhase();
-
-        for (j = 0; j < numberOfComponents; j++) {
-            Dij = HVgij[this.getComponentNumber()][j];
-            Dji = HVgij[j][this.getComponentNumber()];
-            // gji = HVgij[j][this.getComponentNumber()];
-            // gjj = HVgii[j][j];
-            alpha = HValpha[j][this.getComponentNumber()];
-            tau = Dji / (temperature);
-            tau2 = Dij / (temperature);
-            dtaudt = -tau / temperature;
-            dtau2dt = -tau2 / temperature;
-            // System.out.println("method GE1" + tau);
-
-            // System.out.println("error in NRTL here ......");
-            G = Math.exp(-alpha * tau);// comp_Array[j].getb()*Math.exp(-alpha*tau);
-            dGdt = dtaudt * -alpha * G;
-            G2 = Math.exp(-alpha * tau2);// comp_Array[this.getComponentNumber()].getb()*Math.exp(-alpha*tau2);
-            dG2dt = dtau2dt * -alpha * G2;
-
-            A += tau * G * comp_Array[j].getx();
-            dAdT = dAdT + comp_Array[j].getx() * dGdt * tau + comp_Array[j].getx() * G * dtaudt;
-            dA2dT = comp_Array[j].getx() * dG2dt * tau2 + comp_Array[j].getx() * G2 * dtau2dt;
-            dA3dT = tau2 * G2 * comp_Array[j].getx();
-            dA4dT = 2 * comp_Array[j].getx() * G2;
-            dA5dT = comp_Array[j].getx() * dG2dt;
-            dA6dT = comp_Array[j].getx() * G2;
-            B += G * comp_Array[j].getx();
-            dBdT += dGdt * comp_Array[j].getx();
-            E = G2 * comp_Array[j].getx();
-            dEdT = dG2dt * comp_Array[j].getx();
-
-            C = 0;
-            D = 0;
-            dCdT = 0;
-            dDdT = 0;
-            // System.out.println("hei");
+                // PhaseGEEosInterface phaseny = (PhaseGEEosInterface) phase.getPhase();
+                // PhaseGEInterface GEPhase = phaseny.getGEphase();
+
+                // ComponentGeNRTLInterface[] compArray = (ComponentGeNRTLInterface[])
+                // GEPhase.getcomponentArray();
+                // PhaseGEInterface GEphase = new PhaseGEInterface();
+                // PhaseGEInterface phaseny = (PhaseGEInterface) phase.getPhase();
+
+                for (j = 0; j < numberOfComponents; j++) {
+                        Dij = HVgij[this.getComponentNumber()][j];
+                        Dji = HVgij[j][this.getComponentNumber()];
+                        // gji = HVgij[j][this.getComponentNumber()];
+                        // gjj = HVgii[j][j];
+                        alpha = HValpha[j][this.getComponentNumber()];
+                        tau = Dji / (temperature);
+                        tau2 = Dij / (temperature);
+                        dtaudt = -tau / temperature;
+                        dtau2dt = -tau2 / temperature;
+                        // System.out.println("method GE1" + tau);
+
+                        // System.out.println("error in NRTL here ......");
+                        G = Math.exp(-alpha * tau);// comp_Array[j].getb()*Math.exp(-alpha*tau);
+                        dGdt = dtaudt * -alpha * G;
+                        G2 = Math.exp(-alpha * tau2);// comp_Array[this.getComponentNumber()].getb()*Math.exp(-alpha*tau2);
+                        dG2dt = dtau2dt * -alpha * G2;
+
+                        A += tau * G * comp_Array[j].getx();
+                        dAdT = dAdT + comp_Array[j].getx() * dGdt * tau
+                                        + comp_Array[j].getx() * G * dtaudt;
+                        dA2dT = comp_Array[j].getx() * dG2dt * tau2
+                                        + comp_Array[j].getx() * G2 * dtau2dt;
+                        dA3dT = tau2 * G2 * comp_Array[j].getx();
+                        dA4dT = 2 * comp_Array[j].getx() * G2;
+                        dA5dT = comp_Array[j].getx() * dG2dt;
+                        dA6dT = comp_Array[j].getx() * G2;
+                        B += G * comp_Array[j].getx();
+                        dBdT += dGdt * comp_Array[j].getx();
+                        E = G2 * comp_Array[j].getx();
+                        dEdT = dG2dt * comp_Array[j].getx();
+
+                        C = 0;
+                        D = 0;
+                        dCdT = 0;
+                        dDdT = 0;
+                        // System.out.println("hei");
 
             for (l = 0; l < numberOfComponents; l++) {
                 Dij = HVgij[l][j];
@@ -372,23 +145,21 @@
                 tau = Dij / (temperature);
                 dtaudt = -tau / temperature;
 
-                // System.out.println("error in NRTL comp here....");
-                G = Math.exp(-alpha * tau);// comp_Array[l].getb()*Math.exp(-alpha*tau);
-                dGdt = dtaudt * -alpha * G;
-                Gmatrix[l][j] = G;
-                tauMatrix[l][j] = tau;
-
-                C += G * comp_Array[l].getx();
-                dCdT += dGdt * comp_Array[l].getx();
-                D += G * tau * comp_Array[l].getx();
-                dDdT += comp_Array[l].getx() * dGdt * tau + comp_Array[l].getx() * G * dtaudt;
-            }
-            dA2dTetter += dA2dT / C;
-            dA3dTetter += dA3dT * dCdT / (C * C);
-
-            dA4dTetter += dA4dT * dCdT * D / (C * C * C);
-            dA5dTetter += dA5dT * D / (C * C);
-            dA6dTetter += dA6dT * dDdT / (C * C);
+                                C += G * comp_Array[l].getx();
+                                dCdT += dGdt * comp_Array[l].getx();
+                                D += G * tau * comp_Array[l].getx();
+                                dDdT += comp_Array[l].getx() * dGdt * tau
+                                                + comp_Array[l].getx() * G * dtaudt;
+                        }
+                        dA2dTetter += dA2dT / C;
+                        dA3dTetter += dA3dT * dCdT / (C * C);
+
+                        dA4dTetter += dA4dT * dCdT * D / (C * C * C);
+                        dA5dTetter += dA5dT * D / (C * C);
+                        dA6dTetter += dA6dT * dDdT / (C * C);
+
+                        tau2 = HVgij[this.getComponentNumber()][j] / (temperature);
+                        dtau2dt = -tau2 / temperature;
 
             tau2 = HVgij[this.getComponentNumber()][j] / (temperature);
             dtau2dt = -tau2 / temperature;
@@ -403,268 +174,11 @@
         // dlngammadt = dAdT/B - A/(B*B)*dBdT + dFdT;
         dlngammadt = (dAdT / B - A / (B * B) * dBdT + dA2dTetter - dA3dTetter + dA4dTetter
                 - dA5dTetter - dA6dTetter);
->>>>>>> e5b15554
         /*
-         * public double getHenryCoef(double temperature) { // System.out.println("henry " + //
-         * Math.exp(henryCoefParameter[0]+henryCoefParameter[1]/temperature+
-         * henryCoefParameter[2]*Math.log(temperature)+henryCoefParameter[3]*temperature
-         * )*100*0.01802); if (componentName.equals("CO2")) { // return } return
-         * super.getHenryCoef(temperature);
+         * if(w==0){ dlngammadtold = dlngammadt; temperature +=0.0001; }
          * 
-         * }
+         * if(w==1){ lngammaold = lngamma; temperature -=0.0002; } }
          */
-<<<<<<< HEAD
-        @Override
-        public double fugcoef(PhaseInterface phase) {
-                logger.info("fug coef " + gamma * getAntoineVaporPressure(phase.getTemperature())
-                                / phase.getPressure());
-                if (referenceStateType.equals("solvent")) {
-                        fugasityCoeffisient =
-                                        gamma * getAntoineVaporPressure(phase.getTemperature())
-                                                        / phase.getPressure();
-                        gammaRefCor = gamma;
-                } else {
-                        double activinf = 1.0;
-                        if (phase.hasComponent("water")) {
-                                int waternumb = phase.getComponent("water").getComponentNumber();
-                                activinf = gamma / ((PhaseGE) phase)
-                                                .getActivityCoefficientInfDilWater(componentNumber,
-                                                                waternumb);
-                        } else {
-                                activinf = gamma / ((PhaseGE) phase)
-                                                .getActivityCoefficientInfDil(componentNumber);
-                        }
-                        // activinf = gamma / ((PhaseGE)
-                        // phase).getActivityCoefficientInfDil(componentNumber);
-
-                        // Born function
-                        double BORN = 0.0;
-                        double EPS = 0.0;
-                        double EPS1000 = 0.0;
-                        double CB = 0.0;
-                        double BB = 0.0;
-                        EPS1000 = 3.4279 * Math.pow(10.0, 2.0) * Math.exp((-5.0866
-                                        * Math.pow(10.0, -3.0) * phase.getTemperature()
-                                        + 9.469 * Math.pow(10.0, -7.0)
-                                                        * Math.pow(phase.getTemperature(), 2.0)));
-                        CB = -2.0525 + 3.1159 * Math.pow(10.0, 3.0)
-                                        / (phase.getTemperature() - 1.8289 * Math.pow(10.0, 2.0));
-                        BB = -8.0325 * Math.pow(10.0, -3.0)
-                                        + 4.21452 * Math.pow(10.0, 6.0) / phase.getTemperature()
-                                        + 2.1417 * phase.getTemperature();
-                        EPS = EPS1000 + CB * Math.log((BB + phase.getPressure()) / BB + 1000.0);
-                        BORN = (1.0 / EPS) * (CB / ((phase.getPressure() + BB)
-                                        * (CB * Math.log((phase.getPressure() + BB) / (BB + 1000.0))
-                                                        + EPS)));
-
-                        // Average partial molar volume
-                        double Vm[] = {0.0, 0.0, 0.0};
-                        Vm[0] = 41.84 * (0.1 * 7.29 + (100 * 0.92) / (2600 + phase.getPressure())
-                                        + 2.07 / (phase.getTemperature() - 288.0)
-                                        - 1.23 * Math.pow(10.0, 4.0) / ((2600 + phase.getPressure())
-                                                        * (phase.getTemperature() - 288.0))
-                                        + 1.6 * BORN);
-                        Vm[1] = 41.84 * (0.1 * 7.0);
-                        Vm[2] = 41.84 * (0.1 * 5.7889
-                                        + (100 * 6.3536) / (2600 + phase.getPressure())
-                                        + 3.2528 / (phase.getTemperature() - 288.0)
-                                        - 3.0417 * Math.pow(10.0, 4.0)
-                                                        / ((2600 + phase.getPressure())
-                                                                        * (phase.getTemperature()
-                                                                                        - 288.0))
-                                        + 0.3943 * BORN);
-
-                        double Poynteff[] = {0.0, 0.0, 0.0};
-                        Poynteff[0] = Vm[0] * (phase.getPressure() - 1.0)
-                                        / (1000.0 * (R / 100.0) * phase.getTemperature());
-                        Poynteff[1] = Vm[1] * (phase.getPressure() - 1.0)
-                                        / (1000.0 * (R / 100.0) * phase.getTemperature());
-                        Poynteff[2] = Vm[2] * (phase.getPressure() - 1.0)
-                                        / (1000.0 * (R / 100.0) * phase.getTemperature());
-
-                        double K[] = {0.0, 0.0, 0.0, 0.0};
-                        double a1 = 0.0;
-                        double a2 = 0.0;
-                        double a3 = 0.0;
-                        double a4 = 0.0;
-                        double a5 = 0.0;
-                        double a6 = 0.0;
-                        double a7 = 0.0;
-                        double ACO20 = -10.52624;
-                        double ACO21 = 2.3547 * Math.pow(10.0, -2.0);
-                        double ACO22 = 3972.8;
-                        double ACO23 = 0.0;
-                        double ACO24 = -5.8746 * Math.pow(10.0, 5.0);
-                        double ACO25 = -1.9194 * Math.pow(10.0, -5.0);
-                        double AN20 = 58.453;
-                        double AN21 = -1.818 * Math.pow(10.0, -3.0);
-                        double AN22 = -3199.0;
-                        double AN23 = -17.909;
-                        double AN24 = 27460.0;
-                        double AN25 = 0.0;
-                        double AO20 = 7.5001;
-                        double AO21 = -7.8981 * Math.pow(10.0, -3.0);
-                        double AO22 = 0.0;
-                        double AO23 = 0.0;
-                        double AO24 = -2.0027 * Math.pow(10.0, 5.0);
-                        double AO25 = 0.0;
-
-                        if (phase.getTemperature() <= 373.15) {
-                                a1 = 9.31063597;
-                                a2 = -1.892867005 * Math.pow(10.0, -1.0);
-                                a3 = 1.307135652 * Math.pow(10.0, -3.0);
-                                a4 = -3.800223763 * Math.pow(10.0, -6.0);
-                                a5 = 4.0091369717 * Math.pow(10.0, -9.0);
-                                a6 = 2.2769246863 * Math.pow(10.0, 1.0);
-                                a7 = -1.1291330188 * Math.pow(10.0, -2.0);
-                        } else {
-                                a1 = -9.0283127 * Math.pow(10.0, -1.0);
-                                a2 = 3.6492938 * Math.pow(10.0, -2.0);
-                                a3 = 4.3610019 * Math.pow(10.0, -4.0);
-                                a4 = -3.10936036 * Math.pow(10.0, -6.0);
-                                a5 = 4.592053 * Math.pow(10.0, -9.0);
-                                a6 = 1.62996873 * Math.pow(10.0, 1.0);
-                                a7 = 2.81119409 * Math.pow(10.0, -2.0);
-                        }
-
-                        K[0] = Math.pow(10.0, (ACO20 + ACO21 * phase.getTemperature()
-                                        + ACO22 / phase.getTemperature()
-                                        + ACO23 * Math.log10(phase.getTemperature())
-                                        + ACO24 / (Math.pow(phase.getTemperature(), 2.0))
-                                        + ACO25 * Math.pow(phase.getTemperature(), 2.0)))
-                                        * Math.exp(Poynteff[0]);
-                        K[1] = Math.pow(10.0, (AN20 + AN21 * phase.getTemperature()
-                                        + AN22 / phase.getTemperature()
-                                        + AN23 * Math.log10(phase.getTemperature())
-                                        + AN24 / (Math.pow(phase.getTemperature(), 2.0))
-                                        + AN25 * Math.pow(phase.getTemperature(), 2.0)))
-                                        * Math.exp(Poynteff[1]);
-                        K[2] = Math.pow(10.0, (AO20 + AO21 * phase.getTemperature()
-                                        + AO22 / phase.getTemperature()
-                                        + AO23 * Math.log10(phase.getTemperature())
-                                        + AO24 / (Math.pow(phase.getTemperature(), 2.0))
-                                        + AO25 * Math.pow(phase.getTemperature(), 2.0)))
-                                        * Math.exp(Poynteff[2]);
-                        K[3] = (a1 + a2 * phase.getTemperature()
-                                        + a3 * Math.pow(phase.getTemperature(), 2.0)
-                                        + a4 * Math.pow(phase.getTemperature(), 3.0)
-                                        + a5 * Math.pow(phase.getTemperature(), 4.0))
-                                        * Math.exp((phase.getPressure() - 1.0)
-                                                        * (a6 + a7 * phase.getTemperature())
-                                                        / (1000.0 * (R / 100.0)
-                                                                        * phase.getTemperature()));
-
-                        if (componentName.equals("CO2")) {
-                                fugasityCoeffisient = activinf * K[0] * gamma * (1000 / 18.02)
-                                                / phase.getPressure();// +25.689/(gamma*K[0]))/
-                                                                      // phase.getPressure();
-                        } else if (componentName.equals("nitrogen")) {
-                                fugasityCoeffisient = activinf * K[1] * gamma * (1000 / 18.02)
-                                                / phase.getPressure();// +50.585/(gamma*K[1]))/
-                                                                      // phase.getPressure();
-                        } else if (componentName.equals("oxygen")) {
-                                fugasityCoeffisient = activinf * K[2] * gamma * (1000 / 18.02)
-                                                / phase.getPressure();// +46.9157/(gamma*K[2]))/
-                                                                      // phase.getPressure();
-                        } else if (componentName.contentEquals("water")) {
-                                fugasityCoeffisient = activinf * K[3] * (1000 / 18.02)
-                                                / phase.getPressure();
-                        } else {
-                                fugasityCoeffisient = activinf * K[3] / phase.getPressure();
-                        }
-                        // fugasityCoeffisient = activinf * getHenryCoef(phase.getTemperature()) /
-                        // phase.getPressure();//gamma* benyttes ikke
-                        gammaRefCor = activinf;
-                }
-                logFugasityCoeffisient = Math.log(fugasityCoeffisient);
-                return fugasityCoeffisient;
-        }
-
-        ///
-        public double getGammaPitzer(PhaseInterface phase, int numberOfComponents,
-                        double temperature, double pressure, int phasetype, double salinity) {
-                double P = pressure;
-                double T = temperature;
-                double S = salinity;
-                // double salinity2=0;
-
-                // if(isIsIon()) {
-                // salinity2=getNumberOfMolesInPhase()/(phase.getComponent("water").getNumberOfMolesInPhase()*phase.getComponent("water").getMolarMass());
-                // }
-
-                // double S=salinity;
-                double lamdaCO2Na = (-0.411370585 + 0.000607632 * T + 97.5347708 / T
-                                - 0.023762247 * P / T + 0.017065624 * P / (630.0 - T)
-                                + 1.41335834 * Math.pow(10.0, -5.0) * T * Math.log(P));
-                double lamdaN2Na = -2.4434074 + 0.0036351795 * T + 447.47364 / T
-                                - 0.000013711527 * P + 0.0000071037217 * Math.pow(P, 2.0) / T;
-                double lamdaO2Na = 0.19997;
-                double zetaN2NaCl = -0.58071053 * Math.pow(10.0, -2.0);
-                double zetaO2NaCl = -1.2793 * Math.pow(10.0, -2.0);
-                double zetaCO2NaCl = 0.00033639 - 1.9829898 * Math.pow(10.0, -5.0) * T
-                                + 0.002122208 * P / T - 0.005248733 * P / (630. - T);
-
-                if (componentName.equals("CO2")) {
-                        gamma = Math.exp(2.0 * S * lamdaCO2Na + Math.pow(S, 2.0) * zetaCO2NaCl);
-                } else if (componentName.equals("nitrogen")) {
-                        gamma = Math.exp(2.0 * S * lamdaN2Na + Math.pow(S, 2.0) * zetaN2NaCl);
-                } else if (componentName.equals("oxygen")) {
-                        gamma = Math.exp(2.0 * S * lamdaO2Na + Math.pow(S, 2.0) * zetaO2NaCl);
-                } else {
-                        gamma = 1.0;
-                }
-
-                // double gammaCO2=Math.exp(2.0*S*lamdaCO2Na+Math.pow(S,2.0)*zetaCO2NaCl);
-                // double gammaN2=Math.exp(2.0*S*lamdaN2Na+Math.pow(S,2.0)*zetaN2NaCl);
-                // double gammaO2=Math.exp(2.0*S*lamdaO2Na+Math.pow(S,2.0)*zetaO2NaCl);
-                // gamma=1.0;
-
-                lngamma = Math.log(gamma);
-
-                // System.out.println("gamma CO2 = " + gammaCO2);
-                // System.out.println("gamma N2 = " + gammaN2);
-                // System.out.println("gamma O2 = " + gammaO2);
-
-                // if (componentName.equals("CO2")) {
-                // return gammaCO2;
-                // }else if (componentName.equals("nitrogen")) {
-                // return gammaN2;
-                // }else if (componentName.equals("oxygen")) {
-                // return gammaO2;
-                // }else
-                return gamma;
-        }
-        ///
-        /*
-         * public double fugcoefDiffPres(PhaseInterface phase, int numberOfComponents, double
-         * temperature, double pressure, int phasetype){ dfugdp = (Math.log(fugcoef(phase,
-         * numberOfComponents, temperature, pressure+0.01, phasetype))-Math.log(fugcoef(phase,
-         * numberOfComponents, temperature, pressure-0.01, phasetype)))/0.02; return dfugdp; }
-         * 
-         * public double fugcoefDiffTemp(PhaseInterface phase, int numberOfComponents, double
-         * temperature, double pressure, int phasetype){ dfugdt = (Math.log(fugcoef(phase,
-         * numberOfComponents, temperature+0.01, pressure, phasetype))-Math.log(fugcoef(phase,
-         * numberOfComponents, temperature-0.01, pressure, phasetype)))/0.02; return dfugdt; }
-         */
-
-        public double getr() {
-                return r;
-        }
-
-        public double getq() {
-                return q;
-        }
-
-        /**
-         * Getter for property lngamma.
-         * 
-         * @return Value of property lngamma.
-         *
-         */
-        public double getLngamma() {
-                return lngamma;
-        }
-=======
         // System.out.println("deriv: " + lngammaold + " " + lngamma + " " +
         // ((lngammaold-lngamma)/0.0002) + " " + dlngammadtold);
         // System.out.println("deriv t : " +dlngammadt);
@@ -977,7 +491,25 @@
         // double gammaO2=Math.exp(2.0*S*lamdaO2Na+Math.pow(S,2.0)*zetaO2NaCl);
         // gamma=1.0;
 
-        lngamma = Math.log(gamma);
+                        // Born function
+                        double BORN = 0.0;
+                        double EPS = 0.0;
+                        double EPS1000 = 0.0;
+                        double CB = 0.0;
+                        double BB = 0.0;
+                        EPS1000 = 3.4279 * Math.pow(10.0, 2.0) * Math.exp((-5.0866
+                                        * Math.pow(10.0, -3.0) * phase.getTemperature()
+                                        + 9.469 * Math.pow(10.0, -7.0)
+                                                        * Math.pow(phase.getTemperature(), 2.0)));
+                        CB = -2.0525 + 3.1159 * Math.pow(10.0, 3.0)
+                                        / (phase.getTemperature() - 1.8289 * Math.pow(10.0, 2.0));
+                        BB = -8.0325 * Math.pow(10.0, -3.0)
+                                        + 4.21452 * Math.pow(10.0, 6.0) / phase.getTemperature()
+                                        + 2.1417 * phase.getTemperature();
+                        EPS = EPS1000 + CB * Math.log((BB + phase.getPressure()) / BB + 1000.0);
+                        BORN = (1.0 / EPS) * (CB / ((phase.getPressure() + BB)
+                                        * (CB * Math.log((phase.getPressure() + BB) / (BB + 1000.0))
+                                                        + EPS)));
 
         // System.out.println("gamma CO2 = " + gammaCO2);
         // System.out.println("gamma N2 = " + gammaN2);
@@ -1036,5 +568,4 @@
     public double getLngamma() {
         return lngamma;
     }
->>>>>>> e5b15554
 }