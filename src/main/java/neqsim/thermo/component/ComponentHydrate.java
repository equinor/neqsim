package neqsim.thermo.component;

import org.apache.logging.log4j.LogManager;
import org.apache.logging.log4j.Logger;
import neqsim.thermo.ThermodynamicConstantsInterface;
import neqsim.thermo.phase.PhaseInterface;
import neqsim.thermo.phase.PhaseType;
import neqsim.util.database.NeqSimDataBase;

/**
 * <p>
 * ComponentHydrate class.
 * </p>
 *
 * @author esol
 * @version $Id: $Id
 */
public class ComponentHydrate extends Component {
  private static final long serialVersionUID = 1000;
  static Logger logger = LogManager.getLogger(ComponentHydrate.class);

  // double[][] emptyHydrateVapourPressureConstant = {{17.6025820786,
  // -6056.0650578668},{17.332, -6017.6}}; //fitted
  // Sloan (1990)
  double[][] emptyHydrateVapourPressureConstant = {{17.44, -6003.9}, {17.332, -6017.6}};
  // double[][] emptyHydrateVapourPressureConstant = {{ 17.5061457754,
  // -6030.6886435166},{17.332, -6017.6}}; //fitted (1990)
  int hydrateStructure = 0;
  double[][] coordNumb = new double[2][2]; // [structure][cavitytype]
  double[][] cavRadius = new double[2][2]; // [structure][cavitytype]
  double[][] cavNumb = new double[2][2]; // [structure][cavitytype]
  double[][] cavprwat = new double[2][2]; // [structure][cavitytype]
  // double[] dGfHydrate = {-236539.2, -235614.0};
  // double[] dHfHydrate = {-292714.5, -292016.0};
  double[] dGfHydrate = {-235557, -235614};
  double[] dHfHydrate = {-291786, -292016};
  double[] reffug = new double[neqsim.thermo.ThermodynamicModelSettings.MAX_NUMBER_OF_COMPONENTS];
  private double sphericalCoreRadiusHydrate = 0.0;
  private double lennardJonesEnergyParameterHydrate = 0.0;
  private double lennardJonesMolecularDiameterHydrate = 0.0;
  PhaseInterface refPhase = null;

  /**
   * <p>
   * Constructor for ComponentHydrate.
   * </p>
   *
<<<<<<< HEAD
   * @param component_name Name of component.
   * @param moles Total number of moles of component.
   * @param molesInPhase Number of moles in phase.
   * @param compnumber Index number of component in phase object component array.
   */
  public ComponentHydrate(String component_name, double moles, double molesInPhase,
      int compnumber) {
    super(component_name, moles, molesInPhase, compnumber);
=======
   * @param name Name of component.
   * @param moles Total number of moles of component.
   * @param molesInPhase Number of moles in phase.
   * @param compIndex Index number of component in phase object component array.
   */
  public ComponentHydrate(String name, double moles, double molesInPhase, int compIndex) {
    super(name, moles, molesInPhase, compIndex);
>>>>>>> e7a90fb6
    coordNumb[0][0] = 20.0;
    coordNumb[0][1] = 24.0;
    cavRadius[0][0] = 3.95;
    cavRadius[0][1] = 4.33;
    cavNumb[0][0] = 2.0;
    cavNumb[0][1] = 6.0;
    cavprwat[0][0] = 1.0 / 23.0;
    cavprwat[0][1] = 3.0 / 23.0;

    coordNumb[1][0] = 20.0;
    coordNumb[1][1] = 28.0;
    cavRadius[1][0] = 3.91;
    cavRadius[1][1] = 4.73;
    cavNumb[1][0] = 16.0;
    cavNumb[1][1] = 8.0;
    cavprwat[1][0] = 2.0 / 17.0;
    cavprwat[1][1] = 1.0 / 17.0;

    reffug[0] = 10.0;
    reffug[1] = 1.0;

    java.sql.ResultSet dataSet = null;
    try (neqsim.util.database.NeqSimDataBase database = new neqsim.util.database.NeqSimDataBase()) {
      if (!name.equals("default")) {
        try {
          if (NeqSimDataBase.createTemporaryTables()) {
            dataSet = database.getResultSet(("SELECT * FROM comptemp WHERE name='" + name + "'"));
          } else {
            dataSet = database.getResultSet(("SELECT * FROM comp WHERE name='" + name + "'"));
          }
          dataSet.next();
          dataSet.getString("FORMULA");
        } catch (Exception ex) {
          dataSet.close();
          logger.info("no parameters in tempcomp -- trying comp.. " + name);
          dataSet = database.getResultSet(("SELECT * FROM comp WHERE name='" + name + "'"));
          dataSet.next();
        }
        lennardJonesMolecularDiameterHydrate =
            Double.parseDouble(dataSet.getString("LJdiameterHYDRATE")); // BF
        lennardJonesEnergyParameterHydrate = Double.parseDouble(dataSet.getString("LJepsHYDRATE"));
        sphericalCoreRadiusHydrate =
            Double.parseDouble(dataSet.getString("SphericalCoreRadiusHYDRATE"));
      }
    } catch (Exception ex) {
      logger.error("error in comp", ex);
    } finally {
      try {
        if (dataSet != null) {
          dataSet.close();
        }
      } catch (Exception ex) {
        logger.error("error closing database.....", ex);
      }
    }
  }

  /**
   * <p>
   * readHydrateParameters.
   * </p>
   */
  public void readHydrateParameters() {}

  /** {@inheritDoc} */
  @Override
  public double fugcoef(PhaseInterface phase) {
    return fugcoef(phase, phase.getNumberOfComponents(), phase.getTemperature(),
        phase.getPressure());
  }

  /**
   * <p>
   * Calculate, set and return fugacity coefficient.
   * </p>
   *
   * @param phase a {@link neqsim.thermo.phase.PhaseInterface} object to get fugacity coefficient
   *        of.
   * @param numberOfComps a int
   * @param temp a double
   * @param pres a double
   * @return Fugacity coefficient
   */
  public double fugcoef(PhaseInterface phase, int numberOfComps, double temp, double pres) {
    if (componentName.equals("water")) {
      fugacityCoefficient = -1e50;
      double val = 1.0;
      double tempy = 1.0;
      double fugold = 0.0;

      do {
        val = 0;
        tempy = 0.0;
        fugold = fugacityCoefficient;
        if (hydrateStructure >= 0) {
          for (int cavType = 0; cavType < 2; cavType++) {
            tempy = 0.0;
            for (int j = 0; j < phase.getNumberOfComponents(); j++) {
              // System.out.println(phase.getComponent(j));
              tempy += ((ComponentHydrate) phase.getComponent(j)).calcYKI(hydrateStructure, cavType,
                  phase);
              // System.out.println("tempny " +tempy);
              // System.out.println("temp ny " + this); //phase.getComponent(j));
            }
            val += getCavprwat()[hydrateStructure][cavType] * Math.log(1.0 - tempy);
          }
        }
        // System.out.println("val " +(val));
        // System.out.println("fugacityCoefficient bef " + fugacityCoefficient);
        double solvol = 1.0 / 906.0 * getMolarMass();
        fugacityCoefficient = Math.exp(val)
            * getEmptyHydrateStructureVapourPressure(hydrateStructure, temp)
            * Math.exp(solvol / (R * temp)
                * ((pres - getEmptyHydrateStructureVapourPressure(hydrateStructure, temp))) * 1e5)
            / pres;
        // System.out.println("struct " + hydrateStruct + " fug " + tempfugcoef + " val
        // "+ val);

        // fugacityCoefficient =
        // Math.exp(val) *
        // getEmptyHydrateStructureVapourPressure(hydrateStructure,temp) *
        // Math.exp(solvol/(R*temp)*((pres-getEmptyHydrateStructureVapourPressure(hydrateStructure,temp)))*1e5)/pres;
        // fugacityCoefficient = getAntoineVaporPressure(temp)/pres;
        // fugacityCoefficient = Math.exp(Math.log(fugacityCoefficient) + val*boltzmannConstant/R);
        // System.out.println("fugacityCoefficient " + fugacityCoefficient);
      } while (Math.abs((fugacityCoefficient - fugold) / fugold) > 1e-6);
    } else {
      fugacityCoefficient = 1e5;
    }

    // System.out.println("fug " + fugacityCoefficient);
    return fugacityCoefficient;
  }

  /**
   * <p>
   * Setter for the field <code>hydrateStructure</code>.
   * </p>
   *
   * @param structure a int
   */
  public void setHydrateStructure(int structure) {
    this.hydrateStructure = structure;
  }

  /**
   * <p>
   * Getter for the field <code>hydrateStructure</code>.
   * </p>
   *
   * @return a int
   */
  public int getHydrateStructure() {
    return this.hydrateStructure;
  }

  /**
   * <p>
   * getEmptyHydrateStructureVapourPressure.
   * </p>
   *
   * @param type a int
   * @param temperature a double
   * @return a double
   */
  public double getEmptyHydrateStructureVapourPressure(int type, double temperature) {
    if (type == -1) {
      return getSolidVaporPressure(temperature);
    } else {
      return Math
          .exp(getEmptyHydrateVapourPressureConstant(type, 0)
              + getEmptyHydrateVapourPressureConstant(type, 1) / temperature)
          * ThermodynamicConstantsInterface.referencePressure;
    }
  }

  /**
   * <p>
   * Setter for the field <code>emptyHydrateVapourPressureConstant</code>.
   * </p>
   *
   * @param hydrateStructure a int
   * @param parameterNumber a int
   * @param value a double
   */
  public void setEmptyHydrateVapourPressureConstant(int hydrateStructure, int parameterNumber,
      double value) {
    emptyHydrateVapourPressureConstant[hydrateStructure][parameterNumber] = value;
  }

  /**
   * <p>
   * Getter for the field <code>emptyHydrateVapourPressureConstant</code>.
   * </p>
   *
   * @param hydrateStructure a int
   * @param parameterNumber a int
   * @return a double
   */
  public double getEmptyHydrateVapourPressureConstant(int hydrateStructure, int parameterNumber) {
    return emptyHydrateVapourPressureConstant[hydrateStructure][parameterNumber];
  }

  /**
   * <p>
   * calcChemPotEmpty.
   * </p>
   *
   * @param phase a {@link neqsim.thermo.phase.PhaseInterface} object
   * @param numberOfComps a int
   * @param temp a double
   * @param pres a double
   * @param hydrateStruct a int
   * @return a double
   */
  public double calcChemPotEmpty(PhaseInterface phase, int numberOfComps, double temp, double pres,
      int hydrateStruct) {
    double dGf = 0.0;
    double dHf = 0.0;
    double Cpa = getCpA();
    double Cpb = getCpB();
    double Cpc = getCpC();
    double Cpd = getCpD();
    double deltaMolarVolume = 0.0;
    if (hydrateStruct == 1) {
      dGf = getDGfHydrate()[1];
      dHf = getDHfHydrate()[1];
      deltaMolarVolume = 5.0e-6;
    } else {
      dGf = getDGfHydrate()[0];
      dHf = getDHfHydrate()[0];
      deltaMolarVolume = 4.6e-6;
    }
    double T0 = 298.15;

    dHf += Cpa * (temp - T0) + Cpb * Math.log(temp / T0) - Cpc * (1.0 / temp - 1.0 / T0)
        - 1.0 / 2.0 * Cpd * (1.0 / (temp * temp) - 1.0 / (T0 * T0));

    return (dGf / R / T0 + 1.0 * dHf * (1.0 / R / temp - 1.0 / R / T0))
        + deltaMolarVolume / R / ((temp + T0) / 2.0) * (pres * 1e5 - 1e5);
  }

  /**
   * <p>
   * calcChemPotIdealWater.
   * </p>
   *
   * @param phase a {@link neqsim.thermo.phase.PhaseInterface} object
   * @param numberOfComps a int
   * @param temp a double
   * @param pres a double
   * @param hydrateStruct a int
   * @return a double
   */
  public double calcChemPotIdealWater(PhaseInterface phase, int numberOfComps, double temp,
      double pres, int hydrateStruct) {
    double dGf = -228700.0;
    double dHf = -242000.0;
    double Cpa = getCpA();
    double Cpb = getCpB();
    double Cpc = getCpC();
    double Cpd = getCpD();
    // Cpa = 0.7354;
    // Cpb = 0.01418;
    // Cpc = -1.727e-5;
    double T0 = 298.15;
    dHf += Cpa * (temp - T0) + Cpb * Math.log(temp / T0) - Cpc * (1.0 / temp - 1.0 / T0)
        - 1.0 / 2.0 * Cpd * (1.0 / (temp * temp) - 1.0 / (T0 * T0));
    return (dGf / R / T0 + 1.0 * dHf * (1.0 / R / temp - 1.0 / R / T0));
  }

  /**
   * <p>
   * calcYKI.
   * </p>
   *
   * @param stucture a int
   * @param cavityType a int
   * @param phase a {@link neqsim.thermo.phase.PhaseInterface} object
   * @return a double
   */
  public double calcYKI(int stucture, int cavityType, PhaseInterface phase) {
    if (componentName.equals("water")) {
      return 0.0;
    }
    // if(componentName.equals("methane")){
    double yki = calcCKI(stucture, cavityType, phase) * reffug[componentNumber];
    double temp = 1.0;
    for (int i = 0; i < phase.getNumberOfComponents(); i++) {
      if (!phase.getComponent(i).getComponentName().equals("water")) {
        if (phase.getComponent(i).isHydrateFormer()) {
          temp += ((ComponentHydrate) phase.getComponent(i)).calcCKI(stucture, cavityType, phase)
              * reffug[i];
        }
      }
    }
    return yki / temp;
    // }
    // else return 0.0;
  }

  /**
   * <p>
   * calcCKI.
   * </p>
   *
   * @param stucture a int
   * @param cavityType a int
   * @param phase a {@link neqsim.thermo.phase.PhaseInterface} object
   * @return a double
   */
  public double calcCKI(int stucture, int cavityType, PhaseInterface phase) {
    double cki = 4.0 * pi / (boltzmannConstant * phase.getTemperature())
        * potIntegral(stucture, cavityType, phase);
    // System.out.println("cki " + cki);
    return cki;
  }

  /**
   * <p>
   * setRefFug.
   * </p>
   *
   * @param compNumbm a int
   * @param val a double
   */
  public void setRefFug(int compNumbm, double val) {
    // System.out.println("ref fug setting " + val);
    reffug[compNumbm] = val;
  }

  /**
   * <p>
   * potIntegral.
   * </p>
   *
   * @param stucture a int
   * @param cavityType a int
   * @param phase a {@link neqsim.thermo.phase.PhaseInterface} object
   * @return a double
   */
  public double potIntegral(int stucture, int cavityType, PhaseInterface phase) {
    double val = 0.0;
    double endval = cavRadius[stucture][cavityType] - getSphericalCoreRadiusHydrate();
    double x = 0.0;
    double step = endval / 100.0;
    x = step;
    for (int i = 1; i < 100; i++) {
      // System.out.println("x" +x);
      // System.out.println("pot " + getPot(x,stucture,cavityType,phase));
      val += step * ((getPot(x, stucture, cavityType, phase)
          + 4 * getPot((x + 0.5 * step), stucture, cavityType, phase)
          + getPot(x + step, stucture, cavityType, phase)) / 6.0);
      x = i * step;
    }
    return val / 100000.0;
  }

  /**
   * <p>
   * getPot.
   * </p>
   *
   * @param radius a double
   * @param struccture a int
   * @param cavityType a int
   * @param phase a {@link neqsim.thermo.phase.PhaseInterface} object
   * @return a double
   */
  public double getPot(double radius, int struccture, int cavityType, PhaseInterface phase) {
    double pot =
        2.0 * coordNumb[struccture][cavityType] * this.getLennardJonesEnergyParameterHydrate()
            * ((Math.pow(this.getLennardJonesMolecularDiameterHydrate(), 12.0)
                / (Math.pow(cavRadius[struccture][cavityType], 11.0) * radius)
                * (delt(10.0, radius, struccture, cavityType, this)
                    + this.getSphericalCoreRadiusHydrate() / cavRadius[struccture][cavityType]
                        * delt(11.0, radius, struccture, cavityType, this)))
                - (Math.pow(this.getLennardJonesMolecularDiameterHydrate(), 6.0)
                    / (Math.pow(cavRadius[struccture][cavityType], 5.0) * radius)
                    * (delt(4.0, radius, struccture, cavityType, this)
                        + this.getSphericalCoreRadiusHydrate() / cavRadius[struccture][cavityType]
                            * delt(5.0, radius, struccture, cavityType, this))));
    // System.out.println("lenjones "
    // +this.getLennardJonesMolecularDiameterHydrate() );
    // System.out.println("pot bef " + pot);
    pot = Math.exp(-pot / (phase.getTemperature())) * radius * radius / 1.0e20;
    // System.out.println("pot " + pot);
    return pot;
  }

  /**
   * <p>
   * delt.
   * </p>
   *
   * @param n a double
   * @param radius a double
   * @param struccture a int
   * @param cavityType a int
   * @param comp a {@link neqsim.thermo.component.ComponentInterface} object
   * @return a double
   */
  public double delt(double n, double radius, int struccture, int cavityType,
      ComponentInterface comp) {
    double delt = 1.0 / n
        * (Math
            .pow(1.0 - radius / cavRadius[struccture][cavityType]
                - ((ComponentHydrate) comp).getSphericalCoreRadiusHydrate()
                    / cavRadius[struccture][cavityType],
                -n)
            - Math.pow(1.0 + radius / cavRadius[struccture][cavityType]
                - ((ComponentHydrate) comp).getSphericalCoreRadiusHydrate()
                    / cavRadius[struccture][cavityType],
                -n));

    // System.out.println("delt " + delt);
    return delt;
  }

  /**
   * <p>
   * Getter for the field <code>dGfHydrate</code>.
   * </p>
   *
   * @return an array of {@link double} objects
   */
  public double[] getDGfHydrate() {
    return dGfHydrate;
  }

  /**
   * <p>
   * Setter for the field <code>dGfHydrate</code>.
   * </p>
   *
   * @param dGfHydrate an array of {@link double} objects
   */
  public void setDGfHydrate(double[] dGfHydrate) {
    this.dGfHydrate = dGfHydrate;
  }

  /**
   * <p>
   * Setter for the field <code>dGfHydrate</code>.
   * </p>
   *
   * @param dGfHydrate a double
   * @param i a int
   */
  public void setDGfHydrate(double dGfHydrate, int i) {
    this.dGfHydrate[i] = dGfHydrate;
  }

  /**
   * <p>
   * Setter for the field <code>dHfHydrate</code>.
   * </p>
   *
   * @param dHfHydrate a double
   * @param i a int
   */
  public void setDHfHydrate(double dHfHydrate, int i) {
    this.dHfHydrate[i] = dHfHydrate;
  }

  /**
   * <p>
   * Getter for the field <code>dHfHydrate</code>.
   * </p>
   *
   * @return an array of {@link double} objects
   */
  public double[] getDHfHydrate() {
    return dHfHydrate;
  }

  /**
   * <p>
   * Setter for the field <code>dHfHydrate</code>.
   * </p>
   *
   * @param dHfHydrate an array of {@link double} objects
   */
  public void setDHfHydrate(double[] dHfHydrate) {
    this.dHfHydrate = dHfHydrate;
  }

  /**
   * <p>
   * getMolarVolumeHydrate.
   * </p>
   *
   * @param structure a int
   * @param temperature a double
   * @return a double
   */
  public double getMolarVolumeHydrate(int structure, double temperature) {
    // taken from chem.eng.sci Avlonitis 1994
    double TO = 273.15;
    if (structure == 0) {
      double v0 = 22.35;
      double k1 = 3.1075e-4;
      double k2 = 5.9537e-7;
      double k3 = 1.3707e-10;
      return v0 * (1.0 + k1 * (temperature - TO) + k2 * Math.pow(temperature - TO, 2.0)
          + k3 * Math.pow(temperature - TO, 3.0)) / 1.0e6;
    } else if (structure == 1) {
      double v0 = 22.57;
      double k1 = 1.9335e-4;
      double k2 = 2.1768e-7;
      double k3 = -1.4786e-10;
      return v0 * (1.0 + k1 * (temperature - TO) + k2 * Math.pow(temperature - TO, 2.0)
          + k3 * Math.pow(temperature - TO, 3.0)) / 1.0e6;
    } else if (structure == -1) {
      double v0 = 19.6522;
      double k1 = 1.6070e-4;
      double k2 = 3.4619e-7;
      double k3 = -1.4786e-10;
      return v0 * (1.0 + k1 * (temperature - TO) + k2 * Math.pow(temperature - TO, 2.0)
          + k3 * Math.pow(temperature - TO, 3.0)) / 1.0e6;
    } else {
      return 0.0;
    }
  }

  /**
   * <p>
   * Getter for the field <code>sphericalCoreRadiusHydrate</code>.
   * </p>
   *
   * @return a double
   */
  public double getSphericalCoreRadiusHydrate() {
    return sphericalCoreRadiusHydrate;
  }

  /**
   * <p>
   * Setter for the field <code>sphericalCoreRadiusHydrate</code>.
   * </p>
   *
   * @param sphericalCoreRadiusHydrate a double
   */
  public void setSphericalCoreRadiusHydrate(double sphericalCoreRadiusHydrate) {
    this.sphericalCoreRadiusHydrate = sphericalCoreRadiusHydrate;
  }

  /**
   * <p>
   * Getter for the field <code>lennardJonesEnergyParameterHydrate</code>.
   * </p>
   *
   * @return a double
   */
  public double getLennardJonesEnergyParameterHydrate() {
    return lennardJonesEnergyParameterHydrate;
  }

  /**
   * <p>
   * Setter for the field <code>lennardJonesEnergyParameterHydrate</code>.
   * </p>
   *
   * @param lennardJonesEnergyParameterHydrate a double
   */
  public void setLennardJonesEnergyParameterHydrate(double lennardJonesEnergyParameterHydrate) {
    this.lennardJonesEnergyParameterHydrate = lennardJonesEnergyParameterHydrate;
  }

  /**
   * <p>
   * Getter for the field <code>lennardJonesMolecularDiameterHydrate</code>.
   * </p>
   *
   * @return a double
   */
  public double getLennardJonesMolecularDiameterHydrate() {
    return lennardJonesMolecularDiameterHydrate;
  }

  /**
   * <p>
   * Setter for the field <code>lennardJonesMolecularDiameterHydrate</code>.
   * </p>
   *
   * @param lennardJonesMolecularDiameterHydrate a double
   */
  public void setLennardJonesMolecularDiameterHydrate(double lennardJonesMolecularDiameterHydrate) {
    this.lennardJonesMolecularDiameterHydrate = lennardJonesMolecularDiameterHydrate;
  }

  /**
   * <p>
   * setSolidRefFluidPhase.
   * </p>
   *
   * @param phase a {@link neqsim.thermo.phase.PhaseInterface} object
   */
  public void setSolidRefFluidPhase(PhaseInterface phase) {
    try {
      refPhase = phase.getClass().getDeclaredConstructor().newInstance();
      refPhase.setTemperature(273.0);
      refPhase.setPressure(1.0);
      refPhase.addComponent("water", 10.0, 10.0, 0);
      refPhase.init(refPhase.getNumberOfMolesInPhase(), 1, 0, PhaseType.byValue(1), 1.0);
    } catch (Exception ex) {
      logger.error("error occured", ex);
    }
  }
  // public double dfugdt(PhaseInterface phase, int numberOfComps, double temp,
  // double pres){
  // if(componentName.equals("water")){
  // double solvol =
  // 1.0/getPureComponentSolidDensity(getMeltingPointTemperature())*molarMass;
  // dfugdt =
  // Math.log((getEmptyHydrateStructureVapourPressuredT(hydrateStructure,temp))/pres);
  // } else dfugdt=0;
  // return dfugdt;
  // }

  // public double getEmptyHydrateStructureVapourPressure2(int type, double
  // temperature){
  // double par1_struc1=4.6477;
  // double par2_struc1=-5242.979;
  // double par3_struc1=2.7789;
  // double par4_struc1=-8.7156e-3;
  // if(type==0){
  // return
  // Math.exp(par1_struc1*Math.log(temperature)+par2_struc1/temperature+par3_struc1+par4_struc1*temperature)/1.0e5;
  // }
  // if(type==1){
  // return
  // Math.exp(par1_struc2+par2_struc2/temperature)*ThermodynamicConstantsInterface.referencePressure;
  // } else return 0.0;
  // }

  // public double getEmptyHydrateStructureVapourPressure(int type, double
  // temperature){
  // if(type==0){
  // return
  // Math.exp(par1_struc1+par2_struc1/temperature)*ThermodynamicConstantsInterface.referencePressure;
  // }
  // if(type==1){
  // return
  // Math.exp(par1_struc2+par2_struc2/temperature)*ThermodynamicConstantsInterface.referencePressure;
  // } else return 0.0;
  // }

  // public double getEmptyHydrateStructureVapourPressuredT(int type, double
  // temperature){
  // if(type==0){
  // return
  // -par2_struc1/(temperature*temperature)*Math.exp(par1_struc1+par2_struc1/temperature);
  // }
  // if(type==1){
  // return
  // -par2_struc2/(temperature*temperature)*Math.exp(par1_struc2+par2_struc2/temperature);
  // } else return 0.0;
  // }

  /**
   * <p>
   * Getter for the field <code>cavprwat</code>.
   * </p>
   *
   * @param structure a int
   * @param cavityType a int
   * @return the cavprwat
   */
  public double getCavprwat(int structure, int cavityType) {
    return getCavprwat()[structure][cavityType];
  }

  /**
   * <p>
   * Getter for the field <code>cavprwat</code>.
   * </p>
   *
   * @return an array of {@link double} objects
   */
  public double[][] getCavprwat() {
    return cavprwat;
  }
}
<|MERGE_RESOLUTION|>--- conflicted
+++ resolved
@@ -45,16 +45,6 @@
    * Constructor for ComponentHydrate.
    * </p>
    *
-<<<<<<< HEAD
-   * @param component_name Name of component.
-   * @param moles Total number of moles of component.
-   * @param molesInPhase Number of moles in phase.
-   * @param compnumber Index number of component in phase object component array.
-   */
-  public ComponentHydrate(String component_name, double moles, double molesInPhase,
-      int compnumber) {
-    super(component_name, moles, molesInPhase, compnumber);
-=======
    * @param name Name of component.
    * @param moles Total number of moles of component.
    * @param molesInPhase Number of moles in phase.
@@ -62,7 +52,6 @@
    */
   public ComponentHydrate(String name, double moles, double molesInPhase, int compIndex) {
     super(name, moles, molesInPhase, compIndex);
->>>>>>> e7a90fb6
     coordNumb[0][0] = 20.0;
     coordNumb[0][1] = 24.0;
     cavRadius[0][0] = 3.95;
