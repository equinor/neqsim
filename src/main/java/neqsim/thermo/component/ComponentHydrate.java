package neqsim.thermo.component;

import org.apache.logging.log4j.LogManager;
import org.apache.logging.log4j.Logger;
import neqsim.thermo.phase.PhaseInterface;
import neqsim.util.database.NeqSimDataBase;

/**
 * <p>
 * ComponentHydrate class.
 * </p>
 *
 * @author esol
 * @version $Id: $Id
 */
public class ComponentHydrate extends Component {
    private static final long serialVersionUID = 1000;
    static Logger logger = LogManager.getLogger(ComponentHydrate.class);

    // double emptyHydrateVapourPressureConstant[][] = {{17.6025820786,
    // -6056.0650578668},{17.332, -6017.6}}; //fitted
    double emptyHydrateVapourPressureConstant[][] = {{17.44, -6003.9}, {17.332, -6017.6}}; // Sloan
                                                                                           // (1990)
    // double emptyHydrateVapourPressureConstant[][] = {{ 17.5061457754,
    // -6030.6886435166},{17.332, -6017.6}}; //fitted (1990)
    int hydrateStructure = 0;
    double coordNumb[][] = new double[2][2]; // [structure][cavitytype]
    double cavRadius[][] = new double[2][2]; // [structure][cavitytype]
    double cavNumb[][] = new double[2][2]; // [structure][cavitytype]
    double cavprwat[][] = new double[2][2]; // [structure][cavitytype]
    // double[] dGfHydrate = {-236539.2, -235614.0};
    // double[] dHfHydrate = {-292714.5, -292016.0};
    double[] dGfHydrate = {-235557, -235614};
    double[] dHfHydrate = {-291786, -292016};
    double reffug[] =
            new double[neqsim.thermo.ThermodynamicConstantsInterface.MAX_NUMBER_OF_COMPONENTS];
    private double sphericalCoreRadiusHydrate = 0.0;
    private double lennardJonesEnergyParameterHydrate = 0.0;
    private double lennardJonesMolecularDiameterHydrate = 0.0;
    PhaseInterface refPhase = null;

    /**
     * <p>
     * Constructor for ComponentHydrate.
     * </p>
     */
    public ComponentHydrate() {}

    /**
     * <p>
     * Constructor for ComponentHydrate.
     * </p>
     *
     * @param component_name a {@link java.lang.String} object
     * @param moles a double
     * @param molesInPhase a double
     * @param compnumber a int
     */
    public ComponentHydrate(String component_name, double moles, double molesInPhase,
            int compnumber) {
        super(component_name, moles, molesInPhase, compnumber);
        coordNumb[0][0] = 20.0;
        coordNumb[0][1] = 24.0;
        cavRadius[0][0] = 3.95;
        cavRadius[0][1] = 4.33;
        cavNumb[0][0] = 2.0;
        cavNumb[0][1] = 6.0;
        cavprwat[0][0] = 1.0 / 23.0;
        cavprwat[0][1] = 3.0 / 23.0;

        coordNumb[1][0] = 20.0;
        coordNumb[1][1] = 28.0;
        cavRadius[1][0] = 3.91;
        cavRadius[1][1] = 4.73;
        cavNumb[1][0] = 16.0;
        cavNumb[1][1] = 8.0;
        cavprwat[1][0] = 2.0 / 17.0;
        cavprwat[1][1] = 1.0 / 17.0;

        reffug[0] = 10.0;
        reffug[1] = 1.0;

        neqsim.util.database.NeqSimDataBase database = new neqsim.util.database.NeqSimDataBase();
        java.sql.ResultSet dataSet = null;
        try {
            if (!component_name.equals("default")) {
                try {
                    if (NeqSimDataBase.createTemporaryTables()) {
                        dataSet = database.getResultSet(
                                ("SELECT * FROM comptemp WHERE name='" + component_name + "'"));
                    } else {
                        dataSet = database.getResultSet(
                                ("SELECT * FROM comp WHERE name='" + component_name + "'"));
<<<<<<< HEAD
=======

>>>>>>> 24915a9b
                    }
                    dataSet.next();
                    dataSet.getString("FORMULA");
                } catch (Exception e) {
                    dataSet.close();
                    logger.info("no parameters in tempcomp -- trying comp.. " + component_name);
                    dataSet = database.getResultSet(
                            ("SELECT * FROM comp WHERE name='" + component_name + "'"));
                    dataSet.next();
                }
                lennardJonesMolecularDiameterHydrate =
                        Double.parseDouble(dataSet.getString("LJdiameterHYDRATE")); // BF
                lennardJonesEnergyParameterHydrate =
                        Double.parseDouble(dataSet.getString("LJepsHYDRATE"));
                sphericalCoreRadiusHydrate =
                        Double.parseDouble(dataSet.getString("SphericalCoreRadiusHYDRATE"));
            }
        } catch (Exception e) {
            logger.error("error in comp", e);
        } finally {
            try {
                if (dataSet != null) {
                    dataSet.close();
                }
                if (database.getStatement() != null) {
                    database.getStatement().close();
                }
                if (database.getConnection() != null) {
                    database.getConnection().close();
                }
            } catch (Exception e) {
                logger.error("error closing database.....", e);
            }
        }
    }

    /**
     * <p>
     * readHydrateParameters.
     * </p>
     */
    public void readHydrateParameters() {}

    /** {@inheritDoc} */
    @Override
    public double fugcoef(PhaseInterface phase) {
        return fugcoef(phase, phase.getNumberOfComponents(), phase.getTemperature(),
                phase.getPressure());
    }

    /**
     * <p>
     * Setter for the field <code>hydrateStructure</code>.
     * </p>
     *
     * @param structure a int
     */
    public void setHydrateStructure(int structure) {
        this.hydrateStructure = structure;
    }

    /**
     * <p>
     * Getter for the field <code>hydrateStructure</code>.
     * </p>
     *
     * @return a int
     */
    public int getHydrateStructure() {
        return this.hydrateStructure;
    }

    /**
     * <p>
     * fugcoef.
     * </p>
     *
     * @param phase a {@link neqsim.thermo.phase.PhaseInterface} object
     * @param numberOfComps a int
     * @param temp a double
     * @param pres a double
     * @return a double
     */
    public double fugcoef(PhaseInterface phase, int numberOfComps, double temp, double pres) {
        if (componentName.equals("water")) {
            fugasityCoeffisient = -1e50;
            double val = 1.0;
            double tempy = 1.0;
            double fugold = 0.0;

            do {
                val = 0;
                tempy = 0.0;
                fugold = fugasityCoeffisient;
                if (hydrateStructure >= 0) {
                    for (int cavType = 0; cavType < 2; cavType++) {
                        tempy = 0.0;
                        for (int j = 0; j < phase.getNumberOfComponents(); j++) {
                            // System.out.println(phase.getComponent(j));
                            tempy += ((ComponentHydrate) phase.getComponent(j))
                                    .calcYKI(hydrateStructure, cavType, phase);
                            // System.out.println("tempny " +tempy);
                            // System.out.println("temp ny " + this);//phase.getComponent(j));
                        }
                        val += getCavprwat()[hydrateStructure][cavType] * Math.log(1.0 - tempy);
                    }
                }
                // System.out.println("val " +(val));
                // System.out.println("fugasityCoeffisient bef " + fugasityCoeffisient);
                double solvol = 1.0 / 906.0 * getMolarMass();
                fugasityCoeffisient = Math.exp(val)
                        * getEmptyHydrateStructureVapourPressure(hydrateStructure, temp)
                        * Math.exp(solvol / (R * temp) * ((pres
                                - getEmptyHydrateStructureVapourPressure(hydrateStructure, temp)))
                                * 1e5)
                        / pres;
                // System.out.println("struct " + hydrateStruct + " fug " + tempfugcoef + " val
                // "+ val);

                // fugasityCoeffisient =
                // Math.exp(val)*getEmptyHydrateStructureVapourPressure(hydrateStructure,temp)*Math.exp(solvol/(R*temp)*((pres-getEmptyHydrateStructureVapourPressure(hydrateStructure,temp)))*1e5)/pres;
                // fugasityCoeffisient = getAntoineVaporPressure(temp)/pres;
                // logFugasityCoeffisient = Math.log(fugasityCoeffisient);
                // logFugasityCoeffisient += val*boltzmannConstant/R;
                // fugasityCoeffisient = Math.exp(logFugasityCoeffisient);
                // System.out.println("fugasityCoeffisient " + fugasityCoeffisient);
            } while (Math.abs((fugasityCoeffisient - fugold) / fugold) > 1e-6);
        } else {
            fugasityCoeffisient = 1e5;
        }
        logFugasityCoeffisient = Math.log(fugasityCoeffisient);
        // System.out.println("fug " + fugasityCoeffisient);
        return fugasityCoeffisient;
    }

    /**
     * <p>
     * getEmptyHydrateStructureVapourPressure.
     * </p>
     *
     * @param type a int
     * @param temperature a double
     * @return a double
     */
    public double getEmptyHydrateStructureVapourPressure(int type, double temperature) {
        if (type == -1) {
            return getSolidVaporPressure(temperature);
        } else {
            return Math
                    .exp(getEmptyHydrateVapourPressureConstant(type, 0)
                            + getEmptyHydrateVapourPressureConstant(type, 1) / temperature)
                    * 1.01325;
        }
    }

    /**
     * <p>
     * Setter for the field <code>emptyHydrateVapourPressureConstant</code>.
     * </p>
     *
     * @param hydrateStructure a int
     * @param parameterNumber a int
     * @param value a double
     */
    public void setEmptyHydrateVapourPressureConstant(int hydrateStructure, int parameterNumber,
            double value) {
        emptyHydrateVapourPressureConstant[hydrateStructure][parameterNumber] = value;
    }

    /**
     * <p>
     * Getter for the field <code>emptyHydrateVapourPressureConstant</code>.
     * </p>
     *
     * @param hydrateStructure a int
     * @param parameterNumber a int
     * @return a double
     */
    public double getEmptyHydrateVapourPressureConstant(int hydrateStructure, int parameterNumber) {
        return emptyHydrateVapourPressureConstant[hydrateStructure][parameterNumber];
    }

    /**
     * <p>
     * calcChemPotEmpty.
     * </p>
     *
     * @param phase a {@link neqsim.thermo.phase.PhaseInterface} object
     * @param numberOfComps a int
     * @param temp a double
     * @param pres a double
     * @param hydrateStruct a int
     * @return a double
     */
    public double calcChemPotEmpty(PhaseInterface phase, int numberOfComps, double temp,
            double pres, int hydrateStruct) {
        double dGf = 0.0, dHf = 0.0, Cpa = getCpA(), Cpb = getCpB(), Cpc = getCpC(), Cpd = getCpD();
        double molarvolume = 1.0 / (55493.0);// *0.9);
        double deltaMolarVolume = 0.0;
        if (hydrateStruct == 1) {
            dGf = getDGfHydrate()[1];
            dHf = getDHfHydrate()[1];
            molarvolume = getMolarVolumeHydrate(hydrateStruct, temp);
            deltaMolarVolume = 5.0e-6;
        } else {
            dGf = getDGfHydrate()[0];
            dHf = getDHfHydrate()[0];
            molarvolume = getMolarVolumeHydrate(hydrateStruct, temp);
            deltaMolarVolume = 4.6e-6;
        }
        double T0 = 298.15;

        dHf += Cpa * (temp - T0) + Cpb * Math.log(temp / T0) - Cpc * (1.0 / temp - 1.0 / T0)
                - 1.0 / 2.0 * Cpd * (1.0 / (temp * temp) - 1.0 / (T0 * T0));

        return (dGf / R / T0 + 1.0 * dHf * (1.0 / R / temp - 1.0 / R / T0))
                + deltaMolarVolume / R / ((temp + T0) / 2.0) * (pres * 1e5 - 1e5);
    }

    /**
     * <p>
     * calcChemPotIdealWater.
     * </p>
     *
     * @param phase a {@link neqsim.thermo.phase.PhaseInterface} object
     * @param numberOfComps a int
     * @param temp a double
     * @param pres a double
     * @param hydrateStruct a int
     * @return a double
     */
    public double calcChemPotIdealWater(PhaseInterface phase, int numberOfComps, double temp,
            double pres, int hydrateStruct) {
        double dGf = -228700.0, dHf = -242000.0, Cpa = getCpA(), Cpb = getCpB(), Cpc = getCpC(),
                Cpd = getCpD();
        // Cpa = 0.7354;
        // Cpb = 0.01418;
        // Cpc = -1.727e-5;
        double T0 = 298.15;
        dHf += Cpa * (temp - T0) + Cpb * Math.log(temp / T0) - Cpc * (1.0 / temp - 1.0 / T0)
                - 1.0 / 2.0 * Cpd * (1.0 / (temp * temp) - 1.0 / (T0 * T0));
        return (dGf / R / T0 + 1.0 * dHf * (1.0 / R / temp - 1.0 / R / T0));
    }

    /**
     * <p>
     * calcYKI.
     * </p>
     *
     * @param stucture a int
     * @param cavityType a int
     * @param phase a {@link neqsim.thermo.phase.PhaseInterface} object
     * @return a double
     */
    public double calcYKI(int stucture, int cavityType, PhaseInterface phase) {
        if (componentName.equals("water")) {
            return 0.0;
        }
        // if(componentName.equals("methane")){
        double yki = calcCKI(stucture, cavityType, phase) * reffug[componentNumber];
        double temp = 1.0;
        for (int i = 0; i < phase.getNumberOfComponents(); i++) {
            if (!phase.getComponent(i).getComponentName().equals("water")) {
                if (phase.getComponent(i).isHydrateFormer()) {
                    temp += ((ComponentHydrate) phase.getComponent(i)).calcCKI(stucture, cavityType,
                            phase) * reffug[i];
                }
            }
        }
        return yki / temp;
        // }
        // else return 0.0;
    }

    /**
     * <p>
     * calcCKI.
     * </p>
     *
     * @param stucture a int
     * @param cavityType a int
     * @param phase a {@link neqsim.thermo.phase.PhaseInterface} object
     * @return a double
     */
    public double calcCKI(int stucture, int cavityType, PhaseInterface phase) {
        double cki = 4.0 * pi / (boltzmannConstant * phase.getTemperature())
                * potIntegral(stucture, cavityType, phase);
        // System.out.println("cki " + cki);
        return cki;
    }

    /**
     * <p>
     * setRefFug.
     * </p>
     *
     * @param compNumbm a int
     * @param val a double
     */
    public void setRefFug(int compNumbm, double val) {
        // System.out.println("ref fug setting " + val);
        reffug[compNumbm] = val;
    }

    /**
     * <p>
     * potIntegral.
     * </p>
     *
     * @param stucture a int
     * @param cavityType a int
     * @param phase a {@link neqsim.thermo.phase.PhaseInterface} object
     * @return a double
     */
    public double potIntegral(int stucture, int cavityType, PhaseInterface phase) {
        double val = 0.0;
        double endval = cavRadius[stucture][cavityType] - getSphericalCoreRadiusHydrate();
        double x = 0.0, step = endval / 100.0;
        x = step;
        for (int i = 1; i < 100; i++) {
            // System.out.println("x" +x);
            // System.out.println("pot " + getPot(x,stucture,cavityType,phase));
            val += step * ((getPot(x, stucture, cavityType, phase)
                    + 4 * getPot((x + 0.5 * step), stucture, cavityType, phase)
                    + getPot(x + step, stucture, cavityType, phase)) / 6.0);
            x = i * step;
        }
        return val / 100000.0;
    }

    /**
     * <p>
     * getPot.
     * </p>
     *
     * @param radius a double
     * @param struccture a int
     * @param cavityType a int
     * @param phase a {@link neqsim.thermo.phase.PhaseInterface} object
     * @return a double
     */
    public double getPot(double radius, int struccture, int cavityType, PhaseInterface phase) {
        double pot = 2.0 * coordNumb[struccture][cavityType]
                * this.getLennardJonesEnergyParameterHydrate()
                * ((Math.pow(this.getLennardJonesMolecularDiameterHydrate(), 12.0)
                        / (Math.pow(cavRadius[struccture][cavityType], 11.0) * radius)
                        * (delt(10.0, radius, struccture, cavityType, this)
                                + this.getSphericalCoreRadiusHydrate()
                                        / cavRadius[struccture][cavityType]
                                        * delt(11.0, radius, struccture, cavityType, this)))
                        - (Math.pow(this.getLennardJonesMolecularDiameterHydrate(), 6.0)
                                / (Math.pow(cavRadius[struccture][cavityType], 5.0) * radius)
                                * (delt(4.0, radius, struccture, cavityType, this)
                                        + this.getSphericalCoreRadiusHydrate()
                                                / cavRadius[struccture][cavityType] * delt(5.0,
                                                        radius, struccture, cavityType, this))));
        // System.out.println("lenjones "
        // +this.getLennardJonesMolecularDiameterHydrate() );
        // System.out.println("pot bef " + pot);
        pot = Math.exp(-pot / (phase.getTemperature())) * radius * radius / 1.0e20;
        // System.out.println("pot " + pot);
        return pot;
    }

    /**
     * <p>
     * delt.
     * </p>
     *
     * @param n a double
     * @param radius a double
     * @param struccture a int
     * @param cavityType a int
     * @param comp a {@link neqsim.thermo.component.ComponentInterface} object
     * @return a double
     */
    public double delt(double n, double radius, int struccture, int cavityType,
            ComponentInterface comp) {
        double delt = 1.0 / n * (Math
                .pow(1.0 - radius / cavRadius[struccture][cavityType]
                        - ((ComponentHydrate) comp).getSphericalCoreRadiusHydrate()
                                / cavRadius[struccture][cavityType],
                        -n)
                - Math.pow(1.0 + radius / cavRadius[struccture][cavityType]
                        - ((ComponentHydrate) comp).getSphericalCoreRadiusHydrate()
                                / cavRadius[struccture][cavityType],
                        -n));

        // System.out.println("delt " + delt);
        return delt;
    }

    /**
     * <p>
     * Getter for the field <code>dGfHydrate</code>.
     * </p>
     *
     * @return an array of {@link double} objects
     */
    public double[] getDGfHydrate() {
        return dGfHydrate;
    }

    /**
     * <p>
     * Setter for the field <code>dGfHydrate</code>.
     * </p>
     *
     * @param dGfHydrate an array of {@link double} objects
     */
    public void setDGfHydrate(double[] dGfHydrate) {
        this.dGfHydrate = dGfHydrate;
    }

    /**
     * <p>
     * Setter for the field <code>dGfHydrate</code>.
     * </p>
     *
     * @param dGfHydrate a double
     * @param i a int
     */
    public void setDGfHydrate(double dGfHydrate, int i) {
        this.dGfHydrate[i] = dGfHydrate;
    }

    /**
     * <p>
     * Setter for the field <code>dHfHydrate</code>.
     * </p>
     *
     * @param dHfHydrate a double
     * @param i a int
     */
    public void setDHfHydrate(double dHfHydrate, int i) {
        this.dHfHydrate[i] = dHfHydrate;
    }

    /**
     * <p>
     * Getter for the field <code>dHfHydrate</code>.
     * </p>
     *
     * @return an array of {@link double} objects
     */
    public double[] getDHfHydrate() {
        return dHfHydrate;
    }

    /**
     * <p>
     * Setter for the field <code>dHfHydrate</code>.
     * </p>
     *
     * @param dHfHydrate an array of {@link double} objects
     */
    public void setDHfHydrate(double[] dHfHydrate) {
        this.dHfHydrate = dHfHydrate;
    }

    /**
     * <p>
     * getMolarVolumeHydrate.
     * </p>
     *
     * @param structure a int
     * @param temperature a double
     * @return a double
     */
    public double getMolarVolumeHydrate(int structure, double temperature) {
        // taken from chem.eng.sci Avlonitis 1994
        double TO = 273.15;
        if (structure == 0) {
            double v0 = 22.35, k1 = 3.1075e-4, k2 = 5.9537e-7, k3 = 1.3707e-10;
            return v0 * (1.0 + k1 * (temperature - TO) + k2 * Math.pow(temperature - TO, 2.0)
                    + k3 * Math.pow(temperature - TO, 3.0)) / 1.0e6;
        } else if (structure == 1) {
            double v0 = 22.57, k1 = 1.9335e-4, k2 = 2.1768e-7, k3 = -1.4786e-10;
            return v0 * (1.0 + k1 * (temperature - TO) + k2 * Math.pow(temperature - TO, 2.0)
                    + k3 * Math.pow(temperature - TO, 3.0)) / 1.0e6;
        } else if (structure == -1) {
            double v0 = 19.6522, k1 = 1.6070e-4, k2 = 3.4619e-7, k3 = -1.4786e-10;
            return v0 * (1.0 + k1 * (temperature - TO) + k2 * Math.pow(temperature - TO, 2.0)
                    + k3 * Math.pow(temperature - TO, 3.0)) / 1.0e6;
        } else {
            return 0.0;
        }
    }

    /**
     * <p>
     * Getter for the field <code>sphericalCoreRadiusHydrate</code>.
     * </p>
     *
     * @return a double
     */
    public double getSphericalCoreRadiusHydrate() {
        return sphericalCoreRadiusHydrate;
    }

    /**
     * <p>
     * Setter for the field <code>sphericalCoreRadiusHydrate</code>.
     * </p>
     *
     * @param sphericalCoreRadiusHydrate a double
     */
    public void setSphericalCoreRadiusHydrate(double sphericalCoreRadiusHydrate) {
        this.sphericalCoreRadiusHydrate = sphericalCoreRadiusHydrate;
    }

    /**
     * <p>
     * Getter for the field <code>lennardJonesEnergyParameterHydrate</code>.
     * </p>
     *
     * @return a double
     */
    public double getLennardJonesEnergyParameterHydrate() {
        return lennardJonesEnergyParameterHydrate;
    }

    /**
     * <p>
     * Setter for the field <code>lennardJonesEnergyParameterHydrate</code>.
     * </p>
     *
     * @param lennardJonesEnergyParameterHydrate a double
     */
    public void setLennardJonesEnergyParameterHydrate(double lennardJonesEnergyParameterHydrate) {
        this.lennardJonesEnergyParameterHydrate = lennardJonesEnergyParameterHydrate;
    }

    /**
     * <p>
     * Getter for the field <code>lennardJonesMolecularDiameterHydrate</code>.
     * </p>
     *
     * @return a double
     */
    public double getLennardJonesMolecularDiameterHydrate() {
        return lennardJonesMolecularDiameterHydrate;
    }

    /**
     * <p>
     * Setter for the field <code>lennardJonesMolecularDiameterHydrate</code>.
     * </p>
     *
     * @param lennardJonesMolecularDiameterHydrate a double
     */
    public void setLennardJonesMolecularDiameterHydrate(
            double lennardJonesMolecularDiameterHydrate) {
        this.lennardJonesMolecularDiameterHydrate = lennardJonesMolecularDiameterHydrate;
    }

    /**
     * <p>
     * setSolidRefFluidPhase.
     * </p>
     *
     * @param phase a {@link neqsim.thermo.phase.PhaseInterface} object
     */
    public void setSolidRefFluidPhase(PhaseInterface phase) {
        try {
            refPhase = phase.getClass().getDeclaredConstructor().newInstance();
            refPhase.setTemperature(273.0);
            refPhase.setPressure(1.0);
            refPhase.addcomponent("water", 10.0, 10.0, 0);
            refPhase.init(refPhase.getNumberOfMolesInPhase(), 1, 0, 1, 1.0);
        } catch (Exception e) {
            logger.error("error occured", e);
        }
    }
    // public double dfugdt(PhaseInterface phase, int numberOfComps, double temp,
    // double pres){
    // if(componentName.equals("water")){
    // double solvol =
    // 1.0/getPureComponentSolidDensity(getMeltingPointTemperature())*molarMass;
    // dfugdt =
    // Math.log((getEmptyHydrateStructureVapourPressuredT(hydrateStructure,temp))/pres);
    // } else dfugdt=0;
    // return dfugdt;
    // }
    //
    // public double getEmptyHydrateStructureVapourPressure2(int type, double
    // temperature){
    // double par1_struc1=4.6477;
    // double par2_struc1=-5242.979;
    // double par3_struc1=2.7789;
    // double par4_struc1=-8.7156e-3;
    // if(type==0){
    // return
    // Math.exp(par1_struc1*Math.log(temperature)+par2_struc1/temperature+par3_struc1+par4_struc1*temperature)/1.0e5;
    // }
    // if(type==1){
    // return Math.exp(par1_struc2+par2_struc2/temperature)*1.01325;
    // } else return 0.0;
    // }
    //
    // public double getEmptyHydrateStructureVapourPressure(int type, double
    // temperature){
    //
    // if(type==0){
    // return Math.exp(par1_struc1+par2_struc1/temperature)*1.01325;
    // }
    // if(type==1){
    // return Math.exp(par1_struc2+par2_struc2/temperature)*1.01325;
    // } else return 0.0;
    // }
    //
    // public double getEmptyHydrateStructureVapourPressuredT(int type, double
    // temperature){
    //
    // if(type==0){
    // return
    // -par2_struc1/(temperature*temperature)*Math.exp(par1_struc1+par2_struc1/temperature);
    // }
    // if(type==1){
    // return
    // -par2_struc2/(temperature*temperature)*Math.exp(par1_struc2+par2_struc2/temperature);
    // } else return 0.0;
    // }

    /**
     * <p>
     * Getter for the field <code>cavprwat</code>.
     * </p>
     *
     * @return the cavprwat
     * @param structure a int
     * @param cavityType a int
     */
    public double getCavprwat(int structure, int cavityType) {
        return getCavprwat()[structure][cavityType];
    }

    /**
     * <p>
     * Getter for the field <code>cavprwat</code>.
     * </p>
     *
     * @return an array of {@link double} objects
     */
    public double[][] getCavprwat() {
        return cavprwat;
    }
}
<|MERGE_RESOLUTION|>--- conflicted
+++ resolved
@@ -91,10 +91,7 @@
                     } else {
                         dataSet = database.getResultSet(
                                 ("SELECT * FROM comp WHERE name='" + component_name + "'"));
-<<<<<<< HEAD
-=======
-
->>>>>>> 24915a9b
+
                     }
                     dataSet.next();
                     dataSet.getString("FORMULA");
