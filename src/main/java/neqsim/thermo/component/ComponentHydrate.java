package neqsim.thermo.component;

import org.apache.logging.log4j.LogManager;
import org.apache.logging.log4j.Logger;
import neqsim.thermo.phase.PhaseInterface;
import neqsim.util.database.NeqSimDataBase;

/**
 * <p>
 * ComponentHydrate class.
 * </p>
 *
 * @author esol
 * @version $Id: $Id
 */
public class ComponentHydrate extends Component {
  private static final long serialVersionUID = 1000;
  static Logger logger = LogManager.getLogger(ComponentHydrate.class);

  // double emptyHydrateVapourPressureConstant[][] = {{17.6025820786,
  // -6056.0650578668},{17.332, -6017.6}}; //fitted
  double emptyHydrateVapourPressureConstant[][] = {{17.44, -6003.9}, {17.332, -6017.6}}; // Sloan
                                                                                         // (1990)
  // double emptyHydrateVapourPressureConstant[][] = {{ 17.5061457754,
  // -6030.6886435166},{17.332, -6017.6}}; //fitted (1990)
  int hydrateStructure = 0;
  double coordNumb[][] = new double[2][2]; // [structure][cavitytype]
  double cavRadius[][] = new double[2][2]; // [structure][cavitytype]
  double cavNumb[][] = new double[2][2]; // [structure][cavitytype]
  double cavprwat[][] = new double[2][2]; // [structure][cavitytype]
  // double[] dGfHydrate = {-236539.2, -235614.0};
  // double[] dHfHydrate = {-292714.5, -292016.0};
  double[] dGfHydrate = {-235557, -235614};
  double[] dHfHydrate = {-291786, -292016};
  double[] reffug =
      new double[neqsim.thermo.ThermodynamicConstantsInterface.MAX_NUMBER_OF_COMPONENTS];
  private double sphericalCoreRadiusHydrate = 0.0;
  private double lennardJonesEnergyParameterHydrate = 0.0;
  private double lennardJonesMolecularDiameterHydrate = 0.0;
  PhaseInterface refPhase = null;

  /**
   * <p>
   * Constructor for ComponentHydrate.
   * </p>
   *
   * @param component_name a {@link java.lang.String} object
   * @param moles a double
   * @param molesInPhase a double
   * @param compnumber a int
   */
  public ComponentHydrate(String component_name, double moles, double molesInPhase,
      int compnumber) {
    super(component_name, moles, molesInPhase, compnumber);
    coordNumb[0][0] = 20.0;
    coordNumb[0][1] = 24.0;
    cavRadius[0][0] = 3.95;
    cavRadius[0][1] = 4.33;
    cavNumb[0][0] = 2.0;
    cavNumb[0][1] = 6.0;
    cavprwat[0][0] = 1.0 / 23.0;
    cavprwat[0][1] = 3.0 / 23.0;

    coordNumb[1][0] = 20.0;
    coordNumb[1][1] = 28.0;
    cavRadius[1][0] = 3.91;
    cavRadius[1][1] = 4.73;
    cavNumb[1][0] = 16.0;
    cavNumb[1][1] = 8.0;
    cavprwat[1][0] = 2.0 / 17.0;
    cavprwat[1][1] = 1.0 / 17.0;

    reffug[0] = 10.0;
    reffug[1] = 1.0;

    neqsim.util.database.NeqSimDataBase database = new neqsim.util.database.NeqSimDataBase();
    java.sql.ResultSet dataSet = null;
    try {
      if (!component_name.equals("default")) {
        try {
          if (NeqSimDataBase.createTemporaryTables()) {
            dataSet = database
                .getResultSet(("SELECT * FROM comptemp WHERE name='" + component_name + "'"));
          } else {
            dataSet =
                database.getResultSet(("SELECT * FROM comp WHERE name='" + component_name + "'"));
          }
          dataSet.next();
          dataSet.getString("FORMULA");
        } catch (Exception e) {
          dataSet.close();
          logger.info("no parameters in tempcomp -- trying comp.. " + component_name);
          dataSet =
              database.getResultSet(("SELECT * FROM comp WHERE name='" + component_name + "'"));
          dataSet.next();
        }
<<<<<<< HEAD
    }

    /**
     * <p>
     * readHydrateParameters.
     * </p>
     */
    public void readHydrateParameters() {}

    /** {@inheritDoc} */
    @Override
    public double fugcoef(PhaseInterface phase) {
        return fugcoef(phase, phase.getNumberOfComponents(), phase.getTemperature(),
                phase.getPressure());
    }

    /**
     * <p>
     * Setter for the field <code>hydrateStructure</code>.
     * </p>
     *
     * @param structure a int
     */
    public void setHydrateStructure(int structure) {
        this.hydrateStructure = structure;
    }

    /**
     * <p>
     * Getter for the field <code>hydrateStructure</code>.
     * </p>
     *
     * @return a int
     */
    public int getHydrateStructure() {
        return this.hydrateStructure;
    }

    /**
     * <p>
     * fugcoef.
     * </p>
     *
     * @param phase a {@link neqsim.thermo.phase.PhaseInterface} object
     * @param numberOfComps a int
     * @param temp a double
     * @param pres a double
     * @return a double
     */
    public double fugcoef(PhaseInterface phase, int numberOfComps, double temp, double pres) {
        if (componentName.equals("water")) {
            fugacityCoefficient = -1e50;
            double val = 1.0;
            double tempy = 1.0;
            double fugold = 0.0;

            do {
                val = 0;
                tempy = 0.0;
                fugold = fugacityCoefficient;
                if (hydrateStructure >= 0) {
                    for (int cavType = 0; cavType < 2; cavType++) {
                        tempy = 0.0;
                        for (int j = 0; j < phase.getNumberOfComponents(); j++) {
                            // System.out.println(phase.getComponent(j));
                            tempy += ((ComponentHydrate) phase.getComponent(j))
                                    .calcYKI(hydrateStructure, cavType, phase);
                            // System.out.println("tempny " +tempy);
                            // System.out.println("temp ny " + this); //phase.getComponent(j));
                        }
                        val += getCavprwat()[hydrateStructure][cavType] * Math.log(1.0 - tempy);
                    }
                }
                // System.out.println("val " +(val));
                // System.out.println("fugacityCoefficient bef " + fugacityCoefficient);
                double solvol = 1.0 / 906.0 * getMolarMass();
                fugacityCoefficient = Math.exp(val)
                        * getEmptyHydrateStructureVapourPressure(hydrateStructure, temp)
                        * Math.exp(solvol / (R * temp) * ((pres
                                - getEmptyHydrateStructureVapourPressure(hydrateStructure, temp)))
                                * 1e5)
                        / pres;
                // System.out.println("struct " + hydrateStruct + " fug " + tempfugcoef + " val
                // "+ val);

                // fugacityCoefficient =
                // Math.exp(val)*getEmptyHydrateStructureVapourPressure(hydrateStructure,temp)*Math.exp(solvol/(R*temp)*((pres-getEmptyHydrateStructureVapourPressure(hydrateStructure,temp)))*1e5)/pres;
                // fugacityCoefficient = getAntoineVaporPressure(temp)/pres;
                // logFugacityCoefficient = Math.log(fugacityCoefficient);
                // logFugacityCoefficient += val*boltzmannConstant/R;
                // fugacityCoefficient = Math.exp(logFugacityCoefficient);
                // System.out.println("fugacityCoefficient " + fugacityCoefficient);
            } while (Math.abs((fugacityCoefficient - fugold) / fugold) > 1e-6);
        } else {
            fugacityCoefficient = 1e5;
=======
        lennardJonesMolecularDiameterHydrate =
            Double.parseDouble(dataSet.getString("LJdiameterHYDRATE")); // BF
        lennardJonesEnergyParameterHydrate = Double.parseDouble(dataSet.getString("LJepsHYDRATE"));
        sphericalCoreRadiusHydrate =
            Double.parseDouble(dataSet.getString("SphericalCoreRadiusHYDRATE"));
      }
    } catch (Exception e) {
      logger.error("error in comp", e);
    } finally {
      try {
        if (dataSet != null) {
          dataSet.close();
>>>>>>> b9d5f22d
        }
        if (database.getStatement() != null) {
          database.getStatement().close();
        }
        if (database.getConnection() != null) {
          database.getConnection().close();
        }
      } catch (Exception e) {
        logger.error("error closing database.....", e);
      }
    }
  }

  /**
   * <p>
   * readHydrateParameters.
   * </p>
   */
  public void readHydrateParameters() {}

  /** {@inheritDoc} */
  @Override
  public double fugcoef(PhaseInterface phase) {
    return fugcoef(phase, phase.getNumberOfComponents(), phase.getTemperature(),
        phase.getPressure());
  }

  /**
   * <p>
   * Setter for the field <code>hydrateStructure</code>.
   * </p>
   *
   * @param structure a int
   */
  public void setHydrateStructure(int structure) {
    this.hydrateStructure = structure;
  }

  /**
   * <p>
   * Getter for the field <code>hydrateStructure</code>.
   * </p>
   *
   * @return a int
   */
  public int getHydrateStructure() {
    return this.hydrateStructure;
  }

  /**
   * <p>
   * fugcoef.
   * </p>
   *
   * @param phase a {@link neqsim.thermo.phase.PhaseInterface} object
   * @param numberOfComps a int
   * @param temp a double
   * @param pres a double
   * @return a double
   */
  public double fugcoef(PhaseInterface phase, int numberOfComps, double temp, double pres) {
    if (componentName.equals("water")) {
      fugacityCoefficient = -1e50;
      double val = 1.0;
      double tempy = 1.0;
      double fugold = 0.0;

      do {
        val = 0;
        tempy = 0.0;
        fugold = fugacityCoefficient;
        if (hydrateStructure >= 0) {
          for (int cavType = 0; cavType < 2; cavType++) {
            tempy = 0.0;
            for (int j = 0; j < phase.getNumberOfComponents(); j++) {
              // System.out.println(phase.getComponent(j));
              tempy += ((ComponentHydrate) phase.getComponent(j)).calcYKI(hydrateStructure, cavType,
                  phase);
              // System.out.println("tempny " +tempy);
              // System.out.println("temp ny " + this); //phase.getComponent(j));
            }
            val += getCavprwat()[hydrateStructure][cavType] * Math.log(1.0 - tempy);
          }
        }
        // System.out.println("val " +(val));
        // System.out.println("fugacityCoefficient bef " + fugacityCoefficient);
        double solvol = 1.0 / 906.0 * getMolarMass();
        fugacityCoefficient = Math.exp(val)
            * getEmptyHydrateStructureVapourPressure(hydrateStructure, temp)
            * Math.exp(solvol / (R * temp)
                * ((pres - getEmptyHydrateStructureVapourPressure(hydrateStructure, temp))) * 1e5)
            / pres;
        // System.out.println("struct " + hydrateStruct + " fug " + tempfugcoef + " val
        // "+ val);

        // fugacityCoefficient =
        // Math.exp(val)*getEmptyHydrateStructureVapourPressure(hydrateStructure,temp)*Math.exp(solvol/(R*temp)*((pres-getEmptyHydrateStructureVapourPressure(hydrateStructure,temp)))*1e5)/pres;
        // fugacityCoefficient = getAntoineVaporPressure(temp)/pres;
        // logFugacityCoefficient = Math.log(fugacityCoefficient);
        // logFugacityCoefficient += val*boltzmannConstant/R;
        // fugacityCoefficient = Math.exp(logFugacityCoefficient);
        // System.out.println("fugacityCoefficient " + fugacityCoefficient);
      } while (Math.abs((fugacityCoefficient - fugold) / fugold) > 1e-6);
    } else {
      fugacityCoefficient = 1e5;
    }
    logFugacityCoefficient = Math.log(fugacityCoefficient);
    // System.out.println("fug " + fugacityCoefficient);
    return fugacityCoefficient;
  }

  /**
   * <p>
   * getEmptyHydrateStructureVapourPressure.
   * </p>
   *
   * @param type a int
   * @param temperature a double
   * @return a double
   */
  public double getEmptyHydrateStructureVapourPressure(int type, double temperature) {
    if (type == -1) {
      return getSolidVaporPressure(temperature);
    } else {
      return Math.exp(getEmptyHydrateVapourPressureConstant(type, 0)
          + getEmptyHydrateVapourPressureConstant(type, 1) / temperature) * 1.01325;
    }
  }

  /**
   * <p>
   * Setter for the field <code>emptyHydrateVapourPressureConstant</code>.
   * </p>
   *
   * @param hydrateStructure a int
   * @param parameterNumber a int
   * @param value a double
   */
  public void setEmptyHydrateVapourPressureConstant(int hydrateStructure, int parameterNumber,
      double value) {
    emptyHydrateVapourPressureConstant[hydrateStructure][parameterNumber] = value;
  }

  /**
   * <p>
   * Getter for the field <code>emptyHydrateVapourPressureConstant</code>.
   * </p>
   *
   * @param hydrateStructure a int
   * @param parameterNumber a int
   * @return a double
   */
  public double getEmptyHydrateVapourPressureConstant(int hydrateStructure, int parameterNumber) {
    return emptyHydrateVapourPressureConstant[hydrateStructure][parameterNumber];
  }

  /**
   * <p>
   * calcChemPotEmpty.
   * </p>
   *
   * @param phase a {@link neqsim.thermo.phase.PhaseInterface} object
   * @param numberOfComps a int
   * @param temp a double
   * @param pres a double
   * @param hydrateStruct a int
   * @return a double
   */
  public double calcChemPotEmpty(PhaseInterface phase, int numberOfComps, double temp, double pres,
      int hydrateStruct) {
    double dGf = 0.0;
    double dHf = 0.0;
    double Cpa = getCpA();
    double Cpb = getCpB();
    double Cpc = getCpC();
    double Cpd = getCpD();
    double deltaMolarVolume = 0.0;
    if (hydrateStruct == 1) {
      dGf = getDGfHydrate()[1];
      dHf = getDHfHydrate()[1];
      deltaMolarVolume = 5.0e-6;
    } else {
      dGf = getDGfHydrate()[0];
      dHf = getDHfHydrate()[0];
      deltaMolarVolume = 4.6e-6;
    }
    double T0 = 298.15;

    dHf += Cpa * (temp - T0) + Cpb * Math.log(temp / T0) - Cpc * (1.0 / temp - 1.0 / T0)
        - 1.0 / 2.0 * Cpd * (1.0 / (temp * temp) - 1.0 / (T0 * T0));

    return (dGf / R / T0 + 1.0 * dHf * (1.0 / R / temp - 1.0 / R / T0))
        + deltaMolarVolume / R / ((temp + T0) / 2.0) * (pres * 1e5 - 1e5);
  }

  /**
   * <p>
   * calcChemPotIdealWater.
   * </p>
   *
   * @param phase a {@link neqsim.thermo.phase.PhaseInterface} object
   * @param numberOfComps a int
   * @param temp a double
   * @param pres a double
   * @param hydrateStruct a int
   * @return a double
   */
  public double calcChemPotIdealWater(PhaseInterface phase, int numberOfComps, double temp,
      double pres, int hydrateStruct) {
    double dGf = -228700.0;
    double dHf = -242000.0;
    double Cpa = getCpA();
    double Cpb = getCpB();
    double Cpc = getCpC();
    double Cpd = getCpD();
    // Cpa = 0.7354;
    // Cpb = 0.01418;
    // Cpc = -1.727e-5;
    double T0 = 298.15;
    dHf += Cpa * (temp - T0) + Cpb * Math.log(temp / T0) - Cpc * (1.0 / temp - 1.0 / T0)
        - 1.0 / 2.0 * Cpd * (1.0 / (temp * temp) - 1.0 / (T0 * T0));
    return (dGf / R / T0 + 1.0 * dHf * (1.0 / R / temp - 1.0 / R / T0));
  }

  /**
   * <p>
   * calcYKI.
   * </p>
   *
   * @param stucture a int
   * @param cavityType a int
   * @param phase a {@link neqsim.thermo.phase.PhaseInterface} object
   * @return a double
   */
  public double calcYKI(int stucture, int cavityType, PhaseInterface phase) {
    if (componentName.equals("water")) {
      return 0.0;
    }
    // if(componentName.equals("methane")){
    double yki = calcCKI(stucture, cavityType, phase) * reffug[componentNumber];
    double temp = 1.0;
    for (int i = 0; i < phase.getNumberOfComponents(); i++) {
      if (!phase.getComponent(i).getComponentName().equals("water")) {
        if (phase.getComponent(i).isHydrateFormer()) {
          temp += ((ComponentHydrate) phase.getComponent(i)).calcCKI(stucture, cavityType, phase)
              * reffug[i];
        }
      }
    }
    return yki / temp;
    // }
    // else return 0.0;
  }

  /**
   * <p>
   * calcCKI.
   * </p>
   *
   * @param stucture a int
   * @param cavityType a int
   * @param phase a {@link neqsim.thermo.phase.PhaseInterface} object
   * @return a double
   */
  public double calcCKI(int stucture, int cavityType, PhaseInterface phase) {
    double cki = 4.0 * pi / (boltzmannConstant * phase.getTemperature())
        * potIntegral(stucture, cavityType, phase);
    // System.out.println("cki " + cki);
    return cki;
  }

  /**
   * <p>
   * setRefFug.
   * </p>
   *
   * @param compNumbm a int
   * @param val a double
   */
  public void setRefFug(int compNumbm, double val) {
    // System.out.println("ref fug setting " + val);
    reffug[compNumbm] = val;
  }

  /**
   * <p>
   * potIntegral.
   * </p>
   *
   * @param stucture a int
   * @param cavityType a int
   * @param phase a {@link neqsim.thermo.phase.PhaseInterface} object
   * @return a double
   */
  public double potIntegral(int stucture, int cavityType, PhaseInterface phase) {
    double val = 0.0;
    double endval = cavRadius[stucture][cavityType] - getSphericalCoreRadiusHydrate();
    double x = 0.0;
    double step = endval / 100.0;
    x = step;
    for (int i = 1; i < 100; i++) {
      // System.out.println("x" +x);
      // System.out.println("pot " + getPot(x,stucture,cavityType,phase));
      val += step * ((getPot(x, stucture, cavityType, phase)
          + 4 * getPot((x + 0.5 * step), stucture, cavityType, phase)
          + getPot(x + step, stucture, cavityType, phase)) / 6.0);
      x = i * step;
    }
    return val / 100000.0;
  }

  /**
   * <p>
   * getPot.
   * </p>
   *
   * @param radius a double
   * @param struccture a int
   * @param cavityType a int
   * @param phase a {@link neqsim.thermo.phase.PhaseInterface} object
   * @return a double
   */
  public double getPot(double radius, int struccture, int cavityType, PhaseInterface phase) {
    double pot = 2.0 * coordNumb[struccture][cavityType]
        * this.getLennardJonesEnergyParameterHydrate()
        * ((Math.pow(this.getLennardJonesMolecularDiameterHydrate(), 12.0)
            / (Math.pow(cavRadius[struccture][cavityType], 11.0) * radius)
            * (delt(10.0, radius, struccture, cavityType, this)
                    + this.getSphericalCoreRadiusHydrate() / cavRadius[struccture][cavityType]
                        * delt(11.0, radius, struccture, cavityType, this)))
                - (Math.pow(this.getLennardJonesMolecularDiameterHydrate(), 6.0)
                    / (Math.pow(cavRadius[struccture][cavityType], 5.0) * radius)
                    * (delt(4.0, radius, struccture, cavityType, this)
                        + this.getSphericalCoreRadiusHydrate() / cavRadius[struccture][cavityType]
                            * delt(5.0, radius, struccture, cavityType, this))));
    // System.out.println("lenjones "
    // +this.getLennardJonesMolecularDiameterHydrate() );
    // System.out.println("pot bef " + pot);
    pot = Math.exp(-pot / (phase.getTemperature())) * radius * radius / 1.0e20;
    // System.out.println("pot " + pot);
    return pot;
  }

  /**
   * <p>
   * delt.
   * </p>
   *
   * @param n a double
   * @param radius a double
   * @param struccture a int
   * @param cavityType a int
   * @param comp a {@link neqsim.thermo.component.ComponentInterface} object
   * @return a double
   */
  public double delt(double n, double radius, int struccture, int cavityType,
      ComponentInterface comp) {
    double delt = 1.0 / n
        * (Math
            .pow(1.0 - radius / cavRadius[struccture][cavityType]
                - ((ComponentHydrate) comp).getSphericalCoreRadiusHydrate()
                    / cavRadius[struccture][cavityType],
                -n)
            - Math.pow(1.0 + radius / cavRadius[struccture][cavityType]
                - ((ComponentHydrate) comp).getSphericalCoreRadiusHydrate()
                    / cavRadius[struccture][cavityType],
                -n));

    // System.out.println("delt " + delt);
    return delt;
  }

  /**
   * <p>
   * Getter for the field <code>dGfHydrate</code>.
   * </p>
   *
   * @return an array of {@link double} objects
   */
  public double[] getDGfHydrate() {
    return dGfHydrate;
  }

  /**
   * <p>
   * Setter for the field <code>dGfHydrate</code>.
   * </p>
   *
   * @param dGfHydrate an array of {@link double} objects
   */
  public void setDGfHydrate(double[] dGfHydrate) {
    this.dGfHydrate = dGfHydrate;
  }

  /**
   * <p>
   * Setter for the field <code>dGfHydrate</code>.
   * </p>
   *
   * @param dGfHydrate a double
   * @param i a int
   */
  public void setDGfHydrate(double dGfHydrate, int i) {
    this.dGfHydrate[i] = dGfHydrate;
  }

  /**
   * <p>
   * Setter for the field <code>dHfHydrate</code>.
   * </p>
   *
   * @param dHfHydrate a double
   * @param i a int
   */
  public void setDHfHydrate(double dHfHydrate, int i) {
    this.dHfHydrate[i] = dHfHydrate;
  }

  /**
   * <p>
   * Getter for the field <code>dHfHydrate</code>.
   * </p>
   *
   * @return an array of {@link double} objects
   */
  public double[] getDHfHydrate() {
    return dHfHydrate;
  }

  /**
   * <p>
   * Setter for the field <code>dHfHydrate</code>.
   * </p>
   *
   * @param dHfHydrate an array of {@link double} objects
   */
  public void setDHfHydrate(double[] dHfHydrate) {
    this.dHfHydrate = dHfHydrate;
  }

  /**
   * <p>
   * getMolarVolumeHydrate.
   * </p>
   *
   * @param structure a int
   * @param temperature a double
   * @return a double
   */
  public double getMolarVolumeHydrate(int structure, double temperature) {
    // taken from chem.eng.sci Avlonitis 1994
    double TO = 273.15;
    if (structure == 0) {
      double v0 = 22.35;
      double k1 = 3.1075e-4;
      double k2 = 5.9537e-7;
      double k3 = 1.3707e-10;
      return v0 * (1.0 + k1 * (temperature - TO) + k2 * Math.pow(temperature - TO, 2.0)
          + k3 * Math.pow(temperature - TO, 3.0)) / 1.0e6;
    } else if (structure == 1) {
      double v0 = 22.57;
      double k1 = 1.9335e-4;
      double k2 = 2.1768e-7;
      double k3 = -1.4786e-10;
      return v0 * (1.0 + k1 * (temperature - TO) + k2 * Math.pow(temperature - TO, 2.0)
          + k3 * Math.pow(temperature - TO, 3.0)) / 1.0e6;
    } else if (structure == -1) {
      double v0 = 19.6522;
      double k1 = 1.6070e-4;
      double k2 = 3.4619e-7;
      double k3 = -1.4786e-10;
      return v0 * (1.0 + k1 * (temperature - TO) + k2 * Math.pow(temperature - TO, 2.0)
          + k3 * Math.pow(temperature - TO, 3.0)) / 1.0e6;
    } else {
      return 0.0;
    }
  }

  /**
   * <p>
   * Getter for the field <code>sphericalCoreRadiusHydrate</code>.
   * </p>
   *
   * @return a double
   */
  public double getSphericalCoreRadiusHydrate() {
    return sphericalCoreRadiusHydrate;
  }

  /**
   * <p>
   * Setter for the field <code>sphericalCoreRadiusHydrate</code>.
   * </p>
   *
   * @param sphericalCoreRadiusHydrate a double
   */
  public void setSphericalCoreRadiusHydrate(double sphericalCoreRadiusHydrate) {
    this.sphericalCoreRadiusHydrate = sphericalCoreRadiusHydrate;
  }

  /**
   * <p>
   * Getter for the field <code>lennardJonesEnergyParameterHydrate</code>.
   * </p>
   *
   * @return a double
   */
  public double getLennardJonesEnergyParameterHydrate() {
    return lennardJonesEnergyParameterHydrate;
  }

  /**
   * <p>
   * Setter for the field <code>lennardJonesEnergyParameterHydrate</code>.
   * </p>
   *
   * @param lennardJonesEnergyParameterHydrate a double
   */
  public void setLennardJonesEnergyParameterHydrate(double lennardJonesEnergyParameterHydrate) {
    this.lennardJonesEnergyParameterHydrate = lennardJonesEnergyParameterHydrate;
  }

  /**
   * <p>
   * Getter for the field <code>lennardJonesMolecularDiameterHydrate</code>.
   * </p>
   *
   * @return a double
   */
  public double getLennardJonesMolecularDiameterHydrate() {
    return lennardJonesMolecularDiameterHydrate;
  }

  /**
   * <p>
   * Setter for the field <code>lennardJonesMolecularDiameterHydrate</code>.
   * </p>
   *
   * @param lennardJonesMolecularDiameterHydrate a double
   */
  public void setLennardJonesMolecularDiameterHydrate(double lennardJonesMolecularDiameterHydrate) {
    this.lennardJonesMolecularDiameterHydrate = lennardJonesMolecularDiameterHydrate;
  }

  /**
   * <p>
   * setSolidRefFluidPhase.
   * </p>
   *
   * @param phase a {@link neqsim.thermo.phase.PhaseInterface} object
   */
  public void setSolidRefFluidPhase(PhaseInterface phase) {
    try {
      refPhase = phase.getClass().getDeclaredConstructor().newInstance();
      refPhase.setTemperature(273.0);
      refPhase.setPressure(1.0);
      refPhase.addcomponent("water", 10.0, 10.0, 0);
      refPhase.init(refPhase.getNumberOfMolesInPhase(), 1, 0, 1, 1.0);
    } catch (Exception e) {
      logger.error("error occured", e);
    }
  }
  // public double dfugdt(PhaseInterface phase, int numberOfComps, double temp,
  // double pres){
  // if(componentName.equals("water")){
  // double solvol =
  // 1.0/getPureComponentSolidDensity(getMeltingPointTemperature())*molarMass;
  // dfugdt =
  // Math.log((getEmptyHydrateStructureVapourPressuredT(hydrateStructure,temp))/pres);
  // } else dfugdt=0;
  // return dfugdt;
  // }

  // public double getEmptyHydrateStructureVapourPressure2(int type, double
  // temperature){
  // double par1_struc1=4.6477;
  // double par2_struc1=-5242.979;
  // double par3_struc1=2.7789;
  // double par4_struc1=-8.7156e-3;
  // if(type==0){
  // return
  // Math.exp(par1_struc1*Math.log(temperature)+par2_struc1/temperature+par3_struc1+par4_struc1*temperature)/1.0e5;
  // }
  // if(type==1){
  // return Math.exp(par1_struc2+par2_struc2/temperature)*1.01325;
  // } else return 0.0;
  // }

  // public double getEmptyHydrateStructureVapourPressure(int type, double
  // temperature){

  // if(type==0){
  // return Math.exp(par1_struc1+par2_struc1/temperature)*1.01325;
  // }
  // if(type==1){
  // return Math.exp(par1_struc2+par2_struc2/temperature)*1.01325;
  // } else return 0.0;
  // }

  // public double getEmptyHydrateStructureVapourPressuredT(int type, double
  // temperature){

  // if(type==0){
  // return
  // -par2_struc1/(temperature*temperature)*Math.exp(par1_struc1+par2_struc1/temperature);
  // }
  // if(type==1){
  // return
  // -par2_struc2/(temperature*temperature)*Math.exp(par1_struc2+par2_struc2/temperature);
  // } else return 0.0;
  // }

  /**
   * <p>
   * Getter for the field <code>cavprwat</code>.
   * </p>
   *
   * @return the cavprwat
   * @param structure a int
   * @param cavityType a int
   */
  public double getCavprwat(int structure, int cavityType) {
    return getCavprwat()[structure][cavityType];
  }

  /**
   * <p>
   * Getter for the field <code>cavprwat</code>.
   * </p>
   *
   * @return an array of {@link double} objects
   */
  public double[][] getCavprwat() {
    return cavprwat;
  }
}
<|MERGE_RESOLUTION|>--- conflicted
+++ resolved
@@ -94,103 +94,6 @@
               database.getResultSet(("SELECT * FROM comp WHERE name='" + component_name + "'"));
           dataSet.next();
         }
-<<<<<<< HEAD
-    }
-
-    /**
-     * <p>
-     * readHydrateParameters.
-     * </p>
-     */
-    public void readHydrateParameters() {}
-
-    /** {@inheritDoc} */
-    @Override
-    public double fugcoef(PhaseInterface phase) {
-        return fugcoef(phase, phase.getNumberOfComponents(), phase.getTemperature(),
-                phase.getPressure());
-    }
-
-    /**
-     * <p>
-     * Setter for the field <code>hydrateStructure</code>.
-     * </p>
-     *
-     * @param structure a int
-     */
-    public void setHydrateStructure(int structure) {
-        this.hydrateStructure = structure;
-    }
-
-    /**
-     * <p>
-     * Getter for the field <code>hydrateStructure</code>.
-     * </p>
-     *
-     * @return a int
-     */
-    public int getHydrateStructure() {
-        return this.hydrateStructure;
-    }
-
-    /**
-     * <p>
-     * fugcoef.
-     * </p>
-     *
-     * @param phase a {@link neqsim.thermo.phase.PhaseInterface} object
-     * @param numberOfComps a int
-     * @param temp a double
-     * @param pres a double
-     * @return a double
-     */
-    public double fugcoef(PhaseInterface phase, int numberOfComps, double temp, double pres) {
-        if (componentName.equals("water")) {
-            fugacityCoefficient = -1e50;
-            double val = 1.0;
-            double tempy = 1.0;
-            double fugold = 0.0;
-
-            do {
-                val = 0;
-                tempy = 0.0;
-                fugold = fugacityCoefficient;
-                if (hydrateStructure >= 0) {
-                    for (int cavType = 0; cavType < 2; cavType++) {
-                        tempy = 0.0;
-                        for (int j = 0; j < phase.getNumberOfComponents(); j++) {
-                            // System.out.println(phase.getComponent(j));
-                            tempy += ((ComponentHydrate) phase.getComponent(j))
-                                    .calcYKI(hydrateStructure, cavType, phase);
-                            // System.out.println("tempny " +tempy);
-                            // System.out.println("temp ny " + this); //phase.getComponent(j));
-                        }
-                        val += getCavprwat()[hydrateStructure][cavType] * Math.log(1.0 - tempy);
-                    }
-                }
-                // System.out.println("val " +(val));
-                // System.out.println("fugacityCoefficient bef " + fugacityCoefficient);
-                double solvol = 1.0 / 906.0 * getMolarMass();
-                fugacityCoefficient = Math.exp(val)
-                        * getEmptyHydrateStructureVapourPressure(hydrateStructure, temp)
-                        * Math.exp(solvol / (R * temp) * ((pres
-                                - getEmptyHydrateStructureVapourPressure(hydrateStructure, temp)))
-                                * 1e5)
-                        / pres;
-                // System.out.println("struct " + hydrateStruct + " fug " + tempfugcoef + " val
-                // "+ val);
-
-                // fugacityCoefficient =
-                // Math.exp(val)*getEmptyHydrateStructureVapourPressure(hydrateStructure,temp)*Math.exp(solvol/(R*temp)*((pres-getEmptyHydrateStructureVapourPressure(hydrateStructure,temp)))*1e5)/pres;
-                // fugacityCoefficient = getAntoineVaporPressure(temp)/pres;
-                // logFugacityCoefficient = Math.log(fugacityCoefficient);
-                // logFugacityCoefficient += val*boltzmannConstant/R;
-                // fugacityCoefficient = Math.exp(logFugacityCoefficient);
-                // System.out.println("fugacityCoefficient " + fugacityCoefficient);
-            } while (Math.abs((fugacityCoefficient - fugold) / fugold) > 1e-6);
-        } else {
-            fugacityCoefficient = 1e5;
-=======
         lennardJonesMolecularDiameterHydrate =
             Double.parseDouble(dataSet.getString("LJdiameterHYDRATE")); // BF
         lennardJonesEnergyParameterHydrate = Double.parseDouble(dataSet.getString("LJepsHYDRATE"));
@@ -203,7 +106,6 @@
       try {
         if (dataSet != null) {
           dataSet.close();
->>>>>>> b9d5f22d
         }
         if (database.getStatement() != null) {
           database.getStatement().close();
@@ -527,11 +429,11 @@
    * @return a double
    */
   public double getPot(double radius, int struccture, int cavityType, PhaseInterface phase) {
-    double pot = 2.0 * coordNumb[struccture][cavityType]
-        * this.getLennardJonesEnergyParameterHydrate()
-        * ((Math.pow(this.getLennardJonesMolecularDiameterHydrate(), 12.0)
-            / (Math.pow(cavRadius[struccture][cavityType], 11.0) * radius)
-            * (delt(10.0, radius, struccture, cavityType, this)
+    double pot =
+        2.0 * coordNumb[struccture][cavityType] * this.getLennardJonesEnergyParameterHydrate()
+            * ((Math.pow(this.getLennardJonesMolecularDiameterHydrate(), 12.0)
+                / (Math.pow(cavRadius[struccture][cavityType], 11.0) * radius)
+                * (delt(10.0, radius, struccture, cavityType, this)
                     + this.getSphericalCoreRadiusHydrate() / cavRadius[struccture][cavityType]
                         * delt(11.0, radius, struccture, cavityType, this)))
                 - (Math.pow(this.getLennardJonesMolecularDiameterHydrate(), 6.0)
