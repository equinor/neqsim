package neqsim.thermo.component;

import org.apache.logging.log4j.LogManager;
import org.apache.logging.log4j.Logger;
import neqsim.thermo.phase.PhaseInterface;
import neqsim.util.database.NeqSimDataBase;

/**
 * <p>
 * ComponentHydratePVTsim class.
 * </p>
 *
 * @author esol
 * @version $Id: $Id
 */
public class ComponentHydratePVTsim extends ComponentHydrate {
    private static final long serialVersionUID = 1000;

    double Ak[][] = new double[2][2]; // [structure][cavitytype]
    double Bk[][] = new double[2][2]; // [structure][cavitytype]
    static Logger logger = LogManager.getLogger(ComponentHydratePVTsim.class);

    /**
     * <p>
     * Constructor for ComponentHydratePVTsim.
     * </p>
     */
    public ComponentHydratePVTsim() {}

    /**
     * <p>
     * Constructor for ComponentHydratePVTsim.
     * </p>
     *
     * @param component_name a {@link java.lang.String} object
     * @param moles a double
     * @param molesInPhase a double
     * @param compnumber a int
     */
    public ComponentHydratePVTsim(String component_name, double moles, double molesInPhase,
            int compnumber) {
        super(component_name, moles, molesInPhase, compnumber);

        neqsim.util.database.NeqSimDataBase database = new neqsim.util.database.NeqSimDataBase();
        java.sql.ResultSet dataSet = null;

        if (!component_name.equals("default")) {
            try {
                logger.info("reading hydrate parameters ..............");
                try {
                    if (NeqSimDataBase.createTemporaryTables()) {
                        dataSet = database.getResultSet(
                                ("SELECT * FROM comptemp WHERE name='" + component_name + "'"));
                    } else {
                        dataSet = database.getResultSet(
                                ("SELECT * FROM comp WHERE name='" + component_name + "'"));
<<<<<<< HEAD
=======

>>>>>>> 24915a9b
                    }
                    dataSet.next();
                } catch (Exception e) {
                    dataSet.close();
                    logger.info("no parameters in tempcomp -- trying comp.. " + component_name);
                    dataSet = database.getResultSet(
                            ("SELECT * FROM comp WHERE name='" + component_name + "'"));
                    dataSet.next();
                }
                Ak[0][0] = Double.parseDouble(dataSet.getString("HydrateA1Small"));
                Bk[0][0] = Double.parseDouble(dataSet.getString("HydrateB1Small"));
                Ak[0][1] = Double.parseDouble(dataSet.getString("HydrateA1Large"));
                Bk[0][1] = Double.parseDouble(dataSet.getString("HydrateB1Large"));

                Ak[1][0] = Double.parseDouble(dataSet.getString("HydrateA2Small"));
                Bk[1][0] = Double.parseDouble(dataSet.getString("HydrateB2Small"));
                Ak[1][1] = Double.parseDouble(dataSet.getString("HydrateA2Large"));
                Bk[1][1] = Double.parseDouble(dataSet.getString("HydrateB2Large"));
            } catch (Exception e) {
<<<<<<< HEAD
=======
                logger.error("error in ComponentHydratePVTsim", e);
>>>>>>> 24915a9b
            } finally {
                try {
                    dataSet.close();
                    database.getConnection().close();
                } catch (Exception e) {
                    logger.error("error closing comp hydrate database....." + component_name);
                    // e.printStackTrace();
                }
            }
        }
    }

    /** {@inheritDoc} */
    @Override
    public double fugcoef(PhaseInterface phase) {
        return fugcoef(phase, phase.getNumberOfComponents(), phase.getTemperature(),
                phase.getPressure());
<<<<<<< HEAD
=======

>>>>>>> 24915a9b
    }

    /** {@inheritDoc} */
    @Override
    public double fugcoef(PhaseInterface phase, int numberOfComps, double temp, double pres) {
        double maxFug = 1.0e100;

        int stableStructure = 0;

        if (hydrateStructure == -1) {
            stableStructure = -1;
            refPhase.setTemperature(temp);
            refPhase.setPressure(pres);
            refPhase.init(refPhase.getNumberOfMolesInPhase(), 1, 3, 0, 1.0);

            double refWaterFugacityCoef =
                    Math.log(refPhase.getComponent("water").fugcoef(refPhase));

            double dhf = 6010.0, tmi = 273.15, dcp = 37.29;

            double LNFUG_ICEREF = refWaterFugacityCoef - (dhf / (R * tmi)) * (tmi / temp - 1.0)
                    + (dcp / R) * ((tmi / temp) - 1.0 - Math.log(tmi / temp));

            double VM = 0.0;

            double K1 = 1.6070E-4;

            double K2 = 3.4619E-7;

            double K3 = -0.2637E-10;
            VM = 1E-6 * 19.6522 * (1 + K1 * (temp - tmi) + K2 * Math.pow((temp - tmi), 2)
                    + K3 * Math.pow((temp - tmi), 3));

            double LNFUG_ICE = LNFUG_ICEREF + (VM * 100000 * (pres - 1.0) / (R * temp));
            fugasityCoeffisient = Math.exp(LNFUG_ICE);
        } else {
            for (int structure = 0; structure < 2; structure++) {
                hydrateStructure = structure;

                if (componentName.equals("water")) {
                    refPhase.setTemperature(temp);
                    refPhase.setPressure(pres);
                    refPhase.init(refPhase.getNumberOfMolesInPhase(), 1, 3, 0, 1.0);

                    double refWaterFugacity =
                            refPhase.getComponent("water").fugcoef(refPhase) * pres;

                    double alphaWater = reffug[getComponentNumber()];

                    double wateralphaRef = Math.log(refWaterFugacity / alphaWater);
                    logger.info("wateralphaRef " + wateralphaRef + " refFUgalpha " + alphaWater
                            + " refFug " + refWaterFugacity);

                    double val = 0.0;

                    double tempy = 1.0;

                    for (int cavType = 0; cavType < 2; cavType++) {
                        tempy = 0.0;

                        for (int j = 0; j < phase.getNumberOfComponents(); j++) {
                            double tee = ((ComponentHydrate) phase.getComponent(j))
                                    .calcYKI(hydrateStructure, cavType, phase);
                            tempy += tee;
                        }
<<<<<<< HEAD
=======
                        val += getCavprwat()[hydrateStructure][cavType] * Math.log(1.0 - tempy);
>>>>>>> 24915a9b
                    }
                    logger.info("val " + val + " structure " + hydrateStructure);
                    logger.info("emty "
                            + calcDeltaChemPot(phase, numberOfComps, temp, pres, hydrateStructure));
                    // tempfugcoef = refWaterFugacity * Math.exp(val + calcDeltaChemPot(phase,
                    // numberOfComps, temp, pres, hydrateStruct) + wateralphaRef) / (pres);
                    fugasityCoeffisient = alphaWater * Math.exp(val
                            + calcDeltaChemPot(phase, numberOfComps, temp, pres, hydrateStructure)
                            + wateralphaRef) / pres;

                    if (fugasityCoeffisient < maxFug) {
                        maxFug = fugasityCoeffisient;

                        stableStructure = hydrateStructure;
                    }
                } else {
                    fugasityCoeffisient = 1e50;
                }
            }
            fugasityCoeffisient = maxFug;
        }
        logFugasityCoeffisient = Math.log(fugasityCoeffisient);
        hydrateStructure = stableStructure;

        return fugasityCoeffisient;
    }

    /** {@inheritDoc} */
    @Override
    public double calcYKI(int stucture, int cavityType, PhaseInterface phase) {
        if (componentName.equals("water")) {
            return 0.0;
        }
        double yki = calcCKI(stucture, cavityType, phase) * reffug[componentNumber];

        double temp = 1.0;

        for (int i = 0; i < phase.getNumberOfComponents(); i++) {
            if (phase.getComponent(i).isHydrateFormer()) {
                temp += ((ComponentHydrate) phase.getComponent(i)).calcCKI(stucture, cavityType,
                        phase) * reffug[i];
<<<<<<< HEAD
=======

>>>>>>> 24915a9b
            }
            // System.out.println("reffug " + reffug[i]);
            // System.out.println("temp " + temp);
        }
        // System.out.println("YKI " + yki/temp);
        // System.out.println("fug " + yki/temp);
        return yki / temp;
        // }
        // else return 0.0;
<<<<<<< HEAD
=======

>>>>>>> 24915a9b
    }

    /** {@inheritDoc} */
    @Override
    public double calcCKI(int stucture, int cavityType, PhaseInterface phase) {
        // this is equation 8.8
        if (componentName.equals("water")) {
            return 0.0;
        }
        return Ak[stucture][cavityType] / (phase.getTemperature())
                * Math.exp(Bk[stucture][cavityType] / (phase.getTemperature()));
    }

    /**
     * <p>
     * calcDeltaChemPot.
     * </p>
     *
     * @param phase a {@link neqsim.thermo.phase.PhaseInterface} object
     * @param numberOfComps a int
     * @param temp a double
     * @param pres a double
     * @param hydrateStruct a int
     * @return a double
     */
    public double calcDeltaChemPot(PhaseInterface phase, int numberOfComps, double temp,
            double pres, int hydrateStruct) {
        double dGf = 0.0, dHf = 0.0;

        double Cp = 0;

        // double molarvolume = 1.0 / (55493.0);// *0.9);

        double deltaMolarVolume = 0.0;

        if (hydrateStruct == 0) {
            dGf = 1264.0;
            dHf = -4858.0;
            Cp = -39.16;
            // molarvolume = getMolarVolumeHydrate(hydrateStruct, temp);
            deltaMolarVolume = 4.6e-6;
        } else {
            dGf = 883.0;
            dHf = -5201.0;
            Cp = -39.16;
            // molarvolume = getMolarVolumeHydrate(hydrateStruct, temp);
            deltaMolarVolume = 5.0e-6;
        }
        double T0 = 273.15;

        // dHf -= Cp * (temp - T0);
        return dGf / R / T0
                - (-1.0 * dHf * (1.0 / R / temp - 1.0 / R / T0) + Cp / R * Math.log(temp / T0)
                        + Cp * T0 / R * (1.0 / temp - 1.0 / T0))
                + deltaMolarVolume / R / (temp) * (pres * 1e5);
    }
}<|MERGE_RESOLUTION|>--- conflicted
+++ resolved
@@ -54,10 +54,7 @@
                     } else {
                         dataSet = database.getResultSet(
                                 ("SELECT * FROM comp WHERE name='" + component_name + "'"));
-<<<<<<< HEAD
-=======
-
->>>>>>> 24915a9b
+
                     }
                     dataSet.next();
                 } catch (Exception e) {
@@ -77,10 +74,7 @@
                 Ak[1][1] = Double.parseDouble(dataSet.getString("HydrateA2Large"));
                 Bk[1][1] = Double.parseDouble(dataSet.getString("HydrateB2Large"));
             } catch (Exception e) {
-<<<<<<< HEAD
-=======
                 logger.error("error in ComponentHydratePVTsim", e);
->>>>>>> 24915a9b
             } finally {
                 try {
                     dataSet.close();
@@ -98,10 +92,7 @@
     public double fugcoef(PhaseInterface phase) {
         return fugcoef(phase, phase.getNumberOfComponents(), phase.getTemperature(),
                 phase.getPressure());
-<<<<<<< HEAD
-=======
-
->>>>>>> 24915a9b
+
     }
 
     /** {@inheritDoc} */
@@ -167,10 +158,7 @@
                                     .calcYKI(hydrateStructure, cavType, phase);
                             tempy += tee;
                         }
-<<<<<<< HEAD
-=======
                         val += getCavprwat()[hydrateStructure][cavType] * Math.log(1.0 - tempy);
->>>>>>> 24915a9b
                     }
                     logger.info("val " + val + " structure " + hydrateStructure);
                     logger.info("emty "
@@ -212,10 +200,7 @@
             if (phase.getComponent(i).isHydrateFormer()) {
                 temp += ((ComponentHydrate) phase.getComponent(i)).calcCKI(stucture, cavityType,
                         phase) * reffug[i];
-<<<<<<< HEAD
-=======
-
->>>>>>> 24915a9b
+
             }
             // System.out.println("reffug " + reffug[i]);
             // System.out.println("temp " + temp);
@@ -225,10 +210,7 @@
         return yki / temp;
         // }
         // else return 0.0;
-<<<<<<< HEAD
-=======
-
->>>>>>> 24915a9b
+
     }
 
     /** {@inheritDoc} */
