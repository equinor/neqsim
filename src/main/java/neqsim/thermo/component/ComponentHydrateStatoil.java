package neqsim.thermo.component;

import org.apache.logging.log4j.LogManager;
import org.apache.logging.log4j.Logger;
import neqsim.thermo.phase.PhaseInterface;

/**
 * <p>
 * ComponentHydrateStatoil class.
 * </p>
 *
 * @author esol
 * @version $Id: $Id
 */
public class ComponentHydrateStatoil extends ComponentHydrate {
    private static final long serialVersionUID = 1000;

    double coordNumb[][] = new double[2][2];
    double cavRadius[][] = new double[2][2];
    double cavNumb[][] = new double[2][2];
    double cavprwat[][] = new double[2][2];
    static Logger logger = LogManager.getLogger(ComponentHydrateStatoil.class);

<<<<<<< HEAD
    /** Creates new Class */
    public ComponentHydrateStatoil() {}

=======
    /**
     * <p>
     * Constructor for ComponentHydrateStatoil.
     * </p>
     */
    public ComponentHydrateStatoil() {}

    /**
     * <p>
     * Constructor for ComponentHydrateStatoil.
     * </p>
     *
     * @param component_name a {@link java.lang.String} object
     * @param moles a double
     * @param molesInPhase a double
     * @param compnumber a int
     */
>>>>>>> e5b15554
    public ComponentHydrateStatoil(String component_name, double moles, double molesInPhase,
            int compnumber) {
        super(component_name, moles, molesInPhase, compnumber);
        coordNumb[0][0] = 20.0;
        coordNumb[0][1] = 24.0;
        cavRadius[0][0] = 3.95;
        cavRadius[0][1] = 4.33;
        cavNumb[0][0] = 2.0;
        cavNumb[0][1] = 6.0;
        cavprwat[0][0] = 1.0 / 23.0;
        cavprwat[0][1] = 3.0 / 23.0;

        coordNumb[1][0] = 20.0;
        coordNumb[1][1] = 28.0;
        cavRadius[1][0] = 3.91;
        cavRadius[1][1] = 4.73;
        cavNumb[1][0] = 16.0;
        cavNumb[1][1] = 8.0;
        cavprwat[1][0] = 2.0 / 17.0;
        cavprwat[1][1] = 1.0 / 17.0;
    }

    /** {@inheritDoc} */
    @Override
    public double fugcoef(PhaseInterface phase) {
        return fugcoef(phase, phase.getNumberOfComponents(), phase.getTemperature(),
                phase.getPressure());
    }

    /** {@inheritDoc} */
    @Override
    public double fugcoef(PhaseInterface phase, int numberOfComps, double temp, double pres) {
        if (componentName.equals("water")) {
            double solvol = getMolarVolumeHydrate(hydrateStructure, temp);
            if (hydrateStructure == -1) {
                fugasityCoeffisient = getEmptyHydrateStructureVapourPressure(hydrateStructure, temp)
                        * Math.exp(solvol / (R * temp) * (pres
                                - getEmptyHydrateStructureVapourPressure(hydrateStructure, temp))
                                * 1e5)
                        / pres;
            } else {
                double val = 0.0;
                double tempy = 1.0;

                for (int cavType = 0; cavType < 2; cavType++) {
                    tempy = 0.0;
                    for (int j = 0; j < phase.getNumberOfComponents(); j++) {
                        double tee = ((ComponentHydrate) phase.getComponent(j))
                                .calcYKI(hydrateStructure, cavType, phase);
                        tempy += tee;
                    }
                    val += cavprwat[hydrateStructure][cavType] * Math.log(1.0 - tempy);
                }
                // System.out.println("val " + Math.exp(val));

                // System.out.println("pointing "
                // +(Math.exp(solvol/(R*temp)*((pres-getEmptyHydrateStructureVapourPressure(hydrateStruct,temp))*1e5))));
                fugasityCoeffisient = Math.exp(val)
                        * getEmptyHydrateStructureVapourPressure(hydrateStructure, temp)
                        * Math.exp(solvol / (R * temp) * (pres
                                - getEmptyHydrateStructureVapourPressure(hydrateStructure, temp))
                                * 1e5)
                        / pres;
                // System.out.println("fugcoef " + tempfugcoef + "structure " +
                // (hydrateStruct+1));

                // System.out.println("structure " + (hydrateStructure+1));
            }
        } else {
            fugasityCoeffisient = 1e50;
        }

        logFugasityCoeffisient = Math.log(fugasityCoeffisient);

        return fugasityCoeffisient;
    }

    /** {@inheritDoc} */
    @Override
    public double calcYKI(int stucture, int cavityType, PhaseInterface phase) {
        if (componentName.equals("water")) {
            return 0.0;
        }
        double yki = calcCKI(stucture, cavityType, phase) * reffug[componentNumber] * 1.0e5;
        double temp = 1.0;
        for (int i = 0; i < phase.getNumberOfComponents(); i++) {
            if (phase.getComponent(i).isHydrateFormer()) {
                temp += ((ComponentHydrate) phase.getComponent(i)).calcCKI(stucture, cavityType,
                        phase) * 1.0e5 * reffug[i];
                // System.out.println("yk2 "+
                // ((ComponentHydrateBallard)phase.getComponent(i)).calcCKI(stucture,
                // cavityType, phase)*reffug[i]);
                // System.out.println("CYJI" +yki + " ref fug " +(1.0e5*reffug[i]));
            }
        }

        return yki / temp;
    }

    /** {@inheritDoc} */
    @Override
    public double calcCKI(int stucture, int cavityType, PhaseInterface phase) {
        if (componentName.equals("water")) {
            return 0.0;
        }
        double cki = 4.0 * pi / (phase.getTemperature() * R)
                * potIntegral(stucture, cavityType, phase) * avagadroNumber;
        // System.out.println("cki " + cki/1.0e30*1e5 + " " + componentName);
        return cki / 1.0e30;
    }

    /** {@inheritDoc} */
    @Override
    public double potIntegral(int stucture, int cavityType, PhaseInterface phase) {
        double val = 0.0;
        int numberOfSteps = 200;
        double endval = cavRadius[stucture][cavityType] - getSphericalCoreRadiusHydrate();
        double x = 0.0, step = endval / numberOfSteps;
        x = step;
        for (int i = 1; i < numberOfSteps; i++) {
            val += step * ((getPot(x, stucture, cavityType, phase)
                    + 4.0 * getPot((x + 0.5 * step), stucture, cavityType, phase)
                    + getPot(x + step, stucture, cavityType, phase)) / 6.0);
            x = i * step;
            // System.out.println("step " + i + " " +
            // (step*getPot(x,stucture,cavityType,phase)));
        }
        // System.out.println("integral " + val);
        if (Double.isNaN(val)) {
            logger.error("val NaN ...");
        }
        if (Double.isInfinite(val)) {
            logger.error("val Infinite ...");
        }
        return val;
    }

    /** {@inheritDoc} */
    @Override
    public double getPot(double radius, int struccture, int cavityType, PhaseInterface phase) {
        double pot = 2.0 * coordNumb[struccture][cavityType]
                * this.getLennardJonesEnergyParameterHydrate()
                * ((Math.pow(this.getLennardJonesMolecularDiameterHydrate(), 12.0)
                        / (Math.pow(cavRadius[struccture][cavityType], 11.0) * radius)
                        * (delt(10.0, radius, struccture, cavityType)
                                + getSphericalCoreRadiusHydrate()
                                        / cavRadius[struccture][cavityType]
                                        * delt(11.0, radius, struccture, cavityType)))
                        - (Math.pow(this.getLennardJonesMolecularDiameterHydrate(), 6.0)
                                / (Math.pow(cavRadius[struccture][cavityType], 5.0) * radius)
                                * (delt(4.0, radius, struccture, cavityType)
                                        + getSphericalCoreRadiusHydrate()
                                                / cavRadius[struccture][cavityType]
                                                * delt(5.0, radius, struccture, cavityType))));

        pot = Math.exp(-pot / (phase.getTemperature())) * radius * radius;
        // System.out.println("pot " + pot);
        if (Double.isNaN(pot)) {
            logger.error("pot NaN ...");
        }
        if (Double.isInfinite(pot)) {
            logger.error("pot Infinite ...");
        }
        // System.out.println("pot " +pot);
        return pot;
    }

    /**
     * <p>
     * delt.
     * </p>
     *
     * @param n a double
     * @param radius a double
     * @param struccture a int
     * @param cavityType a int
     * @return a double
     */
    public double delt(double n, double radius, int struccture, int cavityType) {
        double diff1 =
                (radius + getSphericalCoreRadiusHydrate()) / cavRadius[struccture][cavityType];
        double diff2 =
                (radius - getSphericalCoreRadiusHydrate()) / cavRadius[struccture][cavityType];
        double delt = 1.0 / n * (Math.pow(1.0 - diff1, -n) - Math.pow(1.0 + diff2, -n));
        // System.out.println("diff1 " + diff1);
        // System.out.println("diff2 " + diff2);
        // System.out.println("delt " + delt);
        if (Double.isNaN(delt)) {
            logger.error("delt NaN ...");
        }
        if (Double.isInfinite(delt)) {
            logger.error("delt Infinite ...");
        }
        return delt;
    }
}<|MERGE_RESOLUTION|>--- conflicted
+++ resolved
@@ -21,11 +21,6 @@
     double cavprwat[][] = new double[2][2];
     static Logger logger = LogManager.getLogger(ComponentHydrateStatoil.class);
 
-<<<<<<< HEAD
-    /** Creates new Class */
-    public ComponentHydrateStatoil() {}
-
-=======
     /**
      * <p>
      * Constructor for ComponentHydrateStatoil.
@@ -43,7 +38,6 @@
      * @param molesInPhase a double
      * @param compnumber a int
      */
->>>>>>> e5b15554
     public ComponentHydrateStatoil(String component_name, double moles, double molesInPhase,
             int compnumber) {
         super(component_name, moles, molesInPhase, compnumber);
