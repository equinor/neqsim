/*
 * ComponentInterface.java
 *
 * Created on 8. april 2000, 23:15
 */

package neqsim.thermo.component;

import java.util.LinkedHashMap;
import neqsim.thermo.ThermodynamicConstantsInterface;
import neqsim.thermo.atomElement.Element;
import neqsim.thermo.component.attractiveEosTerm.AttractiveTermInterface;
import neqsim.thermo.phase.PhaseInterface;

/**
 * <p>
 * ComponentInterface interface.
 * </p>
 *
 * @author Even Solbraa
 * @version $Id: $Id
 */
public interface ComponentInterface extends ThermodynamicConstantsInterface, Cloneable {
  /**
   * <p>
   * Helper function to create component. Typically called from constructors.
   * </p>
   *
   * @param component_name Name of component
   * @param moles Total number of moles of component.
   * @param molesInPhase Number of moles in phase.
   * @param compnumber Index number of component in phase object component array.
   */
  public void createComponent(String component_name, double moles, double molesInPhase,
      int compnumber);

  /**
   * <p>
   * isInert.
   * </p>
   *
   * @return a boolean
   */
  public boolean isInert();

  /**
   * <p>
   * setIdealGasEnthalpyOfFormation.
   * </p>
   *
   * @param idealGasEnthalpyOfFormation a double
   */
  public void setIdealGasEnthalpyOfFormation(double idealGasEnthalpyOfFormation);

  /**
   * <p>
   * getFormulae.
   * </p>
   *
   * @return a {@link java.lang.String} object
   */
  public String getFormulae();

  /**
   * <p>
   * getVolumeCorrectionT.
   * </p>
   *
   * @return a double
   */
  public double getVolumeCorrectionT();

  /**
   * <p>
   * setVolumeCorrectionT.
   * </p>
   *
   * @param volumeCorrectionT a double
   */
  public void setVolumeCorrectionT(double volumeCorrectionT);

  /**
   * <p>
   * getVolumeCorrectionConst.
   * </p>
   *
   * @return a double
   */
  public double getVolumeCorrectionConst();

  /**
   * <p>
   * getCASnumber.
   * </p>
   *
   * @return a {@link java.lang.String} object
   */
  public String getCASnumber();

  /**
   * <p>
   * setVolumeCorrectionConst.
   * </p>
   *
   * @param volumeCorrection a double
   */
  public void setVolumeCorrectionConst(double volumeCorrection);

  /**
   * <p>
   * getPureComponentCpLiquid.
   * </p>
   *
   * @param temperature a double
   * @return a double
   */
  public double getPureComponentCpLiquid(double temperature);

  /**
   * <p>
   * getPureComponentCpSolid.
   * </p>
   *
   * @param temperature a double
   * @return a double
   */
  public double getPureComponentCpSolid(double temperature);

  /**
   * <p>
   * getdrhodN.
   * </p>
   *
   * @return a double
   */
  public double getdrhodN();

  /**
   * <p>
   * getVolumeCorrectionT_CPA.
   * </p>
   *
   * @return a double
   */
  public double getVolumeCorrectionT_CPA();

  /**
   * method to return flow rate of a component.
   *
   * @param flowunit Supported units are kg/sec, kg/min, m3/sec, m3/min, m3/hr, mole/sec, mole/min,
   *        mole/hr
   * @return flow rate in specified unit
   */
  public double getFlowRate(String flowunit);

  /**
   * method to return total flow rate of a component.
   *
   * @param flowunit Supported units are kg/sec, kg/min, mole/sec, mole/min, mole/hr
   * @return flow rate in specified unit
   */
  public double getTotalFlowRate(String flowunit);

  /**
   * <p>
   * setVolumeCorrectionT_CPA.
   * </p>
   *
   * @param volumeCorrectionT_CPA a double
   */
  public void setVolumeCorrectionT_CPA(double volumeCorrectionT_CPA);

  /**
   * <p>
   * setNumberOfAssociationSites.
   * </p>
   *
   * @param numb a int
   */
  public void setNumberOfAssociationSites(int numb);

  /**
   * <p>
   * setCASnumber.
   * </p>
   *
   * @param CASnumber a {@link java.lang.String} object
   */
  public void setCASnumber(String CASnumber);

  /**
   * <p>
   * setFormulae.
   * </p>
   *
   * @param formulae a {@link java.lang.String} object
   */
  public void setFormulae(String formulae);

  /**
   * <p>
   * Insert this component into NeqSim component database.
   * </p>
   *
   * @param databaseName Name of database. Not in use, overwritten as comptemp.
   */
  public void insertComponentIntoDatabase(String databaseName);

  /**
   * <p>
   * getOrginalNumberOfAssociationSites.
   * </p>
   *
   * @return a int
   */
  public int getOrginalNumberOfAssociationSites();

  /**
   * <p>
<<<<<<< HEAD
   * createComponent.
   * </p>
   *
   * @param component_name Name of component
   * @param moles a double
   * @param molesInPhase a double
   * @param compnumber a int
   */
  public void createComponent(String component_name, double moles, double molesInPhase,
      int compnumber);

  /**
   * <p>
=======
>>>>>>> 4145a30d
   * getRacketZCPA.
   * </p>
   *
   * @return a double
   */
  public double getRacketZCPA();

  /**
   * <p>
   * setRacketZCPA.
   * </p>
   *
   * @param racketZCPA a double
   */
  public void setRacketZCPA(double racketZCPA);

  /**
   * <p>
   * isHydrocarbon.
   * </p>
   *
   * @return a boolean
   */
  public boolean isHydrocarbon();

  /**
   * <p>
   * getChemicalPotentialdP.
   * </p>
   *
   * @return a double
   */
  public double getChemicalPotentialdP();

  /**
   * <p>
   * setHeatOfFusion.
   * </p>
   *
   * @param heatOfFusion a double
   */
  public void setHeatOfFusion(double heatOfFusion);

  /**
   * <p>
   * getChemicalPotentialIdealReference.
   * </p>
   *
   * @param phase a {@link neqsim.thermo.phase.PhaseInterface} object
   * @return a double
   */
  public double getChemicalPotentialIdealReference(PhaseInterface phase);

  /**
   * <p>
   * getHeatOfFusion.
   * </p>
   *
   * @return a double
   */
  public double getHeatOfFusion();

  /**
   * <p>
   * setSurfTensInfluenceParam.
   * </p>
   *
   * @param factNum a int
   * @param val a double
   */
  public void setSurfTensInfluenceParam(int factNum, double val);

  /**
   * <p>
   * isWaxFormer.
   * </p>
   *
   * @return a boolean
   */
  public boolean isWaxFormer();

  /**
   * <p>
   * setWaxFormer.
   * </p>
   *
   * @param waxFormer a boolean
   */
  public void setWaxFormer(boolean waxFormer);

  /**
   * <p>
   * getSurfTensInfluenceParam.
   * </p>
   *
   * @param factNum a int
   * @return a double
   */
  public double getSurfTensInfluenceParam(int factNum);

  /**
   * <p>
   * getChemicalPotentialdN.
   * </p>
   *
   * @param i a int
   * @param phase a {@link neqsim.thermo.phase.PhaseInterface} object
   * @return a double
   */
  public double getChemicalPotentialdN(int i, PhaseInterface phase);

  /**
   * <p>
   * getChemicalPotential.
   * </p>
   *
   * @param phase a {@link neqsim.thermo.phase.PhaseInterface} object
   * @return a double
   */
  public double getChemicalPotential(PhaseInterface phase);

  /**
   * <p>
   * getChemicalPotential.
   * </p>
   *
   * @param temperature a double
   * @param pressure a double
   * @return a double
   */
  public double getChemicalPotential(double temperature, double pressure);
  // public double fugcoef(PhaseInterface phase, int numberOfComponents, double
  // temperature, double pressure);
  // public double fugcoefDiffTemp(PhaseInterface phase, int numberOfComponents,
  // double temperature, double pressure);
  // public double fugcoefDiffPres(PhaseInterface phase, int numberOfComponents,
  // double temperature, double pressure);
  // public double[] fugcoefDiffN(PhaseInterface phase, int numberOfComponents,
  // double temperature, double pressure);

  /**
   * <p>
   * getChemicalPotentialdT.
   * </p>
   *
   * @param phase a {@link neqsim.thermo.phase.PhaseInterface} object
   * @return a double
   */
  public double getChemicalPotentialdT(PhaseInterface phase);

  /**
   * <p>
   * getChemicalPotentialdNTV.
   * </p>
   *
   * @param i a int
   * @param phase a {@link neqsim.thermo.phase.PhaseInterface} object
   * @return a double
   */
  public double getChemicalPotentialdNTV(int i, PhaseInterface phase);

  /**
   * <p>
   * setTriplePointTemperature.
   * </p>
   *
   * @param triplePointTemperature a double
   */
  public void setTriplePointTemperature(double triplePointTemperature);

  /**
   * <p>
   * setComponentType.
   * </p>
   *
   * @param componentType a {@link java.lang.String} object
   */
  public void setComponentType(String componentType);

  /**
   * <p>
   * seta.
   * </p>
   *
   * @param a a double
   */
  public void seta(double a);

  /**
   * <p>
   * getSphericalCoreRadius.
   * </p>
   *
   * @return a double
   */
  public double getSphericalCoreRadius();

  /**
   * <p>
   * setb.
   * </p>
   *
   * @param b a double
   */
  public void setb(double b);

  /**
   * <p>
   * getNumberOfAssociationSites.
   * </p>
   *
   * @return a int
   */
  public int getNumberOfAssociationSites();

  /**
   * <p>
   * getComponentType.
   * </p>
   *
   * @return a {@link java.lang.String} object
   */
  public java.lang.String getComponentType();

  /**
   * <p>
   * getRate.
   * </p>
   *
   * @param unitName a {@link java.lang.String} object
   * @return a double
   */
  public double getRate(String unitName);

  /**
   * <p>
   * fugcoef.
   * </p>
   *
   * @param phase a {@link neqsim.thermo.phase.PhaseInterface} object
   * @return a double
   */
  public double fugcoef(PhaseInterface phase);

  /**
   * <p>
   * logfugcoefdT.
   * </p>
   *
   * @param phase a {@link neqsim.thermo.phase.PhaseInterface} object
   * @return a double
   */
  public double logfugcoefdT(PhaseInterface phase);

  /**
   * <p>
   * logfugcoefdNi.
   * </p>
   *
   * @param phase a {@link neqsim.thermo.phase.PhaseInterface} object
   * @param k a int
   * @return a double
   */
  public double logfugcoefdNi(PhaseInterface phase, int k);

  /**
   * <p>
   * setStokesCationicDiameter.
   * </p>
   *
   * @param stokesCationicDiameter a double
   */
  public void setStokesCationicDiameter(double stokesCationicDiameter);

  /**
   * <p>
   * logfugcoefdP.
   * </p>
   *
   * @param phase a {@link neqsim.thermo.phase.PhaseInterface} object
   * @return a double
   */
  public double logfugcoefdP(PhaseInterface phase);

  /**
   * <p>
   * logfugcoefdN.
   * </p>
   *
   * @param phase a {@link neqsim.thermo.phase.PhaseInterface} object
   * @return an array of {@link double} objects
   */
  public double[] logfugcoefdN(PhaseInterface phase);

  /**
   * <p>
   * setProperties.
   * </p>
   *
   * @param component a {@link neqsim.thermo.component.ComponentInterface} object
   */
  public void setProperties(ComponentInterface component);

  /**
   * <p>
   * getTriplePointDensity.
   * </p>
   *
   * @return a double
   */
  public double getTriplePointDensity();

  /**
   * <p>
   * getTripplePointDensity.
   * </p>
   *
   * @return a double
   * @deprecated Replaced by {@link getTriplePointDensity}
   */
  @Deprecated
  public default double getTripplePointDensity() {
    return getTriplePointDensity();
  }

  /**
   * <p>
   * setFugacityCoefficient.
   * </p>
   *
   * @param val a double
   */
  public void setFugacityCoefficient(double val);

  /**
   * <p>
   * getCriticalCompressibilityFactor.
   * </p>
   *
   * @return a double
   */
  public double getCriticalCompressibilityFactor();

  /**
   * <p>
   * setCriticalCompressibilityFactor.
   * </p>
   *
   * @param criticalCompressibilityFactor a double
   */
  public void setCriticalCompressibilityFactor(double criticalCompressibilityFactor);

  /**
   * <p>
   * setMolarMass.
   * </p>
   *
   * @param molarMass a double
   */
  public void setMolarMass(double molarMass);

  /**
   * <p>
   * calcActivity.
   * </p>
   *
   * @return a boolean
   */
  public boolean calcActivity();

  /**
   * <p>
   * getMolality.
   * </p>
   *
   * @param phase a {@link neqsim.thermo.phase.PhaseInterface} object
   * @return a double
   */
  public double getMolality(PhaseInterface phase);

  /**
   * <p>
   * setLennardJonesMolecularDiameter.
   * </p>
   *
   * @param lennardJonesMolecularDiameter a double
   */
  public void setLennardJonesMolecularDiameter(double lennardJonesMolecularDiameter);

  /**
   * <p>
   * setLennardJonesEnergyParameter.
   * </p>
   *
   * @param lennardJonesEnergyParameter a double
   */
  public void setLennardJonesEnergyParameter(double lennardJonesEnergyParameter);

  /**
   * <p>
   * setSphericalCoreRadius.
   * </p>
   *
   * @param sphericalCoreRadius a double
   */
  public void setSphericalCoreRadius(double sphericalCoreRadius);

  /**
   * <p>
   * getTriplePointPressure.
   * </p>
   *
   * @return a double
   */
  public double getTriplePointPressure();

  /**
   * <p>
   * getTriplePointTemperature.
   * </p>
   *
   * @return a double
   */
  public double getTriplePointTemperature();

  /**
   * <p>
   * getMeltingPointTemperature.
   * </p>
   *
   * @return a double
   */
  public double getMeltingPointTemperature();

  /**
   * <p>
   * getIdealGasEnthalpyOfFormation.
   * </p>
   *
   * @return a double
   */
  public double getIdealGasEnthalpyOfFormation();

  /**
   * <p>
   * addMolesChemReac.
   * </p>
   *
   * @param dn Number of moles to add to phase and total
   */
  public void addMolesChemReac(double dn);

  /**
   * <p>
   * addMolesChemReac.
   * </p>
   *
   * @param dn Number of moles to add to phase
   * @param totdn Number of moles to add total
   */
  public void addMolesChemReac(double dn, double totdn);

  /**
   * <p>
   * getIdealGasGibsEnergyOfFormation.
   * </p>
   *
   * @return a double
   */
  public double getIdealGasGibsEnergyOfFormation();

  /**
   * <p>
   * setTC.
   * </p>
   *
   * @param val a double
   */
  public void setTC(double val);

  /**
   * <p>
   * setPC.
   * </p>
   *
   * @param val a double
   */
  public void setPC(double val);

  /**
   * <p>
   * getDiElectricConstantdTdT.
   * </p>
   *
   * @param temperature a double
   * @return a double
   */
  public double getDiElectricConstantdTdT(double temperature);

  /**
   * <p>
   * getIdealGasAbsoluteEntropy.
   * </p>
   *
   * @return a double
   */
  public double getIdealGasAbsoluteEntropy();

  /**
   * <p>
   * getDiElectricConstantdT.
   * </p>
   *
   * @param temperature a double
   * @return a double
   */
  public double getDiElectricConstantdT(double temperature);

  /**
   * <p>
   * Initialize component.
   * </p>
   *
   * @param temperature Temperature in unit ?. Used to calculate <code>K</code>.
   * @param pressure Pressure in unit ?. Used to calculate <code>K</code>.
   * @param totalNumberOfMoles Total number of moles of component.
   * @param beta Beta value, i.e.,
   * @param type Init type. Calculate <code>K</code>, <code>z</code>, <code>x</code> if type == 0.
   */
  public void init(double temperature, double pressure, double totalNumberOfMoles, double beta,
      int type);

  /**
   * <p>
   * Finit.
   * </p>
   *
   * @param phase a {@link neqsim.thermo.phase.PhaseInterface} object
   * @param temperature a double
   * @param pressure a double
   * @param totalNumberOfMoles a double
   * @param beta a double
   * @param numberOfComponents a int
   * @param type a int
   */
  public void Finit(PhaseInterface phase, double temperature, double pressure,
      double totalNumberOfMoles, double beta, int numberOfComponents, int type);

  /**
   * <p>
   * Getter for property x, i.e., the mole fraction of a component in a specific phase. For the mole
   * fraction for a specific phase see {@link getz} NB! init(0) must be called first from system.
   * </p>
   *
   * @return a double
   */
  public double getx();

  /**
   * <p>
   * Getter for property z, i.e., the mole fraction of a component in the fluid. For the mole
   * fraction for a specific phase see {@link getx} NB! init(0) must be called first from system.
   * </p>
   *
   * @return a double
   */
  public double getz();

  /**
   * <p>
   * The distribution coefficient y/x between gas and liquid for a component. NB! init must be
   * called first.
   * </p>
   *
   * @return a double
   */
  public double getK();

  /**
   * <p>
   * Returns the critical temperature of the component.
   * </p>
   *
   * @return The critical temperature of the component.
   */
  public double getTC();

  /**
   * <p>
   * Getter for property NormalBoilingPoint.
   * </p>
   *
   * @return The normal boiling point of the component.
   */
  public double getNormalBoilingPoint();

  /**
   * <p>
   * setNormalBoilingPoint.
   * </p>
   *
   * @param normalBoilingPoint a double
   */
  public void setNormalBoilingPoint(double normalBoilingPoint);

  /**
   * <p>
   * getPC.
   * </p>
   *
   * @return a double
   */
  public double getPC();

  /**
   * <p>
   * setViscosityAssociationFactor.
   * </p>
   *
   * @param val a double
   */
  public void setViscosityAssociationFactor(double val);

  /**
   * <p>
   * getIndex.
   * </p>
   *
   * @return a int
   */
  public int getIndex();

  /**
   * <p>
   * getReferenceStateType.
   * </p>
   *
   * @return a {@link java.lang.String} object
   */
  public String getReferenceStateType();

  /**
   * <p>
   * setLiquidConductivityParameter.
   * </p>
   *
   * @param number a double
   * @param i a int
   */
  public void setLiquidConductivityParameter(double number, int i);

  /**
   * <p>
   * getLiquidConductivityParameter.
   * </p>
   *
   * @param i a int
   * @return a double
   */
  public double getLiquidConductivityParameter(int i);

  /**
   * <p>
   * getNormalLiquidDensity.
   * </p>
   *
   * @return a double
   */
  public double getNormalLiquidDensity();

  /**
   * <p>
   * Getter for property <code>componentName</code>.
   * </p>
   *
   * @return a {@link java.lang.String} object
   */
  public String getComponentName();

  /**
   * <p>
   * Setter for property <code>componentName</code>.
   * </p>
   *
   * @param componentName a {@link java.lang.String} object
   */
  public void setComponentName(String componentName);

  /**
   * <p>
   * Getter for property <code>componentNumber</code>.
   * </p>
   *
   * @return Index number of component in phase object component array.
   */
  public int getComponentNumber();

  /**
   * <p>
   * Setter for property <code>componentNumber</code>.
   * </p>
   *
   * @param numb Index number of component in phase object component array.
   */
  public void setComponentNumber(int numb);

  /**
   * <p>
   * getHeatOfVapourization.
   * </p>
   *
   * @param temp a double
   * @return a double
   */
  public double getHeatOfVapourization(double temp);

  /**
   * <p>
   * getNumberOfmoles.
   * </p>
   *
   * @return a double
   */
  public double getNumberOfmoles();

  /**
   * <p>
   * addMoles.
   * </p>
   *
   * @param dn a double
   */
  public void addMoles(double dn);

  /**
   * <p>
   * getGibbsEnergyOfFormation.
   * </p>
   *
   * @return a double
   */
  public double getGibbsEnergyOfFormation();

  /**
   * <p>
   * getReferencePotential.
   * </p>
   *
   * @return a double
   */
  public double getReferencePotential();

  /**
   * <p>
   * getLogFugacityCoefficient.
   * </p>
   *
   * @return a double
   */
  public double getLogFugacityCoefficient();

  /**
   * <p>
   * setReferencePotential.
   * </p>
   *
   * @param ref a double
   */
  public void setReferencePotential(double ref);

  /**
   * <p>
   * getNumberOfMolesInPhase.
   * </p>
   *
   * @return a double
   */
  public double getNumberOfMolesInPhase();

  /**
   * <p>
   * setNumberOfMolesInPhase.
   * </p>
   *
   * @param moles a double
   */
  public void setNumberOfMolesInPhase(double moles);

  /**
   * <p>
   * getIdEntropy.
   * </p>
   *
   * @param temperature a double
   * @return a double
   */
  public double getIdEntropy(double temperature);

  /**
   * <p>
   * setx.
   * </p>
   *
   * @param newx a double
   */
  public void setx(double newx);

  /**
   * <p>
   * setz.
   * </p>
   *
   * @param newz a double
   */
  public void setz(double newz);

  /**
   * <p>
   * setK.
   * </p>
   *
   * @param newK a double
   */
  public void setK(double newK);

  /**
   * <p>
   * getDiElectricConstant.
   * </p>
   *
   * @param temperature a double
   * @return a double
   */
  public double getDiElectricConstant(double temperature);

  /**
   * <p>
   * getIonicCharge.
   * </p>
   *
   * @return a double
   */
  public double getIonicCharge();

  /**
   * <p>
   * getdfugdt.
   * </p>
   *
   * @return a double
   */
  public double getdfugdt();

  /**
   * <p>
   * getdfugdp.
   * </p>
   *
   * @return a double
   */
  public double getdfugdp();

  /**
   * <p>
   * getSolidVaporPressure.
   * </p>
   *
   * @param temperature a double
   * @return a double
   */
  public double getSolidVaporPressure(double temperature);

  /**
   * <p>
   * Return the ideal-gas molar heat capacity of a chemical using polynomial regressed coefficients
   * as described by Poling, Bruce E. The Properties of Gases and Liquids. 5th edition. New York:
   * McGraw-Hill Professional, 2000.
   * </p>
   *
   * @param temperature a double
   * @return ideal gas Cp for the component in the specific phase [J/molK]
   */
  public double getCp0(double temperature);

  /**
   * <p>
   * getCv0.
   * </p>
   *
   * @param temperature a double
   * @return ideal gas Cv for the component in the specific phase [J/molK]
   */
  public double getCv0(double temperature);

  /**
   * <p>
   * getHID.
   * </p>
   *
   * @param T a double
   * @return a double
   */
  public double getHID(double T);

  /**
   * <p>
   * getEnthalpy.
   * </p>
   *
   * @param temperature a double
   * @return a double
   */
  public double getEnthalpy(double temperature);

  /**
   * <p>
   * getMolarMass.
   * </p>
   *
   * @return a double
   */
  public double getMolarMass();

  /**
   * <p>
   * getLennardJonesMolecularDiameter.
   * </p>
   *
   * @return Units in m*e10
   */
  public double getLennardJonesMolecularDiameter();

  /**
   * <p>
   * getLennardJonesEnergyParameter.
   * </p>
   *
   * @return a double
   */
  public double getLennardJonesEnergyParameter();

  /**
   * <p>
   * getEntropy.
   * </p>
   *
   * @param temperature a double
   * @param pressure a double
   * @return a double
   */
  public double getEntropy(double temperature, double pressure);

  /**
   * <p>
   * getdfugdx.
   * </p>
   *
   * @param i a int
   * @return a double
   */
  public double getdfugdx(int i);

  /**
   * <p>
   * getdfugdn.
   * </p>
   *
   * @param i a int
   * @return a double
   */
  public double getdfugdn(int i);

  /**
   * <p>
   * getHresTP.
   * </p>
   *
   * @param temperature a double
   * @return a double
   */
  public double getHresTP(double temperature);

  /**
   * <p>
   * getGresTP.
   * </p>
   *
   * @param temperature a double
   * @return a double
   */
  public double getGresTP(double temperature);

  /**
   * <p>
   * getSresTP.
   * </p>
   *
   * @param temperature a double
   * @return a double
   */
  public double getSresTP(double temperature);

  /**
   * <p>
   * getFugacityCoefficient.
   * </p>
   *
   * @return a double
   */
  public double getFugacityCoefficient();

  /**
   * <p>
   * getAcentricFactor.
   * </p>
   *
   * @return a double
   */
  public double getAcentricFactor();

  /**
   * <p>
   * setAttractiveTerm.
   * </p>
   *
   * @param i a int
   */
  public void setAttractiveTerm(int i);

  /**
   * <p>
   * getAttractiveTerm.
   * </p>
   *
   * @return a {@link neqsim.thermo.component.attractiveEosTerm.AttractiveTermInterface} object
   */
  public AttractiveTermInterface getAttractiveTerm();

  /**
   * <p>
   * setNumberOfmoles.
   * </p>
   *
   * @param newmoles a double
   */
  public void setNumberOfmoles(double newmoles);

  /**
   * <p>
   * getAntoineVaporPressure.
   * </p>
   *
   * @param temp a double
   * @return a double
   */
  public double getAntoineVaporPressure(double temp);

  /**
   * <p>
   * getAntoineVaporTemperature.
   * </p>
   *
   * @param pres a double
   * @return a double
   */
  public double getAntoineVaporTemperature(double pres);

  /**
   * <p>
   * getSolidVaporPressuredT.
   * </p>
   *
   * @param temperature a double
   * @return a double
   */
  public double getSolidVaporPressuredT(double temperature);

  /**
   * <p>
   * getGibbsEnergy.
   * </p>
   *
   * @param temperature a double
   * @param pressure a double
   * @return a double
   */
  public double getGibbsEnergy(double temperature, double pressure);

  /**
   * <p>
   * clone.
   * </p>
   *
   * @return a {@link neqsim.thermo.component.ComponentInterface} object
   */
  public ComponentInterface clone();

  /**
   * <p>
   * This function handles the retrieval of a chemical’s dipole moment. Dipole moment, [debye] as a
   * double
   * </p>
   *
   * @return a double
   */
  public double getDebyeDipoleMoment();

  /**
   * <p>
   * getViscosityCorrectionFactor.
   * </p>
   *
   * @return a double
   */
  public double getViscosityCorrectionFactor();

  /**
   * <p>
   * getCriticalVolume.
   * </p>
   *
   * @return a double
   */
  public double getCriticalVolume();

  /**
   * <p>
   * getRacketZ.
   * </p>
   *
   * @return a double
   */
  public double getRacketZ();

  /**
   * <p>
   * getName.
   * </p>
   *
   * @return a {@link java.lang.String} object
   */
  public String getName();

  /**
   * <p>
   * getLiquidViscosityParameter.
   * </p>
   *
   * @param i a int
   * @return a double
   */
  public double getLiquidViscosityParameter(int i);

  /**
   * <p>
   * getLiquidViscosityModel.
   * </p>
   *
   * @return a int
   */
  public int getLiquidViscosityModel();

  /**
   * <p>
   * setAcentricFactor.
   * </p>
   *
   * @param val a double
   */
  public void setAcentricFactor(double val);

  /**
   * <p>
   * getVolumeCorrection.
   * </p>
   *
   * @return a double
   */
  public double getVolumeCorrection();

  /**
   * <p>
   * setRacketZ.
   * </p>
   *
   * @param val a double
   */
  public void setRacketZ(double val);

  /**
   * <p>
   * setLiquidViscosityModel.
   * </p>
   *
   * @param modelNumber a int
   */
  public void setLiquidViscosityModel(int modelNumber);

  /**
   * <p>
   * setLiquidViscosityParameter.
   * </p>
   *
   * @param number a double
   * @param i a int
   */
  public void setLiquidViscosityParameter(double number, int i);

  /**
   * <p>
   * getElements.
   * </p>
   *
   * @return a {@link neqsim.thermo.atomElement.Element} object
   */
  public Element getElements();

  /**
   * <p>
   * getSchwartzentruberParams.
   * </p>
   *
   * @return an array of {@link double} objects
   */
  public double[] getSchwartzentruberParams();

  /**
   * <p>
   * setSchwartzentruberParams.
   * </p>
   *
   * @param i a int
   * @param param a double
   */
  public void setSchwartzentruberParams(int i, double param);

  /**
   * <p>
   * getTwuCoonParams.
   * </p>
   *
   * @return an array of {@link double} objects
   */
  public double[] getTwuCoonParams();

  /**
   * <p>
   * setTwuCoonParams.
   * </p>
   *
   * @param i a int
   * @param param a double
   */
  public void setTwuCoonParams(int i, double param);

  /**
   * <p>
   * getParachorParameter.
   * </p>
   *
   * @return a double
   */
  public double getParachorParameter();

  /**
   * <p>
   * setParachorParameter.
   * </p>
   *
   * @param parachorParameter a double
   */
  public void setParachorParameter(double parachorParameter);

  /**
   * <p>
   * getPureComponentSolidDensity. Calculates the pure component solid density in kg/liter Should
   * only be used in the valid temperature range (specified in component database).
   * </p>
   *
   * @param temperature a double
   * @return pure component solid density in kg/liter
   */
  public double getPureComponentSolidDensity(double temperature);

  /**
   * <p>
   * getPureComponentLiquidDensity. Calculates the pure component liquid density in kg/liter Should
   * only be used in the valid temperature range (specified in component database). This method
   * seems to give bad results at the moment
   * </p>
   *
   * @param temperature a double
   * @return pure component liquid density in kg/liter
   */
  public double getPureComponentLiquidDensity(double temperature);

  /**
   * <p>
   * getChemicalPotentialdV.
   * </p>
   *
   * @param phase a {@link neqsim.thermo.phase.PhaseInterface} object
   * @return a double
   */
  public double getChemicalPotentialdV(PhaseInterface phase);

  /**
   * Calculates the pure component heat of vaporization in J/mol.
   *
   * @param temperature a double
   * @return a double
   */
  public double getPureComponentHeatOfVaporization(double temperature);

  /**
   * <p>
   * fugcoefDiffPresNumeric.
   * </p>
   *
   * @param phase a {@link neqsim.thermo.phase.PhaseInterface} object
   * @param numberOfComponents a int
   * @param temperature a double
   * @param pressure a double
   * @return a double
   */
  public double fugcoefDiffPresNumeric(PhaseInterface phase, int numberOfComponents,
      double temperature, double pressure);

  /**
   * <p>
   * fugcoefDiffTempNumeric.
   * </p>
   *
   * @param phase a {@link neqsim.thermo.phase.PhaseInterface} object
   * @param numberOfComponents a int
   * @param temperature a double
   * @param pressure a double
   * @return a double
   */
  public double fugcoefDiffTempNumeric(PhaseInterface phase, int numberOfComponents,
      double temperature, double pressure);

  /**
   * <p>
   * setdfugdt.
   * </p>
   *
   * @param val a double
   */
  public void setdfugdt(double val);

  /**
   * <p>
   * setdfugdp.
   * </p>
   *
   * @param val a double
   */
  public void setdfugdp(double val);

  /**
   * <p>
   * setdfugdn.
   * </p>
   *
   * @param i a int
   * @param val a double
   */
  public void setdfugdn(int i, double val);

  /**
   * <p>
   * setdfugdx.
   * </p>
   *
   * @param i a int
   * @param val a double
   */
  public void setdfugdx(int i, double val);

  /**
   * <p>
   * getPaulingAnionicDiameter.
   * </p>
   *
   * @return a double
   */
  public double getPaulingAnionicDiameter();

  /**
   * <p>
   * getStokesCationicDiameter.
   * </p>
   *
   * @return a double
   */
  public double getStokesCationicDiameter();

  /**
   * <p>
   * getAttractiveTermNumber.
   * </p>
   *
   * @return a int
   */
  public int getAttractiveTermNumber();

  /**
   * <p>
   * getVoli.
   * </p>
   *
   * @return a double
   */
  public double getVoli();

  /**
   * <p>
   * getAntoineVaporPressuredT.
   * </p>
   *
   * @param temp a double
   * @return a double
   */
  public double getAntoineVaporPressuredT(double temp);

  /**
   * <p>
   * getMatiascopemanParams.
   * </p>
   *
   * @return an array of {@link double} objects
   */
  public double[] getMatiascopemanParams();

  /**
   * <p>
   * setMatiascopemanParams.
   * </p>
   *
   * @param index a int
   * @param matiascopemanParams a double
   */
  public void setMatiascopemanParams(int index, double matiascopemanParams);

  /**
   * <p>
   * setMatiascopemanParams.
   * </p>
   *
   * @param matiascopemanParams an array of {@link double} objects
   */
  public void setMatiascopemanParams(double[] matiascopemanParams);

  /**
   * <p>
   * getAssociationVolume.
   * </p>
   *
   * @return a double
   */
  public double getAssociationVolume();

  /**
   * <p>
   * setAssociationVolume.
   * </p>
   *
   * @param associationVolume a double
   */
  public void setAssociationVolume(double associationVolume);

  /**
   * <p>
   * getAssociationEnergy.
   * </p>
   *
   * @return a double
   */
  public double getAssociationEnergy();

  /**
   * <p>
   * setAssociationEnergy.
   * </p>
   *
   * @param associationEnergy a double
   */
  public void setAssociationEnergy(double associationEnergy);

  /**
   * <p>
   * getAntoineASolid.
   * </p>
   *
   * @return a double
   */
  public double getAntoineASolid();

  /**
   * <p>
   * setAntoineASolid.
   * </p>
   *
   * @param AntoineASolid a double
   */
  public void setAntoineASolid(double AntoineASolid);

  /**
   * <p>
   * getAntoineBSolid.
   * </p>
   *
   * @return a double
   */
  public double getAntoineBSolid();

  /**
   * <p>
   * setAntoineBSolid.
   * </p>
   *
   * @param AntoineBSolid a double
   */
  public void setAntoineBSolid(double AntoineBSolid);

  /**
   * <p>
   * isIsTBPfraction.
   * </p>
   *
   * @return a boolean
   */
  public boolean isIsTBPfraction();

  /**
   * <p>
   * setIsTBPfraction.
   * </p>
   *
   * @param isTBPfraction a boolean
   */
  public void setIsTBPfraction(boolean isTBPfraction);

  /**
   * <p>
   * isIsPlusFraction.
   * </p>
   *
   * @return a boolean
   */
  public boolean isIsPlusFraction();

  /**
   * <p>
   * setIsPlusFraction.
   * </p>
   *
   * @param isPlusFraction a boolean
   */
  public void setIsPlusFraction(boolean isPlusFraction);

  /**
   * <p>
   * isIsNormalComponent.
   * </p>
   *
   * @return a boolean
   */
  public boolean isIsNormalComponent();

  /**
   * <p>
   * setIsNormalComponent.
   * </p>
   *
   * @param isNormalComponent a boolean
   */
  public void setIsNormalComponent(boolean isNormalComponent);

  /**
   * <p>
   * isIsIon.
   * </p>
   *
   * @return a boolean
   */
  public boolean isIsIon();

  /**
   * <p>
   * setIsIon.
   * </p>
   *
   * @param isIon a boolean
   */
  public void setIsIon(boolean isIon);

  /**
   * <p>
   * setNormalLiquidDensity.
   * </p>
   *
   * @param normalLiquidDensity a double
   */
  public void setNormalLiquidDensity(double normalLiquidDensity);

  /**
   * <p>
   * Getter for field <code>solidCheck</code>.
   * </p>
   *
   * @return a boolean
   */
  public boolean doSolidCheck();

  /**
   * <p>
   * Setter for field <code>solidCheck</code>.
   * </p>
   *
   * @param checkForSolids Set true to check for solid phase and do solid phase calculations.
   */
  public void setSolidCheck(boolean checkForSolids);

  /**
   * <p>
   * getAssociationScheme.
   * </p>
   *
   * @return a {@link java.lang.String} object
   */
  public java.lang.String getAssociationScheme();

  /**
   * <p>
   * setAssociationScheme.
   * </p>
   *
   * @param associationScheme a {@link java.lang.String} object
   */
  public void setAssociationScheme(java.lang.String associationScheme);

  /**
   * <p>
   * getAntoineCSolid.
   * </p>
   *
   * @return a double
   */
  public double getAntoineCSolid();

  /**
   * <p>
   * setAntoineCSolid.
   * </p>
   *
   * @param AntoineCSolid a double
   */
  public void setAntoineCSolid(double AntoineCSolid);

  /**
   * <p>
   * getCCsolidVaporPressure. Calculates the pure comonent solid vapor pressure (bar) with the C-C
   * equation, based on Hsub Should only be used in the valid temperature range below the triple
   * point (specified in component database).
   * </p>
   *
   * @param temperature a double
   * @return Calculated solid vapor pressure in bar.
   */
  public double getCCsolidVaporPressure(double temperature);

  /**
   * <p>
   * getCCsolidVaporPressuredT. Calculates the DT of pure comonent solid vapor pressure (bar) with
   * the C-C equation, based on Hsub Should only be used in the valid temperature range below the
   * triple point (specified in component database).
   * </p>
   *
   * @param temperature a double
   * @return Calculated solid vapor pressure in bar.
   */
  public double getCCsolidVaporPressuredT(double temperature);

  /**
   * <p>
   * getHsub.
   * </p>
   *
   * @return a double
   */
  public double getHsub();

  /**
   * <p>
   * getHenryCoefParameter.
   * </p>
   *
   * @return an array of {@link double} objects
   */
  public double[] getHenryCoefParameter();

  /**
   * <p>
   * setHenryCoefParameter.
   * </p>
   *
   * @param henryCoefParameter an array of {@link double} objects
   */
  public void setHenryCoefParameter(double[] henryCoefParameter);

  /**
   * <p>
   * getHenryCoef. Getter for property Henrys Coefficient. Unit is bar. ln H = C1 + C2/T + C3lnT +
   * C4*T
   * </p>
   *
   * @param temperature a double
   * @return Henrys Coefficient in bar
   */
  public double getHenryCoef(double temperature);

  /**
   * <p>
   * getHenryCoefdT.
   * </p>
   *
   * @param temperature a double
   * @return a double
   */
  public double getHenryCoefdT(double temperature);

  /**
   * <p>
   * getMatiascopemanSolidParams.
   * </p>
   *
   * @return an array of {@link double} objects
   */
  public double[] getMatiascopemanSolidParams();

  /**
   * <p>
   * setCriticalVolume.
   * </p>
   *
   * @param criticalVolume a double
   */
  public void setCriticalVolume(double criticalVolume);

  /**
   * <p>
   * getCriticalViscosity.
   * </p>
   *
   * @return a double
   */
  public double getCriticalViscosity();

  /**
   * <p>
   * setCriticalViscosity.
   * </p>
   *
   * @param criticalViscosity a double
   */
  public void setCriticalViscosity(double criticalViscosity);

  /**
   * <p>
   * getMolarity.
   * </p>
   *
   * @param phase a {@link neqsim.thermo.phase.PhaseInterface} object
   * @return a double
   */
  public double getMolarity(PhaseInterface phase);

  /**
   * <p>
   * isHydrateFormer.
   * </p>
   *
   * @return a boolean
   */
  public boolean isHydrateFormer();

  /**
   * <p>
   * setIsHydrateFormer.
   * </p>
   *
   * @param isHydrateFormer a boolean
   */
  public void setIsHydrateFormer(boolean isHydrateFormer);

  /**
   * <p>
   * getmSAFTi.
   * </p>
   *
   * @return a double
   */
  public double getmSAFTi();

  /**
   * <p>
   * setmSAFTi.
   * </p>
   *
   * @param mSAFTi a double
   */
  public void setmSAFTi(double mSAFTi);

  /**
   * <p>
   * getSigmaSAFTi.
   * </p>
   *
   * @return a double
   */
  public double getSigmaSAFTi();

  /**
   * <p>
   * setSigmaSAFTi.
   * </p>
   *
   * @param sigmaSAFTi a double
   */
  public void setSigmaSAFTi(double sigmaSAFTi);

  /**
   * <p>
   * getEpsikSAFT.
   * </p>
   *
   * @return a double
   */
  public double getEpsikSAFT();

  /**
   * <p>
   * setEpsikSAFT.
   * </p>
   *
   * @param epsikSAFT a double
   */
  public void setEpsikSAFT(double epsikSAFT);

  /**
   * <p>
   * getAssociationVolumeSAFT.
   * </p>
   *
   * @return a double
   */
  public double getAssociationVolumeSAFT();

  /**
   * <p>
   * setAssociationVolumeSAFT.
   * </p>
   *
   * @param associationVolumeSAFT a double
   */
  public void setAssociationVolumeSAFT(double associationVolumeSAFT);

  /**
   * <p>
   * getAssociationEnergySAFT.
   * </p>
   *
   * @return a double
   */
  public double getAssociationEnergySAFT();

  /**
   * <p>
   * setAssociationEnergySAFT.
   * </p>
   *
   * @param associationEnergySAFT a double
   */
  public void setAssociationEnergySAFT(double associationEnergySAFT);

  /**
   * <p>
   * getSurfaceTenisionInfluenceParameter.
   * </p>
   *
   * @param temperature a double
   * @return a double
   */
  public double getSurfaceTenisionInfluenceParameter(double temperature);

  /**
   * <p>
   * getCpA.
   * </p>
   *
   * @return a double
   */
  public double getCpA();

  /**
   * <p>
   * setCpA.
   * </p>
   *
   * @param CpA a double
   */
  public void setCpA(double CpA);

  /**
   * <p>
   * getCpB.
   * </p>
   *
   * @return a double
   */
  public double getCpB();

  /**
   * <p>
   * setCpB.
   * </p>
   *
   * @param CpB a double
   */
  public void setCpB(double CpB);

  /**
   * <p>
   * getCpC.
   * </p>
   *
   * @return a double
   */
  public double getCpC();

  /**
   * <p>
   * setCpC.
   * </p>
   *
   * @param CpC a double
   */
  public void setCpC(double CpC);

  /**
   * <p>
   * getCpD.
   * </p>
   *
   * @return a double
   */
  public double getCpD();

  /**
   * <p>
   * setCpD.
   * </p>
   *
   * @param CpD a double
   */
  public void setCpD(double CpD);

  /**
   * <p>
   * getCpE.
   * </p>
   *
   * @return a double
   */
  public double getCpE();

  /**
   * <p>
   * setCpE.
   * </p>
   *
   * @param CpE a double
   */
  public void setCpE(double CpE);

  /**
   * getComponentNameFromAlias. Used to look up normal component name aliases.
   *
<<<<<<< HEAD
   * @param name a {@link java.lang.String} Component name or alias of component name.
   * @return a {@link java.lang.String} Component name as used in database.
=======
   * @param name Component name or alias of component name.
   * @return Component name as used in database.
>>>>>>> 4145a30d
   */
  public static String getComponentNameFromAlias(String name) {
    LinkedHashMap<String, String> c = getComponentNameMap();
    if (c.containsKey(name)) {
      return c.get(name);
    } else {
      return name;
    }
  }

  /**
   * Get lookup map for component name alias.
   *
   * @return a {@link java.util.LinkedHashMap} Map with component alias name as key and component
   *         name as value.
   */
  public static LinkedHashMap<String, String> getComponentNameMap() {
    LinkedHashMap<String, String> c = new LinkedHashMap<>();
    c.put("H2O", "water");
    c.put("N2", "nitrogen");
    c.put("C1", "methane");
    c.put("C2", "ethane");
    c.put("C3", "propane");
    c.put("iC4", "i-butane");
    c.put("nC4", "n-butane");
    c.put("iC5", "i-pentane");
    c.put("nC5", "n-pentane");
    c.put("C6", "n-hexane");
    c.put("O2", "oxygen");
    c.put("He", "helium");
    c.put("H2", "hydrogen");
    c.put("Ar", "argon");
    c.put("H2S", "H2S");
    c.put("nC7", "n-heptane");
    c.put("nC8", "n-octane");
    c.put("nC9", "n-nonane");
    c.put("O2", "oxygen");
    return c;
  }
}<|MERGE_RESOLUTION|>--- conflicted
+++ resolved
@@ -217,22 +217,6 @@
 
   /**
    * <p>
-<<<<<<< HEAD
-   * createComponent.
-   * </p>
-   *
-   * @param component_name Name of component
-   * @param moles a double
-   * @param molesInPhase a double
-   * @param compnumber a int
-   */
-  public void createComponent(String component_name, double moles, double molesInPhase,
-      int compnumber);
-
-  /**
-   * <p>
-=======
->>>>>>> 4145a30d
    * getRacketZCPA.
    * </p>
    *
@@ -2223,13 +2207,8 @@
   /**
    * getComponentNameFromAlias. Used to look up normal component name aliases.
    *
-<<<<<<< HEAD
-   * @param name a {@link java.lang.String} Component name or alias of component name.
-   * @return a {@link java.lang.String} Component name as used in database.
-=======
    * @param name Component name or alias of component name.
    * @return Component name as used in database.
->>>>>>> 4145a30d
    */
   public static String getComponentNameFromAlias(String name) {
     LinkedHashMap<String, String> c = getComponentNameMap();
