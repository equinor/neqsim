--- conflicted
+++ resolved
@@ -2327,28 +2327,16 @@
   /**
    * Returns the reduced temperature (T/Tc) for a given temperature.
    *
-<<<<<<< HEAD
-   * @return reduced temperature
-   */
-  public double getReducedTemperature();
-=======
    * @param temperature Temperature in Kelvin
    * @return reduced temperature []
    */
   public double reducedTemperature(double temperature);
->>>>>>> 6d988e3a
 
   /**
    * Returns the reduced pressure (P/Pc) for a given pressure.
    *
-<<<<<<< HEAD
-   * @return reduced pressure
-   */
-  public double getReducedPressure();
-=======
    * @param pressure Pressure in bara
    * @return reduced pressure []
    */
   public double reducedPressure(double pressure);
->>>>>>> 6d988e3a
 }