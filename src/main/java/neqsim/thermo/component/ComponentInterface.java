/*
 * ComponentInterface.java
 *
 * Created on 8. april 2000, 23:15
 */
package neqsim.thermo.component;

import neqsim.thermo.ThermodynamicConstantsInterface;
import neqsim.thermo.atomElement.Element;
import neqsim.thermo.component.atractiveEosTerm.AtractiveTermInterface;
import neqsim.thermo.phase.PhaseInterface;

/**
 * @author Even Solbraa
 * @version
 */
public interface ComponentInterface extends ThermodynamicConstantsInterface, Cloneable {
        public boolean isInert();

        public void setIdealGasEnthalpyOfFormation(double idealGasEnthalpyOfFormation);

        public String getFormulae();

        public double getVolumeCorrectionT();

        public void setVolumeCorrectionT(double volumeCorrectionT);

<<<<<<< HEAD
        public String getCASnumber();

        public double getPureComponentCpLiquid(double temperature);
=======
    public void setVolumeCorrectionT(double volumeCorrectionT);
    
    public double getVolumeCorrectionConst();

    public String getCASnumber();
    
    public void setVolumeCorrectionConst(double volumeCorrection);
>>>>>>> 58e91353

        public double getPureComponentCpSolid(double temperature);

        public double getdrhodN();

        public double getVolumeCorrectionT_CPA();

        /**
         * method to return flow rate of a component
         *
         * @param flowunit The unit as a string. Supported units are kg/sec, kg/min, m3/sec, m3/min,
         *        m3/hr, mole/sec, mole/min, mole/hr
         * @return flow rate in specified unit
         */
        public double getFlowRate(String flowunit);

    /**
     * method to return flow rate of a component
     *
     * @param  flowunit The unit as a string. Supported units are kg/sec, kg/min,
     *                  m3/sec, m3/min, m3/hr, mole/sec, mole/min, mole/hr
     * @return          flow rate in specified unit
     */
    public double getFlowRate(String flowunit);
    
    /**
     * method to return total flow rate of a component
     *
     * @param  flowunit The unit as a string. Supported units are kg/sec, kg/min,
     *                  mole/sec, mole/min, mole/hr
     * @return          flow rate in specified unit
     */
    public double getTotalFlowRate(String flowunit);

        public void setNumberOfAssociationSites(int numb);

        public void setCASnumber(String CASnumber);

        public void setFormulae(String formulae);

        public void insertComponentIntoDatabase(String databaseName);

        public int getOrginalNumberOfAssociationSites();

        public void createComponent(String component_name, double moles, double molesInPhase,
                        int compnumber);

        public double getRacketZCPA();

        public void setRacketZCPA(double racketZCPA);

        public boolean isHydrocarbon();

        public void setComponentName(String componentName);

        public double getChemicalPotentialdP();

        public void setHeatOfFusion(double heatOfFusion);

        public double getChemicalPotentialIdealReference(PhaseInterface phase);

        public double getHeatOfFusion();

        public void setSurfTensInfluenceParam(int factNum, double val);

        public boolean isWaxFormer();

        public void setWaxFormer(boolean waxFormer);

        public double getSurfTensInfluenceParam(int factNum);

        public double getChemicalPotentialdN(int i, PhaseInterface phase);

        public double getChemicalPotential(PhaseInterface phase);

        public double getChemicalPotentialdT(PhaseInterface phase);

        public double getChemicalPotentialdNTV(int i, PhaseInterface phase);

        public void setTriplePointTemperature(double triplePointTemperature);

        public void setComponentType(String componentType);

        public void seta(double a);

        public double getSphericalCoreRadius();

        public void setb(double b);

        public int getNumberOfAssociationSites();

        public java.lang.String getComponentType();

        public double getRate(String unitName);

        public double fugcoef(PhaseInterface phase);

        public double logfugcoefdT(PhaseInterface phase);

        public double logfugcoefdNi(PhaseInterface phase, int k);

        public void setStokesCationicDiameter(double stokesCationicDiameter);

        public double logfugcoefdP(PhaseInterface phase);

        public double[] logfugcoefdN(PhaseInterface phase);

        public void setProperties(ComponentInterface component);

        public double getTripplePointDensity();

        public void setFugacityCoefficient(double val);

        public double getCriticalCompressibilityFactor();

        public void setCriticalCompressibilityFactor(double criticalCompressibilityFactor);

        public void setMolarMass(double molarMass);

        public boolean calcActivity();

        public double getMolality(PhaseInterface phase);

        public double getFugasityCoefficient();

        public void setLennardJonesMolecularDiameter(double lennardJonesMolecularDiameter);

        public void setLennardJonesEnergyParameter(double lennardJonesEnergyParameter);

        public void setSphericalCoreRadius(double sphericalCoreRadius);

        public double getTriplePointPressure();

        public double getTriplePointTemperature();

        public double getMeltingPointTemperature();

        public double getIdealGasEnthalpyOfFormation();

        public void addMolesChemReac(double dn, double totdn);

        public double getIdealGasGibsEnergyOfFormation();

        public void setTC(double val);

<<<<<<< HEAD
        public void setPC(double val);

        public double getDiElectricConstantdTdT(double temperature);

        public double getIdealGasAbsoluteEntropy();
=======
    public void setTC(double val);
    
    public void setPC(double val);
    
    public double getDiElectricConstantdTdT(double temperature);
>>>>>>> 58e91353

        public double getDiElectricConstantdT(double temperature);

        public void init(double temperature, double pressure, double totalNumberOfMoles,
                        double beta, int type);

        public void Finit(PhaseInterface phase, double temperature, double pressure,
                        double totalNumberOfMoles, double beta, int numberOfComponents, int type);

        public double getx();

        public double getz();

        public double getK();

        public double getTC();

        public double getNormalBoilingPoint();

        public void setNormalBoilingPoint(double normalBoilingPoint);

        public double getPC();

        public void setComponentNumber(int numb);

        public void setViscosityAssociationFactor(double val);

        public int getIndex();

        public String getReferenceStateType();

        public void setLiquidConductivityParameter(double number, int i);

        public double getLiquidConductivityParameter(int i);

        public double getNormalLiquidDensity();

        public String getComponentName();

        public int getComponentNumber();

        public void addMolesChemReac(double dn);

        public double getHeatOfVapourization(double temp);

        public double getNumberOfmoles();

        public void addMoles(double dn);

        public double getGibbsEnergyOfFormation();

        public double getReferencePotential();

        public double getLogFugasityCoeffisient();

        public void setReferencePotential(double ref);

        public double getNumberOfMolesInPhase();

        public void setNumberOfMolesInPhase(double moles);

        public double getIdEntropy(double temperature);

        public void setx(double newx);

        public void setz(double newz);

        public void setK(double newK);

        public double getDiElectricConstant(double temperature);

        public double getIonicCharge();

        public double getdfugdt();

        public double getdfugdp();

        public double getSolidVaporPressure(double temperature);

        /**
         * @param temperature
         * @return ideal gas Cp for the component in the specific phase [J/molK]
         */
        public double getCp0(double temperature);

        /**
         * @param temperature
         * @return ideal gas Cv for the component in the specific phase [J/molK]
         */
        public double getCv0(double temperature);

        public double getHID(double T);

        public double getEnthalpy(double temperature);

        public double getMolarMass();

        public double getLennardJonesMolecularDiameter();

        public double getLennardJonesEnergyParameter();

        public double getEntropy(double temperature, double pressure);

        public double getdfugdx(int i);

        public double getdfugdn(int i);

        public double getHresTP(double temperature);

        public double getGresTP(double temperature);

        public double getSresTP(double temperature);

        public double getFugasityCoeffisient();

        public double getAcentricFactor();

        public void setAtractiveTerm(int i);

        public AtractiveTermInterface getAtractiveTerm();

        public void setNumberOfmoles(double newmoles);

        public double getAntoineVaporPressure(double temp);

        public double getAntoineVaporTemperature(double pres);

        public double getSolidVaporPressuredT(double temperature);

        public double getChemicalPotential(double temperature, double pressure);
        // public double fugcoef(PhaseInterface phase, int numberOfComponents, double
        // temperature, double pressure);
        // public double fugcoefDiffTemp(PhaseInterface phase, int numberOfComponents,
        // double temperature, double pressure);
        // public double fugcoefDiffPres(PhaseInterface phase, int numberOfComponents,
        // double temperature, double pressure);
        // public double[] fugcoefDiffN(PhaseInterface phase, int numberOfComponents,
        // double temperature, double pressure);

        public double getGibbsEnergy(double temperature, double pressure);

        public Object clone();

    public ComponentInterface clone();

        public double getViscosityCorrectionFactor();

        public double getCriticalVolume();

        public double getRacketZ();

        public String getName();

        public double getLiquidViscosityParameter(int i);

        public int getLiquidViscosityModel();

        public void setAcentricFactor(double val);

        public double getVolumeCorrection();

        public void setRacketZ(double val);

        public void setLiquidViscosityModel(int modelNumber);

        public void setLiquidViscosityParameter(double number, int i);

        public Element getElements();

        public double[] getSchwartzentruberParams();

        public void setSchwartzentruberParams(int i, double param);

        public double[] getTwuCoonParams();

        public void setTwuCoonParams(int i, double param);

        public double getParachorParameter();

        public void setParachorParameter(double parachorParameter);

        public double getPureComponentSolidDensity(double temperature);

        public double getPureComponentLiquidDensity(double temperature);

        public double getChemicalPotentialdV(PhaseInterface phase);

        public double getPureComponentHeatOfVaporization(double temperature);

        public double fugcoefDiffPresNumeric(PhaseInterface phase, int numberOfComponents,
                        double temperature, double pressure);

        public double fugcoefDiffTempNumeric(PhaseInterface phase, int numberOfComponents,
                        double temperature, double pressure);

        public void setdfugdt(double val);

        public void setdfugdp(double val);

        public void setdfugdn(int i, double val);

        public void setdfugdx(int i, double val);

        public double getPaulingAnionicDiameter();

        public double getStokesCationicDiameter();

        public int getAtractiveTermNumber();

        public double getVoli();

        public double getAntoineVaporPressuredT(double temp);

        public double[] getMatiascopemanParams();

        public void setMatiascopemanParams(int index, double matiascopemanParams);

        public void setMatiascopemanParams(double[] matiascopemanParams);

        public double getAssociationVolume();

        public void setAssociationVolume(double associationVolume);

        public double getAssociationEnergy();

        public void setAssociationEnergy(double associationEnergy);

        public double getAntoineASolid();

        public void setAntoineASolid(double AntoineASolid);

        public double getAntoineBSolid();

        public void setAntoineBSolid(double AntoineBSolid);

        public boolean isIsTBPfraction();

        public void setIsTBPfraction(boolean isTBPfraction);

        public boolean isIsPlusFraction();

        public void setIsPlusFraction(boolean isPlusFraction);

        public boolean isIsNormalComponent();

        public void setIsNormalComponent(boolean isNormalComponent);

        public boolean isIsIon();

        public void setIsIon(boolean isIon);

        public void setNormalLiquidDensity(double normalLiquidDensity);

        public boolean doSolidCheck();

        public void setSolidCheck(boolean solidCheck);

        public java.lang.String getAssociationScheme();

        public void setAssociationScheme(java.lang.String associationScheme);

        public double getAntoineCSolid();

        public void setAntoineCSolid(double AntoineCSolid);

        public double getCCsolidVaporPressure(double temperature);

        public double getCCsolidVaporPressuredT(double temperature);

        public double getHsub();

        public double[] getHenryCoefParameter();

        public void setHenryCoefParameter(double[] henryCoefParameter);

        public double getHenryCoef(double temperature);

        public double getHenryCoefdT(double temperature);

        public double[] getMatiascopemanSolidParams();

        public void setCriticalVolume(double criticalVolume);

        public double getCriticalViscosity();

        public void setCriticalViscosity(double criticalViscosity);

        public double getMolarity(PhaseInterface phase);

        public boolean isHydrateFormer();

        public void setIsHydrateFormer(boolean isHydrateFormer);

        public double getmSAFTi();

        public void setmSAFTi(double mSAFTi);

        public double getSigmaSAFTi();

        public void setSigmaSAFTi(double sigmaSAFTi);

        public double getEpsikSAFT();

        public void setEpsikSAFT(double epsikSAFT);

        public double getAssociationVolumeSAFT();

        public void setAssociationVolumeSAFT(double associationVolumeSAFT);

        public double getAssociationEnergySAFT();

        public void setAssociationEnergySAFT(double associationEnergySAFT);

        public double getSurfaceTenisionInfluenceParameter(double temperature);

        public double getCpA();

        public void setCpA(double CpA);

        public double getCpB();

        public void setCpB(double CpB);

        public double getCpC();

        public void setCpC(double CpC);

        public double getCpD();

        public void setCpD(double CpD);

        public double getCpE();

        public void setCpE(double CpE);
}<|MERGE_RESOLUTION|>--- conflicted
+++ resolved
@@ -25,11 +25,6 @@
 
         public void setVolumeCorrectionT(double volumeCorrectionT);
 
-<<<<<<< HEAD
-        public String getCASnumber();
-
-        public double getPureComponentCpLiquid(double temperature);
-=======
     public void setVolumeCorrectionT(double volumeCorrectionT);
     
     public double getVolumeCorrectionConst();
@@ -37,7 +32,6 @@
     public String getCASnumber();
     
     public void setVolumeCorrectionConst(double volumeCorrection);
->>>>>>> 58e91353
 
         public double getPureComponentCpSolid(double temperature);
 
@@ -183,19 +177,11 @@
 
         public void setTC(double val);
 
-<<<<<<< HEAD
-        public void setPC(double val);
-
-        public double getDiElectricConstantdTdT(double temperature);
-
-        public double getIdealGasAbsoluteEntropy();
-=======
     public void setTC(double val);
     
     public void setPC(double val);
     
     public double getDiElectricConstantdTdT(double temperature);
->>>>>>> 58e91353
 
         public double getDiElectricConstantdT(double temperature);
 
