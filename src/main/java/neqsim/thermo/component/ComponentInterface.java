/*
 * ComponentInterface.java
 *
 * Created on 8. april 2000, 23:15
 */
package neqsim.thermo.component;

import neqsim.thermo.ThermodynamicConstantsInterface;
import neqsim.thermo.atomElement.Element;
import neqsim.thermo.component.atractiveEosTerm.AtractiveTermInterface;
import neqsim.thermo.phase.PhaseInterface;

/**
<<<<<<< HEAD
 * @author Even Solbraa
 * @version
 */
public interface ComponentInterface extends ThermodynamicConstantsInterface, Cloneable {
=======
 * <p>
 * ComponentInterface interface.
 * </p>
 *
 * @author Even Solbraa
 * @version $Id: $Id
 */
public interface ComponentInterface extends ThermodynamicConstantsInterface, Cloneable {
    /**
     * <p>
     * isInert.
     * </p>
     *
     * @return a boolean
     */
>>>>>>> f5b5a8bf
    public boolean isInert();

    /**
     * <p>
     * setIdealGasEnthalpyOfFormation.
     * </p>
     *
     * @param idealGasEnthalpyOfFormation a double
     */
    public void setIdealGasEnthalpyOfFormation(double idealGasEnthalpyOfFormation);

    /**
     * <p>
     * getFormulae.
     * </p>
     *
     * @return a {@link java.lang.String} object
     */
    public String getFormulae();

    /**
     * <p>
     * getVolumeCorrectionT.
     * </p>
     *
     * @return a double
     */
    public double getVolumeCorrectionT();

    /**
     * <p>
     * setVolumeCorrectionT.
     * </p>
     *
     * @param volumeCorrectionT a double
     */
    public void setVolumeCorrectionT(double volumeCorrectionT);

    /**
     * <p>
     * getVolumeCorrectionConst.
     * </p>
     *
     * @return a double
     */
    public double getVolumeCorrectionConst();

    /**
     * <p>
     * getCASnumber.
     * </p>
     *
     * @return a {@link java.lang.String} object
     */
    public String getCASnumber();

    /**
     * <p>
     * setVolumeCorrectionConst.
     * </p>
     *
     * @param volumeCorrection a double
     */
    public void setVolumeCorrectionConst(double volumeCorrection);

    /**
     * <p>
     * getPureComponentCpLiquid.
     * </p>
     *
     * @param temperature a double
     * @return a double
     */
    public double getPureComponentCpLiquid(double temperature);

    /**
     * <p>
     * getPureComponentCpSolid.
     * </p>
     *
     * @param temperature a double
     * @return a double
     */
    public double getPureComponentCpSolid(double temperature);

    /**
     * <p>
     * getdrhodN.
     * </p>
     *
     * @return a double
     */
    public double getdrhodN();

    /**
     * <p>
     * getVolumeCorrectionT_CPA.
     * </p>
     *
     * @return a double
     */
    public double getVolumeCorrectionT_CPA();

    /**
     * method to return flow rate of a component
     *
     * @param flowunit The unit as a string. Supported units are kg/sec, kg/min, m3/sec, m3/min,
     *        m3/hr, mole/sec, mole/min, mole/hr
     * @return flow rate in specified unit
     */
    public double getFlowRate(String flowunit);

    /**
     * method to return total flow rate of a component
     *
     * @param flowunit The unit as a string. Supported units are kg/sec, kg/min, mole/sec, mole/min,
     *        mole/hr
     * @return flow rate in specified unit
     */
    public double getTotalFlowRate(String flowunit);

    /**
     * <p>
     * setVolumeCorrectionT_CPA.
     * </p>
     *
     * @param volumeCorrectionT_CPA a double
     */
    public void setVolumeCorrectionT_CPA(double volumeCorrectionT_CPA);

    /**
     * <p>
     * setNumberOfAssociationSites.
     * </p>
     *
     * @param numb a int
     */
    public void setNumberOfAssociationSites(int numb);

    /**
     * <p>
     * setCASnumber.
     * </p>
     *
     * @param CASnumber a {@link java.lang.String} object
     */
    public void setCASnumber(String CASnumber);

    /**
     * <p>
     * setFormulae.
     * </p>
     *
     * @param formulae a {@link java.lang.String} object
     */
    public void setFormulae(String formulae);

    /**
     * <p>
     * insertComponentIntoDatabase.
     * </p>
     *
     * @param databaseName a {@link java.lang.String} object
     */
    public void insertComponentIntoDatabase(String databaseName);

    /**
     * <p>
     * getOrginalNumberOfAssociationSites.
     * </p>
     *
     * @return a int
     */
    public int getOrginalNumberOfAssociationSites();

<<<<<<< HEAD
=======
    /**
     * <p>
     * createComponent.
     * </p>
     *
     * @param component_name a {@link java.lang.String} object
     * @param moles a double
     * @param molesInPhase a double
     * @param compnumber a int
     */
>>>>>>> f5b5a8bf
    public void createComponent(String component_name, double moles, double molesInPhase,
            int compnumber);

    /**
     * <p>
     * getRacketZCPA.
     * </p>
     *
     * @return a double
     */
    public double getRacketZCPA();

    /**
     * <p>
     * setRacketZCPA.
     * </p>
     *
     * @param racketZCPA a double
     */
    public void setRacketZCPA(double racketZCPA);

    /**
     * <p>
     * isHydrocarbon.
     * </p>
     *
     * @return a boolean
     */
    public boolean isHydrocarbon();

    /**
     * <p>
     * setComponentName.
     * </p>
     *
     * @param componentName a {@link java.lang.String} object
     */
    public void setComponentName(String componentName);

    /**
     * <p>
     * getChemicalPotentialdP.
     * </p>
     *
     * @return a double
     */
    public double getChemicalPotentialdP();

    /**
     * <p>
     * setHeatOfFusion.
     * </p>
     *
     * @param heatOfFusion a double
     */
    public void setHeatOfFusion(double heatOfFusion);

    /**
     * <p>
     * getChemicalPotentialIdealReference.
     * </p>
     *
     * @param phase a {@link neqsim.thermo.phase.PhaseInterface} object
     * @return a double
     */
    public double getChemicalPotentialIdealReference(PhaseInterface phase);

    /**
     * <p>
     * getHeatOfFusion.
     * </p>
     *
     * @return a double
     */
    public double getHeatOfFusion();

    /**
     * <p>
     * setSurfTensInfluenceParam.
     * </p>
     *
     * @param factNum a int
     * @param val a double
     */
    public void setSurfTensInfluenceParam(int factNum, double val);

    /**
     * <p>
     * isWaxFormer.
     * </p>
     *
     * @return a boolean
     */
    public boolean isWaxFormer();

    /**
     * <p>
     * setWaxFormer.
     * </p>
     *
     * @param waxFormer a boolean
     */
    public void setWaxFormer(boolean waxFormer);

    /**
     * <p>
     * getSurfTensInfluenceParam.
     * </p>
     *
     * @param factNum a int
     * @return a double
     */
    public double getSurfTensInfluenceParam(int factNum);

    /**
     * <p>
     * getChemicalPotentialdN.
     * </p>
     *
     * @param i a int
     * @param phase a {@link neqsim.thermo.phase.PhaseInterface} object
     * @return a double
     */
    public double getChemicalPotentialdN(int i, PhaseInterface phase);

    /**
     * <p>
     * getChemicalPotential.
     * </p>
     *
     * @param phase a {@link neqsim.thermo.phase.PhaseInterface} object
     * @return a double
     */
    public double getChemicalPotential(PhaseInterface phase);

    /**
     * <p>
     * getChemicalPotentialdT.
     * </p>
     *
     * @param phase a {@link neqsim.thermo.phase.PhaseInterface} object
     * @return a double
     */
    public double getChemicalPotentialdT(PhaseInterface phase);

    /**
     * <p>
     * getChemicalPotentialdNTV.
     * </p>
     *
     * @param i a int
     * @param phase a {@link neqsim.thermo.phase.PhaseInterface} object
     * @return a double
     */
    public double getChemicalPotentialdNTV(int i, PhaseInterface phase);

    /**
     * <p>
     * setTriplePointTemperature.
     * </p>
     *
     * @param triplePointTemperature a double
     */
    public void setTriplePointTemperature(double triplePointTemperature);

    /**
     * <p>
     * setComponentType.
     * </p>
     *
     * @param componentType a {@link java.lang.String} object
     */
    public void setComponentType(String componentType);

    /**
     * <p>
     * seta.
     * </p>
     *
     * @param a a double
     */
    public void seta(double a);

    /**
     * <p>
     * getSphericalCoreRadius.
     * </p>
     *
     * @return a double
     */
    public double getSphericalCoreRadius();

    /**
     * <p>
     * setb.
     * </p>
     *
     * @param b a double
     */
    public void setb(double b);

    /**
     * <p>
     * getNumberOfAssociationSites.
     * </p>
     *
     * @return a int
     */
    public int getNumberOfAssociationSites();

    /**
     * <p>
     * getComponentType.
     * </p>
     *
     * @return a {@link java.lang.String} object
     */
    public java.lang.String getComponentType();

    /**
     * <p>
     * getRate.
     * </p>
     *
     * @param unitName a {@link java.lang.String} object
     * @return a double
     */
    public double getRate(String unitName);

    /**
     * <p>
     * fugcoef.
     * </p>
     *
     * @param phase a {@link neqsim.thermo.phase.PhaseInterface} object
     * @return a double
     */
    public double fugcoef(PhaseInterface phase);

    /**
     * <p>
     * logfugcoefdT.
     * </p>
     *
     * @param phase a {@link neqsim.thermo.phase.PhaseInterface} object
     * @return a double
     */
    public double logfugcoefdT(PhaseInterface phase);

    /**
     * <p>
     * logfugcoefdNi.
     * </p>
     *
     * @param phase a {@link neqsim.thermo.phase.PhaseInterface} object
     * @param k a int
     * @return a double
     */
    public double logfugcoefdNi(PhaseInterface phase, int k);

    /**
     * <p>
     * setStokesCationicDiameter.
     * </p>
     *
     * @param stokesCationicDiameter a double
     */
    public void setStokesCationicDiameter(double stokesCationicDiameter);

    /**
     * <p>
     * logfugcoefdP.
     * </p>
     *
     * @param phase a {@link neqsim.thermo.phase.PhaseInterface} object
     * @return a double
     */
    public double logfugcoefdP(PhaseInterface phase);

    /**
     * <p>
     * logfugcoefdN.
     * </p>
     *
     * @param phase a {@link neqsim.thermo.phase.PhaseInterface} object
     * @return an array of {@link double} objects
     */
    public double[] logfugcoefdN(PhaseInterface phase);

    /**
     * <p>
     * setProperties.
     * </p>
     *
     * @param component a {@link neqsim.thermo.component.ComponentInterface} object
     */
    public void setProperties(ComponentInterface component);

    /**
     * <p>
     * getTripplePointDensity.
     * </p>
     *
     * @return a double
     */
    public double getTripplePointDensity();

    /**
     * <p>
     * setFugacityCoefficient.
     * </p>
     *
     * @param val a double
     */
    public void setFugacityCoefficient(double val);

    /**
     * <p>
     * getCriticalCompressibilityFactor.
     * </p>
     *
     * @return a double
     */
    public double getCriticalCompressibilityFactor();

    /**
     * <p>
     * setCriticalCompressibilityFactor.
     * </p>
     *
     * @param criticalCompressibilityFactor a double
     */
    public void setCriticalCompressibilityFactor(double criticalCompressibilityFactor);

    /**
     * <p>
     * setMolarMass.
     * </p>
     *
     * @param molarMass a double
     */
    public void setMolarMass(double molarMass);

    /**
     * <p>
     * calcActivity.
     * </p>
     *
     * @return a boolean
     */
    public boolean calcActivity();

    /**
     * <p>
     * getMolality.
     * </p>
     *
     * @param phase a {@link neqsim.thermo.phase.PhaseInterface} object
     * @return a double
     */
    public double getMolality(PhaseInterface phase);

    /**
     * <p>
     * getFugasityCoefficient.
     * </p>
     *
     * @return a double
     */
    public double getFugasityCoefficient();

    /**
     * <p>
     * setLennardJonesMolecularDiameter.
     * </p>
     *
     * @param lennardJonesMolecularDiameter a double
     */
    public void setLennardJonesMolecularDiameter(double lennardJonesMolecularDiameter);

    /**
     * <p>
     * setLennardJonesEnergyParameter.
     * </p>
     *
     * @param lennardJonesEnergyParameter a double
     */
    public void setLennardJonesEnergyParameter(double lennardJonesEnergyParameter);

    /**
     * <p>
     * setSphericalCoreRadius.
     * </p>
     *
     * @param sphericalCoreRadius a double
     */
    public void setSphericalCoreRadius(double sphericalCoreRadius);

    /**
     * <p>
     * getTriplePointPressure.
     * </p>
     *
     * @return a double
     */
    public double getTriplePointPressure();

    /**
     * <p>
     * getTriplePointTemperature.
     * </p>
     *
     * @return a double
     */
    public double getTriplePointTemperature();

    /**
     * <p>
     * getMeltingPointTemperature.
     * </p>
     *
     * @return a double
     */
    public double getMeltingPointTemperature();

    /**
     * <p>
     * getIdealGasEnthalpyOfFormation.
     * </p>
     *
     * @return a double
     */
    public double getIdealGasEnthalpyOfFormation();

    /**
     * <p>
     * addMolesChemReac.
     * </p>
     *
     * @param dn a double
     * @param totdn a double
     */
    public void addMolesChemReac(double dn, double totdn);

    /**
     * <p>
     * getIdealGasGibsEnergyOfFormation.
     * </p>
     *
     * @return a double
     */
    public double getIdealGasGibsEnergyOfFormation();

    /**
     * <p>
     * setTC.
     * </p>
     *
     * @param val a double
     */
    public void setTC(double val);

    /**
     * <p>
     * setPC.
     * </p>
     *
     * @param val a double
     */
    public void setPC(double val);

    /**
     * <p>
     * getDiElectricConstantdTdT.
     * </p>
     *
     * @param temperature a double
     * @return a double
     */
    public double getDiElectricConstantdTdT(double temperature);

    /**
     * <p>
     * getIdealGasAbsoluteEntropy.
     * </p>
     *
     * @return a double
     */
    public double getIdealGasAbsoluteEntropy();

    /**
     * <p>
     * getDiElectricConstantdT.
     * </p>
     *
     * @param temperature a double
     * @return a double
     */
    public double getDiElectricConstantdT(double temperature);

<<<<<<< HEAD
    public void init(double temperature, double pressure, double totalNumberOfMoles, double beta,
            int type);

=======
    /**
     * <p>
     * init.
     * </p>
     *
     * @param temperature a double
     * @param pressure a double
     * @param totalNumberOfMoles a double
     * @param beta a double
     * @param type a int
     */
    public void init(double temperature, double pressure, double totalNumberOfMoles, double beta,
            int type);

    /**
     * <p>
     * Finit.
     * </p>
     *
     * @param phase a {@link neqsim.thermo.phase.PhaseInterface} object
     * @param temperature a double
     * @param pressure a double
     * @param totalNumberOfMoles a double
     * @param beta a double
     * @param numberOfComponents a int
     * @param type a int
     */
>>>>>>> f5b5a8bf
    public void Finit(PhaseInterface phase, double temperature, double pressure,
            double totalNumberOfMoles, double beta, int numberOfComponents, int type);

    /**
     * <p>
     * getx.
     * </p>
     *
     * @return a double
     */
    public double getx();

    /**
     * <p>
     * getz.
     * </p>
     *
     * @return a double
     */
    public double getz();

    /**
     * <p>
     * getK.
     * </p>
     *
     * @return a double
     */
    public double getK();

    /**
     * <p>
     * getTC.
     * </p>
     *
     * @return a double
     */
    public double getTC();

    /**
     * <p>
     * getNormalBoilingPoint.
     * </p>
     *
     * @return a double
     */
    public double getNormalBoilingPoint();

    /**
     * <p>
     * setNormalBoilingPoint.
     * </p>
     *
     * @param normalBoilingPoint a double
     */
    public void setNormalBoilingPoint(double normalBoilingPoint);

    /**
     * <p>
     * getPC.
     * </p>
     *
     * @return a double
     */
    public double getPC();

    /**
     * <p>
     * setComponentNumber.
     * </p>
     *
     * @param numb a int
     */
    public void setComponentNumber(int numb);

    /**
     * <p>
     * setViscosityAssociationFactor.
     * </p>
     *
     * @param val a double
     */
    public void setViscosityAssociationFactor(double val);

    /**
     * <p>
     * getIndex.
     * </p>
     *
     * @return a int
     */
    public int getIndex();

    /**
     * <p>
     * getReferenceStateType.
     * </p>
     *
     * @return a {@link java.lang.String} object
     */
    public String getReferenceStateType();

    /**
     * <p>
     * setLiquidConductivityParameter.
     * </p>
     *
     * @param number a double
     * @param i a int
     */
    public void setLiquidConductivityParameter(double number, int i);

    /**
     * <p>
     * getLiquidConductivityParameter.
     * </p>
     *
     * @param i a int
     * @return a double
     */
    public double getLiquidConductivityParameter(int i);

    /**
     * <p>
     * getNormalLiquidDensity.
     * </p>
     *
     * @return a double
     */
    public double getNormalLiquidDensity();

    /**
     * <p>
     * getComponentName.
     * </p>
     *
     * @return a {@link java.lang.String} object
     */
    public String getComponentName();

    /**
     * <p>
     * getComponentNumber.
     * </p>
     *
     * @return a int
     */
    public int getComponentNumber();

    /**
     * <p>
     * addMolesChemReac.
     * </p>
     *
     * @param dn a double
     */
    public void addMolesChemReac(double dn);

    /**
     * <p>
     * getHeatOfVapourization.
     * </p>
     *
     * @param temp a double
     * @return a double
     */
    public double getHeatOfVapourization(double temp);

    /**
     * <p>
     * getNumberOfmoles.
     * </p>
     *
     * @return a double
     */
    public double getNumberOfmoles();

    /**
     * <p>
     * addMoles.
     * </p>
     *
     * @param dn a double
     */
    public void addMoles(double dn);

    /**
     * <p>
     * getGibbsEnergyOfFormation.
     * </p>
     *
     * @return a double
     */
    public double getGibbsEnergyOfFormation();

    /**
     * <p>
     * getReferencePotential.
     * </p>
     *
     * @return a double
     */
    public double getReferencePotential();

    /**
     * <p>
     * getLogFugasityCoeffisient.
     * </p>
     *
     * @return a double
     */
    public double getLogFugasityCoeffisient();

    /**
     * <p>
     * setReferencePotential.
     * </p>
     *
     * @param ref a double
     */
    public void setReferencePotential(double ref);

    /**
     * <p>
     * getNumberOfMolesInPhase.
     * </p>
     *
     * @return a double
     */
    public double getNumberOfMolesInPhase();

    /**
     * <p>
     * setNumberOfMolesInPhase.
     * </p>
     *
     * @param moles a double
     */
    public void setNumberOfMolesInPhase(double moles);

    /**
     * <p>
     * getIdEntropy.
     * </p>
     *
     * @param temperature a double
     * @return a double
     */
    public double getIdEntropy(double temperature);

    /**
     * <p>
     * setx.
     * </p>
     *
     * @param newx a double
     */
    public void setx(double newx);

    /**
     * <p>
     * setz.
     * </p>
     *
     * @param newz a double
     */
    public void setz(double newz);

    /**
     * <p>
     * setK.
     * </p>
     *
     * @param newK a double
     */
    public void setK(double newK);

    /**
     * <p>
     * getDiElectricConstant.
     * </p>
     *
     * @param temperature a double
     * @return a double
     */
    public double getDiElectricConstant(double temperature);

    /**
     * <p>
     * getIonicCharge.
     * </p>
     *
     * @return a double
     */
    public double getIonicCharge();

    /**
     * <p>
     * getdfugdt.
     * </p>
     *
     * @return a double
     */
    public double getdfugdt();

    /**
     * <p>
     * getdfugdp.
     * </p>
     *
     * @return a double
     */
    public double getdfugdp();

    /**
     * <p>
     * getSolidVaporPressure.
     * </p>
     *
     * @param temperature a double
     * @return a double
     */
    public double getSolidVaporPressure(double temperature);

    /**
<<<<<<< HEAD
     * @param temperature
=======
     * <p>
     * getCp0.
     * </p>
     *
     * @param temperature a double
>>>>>>> f5b5a8bf
     * @return ideal gas Cp for the component in the specific phase [J/molK]
     */
    public double getCp0(double temperature);

    /**
<<<<<<< HEAD
     * @param temperature
=======
     * <p>
     * getCv0.
     * </p>
     *
     * @param temperature a double
>>>>>>> f5b5a8bf
     * @return ideal gas Cv for the component in the specific phase [J/molK]
     */
    public double getCv0(double temperature);

    /**
     * <p>
     * getHID.
     * </p>
     *
     * @param T a double
     * @return a double
     */
    public double getHID(double T);

    /**
     * <p>
     * getEnthalpy.
     * </p>
     *
     * @param temperature a double
     * @return a double
     */
    public double getEnthalpy(double temperature);

    /**
     * <p>
     * getMolarMass.
     * </p>
     *
     * @return a double
     */
    public double getMolarMass();

    /**
     * <p>
     * getLennardJonesMolecularDiameter.
     * </p>
     *
     * @return a double
     */
    public double getLennardJonesMolecularDiameter();

    /**
     * <p>
     * getLennardJonesEnergyParameter.
     * </p>
     *
     * @return a double
     */
    public double getLennardJonesEnergyParameter();

    /**
     * <p>
     * getEntropy.
     * </p>
     *
     * @param temperature a double
     * @param pressure a double
     * @return a double
     */
    public double getEntropy(double temperature, double pressure);

    /**
     * <p>
     * getdfugdx.
     * </p>
     *
     * @param i a int
     * @return a double
     */
    public double getdfugdx(int i);

    /**
     * <p>
     * getdfugdn.
     * </p>
     *
     * @param i a int
     * @return a double
     */
    public double getdfugdn(int i);

    /**
     * <p>
     * getHresTP.
     * </p>
     *
     * @param temperature a double
     * @return a double
     */
    public double getHresTP(double temperature);

    /**
     * <p>
     * getGresTP.
     * </p>
     *
     * @param temperature a double
     * @return a double
     */
    public double getGresTP(double temperature);

    /**
     * <p>
     * getSresTP.
     * </p>
     *
     * @param temperature a double
     * @return a double
     */
    public double getSresTP(double temperature);

    /**
     * <p>
     * getFugasityCoeffisient.
     * </p>
     *
     * @return a double
     */
    public double getFugasityCoeffisient();

    /**
     * <p>
     * getAcentricFactor.
     * </p>
     *
     * @return a double
     */
    public double getAcentricFactor();

    /**
     * <p>
     * setAtractiveTerm.
     * </p>
     *
     * @param i a int
     */
    public void setAtractiveTerm(int i);

    /**
     * <p>
     * getAtractiveTerm.
     * </p>
     *
     * @return a {@link neqsim.thermo.component.atractiveEosTerm.AtractiveTermInterface} object
     */
    public AtractiveTermInterface getAtractiveTerm();

    /**
     * <p>
     * setNumberOfmoles.
     * </p>
     *
     * @param newmoles a double
     */
    public void setNumberOfmoles(double newmoles);

    /**
     * <p>
     * getAntoineVaporPressure.
     * </p>
     *
     * @param temp a double
     * @return a double
     */
    public double getAntoineVaporPressure(double temp);

    /**
     * <p>
     * getAntoineVaporTemperature.
     * </p>
     *
     * @param pres a double
     * @return a double
     */
    public double getAntoineVaporTemperature(double pres);

    /**
     * <p>
     * getSolidVaporPressuredT.
     * </p>
     *
     * @param temperature a double
     * @return a double
     */
    public double getSolidVaporPressuredT(double temperature);

    /**
     * <p>
     * getChemicalPotential.
     * </p>
     *
     * @param temperature a double
     * @param pressure a double
     * @return a double
     */
    public double getChemicalPotential(double temperature, double pressure);
    // public double fugcoef(PhaseInterface phase, int numberOfComponents, double
    // temperature, double pressure);
    // public double fugcoefDiffTemp(PhaseInterface phase, int numberOfComponents,
    // double temperature, double pressure);
    // public double fugcoefDiffPres(PhaseInterface phase, int numberOfComponents,
    // double temperature, double pressure);
    // public double[] fugcoefDiffN(PhaseInterface phase, int numberOfComponents,
    // double temperature, double pressure);

    /**
     * <p>
     * getGibbsEnergy.
     * </p>
     *
     * @param temperature a double
     * @param pressure a double
     * @return a double
     */
    public double getGibbsEnergy(double temperature, double pressure);

    /**
     * <p>
     * clone.
     * </p>
     *
     * @return a {@link neqsim.thermo.component.ComponentInterface} object
     */
    public ComponentInterface clone();

    /**
     * <p>
     * getDebyeDipoleMoment.
     * </p>
     *
     * @return a double
     */
    public double getDebyeDipoleMoment();

    /**
     * <p>
     * getViscosityCorrectionFactor.
     * </p>
     *
     * @return a double
     */
    public double getViscosityCorrectionFactor();

    /**
     * <p>
     * getCriticalVolume.
     * </p>
     *
     * @return a double
     */
    public double getCriticalVolume();

    /**
     * <p>
     * getRacketZ.
     * </p>
     *
     * @return a double
     */
    public double getRacketZ();

    /**
     * <p>
     * getName.
     * </p>
     *
     * @return a {@link java.lang.String} object
     */
    public String getName();

    /**
     * <p>
     * getLiquidViscosityParameter.
     * </p>
     *
     * @param i a int
     * @return a double
     */
    public double getLiquidViscosityParameter(int i);

    /**
     * <p>
     * getLiquidViscosityModel.
     * </p>
     *
     * @return a int
     */
    public int getLiquidViscosityModel();

    /**
     * <p>
     * setAcentricFactor.
     * </p>
     *
     * @param val a double
     */
    public void setAcentricFactor(double val);

    /**
     * <p>
     * getVolumeCorrection.
     * </p>
     *
     * @return a double
     */
    public double getVolumeCorrection();

    /**
     * <p>
     * setRacketZ.
     * </p>
     *
     * @param val a double
     */
    public void setRacketZ(double val);

    /**
     * <p>
     * setLiquidViscosityModel.
     * </p>
     *
     * @param modelNumber a int
     */
    public void setLiquidViscosityModel(int modelNumber);

    /**
     * <p>
     * setLiquidViscosityParameter.
     * </p>
     *
     * @param number a double
     * @param i a int
     */
    public void setLiquidViscosityParameter(double number, int i);

    /**
     * <p>
     * getElements.
     * </p>
     *
     * @return a {@link neqsim.thermo.atomElement.Element} object
     */
    public Element getElements();

    /**
     * <p>
     * getSchwartzentruberParams.
     * </p>
     *
     * @return an array of {@link double} objects
     */
    public double[] getSchwartzentruberParams();

    /**
     * <p>
     * setSchwartzentruberParams.
     * </p>
     *
     * @param i a int
     * @param param a double
     */
    public void setSchwartzentruberParams(int i, double param);

    /**
     * <p>
     * getTwuCoonParams.
     * </p>
     *
     * @return an array of {@link double} objects
     */
    public double[] getTwuCoonParams();

    /**
     * <p>
     * setTwuCoonParams.
     * </p>
     *
     * @param i a int
     * @param param a double
     */
    public void setTwuCoonParams(int i, double param);

    /**
     * <p>
     * getParachorParameter.
     * </p>
     *
     * @return a double
     */
    public double getParachorParameter();

    /**
     * <p>
     * setParachorParameter.
     * </p>
     *
     * @param parachorParameter a double
     */
    public void setParachorParameter(double parachorParameter);

    /**
     * <p>
     * getPureComponentSolidDensity.
     * </p>
     *
     * @param temperature a double
     * @return a double
     */
    public double getPureComponentSolidDensity(double temperature);

    /**
     * <p>
     * getPureComponentLiquidDensity.
     * </p>
     *
     * @param temperature a double
     * @return a double
     */
    public double getPureComponentLiquidDensity(double temperature);

    /**
     * <p>
     * getChemicalPotentialdV.
     * </p>
     *
     * @param phase a {@link neqsim.thermo.phase.PhaseInterface} object
     * @return a double
     */
    public double getChemicalPotentialdV(PhaseInterface phase);

    /**
     * <p>
     * getPureComponentHeatOfVaporization.
     * </p>
     *
     * @param temperature a double
     * @return a double
     */
    public double getPureComponentHeatOfVaporization(double temperature);

<<<<<<< HEAD
    public double fugcoefDiffPresNumeric(PhaseInterface phase, int numberOfComponents,
            double temperature, double pressure);

=======
    /**
     * <p>
     * fugcoefDiffPresNumeric.
     * </p>
     *
     * @param phase a {@link neqsim.thermo.phase.PhaseInterface} object
     * @param numberOfComponents a int
     * @param temperature a double
     * @param pressure a double
     * @return a double
     */
    public double fugcoefDiffPresNumeric(PhaseInterface phase, int numberOfComponents,
            double temperature, double pressure);

    /**
     * <p>
     * fugcoefDiffTempNumeric.
     * </p>
     *
     * @param phase a {@link neqsim.thermo.phase.PhaseInterface} object
     * @param numberOfComponents a int
     * @param temperature a double
     * @param pressure a double
     * @return a double
     */
>>>>>>> f5b5a8bf
    public double fugcoefDiffTempNumeric(PhaseInterface phase, int numberOfComponents,
            double temperature, double pressure);

    /**
     * <p>
     * setdfugdt.
     * </p>
     *
     * @param val a double
     */
    public void setdfugdt(double val);

    /**
     * <p>
     * setdfugdp.
     * </p>
     *
     * @param val a double
     */
    public void setdfugdp(double val);

    /**
     * <p>
     * setdfugdn.
     * </p>
     *
     * @param i a int
     * @param val a double
     */
    public void setdfugdn(int i, double val);

    /**
     * <p>
     * setdfugdx.
     * </p>
     *
     * @param i a int
     * @param val a double
     */
    public void setdfugdx(int i, double val);

    /**
     * <p>
     * getPaulingAnionicDiameter.
     * </p>
     *
     * @return a double
     */
    public double getPaulingAnionicDiameter();

    /**
     * <p>
     * getStokesCationicDiameter.
     * </p>
     *
     * @return a double
     */
    public double getStokesCationicDiameter();

    /**
     * <p>
     * getAtractiveTermNumber.
     * </p>
     *
     * @return a int
     */
    public int getAtractiveTermNumber();

    /**
     * <p>
     * getVoli.
     * </p>
     *
     * @return a double
     */
    public double getVoli();

    /**
     * <p>
     * getAntoineVaporPressuredT.
     * </p>
     *
     * @param temp a double
     * @return a double
     */
    public double getAntoineVaporPressuredT(double temp);

    /**
     * <p>
     * getMatiascopemanParams.
     * </p>
     *
     * @return an array of {@link double} objects
     */
    public double[] getMatiascopemanParams();

    /**
     * <p>
     * setMatiascopemanParams.
     * </p>
     *
     * @param index a int
     * @param matiascopemanParams a double
     */
    public void setMatiascopemanParams(int index, double matiascopemanParams);

    /**
     * <p>
     * setMatiascopemanParams.
     * </p>
     *
     * @param matiascopemanParams an array of {@link double} objects
     */
    public void setMatiascopemanParams(double[] matiascopemanParams);

    /**
     * <p>
     * getAssociationVolume.
     * </p>
     *
     * @return a double
     */
    public double getAssociationVolume();

    /**
     * <p>
     * setAssociationVolume.
     * </p>
     *
     * @param associationVolume a double
     */
    public void setAssociationVolume(double associationVolume);

    /**
     * <p>
     * getAssociationEnergy.
     * </p>
     *
     * @return a double
     */
    public double getAssociationEnergy();

    /**
     * <p>
     * setAssociationEnergy.
     * </p>
     *
     * @param associationEnergy a double
     */
    public void setAssociationEnergy(double associationEnergy);

    /**
     * <p>
     * getAntoineASolid.
     * </p>
     *
     * @return a double
     */
    public double getAntoineASolid();

    /**
     * <p>
     * setAntoineASolid.
     * </p>
     *
     * @param AntoineASolid a double
     */
    public void setAntoineASolid(double AntoineASolid);

    /**
     * <p>
     * getAntoineBSolid.
     * </p>
     *
     * @return a double
     */
    public double getAntoineBSolid();

    /**
     * <p>
     * setAntoineBSolid.
     * </p>
     *
     * @param AntoineBSolid a double
     */
    public void setAntoineBSolid(double AntoineBSolid);

    /**
     * <p>
     * isIsTBPfraction.
     * </p>
     *
     * @return a boolean
     */
    public boolean isIsTBPfraction();

    /**
     * <p>
     * setIsTBPfraction.
     * </p>
     *
     * @param isTBPfraction a boolean
     */
    public void setIsTBPfraction(boolean isTBPfraction);

    /**
     * <p>
     * isIsPlusFraction.
     * </p>
     *
     * @return a boolean
     */
    public boolean isIsPlusFraction();

    /**
     * <p>
     * setIsPlusFraction.
     * </p>
     *
     * @param isPlusFraction a boolean
     */
    public void setIsPlusFraction(boolean isPlusFraction);

    /**
     * <p>
     * isIsNormalComponent.
     * </p>
     *
     * @return a boolean
     */
    public boolean isIsNormalComponent();

    /**
     * <p>
     * setIsNormalComponent.
     * </p>
     *
     * @param isNormalComponent a boolean
     */
    public void setIsNormalComponent(boolean isNormalComponent);

    /**
     * <p>
     * isIsIon.
     * </p>
     *
     * @return a boolean
     */
    public boolean isIsIon();

    /**
     * <p>
     * setIsIon.
     * </p>
     *
     * @param isIon a boolean
     */
    public void setIsIon(boolean isIon);

    /**
     * <p>
     * setNormalLiquidDensity.
     * </p>
     *
     * @param normalLiquidDensity a double
     */
    public void setNormalLiquidDensity(double normalLiquidDensity);

    /**
     * <p>
     * doSolidCheck.
     * </p>
     *
     * @return a boolean
     */
    public boolean doSolidCheck();

    /**
     * <p>
     * setSolidCheck.
     * </p>
     *
     * @param solidCheck a boolean
     */
    public void setSolidCheck(boolean solidCheck);

    /**
     * <p>
     * getAssociationScheme.
     * </p>
     *
     * @return a {@link java.lang.String} object
     */
    public java.lang.String getAssociationScheme();

    /**
     * <p>
     * setAssociationScheme.
     * </p>
     *
     * @param associationScheme a {@link java.lang.String} object
     */
    public void setAssociationScheme(java.lang.String associationScheme);

    /**
     * <p>
     * getAntoineCSolid.
     * </p>
     *
     * @return a double
     */
    public double getAntoineCSolid();

    /**
     * <p>
     * setAntoineCSolid.
     * </p>
     *
     * @param AntoineCSolid a double
     */
    public void setAntoineCSolid(double AntoineCSolid);

    /**
     * <p>
     * getCCsolidVaporPressure.
     * </p>
     *
     * @param temperature a double
     * @return a double
     */
    public double getCCsolidVaporPressure(double temperature);

    /**
     * <p>
     * getCCsolidVaporPressuredT.
     * </p>
     *
     * @param temperature a double
     * @return a double
     */
    public double getCCsolidVaporPressuredT(double temperature);

    /**
     * <p>
     * getHsub.
     * </p>
     *
     * @return a double
     */
    public double getHsub();

    /**
     * <p>
     * getHenryCoefParameter.
     * </p>
     *
     * @return an array of {@link double} objects
     */
    public double[] getHenryCoefParameter();

    /**
     * <p>
     * setHenryCoefParameter.
     * </p>
     *
     * @param henryCoefParameter an array of {@link double} objects
     */
    public void setHenryCoefParameter(double[] henryCoefParameter);

    /**
     * <p>
     * getHenryCoef.
     * </p>
     *
     * @param temperature a double
     * @return a double
     */
    public double getHenryCoef(double temperature);

    /**
     * <p>
     * getHenryCoefdT.
     * </p>
     *
     * @param temperature a double
     * @return a double
     */
    public double getHenryCoefdT(double temperature);

    /**
     * <p>
     * getMatiascopemanSolidParams.
     * </p>
     *
     * @return an array of {@link double} objects
     */
    public double[] getMatiascopemanSolidParams();

    /**
     * <p>
     * setCriticalVolume.
     * </p>
     *
     * @param criticalVolume a double
     */
    public void setCriticalVolume(double criticalVolume);

    /**
     * <p>
     * getCriticalViscosity.
     * </p>
     *
     * @return a double
     */
    public double getCriticalViscosity();

    /**
     * <p>
     * setCriticalViscosity.
     * </p>
     *
     * @param criticalViscosity a double
     */
    public void setCriticalViscosity(double criticalViscosity);

    /**
     * <p>
     * getMolarity.
     * </p>
     *
     * @param phase a {@link neqsim.thermo.phase.PhaseInterface} object
     * @return a double
     */
    public double getMolarity(PhaseInterface phase);

    /**
     * <p>
     * isHydrateFormer.
     * </p>
     *
     * @return a boolean
     */
    public boolean isHydrateFormer();

    /**
     * <p>
     * setIsHydrateFormer.
     * </p>
     *
     * @param isHydrateFormer a boolean
     */
    public void setIsHydrateFormer(boolean isHydrateFormer);

    /**
     * <p>
     * getmSAFTi.
     * </p>
     *
     * @return a double
     */
    public double getmSAFTi();

    /**
     * <p>
     * setmSAFTi.
     * </p>
     *
     * @param mSAFTi a double
     */
    public void setmSAFTi(double mSAFTi);

    /**
     * <p>
     * getSigmaSAFTi.
     * </p>
     *
     * @return a double
     */
    public double getSigmaSAFTi();

    /**
     * <p>
     * setSigmaSAFTi.
     * </p>
     *
     * @param sigmaSAFTi a double
     */
    public void setSigmaSAFTi(double sigmaSAFTi);

    /**
     * <p>
     * getEpsikSAFT.
     * </p>
     *
     * @return a double
     */
    public double getEpsikSAFT();

    /**
     * <p>
     * setEpsikSAFT.
     * </p>
     *
     * @param epsikSAFT a double
     */
    public void setEpsikSAFT(double epsikSAFT);

    /**
     * <p>
     * getAssociationVolumeSAFT.
     * </p>
     *
     * @return a double
     */
    public double getAssociationVolumeSAFT();

    /**
     * <p>
     * setAssociationVolumeSAFT.
     * </p>
     *
     * @param associationVolumeSAFT a double
     */
    public void setAssociationVolumeSAFT(double associationVolumeSAFT);

    /**
     * <p>
     * getAssociationEnergySAFT.
     * </p>
     *
     * @return a double
     */
    public double getAssociationEnergySAFT();

    /**
     * <p>
     * setAssociationEnergySAFT.
     * </p>
     *
     * @param associationEnergySAFT a double
     */
    public void setAssociationEnergySAFT(double associationEnergySAFT);

    /**
     * <p>
     * getSurfaceTenisionInfluenceParameter.
     * </p>
     *
     * @param temperature a double
     * @return a double
     */
    public double getSurfaceTenisionInfluenceParameter(double temperature);

    /**
     * <p>
     * getCpA.
     * </p>
     *
     * @return a double
     */
    public double getCpA();

    /**
     * <p>
     * setCpA.
     * </p>
     *
     * @param CpA a double
     */
    public void setCpA(double CpA);

    /**
     * <p>
     * getCpB.
     * </p>
     *
     * @return a double
     */
    public double getCpB();

    /**
     * <p>
     * setCpB.
     * </p>
     *
     * @param CpB a double
     */
    public void setCpB(double CpB);

    /**
     * <p>
     * getCpC.
     * </p>
     *
     * @return a double
     */
    public double getCpC();

    /**
     * <p>
     * setCpC.
     * </p>
     *
     * @param CpC a double
     */
    public void setCpC(double CpC);

    /**
     * <p>
     * getCpD.
     * </p>
     *
     * @return a double
     */
    public double getCpD();

    /**
     * <p>
     * setCpD.
     * </p>
     *
     * @param CpD a double
     */
    public void setCpD(double CpD);

    /**
     * <p>
     * getCpE.
     * </p>
     *
     * @return a double
     */
    public double getCpE();

    /**
     * <p>
     * setCpE.
     * </p>
     *
     * @param CpE a double
     */
    public void setCpE(double CpE);
}<|MERGE_RESOLUTION|>--- conflicted
+++ resolved
@@ -11,12 +11,6 @@
 import neqsim.thermo.phase.PhaseInterface;
 
 /**
-<<<<<<< HEAD
- * @author Even Solbraa
- * @version
- */
-public interface ComponentInterface extends ThermodynamicConstantsInterface, Cloneable {
-=======
  * <p>
  * ComponentInterface interface.
  * </p>
@@ -32,7 +26,6 @@
      *
      * @return a boolean
      */
->>>>>>> f5b5a8bf
     public boolean isInert();
 
     /**
@@ -208,8 +201,6 @@
      */
     public int getOrginalNumberOfAssociationSites();
 
-<<<<<<< HEAD
-=======
     /**
      * <p>
      * createComponent.
@@ -220,7 +211,6 @@
      * @param molesInPhase a double
      * @param compnumber a int
      */
->>>>>>> f5b5a8bf
     public void createComponent(String component_name, double moles, double molesInPhase,
             int compnumber);
 
@@ -721,11 +711,6 @@
      */
     public double getDiElectricConstantdT(double temperature);
 
-<<<<<<< HEAD
-    public void init(double temperature, double pressure, double totalNumberOfMoles, double beta,
-            int type);
-
-=======
     /**
      * <p>
      * init.
@@ -753,7 +738,6 @@
      * @param numberOfComponents a int
      * @param type a int
      */
->>>>>>> f5b5a8bf
     public void Finit(PhaseInterface phase, double temperature, double pressure,
             double totalNumberOfMoles, double beta, int numberOfComponents, int type);
 
@@ -1079,29 +1063,21 @@
     public double getSolidVaporPressure(double temperature);
 
     /**
-<<<<<<< HEAD
-     * @param temperature
-=======
      * <p>
      * getCp0.
      * </p>
      *
      * @param temperature a double
->>>>>>> f5b5a8bf
      * @return ideal gas Cp for the component in the specific phase [J/molK]
      */
     public double getCp0(double temperature);
 
     /**
-<<<<<<< HEAD
-     * @param temperature
-=======
      * <p>
      * getCv0.
      * </p>
      *
      * @param temperature a double
->>>>>>> f5b5a8bf
      * @return ideal gas Cv for the component in the specific phase [J/molK]
      */
     public double getCv0(double temperature);
@@ -1543,14 +1519,23 @@
      */
     public double getPureComponentHeatOfVaporization(double temperature);
 
-<<<<<<< HEAD
+    /**
+     * <p>
+     * fugcoefDiffPresNumeric.
+     * </p>
+     *
+     * @param phase a {@link neqsim.thermo.phase.PhaseInterface} object
+     * @param numberOfComponents a int
+     * @param temperature a double
+     * @param pressure a double
+     * @return a double
+     */
     public double fugcoefDiffPresNumeric(PhaseInterface phase, int numberOfComponents,
             double temperature, double pressure);
 
-=======
-    /**
-     * <p>
-     * fugcoefDiffPresNumeric.
+    /**
+     * <p>
+     * fugcoefDiffTempNumeric.
      * </p>
      *
      * @param phase a {@link neqsim.thermo.phase.PhaseInterface} object
@@ -1559,21 +1544,6 @@
      * @param pressure a double
      * @return a double
      */
-    public double fugcoefDiffPresNumeric(PhaseInterface phase, int numberOfComponents,
-            double temperature, double pressure);
-
-    /**
-     * <p>
-     * fugcoefDiffTempNumeric.
-     * </p>
-     *
-     * @param phase a {@link neqsim.thermo.phase.PhaseInterface} object
-     * @param numberOfComponents a int
-     * @param temperature a double
-     * @param pressure a double
-     * @return a double
-     */
->>>>>>> f5b5a8bf
     public double fugcoefDiffTempNumeric(PhaseInterface phase, int numberOfComponents,
             double temperature, double pressure);
 
