/*
 * ComponentGEUniquac.java
 *
 * Created on 10. juli 2000, 21:06
 */

package neqsim.thermo.component;

import neqsim.thermo.phase.PhaseInterface;

/**
 * <p>
 * ComponentKentEisenberg class.
 * </p>
 *
 * @author Even Solbraa
 * @version $Id: $Id
 */
public class ComponentKentEisenberg extends ComponentGeNRTL {
    private static final long serialVersionUID = 1000;

<<<<<<< HEAD
    /** Creates new ComponentGENRTLmodifiedHV */
    public ComponentKentEisenberg() {}

=======
    /**
     * <p>
     * Constructor for ComponentKentEisenberg.
     * </p>
     */
    public ComponentKentEisenberg() {}

    /**
     * <p>
     * Constructor for ComponentKentEisenberg.
     * </p>
     *
     * @param component_name a {@link java.lang.String} object
     * @param moles a double
     * @param molesInPhase a double
     * @param compnumber a int
     */
>>>>>>> f5b5a8bf
    public ComponentKentEisenberg(String component_name, double moles, double molesInPhase,
            int compnumber) {
        super(component_name, moles, molesInPhase, compnumber);
    }

    /** {@inheritDoc} */
    @Override
    public double fugcoef(PhaseInterface phase) {
        double gamma = 1.0;
        if (referenceStateType.equals("solvent")) {
            fugasityCoeffisient =
                    gamma * getAntoineVaporPressure(phase.getTemperature()) / phase.getPressure();
            gammaRefCor = gamma;
        } else {
            double activinf = 1.0;
            if (ionicCharge == 0) {
                fugasityCoeffisient =
                        activinf * getHenryCoef(phase.getTemperature()) / phase.getPressure();
            } else {
                fugasityCoeffisient = 1e8;
            }
            gammaRefCor = activinf;
        }
        logFugasityCoeffisient = Math.log(fugasityCoeffisient);
        // System.out.println("gamma " + gamma);
        return fugasityCoeffisient;
    }
}<|MERGE_RESOLUTION|>--- conflicted
+++ resolved
@@ -19,11 +19,6 @@
 public class ComponentKentEisenberg extends ComponentGeNRTL {
     private static final long serialVersionUID = 1000;
 
-<<<<<<< HEAD
-    /** Creates new ComponentGENRTLmodifiedHV */
-    public ComponentKentEisenberg() {}
-
-=======
     /**
      * <p>
      * Constructor for ComponentKentEisenberg.
@@ -41,7 +36,6 @@
      * @param molesInPhase a double
      * @param compnumber a int
      */
->>>>>>> f5b5a8bf
     public ComponentKentEisenberg(String component_name, double moles, double molesInPhase,
             int compnumber) {
         super(component_name, moles, molesInPhase, compnumber);
