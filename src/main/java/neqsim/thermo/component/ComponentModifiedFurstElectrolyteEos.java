/*
 * ComponentModifiedFurstElectrolyteEos.java
 *
 * Created on 26. februar 2001, 17:59
 */

package neqsim.thermo.component;

import neqsim.thermo.phase.PhaseInterface;
import neqsim.thermo.phase.PhaseModifiedFurstElectrolyteEos;

/**
 * @author Even Solbraa
 * @version
 */
public class ComponentModifiedFurstElectrolyteEos extends ComponentSrk {
        private static final long serialVersionUID = 1000;

<<<<<<< HEAD
        double Wi = 0, WiT = 0.0, epsi = 0, epsiV = 0, epsIonici = 0, epsIoniciV = 0, dEpsdNi = 0,
                        ionicCoVolume = 0, solventdiElectricdn = 0.0, solventdiElectricdndT = 0,
                        diElectricdn = 0, diElectricdndV = 0, diElectricdndT = 0, bornterm = 0,
                        alphai = 0.0, alphaiT = 0.0, alphaiV = 0.0, XLRi = 0.0, XBorni = 0.0;
        double sr2On = 1.0, lrOn = 1.0, bornOn = 1.0;

        /** Creates new ComponentModifiedFurstElectrolyteEos */
        public ComponentModifiedFurstElectrolyteEos() {}

        public ComponentModifiedFurstElectrolyteEos(double moles) {
                super(moles);
                numberOfMoles = moles;
        }

        public ComponentModifiedFurstElectrolyteEos(String component_name, double moles,
                        double molesInPhase, int compnumber) {
                super(component_name, moles, molesInPhase, compnumber);
                ionicCoVolume = this.getIonicDiameter();
                if (ionicCharge != 0) {
                        setIsIon(true);
                }
                b = ionicCharge != 0
                                ? (neqsim.thermo.util.constants.FurstElectrolyteConstants.furstParams[0]
                                                * Math.pow(getIonicDiameter(), 3.0)
                                                + neqsim.thermo.util.constants.FurstElectrolyteConstants.furstParams[1])
                                                * 1e5
                                : b;
                a = ionicCharge != 0 ? 1.0e-35 : a;
                setAtractiveParameter(
                                new neqsim.thermo.component.atractiveEosTerm.AtractiveTermSchwartzentruber(
                                                this));
                lennardJonesMolecularDiameter = ionicCharge != 0
                                ? Math.pow((6.0 * b / 1.0e5) / (pi * avagadroNumber), 1.0 / 3.0)
                                                * 1e10
                                : lennardJonesMolecularDiameter;

                // if(ionicCharge>0) stokesCationicDiameter = stokesCationicDiameter/3.0;
        }

        public ComponentModifiedFurstElectrolyteEos(int number, double TC, double PC, double M,
                        double a, double moles) {
                super(number, TC, PC, M, a, moles);
        }

        public void initFurstParam() {
                b = ionicCharge != 0
                                ? (neqsim.thermo.util.constants.FurstElectrolyteConstants.furstParams[0]
                                                * Math.pow(getIonicDiameter(), 3.0)
                                                + neqsim.thermo.util.constants.FurstElectrolyteConstants.furstParams[1])
                                                * 1e5
                                : b;
                lennardJonesMolecularDiameter = ionicCharge != 0
                                ? Math.pow((6.0 * b / 1.0e5) / (pi * avagadroNumber), 1.0 / 3.0)
                                                * 1e10
                                : lennardJonesMolecularDiameter;
        }

        @Override
        public Object clone() {
                ComponentModifiedFurstElectrolyteEos clonedComponent = null;
                try {
                        clonedComponent = (ComponentModifiedFurstElectrolyteEos) super.clone();
                } catch (Exception e) {
                        logger.error("Cloning failed.", e);
                }

                return clonedComponent;
        }

        @Override
        public double calca() {
                if (ionicCharge != 0) {
                        return a;
                } else {
                        return super.calca();
                }
        }

        @Override
        public double calcb() {
                if (ionicCharge != 0) {
                        return b;
                } else {
                        return super.calcb();
                }
        }

        @Override
        public void init(double temperature, double pressure, double totalNumberOfMoles,
                        double beta, int type) {
                super.init(temperature, pressure, totalNumberOfMoles, beta, type);
        }

        @Override
        public void Finit(PhaseInterface phase, double temp, double pres, double totMoles,
                        double beta, int numberOfComponents, int type) {
                Wi = ((PhaseModifiedFurstElectrolyteEos) phase).calcWi(componentNumber, phase, temp,
                                pres, numberOfComponents);
                WiT = ((PhaseModifiedFurstElectrolyteEos) phase).calcWiT(componentNumber, phase,
                                temp, pres, numberOfComponents);
                epsi = dEpsdNi(phase, numberOfComponents, temp, pres);
                epsiV = dEpsdNidV(phase, numberOfComponents, temp, pres);
                epsIonici = dEpsIonicdNi(phase, numberOfComponents, temp, pres);
                epsIoniciV = dEpsIonicdNidV(phase, numberOfComponents, temp, pres);
                solventdiElectricdn =
                                calcSolventdiElectricdn(phase, numberOfComponents, temp, pres);
                solventdiElectricdndT =
                                calcSolventdiElectricdndT(phase, numberOfComponents, temp, pres);
                diElectricdn = calcdiElectricdn(phase, numberOfComponents, temp, pres);
                diElectricdndV = calcdiElectricdndV(phase, numberOfComponents, temp, pres);
                diElectricdndT = calcdiElectricdndT(phase, numberOfComponents, temp, pres);
                alphai = -(electronCharge * electronCharge * avagadroNumber) / (vacumPermittivity
                                * Math.pow(((PhaseModifiedFurstElectrolyteEos) phase)
                                                .getDiElectricConstant(), 2.0)
                                * R * temp) * diElectricdn;
                alphaiT = -electronCharge * electronCharge * avagadroNumber / (vacumPermittivity
                                * Math.pow(((PhaseModifiedFurstElectrolyteEos) phase)
                                                .getDiElectricConstant(), 2.0)
                                * R * temp) * diElectricdndT
                                + electronCharge * electronCharge * avagadroNumber
                                                / (vacumPermittivity * Math.pow(
                                                                ((PhaseModifiedFurstElectrolyteEos) phase)
                                                                                .getDiElectricConstant(),
                                                                2.0) * R * temp * temp)
                                                * diElectricdn
                                + 2.0 * electronCharge * electronCharge * avagadroNumber
                                                / (vacumPermittivity * Math.pow(
                                                                ((PhaseModifiedFurstElectrolyteEos) phase)
                                                                                .getDiElectricConstant(),
                                                                3.0) * R * temp)
                                                * diElectricdn
                                                * ((PhaseModifiedFurstElectrolyteEos) phase)
                                                                .getDiElectricConstantdT();
                alphaiV = -electronCharge * electronCharge * avagadroNumber / (vacumPermittivity
                                * Math.pow(((PhaseModifiedFurstElectrolyteEos) phase)
                                                .getDiElectricConstant(), 2.0)
                                * R * temp) * diElectricdndV
                                + 2.0 * electronCharge * electronCharge * avagadroNumber
                                                / (vacumPermittivity * Math.pow(
                                                                ((PhaseModifiedFurstElectrolyteEos) phase)
                                                                                .getDiElectricConstant(),
                                                                3.0) * R * temp)
                                                * diElectricdn
                                                * ((PhaseModifiedFurstElectrolyteEos) phase)
                                                                .getDiElectricConstantdV();
                XLRi = calcXLRdN(phase, numberOfComponents, temp, pres);
                if (getLennardJonesMolecularDiameter() > 0) {
                        XBorni = ionicCharge * ionicCharge
                                        / (getLennardJonesMolecularDiameter() * 1e-10);
                }
                super.Finit(phase, temp, pres, totMoles, beta, numberOfComponents, type);
        }

        public double dAlphaLRdndn(int j, PhaseInterface phase, int numberOfComponents,
                        double temperature, double pressure) {
                double temp = 2.0 * electronCharge * electronCharge * avagadroNumber
                                / (vacumPermittivity * Math
                                                .pow(((PhaseModifiedFurstElectrolyteEos) phase)
                                                                .getDiElectricConstant(), 3.0)
                                                * R * temperature)
                                * diElectricdn
                                * ((ComponentModifiedFurstElectrolyteEos) ((PhaseModifiedFurstElectrolyteEos) phase)
                                                .getComponents()[j]).getDiElectricConstantdn()
                                - electronCharge * electronCharge * avagadroNumber
                                                / (vacumPermittivity * Math.pow(
                                                                ((PhaseModifiedFurstElectrolyteEos) phase)
                                                                                .getDiElectricConstant(),
                                                                2.0) * R * temperature)
                                                * calcdiElectricdndn(j, phase, numberOfComponents,
                                                                temperature, pressure);
                return temp;
        }

        @Override
        public double dFdN(PhaseInterface phase, int numberOfComponents, double temperature,
                        double pressure) {
                double Fsup = 0, FSR2 = 0, FLR = 0, FBorn = 0;
                Fsup = super.dFdN(phase, numberOfComponents, temperature, pressure);
                FSR2 = dFSR2dN(phase, numberOfComponents, temperature, pressure);
                FLR = dFLRdN(phase, numberOfComponents, temperature, pressure);
                FBorn = dFBorndN(phase, numberOfComponents, temperature, pressure);
                // System.out.println("phase " + phase.getPhaseType());
                // System.out.println("name " + componentName);
                // System.out.println("Fsup: " + super.dFdN(phase,
                // numberOfComponents,temperature, pressure));
                // if(componentName.equals("Na+")){
                // System.out.println("FnSR: " + dFSR2dN(phase, numberOfComponents, temperature,
                // pressure));
                // System.out.println("FLRn: " + dFLRdN(phase, numberOfComponents,temperature,
                // pressure));
                // }
                return Fsup + sr2On * FSR2 + lrOn * FLR + bornOn * FBorn;
        }

        @Override
        public double dFdNdT(PhaseInterface phase, int numberOfComponents, double temperature,
                        double pressure) {
                return super.dFdNdT(phase, numberOfComponents, temperature, pressure)
                                + sr2On * dFSR2dNdT(phase, numberOfComponents, temperature,
                                                pressure)
                                + lrOn * dFLRdNdT(phase, numberOfComponents, temperature, pressure)
                                + bornOn * dFBorndNdT(phase, numberOfComponents, temperature,
                                                pressure);
        }

        @Override
        public double dFdNdV(PhaseInterface phase, int numberOfComponents, double temperature,
                        double pressure) {
                return super.dFdNdV(phase, numberOfComponents, temperature, pressure)
                                + sr2On * dFSR2dNdV(phase, numberOfComponents, temperature,
                                                pressure)
                                + lrOn * dFLRdNdV(phase, numberOfComponents, temperature, pressure);
        }

        @Override
        public double dFdNdN(int j, PhaseInterface phase, int numberOfComponents,
                        double temperature, double pressure) {
                return super.dFdNdN(j, phase, numberOfComponents, temperature, pressure)
                                + sr2On * dFSR2dNdN(j, phase, numberOfComponents, temperature,
                                                pressure)
                                + lrOn * dFLRdNdN(j, phase, numberOfComponents, temperature,
                                                pressure)
                                + bornOn * dFBorndNdN(j, phase, numberOfComponents, temperature,
                                                pressure);
        }

        // Long Range term equations and derivatives
        public double dFLRdN(PhaseInterface phase, int numberOfComponents, double temperature,
                        double pressure) {
                return ((PhaseModifiedFurstElectrolyteEos) phase).FLRXLR() * XLRi
                                + ((PhaseModifiedFurstElectrolyteEos) phase).dFdAlphaLR() * alphai;
                // + ((PhaseModifiedFurstElectrolyteEos) phase).FLRGammaLR()*gammaLRdn;
        }

        public double dFLRdNdT(PhaseInterface phase, int numberOfComponents, double temperature,
                        double pressure) {
                return ((PhaseModifiedFurstElectrolyteEos) phase).dFdAlphaLRdX() * XLRi
                                * ((PhaseModifiedFurstElectrolyteEos) phase).getAlphaLRT()
                                + ((PhaseModifiedFurstElectrolyteEos) phase).dFdAlphaLR() * alphaiT;
        }

        public double dFLRdNdV(PhaseInterface phase, int numberOfComponents, double temperature,
                        double pressure) {
                return 1e-5 * (((PhaseModifiedFurstElectrolyteEos) phase).dFdAlphaLRdX() * XLRi
                                * ((PhaseModifiedFurstElectrolyteEos) phase).getAlphaLRV()
                                + ((PhaseModifiedFurstElectrolyteEos) phase).dFdAlphaLR()
                                                * alphaiV);
        }

        public double dFLRdNdN(int j, PhaseInterface phase, int numberOfComponents,
                        double temperature, double pressure) {
                return ((PhaseModifiedFurstElectrolyteEos) phase).dFdAlphaLRdX() * XLRi
                                * ((ComponentModifiedFurstElectrolyteEos) ((PhaseModifiedFurstElectrolyteEos) phase)
                                                .getComponents()[j]).getAlphai()
                                + ((PhaseModifiedFurstElectrolyteEos) phase).dFdAlphaLR()
                                                * dAlphaLRdndn(j, phase, numberOfComponents,
                                                                temperature, pressure)
                                + ((PhaseModifiedFurstElectrolyteEos) phase).dFdAlphaLRdX() * alphai
                                                * ((ComponentModifiedFurstElectrolyteEos) ((PhaseModifiedFurstElectrolyteEos) phase)
                                                                .getComponents()[j]).getXLRi();
        }

        public double calcXLRdN(PhaseInterface phase, int numberOfComponents, double temperature,
                        double pressure) {
                return Math.pow(getIonicCharge(), 2.0)
                                * ((PhaseModifiedFurstElectrolyteEos) phase).getShieldingParameter()
                                / (1.0 + ((PhaseModifiedFurstElectrolyteEos) phase)
                                                .getShieldingParameter()
                                                * getLennardJonesMolecularDiameter() * 1e-10);
        }

        public double FLRN() {
                return 0.0;
        }

        public double calcSolventdiElectricdn(PhaseInterface phase, int numberOfComponents,
                        double temperature, double pressure) {
                if (getIonicCharge() != 0) {
                        return 0.0;
                }
                double ans2 = 0.0;
                for (int i = 0; i < numberOfComponents; i++) {
                        if (phase.getComponent(i).getIonicCharge() == 0) {
                                ans2 += phase.getComponent(i).getNumberOfMolesInPhase();
                        }
                }
                // return 0.0;
                return getDiElectricConstant(temperature) / ans2
                                - ((PhaseModifiedFurstElectrolyteEos) phase)
                                                .getSolventDiElectricConstant() / ans2;
        }

        public double calcSolventdiElectricdndn(int j, PhaseInterface phase, int numberOfComponents,
                        double temperature, double pressure) {
                if (getIonicCharge() != 0
                                || ((PhaseModifiedFurstElectrolyteEos) phase).getComponents()[j]
                                                .getIonicCharge() != 0) {
                        return 0.0;
                }
                double ans2 = 0.0;
                for (int i = 0; i < numberOfComponents; i++) {
                        if (phase.getComponent(i).getIonicCharge() == 0) {
                                ans2 += phase.getComponent(i).getNumberOfMolesInPhase();
                        }
                }
                // return 0.0;
                return -getDiElectricConstant(temperature) / (ans2 * ans2)
                                - ((PhaseModifiedFurstElectrolyteEos) phase).getComponents()[j]
                                                .getDiElectricConstant(temperature) / (ans2 * ans2)
                                + 2.0 * ((PhaseModifiedFurstElectrolyteEos) phase)
                                                .getSolventDiElectricConstant() / (ans2 * ans2);
        }

        public double calcSolventdiElectricdndT(PhaseInterface phase, int numberOfComponents,
                        double temperature, double pressure) {
                if (getIonicCharge() != 0) {
                        return 0.0;
                }
                double ans2 = 0.0;
                for (int i = 0; i < numberOfComponents; i++) {
                        if (phase.getComponent(i).getIonicCharge() == 0) {
                                ans2 += phase.getComponent(i).getNumberOfMolesInPhase();
                        }
                }
                // return 0.0;
                return getDiElectricConstantdT(temperature) / ans2
                                - ((PhaseModifiedFurstElectrolyteEos) phase)
                                                .getSolventDiElectricConstantdT() / ans2;
        }

        public double calcdiElectricdn(PhaseInterface phase, int numberOfComponents,
                        double temperature, double pressure) {
                double X = (1.0 - ((PhaseModifiedFurstElectrolyteEos) phase).getEpsIonic()) / (1.0
                                + ((PhaseModifiedFurstElectrolyteEos) phase).getEpsIonic() / 2.0);
                double Y = ((PhaseModifiedFurstElectrolyteEos) phase).getSolventDiElectricConstant()
                                - 1.0;
                double dXdf = getEpsIonici() * -3.0 / 2.0 / Math
                                .pow(((PhaseModifiedFurstElectrolyteEos) phase).getEpsIonic() / 2.0
                                                + 1.0, 2.0);
                double dYdf = getSolventDiElectricConstantdn();
                return dYdf * X + Y * dXdf;
        }

        public double calcdiElectricdndV(PhaseInterface phase, int numberOfComponents,
                        double temperature, double pressure) {
                double dXdf = ((PhaseModifiedFurstElectrolyteEos) phase).getEpsIonicdV() * -3.0
                                / 2.0
                                / Math.pow(((PhaseModifiedFurstElectrolyteEos) phase).getEpsIonic()
                                                / 2.0 + 1.0, 2.0);
                double dYdf = getSolventDiElectricConstantdn();
                double d1 = ((PhaseModifiedFurstElectrolyteEos) phase)
                                .getSolventDiElectricConstant();
                double d2 = epsIoniciV * -3.0 / 2.0 / Math
                                .pow(((PhaseModifiedFurstElectrolyteEos) phase).getEpsIonic() / 2.0
                                                + 1.0, 2.0);
                double d3 = ((PhaseModifiedFurstElectrolyteEos) phase).getEpsIonicdV() * epsIonici
                                * 3.0 / 2.0
                                / Math.pow(((PhaseModifiedFurstElectrolyteEos) phase).getEpsIonic()
                                                / 2.0 + 1.0, 3.0);
                return dYdf * dXdf + d1 * d2 + d1 * d3;
        }

        public double calcdiElectricdndn(int j, PhaseInterface phase, int numberOfComponents,
                        double temperature, double pressure) {
                double dYdf = ((ComponentModifiedFurstElectrolyteEos) ((PhaseModifiedFurstElectrolyteEos) phase)
                                .getComponents()[j]).getSolventDiElectricConstantdn();
                double dXdfdfj = getEpsIonici() * -3.0 / 2.0 / Math
                                .pow(((PhaseModifiedFurstElectrolyteEos) phase).getEpsIonic() / 2.0
                                                + 1.0, 2.0);

                double dXdf = ((ComponentModifiedFurstElectrolyteEos) ((PhaseModifiedFurstElectrolyteEos) phase)
                                .getComponents()[j]).getEpsIonici() * getEpsIonici() * 3.0 / 2.0
                                / Math.pow(((PhaseModifiedFurstElectrolyteEos) phase).getEpsIonic()
                                                / 2.0 + 1.0, 3.0);
                double d1 = ((PhaseModifiedFurstElectrolyteEos) phase)
                                .getSolventDiElectricConstant();

                double d2 = ((ComponentModifiedFurstElectrolyteEos) ((PhaseModifiedFurstElectrolyteEos) phase)
                                .getComponents()[j]).getEpsIonici() * -3.0 / 2.0
                                / Math.pow(((PhaseModifiedFurstElectrolyteEos) phase).getEpsIonic()
                                                / 2.0 + 1.0, 2.0);
                double d5 = getSolventDiElectricConstantdn();

                double d3 = calcSolventdiElectricdndn(j, phase, numberOfComponents, temperature,
                                pressure);
                double d4 = (1.0 - ((PhaseModifiedFurstElectrolyteEos) phase).getEpsIonic()) / (1.0
                                + ((PhaseModifiedFurstElectrolyteEos) phase).getEpsIonic() / 2.0);

                return dYdf * dXdfdfj + dXdf * d1 + d2 * d5 + d3 * d4;
        }

        public double calcdiElectricdndT(PhaseInterface phase, int numberOfComponents,
                        double temperature, double pressure) {
                double X = (1.0 - ((PhaseModifiedFurstElectrolyteEos) phase).getEpsIonic()) / (1.0
                                + ((PhaseModifiedFurstElectrolyteEos) phase).getEpsIonic() / 2.0);
                double Y = ((PhaseModifiedFurstElectrolyteEos) phase)
                                .getSolventDiElectricConstantdT();
                double dXdf = getEpsIonici() * -3.0 / 2.0 / Math
                                .pow(((PhaseModifiedFurstElectrolyteEos) phase).getEpsIonic() / 2.0
                                                + 1.0, 2.0);
                double dYdf = solventdiElectricdndT;
                return dYdf * X + Y * dXdf;
        }

        // a little simplified
        public double calcGammaLRdn(PhaseInterface phase, int numberOfComponents,
                        double temperature, double pressure) {
                return 0.0;
                // if(((PhaseModifiedFurstElectrolyteEos) phase).getPhaseType()==1) return 0.0;
                // double temp =
                // Math.pow(getIonicCharge()/(1.0+((PhaseModifiedFurstElectrolyteEos)
                // phase).getShieldingParameter()*getLennardJonesMolecularDiameter()*1e-10),2.0);
                // return 1.0/(8.0*((PhaseModifiedFurstElectrolyteEos)
                // phase).getShieldingParameter() + 4.0 *
                // Math.pow(((PhaseModifiedFurstElectrolyteEos)
                // phase).calcShieldingParameter2(),2.0) * 2.0 *
                // getLennardJonesMolecularDiameter()*1e-10) *
                // ((temp * ((PhaseModifiedFurstElectrolyteEos)
                // phase).getAlphaLR2()/(((PhaseModifiedFurstElectrolyteEos)
                // phase).getMolarVolume()*1e-5*((PhaseModifiedFurstElectrolyteEos)
                // phase).getNumberOfMolesInPhase()) * avagadroNumber)
                // + 4.0 * Math.pow(((PhaseModifiedFurstElectrolyteEos)
                // phase).getShieldingParameter(),2.0) / ((PhaseModifiedFurstElectrolyteEos)
                // phase).getAlphaLR2() * alphai );
                // Math.pow(getIonicCharge()/(1.0+((PhaseModifiedFurstElectrolyteEos)
                // phase).getShieldingParameter()*getLennardJonesMolecularDiameter()*1e-10),2.0)
                // + alphai*temp) /(8.0*((PhaseModifiedFurstElectrolyteEos)
                // phase).getShieldingParameter());
                // + 2.0*getLennardJonesMolecularDiameter()*1e-10 * 4.0 *
                // Math.pow(((PhaseModifiedFurstElectrolyteEos)
                // phase).calcShieldingParameter2(),2.0))*
        }

        // Short Range term equations and derivatives
        public double dFSR2dN(PhaseInterface phase, int numberOfComponents, double temperature,
                        double pressure) {
                return ((PhaseModifiedFurstElectrolyteEos) phase).FSR2eps() * epsi
                                + ((PhaseModifiedFurstElectrolyteEos) phase).FSR2W() * Wi;
        }

        public double dFSR2dNdT(PhaseInterface phase, int numberOfComponents, double temperature,
                        double pressure) {
                return ((PhaseModifiedFurstElectrolyteEos) phase).FSR2W() * WiT
                                + ((PhaseModifiedFurstElectrolyteEos) phase).FSR2epsW() * epsi
                                                * ((PhaseModifiedFurstElectrolyteEos) phase)
                                                                .getWT();
        }

        public double dFSR2dNdV(PhaseInterface phase, int numberOfComponents, double temperature,
                        double pressure) {
                return 1.0e-5 * (+((PhaseModifiedFurstElectrolyteEos) phase).FSR2epseps() * epsi
                                * ((PhaseModifiedFurstElectrolyteEos) phase).getEpsdV()
                                + ((PhaseModifiedFurstElectrolyteEos) phase).FSR2eps() * epsiV
                                + ((PhaseModifiedFurstElectrolyteEos) phase).FSR2epsW() * Wi
                                                * ((PhaseModifiedFurstElectrolyteEos) phase)
                                                                .getEpsdV()
                                + ((PhaseModifiedFurstElectrolyteEos) phase).FSR2epsV() * epsi
                                + ((PhaseModifiedFurstElectrolyteEos) phase).FSR2VW() * Wi);
        }

        public double dFSR2dNdN(int j, PhaseInterface phase, int numberOfComponents,
                        double temperature, double pressure) {
                return ((PhaseModifiedFurstElectrolyteEos) phase).FSR2epseps() * epsi
                                * ((ComponentModifiedFurstElectrolyteEos) ((PhaseModifiedFurstElectrolyteEos) phase)
                                                .getComponents()[j]).getEpsi()
                                + ((PhaseModifiedFurstElectrolyteEos) phase).FSR2epsW() * Wi
                                                * ((ComponentModifiedFurstElectrolyteEos) ((PhaseModifiedFurstElectrolyteEos) phase)
                                                                .getComponents()[j]).getEpsi()
                                + ((PhaseModifiedFurstElectrolyteEos) phase).FSR2W()
                                                * ((PhaseModifiedFurstElectrolyteEos) phase)
                                                                .calcWij(componentNumber, j, phase,
                                                                                temperature,
                                                                                pressure,
                                                                                numberOfComponents)
                                + ((PhaseModifiedFurstElectrolyteEos) phase).FSR2epsW() * epsi
                                                * ((PhaseModifiedFurstElectrolyteEos) phase).calcWi(
                                                                j, phase, temperature, pressure,
                                                                numberOfComponents);
        }

        public double dEpsdNi(PhaseInterface phase, int numberOfComponents, double temperature,
                        double pressure) {
                return avagadroNumber * pi / 6.0
                                * Math.pow(lennardJonesMolecularDiameter * 1.0e-10, 3.0)
                                * (1.0 / (phase.getMolarVolume() * 1.0e-5
                                                * phase.getNumberOfMolesInPhase()));
        }

        public double dEpsdNidV(PhaseInterface phase, int numberOfComponents, double temperature,
                        double pressure) {
                return (-avagadroNumber * pi / 6.0
                                * Math.pow(lennardJonesMolecularDiameter * 1.0e-10, 3.0)
                                * (1.0 / (Math.pow(
                                                phase.getMolarVolume() * 1.0e-5
                                                                * phase.getNumberOfMolesInPhase(),
                                                2.0))));
        }

        public double dEpsIonicdNi(PhaseInterface phase, int numberOfComponents, double temperature,
                        double pressure) {
                if (ionicCharge == 0) {
                        return 0.0;
                } else {
                        return pi / 6.0 * (avagadroNumber
                                        * Math.pow(lennardJonesMolecularDiameter * 1.0e-10, 3.0))
                                        * (1.0 / (phase.getMolarVolume() * 1.0e-5
                                                        * phase.getNumberOfMolesInPhase()));
                }
        }

        public double dEpsIonicdNidV(PhaseInterface phase, int numberOfComponents,
                        double temperature, double pressure) {
                if (ionicCharge == 0) {
                        return 0.0;
                }
                return (-avagadroNumber * pi / 6.0
                                * Math.pow(lennardJonesMolecularDiameter * 1e-10, 3.0) / (Math.pow(
                                                phase.getMolarVolume() * 1e-5
                                                                * phase.getNumberOfMolesInPhase(),
                                                2.0)));
        }

        // Born term equations and derivatives
        public double dFBorndN(PhaseInterface phase, int numberOfComponents, double temperature,
                        double pressure) {
                return ((PhaseModifiedFurstElectrolyteEos) phase).FBornX() * getXBorni()
                                + ((PhaseModifiedFurstElectrolyteEos) phase).FBornD()
                                                * solventdiElectricdn;
        }

        public double dFBorndNdT(PhaseInterface phase, int numberOfComponents, double temperature,
                        double pressure) {
                return (((PhaseModifiedFurstElectrolyteEos) phase).FBornTX() * XBorni
                                + ((PhaseModifiedFurstElectrolyteEos) phase).FBornDX() * XBorni
                                                * ((PhaseModifiedFurstElectrolyteEos) phase)
                                                                .getSolventDiElectricConstantdT())
                                + ((PhaseModifiedFurstElectrolyteEos) phase).FBornTD()
                                                * getSolventDiElectricConstantdn()
                                + ((PhaseModifiedFurstElectrolyteEos) phase).FBornD()
                                                * solventdiElectricdndT
                                + ((PhaseModifiedFurstElectrolyteEos) phase).FBornDD()
                                                * getSolventDiElectricConstantdn()
                                                * ((PhaseModifiedFurstElectrolyteEos) phase)
                                                                .getSolventDiElectricConstantdT();
        }

        public double dFBorndNdN(int j, PhaseInterface phase, int numberOfComponents,
                        double temperature, double pressure) {
                return ((PhaseModifiedFurstElectrolyteEos) phase).FBornDD() * solventdiElectricdn
                                * ((ComponentModifiedFurstElectrolyteEos) ((PhaseModifiedFurstElectrolyteEos) phase)
                                                .getComponents()[j])
                                                                .getSolventDiElectricConstantdn()
                                + ((PhaseModifiedFurstElectrolyteEos) phase).FBornDX() * XBorni
                                                * ((ComponentModifiedFurstElectrolyteEos) ((PhaseModifiedFurstElectrolyteEos) phase)
                                                                .getComponents()[j])
                                                                                .getSolventDiElectricConstantdn()
                                + ((PhaseModifiedFurstElectrolyteEos) phase).FBornDX()
                                                * solventdiElectricdn
                                                * ((ComponentModifiedFurstElectrolyteEos) ((PhaseModifiedFurstElectrolyteEos) phase)
                                                                .getComponents()[j]).getXBorni()
                                + ((PhaseModifiedFurstElectrolyteEos) phase).FBornD()
                                                * calcSolventdiElectricdndn(j, phase,
                                                                numberOfComponents, temperature,
                                                                pressure);
        }

        public double getIonicCoVolume() {
                return ionicCoVolume;
        }

        public double getDiElectricConstantdn() {
                return diElectricdn;
        }

        public double getSolventDiElectricConstantdn() {
                return solventdiElectricdn;
        }

        public double getBornVal() {
                return bornterm;
        }

        public double getEpsi() {
                return epsi;
        }

        public double getEpsIonici() {
                return epsIonici;
        }

        public double getAlphai() {
                return alphai;
        }

        public double getXLRi() {
                return XLRi;
        }

        public double getXBorni() {
                return XBorni;
        }
=======
    private static final long serialVersionUID = 1000;

    double Wi = 0, WiT = 0.0, epsi = 0, epsiV = 0, epsIonici = 0, epsIoniciV = 0, dEpsdNi = 0, ionicCoVolume = 0,
            solventdiElectricdn = 0.0, solventdiElectricdndT = 0, diElectricdn = 0, diElectricdndV = 0,
            diElectricdndT = 0, bornterm = 0, alphai = 0.0, alphaiT = 0.0, alphaiV = 0.0, XLRi = 0.0, XBorni = 0.0;
    double sr2On = 1.0, lrOn = 1.0, bornOn = 1.0;

    /** Creates new ComponentModifiedFurstElectrolyteEos */
    public ComponentModifiedFurstElectrolyteEos() {
    }

    public ComponentModifiedFurstElectrolyteEos(double moles) {
        super(moles);
        numberOfMoles = moles;
    }

    public ComponentModifiedFurstElectrolyteEos(String component_name, double moles, double molesInPhase,
            int compnumber) {
        super(component_name, moles, molesInPhase, compnumber);
        ionicCoVolume = this.getIonicDiameter();
        if (ionicCharge != 0) {
            setIsIon(true);
        }
        b = ionicCharge != 0
                ? (neqsim.thermo.util.constants.FurstElectrolyteConstants.furstParams[0]
                        * Math.pow(getIonicDiameter(), 3.0)
                        + neqsim.thermo.util.constants.FurstElectrolyteConstants.furstParams[1]) * 1e5
                : b;
        a = ionicCharge != 0 ? 1.0e-35 : a;
        setAtractiveParameter(new neqsim.thermo.component.atractiveEosTerm.AtractiveTermSchwartzentruber(this));
        lennardJonesMolecularDiameter = ionicCharge != 0
                ? Math.pow((6.0 * b / 1.0e5) / (pi * avagadroNumber), 1.0 / 3.0) * 1e10
                : lennardJonesMolecularDiameter;

        // if(ionicCharge>0) stokesCationicDiameter = stokesCationicDiameter/3.0;
    }

    public ComponentModifiedFurstElectrolyteEos(int number, double TC, double PC, double M, double a, double moles) {
        super(number, TC, PC, M, a, moles);
    }

    public void initFurstParam() {
        b = ionicCharge != 0
                ? (neqsim.thermo.util.constants.FurstElectrolyteConstants.furstParams[0]
                        * Math.pow(getIonicDiameter(), 3.0)
                        + neqsim.thermo.util.constants.FurstElectrolyteConstants.furstParams[1]) * 1e5
                : b;
        lennardJonesMolecularDiameter = ionicCharge != 0
                ? Math.pow((6.0 * b / 1.0e5) / (pi * avagadroNumber), 1.0 / 3.0) * 1e10
                : lennardJonesMolecularDiameter;
    }

    @Override
    public ComponentModifiedFurstElectrolyteEos clone() {
        ComponentModifiedFurstElectrolyteEos clonedComponent = null;
        try {
            clonedComponent = (ComponentModifiedFurstElectrolyteEos) super.clone();
        } catch (Exception e) {
            logger.error("Cloning failed.", e);
        }

        return clonedComponent;
    }

    @Override
    public double calca() {
        if (ionicCharge != 0) {
            return a;
        } else {
            return super.calca();
        }
    }

    @Override
    public double calcb() {
        if (ionicCharge != 0) {
            return b;
        } else {
            return super.calcb();
        }
    }

    @Override
    public void init(double temperature, double pressure, double totalNumberOfMoles, double beta, int type) {
        super.init(temperature, pressure, totalNumberOfMoles, beta, type);
    }

    @Override
    public void Finit(PhaseInterface phase, double temp, double pres, double totMoles, double beta,
            int numberOfComponents, int type) {
        Wi = ((PhaseModifiedFurstElectrolyteEos) phase).calcWi(componentNumber, phase, temp, pres, numberOfComponents);
        WiT = ((PhaseModifiedFurstElectrolyteEos) phase).calcWiT(componentNumber, phase, temp, pres,
                numberOfComponents);
        epsi = dEpsdNi(phase, numberOfComponents, temp, pres);
        epsiV = dEpsdNidV(phase, numberOfComponents, temp, pres);
        epsIonici = dEpsIonicdNi(phase, numberOfComponents, temp, pres);
        epsIoniciV = dEpsIonicdNidV(phase, numberOfComponents, temp, pres);
        solventdiElectricdn = calcSolventdiElectricdn(phase, numberOfComponents, temp, pres);
        solventdiElectricdndT = calcSolventdiElectricdndT(phase, numberOfComponents, temp, pres);
        diElectricdn = calcdiElectricdn(phase, numberOfComponents, temp, pres);
        diElectricdndV = calcdiElectricdndV(phase, numberOfComponents, temp, pres);
        diElectricdndT = calcdiElectricdndT(phase, numberOfComponents, temp, pres);
        alphai = -(electronCharge * electronCharge * avagadroNumber) / (vacumPermittivity
                * Math.pow(((PhaseModifiedFurstElectrolyteEos) phase).getDiElectricConstant(), 2.0) * R * temp)
                * diElectricdn;
        alphaiT = -electronCharge * electronCharge * avagadroNumber
                / (vacumPermittivity * Math.pow(((PhaseModifiedFurstElectrolyteEos) phase).getDiElectricConstant(), 2.0)
                        * R * temp)
                * diElectricdndT
                + electronCharge * electronCharge * avagadroNumber
                        / (vacumPermittivity
                                * Math.pow(((PhaseModifiedFurstElectrolyteEos) phase).getDiElectricConstant(), 2.0) * R
                                * temp * temp)
                        * diElectricdn
                + 2.0 * electronCharge * electronCharge * avagadroNumber / (vacumPermittivity
                        * Math.pow(((PhaseModifiedFurstElectrolyteEos) phase).getDiElectricConstant(), 3.0) * R * temp)
                        * diElectricdn * ((PhaseModifiedFurstElectrolyteEos) phase).getDiElectricConstantdT();
        alphaiV = -electronCharge * electronCharge * avagadroNumber
                / (vacumPermittivity * Math.pow(((PhaseModifiedFurstElectrolyteEos) phase).getDiElectricConstant(), 2.0)
                        * R * temp)
                * diElectricdndV
                + 2.0 * electronCharge * electronCharge * avagadroNumber / (vacumPermittivity
                        * Math.pow(((PhaseModifiedFurstElectrolyteEos) phase).getDiElectricConstant(), 3.0) * R * temp)
                        * diElectricdn * ((PhaseModifiedFurstElectrolyteEos) phase).getDiElectricConstantdV();
        XLRi = calcXLRdN(phase, numberOfComponents, temp, pres);
        if (getLennardJonesMolecularDiameter() > 0) {
            XBorni = ionicCharge * ionicCharge / (getLennardJonesMolecularDiameter() * 1e-10);
        }
        super.Finit(phase, temp, pres, totMoles, beta, numberOfComponents, type);
    }

    public double dAlphaLRdndn(int j, PhaseInterface phase, int numberOfComponents, double temperature,
            double pressure) {
        double temp = 2.0 * electronCharge * electronCharge * avagadroNumber
                / (vacumPermittivity * Math.pow(((PhaseModifiedFurstElectrolyteEos) phase).getDiElectricConstant(), 3.0)
                        * R * temperature)
                * diElectricdn
                * ((ComponentModifiedFurstElectrolyteEos) ((PhaseModifiedFurstElectrolyteEos) phase).getComponents()[j])
                        .getDiElectricConstantdn()
                - electronCharge * electronCharge * avagadroNumber
                        / (vacumPermittivity
                                * Math.pow(((PhaseModifiedFurstElectrolyteEos) phase).getDiElectricConstant(), 2.0) * R
                                * temperature)
                        * calcdiElectricdndn(j, phase, numberOfComponents, temperature, pressure);
        return temp;
    }

    @Override
    public double dFdN(PhaseInterface phase, int numberOfComponents, double temperature, double pressure) {
        double Fsup = 0, FSR2 = 0, FLR = 0, FBorn = 0;
        Fsup = super.dFdN(phase, numberOfComponents, temperature, pressure);
        FSR2 = dFSR2dN(phase, numberOfComponents, temperature, pressure);
        FLR = dFLRdN(phase, numberOfComponents, temperature, pressure);
        FBorn = dFBorndN(phase, numberOfComponents, temperature, pressure);
        // System.out.println("phase " + phase.getPhaseType());
        // System.out.println("name " + componentName);
        // System.out.println("Fsup: " + super.dFdN(phase,
        // numberOfComponents,temperature, pressure));
        // if(componentName.equals("Na+")){
        // System.out.println("FnSR: " + dFSR2dN(phase, numberOfComponents, temperature,
        // pressure));
        // System.out.println("FLRn: " + dFLRdN(phase, numberOfComponents,temperature,
        // pressure));
        // }
        return Fsup + sr2On * FSR2 + lrOn * FLR + bornOn * FBorn;
    }

    @Override
    public double dFdNdT(PhaseInterface phase, int numberOfComponents, double temperature, double pressure) {
        return super.dFdNdT(phase, numberOfComponents, temperature, pressure)
                + sr2On * dFSR2dNdT(phase, numberOfComponents, temperature, pressure)
                + lrOn * dFLRdNdT(phase, numberOfComponents, temperature, pressure)
                + bornOn * dFBorndNdT(phase, numberOfComponents, temperature, pressure);
    }

    @Override
    public double dFdNdV(PhaseInterface phase, int numberOfComponents, double temperature, double pressure) {
        return super.dFdNdV(phase, numberOfComponents, temperature, pressure)
                + sr2On * dFSR2dNdV(phase, numberOfComponents, temperature, pressure)
                + lrOn * dFLRdNdV(phase, numberOfComponents, temperature, pressure);
    }

    @Override
    public double dFdNdN(int j, PhaseInterface phase, int numberOfComponents, double temperature, double pressure) {
        return super.dFdNdN(j, phase, numberOfComponents, temperature, pressure)
                + sr2On * dFSR2dNdN(j, phase, numberOfComponents, temperature, pressure)
                + lrOn * dFLRdNdN(j, phase, numberOfComponents, temperature, pressure)
                + bornOn * dFBorndNdN(j, phase, numberOfComponents, temperature, pressure);
    }

    // Long Range term equations and derivatives
    public double dFLRdN(PhaseInterface phase, int numberOfComponents, double temperature, double pressure) {
        return ((PhaseModifiedFurstElectrolyteEos) phase).FLRXLR() * XLRi
                + ((PhaseModifiedFurstElectrolyteEos) phase).dFdAlphaLR() * alphai;
        // + ((PhaseModifiedFurstElectrolyteEos) phase).FLRGammaLR()*gammaLRdn;
    }

    public double dFLRdNdT(PhaseInterface phase, int numberOfComponents, double temperature, double pressure) {
        return ((PhaseModifiedFurstElectrolyteEos) phase).dFdAlphaLRdX() * XLRi
                * ((PhaseModifiedFurstElectrolyteEos) phase).getAlphaLRT()
                + ((PhaseModifiedFurstElectrolyteEos) phase).dFdAlphaLR() * alphaiT;
    }

    public double dFLRdNdV(PhaseInterface phase, int numberOfComponents, double temperature, double pressure) {
        return 1e-5 * (((PhaseModifiedFurstElectrolyteEos) phase).dFdAlphaLRdX() * XLRi
                * ((PhaseModifiedFurstElectrolyteEos) phase).getAlphaLRV()
                + ((PhaseModifiedFurstElectrolyteEos) phase).dFdAlphaLR() * alphaiV);
    }

    public double dFLRdNdN(int j, PhaseInterface phase, int numberOfComponents, double temperature, double pressure) {
        return ((PhaseModifiedFurstElectrolyteEos) phase).dFdAlphaLRdX() * XLRi
                * ((ComponentModifiedFurstElectrolyteEos) ((PhaseModifiedFurstElectrolyteEos) phase).getComponents()[j])
                        .getAlphai()
                + ((PhaseModifiedFurstElectrolyteEos) phase).dFdAlphaLR()
                        * dAlphaLRdndn(j, phase, numberOfComponents, temperature, pressure)
                + ((PhaseModifiedFurstElectrolyteEos) phase).dFdAlphaLRdX() * alphai
                        * ((ComponentModifiedFurstElectrolyteEos) ((PhaseModifiedFurstElectrolyteEos) phase)
                                .getComponents()[j]).getXLRi();
    }

    public double calcXLRdN(PhaseInterface phase, int numberOfComponents, double temperature, double pressure) {
        return Math.pow(getIonicCharge(), 2.0) * ((PhaseModifiedFurstElectrolyteEos) phase).getShieldingParameter()
                / (1.0 + ((PhaseModifiedFurstElectrolyteEos) phase).getShieldingParameter()
                        * getLennardJonesMolecularDiameter() * 1e-10);
    }

    public double FLRN() {
        return 0.0;
    }

    public double calcSolventdiElectricdn(PhaseInterface phase, int numberOfComponents, double temperature,
            double pressure) {
        if (getIonicCharge() != 0) {
            return 0.0;
        }
        double ans2 = 0.0;
        for (int i = 0; i < numberOfComponents; i++) {
            if (phase.getComponent(i).getIonicCharge() == 0) {
                ans2 += phase.getComponent(i).getNumberOfMolesInPhase();
            }
        }
        // return 0.0;
        return getDiElectricConstant(temperature) / ans2
                - ((PhaseModifiedFurstElectrolyteEos) phase).getSolventDiElectricConstant() / ans2;
    }

    public double calcSolventdiElectricdndn(int j, PhaseInterface phase, int numberOfComponents, double temperature,
            double pressure) {
        if (getIonicCharge() != 0
                || ((PhaseModifiedFurstElectrolyteEos) phase).getComponents()[j].getIonicCharge() != 0) {
            return 0.0;
        }
        double ans2 = 0.0;
        for (int i = 0; i < numberOfComponents; i++) {
            if (phase.getComponent(i).getIonicCharge() == 0) {
                ans2 += phase.getComponent(i).getNumberOfMolesInPhase();
            }
        }
        // return 0.0;
        return -getDiElectricConstant(temperature) / (ans2 * ans2)
                - ((PhaseModifiedFurstElectrolyteEos) phase).getComponents()[j].getDiElectricConstant(temperature)
                        / (ans2 * ans2)
                + 2.0 * ((PhaseModifiedFurstElectrolyteEos) phase).getSolventDiElectricConstant() / (ans2 * ans2);
    }

    public double calcSolventdiElectricdndT(PhaseInterface phase, int numberOfComponents, double temperature,
            double pressure) {
        if (getIonicCharge() != 0) {
            return 0.0;
        }
        double ans2 = 0.0;
        for (int i = 0; i < numberOfComponents; i++) {
            if (phase.getComponent(i).getIonicCharge() == 0) {
                ans2 += phase.getComponent(i).getNumberOfMolesInPhase();
            }
        }
        // return 0.0;
        return getDiElectricConstantdT(temperature) / ans2
                - ((PhaseModifiedFurstElectrolyteEos) phase).getSolventDiElectricConstantdT() / ans2;
    }

    public double calcdiElectricdn(PhaseInterface phase, int numberOfComponents, double temperature, double pressure) {
        double X = (1.0 - ((PhaseModifiedFurstElectrolyteEos) phase).getEpsIonic())
                / (1.0 + ((PhaseModifiedFurstElectrolyteEos) phase).getEpsIonic() / 2.0);
        double Y = ((PhaseModifiedFurstElectrolyteEos) phase).getSolventDiElectricConstant() - 1.0;
        double dXdf = getEpsIonici() * -3.0 / 2.0
                / Math.pow(((PhaseModifiedFurstElectrolyteEos) phase).getEpsIonic() / 2.0 + 1.0, 2.0);
        double dYdf = getSolventDiElectricConstantdn();
        return dYdf * X + Y * dXdf;
    }

    public double calcdiElectricdndV(PhaseInterface phase, int numberOfComponents, double temperature,
            double pressure) {
        double dXdf = ((PhaseModifiedFurstElectrolyteEos) phase).getEpsIonicdV() * -3.0 / 2.0
                / Math.pow(((PhaseModifiedFurstElectrolyteEos) phase).getEpsIonic() / 2.0 + 1.0, 2.0);
        double dYdf = getSolventDiElectricConstantdn();
        double d1 = ((PhaseModifiedFurstElectrolyteEos) phase).getSolventDiElectricConstant();
        double d2 = epsIoniciV * -3.0 / 2.0
                / Math.pow(((PhaseModifiedFurstElectrolyteEos) phase).getEpsIonic() / 2.0 + 1.0, 2.0);
        double d3 = ((PhaseModifiedFurstElectrolyteEos) phase).getEpsIonicdV() * epsIonici * 3.0 / 2.0
                / Math.pow(((PhaseModifiedFurstElectrolyteEos) phase).getEpsIonic() / 2.0 + 1.0, 3.0);
        return dYdf * dXdf + d1 * d2 + d1 * d3;
    }

    public double calcdiElectricdndn(int j, PhaseInterface phase, int numberOfComponents, double temperature,
            double pressure) {
        double dYdf = ((ComponentModifiedFurstElectrolyteEos) ((PhaseModifiedFurstElectrolyteEos) phase)
                .getComponents()[j]).getSolventDiElectricConstantdn();
        double dXdfdfj = getEpsIonici() * -3.0 / 2.0
                / Math.pow(((PhaseModifiedFurstElectrolyteEos) phase).getEpsIonic() / 2.0 + 1.0, 2.0);

        double dXdf = ((ComponentModifiedFurstElectrolyteEos) ((PhaseModifiedFurstElectrolyteEos) phase)
                .getComponents()[j]).getEpsIonici() * getEpsIonici() * 3.0 / 2.0
                / Math.pow(((PhaseModifiedFurstElectrolyteEos) phase).getEpsIonic() / 2.0 + 1.0, 3.0);
        double d1 = ((PhaseModifiedFurstElectrolyteEos) phase).getSolventDiElectricConstant();

        double d2 = ((ComponentModifiedFurstElectrolyteEos) ((PhaseModifiedFurstElectrolyteEos) phase)
                .getComponents()[j]).getEpsIonici() * -3.0 / 2.0
                / Math.pow(((PhaseModifiedFurstElectrolyteEos) phase).getEpsIonic() / 2.0 + 1.0, 2.0);
        double d5 = getSolventDiElectricConstantdn();

        double d3 = calcSolventdiElectricdndn(j, phase, numberOfComponents, temperature, pressure);
        double d4 = (1.0 - ((PhaseModifiedFurstElectrolyteEos) phase).getEpsIonic())
                / (1.0 + ((PhaseModifiedFurstElectrolyteEos) phase).getEpsIonic() / 2.0);

        return dYdf * dXdfdfj + dXdf * d1 + d2 * d5 + d3 * d4;
    }

    public double calcdiElectricdndT(PhaseInterface phase, int numberOfComponents, double temperature,
            double pressure) {
        double X = (1.0 - ((PhaseModifiedFurstElectrolyteEos) phase).getEpsIonic())
                / (1.0 + ((PhaseModifiedFurstElectrolyteEos) phase).getEpsIonic() / 2.0);
        double Y = ((PhaseModifiedFurstElectrolyteEos) phase).getSolventDiElectricConstantdT();
        double dXdf = getEpsIonici() * -3.0 / 2.0
                / Math.pow(((PhaseModifiedFurstElectrolyteEos) phase).getEpsIonic() / 2.0 + 1.0, 2.0);
        double dYdf = solventdiElectricdndT;
        return dYdf * X + Y * dXdf;
    }

    // a little simplified
    public double calcGammaLRdn(PhaseInterface phase, int numberOfComponents, double temperature, double pressure) {
        return 0.0;
        // if(((PhaseModifiedFurstElectrolyteEos) phase).getPhaseType()==1) return 0.0;
        // double temp =
        // Math.pow(getIonicCharge()/(1.0+((PhaseModifiedFurstElectrolyteEos)
        // phase).getShieldingParameter()*getLennardJonesMolecularDiameter()*1e-10),2.0);
        // return 1.0/(8.0*((PhaseModifiedFurstElectrolyteEos)
        // phase).getShieldingParameter() + 4.0 *
        // Math.pow(((PhaseModifiedFurstElectrolyteEos)
        // phase).calcShieldingParameter2(),2.0) * 2.0 *
        // getLennardJonesMolecularDiameter()*1e-10) *
        // ((temp * ((PhaseModifiedFurstElectrolyteEos)
        // phase).getAlphaLR2()/(((PhaseModifiedFurstElectrolyteEos)
        // phase).getMolarVolume()*1e-5*((PhaseModifiedFurstElectrolyteEos)
        // phase).getNumberOfMolesInPhase()) * avagadroNumber)
        // + 4.0 * Math.pow(((PhaseModifiedFurstElectrolyteEos)
        // phase).getShieldingParameter(),2.0) / ((PhaseModifiedFurstElectrolyteEos)
        // phase).getAlphaLR2() * alphai );
        // Math.pow(getIonicCharge()/(1.0+((PhaseModifiedFurstElectrolyteEos)
        // phase).getShieldingParameter()*getLennardJonesMolecularDiameter()*1e-10),2.0)
        // + alphai*temp) /(8.0*((PhaseModifiedFurstElectrolyteEos)
        // phase).getShieldingParameter());
        // + 2.0*getLennardJonesMolecularDiameter()*1e-10 * 4.0 *
        // Math.pow(((PhaseModifiedFurstElectrolyteEos)
        // phase).calcShieldingParameter2(),2.0))*
    }

    // Short Range term equations and derivatives
    public double dFSR2dN(PhaseInterface phase, int numberOfComponents, double temperature, double pressure) {
        return ((PhaseModifiedFurstElectrolyteEos) phase).FSR2eps() * epsi
                + ((PhaseModifiedFurstElectrolyteEos) phase).FSR2W() * Wi;
    }

    public double dFSR2dNdT(PhaseInterface phase, int numberOfComponents, double temperature, double pressure) {
        return ((PhaseModifiedFurstElectrolyteEos) phase).FSR2W() * WiT
                + ((PhaseModifiedFurstElectrolyteEos) phase).FSR2epsW() * epsi
                        * ((PhaseModifiedFurstElectrolyteEos) phase).getWT();
    }

    public double dFSR2dNdV(PhaseInterface phase, int numberOfComponents, double temperature, double pressure) {
        return 1.0e-5 * (+((PhaseModifiedFurstElectrolyteEos) phase).FSR2epseps() * epsi
                * ((PhaseModifiedFurstElectrolyteEos) phase).getEpsdV()
                + ((PhaseModifiedFurstElectrolyteEos) phase).FSR2eps() * epsiV
                + ((PhaseModifiedFurstElectrolyteEos) phase).FSR2epsW() * Wi
                        * ((PhaseModifiedFurstElectrolyteEos) phase).getEpsdV()
                + ((PhaseModifiedFurstElectrolyteEos) phase).FSR2epsV() * epsi
                + ((PhaseModifiedFurstElectrolyteEos) phase).FSR2VW() * Wi);
    }

    public double dFSR2dNdN(int j, PhaseInterface phase, int numberOfComponents, double temperature, double pressure) {
        return ((PhaseModifiedFurstElectrolyteEos) phase).FSR2epseps() * epsi
                * ((ComponentModifiedFurstElectrolyteEos) ((PhaseModifiedFurstElectrolyteEos) phase).getComponents()[j])
                        .getEpsi()
                + ((PhaseModifiedFurstElectrolyteEos) phase).FSR2epsW() * Wi
                        * ((ComponentModifiedFurstElectrolyteEos) ((PhaseModifiedFurstElectrolyteEos) phase)
                                .getComponents()[j]).getEpsi()
                + ((PhaseModifiedFurstElectrolyteEos) phase).FSR2W() * ((PhaseModifiedFurstElectrolyteEos) phase)
                        .calcWij(componentNumber, j, phase, temperature, pressure, numberOfComponents)
                + ((PhaseModifiedFurstElectrolyteEos) phase).FSR2epsW() * epsi
                        * ((PhaseModifiedFurstElectrolyteEos) phase).calcWi(j, phase, temperature, pressure,
                                numberOfComponents);
    }

    public double dEpsdNi(PhaseInterface phase, int numberOfComponents, double temperature, double pressure) {
        return avagadroNumber * pi / 6.0 * Math.pow(lennardJonesMolecularDiameter * 1.0e-10, 3.0)
                * (1.0 / (phase.getMolarVolume() * 1.0e-5 * phase.getNumberOfMolesInPhase()));
    }

    public double dEpsdNidV(PhaseInterface phase, int numberOfComponents, double temperature, double pressure) {
        return (-avagadroNumber * pi / 6.0 * Math.pow(lennardJonesMolecularDiameter * 1.0e-10, 3.0)
                * (1.0 / (Math.pow(phase.getMolarVolume() * 1.0e-5 * phase.getNumberOfMolesInPhase(), 2.0))));
    }

    public double dEpsIonicdNi(PhaseInterface phase, int numberOfComponents, double temperature, double pressure) {
        if (ionicCharge == 0) {
            return 0.0;
        } else {
            return pi / 6.0 * (avagadroNumber * Math.pow(lennardJonesMolecularDiameter * 1.0e-10, 3.0))
                    * (1.0 / (phase.getMolarVolume() * 1.0e-5 * phase.getNumberOfMolesInPhase()));
        }
    }

    public double dEpsIonicdNidV(PhaseInterface phase, int numberOfComponents, double temperature, double pressure) {
        if (ionicCharge == 0) {
            return 0.0;
        }
        return (-avagadroNumber * pi / 6.0 * Math.pow(lennardJonesMolecularDiameter * 1e-10, 3.0)
                / (Math.pow(phase.getMolarVolume() * 1e-5 * phase.getNumberOfMolesInPhase(), 2.0)));
    }

    // Born term equations and derivatives
    public double dFBorndN(PhaseInterface phase, int numberOfComponents, double temperature, double pressure) {
        return ((PhaseModifiedFurstElectrolyteEos) phase).FBornX() * getXBorni()
                + ((PhaseModifiedFurstElectrolyteEos) phase).FBornD() * solventdiElectricdn;
    }

    public double dFBorndNdT(PhaseInterface phase, int numberOfComponents, double temperature, double pressure) {
        return (((PhaseModifiedFurstElectrolyteEos) phase).FBornTX() * XBorni
                + ((PhaseModifiedFurstElectrolyteEos) phase).FBornDX() * XBorni
                        * ((PhaseModifiedFurstElectrolyteEos) phase).getSolventDiElectricConstantdT())
                + ((PhaseModifiedFurstElectrolyteEos) phase).FBornTD() * getSolventDiElectricConstantdn()
                + ((PhaseModifiedFurstElectrolyteEos) phase).FBornD() * solventdiElectricdndT
                + ((PhaseModifiedFurstElectrolyteEos) phase).FBornDD() * getSolventDiElectricConstantdn()
                        * ((PhaseModifiedFurstElectrolyteEos) phase).getSolventDiElectricConstantdT();
    }

    public double dFBorndNdN(int j, PhaseInterface phase, int numberOfComponents, double temperature, double pressure) {
        return ((PhaseModifiedFurstElectrolyteEos) phase).FBornDD() * solventdiElectricdn
                * ((ComponentModifiedFurstElectrolyteEos) ((PhaseModifiedFurstElectrolyteEos) phase).getComponents()[j])
                        .getSolventDiElectricConstantdn()
                + ((PhaseModifiedFurstElectrolyteEos) phase).FBornDX() * XBorni
                        * ((ComponentModifiedFurstElectrolyteEos) ((PhaseModifiedFurstElectrolyteEos) phase)
                                .getComponents()[j]).getSolventDiElectricConstantdn()
                + ((PhaseModifiedFurstElectrolyteEos) phase).FBornDX() * solventdiElectricdn
                        * ((ComponentModifiedFurstElectrolyteEos) ((PhaseModifiedFurstElectrolyteEos) phase)
                                .getComponents()[j]).getXBorni()
                + ((PhaseModifiedFurstElectrolyteEos) phase).FBornD()
                        * calcSolventdiElectricdndn(j, phase, numberOfComponents, temperature, pressure);
    }

    public double getIonicCoVolume() {
        return ionicCoVolume;
    }

    public double getDiElectricConstantdn() {
        return diElectricdn;
    }

    public double getSolventDiElectricConstantdn() {
        return solventdiElectricdn;
    }

    public double getBornVal() {
        return bornterm;
    }

    public double getEpsi() {
        return epsi;
    }

    public double getEpsIonici() {
        return epsIonici;
    }

    public double getAlphai() {
        return alphai;
    }

    public double getXLRi() {
        return XLRi;
    }

    public double getXBorni() {
        return XBorni;
    }
>>>>>>> 5c88a656
}<|MERGE_RESOLUTION|>--- conflicted
+++ resolved
@@ -16,7 +16,6 @@
 public class ComponentModifiedFurstElectrolyteEos extends ComponentSrk {
         private static final long serialVersionUID = 1000;
 
-<<<<<<< HEAD
         double Wi = 0, WiT = 0.0, epsi = 0, epsiV = 0, epsIonici = 0, epsIoniciV = 0, dEpsdNi = 0,
                         ionicCoVolume = 0, solventdiElectricdn = 0.0, solventdiElectricdndT = 0,
                         diElectricdn = 0, diElectricdndV = 0, diElectricdndT = 0, bornterm = 0,
@@ -26,9 +25,58 @@
         /** Creates new ComponentModifiedFurstElectrolyteEos */
         public ComponentModifiedFurstElectrolyteEos() {}
 
-        public ComponentModifiedFurstElectrolyteEos(double moles) {
-                super(moles);
-                numberOfMoles = moles;
+    /** Creates new ComponentModifiedFurstElectrolyteEos */
+    public ComponentModifiedFurstElectrolyteEos() {
+    }
+
+    public ComponentModifiedFurstElectrolyteEos(double moles) {
+        super(moles);
+        numberOfMoles = moles;
+    }
+
+    public ComponentModifiedFurstElectrolyteEos(String component_name, double moles, double molesInPhase,
+            int compnumber) {
+        super(component_name, moles, molesInPhase, compnumber);
+        ionicCoVolume = this.getIonicDiameter();
+        if (ionicCharge != 0) {
+            setIsIon(true);
+        }
+        b = ionicCharge != 0
+                ? (neqsim.thermo.util.constants.FurstElectrolyteConstants.furstParams[0]
+                        * Math.pow(getIonicDiameter(), 3.0)
+                        + neqsim.thermo.util.constants.FurstElectrolyteConstants.furstParams[1]) * 1e5
+                : b;
+        a = ionicCharge != 0 ? 1.0e-35 : a;
+        setAtractiveParameter(new neqsim.thermo.component.atractiveEosTerm.AtractiveTermSchwartzentruber(this));
+        lennardJonesMolecularDiameter = ionicCharge != 0
+                ? Math.pow((6.0 * b / 1.0e5) / (pi * avagadroNumber), 1.0 / 3.0) * 1e10
+                : lennardJonesMolecularDiameter;
+
+        // if(ionicCharge>0) stokesCationicDiameter = stokesCationicDiameter/3.0;
+    }
+
+    public ComponentModifiedFurstElectrolyteEos(int number, double TC, double PC, double M, double a, double moles) {
+        super(number, TC, PC, M, a, moles);
+    }
+
+    public void initFurstParam() {
+        b = ionicCharge != 0
+                ? (neqsim.thermo.util.constants.FurstElectrolyteConstants.furstParams[0]
+                        * Math.pow(getIonicDiameter(), 3.0)
+                        + neqsim.thermo.util.constants.FurstElectrolyteConstants.furstParams[1]) * 1e5
+                : b;
+        lennardJonesMolecularDiameter = ionicCharge != 0
+                ? Math.pow((6.0 * b / 1.0e5) / (pi * avagadroNumber), 1.0 / 3.0) * 1e10
+                : lennardJonesMolecularDiameter;
+    }
+
+    @Override
+    public ComponentModifiedFurstElectrolyteEos clone() {
+        ComponentModifiedFurstElectrolyteEos clonedComponent = null;
+        try {
+            clonedComponent = (ComponentModifiedFurstElectrolyteEos) super.clone();
+        } catch (Exception e) {
+            logger.error("Cloning failed.", e);
         }
 
         public ComponentModifiedFurstElectrolyteEos(String component_name, double moles,
@@ -618,501 +666,4 @@
         public double getXBorni() {
                 return XBorni;
         }
-=======
-    private static final long serialVersionUID = 1000;
-
-    double Wi = 0, WiT = 0.0, epsi = 0, epsiV = 0, epsIonici = 0, epsIoniciV = 0, dEpsdNi = 0, ionicCoVolume = 0,
-            solventdiElectricdn = 0.0, solventdiElectricdndT = 0, diElectricdn = 0, diElectricdndV = 0,
-            diElectricdndT = 0, bornterm = 0, alphai = 0.0, alphaiT = 0.0, alphaiV = 0.0, XLRi = 0.0, XBorni = 0.0;
-    double sr2On = 1.0, lrOn = 1.0, bornOn = 1.0;
-
-    /** Creates new ComponentModifiedFurstElectrolyteEos */
-    public ComponentModifiedFurstElectrolyteEos() {
-    }
-
-    public ComponentModifiedFurstElectrolyteEos(double moles) {
-        super(moles);
-        numberOfMoles = moles;
-    }
-
-    public ComponentModifiedFurstElectrolyteEos(String component_name, double moles, double molesInPhase,
-            int compnumber) {
-        super(component_name, moles, molesInPhase, compnumber);
-        ionicCoVolume = this.getIonicDiameter();
-        if (ionicCharge != 0) {
-            setIsIon(true);
-        }
-        b = ionicCharge != 0
-                ? (neqsim.thermo.util.constants.FurstElectrolyteConstants.furstParams[0]
-                        * Math.pow(getIonicDiameter(), 3.0)
-                        + neqsim.thermo.util.constants.FurstElectrolyteConstants.furstParams[1]) * 1e5
-                : b;
-        a = ionicCharge != 0 ? 1.0e-35 : a;
-        setAtractiveParameter(new neqsim.thermo.component.atractiveEosTerm.AtractiveTermSchwartzentruber(this));
-        lennardJonesMolecularDiameter = ionicCharge != 0
-                ? Math.pow((6.0 * b / 1.0e5) / (pi * avagadroNumber), 1.0 / 3.0) * 1e10
-                : lennardJonesMolecularDiameter;
-
-        // if(ionicCharge>0) stokesCationicDiameter = stokesCationicDiameter/3.0;
-    }
-
-    public ComponentModifiedFurstElectrolyteEos(int number, double TC, double PC, double M, double a, double moles) {
-        super(number, TC, PC, M, a, moles);
-    }
-
-    public void initFurstParam() {
-        b = ionicCharge != 0
-                ? (neqsim.thermo.util.constants.FurstElectrolyteConstants.furstParams[0]
-                        * Math.pow(getIonicDiameter(), 3.0)
-                        + neqsim.thermo.util.constants.FurstElectrolyteConstants.furstParams[1]) * 1e5
-                : b;
-        lennardJonesMolecularDiameter = ionicCharge != 0
-                ? Math.pow((6.0 * b / 1.0e5) / (pi * avagadroNumber), 1.0 / 3.0) * 1e10
-                : lennardJonesMolecularDiameter;
-    }
-
-    @Override
-    public ComponentModifiedFurstElectrolyteEos clone() {
-        ComponentModifiedFurstElectrolyteEos clonedComponent = null;
-        try {
-            clonedComponent = (ComponentModifiedFurstElectrolyteEos) super.clone();
-        } catch (Exception e) {
-            logger.error("Cloning failed.", e);
-        }
-
-        return clonedComponent;
-    }
-
-    @Override
-    public double calca() {
-        if (ionicCharge != 0) {
-            return a;
-        } else {
-            return super.calca();
-        }
-    }
-
-    @Override
-    public double calcb() {
-        if (ionicCharge != 0) {
-            return b;
-        } else {
-            return super.calcb();
-        }
-    }
-
-    @Override
-    public void init(double temperature, double pressure, double totalNumberOfMoles, double beta, int type) {
-        super.init(temperature, pressure, totalNumberOfMoles, beta, type);
-    }
-
-    @Override
-    public void Finit(PhaseInterface phase, double temp, double pres, double totMoles, double beta,
-            int numberOfComponents, int type) {
-        Wi = ((PhaseModifiedFurstElectrolyteEos) phase).calcWi(componentNumber, phase, temp, pres, numberOfComponents);
-        WiT = ((PhaseModifiedFurstElectrolyteEos) phase).calcWiT(componentNumber, phase, temp, pres,
-                numberOfComponents);
-        epsi = dEpsdNi(phase, numberOfComponents, temp, pres);
-        epsiV = dEpsdNidV(phase, numberOfComponents, temp, pres);
-        epsIonici = dEpsIonicdNi(phase, numberOfComponents, temp, pres);
-        epsIoniciV = dEpsIonicdNidV(phase, numberOfComponents, temp, pres);
-        solventdiElectricdn = calcSolventdiElectricdn(phase, numberOfComponents, temp, pres);
-        solventdiElectricdndT = calcSolventdiElectricdndT(phase, numberOfComponents, temp, pres);
-        diElectricdn = calcdiElectricdn(phase, numberOfComponents, temp, pres);
-        diElectricdndV = calcdiElectricdndV(phase, numberOfComponents, temp, pres);
-        diElectricdndT = calcdiElectricdndT(phase, numberOfComponents, temp, pres);
-        alphai = -(electronCharge * electronCharge * avagadroNumber) / (vacumPermittivity
-                * Math.pow(((PhaseModifiedFurstElectrolyteEos) phase).getDiElectricConstant(), 2.0) * R * temp)
-                * diElectricdn;
-        alphaiT = -electronCharge * electronCharge * avagadroNumber
-                / (vacumPermittivity * Math.pow(((PhaseModifiedFurstElectrolyteEos) phase).getDiElectricConstant(), 2.0)
-                        * R * temp)
-                * diElectricdndT
-                + electronCharge * electronCharge * avagadroNumber
-                        / (vacumPermittivity
-                                * Math.pow(((PhaseModifiedFurstElectrolyteEos) phase).getDiElectricConstant(), 2.0) * R
-                                * temp * temp)
-                        * diElectricdn
-                + 2.0 * electronCharge * electronCharge * avagadroNumber / (vacumPermittivity
-                        * Math.pow(((PhaseModifiedFurstElectrolyteEos) phase).getDiElectricConstant(), 3.0) * R * temp)
-                        * diElectricdn * ((PhaseModifiedFurstElectrolyteEos) phase).getDiElectricConstantdT();
-        alphaiV = -electronCharge * electronCharge * avagadroNumber
-                / (vacumPermittivity * Math.pow(((PhaseModifiedFurstElectrolyteEos) phase).getDiElectricConstant(), 2.0)
-                        * R * temp)
-                * diElectricdndV
-                + 2.0 * electronCharge * electronCharge * avagadroNumber / (vacumPermittivity
-                        * Math.pow(((PhaseModifiedFurstElectrolyteEos) phase).getDiElectricConstant(), 3.0) * R * temp)
-                        * diElectricdn * ((PhaseModifiedFurstElectrolyteEos) phase).getDiElectricConstantdV();
-        XLRi = calcXLRdN(phase, numberOfComponents, temp, pres);
-        if (getLennardJonesMolecularDiameter() > 0) {
-            XBorni = ionicCharge * ionicCharge / (getLennardJonesMolecularDiameter() * 1e-10);
-        }
-        super.Finit(phase, temp, pres, totMoles, beta, numberOfComponents, type);
-    }
-
-    public double dAlphaLRdndn(int j, PhaseInterface phase, int numberOfComponents, double temperature,
-            double pressure) {
-        double temp = 2.0 * electronCharge * electronCharge * avagadroNumber
-                / (vacumPermittivity * Math.pow(((PhaseModifiedFurstElectrolyteEos) phase).getDiElectricConstant(), 3.0)
-                        * R * temperature)
-                * diElectricdn
-                * ((ComponentModifiedFurstElectrolyteEos) ((PhaseModifiedFurstElectrolyteEos) phase).getComponents()[j])
-                        .getDiElectricConstantdn()
-                - electronCharge * electronCharge * avagadroNumber
-                        / (vacumPermittivity
-                                * Math.pow(((PhaseModifiedFurstElectrolyteEos) phase).getDiElectricConstant(), 2.0) * R
-                                * temperature)
-                        * calcdiElectricdndn(j, phase, numberOfComponents, temperature, pressure);
-        return temp;
-    }
-
-    @Override
-    public double dFdN(PhaseInterface phase, int numberOfComponents, double temperature, double pressure) {
-        double Fsup = 0, FSR2 = 0, FLR = 0, FBorn = 0;
-        Fsup = super.dFdN(phase, numberOfComponents, temperature, pressure);
-        FSR2 = dFSR2dN(phase, numberOfComponents, temperature, pressure);
-        FLR = dFLRdN(phase, numberOfComponents, temperature, pressure);
-        FBorn = dFBorndN(phase, numberOfComponents, temperature, pressure);
-        // System.out.println("phase " + phase.getPhaseType());
-        // System.out.println("name " + componentName);
-        // System.out.println("Fsup: " + super.dFdN(phase,
-        // numberOfComponents,temperature, pressure));
-        // if(componentName.equals("Na+")){
-        // System.out.println("FnSR: " + dFSR2dN(phase, numberOfComponents, temperature,
-        // pressure));
-        // System.out.println("FLRn: " + dFLRdN(phase, numberOfComponents,temperature,
-        // pressure));
-        // }
-        return Fsup + sr2On * FSR2 + lrOn * FLR + bornOn * FBorn;
-    }
-
-    @Override
-    public double dFdNdT(PhaseInterface phase, int numberOfComponents, double temperature, double pressure) {
-        return super.dFdNdT(phase, numberOfComponents, temperature, pressure)
-                + sr2On * dFSR2dNdT(phase, numberOfComponents, temperature, pressure)
-                + lrOn * dFLRdNdT(phase, numberOfComponents, temperature, pressure)
-                + bornOn * dFBorndNdT(phase, numberOfComponents, temperature, pressure);
-    }
-
-    @Override
-    public double dFdNdV(PhaseInterface phase, int numberOfComponents, double temperature, double pressure) {
-        return super.dFdNdV(phase, numberOfComponents, temperature, pressure)
-                + sr2On * dFSR2dNdV(phase, numberOfComponents, temperature, pressure)
-                + lrOn * dFLRdNdV(phase, numberOfComponents, temperature, pressure);
-    }
-
-    @Override
-    public double dFdNdN(int j, PhaseInterface phase, int numberOfComponents, double temperature, double pressure) {
-        return super.dFdNdN(j, phase, numberOfComponents, temperature, pressure)
-                + sr2On * dFSR2dNdN(j, phase, numberOfComponents, temperature, pressure)
-                + lrOn * dFLRdNdN(j, phase, numberOfComponents, temperature, pressure)
-                + bornOn * dFBorndNdN(j, phase, numberOfComponents, temperature, pressure);
-    }
-
-    // Long Range term equations and derivatives
-    public double dFLRdN(PhaseInterface phase, int numberOfComponents, double temperature, double pressure) {
-        return ((PhaseModifiedFurstElectrolyteEos) phase).FLRXLR() * XLRi
-                + ((PhaseModifiedFurstElectrolyteEos) phase).dFdAlphaLR() * alphai;
-        // + ((PhaseModifiedFurstElectrolyteEos) phase).FLRGammaLR()*gammaLRdn;
-    }
-
-    public double dFLRdNdT(PhaseInterface phase, int numberOfComponents, double temperature, double pressure) {
-        return ((PhaseModifiedFurstElectrolyteEos) phase).dFdAlphaLRdX() * XLRi
-                * ((PhaseModifiedFurstElectrolyteEos) phase).getAlphaLRT()
-                + ((PhaseModifiedFurstElectrolyteEos) phase).dFdAlphaLR() * alphaiT;
-    }
-
-    public double dFLRdNdV(PhaseInterface phase, int numberOfComponents, double temperature, double pressure) {
-        return 1e-5 * (((PhaseModifiedFurstElectrolyteEos) phase).dFdAlphaLRdX() * XLRi
-                * ((PhaseModifiedFurstElectrolyteEos) phase).getAlphaLRV()
-                + ((PhaseModifiedFurstElectrolyteEos) phase).dFdAlphaLR() * alphaiV);
-    }
-
-    public double dFLRdNdN(int j, PhaseInterface phase, int numberOfComponents, double temperature, double pressure) {
-        return ((PhaseModifiedFurstElectrolyteEos) phase).dFdAlphaLRdX() * XLRi
-                * ((ComponentModifiedFurstElectrolyteEos) ((PhaseModifiedFurstElectrolyteEos) phase).getComponents()[j])
-                        .getAlphai()
-                + ((PhaseModifiedFurstElectrolyteEos) phase).dFdAlphaLR()
-                        * dAlphaLRdndn(j, phase, numberOfComponents, temperature, pressure)
-                + ((PhaseModifiedFurstElectrolyteEos) phase).dFdAlphaLRdX() * alphai
-                        * ((ComponentModifiedFurstElectrolyteEos) ((PhaseModifiedFurstElectrolyteEos) phase)
-                                .getComponents()[j]).getXLRi();
-    }
-
-    public double calcXLRdN(PhaseInterface phase, int numberOfComponents, double temperature, double pressure) {
-        return Math.pow(getIonicCharge(), 2.0) * ((PhaseModifiedFurstElectrolyteEos) phase).getShieldingParameter()
-                / (1.0 + ((PhaseModifiedFurstElectrolyteEos) phase).getShieldingParameter()
-                        * getLennardJonesMolecularDiameter() * 1e-10);
-    }
-
-    public double FLRN() {
-        return 0.0;
-    }
-
-    public double calcSolventdiElectricdn(PhaseInterface phase, int numberOfComponents, double temperature,
-            double pressure) {
-        if (getIonicCharge() != 0) {
-            return 0.0;
-        }
-        double ans2 = 0.0;
-        for (int i = 0; i < numberOfComponents; i++) {
-            if (phase.getComponent(i).getIonicCharge() == 0) {
-                ans2 += phase.getComponent(i).getNumberOfMolesInPhase();
-            }
-        }
-        // return 0.0;
-        return getDiElectricConstant(temperature) / ans2
-                - ((PhaseModifiedFurstElectrolyteEos) phase).getSolventDiElectricConstant() / ans2;
-    }
-
-    public double calcSolventdiElectricdndn(int j, PhaseInterface phase, int numberOfComponents, double temperature,
-            double pressure) {
-        if (getIonicCharge() != 0
-                || ((PhaseModifiedFurstElectrolyteEos) phase).getComponents()[j].getIonicCharge() != 0) {
-            return 0.0;
-        }
-        double ans2 = 0.0;
-        for (int i = 0; i < numberOfComponents; i++) {
-            if (phase.getComponent(i).getIonicCharge() == 0) {
-                ans2 += phase.getComponent(i).getNumberOfMolesInPhase();
-            }
-        }
-        // return 0.0;
-        return -getDiElectricConstant(temperature) / (ans2 * ans2)
-                - ((PhaseModifiedFurstElectrolyteEos) phase).getComponents()[j].getDiElectricConstant(temperature)
-                        / (ans2 * ans2)
-                + 2.0 * ((PhaseModifiedFurstElectrolyteEos) phase).getSolventDiElectricConstant() / (ans2 * ans2);
-    }
-
-    public double calcSolventdiElectricdndT(PhaseInterface phase, int numberOfComponents, double temperature,
-            double pressure) {
-        if (getIonicCharge() != 0) {
-            return 0.0;
-        }
-        double ans2 = 0.0;
-        for (int i = 0; i < numberOfComponents; i++) {
-            if (phase.getComponent(i).getIonicCharge() == 0) {
-                ans2 += phase.getComponent(i).getNumberOfMolesInPhase();
-            }
-        }
-        // return 0.0;
-        return getDiElectricConstantdT(temperature) / ans2
-                - ((PhaseModifiedFurstElectrolyteEos) phase).getSolventDiElectricConstantdT() / ans2;
-    }
-
-    public double calcdiElectricdn(PhaseInterface phase, int numberOfComponents, double temperature, double pressure) {
-        double X = (1.0 - ((PhaseModifiedFurstElectrolyteEos) phase).getEpsIonic())
-                / (1.0 + ((PhaseModifiedFurstElectrolyteEos) phase).getEpsIonic() / 2.0);
-        double Y = ((PhaseModifiedFurstElectrolyteEos) phase).getSolventDiElectricConstant() - 1.0;
-        double dXdf = getEpsIonici() * -3.0 / 2.0
-                / Math.pow(((PhaseModifiedFurstElectrolyteEos) phase).getEpsIonic() / 2.0 + 1.0, 2.0);
-        double dYdf = getSolventDiElectricConstantdn();
-        return dYdf * X + Y * dXdf;
-    }
-
-    public double calcdiElectricdndV(PhaseInterface phase, int numberOfComponents, double temperature,
-            double pressure) {
-        double dXdf = ((PhaseModifiedFurstElectrolyteEos) phase).getEpsIonicdV() * -3.0 / 2.0
-                / Math.pow(((PhaseModifiedFurstElectrolyteEos) phase).getEpsIonic() / 2.0 + 1.0, 2.0);
-        double dYdf = getSolventDiElectricConstantdn();
-        double d1 = ((PhaseModifiedFurstElectrolyteEos) phase).getSolventDiElectricConstant();
-        double d2 = epsIoniciV * -3.0 / 2.0
-                / Math.pow(((PhaseModifiedFurstElectrolyteEos) phase).getEpsIonic() / 2.0 + 1.0, 2.0);
-        double d3 = ((PhaseModifiedFurstElectrolyteEos) phase).getEpsIonicdV() * epsIonici * 3.0 / 2.0
-                / Math.pow(((PhaseModifiedFurstElectrolyteEos) phase).getEpsIonic() / 2.0 + 1.0, 3.0);
-        return dYdf * dXdf + d1 * d2 + d1 * d3;
-    }
-
-    public double calcdiElectricdndn(int j, PhaseInterface phase, int numberOfComponents, double temperature,
-            double pressure) {
-        double dYdf = ((ComponentModifiedFurstElectrolyteEos) ((PhaseModifiedFurstElectrolyteEos) phase)
-                .getComponents()[j]).getSolventDiElectricConstantdn();
-        double dXdfdfj = getEpsIonici() * -3.0 / 2.0
-                / Math.pow(((PhaseModifiedFurstElectrolyteEos) phase).getEpsIonic() / 2.0 + 1.0, 2.0);
-
-        double dXdf = ((ComponentModifiedFurstElectrolyteEos) ((PhaseModifiedFurstElectrolyteEos) phase)
-                .getComponents()[j]).getEpsIonici() * getEpsIonici() * 3.0 / 2.0
-                / Math.pow(((PhaseModifiedFurstElectrolyteEos) phase).getEpsIonic() / 2.0 + 1.0, 3.0);
-        double d1 = ((PhaseModifiedFurstElectrolyteEos) phase).getSolventDiElectricConstant();
-
-        double d2 = ((ComponentModifiedFurstElectrolyteEos) ((PhaseModifiedFurstElectrolyteEos) phase)
-                .getComponents()[j]).getEpsIonici() * -3.0 / 2.0
-                / Math.pow(((PhaseModifiedFurstElectrolyteEos) phase).getEpsIonic() / 2.0 + 1.0, 2.0);
-        double d5 = getSolventDiElectricConstantdn();
-
-        double d3 = calcSolventdiElectricdndn(j, phase, numberOfComponents, temperature, pressure);
-        double d4 = (1.0 - ((PhaseModifiedFurstElectrolyteEos) phase).getEpsIonic())
-                / (1.0 + ((PhaseModifiedFurstElectrolyteEos) phase).getEpsIonic() / 2.0);
-
-        return dYdf * dXdfdfj + dXdf * d1 + d2 * d5 + d3 * d4;
-    }
-
-    public double calcdiElectricdndT(PhaseInterface phase, int numberOfComponents, double temperature,
-            double pressure) {
-        double X = (1.0 - ((PhaseModifiedFurstElectrolyteEos) phase).getEpsIonic())
-                / (1.0 + ((PhaseModifiedFurstElectrolyteEos) phase).getEpsIonic() / 2.0);
-        double Y = ((PhaseModifiedFurstElectrolyteEos) phase).getSolventDiElectricConstantdT();
-        double dXdf = getEpsIonici() * -3.0 / 2.0
-                / Math.pow(((PhaseModifiedFurstElectrolyteEos) phase).getEpsIonic() / 2.0 + 1.0, 2.0);
-        double dYdf = solventdiElectricdndT;
-        return dYdf * X + Y * dXdf;
-    }
-
-    // a little simplified
-    public double calcGammaLRdn(PhaseInterface phase, int numberOfComponents, double temperature, double pressure) {
-        return 0.0;
-        // if(((PhaseModifiedFurstElectrolyteEos) phase).getPhaseType()==1) return 0.0;
-        // double temp =
-        // Math.pow(getIonicCharge()/(1.0+((PhaseModifiedFurstElectrolyteEos)
-        // phase).getShieldingParameter()*getLennardJonesMolecularDiameter()*1e-10),2.0);
-        // return 1.0/(8.0*((PhaseModifiedFurstElectrolyteEos)
-        // phase).getShieldingParameter() + 4.0 *
-        // Math.pow(((PhaseModifiedFurstElectrolyteEos)
-        // phase).calcShieldingParameter2(),2.0) * 2.0 *
-        // getLennardJonesMolecularDiameter()*1e-10) *
-        // ((temp * ((PhaseModifiedFurstElectrolyteEos)
-        // phase).getAlphaLR2()/(((PhaseModifiedFurstElectrolyteEos)
-        // phase).getMolarVolume()*1e-5*((PhaseModifiedFurstElectrolyteEos)
-        // phase).getNumberOfMolesInPhase()) * avagadroNumber)
-        // + 4.0 * Math.pow(((PhaseModifiedFurstElectrolyteEos)
-        // phase).getShieldingParameter(),2.0) / ((PhaseModifiedFurstElectrolyteEos)
-        // phase).getAlphaLR2() * alphai );
-        // Math.pow(getIonicCharge()/(1.0+((PhaseModifiedFurstElectrolyteEos)
-        // phase).getShieldingParameter()*getLennardJonesMolecularDiameter()*1e-10),2.0)
-        // + alphai*temp) /(8.0*((PhaseModifiedFurstElectrolyteEos)
-        // phase).getShieldingParameter());
-        // + 2.0*getLennardJonesMolecularDiameter()*1e-10 * 4.0 *
-        // Math.pow(((PhaseModifiedFurstElectrolyteEos)
-        // phase).calcShieldingParameter2(),2.0))*
-    }
-
-    // Short Range term equations and derivatives
-    public double dFSR2dN(PhaseInterface phase, int numberOfComponents, double temperature, double pressure) {
-        return ((PhaseModifiedFurstElectrolyteEos) phase).FSR2eps() * epsi
-                + ((PhaseModifiedFurstElectrolyteEos) phase).FSR2W() * Wi;
-    }
-
-    public double dFSR2dNdT(PhaseInterface phase, int numberOfComponents, double temperature, double pressure) {
-        return ((PhaseModifiedFurstElectrolyteEos) phase).FSR2W() * WiT
-                + ((PhaseModifiedFurstElectrolyteEos) phase).FSR2epsW() * epsi
-                        * ((PhaseModifiedFurstElectrolyteEos) phase).getWT();
-    }
-
-    public double dFSR2dNdV(PhaseInterface phase, int numberOfComponents, double temperature, double pressure) {
-        return 1.0e-5 * (+((PhaseModifiedFurstElectrolyteEos) phase).FSR2epseps() * epsi
-                * ((PhaseModifiedFurstElectrolyteEos) phase).getEpsdV()
-                + ((PhaseModifiedFurstElectrolyteEos) phase).FSR2eps() * epsiV
-                + ((PhaseModifiedFurstElectrolyteEos) phase).FSR2epsW() * Wi
-                        * ((PhaseModifiedFurstElectrolyteEos) phase).getEpsdV()
-                + ((PhaseModifiedFurstElectrolyteEos) phase).FSR2epsV() * epsi
-                + ((PhaseModifiedFurstElectrolyteEos) phase).FSR2VW() * Wi);
-    }
-
-    public double dFSR2dNdN(int j, PhaseInterface phase, int numberOfComponents, double temperature, double pressure) {
-        return ((PhaseModifiedFurstElectrolyteEos) phase).FSR2epseps() * epsi
-                * ((ComponentModifiedFurstElectrolyteEos) ((PhaseModifiedFurstElectrolyteEos) phase).getComponents()[j])
-                        .getEpsi()
-                + ((PhaseModifiedFurstElectrolyteEos) phase).FSR2epsW() * Wi
-                        * ((ComponentModifiedFurstElectrolyteEos) ((PhaseModifiedFurstElectrolyteEos) phase)
-                                .getComponents()[j]).getEpsi()
-                + ((PhaseModifiedFurstElectrolyteEos) phase).FSR2W() * ((PhaseModifiedFurstElectrolyteEos) phase)
-                        .calcWij(componentNumber, j, phase, temperature, pressure, numberOfComponents)
-                + ((PhaseModifiedFurstElectrolyteEos) phase).FSR2epsW() * epsi
-                        * ((PhaseModifiedFurstElectrolyteEos) phase).calcWi(j, phase, temperature, pressure,
-                                numberOfComponents);
-    }
-
-    public double dEpsdNi(PhaseInterface phase, int numberOfComponents, double temperature, double pressure) {
-        return avagadroNumber * pi / 6.0 * Math.pow(lennardJonesMolecularDiameter * 1.0e-10, 3.0)
-                * (1.0 / (phase.getMolarVolume() * 1.0e-5 * phase.getNumberOfMolesInPhase()));
-    }
-
-    public double dEpsdNidV(PhaseInterface phase, int numberOfComponents, double temperature, double pressure) {
-        return (-avagadroNumber * pi / 6.0 * Math.pow(lennardJonesMolecularDiameter * 1.0e-10, 3.0)
-                * (1.0 / (Math.pow(phase.getMolarVolume() * 1.0e-5 * phase.getNumberOfMolesInPhase(), 2.0))));
-    }
-
-    public double dEpsIonicdNi(PhaseInterface phase, int numberOfComponents, double temperature, double pressure) {
-        if (ionicCharge == 0) {
-            return 0.0;
-        } else {
-            return pi / 6.0 * (avagadroNumber * Math.pow(lennardJonesMolecularDiameter * 1.0e-10, 3.0))
-                    * (1.0 / (phase.getMolarVolume() * 1.0e-5 * phase.getNumberOfMolesInPhase()));
-        }
-    }
-
-    public double dEpsIonicdNidV(PhaseInterface phase, int numberOfComponents, double temperature, double pressure) {
-        if (ionicCharge == 0) {
-            return 0.0;
-        }
-        return (-avagadroNumber * pi / 6.0 * Math.pow(lennardJonesMolecularDiameter * 1e-10, 3.0)
-                / (Math.pow(phase.getMolarVolume() * 1e-5 * phase.getNumberOfMolesInPhase(), 2.0)));
-    }
-
-    // Born term equations and derivatives
-    public double dFBorndN(PhaseInterface phase, int numberOfComponents, double temperature, double pressure) {
-        return ((PhaseModifiedFurstElectrolyteEos) phase).FBornX() * getXBorni()
-                + ((PhaseModifiedFurstElectrolyteEos) phase).FBornD() * solventdiElectricdn;
-    }
-
-    public double dFBorndNdT(PhaseInterface phase, int numberOfComponents, double temperature, double pressure) {
-        return (((PhaseModifiedFurstElectrolyteEos) phase).FBornTX() * XBorni
-                + ((PhaseModifiedFurstElectrolyteEos) phase).FBornDX() * XBorni
-                        * ((PhaseModifiedFurstElectrolyteEos) phase).getSolventDiElectricConstantdT())
-                + ((PhaseModifiedFurstElectrolyteEos) phase).FBornTD() * getSolventDiElectricConstantdn()
-                + ((PhaseModifiedFurstElectrolyteEos) phase).FBornD() * solventdiElectricdndT
-                + ((PhaseModifiedFurstElectrolyteEos) phase).FBornDD() * getSolventDiElectricConstantdn()
-                        * ((PhaseModifiedFurstElectrolyteEos) phase).getSolventDiElectricConstantdT();
-    }
-
-    public double dFBorndNdN(int j, PhaseInterface phase, int numberOfComponents, double temperature, double pressure) {
-        return ((PhaseModifiedFurstElectrolyteEos) phase).FBornDD() * solventdiElectricdn
-                * ((ComponentModifiedFurstElectrolyteEos) ((PhaseModifiedFurstElectrolyteEos) phase).getComponents()[j])
-                        .getSolventDiElectricConstantdn()
-                + ((PhaseModifiedFurstElectrolyteEos) phase).FBornDX() * XBorni
-                        * ((ComponentModifiedFurstElectrolyteEos) ((PhaseModifiedFurstElectrolyteEos) phase)
-                                .getComponents()[j]).getSolventDiElectricConstantdn()
-                + ((PhaseModifiedFurstElectrolyteEos) phase).FBornDX() * solventdiElectricdn
-                        * ((ComponentModifiedFurstElectrolyteEos) ((PhaseModifiedFurstElectrolyteEos) phase)
-                                .getComponents()[j]).getXBorni()
-                + ((PhaseModifiedFurstElectrolyteEos) phase).FBornD()
-                        * calcSolventdiElectricdndn(j, phase, numberOfComponents, temperature, pressure);
-    }
-
-    public double getIonicCoVolume() {
-        return ionicCoVolume;
-    }
-
-    public double getDiElectricConstantdn() {
-        return diElectricdn;
-    }
-
-    public double getSolventDiElectricConstantdn() {
-        return solventdiElectricdn;
-    }
-
-    public double getBornVal() {
-        return bornterm;
-    }
-
-    public double getEpsi() {
-        return epsi;
-    }
-
-    public double getEpsIonici() {
-        return epsIonici;
-    }
-
-    public double getAlphai() {
-        return alphai;
-    }
-
-    public double getXLRi() {
-        return XLRi;
-    }
-
-    public double getXBorni() {
-        return XBorni;
-    }
->>>>>>> 5c88a656
 }