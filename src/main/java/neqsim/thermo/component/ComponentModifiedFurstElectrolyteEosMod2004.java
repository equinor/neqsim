/*
 * ComponentModifiedFurstElectrolyteEosMod2004.java
 *
 * Created on 26. februar 2001, 17:59
 */

package neqsim.thermo.component;

import neqsim.thermo.phase.PhaseInterface;
import neqsim.thermo.phase.PhaseModifiedFurstElectrolyteEosMod2004;

/**
 * <p>
 * ComponentModifiedFurstElectrolyteEosMod2004 class.
 * </p>
 *
 * @author Even Solbraa
 * @version $Id: $Id
 */
public class ComponentModifiedFurstElectrolyteEosMod2004 extends ComponentSrk {
  private static final long serialVersionUID = 1000;

  double Wi = 0;

  double WiT = 0.0;

  double epsi = 0;

  double epsiV = 0;

  double epsIonici = 0;

  double epsIoniciV = 0;

  double dEpsdNi = 0;

  double ionicCoVolume = 0;

  double solventdiElectricdn = 0.0;

  double solventdiElectricdndT = 0;

  double diElectricdn = 0;

  double diElectricdndV = 0;

  double diElectricdndT = 0;

  double bornterm = 0;

  double alphai = 0.0;

  double alphaiT = 0.0;

  double alphaiV = 0.0;

  double XLRi = 0.0;

  double XBorni = 0.0;

  double sr2On = 1.0;

  double lrOn = 1.0;

  double bornOn = 1.0;

  /**
   * <p>
   * Constructor for ComponentModifiedFurstElectrolyteEosMod2004.
   * </p>
   *
   * @param component_name a {@link java.lang.String} object
   * @param moles a double
   * @param molesInPhase a double
   * @param compnumber a int
   */
  public ComponentModifiedFurstElectrolyteEosMod2004(String component_name, double moles,
      double molesInPhase, int compnumber) {
    super(component_name, moles, molesInPhase, compnumber);
    ionicCoVolume = this.getIonicDiameter();
    if (ionicCharge != 0) {
      setIsIon(true);
    }
    b = ionicCharge != 0 ? (neqsim.thermo.util.constants.FurstElectrolyteConstants.furstParams[0]
        * Math.pow(getIonicDiameter(), 3.0)
            + neqsim.thermo.util.constants.FurstElectrolyteConstants.furstParams[1]) * 1e5
        : b;
    a = ionicCharge != 0 ? 1.0e-35 : a;
    setAttractiveParameter(
        new neqsim.thermo.component.attractiveEosTerm.AttractiveTermSchwartzentruber(this));
    lennardJonesMolecularDiameter =
        ionicCharge != 0 ? Math.pow((6.0 * b / 1.0e5) / (pi * avagadroNumber), 1.0 / 3.0) * 1e10
            : lennardJonesMolecularDiameter;

    // if(ionicCharge>0) stokesCationicDiameter = stokesCationicDiameter/3.0;
  }

  /**
   * <p>
   * Constructor for ComponentModifiedFurstElectrolyteEosMod2004.
   * </p>
   *
   * @param number a int
   * @param TC a double
   * @param PC a double
   * @param M a double
   * @param a a double
   * @param moles a double
   */
  public ComponentModifiedFurstElectrolyteEosMod2004(int number, double TC, double PC, double M,
      double a, double moles) {
    super(number, TC, PC, M, a, moles);
  }

  /**
   * <p>
   * initFurstParam.
   * </p>
   */
  public void initFurstParam() {
    b = ionicCharge != 0 ? (neqsim.thermo.util.constants.FurstElectrolyteConstants.furstParams[0]
        * Math.pow(getIonicDiameter(), 3.0)
            + neqsim.thermo.util.constants.FurstElectrolyteConstants.furstParams[1]) * 1e5
        : b;
    lennardJonesMolecularDiameter =
        ionicCharge != 0 ? Math.pow((6.0 * b / 1.0e5) / (pi * avagadroNumber), 1.0 / 3.0) * 1e10
            : lennardJonesMolecularDiameter;
  }

  /** {@inheritDoc} */
  @Override
  public ComponentModifiedFurstElectrolyteEosMod2004 clone() {
    ComponentModifiedFurstElectrolyteEosMod2004 clonedComponent = null;
    try {
      clonedComponent = (ComponentModifiedFurstElectrolyteEosMod2004) super.clone();
    } catch (Exception ex) {
      logger.error("Cloning failed.", ex);
    }

    return clonedComponent;
  }

  /** {@inheritDoc} */
  @Override
  public double calca() {
    return a;
  }

  /** {@inheritDoc} */
  @Override
  public double calcb() {
    return b;
  }

  /** {@inheritDoc} */
  @Override
<<<<<<< HEAD
  public void init(double temperature, double pressure, double totalNumberOfMoles, double beta,
      int type) {
    // todo: redundant?
    super.init(temperature, pressure, totalNumberOfMoles, beta, type);
  }

  /** {@inheritDoc} */
  @Override
=======
>>>>>>> 8e715d20
  public void Finit(PhaseInterface phase, double temp, double pres, double totMoles, double beta,
      int numberOfComponents, int type) {
    Wi = ((PhaseModifiedFurstElectrolyteEosMod2004) phase).calcWi(componentNumber, phase, temp,
        pres, numberOfComponents);
    WiT = ((PhaseModifiedFurstElectrolyteEosMod2004) phase).calcWiT(componentNumber, phase, temp,
        pres, numberOfComponents);
    epsi = dEpsdNi(phase, numberOfComponents, temp, pres);
    epsiV = dEpsdNidV(phase, numberOfComponents, temp, pres);
    epsIonici = dEpsIonicdNi(phase, numberOfComponents, temp, pres);
    epsIoniciV = dEpsIonicdNidV(phase, numberOfComponents, temp, pres);
    solventdiElectricdn = calcSolventdiElectricdn(phase, numberOfComponents, temp, pres);
    solventdiElectricdndT = calcSolventdiElectricdndT(phase, numberOfComponents, temp, pres);
    diElectricdn = calcdiElectricdn(phase, numberOfComponents, temp, pres);
    diElectricdndV = calcdiElectricdndV(phase, numberOfComponents, temp, pres);
    diElectricdndT = calcdiElectricdndT(phase, numberOfComponents, temp, pres);
    alphai = -(electronCharge * electronCharge * avagadroNumber) / (vacumPermittivity
        * Math.pow(((PhaseModifiedFurstElectrolyteEosMod2004) phase).getDiElectricConstant(), 2.0)
        * R * temp) * diElectricdn;
    alphaiT = -electronCharge * electronCharge * avagadroNumber
        / (vacumPermittivity * Math
            .pow(((PhaseModifiedFurstElectrolyteEosMod2004) phase).getDiElectricConstant(), 2.0) * R
            * temp)
        * diElectricdndT
        + electronCharge * electronCharge * avagadroNumber
            / (vacumPermittivity
                * Math.pow(
                    ((PhaseModifiedFurstElectrolyteEosMod2004) phase).getDiElectricConstant(), 2.0)
                * R * temp * temp)
            * diElectricdn
        + 2.0 * electronCharge * electronCharge * avagadroNumber / (vacumPermittivity
                * Math.pow(
                    ((PhaseModifiedFurstElectrolyteEosMod2004) phase).getDiElectricConstant(), 3.0)
                * R * temp)
            * diElectricdn
            * ((PhaseModifiedFurstElectrolyteEosMod2004) phase).getDiElectricConstantdT();
    alphaiV = -electronCharge * electronCharge * avagadroNumber
        / (vacumPermittivity * Math
            .pow(((PhaseModifiedFurstElectrolyteEosMod2004) phase).getDiElectricConstant(), 2.0) * R
            * temp)
        * diElectricdndV
        + 2.0 * electronCharge * electronCharge * avagadroNumber / (vacumPermittivity
                * Math.pow(
                    ((PhaseModifiedFurstElectrolyteEosMod2004) phase).getDiElectricConstant(), 3.0)
                * R * temp)
            * diElectricdn
            * ((PhaseModifiedFurstElectrolyteEosMod2004) phase).getDiElectricConstantdV();
    XLRi = calcXLRdN(phase, numberOfComponents, temp, pres);
    XBorni = ionicCharge * ionicCharge / (getLennardJonesMolecularDiameter() * 1e-10);
    super.Finit(phase, temp, pres, totMoles, beta, numberOfComponents, type);
  }

  /**
   * <p>
   * dAlphaLRdndn.
   * </p>
   *
   * @param j a int
   * @param phase a {@link neqsim.thermo.phase.PhaseInterface} object
   * @param numberOfComponents a int
   * @param temperature a double
   * @param pressure a double
   * @return a double
   */
  public double dAlphaLRdndn(int j, PhaseInterface phase, int numberOfComponents,
      double temperature, double pressure) {
    double temp = 2.0 * electronCharge * electronCharge * avagadroNumber
        / (vacumPermittivity * Math
            .pow(((PhaseModifiedFurstElectrolyteEosMod2004) phase).getDiElectricConstant(), 3.0) * R
            * temperature)
        * diElectricdn
        * ((ComponentModifiedFurstElectrolyteEosMod2004) ((PhaseModifiedFurstElectrolyteEosMod2004) phase)
            .getComponents()[j]).getDiElectricConstantdn()
        - electronCharge * electronCharge * avagadroNumber
            / (vacumPermittivity
                * Math.pow(
                    ((PhaseModifiedFurstElectrolyteEosMod2004) phase).getDiElectricConstant(), 2.0)
                * R * temperature)
            * calcdiElectricdndn(j, phase, numberOfComponents, temperature, pressure);
    return temp;
  }

  /** {@inheritDoc} */
  @Override
  public double dFdN(PhaseInterface phase, int numberOfComponents, double temperature,
      double pressure) {
    double Fsup = 0;
    double FSR2 = 0;
    double FLR = 0;
    double FBorn = 0;
    Fsup = super.dFdN(phase, numberOfComponents, temperature, pressure);
    FSR2 = dFSR2dN(phase, numberOfComponents, temperature, pressure);
    FLR = dFLRdN(phase, numberOfComponents, temperature, pressure);
    FBorn = dFBorndN(phase, numberOfComponents, temperature, pressure);
    // System.out.println("phase " + phase.getPhaseType());
    // System.out.println("name " + componentName);
    // System.out.println("Fsup: " + super.dFdN(phase,
    // numberOfComponents,temperature, pressure));
    // if(componentName.equals("Na+")){
    // System.out.println("FnSR: " + dFSR2dN(phase, numberOfComponents, temperature,
    // pressure));
    // System.out.println("FLRn: " + dFLRdN(phase, numberOfComponents,temperature,
    // pressure));
    // }
    return Fsup + sr2On * FSR2 + lrOn * FLR + bornOn * FBorn;
  }

  /** {@inheritDoc} */
  @Override
  public double dFdNdT(PhaseInterface phase, int numberOfComponents, double temperature,
      double pressure) {
    return super.dFdNdT(phase, numberOfComponents, temperature, pressure)
        + sr2On * dFSR2dNdT(phase, numberOfComponents, temperature, pressure)
        + lrOn * dFLRdNdT(phase, numberOfComponents, temperature, pressure)
        + bornOn * dFBorndNdT(phase, numberOfComponents, temperature, pressure);
  }

  /** {@inheritDoc} */
  @Override
  public double dFdNdV(PhaseInterface phase, int numberOfComponents, double temperature,
      double pressure) {
    return super.dFdNdV(phase, numberOfComponents, temperature, pressure)
        + sr2On * dFSR2dNdV(phase, numberOfComponents, temperature, pressure)
        + lrOn * dFLRdNdV(phase, numberOfComponents, temperature, pressure);
  }

  /** {@inheritDoc} */
  @Override
  public double dFdNdN(int j, PhaseInterface phase, int numberOfComponents, double temperature,
      double pressure) {
    return super.dFdNdN(j, phase, numberOfComponents, temperature, pressure)
        + sr2On * dFSR2dNdN(j, phase, numberOfComponents, temperature, pressure)
        + lrOn * dFLRdNdN(j, phase, numberOfComponents, temperature, pressure)
        + bornOn * dFBorndNdN(j, phase, numberOfComponents, temperature, pressure);
  }

  // Long Range term equations and derivatives
  /**
   * <p>
   * dFLRdN.
   * </p>
   *
   * @param phase a {@link neqsim.thermo.phase.PhaseInterface} object
   * @param numberOfComponents a int
   * @param temperature a double
   * @param pressure a double
   * @return a double
   */
  public double dFLRdN(PhaseInterface phase, int numberOfComponents, double temperature,
      double pressure) {
    return ((PhaseModifiedFurstElectrolyteEosMod2004) phase).FLRXLR() * XLRi
        + ((PhaseModifiedFurstElectrolyteEosMod2004) phase).dFdAlphaLR() * alphai;
    // + ((PhaseModifiedFurstElectrolyteEosMod2004) phase).FLRGammaLR()*gammaLRdn;
  }

  /**
   * <p>
   * dFLRdNdT.
   * </p>
   *
   * @param phase a {@link neqsim.thermo.phase.PhaseInterface} object
   * @param numberOfComponents a int
   * @param temperature a double
   * @param pressure a double
   * @return a double
   */
  public double dFLRdNdT(PhaseInterface phase, int numberOfComponents, double temperature,
      double pressure) {
    return ((PhaseModifiedFurstElectrolyteEosMod2004) phase).dFdAlphaLRdX() * XLRi
        * ((PhaseModifiedFurstElectrolyteEosMod2004) phase).getAlphaLRT()
        + ((PhaseModifiedFurstElectrolyteEosMod2004) phase).dFdAlphaLR() * alphaiT;
  }

  /**
   * <p>
   * dFLRdNdV.
   * </p>
   *
   * @param phase a {@link neqsim.thermo.phase.PhaseInterface} object
   * @param numberOfComponents a int
   * @param temperature a double
   * @param pressure a double
   * @return a double
   */
  public double dFLRdNdV(PhaseInterface phase, int numberOfComponents, double temperature,
      double pressure) {
    return 1e-5 * (((PhaseModifiedFurstElectrolyteEosMod2004) phase).dFdAlphaLRdX() * XLRi
        * ((PhaseModifiedFurstElectrolyteEosMod2004) phase).getAlphaLRV()
        + ((PhaseModifiedFurstElectrolyteEosMod2004) phase).dFdAlphaLR() * alphaiV);
  }

  /**
   * <p>
   * dFLRdNdN.
   * </p>
   *
   * @param j a int
   * @param phase a {@link neqsim.thermo.phase.PhaseInterface} object
   * @param numberOfComponents a int
   * @param temperature a double
   * @param pressure a double
   * @return a double
   */
  public double dFLRdNdN(int j, PhaseInterface phase, int numberOfComponents, double temperature,
      double pressure) {
    return ((PhaseModifiedFurstElectrolyteEosMod2004) phase).dFdAlphaLRdX() * XLRi
        * ((ComponentModifiedFurstElectrolyteEosMod2004) ((PhaseModifiedFurstElectrolyteEosMod2004) phase)
            .getComponents()[j]).getAlphai()
        + ((PhaseModifiedFurstElectrolyteEosMod2004) phase).dFdAlphaLR()
            * dAlphaLRdndn(j, phase, numberOfComponents, temperature, pressure)
        + ((PhaseModifiedFurstElectrolyteEosMod2004) phase).dFdAlphaLRdX() * alphai
            * ((ComponentModifiedFurstElectrolyteEosMod2004) ((PhaseModifiedFurstElectrolyteEosMod2004) phase)
                .getComponents()[j]).getXLRi();
  }

  /**
   * <p>
   * calcXLRdN.
   * </p>
   *
   * @param phase a {@link neqsim.thermo.phase.PhaseInterface} object
   * @param numberOfComponents a int
   * @param temperature a double
   * @param pressure a double
   * @return a double
   */
  public double calcXLRdN(PhaseInterface phase, int numberOfComponents, double temperature,
      double pressure) {
    return Math.pow(getIonicCharge(), 2.0)
        * ((PhaseModifiedFurstElectrolyteEosMod2004) phase).getShieldingParameter()
        / (1.0 + ((PhaseModifiedFurstElectrolyteEosMod2004) phase).getShieldingParameter()
            * getLennardJonesMolecularDiameter() * 1e-10);
  }

  /**
   * <p>
   * FLRN.
   * </p>
   *
   * @return a double
   */
  public double FLRN() {
    return 0.0;
  }

  /**
   * <p>
   * calcSolventdiElectricdn.
   * </p>
   *
   * @param phase a {@link neqsim.thermo.phase.PhaseInterface} object
   * @param numberOfComponents a int
   * @param temperature a double
   * @param pressure a double
   * @return a double
   */
  public double calcSolventdiElectricdn(PhaseInterface phase, int numberOfComponents,
      double temperature, double pressure) {
    if (getIonicCharge() != 0) {
      return 0.0;
    }
    /*
     * double ans2 = 0.0; for (int i = 0; i < numberOfComponents; i++) { if
     * (phase.getComponent(i).getIonicCharge() == 0) { ans2 +=
     * phase.getComponent(i).getNumberOfMolesInPhase(); } }
     */
    return 0.0;
    // return getDiElectricConstant(temperature)/ans2 -
    // ((PhaseModifiedFurstElectrolyteEosMod2004)
    // phase).getSolventDiElectricConstant()/ans2;
  }

  /**
   * <p>
   * calcSolventdiElectricdndn.
   * </p>
   *
   * @param j a int
   * @param phase a {@link neqsim.thermo.phase.PhaseInterface} object
   * @param numberOfComponents a int
   * @param temperature a double
   * @param pressure a double
   * @return a double
   */
  public double calcSolventdiElectricdndn(int j, PhaseInterface phase, int numberOfComponents,
      double temperature, double pressure) {
    if (getIonicCharge() != 0
        || ((PhaseModifiedFurstElectrolyteEosMod2004) phase).getComponents()[j]
            .getIonicCharge() != 0) {
      return 0.0;
    }
    /*
     * double ans2 = 0.0; for (int i = 0; i < numberOfComponents; i++) { if
     * (phase.getComponent(i).getIonicCharge() == 0) { ans2 +=
     * phase.getComponent(i).getNumberOfMolesInPhase(); } }
     */
    return 0.0;
    // return -getDiElectricConstant(temperature)/(ans2*ans2) -
    // ((ComponentModifiedFurstElectrolyteEosMod2004)((PhaseModifiedFurstElectrolyteEosMod2004)
    // phase).getComponents()[j]).getDiElectricConstant(temperature)/(ans2*ans2) +
    // 2.0*((PhaseModifiedFurstElectrolyteEosMod2004)
    // phase).getSolventDiElectricConstant()/(ans2*ans2);
  }

  /**
   * <p>
   * calcSolventdiElectricdndT.
   * </p>
   *
   * @param phase a {@link neqsim.thermo.phase.PhaseInterface} object
   * @param numberOfComponents a int
   * @param temperature a double
   * @param pressure a double
   * @return a double
   */
  public double calcSolventdiElectricdndT(PhaseInterface phase, int numberOfComponents,
      double temperature, double pressure) {
    if (getIonicCharge() != 0) {
      return 0.0;
    }
    /*
     * double ans2 = 0.0; for (int i = 0; i < numberOfComponents; i++) { if
     * (phase.getComponent(i).getIonicCharge() == 0) { ans2 +=
     * phase.getComponent(i).getNumberOfMolesInPhase(); } }
     */
    return 0.0;
    // return getDiElectricConstantdT(temperature)/ans2 -
    // ((PhaseModifiedFurstElectrolyteEosMod2004)
    // phase).getSolventDiElectricConstantdT()/ans2;
  }

  /**
   * <p>
   * calcdiElectricdn.
   * </p>
   *
   * @param phase a {@link neqsim.thermo.phase.PhaseInterface} object
   * @param numberOfComponents a int
   * @param temperature a double
   * @param pressure a double
   * @return a double
   */
  public double calcdiElectricdn(PhaseInterface phase, int numberOfComponents, double temperature,
      double pressure) {
    double X = (1.0 - ((PhaseModifiedFurstElectrolyteEosMod2004) phase).getEpsIonic())
        / (1.0 + ((PhaseModifiedFurstElectrolyteEosMod2004) phase).getEpsIonic() / 2.0);
    double Y =
        ((PhaseModifiedFurstElectrolyteEosMod2004) phase).getSolventDiElectricConstant() - 1.0;
    double dXdf = getEpsIonici() * -3.0 / 2.0 / Math
        .pow(((PhaseModifiedFurstElectrolyteEosMod2004) phase).getEpsIonic() / 2.0 + 1.0, 2.0);
    double dYdf = getSolventDiElectricConstantdn();
    return dYdf * X + Y * dXdf;
  }

  /**
   * <p>
   * calcdiElectricdndV.
   * </p>
   *
   * @param phase a {@link neqsim.thermo.phase.PhaseInterface} object
   * @param numberOfComponents a int
   * @param temperature a double
   * @param pressure a double
   * @return a double
   */
  public double calcdiElectricdndV(PhaseInterface phase, int numberOfComponents, double temperature,
      double pressure) {
    double dXdf =
        ((PhaseModifiedFurstElectrolyteEosMod2004) phase).getEpsIonicdV() * -3.0 / 2.0 / Math
            .pow(((PhaseModifiedFurstElectrolyteEosMod2004) phase).getEpsIonic() / 2.0 + 1.0, 2.0);
    double dYdf = getSolventDiElectricConstantdn();
    double d1 = ((PhaseModifiedFurstElectrolyteEosMod2004) phase).getSolventDiElectricConstant();
    double d2 = epsIoniciV * -3.0 / 2.0 / Math
        .pow(((PhaseModifiedFurstElectrolyteEosMod2004) phase).getEpsIonic() / 2.0 + 1.0, 2.0);
    double d3 = ((PhaseModifiedFurstElectrolyteEosMod2004) phase).getEpsIonicdV() * epsIonici * 3.0
        / 2.0 / Math
            .pow(((PhaseModifiedFurstElectrolyteEosMod2004) phase).getEpsIonic() / 2.0 + 1.0, 3.0);
    return dYdf * dXdf + d1 * d2 + d1 * d3;
  }

  /**
   * <p>
   * calcdiElectricdndn.
   * </p>
   *
   * @param j a int
   * @param phase a {@link neqsim.thermo.phase.PhaseInterface} object
   * @param numberOfComponents a int
   * @param temperature a double
   * @param pressure a double
   * @return a double
   */
  public double calcdiElectricdndn(int j, PhaseInterface phase, int numberOfComponents,
      double temperature, double pressure) {
    double dYdf =
        ((ComponentModifiedFurstElectrolyteEosMod2004) ((PhaseModifiedFurstElectrolyteEosMod2004) phase)
            .getComponents()[j]).getSolventDiElectricConstantdn();
    double dXdfdfj = getEpsIonici() * -3.0 / 2.0 / Math
        .pow(((PhaseModifiedFurstElectrolyteEosMod2004) phase).getEpsIonic() / 2.0 + 1.0, 2.0);

    double dXdf =
        ((ComponentModifiedFurstElectrolyteEosMod2004) ((PhaseModifiedFurstElectrolyteEosMod2004) phase)
            .getComponents()[j]).getEpsIonici() * getEpsIonici() * 3.0 / 2.0
            / Math.pow(((PhaseModifiedFurstElectrolyteEosMod2004) phase).getEpsIonic() / 2.0 + 1.0,
                3.0);
    double d1 = ((PhaseModifiedFurstElectrolyteEosMod2004) phase).getSolventDiElectricConstant();

    double d2 =
        ((ComponentModifiedFurstElectrolyteEosMod2004) ((PhaseModifiedFurstElectrolyteEosMod2004) phase)
            .getComponents()[j]).getEpsIonici() * -3.0 / 2.0
            / Math.pow(((PhaseModifiedFurstElectrolyteEosMod2004) phase).getEpsIonic() / 2.0 + 1.0,
                2.0);
    double d5 = getSolventDiElectricConstantdn();

    double d3 = calcSolventdiElectricdndn(j, phase, numberOfComponents, temperature, pressure);
    double d4 = (1.0 - ((PhaseModifiedFurstElectrolyteEosMod2004) phase).getEpsIonic())
        / (1.0 + ((PhaseModifiedFurstElectrolyteEosMod2004) phase).getEpsIonic() / 2.0);

    return dYdf * dXdfdfj + dXdf * d1 + d2 * d5 + d3 * d4;
  }

  /**
   * <p>
   * calcdiElectricdndT.
   * </p>
   *
   * @param phase a {@link neqsim.thermo.phase.PhaseInterface} object
   * @param numberOfComponents a int
   * @param temperature a double
   * @param pressure a double
   * @return a double
   */
  public double calcdiElectricdndT(PhaseInterface phase, int numberOfComponents, double temperature,
      double pressure) {
    double X = (1.0 - ((PhaseModifiedFurstElectrolyteEosMod2004) phase).getEpsIonic())
        / (1.0 + ((PhaseModifiedFurstElectrolyteEosMod2004) phase).getEpsIonic() / 2.0);
    double Y = ((PhaseModifiedFurstElectrolyteEosMod2004) phase).getSolventDiElectricConstantdT();
    double dXdf = getEpsIonici() * -3.0 / 2.0 / Math
        .pow(((PhaseModifiedFurstElectrolyteEosMod2004) phase).getEpsIonic() / 2.0 + 1.0, 2.0);
    double dYdf = solventdiElectricdndT;
    return dYdf * X + Y * dXdf;
  }

  // a little simplified
  /**
   * <p>
   * calcGammaLRdn.
   * </p>
   *
   * @param phase a {@link neqsim.thermo.phase.PhaseInterface} object
   * @param numberOfComponents a int
   * @param temperature a double
   * @param pressure a double
   * @return a double
   */
  public double calcGammaLRdn(PhaseInterface phase, int numberOfComponents, double temperature,
      double pressure) {
    return 0.0;
    // if(((PhaseModifiedFurstElectrolyteEosMod2004) phase).getPhaseType()==1)
    // return 0.0;
    // double temp =
    // Math.pow(getIonicCharge()/(1.0+((PhaseModifiedFurstElectrolyteEosMod2004)
    // phase).getShieldingParameter()*getLennardJonesMolecularDiameter()*1e-10),2.0);
    // return 1.0/(8.0*((PhaseModifiedFurstElectrolyteEosMod2004)
    // phase).getShieldingParameter() + 4.0 *
    // Math.pow(((PhaseModifiedFurstElectrolyteEosMod2004)
    // phase).calcShieldingParameter2(),2.0) * 2.0 *
    // getLennardJonesMolecularDiameter()*1e-10) *
    // ((temp * ((PhaseModifiedFurstElectrolyteEosMod2004)
    // phase).getAlphaLR2()/(((PhaseModifiedFurstElectrolyteEosMod2004)
    // phase).getMolarVolume()*1e-5*((PhaseModifiedFurstElectrolyteEosMod2004)
    // phase).getNumberOfMolesInPhase()) * avagadroNumber)
    // + 4.0 * Math.pow(((PhaseModifiedFurstElectrolyteEosMod2004)
    // phase).getShieldingParameter(),2.0) /
    // ((PhaseModifiedFurstElectrolyteEosMod2004) phase).getAlphaLR2() * alphai );
    // Math.pow(getIonicCharge()/(1.0+((PhaseModifiedFurstElectrolyteEosMod2004)
    // phase).getShieldingParameter()*getLennardJonesMolecularDiameter()*1e-10),2.0)
    // + alphai*temp) /(8.0*((PhaseModifiedFurstElectrolyteEosMod2004)
    // phase).getShieldingParameter());
    // + 2.0*getLennardJonesMolecularDiameter()*1e-10 * 4.0 *
    // Math.pow(((PhaseModifiedFurstElectrolyteEosMod2004)
    // phase).calcShieldingParameter2(),2.0))*
  }

  // Short Range term equations and derivatives
  /**
   * <p>
   * dFSR2dN.
   * </p>
   *
   * @param phase a {@link neqsim.thermo.phase.PhaseInterface} object
   * @param numberOfComponents a int
   * @param temperature a double
   * @param pressure a double
   * @return a double
   */
  public double dFSR2dN(PhaseInterface phase, int numberOfComponents, double temperature,
      double pressure) {
    return ((PhaseModifiedFurstElectrolyteEosMod2004) phase).FSR2eps() * epsi
        + ((PhaseModifiedFurstElectrolyteEosMod2004) phase).FSR2W() * Wi;
  }

  /**
   * <p>
   * dFSR2dNdT.
   * </p>
   *
   * @param phase a {@link neqsim.thermo.phase.PhaseInterface} object
   * @param numberOfComponents a int
   * @param temperature a double
   * @param pressure a double
   * @return a double
   */
  public double dFSR2dNdT(PhaseInterface phase, int numberOfComponents, double temperature,
      double pressure) {
    return ((PhaseModifiedFurstElectrolyteEosMod2004) phase).FSR2W() * WiT
        + ((PhaseModifiedFurstElectrolyteEosMod2004) phase).FSR2epsW() * epsi
            * ((PhaseModifiedFurstElectrolyteEosMod2004) phase).getWT();
  }

  /**
   * <p>
   * dFSR2dNdV.
   * </p>
   *
   * @param phase a {@link neqsim.thermo.phase.PhaseInterface} object
   * @param numberOfComponents a int
   * @param temperature a double
   * @param pressure a double
   * @return a double
   */
  public double dFSR2dNdV(PhaseInterface phase, int numberOfComponents, double temperature,
      double pressure) {
    return 1.0e-5 * (+((PhaseModifiedFurstElectrolyteEosMod2004) phase).FSR2epseps() * epsi
        * ((PhaseModifiedFurstElectrolyteEosMod2004) phase).getEpsdV()
        + ((PhaseModifiedFurstElectrolyteEosMod2004) phase).FSR2eps() * epsiV
        + ((PhaseModifiedFurstElectrolyteEosMod2004) phase).FSR2epsW() * Wi
            * ((PhaseModifiedFurstElectrolyteEosMod2004) phase).getEpsdV()
        + ((PhaseModifiedFurstElectrolyteEosMod2004) phase).FSR2epsV() * epsi
        + ((PhaseModifiedFurstElectrolyteEosMod2004) phase).FSR2VW() * Wi);
  }

  /**
   * <p>
   * dFSR2dNdN.
   * </p>
   *
   * @param j a int
   * @param phase a {@link neqsim.thermo.phase.PhaseInterface} object
   * @param numberOfComponents a int
   * @param temperature a double
   * @param pressure a double
   * @return a double
   */
  public double dFSR2dNdN(int j, PhaseInterface phase, int numberOfComponents, double temperature,
      double pressure) {
    return ((PhaseModifiedFurstElectrolyteEosMod2004) phase).FSR2epseps() * epsi
        * ((ComponentModifiedFurstElectrolyteEosMod2004) ((PhaseModifiedFurstElectrolyteEosMod2004) phase)
            .getComponents()[j]).getEpsi()
        + ((PhaseModifiedFurstElectrolyteEosMod2004) phase).FSR2epsW() * Wi
            * ((ComponentModifiedFurstElectrolyteEosMod2004) ((PhaseModifiedFurstElectrolyteEosMod2004) phase)
                .getComponents()[j]).getEpsi()
        + ((PhaseModifiedFurstElectrolyteEosMod2004) phase).FSR2W()
            * ((PhaseModifiedFurstElectrolyteEosMod2004) phase).calcWij(componentNumber, j, phase,
                temperature, pressure, numberOfComponents)
        + ((PhaseModifiedFurstElectrolyteEosMod2004) phase).FSR2epsW() * epsi
            * ((PhaseModifiedFurstElectrolyteEosMod2004) phase).calcWi(j, phase, temperature,
                pressure, numberOfComponents);
  }

  /**
   * <p>
   * dEpsdNi.
   * </p>
   *
   * @param phase a {@link neqsim.thermo.phase.PhaseInterface} object
   * @param numberOfComponents a int
   * @param temperature a double
   * @param pressure a double
   * @return a double
   */
  public double dEpsdNi(PhaseInterface phase, int numberOfComponents, double temperature,
      double pressure) {
    return avagadroNumber * pi / 6.0 * Math.pow(lennardJonesMolecularDiameter * 1.0e-10, 3.0)
        * (1.0 / (phase.getMolarVolume() * 1.0e-5 * phase.getNumberOfMolesInPhase()));
  }

  /**
   * <p>
   * dEpsdNidV.
   * </p>
   *
   * @param phase a {@link neqsim.thermo.phase.PhaseInterface} object
   * @param numberOfComponents a int
   * @param temperature a double
   * @param pressure a double
   * @return a double
   */
  public double dEpsdNidV(PhaseInterface phase, int numberOfComponents, double temperature,
      double pressure) {
    return (-avagadroNumber * pi / 6.0 * Math.pow(lennardJonesMolecularDiameter * 1.0e-10, 3.0)
        * (1.0
            / (Math.pow(phase.getMolarVolume() * 1.0e-5 * phase.getNumberOfMolesInPhase(), 2.0))));
  }

  /**
   * <p>
   * dEpsIonicdNi.
   * </p>
   *
   * @param phase a {@link neqsim.thermo.phase.PhaseInterface} object
   * @param numberOfComponents a int
   * @param temperature a double
   * @param pressure a double
   * @return a double
   */
  public double dEpsIonicdNi(PhaseInterface phase, int numberOfComponents, double temperature,
      double pressure) {
    if (ionicCharge == 0) {
      return 0.0;
    } else {
      return pi / 6.0 * (avagadroNumber * Math.pow(lennardJonesMolecularDiameter * 1.0e-10, 3.0))
          * (1.0 / (phase.getMolarVolume() * 1.0e-5 * phase.getNumberOfMolesInPhase()));
    }
  }

  /**
   * <p>
   * dEpsIonicdNidV.
   * </p>
   *
   * @param phase a {@link neqsim.thermo.phase.PhaseInterface} object
   * @param numberOfComponents a int
   * @param temperature a double
   * @param pressure a double
   * @return a double
   */
  public double dEpsIonicdNidV(PhaseInterface phase, int numberOfComponents, double temperature,
      double pressure) {
    if (ionicCharge == 0) {
      return 0.0;
    }
    return (-avagadroNumber * pi / 6.0 * Math.pow(lennardJonesMolecularDiameter * 1e-10, 3.0)
        / (Math.pow(phase.getMolarVolume() * 1e-5 * phase.getNumberOfMolesInPhase(), 2.0)));
  }

  // Born term equations and derivatives
  /**
   * <p>
   * dFBorndN.
   * </p>
   *
   * @param phase a {@link neqsim.thermo.phase.PhaseInterface} object
   * @param numberOfComponents a int
   * @param temperature a double
   * @param pressure a double
   * @return a double
   */
  public double dFBorndN(PhaseInterface phase, int numberOfComponents, double temperature,
      double pressure) {
    return ((PhaseModifiedFurstElectrolyteEosMod2004) phase).FBornX() * getXBorni()
        + ((PhaseModifiedFurstElectrolyteEosMod2004) phase).FBornD();
  }

  /**
   * <p>
   * dFBorndNdT.
   * </p>
   *
   * @param phase a {@link neqsim.thermo.phase.PhaseInterface} object
   * @param numberOfComponents a int
   * @param temperature a double
   * @param pressure a double
   * @return a double
   */
  public double dFBorndNdT(PhaseInterface phase, int numberOfComponents, double temperature,
      double pressure) {
    return ((PhaseModifiedFurstElectrolyteEosMod2004) phase).FBornTX() * XBorni;
  }

  /**
   * <p>
   * dFBorndNdN.
   * </p>
   *
   * @param j a int
   * @param phase a {@link neqsim.thermo.phase.PhaseInterface} object
   * @param numberOfComponents a int
   * @param temperature a double
   * @param pressure a double
   * @return a double
   */
  public double dFBorndNdN(int j, PhaseInterface phase, int numberOfComponents, double temperature,
      double pressure) {
    return 0.0;
  }

  /**
   * <p>
   * Getter for the field <code>ionicCoVolume</code>.
   * </p>
   *
   * @return a double
   */
  public double getIonicCoVolume() {
    return ionicCoVolume;
  }

  /**
   * <p>
   * getDiElectricConstantdn.
   * </p>
   *
   * @return a double
   */
  public double getDiElectricConstantdn() {
    return diElectricdn;
  }

  /**
   * <p>
   * getSolventDiElectricConstantdn.
   * </p>
   *
   * @return a double
   */
  public double getSolventDiElectricConstantdn() {
    return solventdiElectricdn;
  }

  /**
   * <p>
   * getBornVal.
   * </p>
   *
   * @return a double
   */
  public double getBornVal() {
    return bornterm;
  }

  /**
   * <p>
   * Getter for the field <code>epsi</code>.
   * </p>
   *
   * @return a double
   */
  public double getEpsi() {
    return epsi;
  }

  /**
   * <p>
   * Getter for the field <code>epsIonici</code>.
   * </p>
   *
   * @return a double
   */
  public double getEpsIonici() {
    return epsIonici;
  }

  /**
   * <p>
   * Getter for the field <code>alphai</code>.
   * </p>
   *
   * @return a double
   */
  public double getAlphai() {
    return alphai;
  }

  /**
   * <p>
   * getXLRi.
   * </p>
   *
   * @return a double
   */
  public double getXLRi() {
    return XLRi;
  }

  /**
   * <p>
   * getXBorni.
   * </p>
   *
   * @return a double
   */
  public double getXBorni() {
    return XBorni;
  }
}<|MERGE_RESOLUTION|>--- conflicted
+++ resolved
@@ -154,17 +154,6 @@
 
   /** {@inheritDoc} */
   @Override
-<<<<<<< HEAD
-  public void init(double temperature, double pressure, double totalNumberOfMoles, double beta,
-      int type) {
-    // todo: redundant?
-    super.init(temperature, pressure, totalNumberOfMoles, beta, type);
-  }
-
-  /** {@inheritDoc} */
-  @Override
-=======
->>>>>>> 8e715d20
   public void Finit(PhaseInterface phase, double temp, double pres, double totMoles, double beta,
       int numberOfComponents, int type) {
     Wi = ((PhaseModifiedFurstElectrolyteEosMod2004) phase).calcWi(componentNumber, phase, temp,
