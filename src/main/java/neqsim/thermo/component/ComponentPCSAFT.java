--- conflicted
+++ resolved
@@ -50,8 +50,6 @@
         numberOfMoles = moles;
     }
 
-<<<<<<< HEAD
-=======
     /**
      * <p>
      * Constructor for ComponentPCSAFT.
@@ -62,7 +60,6 @@
      * @param molesInPhase a double
      * @param compnumber a int
      */
->>>>>>> f5b5a8bf
     public ComponentPCSAFT(String component_name, double moles, double molesInPhase,
             int compnumber) {
         super(component_name, moles, molesInPhase, compnumber);
@@ -150,8 +147,6 @@
                 + useDISP2 * dF_DISP2_SAFTdN(phase, numberOfComponents, temperature, pressure);
     }
 
-<<<<<<< HEAD
-=======
     /**
      * <p>
      * dF_HC_SAFTdN.
@@ -163,7 +158,6 @@
      * @param pressure a double
      * @return a double
      */
->>>>>>> f5b5a8bf
     public double dF_HC_SAFTdN(PhaseInterface phase, int numberOfComponents, double temperature,
             double pressure) {
         return ((PhasePCSAFT) phase).F_HC_SAFT() / phase.getNumberOfMolesInPhase() + phase
@@ -177,8 +171,6 @@
                         - ((PhasePCSAFT) phase).getMmin1SAFT() * getDlogghsSAFTdi());/// (ThermodynamicConstantsInterface.R*temperature);
     }
 
-<<<<<<< HEAD
-=======
     /**
      * <p>
      * dF_DISP1_SAFTdN.
@@ -190,7 +182,6 @@
      * @param pressure a double
      * @return a double
      */
->>>>>>> f5b5a8bf
     public double dF_DISP1_SAFTdN(PhaseInterface phase, int numberOfComponents, double temperature,
             double pressure) {
         return ((PhasePCSAFT) phase).F_DISP1_SAFT() / phase.getNumberOfMolesInPhase()
@@ -205,8 +196,6 @@
                                 * ((PhasePCSAFT) phase).getF1dispSumTerm() * F1dispI1dn));/// (ThermodynamicConstantsInterface.R*temperature);
     }
 
-<<<<<<< HEAD
-=======
     /**
      * <p>
      * calcdmSAFTdi.
@@ -218,15 +207,12 @@
      * @param pres a double
      * @return a double
      */
->>>>>>> f5b5a8bf
     public double calcdmSAFTdi(PhaseInterface phase, int nuberOfComponents, double temp,
             double pres) {
         return mSAFTi / phase.getNumberOfMolesInPhase()
                 - ((PhasePCSAFT) phase).getmSAFT() / phase.getNumberOfMolesInPhase();
     }
 
-<<<<<<< HEAD
-=======
     /**
      * <p>
      * dF_DISP2_SAFTdN.
@@ -238,7 +224,6 @@
      * @param pressure a double
      * @return a double
      */
->>>>>>> f5b5a8bf
     public double dF_DISP2_SAFTdN(PhaseInterface phase, int numberOfComponents, double temperature,
             double pressure) {
         return ((PhasePCSAFT) phase).F_DISP2_SAFT() / phase.getNumberOfMolesInPhase()
@@ -264,8 +249,6 @@
                                 * ((PhasePCSAFT) phase).getF2dispI2() * F2dispZHCdn));/// (ThermodynamicConstantsInterface.R*temperature);
     }
 
-<<<<<<< HEAD
-=======
     /**
      * <p>
      * calcF1dispSumTermdn.
@@ -277,7 +260,6 @@
      * @param pressure a double
      * @return a double
      */
->>>>>>> f5b5a8bf
     public double calcF1dispSumTermdn(PhaseInterface phase, int numberOfComponents,
             double temperature, double pressure) {
         double temp1 = 0.0;
@@ -296,8 +278,6 @@
                 + 2.0 * temp1 / Math.pow(phase.getNumberOfMolesInPhase(), 2.0);
     }
 
-<<<<<<< HEAD
-=======
     /**
      * <p>
      * calcF2dispSumTermdn.
@@ -309,7 +289,6 @@
      * @param pressure a double
      * @return a double
      */
->>>>>>> f5b5a8bf
     public double calcF2dispSumTermdn(PhaseInterface phase, int numberOfComponents,
             double temperature, double pressure) {
         double temp1 = 0.0;
@@ -330,8 +309,6 @@
                 + 2.0 * temp1 / Math.pow(phase.getNumberOfMolesInPhase(), 2.0);
     }
 
-<<<<<<< HEAD
-=======
     /**
      * <p>
      * calcdghsSAFTdi.
@@ -343,15 +320,12 @@
      * @param pres a double
      * @return a double
      */
->>>>>>> f5b5a8bf
     public double calcdghsSAFTdi(PhaseInterface phase, int nuberOfComponents, double temp,
             double pres) {
         double temp1 = ((PhasePCSAFT) phase).getDgHSSAFTdN();
         return temp1 * getDnSAFTdi();
     }
 
-<<<<<<< HEAD
-=======
     /**
      * <p>
      * calcdahsSAFTdi.
@@ -363,7 +337,6 @@
      * @param pres a double
      * @return a double
      */
->>>>>>> f5b5a8bf
     public double calcdahsSAFTdi(PhaseInterface phase, int nuberOfComponents, double temp,
             double pres) {
         double temp1 = ((4.0 - 6.0 * ((PhasePCSAFT) phase).getNSAFT())
@@ -374,8 +347,6 @@
         return temp1 / Math.pow(1.0 - ((PhasePCSAFT) phase).getNSAFT(), 4.0) * getDnSAFTdi();
     }
 
-<<<<<<< HEAD
-=======
     /**
      * <p>
      * calcdnSAFTdi.
@@ -387,7 +358,6 @@
      * @param pres a double
      * @return a double
      */
->>>>>>> f5b5a8bf
     public double calcdnSAFTdi(PhaseInterface phase, int nuberOfComponents, double temp,
             double pres) {
         double temp1 = phase.getNumberOfMolesInPhase() / ((PhasePCSAFT) phase).getVolumeSAFT()
