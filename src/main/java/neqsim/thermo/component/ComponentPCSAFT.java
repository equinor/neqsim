/*
 * System_SRK_EOS.java
 *
 * Created on 8. april 2000, 23:14
 */

package neqsim.thermo.component;

import neqsim.thermo.ThermodynamicConstantsInterface;
import neqsim.thermo.phase.PhaseEosInterface;
import neqsim.thermo.phase.PhaseInterface;
import neqsim.thermo.phase.PhasePCSAFT;

/**
 *
 * @author Even Solbraa
 * @version
 */
public class ComponentPCSAFT extends ComponentSrk {
        private static final long serialVersionUID = 1000;

        private double dSAFTi = 1.0, dmSAFTdi = 1.0;
        double dghsSAFTdi, dnSAFTdi = 1.0, dahsSAFTdi = 1.0, dlogghsSAFTdi = 1.0;

        private double F1dispVolTermdn = 1.0, F1dispSumTermdn = 1.0, F1dispI1dn = 1.0,
                        F2dispI2dn = 1.0, F2dispZHCdn = 1.0, F2dispVolTermdn = 1.0,
                        F2dispSumTermdn = 1;

        int useHS = 1, useDISP1 = 1, useDISP2 = 1;

        /**
         * Creates new System_SRK_EOS Ev liten fil ja.
         */

        public ComponentPCSAFT() {
                super();
        }

        public ComponentPCSAFT(double moles) {
                numberOfMoles = moles;
        }

        public ComponentPCSAFT(String component_name, double moles, double molesInPhase,
                        int compnumber) {
                super(component_name, moles, molesInPhase, compnumber);
        }

        public ComponentPCSAFT(int number, double TC, double PC, double M, double a, double moles) {
                super(number, TC, PC, M, a, moles);
        }

        @Override
        public Object clone() {
                ComponentPCSAFT clonedComponent = null;
                try {
                        clonedComponent = (ComponentPCSAFT) super.clone();
                } catch (Exception e) {
                        logger.error("Cloning failed.", e);
                }

                return clonedComponent;
        }

        @Override
        public void init(double temperature, double pressure, double totalNumberOfMoles,
                        double beta, int type) {
                setdSAFTi(getSigmaSAFTi()
                                * (1.0 - 0.12 * Math.exp(-3.0 * getEpsikSAFT() / temperature)));
                super.init(temperature, pressure, totalNumberOfMoles, beta, type);
        }

        @Override
        public void Finit(PhaseInterface phase, double temp, double pres, double totMoles,
                        double beta, int numberOfComponents, int type) {
                super.Finit(phase, temp, pres, totMoles, beta, numberOfComponents, type);
                setDnSAFTdi(calcdnSAFTdi(phase, numberOfComponents, temp, pres));
                setDghsSAFTdi(calcdghsSAFTdi(phase, numberOfComponents, temp, pres));
                setDlogghsSAFTdi(1.0 / ((PhasePCSAFT) phase).getGhsSAFT() * getDghsSAFTdi());
                setDmSAFTdi(calcdmSAFTdi(phase, numberOfComponents, temp, pres));
                setdahsSAFTdi(calcdahsSAFTdi(phase, numberOfComponents, temp, pres));

                F1dispVolTermdn = 1.0 * ThermodynamicConstantsInterface.avagadroNumber
                                / ((PhasePCSAFT) phase).getVolumeSAFT();
                F2dispVolTermdn = F1dispVolTermdn;
                F1dispSumTermdn = calcF1dispSumTermdn(phase, numberOfComponents, temp, pres);
                F2dispSumTermdn = calcF2dispSumTermdn(phase, numberOfComponents, temp, pres);
                F1dispI1dn = ((PhasePCSAFT) phase).calcF1dispI1dN() * getDnSAFTdi()
                                + ((PhasePCSAFT) phase).calcF1dispI1dm() * getDmSAFTdi();
                F2dispI2dn = ((PhasePCSAFT) phase).calcF2dispI2dN() * getDnSAFTdi()
                                + ((PhasePCSAFT) phase).calcF2dispI2dm() * getDmSAFTdi();

                F2dispZHCdn = ((PhasePCSAFT) phase).getF2dispZHCdN() * getDnSAFTdi()
                                + ((PhasePCSAFT) phase).getF2dispZHCdm() * getDmSAFTdi();
                // System.out.println("fugasity " + getFugasityCoefficient());
        }

        @Override
        public double dFdN(PhaseInterface phase, int numberOfComponents, double temperature,
                        double pressure) {
                // System.out.println("term getF " +
                // ((PhasePCSAFT)phase).getF()/phase.getNumberOfMolesInPhase());
                // System.out.println("term getF21 " +
                // dF_HC_SAFTdN(phase,numberOfComponents,temperature,pressure));
                // System.out.println("term getF22 " +
                // dF_DISP1_SAFTdN(phase,numberOfComponents,temperature,pressure));
                // System.out.println("term getF23 " +
                // dF_DISP2_SAFTdN(phase,numberOfComponents,temperature,pressure));
                //
                // System.out.println("term furgacity coef " + getFugasityCoefficient());
                return useHS * dF_HC_SAFTdN(phase, numberOfComponents, temperature, pressure)
                                + useDISP1 * dF_DISP1_SAFTdN(phase, numberOfComponents, temperature,
                                                pressure)
                                + useDISP2 * dF_DISP2_SAFTdN(phase, numberOfComponents, temperature,
                                                pressure);
        }

<<<<<<< HEAD
        public double dF_HC_SAFTdN(PhaseInterface phase, int numberOfComponents, double temperature,
                        double pressure) {
                return ((PhasePCSAFT) phase).F_HC_SAFT() / phase.getNumberOfMolesInPhase() + phase
                                .getNumberOfMolesInPhase()
                                * (getDmSAFTdi() * ((PhasePCSAFT) phase).getAHSSAFT()
                                                + ((PhasePCSAFT) phase).getmSAFT() * getdahsSAFTdi()
                                                - (mSAFTi - 1.0) / phase.getNumberOfMolesInPhase()
                                                                * Math.log(((PhasePCSAFT) phase)
                                                                                .getGhsSAFT())
                                                + ((PhasePCSAFT) phase).getMmin1SAFT()
                                                                / phase.getNumberOfMolesInPhase()
                                                                * Math.log(((PhasePCSAFT) phase)
                                                                                .getGhsSAFT())
                                                - ((PhasePCSAFT) phase).getMmin1SAFT()
                                                                * getDlogghsSAFTdi());/// (ThermodynamicConstantsInterface.R*temperature);
        }
=======
    @Override
    public ComponentPCSAFT clone() {
>>>>>>> 5c88a656

        public double dF_DISP1_SAFTdN(PhaseInterface phase, int numberOfComponents,
                        double temperature, double pressure) {
                return ((PhasePCSAFT) phase).F_DISP1_SAFT() / phase.getNumberOfMolesInPhase()
                                + phase.getNumberOfMolesInPhase() * ((-2.0
                                                * ThermodynamicConstantsInterface.pi
                                                * F1dispVolTermdn
                                                * ((PhasePCSAFT) phase).getF1dispSumTerm()
                                                * ((PhasePCSAFT) phase).getF1dispI1()
                                                - 2.0 * ThermodynamicConstantsInterface.pi
                                                                * ((PhasePCSAFT) phase)
                                                                                .getF1dispVolTerm()
                                                                * F1dispSumTermdn
                                                                * ((PhasePCSAFT) phase)
                                                                                .getF1dispI1()
                                                - 2.0 * ThermodynamicConstantsInterface.pi
                                                                * ((PhasePCSAFT) phase)
                                                                                .getF1dispVolTerm()
                                                                * ((PhasePCSAFT) phase)
                                                                                .getF1dispSumTerm()
                                                                * F1dispI1dn));/// (ThermodynamicConstantsInterface.R*temperature);
        }

        public double calcdmSAFTdi(PhaseInterface phase, int nuberOfComponents, double temp,
                        double pres) {
                return mSAFTi / phase.getNumberOfMolesInPhase() - ((PhasePCSAFT) phase).getmSAFT()
                                / phase.getNumberOfMolesInPhase();
        }

        public double dF_DISP2_SAFTdN(PhaseInterface phase, int numberOfComponents,
                        double temperature, double pressure) {
                return ((PhasePCSAFT) phase).F_DISP2_SAFT() / phase.getNumberOfMolesInPhase()
                                + phase.getNumberOfMolesInPhase()
                                                * ((-ThermodynamicConstantsInterface.pi
                                                                * getDmSAFTdi()
                                                                * ((PhasePCSAFT) phase)
                                                                                .getF1dispVolTerm()
                                                                * ((PhasePCSAFT) phase)
                                                                                .getF2dispSumTerm()
                                                                * ((PhasePCSAFT) phase)
                                                                                .getF2dispI2()
                                                                * ((PhasePCSAFT) phase)
                                                                                .getF2dispZHC()
                                                                - ThermodynamicConstantsInterface.pi
                                                                                * ((PhasePCSAFT) phase)
                                                                                                .getmSAFT()
                                                                                * F2dispVolTermdn
                                                                                * ((PhasePCSAFT) phase)
                                                                                                .getF2dispSumTerm()
                                                                                * ((PhasePCSAFT) phase)
                                                                                                .getF2dispI2()
                                                                                * ((PhasePCSAFT) phase)
                                                                                                .getF2dispZHC()
                                                                - ThermodynamicConstantsInterface.pi
                                                                                * ((PhasePCSAFT) phase)
                                                                                                .getmSAFT()
                                                                                * ((PhasePCSAFT) phase)
                                                                                                .getF1dispVolTerm()
                                                                                * F2dispSumTermdn
                                                                                * ((PhasePCSAFT) phase)
                                                                                                .getF2dispI2()
                                                                                * ((PhasePCSAFT) phase)
                                                                                                .getF2dispZHC()
                                                                - ThermodynamicConstantsInterface.pi
                                                                                * ((PhasePCSAFT) phase)
                                                                                                .getmSAFT()
                                                                                * ((PhasePCSAFT) phase)
                                                                                                .getF1dispVolTerm()
                                                                                * ((PhasePCSAFT) phase)
                                                                                                .getF2dispSumTerm()
                                                                                * F2dispI2dn
                                                                                * ((PhasePCSAFT) phase)
                                                                                                .getF2dispZHC()
                                                                - ThermodynamicConstantsInterface.pi
                                                                                * ((PhasePCSAFT) phase)
                                                                                                .getmSAFT()
                                                                                * ((PhasePCSAFT) phase)
                                                                                                .getF1dispVolTerm()
                                                                                * ((PhasePCSAFT) phase)
                                                                                                .getF2dispSumTerm()
                                                                                * ((PhasePCSAFT) phase)
                                                                                                .getF2dispI2()
                                                                                * F2dispZHCdn));/// (ThermodynamicConstantsInterface.R*temperature);
        }

        public double calcF1dispSumTermdn(PhaseInterface phase, int numberOfComponents,
                        double temperature, double pressure) {
                double temp1 = 0.0;
                for (int i = 0; i < phase.getNumberOfComponents(); i++) {
                        temp1 += phase.getComponent(i).getNumberOfMolesInPhase()
                                        * phase.getComponent(i).getmSAFTi() * getmSAFTi()
                                        * Math.sqrt(getEpsikSAFT() / temperature
                                                        * phase.getComponent(i).getEpsikSAFT()
                                                        / temperature)
                                        * (1.0 - ((PhaseEosInterface) phase).getMixingRule()
                                                        .getBinaryInteractionParameter(
                                                                        componentNumber, i))
                                        * Math.pow(0.5 * (phase.getComponent(i).getSigmaSAFTi()
                                                        + getSigmaSAFTi()), 3.0);
                }
                return -2.0 / Math.pow(phase.getNumberOfMolesInPhase(), 1.0)
                                * ((PhasePCSAFT) phase).getF1dispSumTerm()
                                + 2.0 * temp1 / Math.pow(phase.getNumberOfMolesInPhase(), 2.0);
        }

        public double calcF2dispSumTermdn(PhaseInterface phase, int numberOfComponents,
                        double temperature, double pressure) {
                double temp1 = 0.0;
                for (int i = 0; i < phase.getNumberOfComponents(); i++) {
                        temp1 += phase.getComponent(i).getNumberOfMolesInPhase()
                                        * phase.getComponent(i).getmSAFTi() * getmSAFTi()
                                        * getEpsikSAFT() / temperature
                                        * phase.getComponent(i).getEpsikSAFT() / temperature
                                        * Math.pow((1.0 - ((PhaseEosInterface) phase)
                                                        .getMixingRule()
                                                        .getBinaryInteractionParameter(
                                                                        componentNumber, i)),
                                                        2.0)
                                        * Math.pow(0.5 * (phase.getComponent(i).getSigmaSAFTi()
                                                        + getSigmaSAFTi()), 3.0);
                        // System.out.println("kij "+
                        // ((PhaseEosInterface)phase).getMixingRule().getBinaryInteractionParameter(componentNumber,
                        // i));
                }
                return -2.0 / Math.pow(phase.getNumberOfMolesInPhase(), 1.0)
                                * ((PhasePCSAFT) phase).getF2dispSumTerm()
                                + 2.0 * temp1 / Math.pow(phase.getNumberOfMolesInPhase(), 2.0);
        }

        public double calcdghsSAFTdi(PhaseInterface phase, int nuberOfComponents, double temp,
                        double pres) {
                double temp1 = ((PhasePCSAFT) phase).getDgHSSAFTdN();
                return temp1 * getDnSAFTdi();
        }

        public double calcdahsSAFTdi(PhaseInterface phase, int nuberOfComponents, double temp,
                        double pres) {
                double temp1 = ((4.0 - 6.0 * ((PhasePCSAFT) phase).getNSAFT())
                                * Math.pow(1.0 - ((PhasePCSAFT) phase).getNSAFT(), 2.0)
                                - (4.0 * ((PhasePCSAFT) phase).getNSAFT() - 3.0
                                                * Math.pow(((PhasePCSAFT) phase).getNSAFT(), 2.0))
                                                * (-2.0)
                                                * (1.0 - ((PhasePCSAFT) phase).getNSAFT()));
                return temp1 / Math.pow(1.0 - ((PhasePCSAFT) phase).getNSAFT(), 4.0)
                                * getDnSAFTdi();
        }

        public double calcdnSAFTdi(PhaseInterface phase, int nuberOfComponents, double temp,
                        double pres) {
                double temp1 = phase.getNumberOfMolesInPhase()
                                / ((PhasePCSAFT) phase).getVolumeSAFT() * getmSAFTi()
                                * Math.pow(getdSAFTi(), 3.0) * 1.0 / phase.getNumberOfMolesInPhase()
                                + 1.0 / ((PhasePCSAFT) phase).getVolumeSAFT()
                                                * ((PhasePCSAFT) phase).getDSAFT()
                                - 1.0 / Math.pow(phase.getNumberOfMolesInPhase(), 1.0)
                                                * phase.getNumberOfMolesInPhase()
                                                / ((PhasePCSAFT) phase).getVolumeSAFT()
                                                * ((PhasePCSAFT) phase).getDSAFT();
                return ThermodynamicConstantsInterface.pi / 6.0
                                * ThermodynamicConstantsInterface.avagadroNumber * (temp1);
        }

        public double getdSAFTi() {
                return dSAFTi;
        }

        public void setdSAFTi(double di) {
                this.dSAFTi = di;
        }

        public double getDghsSAFTdi() {
                return dghsSAFTdi;
        }

        public void setDghsSAFTdi(double dghsSAFTdi) {
                this.dghsSAFTdi = dghsSAFTdi;
        }

        public double getDnSAFTdi() {
                return dnSAFTdi;
        }

        public void setDnSAFTdi(double dnSAFTdi) {
                this.dnSAFTdi = dnSAFTdi;
        }

        public double getdahsSAFTdi() {
                return dahsSAFTdi;
        }

        public void setdahsSAFTdi(double dahsSAFTdi) {
                this.dahsSAFTdi = dahsSAFTdi;
        }

        public double getDmSAFTdi() {
                return dmSAFTdi;
        }

        public void setDmSAFTdi(double dmSAFTdi) {
                this.dmSAFTdi = dmSAFTdi;
        }

        public double getDlogghsSAFTdi() {
                return dlogghsSAFTdi;
        }

        public void setDlogghsSAFTdi(double dlogghsSAFTdi) {
                this.dlogghsSAFTdi = dlogghsSAFTdi;
        }
}<|MERGE_RESOLUTION|>--- conflicted
+++ resolved
@@ -32,8 +32,35 @@
          * Creates new System_SRK_EOS Ev liten fil ja.
          */
 
-        public ComponentPCSAFT() {
-                super();
+    /**
+     * Creates new System_SRK_EOS Ev liten fil ja.
+     */
+
+    public ComponentPCSAFT() {
+        super();
+    }
+
+    public ComponentPCSAFT(double moles) {
+        numberOfMoles = moles;
+    }
+
+    public ComponentPCSAFT(String component_name, double moles, double molesInPhase, int compnumber) {
+        super(component_name, moles, molesInPhase, compnumber);
+
+    }
+
+    public ComponentPCSAFT(int number, double TC, double PC, double M, double a, double moles) {
+        super(number, TC, PC, M, a, moles);
+    }
+
+    @Override
+    public ComponentPCSAFT clone() {
+
+        ComponentPCSAFT clonedComponent = null;
+        try {
+            clonedComponent = (ComponentPCSAFT) super.clone();
+        } catch (Exception e) {
+            logger.error("Cloning failed.", e);
         }
 
         public ComponentPCSAFT(double moles) {
@@ -114,7 +141,6 @@
                                                 pressure);
         }
 
-<<<<<<< HEAD
         public double dF_HC_SAFTdN(PhaseInterface phase, int numberOfComponents, double temperature,
                         double pressure) {
                 return ((PhasePCSAFT) phase).F_HC_SAFT() / phase.getNumberOfMolesInPhase() + phase
@@ -131,10 +157,6 @@
                                                 - ((PhasePCSAFT) phase).getMmin1SAFT()
                                                                 * getDlogghsSAFTdi());/// (ThermodynamicConstantsInterface.R*temperature);
         }
-=======
-    @Override
-    public ComponentPCSAFT clone() {
->>>>>>> 5c88a656
 
         public double dF_DISP1_SAFTdN(PhaseInterface phase, int numberOfComponents,
                         double temperature, double pressure) {
