--- conflicted
+++ resolved
@@ -49,12 +49,8 @@
     }
 
     @Override
-<<<<<<< HEAD
-    public Object clone() {
-=======
     public ComponentPCSAFT clone() {
 
->>>>>>> bbc43052
         ComponentPCSAFT clonedComponent = null;
         try {
             clonedComponent = (ComponentPCSAFT) super.clone();
