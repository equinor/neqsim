/*
 * System_SRK_EOS.java
 *
 * Created on 8. april 2000, 23:14
 */
package neqsim.thermo.component;

import neqsim.thermo.phase.PhaseCPAInterface;
import neqsim.thermo.phase.PhaseInterface;

/**
 *
 * @author Even Solbraa
 * @version
 */
public class ComponentPCSAFTa extends ComponentPCSAFT implements ComponentCPAInterface {
    private static final long serialVersionUID = 1000;

    /**
     * Creates new System_SRK_EOS Ev liten fil ja.
     */
    int cpaon = 1;
    private double[][] xsitedni = new double[0][0];
    double[] xsite = new double[0];
    double[] xsiteOld = new double[0];
    double[] xsitedV = new double[0];
    double[] xsitedT = new double[0];

    public ComponentPCSAFTa() {}

    public ComponentPCSAFTa(double moles) {
        super(moles);
    }

    public ComponentPCSAFTa(String component_name, double moles, double molesInPhase,
            int compnumber) {
        super(component_name, moles, molesInPhase, compnumber);
        xsite = new double[numberOfAssociationSites];
        xsitedV = new double[numberOfAssociationSites];
        xsiteOld = new double[numberOfAssociationSites];
        xsitedT = new double[numberOfAssociationSites];

        if (numberOfAssociationSites != 0 && cpaon == 1) {
            for (int j = 0; j < getNumberOfAssociationSites(); j++) {
                setXsite(j, 1.0);
                setXsiteOld(j, 1.0);
                setXsitedV(j, 0.0);
                setXsitedT(j, 0.0);
            }
        }
    }

    public ComponentPCSAFTa(int number, double TC, double PC, double M, double a, double moles) {
        super(number, TC, PC, M, a, moles);
        xsite = new double[numberOfAssociationSites];
        xsitedV = new double[numberOfAssociationSites];
        xsiteOld = new double[numberOfAssociationSites];
        xsitedT = new double[numberOfAssociationSites];

        if (numberOfAssociationSites != 0 && cpaon == 1) {
            for (int j = 0; j < getNumberOfAssociationSites(); j++) {
                setXsite(j, 1.0);
                setXsiteOld(j, 1.0);
                setXsitedV(j, 0.0);
                setXsitedT(j, 0.0);
            }
        }
    }

    @Override
<<<<<<< HEAD
    public Object clone() {
=======
    public ComponentPCSAFTa clone() {

>>>>>>> bbc43052
        ComponentPCSAFTa clonedComponent = null;
        try {
            clonedComponent = (ComponentPCSAFTa) super.clone();
        } catch (Exception e) {
            logger.error("Cloning failed.", e);
        }

        clonedComponent.xsite = xsite.clone();
        System.arraycopy(this.xsite, 0, clonedComponent.xsite, 0, xsite.length);
        clonedComponent.xsiteOld = xsiteOld.clone();
        System.arraycopy(this.xsiteOld, 0, clonedComponent.xsiteOld, 0, xsiteOld.length);
        clonedComponent.xsitedV = xsitedV.clone();
        System.arraycopy(this.xsitedV, 0, clonedComponent.xsitedV, 0, xsitedV.length);
        clonedComponent.xsitedT = xsitedT.clone();
        System.arraycopy(this.xsitedT, 0, clonedComponent.xsitedT, 0, xsitedT.length);
        return clonedComponent;
    }

    @Override
    public void init(double temperature, double pressure, double totalNumberOfMoles, double beta,
            int type) {
        super.init(temperature, pressure, totalNumberOfMoles, beta, type);
    }

    @Override
    public double dFdN(PhaseInterface phase, int numberOfComponents, double temperature,
            double pressure) {
        double Fsup = super.dFdN(phase, numberOfComponents, temperature, pressure);
        double Fcpa = 0.0;
        // if(phase.getPhaseType()==1) cpaon=0;
        Fcpa = dFCPAdN(phase, numberOfComponents, temperature, pressure);
        // System.out.println("Fsup " + Fsup + " fcpa " + Fcpa);
        return Fsup + cpaon * Fcpa;
    }

    @Override
    public double dFdNdT(PhaseInterface phase, int numberOfComponents, double temperature,
            double pressure) {
        return super.dFdNdT(phase, numberOfComponents, temperature, pressure);
    }

    @Override
    public double dFdNdV(PhaseInterface phase, int numberOfComponents, double temperature,
            double pressure) {
        return super.dFdNdV(phase, numberOfComponents, temperature, pressure);
    }

    @Override
    public double dFdNdN(int j, PhaseInterface phase, int numberOfComponents, double temperature,
            double pressure) {
        return super.dFdNdN(j, phase, numberOfComponents, temperature, pressure);
    }

    public double dFCPAdN(PhaseInterface phase, int numberOfComponents, double temperature,
            double pressure) {
        double xi = 0.0;
        for (int i = 0; i < numberOfAssociationSites; i++) {
            xi += Math.log(xsite[i]);
        }
        return (xi - ((PhaseCPAInterface) phase).getHcpatot() / 2.0 * dlogghsSAFTdi);// calc_lngi(phase));
    }

    public double dFCPAdNdV(PhaseInterface phase, int numberOfComponents, double temperature,
            double pressure) {
        double xi = dFCPAdNdXidXdV(phase);
        double xi2 = -((PhaseCPAInterface) phase).getHcpatot() / 2.0 * calc_lngidV(phase);
        return xi + xi2;
    }

    public double calc_lngidV(PhaseInterface phase) {
        return 0;
    }

    @Override
    public double dFCPAdVdXi(int site, PhaseInterface phase) {
        return 1.0 / (2.0 * phase.getTotalVolume())
                * (1.0 - phase.getTotalVolume() * ((PhaseCPAInterface) phase).getGcpav())
                * getNumberOfMolesInPhase();
    }

    @Override
    public double dFCPAdNdXi(int site, PhaseInterface phase) {
        double xi = 1.0 / xsite[site];

        // return xi - tempp;
        return xi + getNumberOfMolesInPhase() / 2.0 * calc_lngi(phase);
    }

    @Override
    public double dFCPAdXidXj(int sitei, int sitej, int compj, PhaseInterface phase) {
        return 0.0;
    }

    @Override
    public double dFCPAdXi(int site, PhaseInterface phase) {
        return 0.0;
    }

    public double calc_lngi(PhaseInterface phase) {
        return 0;
    }

    public double dFCPAdNdXidXdV(PhaseInterface phase) {
        double temp = 0.0;
        for (int i = 0; i < numberOfAssociationSites; i++) {
            temp += dFCPAdNdXi(i, phase) * getXsitedV()[i];
        }
        return temp;
    }

    /**
     * Getter for property xsite.
     * 
     * @return Value of property xsite.
     */
    @Override
    public double[] getXsite() {
        return this.xsite;
    }

    /**
     * Setter for property xsite.
     * 
     * @param xsite New value of property xsite.
     */
    public void setXsite(double[] xsite) {
        this.xsite = xsite;
    }

    @Override
    public void setXsite(int i, double xsite) {
        this.xsite[i] = xsite;
    }

    @Override
    public double[] getXsitedV() {
        return this.xsitedV;
    }

    @Override
    public void setXsitedV(int i, double xsitedV) {
        this.xsitedV[i] = xsitedV;
    }

    @Override
    public double[] getXsiteOld() {
        return this.xsiteOld;
    }

    /**
     * Setter for property xsite.
     * 
     * @param xsite New value of property xsite.
     */
    public void setXsiteOld(double[] xsiteOld) {
        this.xsiteOld = xsiteOld;
    }

    @Override
    public void setXsiteOld(int i, double xsiteOld) {
        this.xsiteOld[i] = xsiteOld;
    }

    @Override
    public double[] getXsitedT() {
        return this.xsitedT;
    }

    @Override
    public void setXsitedT(int i, double xsitedT) {
        this.xsitedT[i] = xsitedT;
    }

    @Override
    public double[] getXsitedTdT() {
        return null;
    }

    @Override
    public void setXsitedTdT(int i, double xsitedT) {}

    @Override
    public void setXsitedni(int xnumb, int compnumb, double val) {
        xsitedni[xnumb][compnumb] = val;
    }
}<|MERGE_RESOLUTION|>--- conflicted
+++ resolved
@@ -68,12 +68,8 @@
     }
 
     @Override
-<<<<<<< HEAD
-    public Object clone() {
-=======
     public ComponentPCSAFTa clone() {
 
->>>>>>> bbc43052
         ComponentPCSAFTa clonedComponent = null;
         try {
             clonedComponent = (ComponentPCSAFTa) super.clone();
