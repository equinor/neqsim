--- conflicted
+++ resolved
@@ -101,17 +101,6 @@
 
   /** {@inheritDoc} */
   @Override
-<<<<<<< HEAD
-  public void init(double temperature, double pressure, double totalNumberOfMoles, double beta,
-      int type) {
-    // todo: redundant?
-    super.init(temperature, pressure, totalNumberOfMoles, beta, type);
-  }
-
-  /** {@inheritDoc} */
-  @Override
-=======
->>>>>>> 8e715d20
   public double dFdN(PhaseInterface phase, int numberOfComponents, double temperature,
       double pressure) {
     double Fsup = super.dFdN(phase, numberOfComponents, temperature, pressure);
