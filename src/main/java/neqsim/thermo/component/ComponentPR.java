--- conflicted
+++ resolved
@@ -45,12 +45,8 @@
     }
 
     @Override
-<<<<<<< HEAD
-    public Object clone() {
-=======
     public ComponentPR clone() {
 
->>>>>>> 5c88a656
         ComponentPR clonedComponent = null;
         try {
             clonedComponent = (ComponentPR) super.clone();
