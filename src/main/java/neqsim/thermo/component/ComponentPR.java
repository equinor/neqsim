--- conflicted
+++ resolved
@@ -70,17 +70,6 @@
 
   /** {@inheritDoc} */
   @Override
-<<<<<<< HEAD
-  public void init(double temperature, double pressure, double totalNumberOfMoles, double beta,
-      int type) {
-    // todo: redundant?
-    super.init(temperature, pressure, totalNumberOfMoles, beta, type);
-  }
-
-  /** {@inheritDoc} */
-  @Override
-=======
->>>>>>> 8e715d20
   public double calca() {
     return .45724333333 * R * R * criticalTemperature * criticalTemperature / criticalPressure;
   }
