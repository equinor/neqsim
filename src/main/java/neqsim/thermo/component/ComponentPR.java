package neqsim.thermo.component;

import neqsim.thermo.component.attractiveEosTerm.AttractiveTermPr;

/**
 * <p>
 * ComponentPR class.
 * </p>
 *
 * @author Even Solbraa
 * @version $Id: $Id
 */
public class ComponentPR extends ComponentEos {
  private static final long serialVersionUID = 1000;

  /**
   * <p>
   * Constructor for ComponentPR.
   * </p>
   *
   * @param component_name a {@link java.lang.String} object
   * @param moles a double
   * @param molesInPhase a double
   * @param compnumber a int
   */
  public ComponentPR(String component_name, double moles, double molesInPhase, int compnumber) {
    super(component_name, moles, molesInPhase, compnumber);

    a = .45724333333 * R * R * criticalTemperature * criticalTemperature / criticalPressure;
    b = .077803333 * R * criticalTemperature / criticalPressure;
    // m = 0.37464 + 1.54226 * acentricFactor - 0.26992* acentricFactor *
    // acentricFactor;

    delta1 = 1.0 + Math.sqrt(2.0);
    delta2 = 1.0 - Math.sqrt(2.0);
    setAttractiveParameter(new AttractiveTermPr(this));

    double[] surfTensInfluenceParamtemp = {1.3192, 1.6606, 1.1173, 0.8443};
    this.surfTensInfluenceParam = surfTensInfluenceParamtemp;
  }

  /**
   * <p>
   * Constructor for ComponentPR.
   * </p>
   *
   * @param number a int
   * @param TC a double
   * @param PC a double
   * @param M a double
   * @param a a double
   * @param moles a double
   */
  public ComponentPR(int number, double TC, double PC, double M, double a, double moles) {
    super(number, TC, PC, M, a, moles);
  }

  /** {@inheritDoc} */
  @Override
  public ComponentPR clone() {
    ComponentPR clonedComponent = null;
    try {
      clonedComponent = (ComponentPR) super.clone();
    } catch (Exception e) {
      logger.error("Cloning failed.", e);
    }

    return clonedComponent;
  }

  /** {@inheritDoc} */
  @Override
  public void init(double temperature, double pressure, double totalNumberOfMoles, double beta,
      int type) {
    super.init(temperature, pressure, totalNumberOfMoles, beta, type);
  }

  /** {@inheritDoc} */
  @Override
  public double calca() {
    return .45724333333 * R * R * criticalTemperature * criticalTemperature / criticalPressure;
  }

  /** {@inheritDoc} */
  @Override
  public double calcb() {
    return .077803333 * R * criticalTemperature / criticalPressure;
  }

  /** {@inheritDoc} */
  @Override
  public double getVolumeCorrection() {
    if (ionicCharge != 0) {
      return 0.0;
    }
    if (Math.abs(getVolumeCorrectionConst()) > 1.0e-10) {
      return getVolumeCorrectionConst() * b;
    } else if (Math.abs(this.getRacketZ()) < 1e-10) {
      racketZ = 0.29056 - 0.08775 * getAcentricFactor();
    }
    return 0.50033 * (0.25969 - this.getRacketZ()) * R * criticalTemperature / criticalPressure;
  }

  /**
   * <p>
   * getQpure.
   * </p>
   *
   * @param temperature a double
   * @return a double
   */
  public double getQpure(double temperature) {
    return this.getaT() / (this.getb() * R * temperature);
  }

  /**
   * <p>
   * getdQpuredT.
   * </p>
   *
   * @param temperature a double
   * @return a double
   */
  public double getdQpuredT(double temperature) {
    return dqPuredT;
  }

  /**
   * <p>
   * getdQpuredTdT.
   * </p>
   *
   * @param temperature a double
   * @return a double
   */
  public double getdQpuredTdT(double temperature) {
    return dqPuredTdT;
  }

  /** {@inheritDoc} */
  @Override
  public double getSurfaceTenisionInfluenceParameter(double temperature) {
    double TR = 1.0 - temperature / getTC();
    if (TR < 0) {
      TR = 0.5;
    }
    double AA =
        -1.0e-16 / (surfTensInfluenceParam[0] + surfTensInfluenceParam[1] * getAcentricFactor());
    double BB =
        1.0e-16 / (surfTensInfluenceParam[2] + surfTensInfluenceParam[3] * getAcentricFactor());

    // System.out.println("scale2 " + aT * 1e-5 * Math.pow(b * 1e-5, 2.0 / 3.0) *
    // (AA * TR + BB));
    if (componentName.equals("water")) {
      AA = -6.99632E-17;
      BB = 5.68347E-17;
    }
<<<<<<< HEAD

    /**
     * <p>
     * getdQpuredTdT.
     * </p>
     *
     * @param temperature a double
     * @return a double
     */
    public double getdQpuredTdT(double temperature) {
        return dqPuredTdT;
    }

    /** {@inheritDoc} */
    @Override
    public double getSurfaceTenisionInfluenceParameter(double temperature) {
        double TR = 1.0 - temperature / getTC();
        if (TR < 0) {
            TR = 0.5;
        }
        double AA = -1.0e-16
                / (surfTensInfluenceParam[0] + surfTensInfluenceParam[1] * getAcentricFactor());
        double BB = 1.0e-16
                / (surfTensInfluenceParam[2] + surfTensInfluenceParam[3] * getAcentricFactor());

        // System.out.println("scale2 " + aT * 1e-5 * Math.pow(b * 1e-5, 2.0 / 3.0) *
        // (AA * TR + BB));
        if (componentName.equals("water")) {
            AA = -6.99632E-17;
            BB = 5.68347E-17;
        }
        // System.out.println("AA " + AA + " BB " + BB);
        if (componentName.equals("MEG")) {
            return 0.00000000000000000007101030813216131;
        }
        return aT * 1e-5 * Math.pow(b * 1e-5, 2.0 / 3.0) * (AA * TR + BB); /// Math.pow(ThermodynamicConstantsInterface.avagadroNumber,
                                                                          /// 2.0 / 3.0);
=======
    // System.out.println("AA " + AA + " BB " + BB);
    if (componentName.equals("MEG")) {
      return 0.00000000000000000007101030813216131;
>>>>>>> b9d5f22d
    }
    return aT * 1e-5 * Math.pow(b * 1e-5, 2.0 / 3.0) * (AA * TR + BB); /// Math.pow(ThermodynamicConstantsInterface.avagadroNumber,
                                                                       /// 2.0 / 3.0);
  }
}<|MERGE_RESOLUTION|>--- conflicted
+++ resolved
@@ -155,49 +155,9 @@
       AA = -6.99632E-17;
       BB = 5.68347E-17;
     }
-<<<<<<< HEAD
-
-    /**
-     * <p>
-     * getdQpuredTdT.
-     * </p>
-     *
-     * @param temperature a double
-     * @return a double
-     */
-    public double getdQpuredTdT(double temperature) {
-        return dqPuredTdT;
-    }
-
-    /** {@inheritDoc} */
-    @Override
-    public double getSurfaceTenisionInfluenceParameter(double temperature) {
-        double TR = 1.0 - temperature / getTC();
-        if (TR < 0) {
-            TR = 0.5;
-        }
-        double AA = -1.0e-16
-                / (surfTensInfluenceParam[0] + surfTensInfluenceParam[1] * getAcentricFactor());
-        double BB = 1.0e-16
-                / (surfTensInfluenceParam[2] + surfTensInfluenceParam[3] * getAcentricFactor());
-
-        // System.out.println("scale2 " + aT * 1e-5 * Math.pow(b * 1e-5, 2.0 / 3.0) *
-        // (AA * TR + BB));
-        if (componentName.equals("water")) {
-            AA = -6.99632E-17;
-            BB = 5.68347E-17;
-        }
-        // System.out.println("AA " + AA + " BB " + BB);
-        if (componentName.equals("MEG")) {
-            return 0.00000000000000000007101030813216131;
-        }
-        return aT * 1e-5 * Math.pow(b * 1e-5, 2.0 / 3.0) * (AA * TR + BB); /// Math.pow(ThermodynamicConstantsInterface.avagadroNumber,
-                                                                          /// 2.0 / 3.0);
-=======
     // System.out.println("AA " + AA + " BB " + BB);
     if (componentName.equals("MEG")) {
       return 0.00000000000000000007101030813216131;
->>>>>>> b9d5f22d
     }
     return aT * 1e-5 * Math.pow(b * 1e-5, 2.0 / 3.0) * (AA * TR + BB); /// Math.pow(ThermodynamicConstantsInterface.avagadroNumber,
                                                                        /// 2.0 / 3.0);
