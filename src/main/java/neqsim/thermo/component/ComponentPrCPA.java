--- conflicted
+++ resolved
@@ -89,17 +89,6 @@
 
   /** {@inheritDoc} */
   @Override
-<<<<<<< HEAD
-  public void init(double temperature, double pressure, double totalNumberOfMoles, double beta,
-      int type) {
-    // todo: redundant?
-    super.init(temperature, pressure, totalNumberOfMoles, beta, type);
-  }
-
-  /** {@inheritDoc} */
-  @Override
-=======
->>>>>>> 8e715d20
   public double calca() {
     if ((numberOfAssociationSites != 0 || Math.abs(aCPA) > 1e-6) && cpaon == 1) {
       return aCPA;
