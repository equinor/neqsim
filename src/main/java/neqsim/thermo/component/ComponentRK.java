/*
 * System_SRK_EOS.java
 *
 * Created on 8. april 2000, 23:14
 */

package neqsim.thermo.component;

import neqsim.thermo.component.atractiveEosTerm.AtractiveTermRk;

/**
 *
 * @author Even Solbraa
 * @version
 */
public class ComponentRK extends ComponentEos {
    private static final long serialVersionUID = 1000;

    /**
     * Creates new System_SRK_EOS Ev liten fil ja.
     */

    public ComponentRK() {}

    public ComponentRK(double moles) {
        numberOfMoles = moles;
    }

    public ComponentRK(String component_name, double moles, double molesInPhase, int compnumber) {
        super(component_name, moles, molesInPhase, compnumber);

        a = 1.0 / (9.0 * (Math.pow(2.0, 1.0 / 3.0) - 1.0)) * R * R * criticalTemperature
                * criticalTemperature / criticalPressure;
        b = (Math.pow(2.0, 1.0 / 3.0) - 1.0) / 3.0 * R * criticalTemperature / criticalPressure;
        delta1 = 1.0;
        delta2 = 0.0;
        setAtractiveParameter(new AtractiveTermRk(this));
    }

    public ComponentRK(int number, double TC, double PC, double M, double a, double moles) {
        super(number, TC, PC, M, a, moles);
    }

    @Override
<<<<<<< HEAD
    public Object clone() {
=======
    public ComponentRK clone() {

>>>>>>> 5c88a656
        ComponentRK clonedComponent = null;
        try {
            clonedComponent = (ComponentRK) super.clone();
        } catch (Exception e) {
            logger.error("Cloning failed.", e);
        }

        return clonedComponent;
    }

    @Override
    public void init(double temperature, double pressure, double totalNumberOfMoles, double beta,
            int type) {
        super.init(temperature, pressure, totalNumberOfMoles, beta, type);
    }

    @Override
    public double calca() {
        return 1.0 / (9.0 * (Math.pow(2.0, 1.0 / 3.0) - 1.0)) * R * R * criticalTemperature
                * criticalTemperature / criticalPressure;
    }

    @Override
    public double calcb() {
        return (Math.pow(2.0, 1.0 / 3.0) - 1.0) / 3.0 * R * criticalTemperature / criticalPressure;
    }

    @Override
    public double getVolumeCorrection() {
        return 0.0;
    }

    public double getQpure(double temperature) {
        return this.getaT() / (this.getb() * R * temperature);
    }

    public double getdQpuredT(double temperature) {
        return dqPuredT;
    }

    public double getdQpuredTdT(double temperature) {
        return dqPuredTdT;
    }
}<|MERGE_RESOLUTION|>--- conflicted
+++ resolved
@@ -42,12 +42,8 @@
     }
 
     @Override
-<<<<<<< HEAD
-    public Object clone() {
-=======
     public ComponentRK clone() {
 
->>>>>>> 5c88a656
         ComponentRK clonedComponent = null;
         try {
             clonedComponent = (ComponentRK) super.clone();
