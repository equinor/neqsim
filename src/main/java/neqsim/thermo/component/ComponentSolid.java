--- conflicted
+++ resolved
@@ -33,8 +33,6 @@
      */
     public ComponentSolid() {}
 
-<<<<<<< HEAD
-=======
     /**
      * <p>
      * Constructor for ComponentSolid.
@@ -45,7 +43,6 @@
      * @param molesInPhase a double
      * @param compnumber a int
      */
->>>>>>> e5b15554
     public ComponentSolid(String component_name, double moles, double molesInPhase,
             int compnumber) {
         super(component_name, moles, molesInPhase, compnumber);
@@ -214,8 +211,6 @@
     // public double getdpdt() {
     // return dpdt;
     // }
-<<<<<<< HEAD
-=======
     /**
      * <p>
      * getMolarVolumeSolid.
@@ -223,7 +218,6 @@
      *
      * @return a double
      */
->>>>>>> e5b15554
     public double getMolarVolumeSolid() {
         return getPureComponentSolidDensity(getMeltingPointTemperature()) / molarMass;
     }
