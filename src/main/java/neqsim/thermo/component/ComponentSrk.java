/*
 * System_SRK_EOS.java
 *
 * Created on 8. april 2000, 23:14
 */
package neqsim.thermo.component;

import neqsim.thermo.ThermodynamicConstantsInterface;
import neqsim.thermo.component.atractiveEosTerm.AtractiveTermSrk;

/**
 * <p>
 * ComponentSrk class.
 * </p>
 *
 * @author Even Solbraa
 * @version $Id: $Id
 */
public class ComponentSrk extends ComponentEos {
    private static final long serialVersionUID = 1000;

    /**
     *
     * 
     */
    private double factTemp = Math.pow(2.0, 1.0 / 3.0);

<<<<<<< HEAD
=======
    /**
     * <p>
     * Constructor for ComponentSrk.
     * </p>
     */
>>>>>>> f5b5a8bf
    public ComponentSrk() {}

    /**
     * <p>
     * Constructor for ComponentSrk.
     * </p>
     *
     * @param moles a double
     */
    public ComponentSrk(double moles) {
        numberOfMoles = moles;
    }

    /**
     * <p>
     * Constructor for ComponentSrk.
     * </p>
     *
     * @param component_name a {@link java.lang.String} object
     * @param moles a double
     * @param molesInPhase a double
     * @param compnumber a int
     */
    public ComponentSrk(String component_name, double moles, double molesInPhase, int compnumber) {
        super(component_name, moles, molesInPhase, compnumber);

        a = 1.0 / (9.0 * (Math.pow(2.0, 1.0 / 3.0) - 1.0)) * R * R * criticalTemperature
                * criticalTemperature / criticalPressure;
        b = (Math.pow(2.0, 1.0 / 3.0) - 1.0) / 3.0 * R * criticalTemperature / criticalPressure;
        delta1 = 1.0;
        delta2 = 0.0;
        // System.out.println("a " + a);
        // atractiveParameter = new AtractiveTermSchwartzentruber(this);
        setAtractiveParameter(new AtractiveTermSrk(this));

        double[] surfTensInfluenceParamtemp =
                {-0.7708158524, 0.4990571549, 0.8645478315, -0.3509810630, -0.1611763157};
        this.surfTensInfluenceParam = surfTensInfluenceParamtemp;
    }

    /**
     * <p>
     * Constructor for ComponentSrk.
     * </p>
     *
     * @param number a int
     * @param TC a double
     * @param PC a double
     * @param M a double
     * @param a a double
     * @param moles a double
     */
    public ComponentSrk(int number, double TC, double PC, double M, double a, double moles) {
        super(number, TC, PC, M, a, moles);
    }

    /** {@inheritDoc} */
    @Override
    public ComponentSrk clone() {
        ComponentSrk clonedComponent = null;
        try {
            clonedComponent = (ComponentSrk) super.clone();
        } catch (Exception e) {
            logger.error("Cloning failed.", e);
        }

        return clonedComponent;
    }

    /** {@inheritDoc} */
    @Override
    public void init(double temperature, double pressure, double totalNumberOfMoles, double beta,
            int type) {
        super.init(temperature, pressure, totalNumberOfMoles, beta, type);
    }

    /** {@inheritDoc} */
    @Override
    public double getVolumeCorrection() {
        if (ionicCharge != 0) {
            return 0.0;
        }
        if (Math.abs(getVolumeCorrectionConst()) > 1.0e-10) {
            return getVolumeCorrectionConst() * b;
        }
        if (Math.abs(this.getRacketZ()) < 1e-10) {
            racketZ = 0.29056 - 0.08775 * getAcentricFactor();
        }
        // System.out.println("racket Z " + racketZ + " vol correction " +
        // (0.40768*(0.29441-this.getRacketZ())*R*criticalTemperature/criticalPressure));
        return 0.40768 * (0.29441 - this.getRacketZ()) * R * criticalTemperature / criticalPressure;
    }

    /** {@inheritDoc} */
    @Override
    public double calca() {
        return 1.0 / (9.0 * (factTemp - 1.0)) * R * R * criticalTemperature * criticalTemperature
                / criticalPressure;
    }

    /** {@inheritDoc} */
    @Override
    public double calcb() {
        return (factTemp - 1.0) / 3.0 * R * criticalTemperature / criticalPressure;
    }

    /**
     * <p>
     * getQpure.
     * </p>
     *
     * @param temperature a double
     * @return a double
     */
    public double getQpure(double temperature) {
        return this.getaT() / (this.getb() * R * temperature);
    }

    /**
     * <p>
     * getdQpuredT.
     * </p>
     *
     * @param temperature a double
     * @return a double
     */
    public double getdQpuredT(double temperature) {
        return dqPuredT;
    }

    /**
     * <p>
     * getdQpuredTdT.
     * </p>
     *
     * @param temperature a double
     * @return a double
     */
    public double getdQpuredTdT(double temperature) {
        return dqPuredTdT;
    }

    /** {@inheritDoc} */
    @Override
    public double getSurfaceTenisionInfluenceParameter(double temperature) {
        double TR = 1.0 - temperature / getTC();
        if (TR < 0) {
            if (componentName.equals("CO2")) {
                TR = 1.0 - 0.9;
            } else {
                TR = 0.6;
            }
        }
        double AA = (surfTensInfluenceParam[0] + surfTensInfluenceParam[1] * getAcentricFactor());
        double BB = surfTensInfluenceParam[2] + surfTensInfluenceParam[3] * getAcentricFactor()
                + surfTensInfluenceParam[4] * getAcentricFactor() * getAcentricFactor();

        if (componentName.equals("water")) {
            return 0.000000000000000000019939776242117276;
        }
        if (componentName.equals("MEG")) {
            return 0.00000000000000000009784248343727627;
        }
        if (componentName.equals("TEG")) {
            return 0.000000000000000000901662233371129;
        }
        // System.out.println("scale2 " + aT * 1e-5 * Math.pow(b * 1e-5, 2.0 / 3.0) *
        // Math.pow(AA * TR, BB)/1.0e17);
        // System.out.println("scale2 " +
        // Math.pow(ThermodynamicConstantsInterface.avagadroNumber, 2.0 / 3.0));
        return (aT * 1e-5 * Math.pow(b * 1e-5, 2.0 / 3.0) * (AA * TR + BB))
                / Math.pow(ThermodynamicConstantsInterface.avagadroNumber, 2.0 / 3.0);
    }
}<|MERGE_RESOLUTION|>--- conflicted
+++ resolved
@@ -25,14 +25,11 @@
      */
     private double factTemp = Math.pow(2.0, 1.0 / 3.0);
 
-<<<<<<< HEAD
-=======
-    /**
-     * <p>
-     * Constructor for ComponentSrk.
-     * </p>
-     */
->>>>>>> f5b5a8bf
+    /**
+     * <p>
+     * Constructor for ComponentSrk.
+     * </p>
+     */
     public ComponentSrk() {}
 
     /**
