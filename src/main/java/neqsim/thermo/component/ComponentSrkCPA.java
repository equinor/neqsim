/*
 * System_SRK_EOS.java
 *
 * Created on 8. april 2000, 23:14
 */
package neqsim.thermo.component;

import neqsim.thermo.phase.PhaseCPAInterface;
import neqsim.thermo.phase.PhaseInterface;
import neqsim.thermo.phase.PhaseSrkCPA;

/**
 *
 * @author Even Solbraa
 * @version
 */
public class ComponentSrkCPA extends ComponentSrk implements ComponentCPAInterface {
    private static final long serialVersionUID = 1000;

    /**
     * Creates new System_SRK_EOS
     */
    int cpaon = 1;
    double[] xsite = new double[0];
    private double[][] xsitedni = new double[0][0];
    double[] xsiteOld = new double[0];
    double[] xsitedV = new double[0];
    double[] xsitedT = new double[0];
    double[] xsitedTdT = new double[0];

    public ComponentSrkCPA() {}

    public ComponentSrkCPA(double moles) {
        super(moles);
    }

    public ComponentSrkCPA(String component_name, double moles, double molesInPhase,
            int compnumber) {
        super(component_name, moles, molesInPhase, compnumber);
        xsite = new double[numberOfAssociationSites];
        xsitedni = new double[numberOfAssociationSites][100];
        xsitedV = new double[numberOfAssociationSites];
        xsitedT = new double[numberOfAssociationSites];
        xsitedTdT = new double[numberOfAssociationSites];
        xsiteOld = new double[numberOfAssociationSites];
        if (numberOfAssociationSites != 0 && cpaon == 1) {
            // System.out.println("ass sites: " + numberOfAssociationSites);
            // System.out.println("aSRK " + a + " aCPA " + aCPA);
            // System.out.println("bSRK " + b + " bCPA " + bCPA);
            for (int j = 0; j < getNumberOfAssociationSites(); j++) {
                setXsite(j, 1.0);
                setXsiteOld(j, 1.0);
                setXsitedV(j, 0.0);
                setXsitedT(j, 0.0);
            }
            if (Math.abs(aCPA) > 1e-6 && cpaon == 1) {
                a = aCPA;
                b = bCPA;
            }
            setAtractiveTerm(0);
        }
        // double[] surfTensInfluenceParamtemp = {-0.0286407191587279700,
        // -1.85760887578596, 0.520588, -0.1386439759, 1.1216308727071944};
        // this.surfTensInfluenceParam = surfTensInfluenceParamtemp;
    }

    public ComponentSrkCPA(int number, double TC, double PC, double M, double a, double moles) {
        super(number, TC, PC, M, a, moles);
        xsite = new double[numberOfAssociationSites];
        xsitedni = new double[numberOfAssociationSites][100];
        xsitedV = new double[numberOfAssociationSites];
        xsitedT = new double[numberOfAssociationSites];
        xsitedTdT = new double[numberOfAssociationSites];
        xsiteOld = new double[numberOfAssociationSites];
        if (numberOfAssociationSites != 0 && cpaon == 1) {
            for (int j = 0; j < getNumberOfAssociationSites(); j++) {
                setXsite(j, 1.0);
                setXsiteOld(j, 1.0);
                setXsitedV(j, 0.0);
                setXsitedT(j, 0.0);
            }
            if (Math.abs(aCPA) > 1e-6 && cpaon == 1) {
                a = aCPA;
                b = bCPA;
            }
            setAtractiveTerm(0);
        }
        // double[] surfTensInfluenceParamtemp = {-0.0286407191587279700,
        // -1.85760887578596, 0.520588, -0.1386439759, 1.1216308727071944};
        // this.surfTensInfluenceParam = surfTensInfluenceParamtemp;
    }

    @Override
<<<<<<< HEAD
    public Object clone() {
=======
    public ComponentSrkCPA clone() {

>>>>>>> 5c88a656
        ComponentSrkCPA clonedComponent = null;
        try {
            clonedComponent = (ComponentSrkCPA) super.clone();
        } catch (Exception e) {
            logger.error("Cloning failed.", e);
        }

        clonedComponent.xsite = xsite.clone();
        System.arraycopy(this.xsite, 0, clonedComponent.xsite, 0, xsite.length);
        clonedComponent.xsiteOld = xsiteOld.clone();
        System.arraycopy(this.xsiteOld, 0, clonedComponent.xsiteOld, 0, xsiteOld.length);
        clonedComponent.xsitedV = xsitedV.clone();
        System.arraycopy(this.xsitedV, 0, clonedComponent.xsitedV, 0, xsitedV.length);
        clonedComponent.xsitedT = xsitedT.clone();
        System.arraycopy(this.xsitedT, 0, clonedComponent.xsitedT, 0, xsitedT.length);
        clonedComponent.xsitedTdT = xsitedTdT.clone();
        System.arraycopy(this.xsitedTdT, 0, clonedComponent.xsitedTdT, 0, xsitedTdT.length);
        clonedComponent.xsitedni = xsitedni.clone();
        System.arraycopy(this.xsitedni, 0, clonedComponent.xsitedni, 0, xsitedni.length);
        return clonedComponent;
    }

    @Override
    public double getVolumeCorrection() {
        if ((getRacketZCPA() < 1.0e-10) && cpaon == 1) {
            return 0.0;
        } else {
            setVolumeCorrectionT(getVolumeCorrectionT_CPA());
            setRacketZ(getRacketZCPA());
            return super.getVolumeCorrection();
        }
    }

    @Override
    public void init(double temperature, double pressure, double totalNumberOfMoles, double beta,
            int type) {
        super.init(temperature, pressure, totalNumberOfMoles, beta, type);
    }

    @Override
    public void setAtractiveTerm(int i) {
        super.setAtractiveTerm(i);
        if (Math.abs(aCPA) > 1e-6 && cpaon == 1) {
            getAtractiveTerm().setm(mCPA);
        }
    }

    @Override
    public void seta(double a) {
        aCPA = a;
    }

    @Override
    public void setb(double a) {
        bCPA = a;
    }

    @Override
    public double calca() {
        if (Math.abs(aCPA) > 1e-6 && cpaon == 1) {
            return aCPA;
        } else {
            return super.calca();
        }
    }

    @Override
    public double calcb() {
        if (Math.abs(aCPA) > 1e-6 && cpaon == 1) {
            return bCPA;
        } else {
            return super.calcb();
        }
    }

    @Override
    public double dFdN(PhaseInterface phase, int numberOfComponents, double temperature,
            double pressure) {
        double Fsup = super.dFdN(phase, numberOfComponents, temperature, pressure);
        double Fcpa = 0.0;
        // if(phase.getPhaseType()==1) cpaon=0;
        if (((PhaseCPAInterface) phase).getTotalNumberOfAccociationSites() > 0) {
            Fcpa = dFCPAdN(phase, numberOfComponents, temperature, pressure);
        }
        // System.out.println("Fsup " + Fsup + " fcpa " + Fcpa);
        // System.out.println("i " + componentNumber + " dFCPAdn " + Fcpa);
        return Fsup + cpaon * Fcpa;
    }

    @Override
    public double dFdNdT(PhaseInterface phase, int numberOfComponents, double temperature,
            double pressure) {
        if (((PhaseCPAInterface) phase).getTotalNumberOfAccociationSites() > 0) {
            return super.dFdNdT(phase, numberOfComponents, temperature, pressure)
                    + dFCPAdNdT(phase, numberOfComponents, temperature, pressure);
        } else {
            return super.dFdNdT(phase, numberOfComponents, temperature, pressure);
        }
    }

    @Override
    public double dFdNdV(PhaseInterface phase, int numberOfComponents, double temperature,
            double pressure) {
        // System.out.println("dQdndV " + dFCPAdNdV(phase, numberOfComponents,
        // temperature, pressure) + " dFdndV " + super.dFdNdV(phase, numberOfComponents,
        // temperature, pressure));
        if (((PhaseCPAInterface) phase).getTotalNumberOfAccociationSites() > 0) {
            return super.dFdNdV(phase, numberOfComponents, temperature, pressure)
                    + dFCPAdNdV(phase, numberOfComponents, temperature, pressure);
        } else {
            return super.dFdNdV(phase, numberOfComponents, temperature, pressure);
        }
    }

    @Override
    public double dFdNdN(int j, PhaseInterface phase, int numberOfComponents, double temperature,
            double pressure) {
        // System.out.println("ij " + componentNumber + " " + j + " dQCPAdndn " +
        // dFCPAdNdN(j, phase, numberOfComponents, temperature, pressure)+ " dQsrkdndn "
        // + super.dFdNdN(j, phase, numberOfComponents, temperature, pressure));
        // System.out.println("dFdndn " +(super.dFdNdN(j, phase, numberOfComponents,
        // temperature, pressure) + dFCPAdNdN(j, phase, numberOfComponents, temperature,
        // pressure)));
        if (((PhaseCPAInterface) phase).getTotalNumberOfAccociationSites() > 0) {
            return super.dFdNdN(j, phase, numberOfComponents, temperature, pressure)
                    + dFCPAdNdN(j, phase, numberOfComponents, temperature, pressure);
        } else {
            return super.dFdNdN(j, phase, numberOfComponents, temperature, pressure);
        }
    }

    public double dFCPAdNdN(int j, PhaseInterface phase, int numberOfComponents, double temperature,
            double pressure) {
        double temp1 = 0;
        for (int i = 0; i < numberOfAssociationSites; i++) {
            temp1 += 1.0 / getXsite()[i] * getXsitedni(i, j);
        }
        double tot2 = 0.0;
        for (int i = 0; i < phase.getComponent(j).getNumberOfAssociationSites(); i++) {
            tot2 += calc_lngi(phase)
                    * (1.0 - ((ComponentSrkCPA) phase.getComponent(j)).getXsite()[i]);
        }
        double tot1 = 1.0 / 2.0 * tot2;

        double tot4 = 0.0;
        tot4 = 0.5 * ((PhaseCPAInterface) phase).getHcpatot() * calc_lngij(j, phase);
        double tot10 = 0.0;
        for (int kk = 0; kk < phase.getNumberOfComponents(); kk++) {
            for (int k = 0; k < phase.getComponent(kk).getNumberOfAssociationSites(); k++) {
                tot10 += -phase.getComponent(kk).getNumberOfMolesInPhase()
                        * ((ComponentSrkCPA) phase.getComponent(kk)).getXsitedni(k, j);
            }
        }
        double tot11 = tot10 / 2.0 * calc_lngi(phase);

        // System.out.println("dFCPAdndn " + (temp1 - tot1 - tot4 - tot11));
        return temp1 - tot1 - tot4 - tot11;
    }

    public double dFCPAdN(PhaseInterface phase, int numberOfComponents, double temperature,
            double pressure) {
        double xi = 0.0;
        for (int i = 0; i < numberOfAssociationSites; i++) {
            xi += Math.log(xsite[i]);
        }
        // System.out.println("dFCPAdn " + ((xi - ((PhaseCPAInterface)
        // phase).getHcpatot() / 2.0 * calc_lngi(phase)))+ " " + componentNumber);
        return (xi - ((PhaseCPAInterface) phase).getHcpatot() / 2.0 * calc_lngi(phase));
    }

    public double dFCPAdNdV(PhaseInterface phase, int numberOfComponents, double temperature,
            double pressure) {
        double xi = 0.0;
        for (int i = 0; i < numberOfAssociationSites; i++) {
            xi += (1.0 / xsite[i]) * xsitedV[i];
        }

        double[] tempar = ((PhaseSrkCPA) phase).getdFdNtemp();
        // double temp = calc_lngi(phase);
        // double temp2 = calc_lngidV(phase);
        /*
         * double tot1 = 0.0, tot2 = 0.0, tot3 = 0.0, tot4 = 0.0, temp, temp2; for (int k = 0; k <
         * phase.getNumberOfComponents(); k++) { tot2 = 0.0; tot3 = 0.0; temp = calc_lngi(phase);
         * temp2 = calc_lngidV(phase); for (int i = 0; i <
         * phase.getComponent(k).getNumberOfAssociationSites(); i++) { tot2 -= temp *
         * ((ComponentSrkCPA) phase.getComponent(k)).getXsitedV()[i]; tot3 += (1.0 -
         * ((ComponentSrkCPA) phase.getComponent(k)).getXsite()[i]) * temp2; } tot1 += 1.0 / 2.0 *
         * tot2 * phase.getComponent(k).getNumberOfMolesInPhase(); tot4 += 0.5 *
         * phase.getComponent(k).getNumberOfMolesInPhase() * tot3; }
         */
        // System.out.println("dFCPAdndV " + (xi - tot1 - tot4));
        return xi + tempar[0] * calc_lngi(phase) + tempar[1] * calc_lngidV(phase);// - tot1 - tot4;
    }

    public double dFCPAdNdT(PhaseInterface phase, int numberOfComponents, double temperature,
            double pressure) {
        double xi = 0.0;
        for (int i = 0; i < numberOfAssociationSites; i++) {
            xi += 1.0 / xsite[i] * xsitedT[i];
        }

        double tot1 = 0.0, tot2 = 0.0;
        for (int k = 0; k < phase.getNumberOfComponents(); k++) {
            tot2 = 0.0;
            for (int i = 0; i < phase.getComponent(k).getNumberOfAssociationSites(); i++) {
                tot2 -= ((ComponentSrkCPA) phase.getComponent(k)).getXsitedT()[i];
            }
            tot1 += tot2 * phase.getComponent(k).getNumberOfMolesInPhase();
        }
        // System.out.println("dFCPAdndT " + (xi - 1.0 / 2.0 * calc_lngi(phase) *
        // tot1));
        // System.out.println("dlngdni " + calc_lngi(phase));
        return xi - 1.0 / 2.0 * calc_lngi(phase) * tot1;
    }

    public double calc_hCPAdn() {
        double hdn = 0.0;
        for (int i = 0; i < getNumberOfAssociationSites(); i++) {
            hdn = 1.0 - getXsite()[i];
        }
        return hdn;
    }

    @Override
    public double dFCPAdXi(int site, PhaseInterface phase) {
        return getNumberOfMolesInPhase() * (1.0 / xsite[site] - 1.0 / 2.0);
    }

    public double dFCPAdXidni(int site, PhaseInterface phase) {
        return (1.0 / xsite[site] - 1.0 / 2.0);
    }

    @Override
    public double dFCPAdXidXj(int sitei, int sitej, int compj, PhaseInterface phase) {
        double fact = 0.0;
        if (sitei == sitej && compj == componentNumber) {
            fact = 1.0;
        }
        return -getNumberOfMolesInPhase() / Math.pow(xsite[sitei], 2.0) * fact
                - getNumberOfMolesInPhase() * phase.getComponent(compj).getNumberOfMolesInPhase()
                        * ((PhaseCPAInterface) phase).getCpamix().calcDelta(sitei, sitej,
                                componentNumber, compj, phase, phase.getTemperature(),
                                phase.getPressure(), phase.getNumberOfComponents());
    }

    @Override
    public double dFCPAdVdXi(int site, PhaseInterface phase) {
        return -1.0 / (2.0 * phase.getTotalVolume())
                * (1.0 - phase.getTotalVolume() * ((PhaseCPAInterface) phase).getGcpav())
                * getNumberOfMolesInPhase();
    }

    @Override
    public double dFCPAdNdXi(int site, PhaseInterface phase) {
        double xi = 1.0 / xsite[site];

        // return xi - tempp;
        return xi + getNumberOfMolesInPhase() / 2.0 * calc_lngi(phase);
    }

    public double dFCPAdNdXidXdV(PhaseInterface phase) {
        double temp = 0.0;
        for (int i = 0; i < numberOfAssociationSites; i++) {
            temp += dFCPAdNdXi(i, phase) * getXsitedV()[i];
        }
        return temp;
    }

    public double calc_lngi(PhaseInterface phase) {
        return 2.0 * getBi() * (10.0 * phase.getTotalVolume() - phase.getB())
                / ((8.0 * phase.getTotalVolume() - phase.getB())
                        * (4.0 * phase.getTotalVolume() - phase.getB()));
    }

    public double calc_lngidV(PhaseInterface phase) {
        return 2.0 * getBi() * (10.0)
                / ((8.0 * phase.getTotalVolume() - phase.getB())
                        * (4.0 * phase.getTotalVolume() - phase.getB()))
                - 2.0 * getBi() * (10.0 * phase.getTotalVolume() - phase.getB())
                        * (2.0 * 32.0 * phase.getTotalVolume() - 12.0 * phase.getB())
                        / Math.pow(((8.0 * phase.getTotalVolume() - phase.getB())
                                * (4.0 * phase.getTotalVolume() - phase.getB())), 2.0);
    }

    public double calc_lngij(int j, PhaseInterface phase) {
        return 2.0 * getBij(j) * (10.0 * phase.getTotalVolume() - phase.getB())
                / ((8.0 * phase.getTotalVolume() - phase.getB())
                        * (4.0 * phase.getTotalVolume() - phase.getB()));
    }

    /**
     * Getter for property xsite.
     *
     * @return Value of property xsite.
     */
    @Override
    public double[] getXsite() {
        return this.xsite;
    }

    /**
     * Setter for property xsite.
     *
     * @param xsite New value of property xsite.
     */
    public void setXsite(double[] xsite) {
        this.xsite = xsite;
    }

    @Override
    public void setXsite(int i, double xsite) {
        this.xsite[i] = xsite;
    }

    @Override
    public double[] getXsitedV() {
        return this.xsitedV;
    }

    @Override
    public void setXsitedV(int i, double xsitedV) {
        this.xsitedV[i] = xsitedV;
    }

    @Override
    public double[] getXsitedT() {
        return this.xsitedT;
    }

    @Override
    public double[] getXsitedTdT() {
        return this.xsitedTdT;
    }

    @Override
    public void setXsitedT(int i, double xsitedT) {
        this.xsitedT[i] = xsitedT;
    }

    @Override
    public void setXsitedTdT(int i, double xsitedTdT) {
        this.xsitedTdT[i] = xsitedTdT;
    }

    @Override
    public double[] getXsiteOld() {
        return this.xsiteOld;
    }

    /**
     * Setter for property xsite.
     *
     * @param xsite New value of property xsite.
     */
    public void setXsiteOld(double[] xsiteOld) {
        this.xsiteOld = xsiteOld;
    }

    @Override
    public void setXsiteOld(int i, double xsiteOld) {
        this.xsiteOld[i] = xsiteOld;
    }

    /**
     * @return the xsitedni
     */
    public double[][] getXsitedni() {
        return xsitedni;
    }

    public double getXsitedni(int xNumb, int compNumbi) {
        return xsitedni[xNumb][compNumbi];
    }

    /**
     * @param xsitedni the xsitedni to set
     */
    public void setXsitedni(double[][] xsitedni) {
        this.xsitedni = xsitedni;
    }

    @Override
    public void setXsitedni(int xnumb, int compnumb, double val) {
        xsitedni[xnumb][compnumb] = val;
    }

    @Override
    public double getSurfaceTenisionInfluenceParameter(double temperature) {
        double AA = 0, BB = 0;
        if (componentName.equals("water")) {
            double TR = 1.0 - temperature / getTC();
            AA = -2.2367E-16;
            BB = 2.83732E-16;
            // return aT * 1e-5 * Math.pow(b * 1e-5, 2.0 / 3.0) * (AA * TR + BB);

            double AAW1 = 2.2505E-16;
            double AAW2 = -1.3646E-16;

            return aT * 1e-5 * Math.pow(b * 1e-5, 2.0 / 3.0)
                    * (AAW1 + AAW2 * TR + 0.5113e-16 * TR * TR);
        } // old
        else if (componentName.equals("water2")) { /// THis is the old method from
            double TR = 1.0 - temperature / getTC();
            AA = -2.2367E-16;
            BB = 2.83732E-16;
            return aT * 1e-5 * Math.pow(b * 1e-5, 2.0 / 3.0) * (AA * TR + BB);
        } else if (componentName.equals("MEG")) {
            return 1.04874809905393E-19;
        } else if (componentName.equals("TEG")) {
            return 7.46824658716429E-19;
        } else {
            return super.getSurfaceTenisionInfluenceParameter(temperature);
        }
    }
}<|MERGE_RESOLUTION|>--- conflicted
+++ resolved
@@ -91,12 +91,8 @@
     }
 
     @Override
-<<<<<<< HEAD
-    public Object clone() {
-=======
     public ComponentSrkCPA clone() {
 
->>>>>>> 5c88a656
         ComponentSrkCPA clonedComponent = null;
         try {
             clonedComponent = (ComponentSrkCPA) super.clone();
