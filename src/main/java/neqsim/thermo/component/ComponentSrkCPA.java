--- conflicted
+++ resolved
@@ -31,14 +31,11 @@
     double[] xsitedT = new double[0];
     double[] xsitedTdT = new double[0];
 
-<<<<<<< HEAD
-=======
     /**
      * <p>
      * Constructor for ComponentSrkCPA.
      * </p>
      */
->>>>>>> e5b15554
     public ComponentSrkCPA() {}
 
     /**
@@ -52,8 +49,6 @@
         super(moles);
     }
 
-<<<<<<< HEAD
-=======
     /**
      * <p>
      * Constructor for ComponentSrkCPA.
@@ -64,7 +59,6 @@
      * @param molesInPhase a double
      * @param compnumber a int
      */
->>>>>>> e5b15554
     public ComponentSrkCPA(String component_name, double moles, double molesInPhase,
             int compnumber) {
         super(component_name, moles, molesInPhase, compnumber);
@@ -278,8 +272,6 @@
         }
     }
 
-<<<<<<< HEAD
-=======
     /**
      * <p>
      * dFCPAdNdN.
@@ -292,7 +284,6 @@
      * @param pressure a double
      * @return a double
      */
->>>>>>> e5b15554
     public double dFCPAdNdN(int j, PhaseInterface phase, int numberOfComponents, double temperature,
             double pressure) {
         double temp1 = 0;
@@ -321,8 +312,6 @@
         return temp1 - tot1 - tot4 - tot11;
     }
 
-<<<<<<< HEAD
-=======
     /**
      * <p>
      * dFCPAdN.
@@ -334,7 +323,6 @@
      * @param pressure a double
      * @return a double
      */
->>>>>>> e5b15554
     public double dFCPAdN(PhaseInterface phase, int numberOfComponents, double temperature,
             double pressure) {
         double xi = 0.0;
@@ -346,8 +334,6 @@
         return (xi - ((PhaseCPAInterface) phase).getHcpatot() / 2.0 * calc_lngi(phase));
     }
 
-<<<<<<< HEAD
-=======
     /**
      * <p>
      * dFCPAdNdV.
@@ -359,7 +345,6 @@
      * @param pressure a double
      * @return a double
      */
->>>>>>> e5b15554
     public double dFCPAdNdV(PhaseInterface phase, int numberOfComponents, double temperature,
             double pressure) {
         double xi = 0.0;
@@ -384,8 +369,6 @@
         return xi + tempar[0] * calc_lngi(phase) + tempar[1] * calc_lngidV(phase);// - tot1 - tot4;
     }
 
-<<<<<<< HEAD
-=======
     /**
      * <p>
      * dFCPAdNdT.
@@ -397,7 +380,6 @@
      * @param pressure a double
      * @return a double
      */
->>>>>>> e5b15554
     public double dFCPAdNdT(PhaseInterface phase, int numberOfComponents, double temperature,
             double pressure) {
         double xi = 0.0;
