--- conflicted
+++ resolved
@@ -49,12 +49,8 @@
     }
 
     @Override
-<<<<<<< HEAD
-    public Object clone() {
-=======
     public ComponentSrkPeneloux clone() {
 
->>>>>>> 5c88a656
         ComponentSrkPeneloux clonedComponent = null;
         try {
             clonedComponent = (ComponentSrkPeneloux) super.clone();
