/*
 * System_SRK_EOS.java
 *
 * Created on 8. april 2000, 23:14
 */
package neqsim.thermo.component;

import neqsim.thermo.component.atractiveEosTerm.AtractiveTermSrk;

/**
 * <p>
 * ComponentSrkPeneloux class.
 * </p>
 *
 * @author Even Solbraa
 * @version $Id: $Id
 */
public class ComponentSrkPeneloux extends ComponentSrk {
    private static final long serialVersionUID = 1000;

    private double factTemp = Math.pow(2.0, 1.0 / 3.0);

<<<<<<< HEAD
    public ComponentSrkPeneloux() {}

=======
    /**
     * <p>
     * Constructor for ComponentSrkPeneloux.
     * </p>
     */
    public ComponentSrkPeneloux() {}

    /**
     * <p>
     * Constructor for ComponentSrkPeneloux.
     * </p>
     *
     * @param moles a double
     */
>>>>>>> e5b15554
    public ComponentSrkPeneloux(double moles) {
        numberOfMoles = moles;
    }

<<<<<<< HEAD
=======
    /**
     * <p>
     * Constructor for ComponentSrkPeneloux.
     * </p>
     *
     * @param component_name a {@link java.lang.String} object
     * @param moles a double
     * @param molesInPhase a double
     * @param compnumber a int
     */
>>>>>>> e5b15554
    public ComponentSrkPeneloux(String component_name, double moles, double molesInPhase,
            int compnumber) {
        super(component_name, moles, molesInPhase, compnumber);

        a = 1.0 / (9.0 * (Math.pow(2.0, 1.0 / 3.0) - 1.0)) * R * R * criticalTemperature
                * criticalTemperature / criticalPressure;
        b = (Math.pow(2.0, 1.0 / 3.0) - 1.0) / 3.0 * R * criticalTemperature / criticalPressure;
        // double volCorr = getVolumeCorrection() / 1.0e5 * 0.0;
        // b -= volCorr;
        delta1 = 1.0;
        delta2 = 0.0;
        // System.out.println("a " + a);
        // atractiveParameter = new AtractiveTermSchwartzentruber(this);
        setAtractiveParameter(new AtractiveTermSrk(this));

        double[] surfTensInfluenceParamtemp =
                {-0.7708158524, 0.4990571549, 0.8645478315, -0.3509810630, -0.1611763157};
        this.surfTensInfluenceParam = surfTensInfluenceParamtemp;
    }

<<<<<<< HEAD
=======
    /**
     * <p>
     * Constructor for ComponentSrkPeneloux.
     * </p>
     *
     * @param number a int
     * @param TC a double
     * @param PC a double
     * @param M a double
     * @param a a double
     * @param moles a double
     */
>>>>>>> e5b15554
    public ComponentSrkPeneloux(int number, double TC, double PC, double M, double a,
            double moles) {
        super(number, TC, PC, M, a, moles);
    }

    /** {@inheritDoc} */
    @Override
    public ComponentSrkPeneloux clone() {
        ComponentSrkPeneloux clonedComponent = null;
        try {
            clonedComponent = (ComponentSrkPeneloux) super.clone();
        } catch (Exception e) {
            logger.error("Cloning failed.", e);
        }

        return clonedComponent;
    }

    /** {@inheritDoc} */
    @Override
    public void init(double temperature, double pressure, double totalNumberOfMoles, double beta,
            int type) {
        super.init(temperature, pressure, totalNumberOfMoles, beta, type);
    }

    /** {@inheritDoc} */
    @Override
    public double getVolumeCorrection() {
        if (ionicCharge != 0) {
            return 0.0;
        }
        if (Math.abs(this.getRacketZ()) < 1e-10) {
            racketZ = 0.29056 - 0.08775 * getAcentricFactor();
        }
        // System.out.println("racket Z " + racketZ + " vol correction " +
        // (0.40768*(0.29441-this.getRacketZ())*R*criticalTemperature/criticalPressure));
        return 0.40768 * (0.29441 - this.getRacketZ()) * R * criticalTemperature / criticalPressure;
    }

    /** {@inheritDoc} */
    @Override
    public double calcb() {
        double volCorr = getVolumeCorrection();
        return (factTemp - 1.0) / 3.0 * R * criticalTemperature / criticalPressure - volCorr;
    }
}<|MERGE_RESOLUTION|>--- conflicted
+++ resolved
@@ -20,10 +20,6 @@
 
     private double factTemp = Math.pow(2.0, 1.0 / 3.0);
 
-<<<<<<< HEAD
-    public ComponentSrkPeneloux() {}
-
-=======
     /**
      * <p>
      * Constructor for ComponentSrkPeneloux.
@@ -38,13 +34,10 @@
      *
      * @param moles a double
      */
->>>>>>> e5b15554
     public ComponentSrkPeneloux(double moles) {
         numberOfMoles = moles;
     }
 
-<<<<<<< HEAD
-=======
     /**
      * <p>
      * Constructor for ComponentSrkPeneloux.
@@ -55,7 +48,6 @@
      * @param molesInPhase a double
      * @param compnumber a int
      */
->>>>>>> e5b15554
     public ComponentSrkPeneloux(String component_name, double moles, double molesInPhase,
             int compnumber) {
         super(component_name, moles, molesInPhase, compnumber);
@@ -76,8 +68,6 @@
         this.surfTensInfluenceParam = surfTensInfluenceParamtemp;
     }
 
-<<<<<<< HEAD
-=======
     /**
      * <p>
      * Constructor for ComponentSrkPeneloux.
@@ -90,7 +80,6 @@
      * @param a a double
      * @param moles a double
      */
->>>>>>> e5b15554
     public ComponentSrkPeneloux(int number, double TC, double PC, double M, double a,
             double moles) {
         super(number, TC, PC, M, a, moles);
