--- conflicted
+++ resolved
@@ -49,12 +49,8 @@
     }
 
     @Override
-<<<<<<< HEAD
-    public Object clone() {
-=======
     public ComponentSrkPeneloux clone() {
 
->>>>>>> bbc43052
         ComponentSrkPeneloux clonedComponent = null;
         try {
             clonedComponent = (ComponentSrkPeneloux) super.clone();
