--- conflicted
+++ resolved
@@ -150,18 +150,6 @@
     acentricFactor = 0.3443;
     associationEnergy = 15059.15;
     associationVolume = 0.109;
-<<<<<<< HEAD
-
-  }
-
-  /** {@inheritDoc} */
-  @Override
-  public void init(double temperature, double pressure, double totalNumberOfMoles, double beta,
-      int type) {
-    // todo: redundant?
-    super.init(temperature, pressure, totalNumberOfMoles, beta, type);
-=======
->>>>>>> 8e715d20
   }
 
   /** {@inheritDoc} */
