package neqsim.thermo.component;

import neqsim.thermo.phase.PhaseCPAInterface;
import neqsim.thermo.phase.PhaseInterface;
import neqsim.thermo.phase.PhaseUMRCPA;

/**
 * <p>
 * ComponentSrkCPA class.
 * </p>
 *
 * @author Even Solbraa
 * @version $Id: $Id
 */
public class ComponentUMRCPA extends ComponentPR implements ComponentCPAInterface {
  private static final long serialVersionUID = 1000;

  int cpaon = 1;
  double[] xsite = new double[0];
  private double[][] xsitedni = new double[0][0];
  double[] xsiteOld = new double[0];
  double[] xsitedV = new double[0];
  double[] xsitedT = new double[0];
  double[] xsitedTdT = new double[0];

  /**
   * <p>
   * Constructor for ComponentSrkCPA.
   * </p>
   *
<<<<<<< HEAD
   * @param component_name Name of component.
   * @param moles Total number of moles of component.
   * @param molesInPhase Number of moles in phase.
   * @param compnumber Index number of component in phase object component array.
=======
   * @param name Name of component.
   * @param moles Total number of moles of component.
   * @param molesInPhase Number of moles in phase.
   * @param compIndex Index number of component in phase object component array.
>>>>>>> e7a90fb6
   */
  public ComponentUMRCPA(String name, double moles, double molesInPhase, int compIndex) {
    super(name, moles, molesInPhase, compIndex);
    xsite = new double[numberOfAssociationSites];
    xsitedni = new double[numberOfAssociationSites][100];
    xsitedV = new double[numberOfAssociationSites];
    xsitedT = new double[numberOfAssociationSites];
    xsitedTdT = new double[numberOfAssociationSites];
    xsiteOld = new double[numberOfAssociationSites];
    if (numberOfAssociationSites != 0 && cpaon == 1) {
      // System.out.println("ass sites: " + numberOfAssociationSites);
      // System.out.println("aSRK " + a + " aCPA " + aCPA);
      // System.out.println("bSRK " + b + " bCPA " + bCPA);
      for (int j = 0; j < getNumberOfAssociationSites(); j++) {
        setXsite(j, 1.0);
        setXsiteOld(j, 1.0);
        setXsitedV(j, 0.0);
        setXsitedT(j, 0.0);
      }
      // if (Math.abs(aCPA) > 1e-6 && cpaon == 1) {
      // a = aCPA;
      // b = bCPA;
      // }
      setAttractiveTerm(0);
    }
    // double[] surfTensInfluenceParamtemp = {-0.0286407191587279700,
    // -1.85760887578596, 0.520588, -0.1386439759, 1.1216308727071944};
    // this.surfTensInfluenceParam = surfTensInfluenceParamtemp;
  }

  /**
   * <p>
   * Constructor for ComponentSrkCPA.
   * </p>
   *
   * @param number a int
   * @param TC a double
   * @param PC a double
   * @param M a double
   * @param a a double
   * @param moles a double
   */
  public ComponentUMRCPA(int number, double TC, double PC, double M, double a, double moles) {
    super(number, TC, PC, M, a, moles);
    xsite = new double[numberOfAssociationSites];
    xsitedni = new double[numberOfAssociationSites][100];
    xsitedV = new double[numberOfAssociationSites];
    xsitedT = new double[numberOfAssociationSites];
    xsitedTdT = new double[numberOfAssociationSites];
    xsiteOld = new double[numberOfAssociationSites];
    if (numberOfAssociationSites != 0 && cpaon == 1) {
      for (int j = 0; j < getNumberOfAssociationSites(); j++) {
        setXsite(j, 1.0);
        setXsiteOld(j, 1.0);
        setXsitedV(j, 0.0);
        setXsitedT(j, 0.0);
      }
      // if (Math.abs(aCPA) > 1e-6 && cpaon == 1) {
      // a = aCPA;
      // b = bCPA;
      // }
      setAttractiveTerm(0);
    }
    // double[] surfTensInfluenceParamtemp = {-0.0286407191587279700,
    // -1.85760887578596, 0.520588, -0.1386439759, 1.1216308727071944};
    // this.surfTensInfluenceParam = surfTensInfluenceParamtemp;
  }

  /** {@inheritDoc} */
  @Override
  public void createComponent(String name, double moles, double molesInPhase, int compIndex) {
    super.createComponent(name, moles, molesInPhase, compIndex);
    // criticalTemperature = 305.4;
    // criticalPressure = 135.62;
    // acentricFactor = 0.1609;
    criticalTemperature = 647;
    criticalPressure = 220.64;
    acentricFactor = 0.3443;
    associationEnergy = 15059.15;
    associationVolume = 0.109;
  }

  /** {@inheritDoc} */
  @Override
  public ComponentUMRCPA clone() {
    ComponentUMRCPA clonedComponent = null;
    try {
      clonedComponent = (ComponentUMRCPA) super.clone();
    } catch (Exception ex) {
      logger.error("Cloning failed.", ex);
    }

    clonedComponent.xsite = xsite.clone();
    System.arraycopy(this.xsite, 0, clonedComponent.xsite, 0, xsite.length);
    clonedComponent.xsiteOld = xsiteOld.clone();
    System.arraycopy(this.xsiteOld, 0, clonedComponent.xsiteOld, 0, xsiteOld.length);
    clonedComponent.xsitedV = xsitedV.clone();
    System.arraycopy(this.xsitedV, 0, clonedComponent.xsitedV, 0, xsitedV.length);
    clonedComponent.xsitedT = xsitedT.clone();
    System.arraycopy(this.xsitedT, 0, clonedComponent.xsitedT, 0, xsitedT.length);
    clonedComponent.xsitedTdT = xsitedTdT.clone();
    System.arraycopy(this.xsitedTdT, 0, clonedComponent.xsitedTdT, 0, xsitedTdT.length);
    clonedComponent.xsitedni = xsitedni.clone();
    System.arraycopy(this.xsitedni, 0, clonedComponent.xsitedni, 0, xsitedni.length);
    return clonedComponent;
  }

  /** {@inheritDoc} */
  @Override
  public double getVolumeCorrection() {
    if ((getRacketZCPA() < 1.0e-10) && cpaon == 1) {
      return 0.0;
    } else {
      setVolumeCorrectionT(getVolumeCorrectionT_CPA());
      setRacketZ(getRacketZCPA());
      return super.getVolumeCorrection();
    }
  }

  /** {@inheritDoc} */
  @Override
  public void setAttractiveTerm(int i) {
    super.setAttractiveTerm(i);
    // if (Math.abs(aCPA) > 1e-6 && cpaon == 1) {
    // getAttractiveTerm().setm(mCPA);
    // }
  }

  /** {@inheritDoc} */
  @Override
  public void seta(double a) {
    aCPA = a;
  }

  /** {@inheritDoc} */
  @Override
  public void setb(double a) {
    bCPA = a;
  }

  /** {@inheritDoc} */
  @Override
  public double calca() {
    // if (Math.abs(aCPA) > 1e-6 && cpaon == 1) {
    // return aCPA;
    // } else {
    return super.calca();
    // }
  }

  /** {@inheritDoc} */
  @Override
  public double calcb() {
    // if (Math.abs(aCPA) > 1e-6 && cpaon == 1) {
    // return bCPA;
    // } else {
    return super.calcb();
    // }
  }

  /** {@inheritDoc} */
  @Override
  public double dFdN(PhaseInterface phase, int numberOfComponents, double temperature,
      double pressure) {
    double Fsup = super.dFdN(phase, numberOfComponents, temperature, pressure);
    double Fcpa = 0.0;
    // if(phase.getPhaseType()==1) cpaon=0;
    if (((PhaseCPAInterface) phase).getTotalNumberOfAccociationSites() > 0) {
      Fcpa = dFCPAdN(phase, numberOfComponents, temperature, pressure);
    }
    // System.out.println("Fsup " + Fsup + " fcpa " + Fcpa);
    // System.out.println("i " + componentNumber + " dFCPAdn " + Fcpa);
    return Fsup + cpaon * Fcpa;
  }

  /** {@inheritDoc} */
  @Override
  public double dFdNdT(PhaseInterface phase, int numberOfComponents, double temperature,
      double pressure) {
    if (((PhaseCPAInterface) phase).getTotalNumberOfAccociationSites() > 0) {
      return super.dFdNdT(phase, numberOfComponents, temperature, pressure)
          + dFCPAdNdT(phase, numberOfComponents, temperature, pressure);
    } else {
      return super.dFdNdT(phase, numberOfComponents, temperature, pressure);
    }
  }

  /** {@inheritDoc} */
  @Override
  public double dFdNdV(PhaseInterface phase, int numberOfComponents, double temperature,
      double pressure) {
    // System.out.println("dQdndV " + dFCPAdNdV(phase, numberOfComponents,
    // temperature, pressure) + " dFdndV " + super.dFdNdV(phase, numberOfComponents,
    // temperature, pressure));
    if (((PhaseCPAInterface) phase).getTotalNumberOfAccociationSites() > 0) {
      return super.dFdNdV(phase, numberOfComponents, temperature, pressure)
          + dFCPAdNdV(phase, numberOfComponents, temperature, pressure);
    } else {
      return super.dFdNdV(phase, numberOfComponents, temperature, pressure);
    }
  }

  /** {@inheritDoc} */
  @Override
  public double dFdNdN(int j, PhaseInterface phase, int numberOfComponents, double temperature,
      double pressure) {
    // System.out.println("ij " + componentNumber + " " + j + " dQCPAdndn " +
    // dFCPAdNdN(j, phase, numberOfComponents, temperature, pressure)+ " dQsrkdndn "
    // + super.dFdNdN(j, phase, numberOfComponents, temperature, pressure));
    // System.out.println("dFdndn " +(super.dFdNdN(j, phase, numberOfComponents,
    // temperature, pressure) + dFCPAdNdN(j, phase, numberOfComponents, temperature,
    // pressure)));
    if (((PhaseCPAInterface) phase).getTotalNumberOfAccociationSites() > 0) {
      return super.dFdNdN(j, phase, numberOfComponents, temperature, pressure)
          + dFCPAdNdN(j, phase, numberOfComponents, temperature, pressure);
    } else {
      return super.dFdNdN(j, phase, numberOfComponents, temperature, pressure);
    }
  }

  /**
   * <p>
   * dFCPAdNdN.
   * </p>
   *
   * @param j a int
   * @param phase a {@link neqsim.thermo.phase.PhaseInterface} object
   * @param numberOfComponents a int
   * @param temperature a double
   * @param pressure a double
   * @return a double
   */
  public double dFCPAdNdN(int j, PhaseInterface phase, int numberOfComponents, double temperature,
      double pressure) {
    double temp1 = 0;
    for (int i = 0; i < numberOfAssociationSites; i++) {
      temp1 += 1.0 / getXsite()[i] * getXsitedni(i, j);
    }
    double tot2 = 0.0;
    for (int i = 0; i < phase.getComponent(j).getNumberOfAssociationSites(); i++) {
      tot2 += calc_lngi(phase) * (1.0 - ((ComponentUMRCPA) phase.getComponent(j)).getXsite()[i]);
    }
    double tot1 = 1.0 / 2.0 * tot2;

    double tot4 = 0.0;
    tot4 = 0.5 * ((PhaseCPAInterface) phase).getHcpatot() * calc_lngij(j, phase);
    double tot10 = 0.0;
    for (int kk = 0; kk < phase.getNumberOfComponents(); kk++) {
      for (int k = 0; k < phase.getComponent(kk).getNumberOfAssociationSites(); k++) {
        tot10 += -phase.getComponent(kk).getNumberOfMolesInPhase()
            * ((ComponentUMRCPA) phase.getComponent(kk)).getXsitedni(k, j);
      }
    }
    double tot11 = tot10 / 2.0 * calc_lngi(phase);

    // System.out.println("dFCPAdndn " + (temp1 - tot1 - tot4 - tot11));
    return temp1 - tot1 - tot4 - tot11;
  }

  /**
   * <p>
   * dFCPAdN.
   * </p>
   *
   * @param phase a {@link neqsim.thermo.phase.PhaseInterface} object
   * @param numberOfComponents a int
   * @param temperature a double
   * @param pressure a double
   * @return a double
   */
  public double dFCPAdN(PhaseInterface phase, int numberOfComponents, double temperature,
      double pressure) {
    double xi = 0.0;
    for (int i = 0; i < numberOfAssociationSites; i++) {
      xi += Math.log(xsite[i]);
    }
    // System.out.println("dFCPAdn " + ((xi - ((PhaseCPAInterface)
    // phase).getHcpatot() / 2.0 * calc_lngi(phase)))+ " " + componentNumber);
    return (xi - ((PhaseCPAInterface) phase).getHcpatot() / 2.0 * calc_lngi(phase));
  }

  /**
   * <p>
   * dFCPAdNdV.
   * </p>
   *
   * @param phase a {@link neqsim.thermo.phase.PhaseInterface} object
   * @param numberOfComponents a int
   * @param temperature a double
   * @param pressure a double
   * @return a double
   */
  public double dFCPAdNdV(PhaseInterface phase, int numberOfComponents, double temperature,
      double pressure) {
    double xi = 0.0;
    for (int i = 0; i < numberOfAssociationSites; i++) {
      xi += (1.0 / xsite[i]) * xsitedV[i];
    }

    double[] tempar = ((PhaseUMRCPA) phase).getdFdNtemp();
    // double temp = calc_lngi(phase);
    // double temp2 = calc_lngidV(phase);
    /*
     * double tot1 = 0.0, tot2 = 0.0, tot3 = 0.0, tot4 = 0.0, temp, temp2; for (int k = 0; k <
     * phase.getNumberOfComponents(); k++) { tot2 = 0.0; tot3 = 0.0; temp = calc_lngi(phase); temp2
     * = calc_lngidV(phase); for (int i = 0; i <
     * phase.getComponent(k).getNumberOfAssociationSites(); i++) { tot2 -= temp * ((ComponentSrkCPA)
     * phase.getComponent(k)).getXsitedV()[i]; tot3 += (1.0 - ((ComponentSrkCPA)
     * phase.getComponent(k)).getXsite()[i]) * temp2; } tot1 += 1.0 / 2.0 * tot2 *
     * phase.getComponent(k).getNumberOfMolesInPhase(); tot4 += 0.5 *
     * phase.getComponent(k).getNumberOfMolesInPhase() * tot3; }
     */
    // System.out.println("dFCPAdndV " + (xi - tot1 - tot4));
    return xi + tempar[0] * calc_lngi(phase) + tempar[1] * calc_lngidV(phase); // - tot1 - tot4;
  }

  /**
   * <p>
   * dFCPAdNdT.
   * </p>
   *
   * @param phase a {@link neqsim.thermo.phase.PhaseInterface} object
   * @param numberOfComponents a int
   * @param temperature a double
   * @param pressure a double
   * @return a double
   */
  public double dFCPAdNdT(PhaseInterface phase, int numberOfComponents, double temperature,
      double pressure) {
    double xi = 0.0;
    for (int i = 0; i < numberOfAssociationSites; i++) {
      xi += 1.0 / xsite[i] * xsitedT[i];
    }

    double tot1 = 0.0;
    double tot2 = 0.0;
    for (int k = 0; k < phase.getNumberOfComponents(); k++) {
      tot2 = 0.0;
      for (int i = 0; i < phase.getComponent(k).getNumberOfAssociationSites(); i++) {
        tot2 -= ((ComponentUMRCPA) phase.getComponent(k)).getXsitedT()[i];
      }
      tot1 += tot2 * phase.getComponent(k).getNumberOfMolesInPhase();
    }
    // System.out.println("dFCPAdndT " + (xi - 1.0 / 2.0 * calc_lngi(phase) *
    // tot1));
    // System.out.println("dlngdni " + calc_lngi(phase));
    return xi - 1.0 / 2.0 * calc_lngi(phase) * tot1;
  }

  /**
   * <p>
   * calc_hCPAdn.
   * </p>
   *
   * @return a double
   */
  public double calc_hCPAdn() {
    double hdn = 0.0;
    for (int i = 0; i < getNumberOfAssociationSites(); i++) {
      hdn = 1.0 - getXsite()[i];
    }
    return hdn;
  }

  /** {@inheritDoc} */
  @Override
  public double dFCPAdXi(int site, PhaseInterface phase) {
    return getNumberOfMolesInPhase() * (1.0 / xsite[site] - 1.0 / 2.0);
  }

  /**
   * <p>
   * dFCPAdXidni.
   * </p>
   *
   * @param site a int
   * @param phase a {@link neqsim.thermo.phase.PhaseInterface} object
   * @return a double
   */
  public double dFCPAdXidni(int site, PhaseInterface phase) {
    return (1.0 / xsite[site] - 1.0 / 2.0);
  }

  /** {@inheritDoc} */
  @Override
  public double dFCPAdXidXj(int sitei, int sitej, int compj, PhaseInterface phase) {
    double fact = 0.0;
    if (sitei == sitej && compj == componentNumber) {
      fact = 1.0;
    }
    return -getNumberOfMolesInPhase() / Math.pow(xsite[sitei], 2.0) * fact
        - getNumberOfMolesInPhase() * phase.getComponent(compj).getNumberOfMolesInPhase()
            * ((PhaseCPAInterface) phase).getCpamix().calcDelta(sitei, sitej, componentNumber,
                compj, phase, phase.getTemperature(), phase.getPressure(),
                phase.getNumberOfComponents());
  }

  /** {@inheritDoc} */
  @Override
  public double dFCPAdVdXi(int site, PhaseInterface phase) {
    return -1.0 / (2.0 * phase.getTotalVolume())
        * (1.0 - phase.getTotalVolume() * ((PhaseCPAInterface) phase).getGcpav())
        * getNumberOfMolesInPhase();
  }

  /** {@inheritDoc} */
  @Override
  public double dFCPAdNdXi(int site, PhaseInterface phase) {
    double xi = 1.0 / xsite[site];

    // return xi - tempp;
    return xi + getNumberOfMolesInPhase() / 2.0 * calc_lngi(phase);
  }

  /**
   * <p>
   * dFCPAdNdXidXdV.
   * </p>
   *
   * @param phase a {@link neqsim.thermo.phase.PhaseInterface} object
   * @return a double
   */
  public double dFCPAdNdXidXdV(PhaseInterface phase) {
    double temp = 0.0;
    for (int i = 0; i < numberOfAssociationSites; i++) {
      temp += dFCPAdNdXi(i, phase) * getXsitedV()[i];
    }
    return temp;
  }

  /**
   * <p>
   * calc_lngi.
   * </p>
   *
   * @param phase a {@link neqsim.thermo.phase.PhaseInterface} object
   * @return a double
   */
  public double calc_lngi(PhaseInterface phase) {
    return 2.0 * getBi() * (10.0 * phase.getTotalVolume() - phase.getB())
        / ((8.0 * phase.getTotalVolume() - phase.getB())
            * (4.0 * phase.getTotalVolume() - phase.getB()));
  }

  /**
   * <p>
   * calc_lngidV.
   * </p>
   *
   * @param phase a {@link neqsim.thermo.phase.PhaseInterface} object
   * @return a double
   */
  public double calc_lngidV(PhaseInterface phase) {
    return 2.0 * getBi() * (10.0)
        / ((8.0 * phase.getTotalVolume() - phase.getB())
            * (4.0 * phase.getTotalVolume() - phase.getB()))
        - 2.0 * getBi() * (10.0 * phase.getTotalVolume() - phase.getB())
            * (2.0 * 32.0 * phase.getTotalVolume() - 12.0 * phase.getB())
            / Math.pow(((8.0 * phase.getTotalVolume() - phase.getB())
                * (4.0 * phase.getTotalVolume() - phase.getB())), 2.0);
  }

  /**
   * <p>
   * calc_lngij.
   * </p>
   *
   * @param j a int
   * @param phase a {@link neqsim.thermo.phase.PhaseInterface} object
   * @return a double
   */
  public double calc_lngij(int j, PhaseInterface phase) {
    return 2.0 * getBij(j) * (10.0 * phase.getTotalVolume() - phase.getB())
        / ((8.0 * phase.getTotalVolume() - phase.getB())
            * (4.0 * phase.getTotalVolume() - phase.getB()));
  }

  /** {@inheritDoc} */
  @Override
  public double[] getXsite() {
    return this.xsite;
  }

  /**
   * Setter for property xsite.
   *
   * @param xsite New value of property xsite.
   */
  public void setXsite(double[] xsite) {
    this.xsite = xsite;
  }

  /** {@inheritDoc} */
  @Override
  public void setXsite(int i, double xsite) {
    this.xsite[i] = xsite;
  }

  /** {@inheritDoc} */
  @Override
  public double[] getXsitedV() {
    return this.xsitedV;
  }

  /** {@inheritDoc} */
  @Override
  public void setXsitedV(int i, double xsitedV) {
    this.xsitedV[i] = xsitedV;
  }

  /** {@inheritDoc} */
  @Override
  public double[] getXsitedT() {
    return this.xsitedT;
  }

  /** {@inheritDoc} */
  @Override
  public double[] getXsitedTdT() {
    return this.xsitedTdT;
  }

  /** {@inheritDoc} */
  @Override
  public void setXsitedT(int i, double xsitedT) {
    this.xsitedT[i] = xsitedT;
  }

  /** {@inheritDoc} */
  @Override
  public void setXsitedTdT(int i, double xsitedTdT) {
    this.xsitedTdT[i] = xsitedTdT;
  }

  /** {@inheritDoc} */
  @Override
  public double[] getXsiteOld() {
    return this.xsiteOld;
  }

  /**
   * Setter for property xsite.
   *
   * @param xsiteOld an array of {@link double} objects
   */
  public void setXsiteOld(double[] xsiteOld) {
    this.xsiteOld = xsiteOld;
  }

  /** {@inheritDoc} */
  @Override
  public void setXsiteOld(int i, double xsiteOld) {
    this.xsiteOld[i] = xsiteOld;
  }

  /**
   * <p>
   * Getter for the field <code>xsitedni</code>.
   * </p>
   *
   * @return the xsitedni
   */
  public double[][] getXsitedni() {
    return xsitedni;
  }

  /**
   * <p>
   * Getter for the field <code>xsitedni</code>.
   * </p>
   *
   * @param xNumb a int
   * @param compNumbi a int
   * @return a double
   */
  public double getXsitedni(int xNumb, int compNumbi) {
    return xsitedni[xNumb][compNumbi];
  }

  /**
   * <p>
   * Setter for the field <code>xsitedni</code>.
   * </p>
   *
   * @param xsitedni the xsitedni to set
   */
  public void setXsitedni(double[][] xsitedni) {
    this.xsitedni = xsitedni;
  }

  /** {@inheritDoc} */
  @Override
  public void setXsitedni(int xnumb, int compnumb, double val) {
    xsitedni[xnumb][compnumb] = val;
  }

  /** {@inheritDoc} */
  @Override
  public double getSurfaceTenisionInfluenceParameter(double temperature) {
    double AA = 0;
    double BB = 0;
    if (componentName.equals("water")) {
      double TR = 1.0 - temperature / getTC();
      AA = -2.2367E-16;
      BB = 2.83732E-16;
      // return aT * 1e-5 * Math.pow(b * 1e-5, 2.0 / 3.0) * (AA * TR + BB);

      double AAW1 = 2.2505E-16;
      double AAW2 = -1.3646E-16;

      return aT * 1e-5 * Math.pow(b * 1e-5, 2.0 / 3.0) * (AAW1 + AAW2 * TR + 0.5113e-16 * TR * TR);
    } else if (componentName.equals("water2")) { // THis is the old method from
      double TR = 1.0 - temperature / getTC();
      AA = -2.2367E-16;
      BB = 2.83732E-16;
      return aT * 1e-5 * Math.pow(b * 1e-5, 2.0 / 3.0) * (AA * TR + BB);
    } else if (componentName.equals("MEG")) {
      return 1.04874809905393E-19;
    } else if (componentName.equals("TEG")) {
      return 7.46824658716429E-19;
    } else {
      return super.getSurfaceTenisionInfluenceParameter(temperature);
    }
  }
}<|MERGE_RESOLUTION|>--- conflicted
+++ resolved
@@ -28,17 +28,17 @@
    * Constructor for ComponentSrkCPA.
    * </p>
    *
-<<<<<<< HEAD
+   * <<<<<<< HEAD
+   * 
    * @param component_name Name of component.
    * @param moles Total number of moles of component.
    * @param molesInPhase Number of moles in phase.
-   * @param compnumber Index number of component in phase object component array.
-=======
+   * @param compnumber Index number of component in phase object component array. =======
    * @param name Name of component.
    * @param moles Total number of moles of component.
    * @param molesInPhase Number of moles in phase.
-   * @param compIndex Index number of component in phase object component array.
->>>>>>> e7a90fb6
+   * @param compIndex Index number of component in phase object component array. >>>>>>>
+   *        upstream/master
    */
   public ComponentUMRCPA(String name, double moles, double molesInPhase, int compIndex) {
     super(name, moles, molesInPhase, compIndex);
