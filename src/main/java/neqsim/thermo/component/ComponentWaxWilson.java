/*
 * SolidComponent.java
 *
 * Created on 18. august 2001, 12:45
 */
package neqsim.thermo.component;

import neqsim.thermo.ThermodynamicConstantsInterface;
import neqsim.thermo.phase.PhaseInterface;

/**
 * <p>
 * ComponentWaxWilson class.
 * </p>
 *
 * @author esol
 * @version $Id: $Id
 */
public class ComponentWaxWilson extends ComponentSolid {
<<<<<<< HEAD
        private static final long serialVersionUID = 1000;

        /** Creates new SolidComponent */
        public ComponentWaxWilson() {}

        public ComponentWaxWilson(String component_name, double moles, double molesInPhase,
                        int compnumber) {
                super(component_name, moles, molesInPhase, compnumber);
        }

        /**
         * Uses Claperyons equation to calculate the solid fugacity
         */
        @Override
        public double fugcoef(PhaseInterface phase1) {
                if (!isWaxFormer()) {
                        // fugasityCoeffisient = 1.0e30;
                        // logFugasityCoeffisient = Math.log(fugasityCoeffisient);
                        return 1.0e30;
                }
                return fugcoef2(phase1);
        }

        @Override
        public double fugcoef2(PhaseInterface phase1) {
                refPhase.setTemperature(phase1.getTemperature());
                refPhase.setPressure(phase1.getPressure());
                refPhase.init(refPhase.getNumberOfMolesInPhase(), 1, 1, 0, 1.0);
                refPhase.getComponent(0).fugcoef(refPhase);

                double liquidPhaseFugacity = refPhase.getComponent(0).getFugasityCoefficient()
                                * refPhase.getPressure();

                // calculating and setting heat of fusion
                double Tf = 374.5 + 0.2617 * getMolarMass() - 20.172 / getMolarMass();
                double Hf = (0.1426 * getMolarMass() * Tf) * 4.184 * 1000;
                setHeatOfFusion(Hf);

                // calculating delta Cp
                double deltaCpSL = (0.3033 * getMolarMass()
                                - 4.635e-4 * getMolarMass() * phase1.getTemperature()) * 4.1868;

                // poynting corretion will be insignificant at low pressures ????? skipping that
                // for now
                double solMolVol = 0.0;
                double liqMolVol = 0.0;
                double deltaSolVol = (solMolVol - liqMolVol);

                // calculating activity coefficient according to Wilson
                double solidActivityCoefficient = getWilsonActivityCoeffisient(phase1);
                // SolidFug = getx() * liquidPhaseFugacity * Math.exp((-getHeatOfFusion() / (R *
                // phase1.getTemperature()) * (1.0 - phase1.getTemperature() /
                // getTriplePointTemperature())) );

                SolidFug = getx() * liquidPhaseFugacity * Math.exp(-getHeatOfFusion()
                                / (R * phase1.getTemperature())
                                * (1.0 - phase1.getTemperature() / getTriplePointTemperature())
                                + deltaCpSL / (R * phase1.getTemperature())
                                                * (getTriplePointTemperature()
                                                                - phase1.getTemperature())
                                - deltaCpSL / R * Math.log(getTriplePointTemperature()
                                                / phase1.getTemperature())
                                - deltaSolVol * (1.0 - phase1.getPressure())
                                                / (R * phase1.getTemperature()));

                fugasityCoeffisient = solidActivityCoefficient * SolidFug
                                / (phase1.getPressure() * getx());
                logFugasityCoeffisient = Math.log(fugasityCoeffisient);
                return fugasityCoeffisient;
        }

        public double getWilsonActivityCoeffisient(PhaseInterface phase1) {
                double sum1 = 0.0;
                double sum2 = 0.0;
                double tempSum = 0.0;

                for (int i = 0; i < phase1.getNumberOfComponents(); i++) {
                        sum1 += phase1.getComponent(i).getx()
                                        * ((ComponentWaxWilson) phase1.getComponent(i))
                                                        .getCharEnergyParamter(phase1,
                                                                        this.getComponentNumber(),
                                                                        i);
                        tempSum = 0.0;
                        for (int j = 0; j < phase1.getNumberOfComponents(); j++) {
                                tempSum += phase1.getComponent(j).getx()
                                                * ((ComponentWaxWilson) phase1.getComponent(j))
                                                                .getCharEnergyParamter(phase1, i,
                                                                                j);
                        }
                        sum2 += phase1.getComponent(i).getx()
                                        * ((ComponentWaxWilson) phase1.getComponent(i))
                                                        .getCharEnergyParamter(phase1, i,
                                                                        this.getComponentNumber())
                                        / tempSum;
                }

                return Math.exp(1.0 - Math.log(sum1) - sum2);
        }

        public double getCharEnergyParamter(PhaseInterface phase1, int comp1, int comp2) {
                double param1 = 0.0; // ((ComponentWaxWilson)
                                     // phase1.getComponent(comp1)).getWilsonInteractionEnergy(phase1);
                double param2 = 0.0;// ((ComponentWaxWilson)
                                    // phase1.getComponent(comp2)).getWilsonInteractionEnergy(phase1);
                // this need to be corrected accordint to how to select energy of shortest
                // carbon molecule .....
                if ((phase1.getComponent(comp1).getMolarMass() - 1.0e-10) > phase1
                                .getComponent(comp2).getMolarMass()) {
                        // enthalpy sublimation nC16 134.9kj/mol; nC14 117.6kj/mol
                        // param1 = -2/6*(117.6 * 1e3 - R*phase1.getTemperature());
                        // param2 = -2/6*(134.9 * 1e3 - R*phase1.getTemperature());
                        param1 = ((ComponentWaxWilson) phase1.getComponent(comp2))
                                        .getWilsonInteractionEnergy(phase1);
                        param2 = ((ComponentWaxWilson) phase1.getComponent(comp1))
                                        .getWilsonInteractionEnergy(phase1);
                } else {
                        param1 = 1 - 0;
                        param2 = 1.0;
                }

                return Math.exp(-(param2 - param1)
                                / (ThermodynamicConstantsInterface.R * phase1.getTemperature()));
        }

        public double getWilsonInteractionEnergy(PhaseInterface phase1) {
                double coordinationNumber = 6.0;

                double carbonnumber = getMolarMass() / 0.014;
                // calculating vaporization enthalpy
                double x = 1.0 - phase1.getTemperature() / getTC();
                double deltaHvap0 = 5.2804 * Math.pow(x, 0.3333) + 12.865 * Math.pow(x, 0.8333)
                                + 1.171 * Math.pow(x, 1.2083) - 13.166 * x
                                + 0.4858 * Math.pow(x, 2.0) - 1.088 * Math.pow(x, 3.0);
                double deltaHvap1 = 0.80022 * Math.pow(x, 0.3333) + 273.23 * Math.pow(x, 0.8333)
                                + 465.08 * Math.pow(x, 1.2083) - 638.51 * x
                                - 145.12 * Math.pow(x, 2.0) + 74.049 * Math.pow(x, 3.0);
                double deltaHvap2 = 7.2543 * Math.pow(x, 0.3333) - 346.45 * Math.pow(x, 0.8333)
                                - 610.48 * Math.pow(x, 1.2083) + 839.89 * x
                                + 160.05 * Math.pow(x, 2.0) - 50.711 * Math.pow(x, 3.0);

                double omega = 0.0520750 + 0.0448946 * carbonnumber
                                - 0.000185397 * carbonnumber * carbonnumber;
=======
    private static final long serialVersionUID = 1000;

    /**
     * <p>
     * Constructor for ComponentWaxWilson.
     * </p>
     */
    public ComponentWaxWilson() {}

    /**
     * <p>
     * Constructor for ComponentWaxWilson.
     * </p>
     *
     * @param component_name a {@link java.lang.String} object
     * @param moles a double
     * @param molesInPhase a double
     * @param compnumber a int
     */
    public ComponentWaxWilson(String component_name, double moles, double molesInPhase,
            int compnumber) {
        super(component_name, moles, molesInPhase, compnumber);
    }

    /**
     * {@inheritDoc}
     *
     * Uses Claperyons equation to calculate the solid fugacity
     */
    @Override
    public double fugcoef(PhaseInterface phase1) {
        if (!isWaxFormer()) {
            // fugasityCoeffisient = 1.0e30;
            // logFugasityCoeffisient = Math.log(fugasityCoeffisient);
            return 1.0e30;
        }
        return fugcoef2(phase1);
    }

    /** {@inheritDoc} */
    @Override
    public double fugcoef2(PhaseInterface phase1) {
        refPhase.setTemperature(phase1.getTemperature());
        refPhase.setPressure(phase1.getPressure());
        refPhase.init(refPhase.getNumberOfMolesInPhase(), 1, 1, 0, 1.0);
        refPhase.getComponent(0).fugcoef(refPhase);

        double liquidPhaseFugacity =
                refPhase.getComponent(0).getFugasityCoefficient() * refPhase.getPressure();

        // calculating and setting heat of fusion
        double Tf = 374.5 + 0.2617 * getMolarMass() - 20.172 / getMolarMass();
        double Hf = (0.1426 * getMolarMass() * Tf) * 4.184 * 1000;
        setHeatOfFusion(Hf);

        // calculating delta Cp
        double deltaCpSL =
                (0.3033 * getMolarMass() - 4.635e-4 * getMolarMass() * phase1.getTemperature())
                        * 4.1868;

        // poynting corretion will be insignificant at low pressures ????? skipping that
        // for now
        double solMolVol = 0.0;
        double liqMolVol = 0.0;
        double deltaSolVol = (solMolVol - liqMolVol);

        // calculating activity coefficient according to Wilson
        double solidActivityCoefficient = getWilsonActivityCoeffisient(phase1);
        // SolidFug = getx() * liquidPhaseFugacity * Math.exp((-getHeatOfFusion() / (R *
        // phase1.getTemperature()) * (1.0 - phase1.getTemperature() /
        // getTriplePointTemperature())) );

        SolidFug = getx() * liquidPhaseFugacity
                * Math.exp(-getHeatOfFusion() / (R * phase1.getTemperature())
                        * (1.0 - phase1.getTemperature() / getTriplePointTemperature())
                        + deltaCpSL / (R * phase1.getTemperature())
                                * (getTriplePointTemperature() - phase1.getTemperature())
                        - deltaCpSL / R
                                * Math.log(getTriplePointTemperature() / phase1.getTemperature())
                        - deltaSolVol * (1.0 - phase1.getPressure())
                                / (R * phase1.getTemperature()));

        fugasityCoeffisient = solidActivityCoefficient * SolidFug / (phase1.getPressure() * getx());
        logFugasityCoeffisient = Math.log(fugasityCoeffisient);
        return fugasityCoeffisient;

    }

    /**
     * <p>
     * getWilsonActivityCoeffisient.
     * </p>
     *
     * @param phase1 a {@link neqsim.thermo.phase.PhaseInterface} object
     * @return a double
     */
    public double getWilsonActivityCoeffisient(PhaseInterface phase1) {
        double sum1 = 0.0;
        double sum2 = 0.0;
        double tempSum = 0.0;

        for (int i = 0; i < phase1.getNumberOfComponents(); i++) {
            sum1 += phase1.getComponent(i).getx() * ((ComponentWaxWilson) phase1.getComponent(i))
                    .getCharEnergyParamter(phase1, this.getComponentNumber(), i);
            tempSum = 0.0;
            for (int j = 0; j < phase1.getNumberOfComponents(); j++) {
                tempSum += phase1.getComponent(j).getx()
                        * ((ComponentWaxWilson) phase1.getComponent(j))
                                .getCharEnergyParamter(phase1, i, j);
            }
            sum2 += phase1.getComponent(i).getx() * ((ComponentWaxWilson) phase1.getComponent(i))
                    .getCharEnergyParamter(phase1, i, this.getComponentNumber()) / tempSum;
        }

        return Math.exp(1.0 - Math.log(sum1) - sum2);
    }

    /**
     * <p>
     * getCharEnergyParamter.
     * </p>
     *
     * @param phase1 a {@link neqsim.thermo.phase.PhaseInterface} object
     * @param comp1 a int
     * @param comp2 a int
     * @return a double
     */
    public double getCharEnergyParamter(PhaseInterface phase1, int comp1, int comp2) {
        double param1 = 0.0; // ((ComponentWaxWilson)
                             // phase1.getComponent(comp1)).getWilsonInteractionEnergy(phase1);
        double param2 = 0.0;// ((ComponentWaxWilson)
                            // phase1.getComponent(comp2)).getWilsonInteractionEnergy(phase1);
        // this need to be corrected accordint to how to select energy of shortest
        // carbon molecule .....
        if ((phase1.getComponent(comp1).getMolarMass() - 1.0e-10) > phase1.getComponent(comp2)
                .getMolarMass()) {
            // enthalpy sublimation nC16 134.9kj/mol; nC14 117.6kj/mol
            // param1 = -2/6*(117.6 * 1e3 - R*phase1.getTemperature());
            // param2 = -2/6*(134.9 * 1e3 - R*phase1.getTemperature());
            param1 = ((ComponentWaxWilson) phase1.getComponent(comp2))
                    .getWilsonInteractionEnergy(phase1);
            param2 = ((ComponentWaxWilson) phase1.getComponent(comp1))
                    .getWilsonInteractionEnergy(phase1);
        } else {
            param1 = 1 - 0;
            param2 = 1.0;
        }

        return Math.exp(
                -(param2 - param1) / (ThermodynamicConstantsInterface.R * phase1.getTemperature()));
    }

    /**
     * <p>
     * getWilsonInteractionEnergy.
     * </p>
     *
     * @param phase1 a {@link neqsim.thermo.phase.PhaseInterface} object
     * @return a double
     */
    public double getWilsonInteractionEnergy(PhaseInterface phase1) {
        double coordinationNumber = 6.0;

        double carbonnumber = getMolarMass() / 0.014;
        // calculating vaporization enthalpy
        double x = 1.0 - phase1.getTemperature() / getTC();
        double deltaHvap0 = 5.2804 * Math.pow(x, 0.3333) + 12.865 * Math.pow(x, 0.8333)
                + 1.171 * Math.pow(x, 1.2083) - 13.166 * x + 0.4858 * Math.pow(x, 2.0)
                - 1.088 * Math.pow(x, 3.0);
        double deltaHvap1 = 0.80022 * Math.pow(x, 0.3333) + 273.23 * Math.pow(x, 0.8333)
                + 465.08 * Math.pow(x, 1.2083) - 638.51 * x - 145.12 * Math.pow(x, 2.0)
                + 74.049 * Math.pow(x, 3.0);
        double deltaHvap2 = 7.2543 * Math.pow(x, 0.3333) - 346.45 * Math.pow(x, 0.8333)
                - 610.48 * Math.pow(x, 1.2083) + 839.89 * x + 160.05 * Math.pow(x, 2.0)
                - 50.711 * Math.pow(x, 3.0);

        double omega =
                0.0520750 + 0.0448946 * carbonnumber - 0.000185397 * carbonnumber * carbonnumber;

        double deltaHvap = R * getTC()
                * ((deltaHvap0 + omega * deltaHvap1 + omega * omega * deltaHvap2) * 4.1868);
>>>>>>> e5b15554

                double deltaHvap = R * getTC()
                                * ((deltaHvap0 + omega * deltaHvap1 + omega * omega * deltaHvap2)
                                                * 4.1868);

                // calculating transition enthalpy

<<<<<<< HEAD
                double deltaHtot = (3.7791 * carbonnumber - 12.654) * 1000;
=======
        /// should not be a cooma - cirrected Tosin 08.05.2013
        double Ttrans =
                420.42 - 134784.0 * Math.exp(-4.344 * Math.pow(carbonnumber + 6.592, 0.14627));
        double Tf = 374.5 + 0.2617 * getMolarMass() - 20.172 / getMolarMass();
        double deltaHf = (0.1426 * getMolarMass() * Tf) * 4.1868;
        double deltaHtrans = (deltaHtot - deltaHf);
>>>>>>> e5b15554

                /// should not be a cooma - cirrected Tosin 08.05.2013
                double Ttrans = 420.42 - 134784.0
                                * Math.exp(-4.344 * Math.pow(carbonnumber + 6.592, 0.14627));
                double Tf = 374.5 + 0.2617 * getMolarMass() - 20.172 / getMolarMass();
                double deltaHf = (0.1426 * getMolarMass() * Tf) * 4.1868;
                double deltaHtrans = (deltaHtot - deltaHf);

                double deltaHsub = (deltaHvap + deltaHf + deltaHtrans);

                return -2.0 / coordinationNumber * (deltaHsub - R * phase1.getTemperature());
        }
}<|MERGE_RESOLUTION|>--- conflicted
+++ resolved
@@ -17,54 +17,187 @@
  * @version $Id: $Id
  */
 public class ComponentWaxWilson extends ComponentSolid {
-<<<<<<< HEAD
-        private static final long serialVersionUID = 1000;
-
-        /** Creates new SolidComponent */
-        public ComponentWaxWilson() {}
-
-        public ComponentWaxWilson(String component_name, double moles, double molesInPhase,
-                        int compnumber) {
-                super(component_name, moles, molesInPhase, compnumber);
-        }
-
-        /**
-         * Uses Claperyons equation to calculate the solid fugacity
-         */
-        @Override
-        public double fugcoef(PhaseInterface phase1) {
-                if (!isWaxFormer()) {
-                        // fugasityCoeffisient = 1.0e30;
-                        // logFugasityCoeffisient = Math.log(fugasityCoeffisient);
-                        return 1.0e30;
-                }
-                return fugcoef2(phase1);
-        }
-
-        @Override
-        public double fugcoef2(PhaseInterface phase1) {
-                refPhase.setTemperature(phase1.getTemperature());
-                refPhase.setPressure(phase1.getPressure());
-                refPhase.init(refPhase.getNumberOfMolesInPhase(), 1, 1, 0, 1.0);
-                refPhase.getComponent(0).fugcoef(refPhase);
-
-                double liquidPhaseFugacity = refPhase.getComponent(0).getFugasityCoefficient()
-                                * refPhase.getPressure();
-
-                // calculating and setting heat of fusion
-                double Tf = 374.5 + 0.2617 * getMolarMass() - 20.172 / getMolarMass();
-                double Hf = (0.1426 * getMolarMass() * Tf) * 4.184 * 1000;
-                setHeatOfFusion(Hf);
-
-                // calculating delta Cp
-                double deltaCpSL = (0.3033 * getMolarMass()
-                                - 4.635e-4 * getMolarMass() * phase1.getTemperature()) * 4.1868;
-
-                // poynting corretion will be insignificant at low pressures ????? skipping that
-                // for now
-                double solMolVol = 0.0;
-                double liqMolVol = 0.0;
-                double deltaSolVol = (solMolVol - liqMolVol);
+    private static final long serialVersionUID = 1000;
+
+    /**
+     * <p>
+     * Constructor for ComponentWaxWilson.
+     * </p>
+     */
+    public ComponentWaxWilson() {}
+
+    /**
+     * <p>
+     * Constructor for ComponentWaxWilson.
+     * </p>
+     *
+     * @param component_name a {@link java.lang.String} object
+     * @param moles a double
+     * @param molesInPhase a double
+     * @param compnumber a int
+     */
+    public ComponentWaxWilson(String component_name, double moles, double molesInPhase,
+            int compnumber) {
+        super(component_name, moles, molesInPhase, compnumber);
+    }
+
+    /**
+     * {@inheritDoc}
+     *
+     * Uses Claperyons equation to calculate the solid fugacity
+     */
+    @Override
+    public double fugcoef(PhaseInterface phase1) {
+        if (!isWaxFormer()) {
+            // fugasityCoeffisient = 1.0e30;
+            // logFugasityCoeffisient = Math.log(fugasityCoeffisient);
+            return 1.0e30;
+        }
+        return fugcoef2(phase1);
+    }
+
+    /** {@inheritDoc} */
+    @Override
+    public double fugcoef2(PhaseInterface phase1) {
+        refPhase.setTemperature(phase1.getTemperature());
+        refPhase.setPressure(phase1.getPressure());
+        refPhase.init(refPhase.getNumberOfMolesInPhase(), 1, 1, 0, 1.0);
+        refPhase.getComponent(0).fugcoef(refPhase);
+
+        double liquidPhaseFugacity =
+                refPhase.getComponent(0).getFugasityCoefficient() * refPhase.getPressure();
+
+        // calculating and setting heat of fusion
+        double Tf = 374.5 + 0.2617 * getMolarMass() - 20.172 / getMolarMass();
+        double Hf = (0.1426 * getMolarMass() * Tf) * 4.184 * 1000;
+        setHeatOfFusion(Hf);
+
+        // calculating delta Cp
+        double deltaCpSL =
+                (0.3033 * getMolarMass() - 4.635e-4 * getMolarMass() * phase1.getTemperature())
+                        * 4.1868;
+
+        // poynting corretion will be insignificant at low pressures ????? skipping that
+        // for now
+        double solMolVol = 0.0;
+        double liqMolVol = 0.0;
+        double deltaSolVol = (solMolVol - liqMolVol);
+
+        // calculating activity coefficient according to Wilson
+        double solidActivityCoefficient = getWilsonActivityCoeffisient(phase1);
+        // SolidFug = getx() * liquidPhaseFugacity * Math.exp((-getHeatOfFusion() / (R *
+        // phase1.getTemperature()) * (1.0 - phase1.getTemperature() /
+        // getTriplePointTemperature())) );
+
+        SolidFug = getx() * liquidPhaseFugacity
+                * Math.exp(-getHeatOfFusion() / (R * phase1.getTemperature())
+                        * (1.0 - phase1.getTemperature() / getTriplePointTemperature())
+                        + deltaCpSL / (R * phase1.getTemperature())
+                                * (getTriplePointTemperature() - phase1.getTemperature())
+                        - deltaCpSL / R
+                                * Math.log(getTriplePointTemperature() / phase1.getTemperature())
+                        - deltaSolVol * (1.0 - phase1.getPressure())
+                                / (R * phase1.getTemperature()));
+
+        fugasityCoeffisient = solidActivityCoefficient * SolidFug / (phase1.getPressure() * getx());
+        logFugasityCoeffisient = Math.log(fugasityCoeffisient);
+        return fugasityCoeffisient;
+
+    }
+
+    /**
+     * <p>
+     * getWilsonActivityCoeffisient.
+     * </p>
+     *
+     * @param phase1 a {@link neqsim.thermo.phase.PhaseInterface} object
+     * @return a double
+     */
+    public double getWilsonActivityCoeffisient(PhaseInterface phase1) {
+        double sum1 = 0.0;
+        double sum2 = 0.0;
+        double tempSum = 0.0;
+
+        for (int i = 0; i < phase1.getNumberOfComponents(); i++) {
+            sum1 += phase1.getComponent(i).getx() * ((ComponentWaxWilson) phase1.getComponent(i))
+                    .getCharEnergyParamter(phase1, this.getComponentNumber(), i);
+            tempSum = 0.0;
+            for (int j = 0; j < phase1.getNumberOfComponents(); j++) {
+                tempSum += phase1.getComponent(j).getx()
+                        * ((ComponentWaxWilson) phase1.getComponent(j))
+                                .getCharEnergyParamter(phase1, i, j);
+            }
+            sum2 += phase1.getComponent(i).getx() * ((ComponentWaxWilson) phase1.getComponent(i))
+                    .getCharEnergyParamter(phase1, i, this.getComponentNumber()) / tempSum;
+        }
+
+        return Math.exp(1.0 - Math.log(sum1) - sum2);
+    }
+
+    /**
+     * <p>
+     * getCharEnergyParamter.
+     * </p>
+     *
+     * @param phase1 a {@link neqsim.thermo.phase.PhaseInterface} object
+     * @param comp1 a int
+     * @param comp2 a int
+     * @return a double
+     */
+    public double getCharEnergyParamter(PhaseInterface phase1, int comp1, int comp2) {
+        double param1 = 0.0; // ((ComponentWaxWilson)
+                             // phase1.getComponent(comp1)).getWilsonInteractionEnergy(phase1);
+        double param2 = 0.0;// ((ComponentWaxWilson)
+                            // phase1.getComponent(comp2)).getWilsonInteractionEnergy(phase1);
+        // this need to be corrected accordint to how to select energy of shortest
+        // carbon molecule .....
+        if ((phase1.getComponent(comp1).getMolarMass() - 1.0e-10) > phase1.getComponent(comp2)
+                .getMolarMass()) {
+            // enthalpy sublimation nC16 134.9kj/mol; nC14 117.6kj/mol
+            // param1 = -2/6*(117.6 * 1e3 - R*phase1.getTemperature());
+            // param2 = -2/6*(134.9 * 1e3 - R*phase1.getTemperature());
+            param1 = ((ComponentWaxWilson) phase1.getComponent(comp2))
+                    .getWilsonInteractionEnergy(phase1);
+            param2 = ((ComponentWaxWilson) phase1.getComponent(comp1))
+                    .getWilsonInteractionEnergy(phase1);
+        } else {
+            param1 = 1 - 0;
+            param2 = 1.0;
+        }
+
+        return Math.exp(
+                -(param2 - param1) / (ThermodynamicConstantsInterface.R * phase1.getTemperature()));
+    }
+
+    /**
+     * <p>
+     * getWilsonInteractionEnergy.
+     * </p>
+     *
+     * @param phase1 a {@link neqsim.thermo.phase.PhaseInterface} object
+     * @return a double
+     */
+    public double getWilsonInteractionEnergy(PhaseInterface phase1) {
+        double coordinationNumber = 6.0;
+
+        double carbonnumber = getMolarMass() / 0.014;
+        // calculating vaporization enthalpy
+        double x = 1.0 - phase1.getTemperature() / getTC();
+        double deltaHvap0 = 5.2804 * Math.pow(x, 0.3333) + 12.865 * Math.pow(x, 0.8333)
+                + 1.171 * Math.pow(x, 1.2083) - 13.166 * x + 0.4858 * Math.pow(x, 2.0)
+                - 1.088 * Math.pow(x, 3.0);
+        double deltaHvap1 = 0.80022 * Math.pow(x, 0.3333) + 273.23 * Math.pow(x, 0.8333)
+                + 465.08 * Math.pow(x, 1.2083) - 638.51 * x - 145.12 * Math.pow(x, 2.0)
+                + 74.049 * Math.pow(x, 3.0);
+        double deltaHvap2 = 7.2543 * Math.pow(x, 0.3333) - 346.45 * Math.pow(x, 0.8333)
+                - 610.48 * Math.pow(x, 1.2083) + 839.89 * x + 160.05 * Math.pow(x, 2.0)
+                - 50.711 * Math.pow(x, 3.0);
+
+        double omega =
+                0.0520750 + 0.0448946 * carbonnumber - 0.000185397 * carbonnumber * carbonnumber;
+
+        double deltaHvap = R * getTC()
+                * ((deltaHvap0 + omega * deltaHvap1 + omega * omega * deltaHvap2) * 4.1868);
 
                 // calculating activity coefficient according to Wilson
                 double solidActivityCoefficient = getWilsonActivityCoeffisient(phase1);
@@ -83,11 +216,12 @@
                                 - deltaSolVol * (1.0 - phase1.getPressure())
                                                 / (R * phase1.getTemperature()));
 
-                fugasityCoeffisient = solidActivityCoefficient * SolidFug
-                                / (phase1.getPressure() * getx());
-                logFugasityCoeffisient = Math.log(fugasityCoeffisient);
-                return fugasityCoeffisient;
-        }
+        /// should not be a cooma - cirrected Tosin 08.05.2013
+        double Ttrans =
+                420.42 - 134784.0 * Math.exp(-4.344 * Math.pow(carbonnumber + 6.592, 0.14627));
+        double Tf = 374.5 + 0.2617 * getMolarMass() - 20.172 / getMolarMass();
+        double deltaHf = (0.1426 * getMolarMass() * Tf) * 4.1868;
+        double deltaHtrans = (deltaHtot - deltaHf);
 
         public double getWilsonActivityCoeffisient(PhaseInterface phase1) {
                 double sum1 = 0.0;
@@ -160,189 +294,6 @@
 
                 double omega = 0.0520750 + 0.0448946 * carbonnumber
                                 - 0.000185397 * carbonnumber * carbonnumber;
-=======
-    private static final long serialVersionUID = 1000;
-
-    /**
-     * <p>
-     * Constructor for ComponentWaxWilson.
-     * </p>
-     */
-    public ComponentWaxWilson() {}
-
-    /**
-     * <p>
-     * Constructor for ComponentWaxWilson.
-     * </p>
-     *
-     * @param component_name a {@link java.lang.String} object
-     * @param moles a double
-     * @param molesInPhase a double
-     * @param compnumber a int
-     */
-    public ComponentWaxWilson(String component_name, double moles, double molesInPhase,
-            int compnumber) {
-        super(component_name, moles, molesInPhase, compnumber);
-    }
-
-    /**
-     * {@inheritDoc}
-     *
-     * Uses Claperyons equation to calculate the solid fugacity
-     */
-    @Override
-    public double fugcoef(PhaseInterface phase1) {
-        if (!isWaxFormer()) {
-            // fugasityCoeffisient = 1.0e30;
-            // logFugasityCoeffisient = Math.log(fugasityCoeffisient);
-            return 1.0e30;
-        }
-        return fugcoef2(phase1);
-    }
-
-    /** {@inheritDoc} */
-    @Override
-    public double fugcoef2(PhaseInterface phase1) {
-        refPhase.setTemperature(phase1.getTemperature());
-        refPhase.setPressure(phase1.getPressure());
-        refPhase.init(refPhase.getNumberOfMolesInPhase(), 1, 1, 0, 1.0);
-        refPhase.getComponent(0).fugcoef(refPhase);
-
-        double liquidPhaseFugacity =
-                refPhase.getComponent(0).getFugasityCoefficient() * refPhase.getPressure();
-
-        // calculating and setting heat of fusion
-        double Tf = 374.5 + 0.2617 * getMolarMass() - 20.172 / getMolarMass();
-        double Hf = (0.1426 * getMolarMass() * Tf) * 4.184 * 1000;
-        setHeatOfFusion(Hf);
-
-        // calculating delta Cp
-        double deltaCpSL =
-                (0.3033 * getMolarMass() - 4.635e-4 * getMolarMass() * phase1.getTemperature())
-                        * 4.1868;
-
-        // poynting corretion will be insignificant at low pressures ????? skipping that
-        // for now
-        double solMolVol = 0.0;
-        double liqMolVol = 0.0;
-        double deltaSolVol = (solMolVol - liqMolVol);
-
-        // calculating activity coefficient according to Wilson
-        double solidActivityCoefficient = getWilsonActivityCoeffisient(phase1);
-        // SolidFug = getx() * liquidPhaseFugacity * Math.exp((-getHeatOfFusion() / (R *
-        // phase1.getTemperature()) * (1.0 - phase1.getTemperature() /
-        // getTriplePointTemperature())) );
-
-        SolidFug = getx() * liquidPhaseFugacity
-                * Math.exp(-getHeatOfFusion() / (R * phase1.getTemperature())
-                        * (1.0 - phase1.getTemperature() / getTriplePointTemperature())
-                        + deltaCpSL / (R * phase1.getTemperature())
-                                * (getTriplePointTemperature() - phase1.getTemperature())
-                        - deltaCpSL / R
-                                * Math.log(getTriplePointTemperature() / phase1.getTemperature())
-                        - deltaSolVol * (1.0 - phase1.getPressure())
-                                / (R * phase1.getTemperature()));
-
-        fugasityCoeffisient = solidActivityCoefficient * SolidFug / (phase1.getPressure() * getx());
-        logFugasityCoeffisient = Math.log(fugasityCoeffisient);
-        return fugasityCoeffisient;
-
-    }
-
-    /**
-     * <p>
-     * getWilsonActivityCoeffisient.
-     * </p>
-     *
-     * @param phase1 a {@link neqsim.thermo.phase.PhaseInterface} object
-     * @return a double
-     */
-    public double getWilsonActivityCoeffisient(PhaseInterface phase1) {
-        double sum1 = 0.0;
-        double sum2 = 0.0;
-        double tempSum = 0.0;
-
-        for (int i = 0; i < phase1.getNumberOfComponents(); i++) {
-            sum1 += phase1.getComponent(i).getx() * ((ComponentWaxWilson) phase1.getComponent(i))
-                    .getCharEnergyParamter(phase1, this.getComponentNumber(), i);
-            tempSum = 0.0;
-            for (int j = 0; j < phase1.getNumberOfComponents(); j++) {
-                tempSum += phase1.getComponent(j).getx()
-                        * ((ComponentWaxWilson) phase1.getComponent(j))
-                                .getCharEnergyParamter(phase1, i, j);
-            }
-            sum2 += phase1.getComponent(i).getx() * ((ComponentWaxWilson) phase1.getComponent(i))
-                    .getCharEnergyParamter(phase1, i, this.getComponentNumber()) / tempSum;
-        }
-
-        return Math.exp(1.0 - Math.log(sum1) - sum2);
-    }
-
-    /**
-     * <p>
-     * getCharEnergyParamter.
-     * </p>
-     *
-     * @param phase1 a {@link neqsim.thermo.phase.PhaseInterface} object
-     * @param comp1 a int
-     * @param comp2 a int
-     * @return a double
-     */
-    public double getCharEnergyParamter(PhaseInterface phase1, int comp1, int comp2) {
-        double param1 = 0.0; // ((ComponentWaxWilson)
-                             // phase1.getComponent(comp1)).getWilsonInteractionEnergy(phase1);
-        double param2 = 0.0;// ((ComponentWaxWilson)
-                            // phase1.getComponent(comp2)).getWilsonInteractionEnergy(phase1);
-        // this need to be corrected accordint to how to select energy of shortest
-        // carbon molecule .....
-        if ((phase1.getComponent(comp1).getMolarMass() - 1.0e-10) > phase1.getComponent(comp2)
-                .getMolarMass()) {
-            // enthalpy sublimation nC16 134.9kj/mol; nC14 117.6kj/mol
-            // param1 = -2/6*(117.6 * 1e3 - R*phase1.getTemperature());
-            // param2 = -2/6*(134.9 * 1e3 - R*phase1.getTemperature());
-            param1 = ((ComponentWaxWilson) phase1.getComponent(comp2))
-                    .getWilsonInteractionEnergy(phase1);
-            param2 = ((ComponentWaxWilson) phase1.getComponent(comp1))
-                    .getWilsonInteractionEnergy(phase1);
-        } else {
-            param1 = 1 - 0;
-            param2 = 1.0;
-        }
-
-        return Math.exp(
-                -(param2 - param1) / (ThermodynamicConstantsInterface.R * phase1.getTemperature()));
-    }
-
-    /**
-     * <p>
-     * getWilsonInteractionEnergy.
-     * </p>
-     *
-     * @param phase1 a {@link neqsim.thermo.phase.PhaseInterface} object
-     * @return a double
-     */
-    public double getWilsonInteractionEnergy(PhaseInterface phase1) {
-        double coordinationNumber = 6.0;
-
-        double carbonnumber = getMolarMass() / 0.014;
-        // calculating vaporization enthalpy
-        double x = 1.0 - phase1.getTemperature() / getTC();
-        double deltaHvap0 = 5.2804 * Math.pow(x, 0.3333) + 12.865 * Math.pow(x, 0.8333)
-                + 1.171 * Math.pow(x, 1.2083) - 13.166 * x + 0.4858 * Math.pow(x, 2.0)
-                - 1.088 * Math.pow(x, 3.0);
-        double deltaHvap1 = 0.80022 * Math.pow(x, 0.3333) + 273.23 * Math.pow(x, 0.8333)
-                + 465.08 * Math.pow(x, 1.2083) - 638.51 * x - 145.12 * Math.pow(x, 2.0)
-                + 74.049 * Math.pow(x, 3.0);
-        double deltaHvap2 = 7.2543 * Math.pow(x, 0.3333) - 346.45 * Math.pow(x, 0.8333)
-                - 610.48 * Math.pow(x, 1.2083) + 839.89 * x + 160.05 * Math.pow(x, 2.0)
-                - 50.711 * Math.pow(x, 3.0);
-
-        double omega =
-                0.0520750 + 0.0448946 * carbonnumber - 0.000185397 * carbonnumber * carbonnumber;
-
-        double deltaHvap = R * getTC()
-                * ((deltaHvap0 + omega * deltaHvap1 + omega * omega * deltaHvap2) * 4.1868);
->>>>>>> e5b15554
 
                 double deltaHvap = R * getTC()
                                 * ((deltaHvap0 + omega * deltaHvap1 + omega * omega * deltaHvap2)
@@ -350,16 +301,7 @@
 
                 // calculating transition enthalpy
 
-<<<<<<< HEAD
                 double deltaHtot = (3.7791 * carbonnumber - 12.654) * 1000;
-=======
-        /// should not be a cooma - cirrected Tosin 08.05.2013
-        double Ttrans =
-                420.42 - 134784.0 * Math.exp(-4.344 * Math.pow(carbonnumber + 6.592, 0.14627));
-        double Tf = 374.5 + 0.2617 * getMolarMass() - 20.172 / getMolarMass();
-        double deltaHf = (0.1426 * getMolarMass() * Tf) * 4.1868;
-        double deltaHtrans = (deltaHtot - deltaHf);
->>>>>>> e5b15554
 
                 /// should not be a cooma - cirrected Tosin 08.05.2013
                 double Ttrans = 420.42 - 134784.0
