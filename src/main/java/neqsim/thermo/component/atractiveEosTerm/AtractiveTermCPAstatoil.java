/*
 * AtractiveTermSrk.java
 *
 * Created on 13. mai 2001, 21:59
 */
package neqsim.thermo.component.atractiveEosTerm;

import neqsim.thermo.component.ComponentEosInterface;

/**
 *
 * @author esol
 * @version
 */
public class AtractiveTermCPAstatoil extends AtractiveTermSrk {
    private static final long serialVersionUID = 1000;

    double orgpar = 0.0;

    /**
     * Creates new AtractiveTermSrk
     */
    public AtractiveTermCPAstatoil(ComponentEosInterface component) {
        super(component);
        m = (0.48 + 1.574 * component.getAcentricFactor()
                - 0.176 * component.getAcentricFactor() * component.getAcentricFactor());
        if (component.getName().equals("waterG")) {
            parameters[0] = 0.7892765953;
            parameters[1] = -1.0606510837;
            parameters[2] = 2.2071936510;
        } else if (component.getName().equals("MEG2")) {
            parameters[0] = 0.8581331725;
            parameters[1] = -1.0053180150;
            parameters[2] = 1.2736063639;
        } else if (component.getName().equals("TEG2")) {
            parameters[0] = 1.0008858863;
            parameters[1] = 1.8649645470;
            parameters[2] = -4.6720397496;
        } else if (component.getName().equals("TEG")) {
            parameters[0] = 0.903477158616734;
            parameters[1] = 1.514853438;
            parameters[2] = -1.86430399826;
        } else {
            parameters[0] = m;
            parameters[1] = 0;
            parameters[2] = 0;
        }
    }

    @Override
<<<<<<< HEAD
    public Object clone() {
=======
    public AtractiveTermCPAstatoil clone() {
>>>>>>> 5c88a656
        AtractiveTermCPAstatoil atractiveTerm = null;
        try {
            atractiveTerm = (AtractiveTermCPAstatoil) super.clone();
        } catch (Exception e) {
            logger.error("Cloning failed.", e);
        }
        // atractiveTerm.parameters = (double[]) parameters.clone();
        // System.arraycopy(parameters,0, atractiveTerm.parameters, 0,
        // parameters.length);
        return atractiveTerm;
    }

    @Override
    public void init() {
        super.init();
        if (!getComponent().getName().equals("TEG")) {
            parameters[0] = m;
        }
    }

    @Override
    public double alpha(double temperature) {
        double Tr = temperature / getComponent().getTC();
        double temp1 = 1.0 - Math.sqrt(Tr);
        double var = 1.0 + parameters[0] * temp1 + parameters[1] * temp1 * temp1
                + parameters[2] * temp1 * temp1 * temp1;
        return var * var;// Math.pow(1.0+parameters[0]*(1.0-Math.sqrt(Tr))+parameters[1]*temp1*temp1+parameters[2]*temp1*temp1*temp1,2.0);
    }

    @Override
    public double aT(double temperature) {
        if (temperature / getComponent().getTC() > 1.0) {
            return super.aT(temperature);
        } else {
            return getComponent().geta() * alpha(temperature);
        }
    }

    @Override
    public double diffalphaT(double temperature) {
        double Tr = temperature / getComponent().getTC();
        double TC = getComponent().getTC();
        return 2.0
                * (1.0 + parameters[0] * (1.0 - Math.sqrt(Tr))
                        + parameters[1] * Math.pow(1.0 - Math.sqrt(Tr), 2.0)
                        + parameters[2] * Math.pow(1.0 - Math.sqrt(Tr), 3.0))
                * (-parameters[0] / Math.sqrt(Tr) / TC / 2.0
                        - parameters[1] * (1.0 - Math.sqrt(Tr)) / Math.sqrt(Tr) / TC
                        - 3.0 / 2.0 * parameters[2] * Math.pow(1.0 - Math.sqrt(Tr), 2.0)
                                / Math.sqrt(Tr) / TC);
    }

    @Override
    public double diffdiffalphaT(double temperature) {
        double Tr = temperature / getComponent().getTC();
        double TC = getComponent().getTC();
        return 2.0
                * Math.pow(-parameters[0] / Math.sqrt(Tr) / TC / 2.0
                        - parameters[1] * (1.0 - Math.sqrt(Tr)) / Math.sqrt(Tr) / TC
                        - 3.0 / 2.0 * parameters[2] * Math.pow(1.0 - Math.sqrt(Tr), 2.0)
                                / Math.sqrt(Tr) / TC,
                        2.0)
                + 2.0 * (1.0 + parameters[0] * (1.0 - Math.sqrt(Tr))
                        + parameters[1] * Math.pow(1.0 - Math.sqrt(Tr), 2.0)
                        + parameters[2] * Math.pow(1.0 - Math.sqrt(Tr), 3.0))
                        * (parameters[0] / Math.sqrt(Tr * Tr * Tr) / (TC * TC) / 4.0
                                + parameters[1] / temperature / TC / 2.0
                                + parameters[1] * (1.0 - Math.sqrt(Tr)) / Math.sqrt(Tr * Tr * Tr)
                                        / (TC * TC) / 2.0
                                + 3.0 / 2.0 * parameters[2] * (1.0 - Math.sqrt(Tr)) / temperature
                                        / TC
                                + 3.0 / 4.0 * parameters[2] * Math.pow(1.0 - Math.sqrt(Tr), 2.0)
                                        / Math.sqrt(Tr * Tr * Tr) / (TC * TC));
    }

    @Override
    public double diffaT(double temperature) {
        if (temperature / getComponent().getTC() > 1.0) {
            return super.diffaT(temperature);
        } else {
            return getComponent().geta() * diffalphaT(temperature);
        }
    }

    @Override
    public double diffdiffaT(double temperature) {
        if (temperature / getComponent().getTC() > 1.0) {
            return super.diffdiffaT(temperature);
        } else {
            return getComponent().geta() * diffdiffalphaT(temperature);
        }
    }
}<|MERGE_RESOLUTION|>--- conflicted
+++ resolved
@@ -48,11 +48,7 @@
     }
 
     @Override
-<<<<<<< HEAD
-    public Object clone() {
-=======
     public AtractiveTermCPAstatoil clone() {
->>>>>>> 5c88a656
         AtractiveTermCPAstatoil atractiveTerm = null;
         try {
             atractiveTerm = (AtractiveTermCPAstatoil) super.clone();
