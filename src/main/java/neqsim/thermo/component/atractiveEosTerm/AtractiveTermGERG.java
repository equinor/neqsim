--- conflicted
+++ resolved
@@ -21,9 +21,6 @@
     protected double parametersGERG[] = {0.905436, -0.213781, 0.26005};
     protected double parametersSolidGERG[] = {0.106025, 2.683845, -4.75638};
 
-<<<<<<< HEAD
-    /** Creates new AtractiveTermSrk */
-=======
     /**
      * <p>
      * Constructor for AtractiveTermGERG.
@@ -31,7 +28,6 @@
      *
      * @param component a {@link neqsim.thermo.component.ComponentEosInterface} object
      */
->>>>>>> f5b5a8bf
     public AtractiveTermGERG(ComponentEosInterface component) {
         super(component);
         if (component.getName().equals("water")) {
@@ -117,10 +113,7 @@
                         - parameters[1] * (1.0 - Math.sqrt(Tr)) / Math.sqrt(Tr) / TC
                         - 3.0 / 2.0 * parameters[2] * Math.pow(1.0 - Math.sqrt(Tr), 2.0)
                                 / Math.sqrt(Tr) / TC);
-<<<<<<< HEAD
-=======
 
->>>>>>> f5b5a8bf
     }
 
     /**
