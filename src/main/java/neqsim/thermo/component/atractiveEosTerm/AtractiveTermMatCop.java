--- conflicted
+++ resolved
@@ -102,10 +102,7 @@
                         - parameters[1] * (1.0 - Math.sqrt(Tr)) / Math.sqrt(Tr) / TC
                         - 3.0 / 2.0 * parameters[2] * Math.pow(1.0 - Math.sqrt(Tr), 2.0)
                                 / Math.sqrt(Tr) / TC);
-<<<<<<< HEAD
-=======
 
->>>>>>> 24915a9b
     }
 
     /** {@inheritDoc} */
