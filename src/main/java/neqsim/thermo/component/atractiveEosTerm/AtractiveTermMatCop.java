/*
 * AtractiveTermSrk.java
 *
 * Created on 13. mai 2001, 21:59
 */
package neqsim.thermo.component.atractiveEosTerm;

import neqsim.thermo.component.ComponentEosInterface;

/**
 *
 * @author esol
 * @version
 */
public class AtractiveTermMatCop extends AtractiveTermSrk {
    private static final long serialVersionUID = 1000;

    double orgpar = 0.0;

    /**
     * Creates new AtractiveTermSrk
     */
    public AtractiveTermMatCop(ComponentEosInterface component) {
        super(component);
        m = (0.48 + 1.574 * component.getAcentricFactor()
                - 0.175 * component.getAcentricFactor() * component.getAcentricFactor());
    }

    /**
     * Creates new AtractiveTermSrk
     */
    public AtractiveTermMatCop(ComponentEosInterface component, double[] params) {
        this(component);
        System.arraycopy(params, 0, this.parameters, 0, params.length);
        orgpar = parameters[0];
        if (Math.abs(parameters[0]) < 1e-12) {
            parameters[0] = m;
        }
    }

    @Override
<<<<<<< HEAD
    public Object clone() {
=======
    public AtractiveTermMatCop clone() {
>>>>>>> bbc43052
        AtractiveTermMatCop atractiveTerm = null;
        try {
            atractiveTerm = (AtractiveTermMatCop) super.clone();
        } catch (Exception e) {
            logger.error("Cloning failed.", e);
        }

        return atractiveTerm;
    }

    @Override
    public void init() {
        super.init();
        parameters[0] = m;
    }

    @Override
    public double alpha(double temperature) {
        double Tr = temperature / getComponent().getTC();
        return Math.pow(1.0 + parameters[0] * (1.0 - Math.sqrt(Tr))
                + parameters[1] * Math.pow(1.0 - Math.sqrt(Tr), 2.0)
                + parameters[2] * Math.pow(1.0 - Math.sqrt(Tr), 3.0), 2.0);
    }

    @Override
    public double aT(double temperature) {
        if (temperature / getComponent().getTC() > 10000.0) {
            return super.aT(temperature);
        } else {
            return getComponent().geta() * alpha(temperature);
        }
    }

    @Override
    public double diffalphaT(double temperature) {
        double Tr = temperature / getComponent().getTC();
        double TC = getComponent().getTC();
        return 2.0
                * (1.0 + parameters[0] * (1.0 - Math.sqrt(Tr))
                        + parameters[1] * Math.pow(1.0 - Math.sqrt(Tr), 2.0)
                        + parameters[2] * Math.pow(1.0 - Math.sqrt(Tr), 3.0))
                * (-parameters[0] / Math.sqrt(Tr) / TC / 2.0
                        - parameters[1] * (1.0 - Math.sqrt(Tr)) / Math.sqrt(Tr) / TC
                        - 3.0 / 2.0 * parameters[2] * Math.pow(1.0 - Math.sqrt(Tr), 2.0)
                                / Math.sqrt(Tr) / TC);
    }

    @Override
    public double diffdiffalphaT(double temperature) {
        double Tr = temperature / getComponent().getTC();
        double TC = getComponent().getTC();
        return 2.0
                * Math.pow(-parameters[0] / Math.sqrt(Tr) / TC / 2.0
                        - parameters[1] * (1.0 - Math.sqrt(Tr)) / Math.sqrt(Tr) / TC
                        - 3.0 / 2.0 * parameters[2] * Math.pow(1.0 - Math.sqrt(Tr), 2.0)
                                / Math.sqrt(Tr) / TC,
                        2.0)
                + 2.0 * (1.0 + parameters[0] * (1.0 - Math.sqrt(Tr))
                        + parameters[1] * Math.pow(1.0 - Math.sqrt(Tr), 2.0)
                        + parameters[2] * Math.pow(1.0 - Math.sqrt(Tr), 3.0))
                        * (parameters[0] / Math.sqrt(Tr * Tr * Tr) / (TC * TC) / 4.0
                                + parameters[1] / temperature / TC / 2.0
                                + parameters[1] * (1.0 - Math.sqrt(Tr)) / Math.sqrt(Tr * Tr * Tr)
                                        / (TC * TC) / 2.0
                                + 3.0 / 2.0 * parameters[2] * (1.0 - Math.sqrt(Tr)) / temperature
                                        / TC
                                + 3.0 / 4.0 * parameters[2] * Math.pow(1.0 - Math.sqrt(Tr), 2.0)
                                        / Math.sqrt(Tr * Tr * Tr) / (TC * TC));
    }

    @Override
    public double diffaT(double temperature) {
        if (temperature / getComponent().getTC() > 10000.0) {
            return super.diffaT(temperature);
        } else {
            return getComponent().geta() * diffalphaT(temperature);
        }
    }

    @Override
    public double diffdiffaT(double temperature) {
        if (temperature / getComponent().getTC() > 10000.0) {
            return super.diffdiffaT(temperature);
        } else {
            return getComponent().geta() * diffdiffalphaT(temperature);
        }
    }
}<|MERGE_RESOLUTION|>--- conflicted
+++ resolved
@@ -39,11 +39,7 @@
     }
 
     @Override
-<<<<<<< HEAD
-    public Object clone() {
-=======
     public AtractiveTermMatCop clone() {
->>>>>>> bbc43052
         AtractiveTermMatCop atractiveTerm = null;
         try {
             atractiveTerm = (AtractiveTermMatCop) super.clone();
