/*
 * AtractiveTermSrk.java
 *
 * Created on 13. mai 2001, 21:59
 */
package neqsim.thermo.component.atractiveEosTerm;

import neqsim.thermo.component.ComponentEosInterface;

/**
 *
 * @author esol
 * @version
 */
public class AtractiveTermMatCopPR extends AtractiveTermPr {
    private static final long serialVersionUID = 1000;

    double orgpar = 0.0;
    boolean useStandardAlphaForSupercritical = true;

    /**
     * Creates new AtractiveTermSrk
     */
    public AtractiveTermMatCopPR(ComponentEosInterface component) {
        super(component);
        m = (0.37464 + 1.54226 * component.getAcentricFactor()
                - 0.26992 * component.getAcentricFactor() * component.getAcentricFactor());

        if (component.getName().equals("water")) {
            parameters[0] = 0.91256735118818810000000000;
            parameters[1] = -0.2872243639795234400000000;
            parameters[2] = 0.239526763058374250000000000;
        }
        if (component.getName().equals("TEG")) {
            parameters[0] = 1.051E0;
            parameters[1] = 2.945E0;
            parameters[2] = -5.982E0;
        }
    }

    /**
     * Creates new AtractiveTermSrk
     */
    public AtractiveTermMatCopPR(ComponentEosInterface component, double[] params) {
        this(component);
        System.arraycopy(params, 0, this.parameters, 0, params.length);
        orgpar = parameters[0];
        if (Math.abs(parameters[0]) < 1e-12) {
            parameters[0] = m;
        }

        if (component.getName().equals("water")) {
            parameters[0] = 0.91256735118818810000000000;
            parameters[1] = -0.2872243639795234400000000;
            parameters[2] = 0.239526763058374250000000000;
        }
        if (component.getName().equals("TEG")) {
            parameters[0] = 1.05E+00;
            parameters[1] = 2.95E+00;
            parameters[2] = -5.98E+00;
        }
    }

    @Override
<<<<<<< HEAD
    public Object clone() {
=======
    public AtractiveTermMatCopPR clone() {
>>>>>>> bbc43052
        AtractiveTermMatCopPR atractiveTerm = null;
        try {
            atractiveTerm = (AtractiveTermMatCopPR) super.clone();
        } catch (Exception e) {
            logger.error("Cloning failed.", e);
        }

        return atractiveTerm;
    }

    @Override
    public double alpha(double temperature) {
        if ((useStandardAlphaForSupercritical && temperature / getComponent().getTC() > 1.0)
                || parameters[0] < 1e-20) {
            return super.alpha(temperature);
        } else {
            double Tr = temperature / getComponent().getTC();
            double trRoot = 1.0 - Math.sqrt(Tr);
            double temp = 1.0 + parameters[0] * trRoot + parameters[1] * trRoot * trRoot
                    + parameters[2] * trRoot * trRoot * trRoot;
            return temp * temp;
        }
    }

    @Override
    public double aT(double temperature) {
        if ((useStandardAlphaForSupercritical && temperature / getComponent().getTC() > 1.0)
                || parameters[0] < 1e-20) {
            return super.aT(temperature);
        } else {
            return getComponent().geta() * alpha(temperature);
        }
    }

    @Override
    public double diffalphaT(double temperature) {
        if ((useStandardAlphaForSupercritical && temperature / getComponent().getTC() > 1.0)
                || parameters[0] < 1e-20) {
            return super.diffalphaT(temperature);
        }

        double Tr = temperature / getComponent().getTC();
        double TC = getComponent().getTC();
        double rootTR = 1.0 - Math.sqrt(Tr);
        return 2.0
                * (1.0 + parameters[0] * rootTR + parameters[1] * rootTR * rootTR
                        + parameters[2] * rootTR * rootTR * rootTR)
                * (-parameters[0] / Math.sqrt(Tr) / TC / 2.0
                        - parameters[1] * rootTR / Math.sqrt(Tr) / TC
                        - 3.0 / 2.0 * parameters[2] * rootTR * rootTR / Math.sqrt(Tr) / TC);
    }

    @Override
    public double diffdiffalphaT(double temperature) {
        if ((useStandardAlphaForSupercritical && temperature / getComponent().getTC() > 1.0)
                || parameters[0] < 1e-20) {
            return super.diffdiffalphaT(temperature);
        }

        double Tr = temperature / getComponent().getTC();
        double TC = getComponent().getTC();
        double rootTR = 1.0 - Math.sqrt(Tr);
        return 2.0
                * Math.pow(
                        -parameters[0] / Math.sqrt(Tr) / TC / 2.0
                                - parameters[1] * rootTR / Math.sqrt(Tr) / TC
                                - 3.0 / 2.0 * parameters[2] * rootTR * rootTR / Math.sqrt(Tr) / TC,
                        2.0)
                + 2.0 * (1.0 + parameters[0] * rootTR
                        + parameters[1] * Math.pow(1.0 - Math.sqrt(Tr), 2.0)
                        + parameters[2] * rootTR * rootTR * rootTR)
                        * (parameters[0] / Math.sqrt(Tr * Tr * Tr) / (TC * TC) / 4.0
                                + parameters[1] / temperature / TC / 2.0
                                + parameters[1] * rootTR / Math.sqrt(Tr * Tr * Tr) / (TC * TC) / 2.0
                                + 3.0 / 2.0 * parameters[2] * rootTR / temperature / TC
                                + 3.0 / 4.0 * parameters[2] * rootTR * rootTR
                                        / Math.sqrt(Tr * Tr * Tr) / (TC * TC));
    }

    @Override
    public double diffaT(double temperature) {
        if ((useStandardAlphaForSupercritical && temperature / getComponent().getTC() > 1.0)
                || parameters[0] < 1e-20) {
            return super.diffaT(temperature);
        } else {
            return getComponent().geta() * diffalphaT(temperature);
        }
    }

    @Override
    public double diffdiffaT(double temperature) {
        if ((useStandardAlphaForSupercritical && temperature / getComponent().getTC() > 1.0)
                || parameters[0] < 1e-20) {
            return super.diffdiffaT(temperature);
        } else {
            return getComponent().geta() * diffdiffalphaT(temperature);
        }
    }
}<|MERGE_RESOLUTION|>--- conflicted
+++ resolved
@@ -62,11 +62,7 @@
     }
 
     @Override
-<<<<<<< HEAD
-    public Object clone() {
-=======
     public AtractiveTermMatCopPR clone() {
->>>>>>> bbc43052
         AtractiveTermMatCopPR atractiveTerm = null;
         try {
             atractiveTerm = (AtractiveTermMatCopPR) super.clone();
