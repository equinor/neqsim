/*
 * AtractiveTermSrk.java
 *
 * Created on 13. mai 2001, 21:59
 */
package neqsim.thermo.component.atractiveEosTerm;

import neqsim.thermo.component.ComponentEosInterface;

/**
 *
 * @author esol
 * @version
 */
public class AtractiveTermMatCopPRUMR extends AtractiveTermPr {
    private static final long serialVersionUID = 1000;
    double orgpar = 0.0;
    boolean useStandardAlphaForSupercritical = false;

    /**
     * Creates new AtractiveTermSrk
     */
    public AtractiveTermMatCopPRUMR(ComponentEosInterface component) {
        super(component);
        m = (0.384401 + 1.52276 * component.getAcentricFactor()
                - 0.213808 * component.getAcentricFactor() * component.getAcentricFactor()
                + 0.034616 * Math.pow(component.getAcentricFactor(), 3.0)
                - 0.001976 * Math.pow(component.getAcentricFactor(), 4.0));

        if (component.getName().equals("water")) {
            parameters[0] = 0.91256735118818810000000000;
            parameters[1] = -0.2872243639795234400000000;
            parameters[2] = 0.239526763058374250000000000;
        }
        if (component.getName().equals("TEG")) {
            parameters[0] = 1.051E0;
            parameters[1] = 2.945E0;
            parameters[2] = -5.982E0;
        }
    }

    /**
     * Creates new AtractiveTermSrk
     */
    public AtractiveTermMatCopPRUMR(ComponentEosInterface component, double[] params) {
        this(component);
        System.arraycopy(params, 0, this.parameters, 0, params.length);
        orgpar = parameters[0];
        if (Math.abs(parameters[0]) < 1e-12) {
            parameters[0] = m;
        }

        if (component.getName().equals("water")) {
            parameters[0] = 0.91256735118818810000000000;
            parameters[1] = -0.2872243639795234400000000;
            parameters[2] = 0.239526763058374250000000000;
        }
        if (component.getName().equals("TEG")) {
            parameters[0] = 1.05E+00;
            parameters[1] = 2.95E+00;
            parameters[2] = -5.98E+00;
        }
    }

    @Override
<<<<<<< HEAD
    public Object clone() {
=======
    public AtractiveTermMatCopPRUMR clone() {
>>>>>>> bbc43052
        AtractiveTermMatCopPRUMR atractiveTerm = null;
        try {
            atractiveTerm = (AtractiveTermMatCopPRUMR) super.clone();
        } catch (Exception e) {
            logger.error("Cloning failed.", e);
        }

        return atractiveTerm;
    }

    @Override
    public double alpha(double temperature) {
        if (useStandardAlphaForSupercritical && temperature / getComponent().getTC() > 1.0
                || parameters[0] < 1e-20) {
            return super.alpha(temperature);
        } else {
            double Tr = temperature / getComponent().getTC();
            return Math.pow(1.0 + parameters[0] * (1.0 - Math.sqrt(Tr))
                    + parameters[1] * Math.pow(1.0 - Math.sqrt(Tr), 2.0)
                    + parameters[2] * Math.pow(1.0 - Math.sqrt(Tr), 3.0), 2.0);
        }
    }

    @Override
    public double aT(double temperature) {
        if (useStandardAlphaForSupercritical && temperature / getComponent().getTC() > 1.0
                || parameters[0] < 1e-20) {
            return super.aT(temperature);
        } else {
            return getComponent().geta() * alpha(temperature);
        }
    }

    @Override
    public double diffalphaT(double temperature) {
        if (useStandardAlphaForSupercritical && temperature / getComponent().getTC() > 1.0
                || parameters[0] < 1e-20) {
            return super.diffalphaT(temperature);
        }

        double Tr = temperature / getComponent().getTC();
        double TC = getComponent().getTC();
        return 2.0
                * (1.0 + parameters[0] * (1.0 - Math.sqrt(Tr))
                        + parameters[1] * Math.pow(1.0 - Math.sqrt(Tr), 2.0)
                        + parameters[2] * Math.pow(1.0 - Math.sqrt(Tr), 3.0))
                * (-parameters[0] / Math.sqrt(Tr) / TC / 2.0
                        - parameters[1] * (1.0 - Math.sqrt(Tr)) / Math.sqrt(Tr) / TC
                        - 3.0 / 2.0 * parameters[2] * Math.pow(1.0 - Math.sqrt(Tr), 2.0)
                                / Math.sqrt(Tr) / TC);
    }

    @Override
    public double diffdiffalphaT(double temperature) {
        if (useStandardAlphaForSupercritical && temperature / getComponent().getTC() > 1.0
                || parameters[0] < 1e-20) {
            return super.diffdiffalphaT(temperature);
        }

        double Tr = temperature / getComponent().getTC();
        double TC = getComponent().getTC();
        return 2.0
                * Math.pow(-parameters[0] / Math.sqrt(Tr) / TC / 2.0
                        - parameters[1] * (1.0 - Math.sqrt(Tr)) / Math.sqrt(Tr) / TC
                        - 3.0 / 2.0 * parameters[2] * Math.pow(1.0 - Math.sqrt(Tr), 2.0)
                                / Math.sqrt(Tr) / TC,
                        2.0)
                + 2.0 * (1.0 + parameters[0] * (1.0 - Math.sqrt(Tr))
                        + parameters[1] * Math.pow(1.0 - Math.sqrt(Tr), 2.0)
                        + parameters[2] * Math.pow(1.0 - Math.sqrt(Tr), 3.0))
                        * (parameters[0] / Math.sqrt(Tr * Tr * Tr) / (TC * TC) / 4.0
                                + parameters[1] / temperature / TC / 2.0
                                + parameters[1] * (1.0 - Math.sqrt(Tr)) / Math.sqrt(Tr * Tr * Tr)
                                        / (TC * TC) / 2.0
                                + 3.0 / 2.0 * parameters[2] * (1.0 - Math.sqrt(Tr)) / temperature
                                        / TC
                                + 3.0 / 4.0 * parameters[2] * Math.pow(1.0 - Math.sqrt(Tr), 2.0)
                                        / Math.sqrt(Tr * Tr * Tr) / (TC * TC));
    }

    @Override
    public double diffaT(double temperature) {
        if (useStandardAlphaForSupercritical && temperature / getComponent().getTC() > 1.0
                || parameters[0] < 1e-20) {
            return super.diffaT(temperature);
        } else {
            return getComponent().geta() * diffalphaT(temperature);
        }
    }

    @Override
    public double diffdiffaT(double temperature) {
        if (useStandardAlphaForSupercritical && temperature / getComponent().getTC() > 1.0
                || parameters[0] < 1e-20) {
            return super.diffdiffaT(temperature);
        } else {
            return getComponent().geta() * diffdiffalphaT(temperature);
        }
    }
}<|MERGE_RESOLUTION|>--- conflicted
+++ resolved
@@ -63,11 +63,7 @@
     }
 
     @Override
-<<<<<<< HEAD
-    public Object clone() {
-=======
     public AtractiveTermMatCopPRUMR clone() {
->>>>>>> bbc43052
         AtractiveTermMatCopPRUMR atractiveTerm = null;
         try {
             atractiveTerm = (AtractiveTermMatCopPRUMR) super.clone();
