/*
 * AtractiveTermSrk.java
 *
 * Created on 13. mai 2001, 21:59
 */

package neqsim.thermo.component.atractiveEosTerm;

import neqsim.thermo.component.ComponentEosInterface;

/**
 * <p>
 * AtractiveTermPr class.
 * </p>
 *
 * @author esol
 * @version $Id: $Id
 */
public class AtractiveTermPr extends AtractiveTermBaseClass {
    private static final long serialVersionUID = 1000;

    /**
     * <p>
     * Constructor for AtractiveTermPr.
     * </p>
     *
     * @param component a {@link neqsim.thermo.component.ComponentEosInterface} object
     */
    public AtractiveTermPr(ComponentEosInterface component) {
        super(component);
        m = (0.37464 + 1.54226 * component.getAcentricFactor()
                - 0.26992 * component.getAcentricFactor() * component.getAcentricFactor());
    }

    /** {@inheritDoc} */
    @Override
    public AtractiveTermPr clone() {
        AtractiveTermPr atractiveTerm = null;
        try {
            atractiveTerm = (AtractiveTermPr) super.clone();
        } catch (Exception e) {
            logger.error("Cloning failed.", e);
        }
        return atractiveTerm;
    }

    /** {@inheritDoc} */
    @Override
    public void setm(double val) {
        this.m = val;
        neqsim.MathLib.nonLinearSolver.newtonRhapson solve =
                new neqsim.MathLib.nonLinearSolver.newtonRhapson();
        solve.setOrder(2);
        double[] acentricConstants = {-0.26992, 1.54226, (0.37464 - this.m)};
        solve.setConstants(acentricConstants);
        getComponent().setAcentricFactor(solve.solve(0.2));
        // System.out.println("solve accen " + component.getAcentricFactor());
    }

    /** {@inheritDoc} */
    @Override
    public void init() {
        m = (0.37464 + 1.54226 * getComponent().getAcentricFactor() - 0.26992
                * getComponent().getAcentricFactor() * getComponent().getAcentricFactor());
    }

    /** {@inheritDoc} */
    @Override
    public double alpha(double temperature) {
        double temp = 1.0 + m * (1.0 - Math.sqrt(temperature / getComponent().getTC()));
        return temp * temp;
    }

    /** {@inheritDoc} */
    @Override
    public double aT(double temperature) {
        return getComponent().geta() * alpha(temperature);
    }

    /** {@inheritDoc} */
    @Override
    public double diffalphaT(double temperature) {
        return -(1.0 + m * (1.0 - Math.sqrt(temperature / getComponent().getTC()))) * m
                / Math.sqrt(temperature / getComponent().getTC()) / getComponent().getTC();
    }

    /** {@inheritDoc} */
    @Override
    public double diffdiffalphaT(double temperature) {
        double tr = temperature / getComponent().getTC();
        return m * m / temperature / getComponent().getTC() / 2.0
                + (1.0 + m * (1.0 - Math.sqrt(tr))) * m / Math.sqrt(tr * tr * tr)
                        / (getComponent().getTC() * getComponent().getTC()) / 2.0;
<<<<<<< HEAD
=======

>>>>>>> e5b15554
    }

    /** {@inheritDoc} */
    @Override
    public double diffaT(double temperature) {
        return getComponent().geta() * diffalphaT(temperature);
    }

    /** {@inheritDoc} */
    @Override
    public double diffdiffaT(double temperature) {
        return getComponent().geta() * diffdiffalphaT(temperature);
    }
}<|MERGE_RESOLUTION|>--- conflicted
+++ resolved
@@ -91,10 +91,7 @@
         return m * m / temperature / getComponent().getTC() / 2.0
                 + (1.0 + m * (1.0 - Math.sqrt(tr))) * m / Math.sqrt(tr * tr * tr)
                         / (getComponent().getTC() * getComponent().getTC()) / 2.0;
-<<<<<<< HEAD
-=======
 
->>>>>>> e5b15554
     }
 
     /** {@inheritDoc} */
