/*
 * AtractiveTermSrk.java
 *
 * Created on 13. mai 2001, 21:59
 */
package neqsim.thermo.component.atractiveEosTerm;

import neqsim.thermo.component.ComponentEosInterface;

/**
 *
 * @author esol
 * @version
 */
public class AtractiveTermPr1978 extends AtractiveTermPr {
    private static final long serialVersionUID = 1000;

    /**
     * Creates new AtractiveTermSrk
     */
    public AtractiveTermPr1978(ComponentEosInterface component) {
        super(component);
        if (component.getAcentricFactor() > 0.49) {
            m = (0.379642 + 1.48503 * component.getAcentricFactor()
                    - 0.164423 * component.getAcentricFactor() * component.getAcentricFactor()
                    + 0.01666 * Math.pow(component.getAcentricFactor(), 3.0));
        } else {
            m = (0.37464 + 1.54226 * component.getAcentricFactor()
                    - 0.26992 * component.getAcentricFactor() * component.getAcentricFactor());
        }
    }

    @Override
<<<<<<< HEAD
    public Object clone() {
=======
    public AtractiveTermPr1978 clone() {
>>>>>>> bbc43052
        AtractiveTermPr1978 atractiveTerm = null;
        try {
            atractiveTerm = (AtractiveTermPr1978) super.clone();
        } catch (Exception e) {
            logger.error("Cloning failed.", e);
        }

        return atractiveTerm;
    }

    @Override
    public void init() {
        if (getComponent().getAcentricFactor() > 0.49) {
            m = (0.379642 + 1.48503 * getComponent().getAcentricFactor()
                    - 0.164423 * getComponent().getAcentricFactor()
                            * getComponent().getAcentricFactor()
                    + 0.01666 * Math.pow(getComponent().getAcentricFactor(), 3.0));
        } else {
            m = (0.37464 + 1.54226 * getComponent().getAcentricFactor() - 0.26992
                    * getComponent().getAcentricFactor() * getComponent().getAcentricFactor());
        }
    }
}<|MERGE_RESOLUTION|>--- conflicted
+++ resolved
@@ -31,11 +31,7 @@
     }
 
     @Override
-<<<<<<< HEAD
-    public Object clone() {
-=======
     public AtractiveTermPr1978 clone() {
->>>>>>> bbc43052
         AtractiveTermPr1978 atractiveTerm = null;
         try {
             atractiveTerm = (AtractiveTermPr1978) super.clone();
