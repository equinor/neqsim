--- conflicted
+++ resolved
@@ -27,13 +27,8 @@
     }
 
     @Override
-<<<<<<< HEAD
-    public Object clone() {
-        AtractiveTermPr atractiveTerm = null;
-=======
     public AtractiveTermPrDelft1998 clone() {
         AtractiveTermPrDelft1998 atractiveTerm = null;
->>>>>>> 5c88a656
         try {
             atractiveTerm = (AtractiveTermPrDelft1998) super.clone();
         } catch (Exception e) {
