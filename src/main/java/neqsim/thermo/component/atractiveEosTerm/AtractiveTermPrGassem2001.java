--- conflicted
+++ resolved
@@ -17,13 +17,7 @@
  * @version $Id: $Id
  */
 public class AtractiveTermPrGassem2001 extends AtractiveTermPr {
-<<<<<<< HEAD
-        private static final long serialVersionUID = 1000;
-
-        protected double A = 2.0, B = 0.836, C = 0.134, D = 0.508, E = -0.0467;
-=======
     private static final long serialVersionUID = 1000;
->>>>>>> e5b15554
 
     protected double A = 2.0, B = 0.836, C = 0.134, D = 0.508, E = -0.0467;
 
@@ -57,52 +51,6 @@
                         logger.error("Cloning failed.", e);
                 }
 
-<<<<<<< HEAD
-                return atractiveTerm;
-        }
-
-        @Override
-        public void init() {
-                m = (0.37464 + 1.54226 * getComponent().getAcentricFactor()
-                                - 0.26992 * getComponent().getAcentricFactor()
-                                                * getComponent().getAcentricFactor());
-        }
-
-        @Override
-        public double alpha(double temperature) {
-                // System.out.println("alpha gassem");
-                return Math.exp((A + B * temperature / getComponent().getTC()) * (1.0 - Math.pow(
-                                temperature / getComponent().getTC(),
-                                C + D * getComponent().getAcentricFactor() + E
-                                                * getComponent().getAcentricFactor()
-                                                * getComponent().getAcentricFactor())));
-        }
-
-        @Override
-        public double aT(double temperature) {
-                return getComponent().geta() * alpha(temperature);
-        }
-
-        @Override
-        public double diffalphaT(double temperature) {
-                return 1.0 / getComponent().getTC() * alpha(temperature) * ((B * (1.0 - Math.pow(
-                                temperature / getComponent().getTC(),
-                                C + D * getComponent().getAcentricFactor() + E
-                                                * getComponent().getAcentricFactor()
-                                                * getComponent().getAcentricFactor())))
-                                - (A + B * temperature / getComponent().getTC()) * (C
-                                                + D * getComponent().getAcentricFactor()
-                                                + E * getComponent().getAcentricFactor()
-                                                                * getComponent().getAcentricFactor())
-                                                * Math.pow(temperature / getComponent().getTC(), C
-                                                                + D * getComponent()
-                                                                                .getAcentricFactor()
-                                                                + E * getComponent()
-                                                                                .getAcentricFactor()
-                                                                                * getComponent().getAcentricFactor()
-                                                                - 1.0));
-        }
-=======
     /** {@inheritDoc} */
     @Override
     public void init() {
@@ -156,31 +104,11 @@
                         / Math.sqrt(temperature * temperature * temperature
                                 / (Math.pow(getComponent().getTC(), 3.0)))
                         / (getComponent().getTC() * getComponent().getTC()) / 2.0;
->>>>>>> e5b15554
 
         @Override
         public double diffdiffalphaT(double temperature) {
                 // not implemented dubble derivative
 
-<<<<<<< HEAD
-                return m * m / temperature / getComponent().getTC() / 2.0 + (1.0
-                                + m * (1.0 - Math.sqrt(temperature / getComponent().getTC())))
-                                * m
-                                / Math.sqrt(temperature * temperature * temperature
-                                                / (Math.pow(getComponent().getTC(), 3.0)))
-                                / (getComponent().getTC() * getComponent().getTC()) / 2.0;
-        }
-
-        @Override
-        public double diffaT(double temperature) {
-                return getComponent().geta() * diffalphaT(temperature);
-        }
-
-        @Override
-        public double diffdiffaT(double temperature) {
-                return getComponent().geta() * diffdiffalphaT(temperature);
-        }
-=======
     /** {@inheritDoc} */
     @Override
     public double diffaT(double temperature) {
@@ -192,5 +120,4 @@
     public double diffdiffaT(double temperature) {
         return getComponent().geta() * diffdiffalphaT(temperature);
     }
->>>>>>> e5b15554
 }