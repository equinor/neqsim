--- conflicted
+++ resolved
@@ -1,9 +1,3 @@
-/*
- * AtractiveTermSrk.java
- *
- * Created on 13. mai 2001, 21:59
- */
-
 package neqsim.thermo.component.atractiveEosTerm;
 
 import neqsim.thermo.component.ComponentEosInterface;
@@ -42,14 +36,8 @@
             logger.error("Cloning failed.", e);
         }
 
-        @Override
-        public Object clone() {
-                AtractiveTermPrGassem2001 atractiveTerm = null;
-                try {
-                        atractiveTerm = (AtractiveTermPrGassem2001) super.clone();
-                } catch (Exception e) {
-                        logger.error("Cloning failed.", e);
-                }
+        return atractiveTerm;
+    }
 
     /** {@inheritDoc} */
     @Override
@@ -104,14 +92,7 @@
                         / Math.sqrt(temperature * temperature * temperature
                                 / (Math.pow(getComponent().getTC(), 3.0)))
                         / (getComponent().getTC() * getComponent().getTC()) / 2.0;
-<<<<<<< HEAD
-
-        @Override
-        public double diffdiffalphaT(double temperature) {
-                // not implemented dubble derivative
-=======
     }
->>>>>>> 24915a9b
 
     /** {@inheritDoc} */
     @Override
