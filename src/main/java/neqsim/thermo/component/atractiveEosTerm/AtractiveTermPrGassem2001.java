--- conflicted
+++ resolved
@@ -18,11 +18,6 @@
 
         protected double A = 2.0, B = 0.836, C = 0.134, D = 0.508, E = -0.0467;
 
-<<<<<<< HEAD
-        /** Creates new AtractiveTermSrk */
-        public AtractiveTermPrGassem2001(ComponentEosInterface component) {
-                super(component);
-=======
     protected double A = 2.0, B = 0.836, C = 0.134, D = 0.508, E = -0.0467;
 
     /** Creates new AtractiveTermSrk */
@@ -37,7 +32,6 @@
             atractiveTerm = (AtractiveTermPrGassem2001) super.clone();
         } catch (Exception e) {
             logger.error("Cloning failed.", e);
->>>>>>> 5c88a656
         }
 
         @Override
