/*
 * AtractiveTermSrk.java
 *
 * Created on 13. mai 2001, 21:59
 */

package neqsim.thermo.component.atractiveEosTerm;

import neqsim.thermo.component.ComponentEosInterface;

/**
 *
 * @author esol
 * @version
 */
public class AtractiveTermRk extends AtractiveTermBaseClass {
    private static final long serialVersionUID = 1000;

    /** Creates new AtractiveTermSrk */
    public AtractiveTermRk(ComponentEosInterface component) {
        super(component);
    }

    @Override
<<<<<<< HEAD
    public Object clone() {
=======
    public AtractiveTermRk clone() {
>>>>>>> 5c88a656
        AtractiveTermRk atractiveTerm = null;
        try {
            atractiveTerm = (AtractiveTermRk) super.clone();
        } catch (Exception e) {
            logger.error("Cloning failed.", e);
        }

        return atractiveTerm;
    }

    @Override
    public double alpha(double temperature) {
        return Math.sqrt(getComponent().getTC() / temperature);
    }

    @Override
    public double aT(double temperature) {
        return getComponent().geta() * alpha(temperature);
    }

    @Override
    public double diffalphaT(double temperature) {
        return -0.5 * getComponent().getTC()
                / (Math.sqrt(getComponent().getTC() / temperature) * Math.pow(temperature, 2.0));
    }

    @Override
    public double diffdiffalphaT(double temperature) {
        return -0.25 * getComponent().getTC() * getComponent().getTC()
                / (Math.pow(getComponent().getTC() / temperature, 3.0 / 2.0)
                        * Math.pow(temperature, 4.0))
                + getComponent().getTC() / (Math.sqrt(getComponent().getTC() / temperature)
                        * Math.pow(temperature, 3.0));
    }

    @Override
    public double diffaT(double temperature) {
        return getComponent().geta() * diffalphaT(temperature);
    }

    @Override
    public double diffdiffaT(double temperature) {
        return getComponent().geta() * diffdiffalphaT(temperature);
    }
}<|MERGE_RESOLUTION|>--- conflicted
+++ resolved
@@ -22,11 +22,7 @@
     }
 
     @Override
-<<<<<<< HEAD
-    public Object clone() {
-=======
     public AtractiveTermRk clone() {
->>>>>>> 5c88a656
         AtractiveTermRk atractiveTerm = null;
         try {
             atractiveTerm = (AtractiveTermRk) super.clone();
