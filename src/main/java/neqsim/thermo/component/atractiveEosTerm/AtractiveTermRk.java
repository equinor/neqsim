--- conflicted
+++ resolved
@@ -22,11 +22,7 @@
     }
 
     @Override
-<<<<<<< HEAD
-    public Object clone() {
-=======
     public AtractiveTermRk clone() {
->>>>>>> bbc43052
         AtractiveTermRk atractiveTerm = null;
         try {
             atractiveTerm = (AtractiveTermRk) super.clone();
