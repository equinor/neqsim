--- conflicted
+++ resolved
@@ -16,24 +16,7 @@
 public class AtractiveTermSchwartzentruber extends AtractiveTermBaseClass {
         private static final long serialVersionUID = 1000;
 
-<<<<<<< HEAD
         private double c = 0.0, d = 0.0;
-
-        /** Creates new AtractiveTermSrk */
-        public AtractiveTermSchwartzentruber(ComponentEosInterface component) {
-                super(component);
-                m = (0.48508 + 1.55191 * component.getAcentricFactor() - 0.15613
-                                * component.getAcentricFactor() * component.getAcentricFactor());
-        }
-
-        /** Creates new AtractiveTermSrk */
-        public AtractiveTermSchwartzentruber(ComponentEosInterface component, double[] params) {
-                this(component);
-                System.arraycopy(params, 0, this.parameters, 0, params.length);
-                d = 1.0 + m / 2.0 - parameters[0] * (1.0 + parameters[1] + parameters[2]);
-                c = 1.0 - 1.0 / d;
-=======
-    private static final long serialVersionUID = 1000;
 
     private double c = 0.0, d = 0.0;
 
@@ -59,7 +42,14 @@
             atractiveTerm = (AtractiveTermSchwartzentruber) super.clone();
         } catch (Exception e) {
             logger.error("Cloning failed.", e);
->>>>>>> 5c88a656
+        }
+
+        /** Creates new AtractiveTermSrk */
+        public AtractiveTermSchwartzentruber(ComponentEosInterface component, double[] params) {
+                this(component);
+                System.arraycopy(params, 0, this.parameters, 0, params.length);
+                d = 1.0 + m / 2.0 - parameters[0] * (1.0 + parameters[1] + parameters[2]);
+                c = 1.0 - 1.0 / d;
         }
 
         @Override
