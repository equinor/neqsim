/*
 * AtractiveTermSrk.java
 *
 * Created on 13. mai 2001, 21:59
 */

package neqsim.thermo.component.atractiveEosTerm;

import neqsim.thermo.component.ComponentEosInterface;

/**
 *
 * @author esol
 * @version
 */
public class AtractiveTermSrk extends AtractiveTermBaseClass {
    private static final long serialVersionUID = 1000;

    public AtractiveTermSrk() {}

    /** Creates new AtractiveTermSrk */
    public AtractiveTermSrk(ComponentEosInterface component) {
        super(component);
        m = (0.48 + 1.574 * component.getAcentricFactor()
                - 0.176 * component.getAcentricFactor() * component.getAcentricFactor());
    }

    @Override
<<<<<<< HEAD
    public Object clone() {
=======
    public AtractiveTermSrk clone() {
>>>>>>> bbc43052
        AtractiveTermSrk atractiveTerm = null;
        try {
            atractiveTerm = (AtractiveTermSrk) super.clone();
        } catch (Exception e) {
            logger.error("Cloning failed.", e);
        }
        return atractiveTerm;
    }

    @Override
    public void setm(double val) {
        this.m = val;
        neqsim.MathLib.nonLinearSolver.newtonRhapson solve =
                new neqsim.MathLib.nonLinearSolver.newtonRhapson();
        solve.setOrder(2);
        double[] acentricConstants = {-0.176, 1.574, (0.48 - this.m)};
        solve.setConstants(acentricConstants);
        getComponent().setAcentricFactor(solve.solve(0.2));
        // System.out.println("solve accen " + component.getAcentricFactor());
    }

    @Override
    public void init() {
        m = (0.48 + 1.574 * getComponent().getAcentricFactor()
                - 0.176 * getComponent().getAcentricFactor() * getComponent().getAcentricFactor());
    }

    @Override
    public double alpha(double temperature) {
        // System.out.println("m " + m);
        // System.out.println("TC " + component.getTC());
        double temp = 1.0 + m * (1.0 - Math.sqrt(temperature / getComponent().getTC()));
        return temp * temp;
    }

    @Override
    public double aT(double temperature) {
        return getComponent().geta() * alpha(temperature);
    }

    @Override
    public double diffalphaT(double temperature) {
        // System.out.println("m " + m);
        double temp = Math.sqrt(temperature / getComponent().getTC());
        return -(1.0 + m * (1.0 - temp)) * m / temp / getComponent().getTC();
    }

    @Override
    public double diffdiffalphaT(double temperature) {
        double tr = temperature / getComponent().getTC();
        return m * m / temperature / getComponent().getTC() / 2.0
                + (1.0 + m * (1.0 - Math.sqrt(tr))) * m / Math.sqrt(tr * tr * tr)
                        / (getComponent().getTC() * getComponent().getTC()) / 2.0;
    }

    @Override
    public double diffaT(double temperature) {
        return getComponent().geta() * diffalphaT(temperature);
    }

    @Override
    public double diffdiffaT(double temperature) {
        return getComponent().geta() * diffdiffalphaT(temperature);
    }
}<|MERGE_RESOLUTION|>--- conflicted
+++ resolved
@@ -26,11 +26,7 @@
     }
 
     @Override
-<<<<<<< HEAD
-    public Object clone() {
-=======
     public AtractiveTermSrk clone() {
->>>>>>> bbc43052
         AtractiveTermSrk atractiveTerm = null;
         try {
             atractiveTerm = (AtractiveTermSrk) super.clone();
