/*
 * AtractiveTermSrk.java
 *
 * Created on 13. mai 2001, 21:59
 */

package neqsim.thermo.component.atractiveEosTerm;

import neqsim.thermo.component.ComponentEosInterface;

/**
 *
 * @author esol
 * @version
 */
public class AtractiveTermTwu extends AtractiveTermSrk {
    private static final long serialVersionUID = 1000;

    /** Creates new AtractiveTermSrk */
    public AtractiveTermTwu(ComponentEosInterface component) {
        super(component);
    }

    @Override
<<<<<<< HEAD
    public Object clone() {
=======
    public AtractiveTermTwu clone() {
>>>>>>> 5c88a656
        AtractiveTermTwu atractiveTerm = null;
        try {
            atractiveTerm = (AtractiveTermTwu) super.clone();
        } catch (Exception e) {
            logger.error("Cloning failed.", e);
        }

        return atractiveTerm;
    }

    @Override
    public void init() {
        m = (0.48 + 1.574 * getComponent().getAcentricFactor()
                - 0.175 * getComponent().getAcentricFactor() * getComponent().getAcentricFactor());
    }

    @Override
    public double alpha(double temperature) {
        return Math.pow(1.0 + m * (1.0 - Math.sqrt(temperature / getComponent().getTC())), 2.0);
    }

    @Override
    public double aT(double temperature) {
        return getComponent().geta() * alpha(temperature);
    }

    @Override
    public double diffalphaT(double temperature) {
        return -(1.0 + m * (1.0 - Math.sqrt(temperature / getComponent().getTC()))) * m
                / Math.sqrt(temperature / getComponent().getTC()) / getComponent().getTC();
    }

    @Override
    public double diffdiffalphaT(double temperature) {
        return m * m / temperature / getComponent().getTC() / 2.0
                + (1.0 + m * (1.0 - Math.sqrt(temperature / getComponent().getTC()))) * m
                        / Math.sqrt(temperature * temperature * temperature
                                / (Math.pow(getComponent().getTC(), 3.0)))
                        / (getComponent().getTC() * getComponent().getTC()) / 2.0;
    }

    @Override
    public double diffaT(double temperature) {
        return getComponent().geta() * diffalphaT(temperature);
    }

    @Override
    public double diffdiffaT(double temperature) {
        return getComponent().geta() * diffdiffalphaT(temperature);
    }
}<|MERGE_RESOLUTION|>--- conflicted
+++ resolved
@@ -22,11 +22,7 @@
     }
 
     @Override
-<<<<<<< HEAD
-    public Object clone() {
-=======
     public AtractiveTermTwu clone() {
->>>>>>> 5c88a656
         AtractiveTermTwu atractiveTerm = null;
         try {
             atractiveTerm = (AtractiveTermTwu) super.clone();
