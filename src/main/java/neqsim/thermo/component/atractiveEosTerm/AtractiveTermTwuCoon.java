/*
 * AtractiveTermSrk.java
 *
 * Created on 13. mai 2001, 21:59
 */

package neqsim.thermo.component.atractiveEosTerm;

import neqsim.thermo.component.ComponentEosInterface;

/**
 * <p>
 * AtractiveTermTwuCoon class.
 * </p>
 *
 * @author esol
 * @version $Id: $Id
 */
public class AtractiveTermTwuCoon extends AtractiveTermBaseClass {
    private static final long serialVersionUID = 1000;

    private double a = -0.201158, b = 0.141599, c = 2.29528, d = -0.660145, e = 0.500315,
            f = 2.63165;

    /**
     * <p>
     * Constructor for AtractiveTermTwuCoon.
     * </p>
     *
     * @param component a {@link neqsim.thermo.component.ComponentEosInterface} object
     */
    public AtractiveTermTwuCoon(ComponentEosInterface component) {
        super(component);
        m = component.getAcentricFactor();
    }

<<<<<<< HEAD
    /** Creates new AtractiveTermSrk */
=======
    /** {@inheritDoc} */
>>>>>>> f5b5a8bf
    // public AtractiveTermTwuCoon(ComponentEosInterface component, double[] params) {
    // this(component);
    // System.arraycopy(params,0,this.parameters,0,params.length);
    // // c = 1+m/2.0-parameters[0]*(1.0+parameters[1]+parameters[2]);
    // // d = 1-1.0/d;
    // }

    @Override
    public AtractiveTermTwuCoon clone() {
        AtractiveTermTwuCoon atractiveTerm = null;
        try {
            atractiveTerm = (AtractiveTermTwuCoon) super.clone();
        } catch (Exception e) {
            logger.error("Cloning failed.", e);
        }

        return atractiveTerm;
    }

    /** {@inheritDoc} */
    @Override
    public void init() {
        // m = (0.48508 + 1.55191 * component.getAcentricFactor() - 0.15613 *
        // component.getAcentricFactor() * component.getAcentricFactor());
    }

    /** {@inheritDoc} */
    @Override
    public double alpha(double temperature) {
        double Tr = (temperature / getComponent().getTC());
        // System.out.println("alpha here " + Math.pow( 1.0 +
        // m*(1.0-Math.sqrt(temperature/component.getTC()))-parameters[0]*(1.0-temperature/component.getTC())*(1.0+parameters[1]*temperature/component.getTC()+parameters[2]*Math.pow(temperature/component.getTC(),2.0)),2.0));
        return Math.pow(Tr, a) * Math.exp(b * (1 - Math.pow(Tr, c)))
                + m * (Math.pow(Tr, d) * Math.exp(e * (1 - Math.pow(Tr, f)))
                        - Math.pow(Tr, a) * Math.exp(b * (1 - Math.pow(Tr, c))));
    }

    private double alphaCrit(double temperature) {
        // c = 1+m/2.0-parameters[0]*(1.0+parameters[1]+parameters[2]);
        // d = 1.0-1.0/d;
        return Math.pow(
                Math.exp(c * (1.0 - Math.pow(temperature / getComponent().getTC(), 1.0 * d))), 2.0);
    }

    private double diffalphaCritT(double temperature) {
        c = 1 + m / 2.0 - parameters[0] * (1.0 + parameters[1] + parameters[2]);
        d = 1.0 - 1.0 / d;
        return -2.0
                * Math.pow(
                        Math.exp(c
                                * (1.0 - Math.pow(temperature / getComponent().getTC(), 1.0 * d))),
                        2.0)
                * c * Math.pow(temperature / getComponent().getTC(), 1.0 * d) * d / temperature;
    }

    private double diffdiffalphaCritT(double temperature) {
        double t = temperature;
        double TC = getComponent().getTC();
        double Tr = (t / TC);
        return 4.0 * Math.pow(Math.exp(c * (1.0 - Math.pow(temperature / TC, 1.0 * d))), 2.0) * c
                * c * Math.pow(Math.pow(temperature / TC, 1.0 * d), 2.0) * d * d
                / (temperature * temperature)
                - 2.0 * Math.pow(Math.exp(c * (1.0 - Math.pow(temperature / TC, 1.0 * d))), 2.0) * c
                        * Math.pow(temperature / TC, 1.0 * d) * d * d / (temperature * temperature)
                + 2.0 * Math.pow(Math.exp(c * (1.0 - Math.pow(temperature / TC, 1.0 * d))), 2.0) * c
                        * Math.pow(temperature / TC, 1.0 * d) * d / (temperature * temperature);
    }

    /** {@inheritDoc} */
    @Override
    public double aT(double temperature) {
        if (temperature / getComponent().getTC() > 100.0) {
            return getComponent().geta() * alphaCrit(temperature);
        } else {
            return getComponent().geta() * alpha(temperature);
        }
    }

    /** {@inheritDoc} */
    @Override
    public double diffalphaT(double temperature) {
        double t = temperature;
        double TC = getComponent().getTC();
        double Tr = (t / TC);

        return Math.pow((Tr), a) * a / t * Math.exp(b * (1 - Math.pow(Tr, c)))
                - Math.pow((Tr), a) * b * Math.pow((Tr), c) * c / t
                        * Math.exp(b * (1 - Math.pow((Tr), c)))
                + m * (Math.pow((Tr), d) * d / t * Math.exp(e * (1 - Math.pow(Tr, f)))
                        - Math.pow(Tr, d) * e * Math.pow(Tr, f) * f / t
                                * Math.exp(e * (1 - Math.pow(Tr, f)))
                        - Math.pow(Tr, a) * a / t * Math.exp(b * (1 - Math.pow(Tr, c)))
                        + Math.pow(Tr, a) * b * Math.pow(Tr, c) * c / t
                                * Math.exp(b * (1 - Math.pow(Tr, c))));
    }

    /** {@inheritDoc} */
    @Override
    public double diffdiffalphaT(double temperature) {
        double t = temperature;
        double TC = getComponent().getTC();
        double Tr = (t / TC);
        return Math.pow(Tr, a) * a * a / Math.pow(t, 2) * Math.exp(b * (1 - Math.pow(Tr, c)))
                - Math.pow(Tr, a) * a / Math.pow(t, 2) * Math.exp(b * (1 - Math.pow(Tr, c)))
                - 2 * Math.pow(Tr, a) * a / Math.pow(t, 2) * b * Math.pow(Tr, c) * c
                        * Math.exp(b * (1 - Math.pow(Tr, c)))
                - Math.pow(Tr, a) * b * Math.pow(Tr, c) * Math.pow(c, 2) / Math.pow(t, 2)
                        * Math.exp(b * (1 - Math.pow(Tr, c)))
                + Math.pow(Tr, a) * b * Math.pow(Tr, c) * c / Math.pow(t, 2)
                        * Math.exp(b * (1 - Math.pow(Tr, c)))
                + Math.pow(Tr, a) * Math.pow(b, 2) * Math.pow(Math.pow(Tr, c), 2) * Math.pow(c, 2)
                        / Math.pow(t, 2) * Math.exp(b * (1 - Math.pow(Tr, c)))
                + m * (Math.pow(Tr, d) * Math.pow(d, 2) / Math.pow(t, 2)
                        * Math.exp(e * (1 - Math.pow(Tr, f)))
                        - Math.pow(Tr, d) * d / Math.pow(t, 2) * Math.exp(e * (1 - Math.pow(Tr, f)))
                        - 2 * Math.pow(Tr, d) * d / Math.pow(t, 2) * e * Math.pow(Tr, f) * f
                                * Math.exp(e * (1 - Math.pow(Tr, f)))
                        - Math.pow(Tr, d) * e * Math.pow(Tr, f) * Math.pow(f, 2) / Math.pow(t, 2)
                                * Math.exp(e * (1 - Math.pow(Tr, f)))
                        + Math.pow(Tr, d) * e * Math.pow(Tr, f) * f / Math.pow(t, 2)
                                * Math.exp(e * (1 - Math.pow(Tr, f)))
                        + Math.pow(Tr, d) * Math.pow(e, 2) * Math.pow(Math.pow(Tr, f), 2)
                                * Math.pow(f, 2) / Math.pow(t, 2)
                                * Math.exp(e * (1 - Math.pow(Tr, f)))
                        - Math.pow(Tr, a) * Math.pow(a, 2) / Math.pow(t, 2)
                                * Math.exp(b * (1 - Math.pow(Tr, c)))
                        + Math.pow(Tr, a) * a / Math.pow(t, 2) * Math.exp(b * (1 - Math.pow(Tr, c)))
                        + 2 * Math.pow(Tr, a) * a / Math.pow(t, 2) * b * Math.pow(Tr, c) * c
                                * Math.exp(b * (1 - Math.pow(Tr, c)))
                        + Math.pow(Tr, a) * b * Math.pow(Tr, c) * Math.pow(c, 2) / Math.pow(t, 2)
                                * Math.exp(b * (1 - Math.pow(Tr, c)))
                        - Math.pow(Tr, a) * b * Math.pow(Tr, c) * c / Math.pow(t, 2)
                                * Math.exp(b * (1 - Math.pow(Tr, c)))
                        - Math.pow(Tr, a) * Math.pow(b, 2) * Math.pow(Math.pow(Tr, c), 2)
                                * Math.pow(c, 2) / Math.pow(t, 2)
                                * Math.exp(b * (1 - Math.pow(Tr, c))));
<<<<<<< HEAD
=======

>>>>>>> f5b5a8bf
    }

    /** {@inheritDoc} */
    @Override
    public double diffaT(double temperature) {
        if (temperature / getComponent().getTC() > 100.0) {
            return getComponent().geta() * diffalphaCritT(temperature);
        } else {
            return getComponent().geta() * diffalphaT(temperature);
        }
    }

    /** {@inheritDoc} */
    @Override
    public double diffdiffaT(double temperature) {
        if (temperature / getComponent().getTC() > 100.0) {
            return getComponent().geta() * diffdiffalphaCritT(temperature);
        } else {
            return getComponent().geta() * diffdiffalphaT(temperature);
        }
    }
}<|MERGE_RESOLUTION|>--- conflicted
+++ resolved
@@ -34,11 +34,7 @@
         m = component.getAcentricFactor();
     }
 
-<<<<<<< HEAD
-    /** Creates new AtractiveTermSrk */
-=======
     /** {@inheritDoc} */
->>>>>>> f5b5a8bf
     // public AtractiveTermTwuCoon(ComponentEosInterface component, double[] params) {
     // this(component);
     // System.arraycopy(params,0,this.parameters,0,params.length);
@@ -175,10 +171,7 @@
                         - Math.pow(Tr, a) * Math.pow(b, 2) * Math.pow(Math.pow(Tr, c), 2)
                                 * Math.pow(c, 2) / Math.pow(t, 2)
                                 * Math.exp(b * (1 - Math.pow(Tr, c))));
-<<<<<<< HEAD
-=======
 
->>>>>>> f5b5a8bf
     }
 
     /** {@inheritDoc} */
