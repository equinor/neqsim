--- conflicted
+++ resolved
@@ -16,16 +16,8 @@
 public class AtractiveTermTwuCoon extends AtractiveTermBaseClass {
         private static final long serialVersionUID = 1000;
 
-<<<<<<< HEAD
         private double a = -0.201158, b = 0.141599, c = 2.29528, d = -0.660145, e = 0.500315,
                         f = 2.63165;
-
-        /** Creates new AtractiveTermSrk */
-        public AtractiveTermTwuCoon(ComponentEosInterface component) {
-                super(component);
-                m = component.getAcentricFactor();
-=======
-    private static final long serialVersionUID = 1000;
 
     private double a = -0.201158, b = 0.141599, c = 2.29528, d = -0.660145, e = 0.500315, f = 2.63165;
 
@@ -50,7 +42,6 @@
             atractiveTerm = (AtractiveTermTwuCoon) super.clone();
         } catch (Exception e) {
             logger.error("Cloning failed.", e);
->>>>>>> 5c88a656
         }
 
         /** Creates new AtractiveTermSrk */
