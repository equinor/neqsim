--- conflicted
+++ resolved
@@ -171,10 +171,7 @@
                         - Math.pow(Tr, a) * Math.pow(b, 2) * Math.pow(Math.pow(Tr, c), 2)
                                 * Math.pow(c, 2) / Math.pow(t, 2)
                                 * Math.exp(b * (1 - Math.pow(Tr, c))));
-<<<<<<< HEAD
-=======
 
->>>>>>> 24915a9b
     }
 
     /** {@inheritDoc} */
