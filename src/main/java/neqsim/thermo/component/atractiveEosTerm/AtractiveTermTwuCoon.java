/*
 * AtractiveTermSrk.java
 *
 * Created on 13. mai 2001, 21:59
 */

package neqsim.thermo.component.atractiveEosTerm;

import neqsim.thermo.component.ComponentEosInterface;

/**
 *
 * @author esol
 * @version
 */
public class AtractiveTermTwuCoon extends AtractiveTermBaseClass {
    private static final long serialVersionUID = 1000;

    private double a = -0.201158, b = 0.141599, c = 2.29528, d = -0.660145, e = 0.500315,
            f = 2.63165;

    /** Creates new AtractiveTermSrk */
    public AtractiveTermTwuCoon(ComponentEosInterface component) {
        super(component);
        m = component.getAcentricFactor();
    }

    /** Creates new AtractiveTermSrk */
    // public AtractiveTermTwuCoon(ComponentEosInterface component, double[] params) {
    // this(component);
    // System.arraycopy(params,0,this.parameters,0,params.length);
    // // c = 1+m/2.0-parameters[0]*(1.0+parameters[1]+parameters[2]);
    // // d = 1-1.0/d;
    // }

    @Override
<<<<<<< HEAD
    public Object clone() {
=======
    public AtractiveTermTwuCoon clone() {
>>>>>>> bbc43052
        AtractiveTermTwuCoon atractiveTerm = null;
        try {
            atractiveTerm = (AtractiveTermTwuCoon) super.clone();
        } catch (Exception e) {
            logger.error("Cloning failed.", e);
        }

        return atractiveTerm;
    }

    @Override
    public void init() {
        // m = (0.48508 + 1.55191 * component.getAcentricFactor() - 0.15613 *
        // component.getAcentricFactor() * component.getAcentricFactor());
    }

    @Override
    public double alpha(double temperature) {
        double Tr = (temperature / getComponent().getTC());
        // System.out.println("alpha here " + Math.pow( 1.0 +
        // m*(1.0-Math.sqrt(temperature/component.getTC()))-parameters[0]*(1.0-temperature/component.getTC())*(1.0+parameters[1]*temperature/component.getTC()+parameters[2]*Math.pow(temperature/component.getTC(),2.0)),2.0));
        return Math.pow(Tr, a) * Math.exp(b * (1 - Math.pow(Tr, c)))
                + m * (Math.pow(Tr, d) * Math.exp(e * (1 - Math.pow(Tr, f)))
                        - Math.pow(Tr, a) * Math.exp(b * (1 - Math.pow(Tr, c))));
    }

    private double alphaCrit(double temperature) {
        // c = 1+m/2.0-parameters[0]*(1.0+parameters[1]+parameters[2]);
        // d = 1.0-1.0/d;
        return Math.pow(
                Math.exp(c * (1.0 - Math.pow(temperature / getComponent().getTC(), 1.0 * d))), 2.0);
    }

    private double diffalphaCritT(double temperature) {
        c = 1 + m / 2.0 - parameters[0] * (1.0 + parameters[1] + parameters[2]);
        d = 1.0 - 1.0 / d;
        return -2.0
                * Math.pow(
                        Math.exp(c
                                * (1.0 - Math.pow(temperature / getComponent().getTC(), 1.0 * d))),
                        2.0)
                * c * Math.pow(temperature / getComponent().getTC(), 1.0 * d) * d / temperature;
    }

    private double diffdiffalphaCritT(double temperature) {
        double t = temperature;
        double TC = getComponent().getTC();
        double Tr = (t / TC);
        return 4.0 * Math.pow(Math.exp(c * (1.0 - Math.pow(temperature / TC, 1.0 * d))), 2.0) * c
                * c * Math.pow(Math.pow(temperature / TC, 1.0 * d), 2.0) * d * d
                / (temperature * temperature)
                - 2.0 * Math.pow(Math.exp(c * (1.0 - Math.pow(temperature / TC, 1.0 * d))), 2.0) * c
                        * Math.pow(temperature / TC, 1.0 * d) * d * d / (temperature * temperature)
                + 2.0 * Math.pow(Math.exp(c * (1.0 - Math.pow(temperature / TC, 1.0 * d))), 2.0) * c
                        * Math.pow(temperature / TC, 1.0 * d) * d / (temperature * temperature);
    }

    @Override
    public double aT(double temperature) {
        if (temperature / getComponent().getTC() > 100.0) {
            return getComponent().geta() * alphaCrit(temperature);
        } else {
            return getComponent().geta() * alpha(temperature);
        }
    }

    @Override
    public double diffalphaT(double temperature) {
        double t = temperature;
        double TC = getComponent().getTC();
        double Tr = (t / TC);

        return Math.pow((Tr), a) * a / t * Math.exp(b * (1 - Math.pow(Tr, c)))
                - Math.pow((Tr), a) * b * Math.pow((Tr), c) * c / t
                        * Math.exp(b * (1 - Math.pow((Tr), c)))
                + m * (Math.pow((Tr), d) * d / t * Math.exp(e * (1 - Math.pow(Tr, f)))
                        - Math.pow(Tr, d) * e * Math.pow(Tr, f) * f / t
                                * Math.exp(e * (1 - Math.pow(Tr, f)))
                        - Math.pow(Tr, a) * a / t * Math.exp(b * (1 - Math.pow(Tr, c)))
                        + Math.pow(Tr, a) * b * Math.pow(Tr, c) * c / t
                                * Math.exp(b * (1 - Math.pow(Tr, c))));
    }

    @Override
    public double diffdiffalphaT(double temperature) {
        double t = temperature;
        double TC = getComponent().getTC();
        double Tr = (t / TC);
        return Math.pow(Tr, a) * a * a / Math.pow(t, 2) * Math.exp(b * (1 - Math.pow(Tr, c)))
                - Math.pow(Tr, a) * a / Math.pow(t, 2) * Math.exp(b * (1 - Math.pow(Tr, c)))
                - 2 * Math.pow(Tr, a) * a / Math.pow(t, 2) * b * Math.pow(Tr, c) * c
                        * Math.exp(b * (1 - Math.pow(Tr, c)))
                - Math.pow(Tr, a) * b * Math.pow(Tr, c) * Math.pow(c, 2) / Math.pow(t, 2)
                        * Math.exp(b * (1 - Math.pow(Tr, c)))
                + Math.pow(Tr, a) * b * Math.pow(Tr, c) * c / Math.pow(t, 2)
                        * Math.exp(b * (1 - Math.pow(Tr, c)))
                + Math.pow(Tr, a) * Math.pow(b, 2) * Math.pow(Math.pow(Tr, c), 2) * Math.pow(c, 2)
                        / Math.pow(t, 2) * Math.exp(b * (1 - Math.pow(Tr, c)))
                + m * (Math.pow(Tr, d) * Math.pow(d, 2) / Math.pow(t, 2)
                        * Math.exp(e * (1 - Math.pow(Tr, f)))
                        - Math.pow(Tr, d) * d / Math.pow(t, 2) * Math.exp(e * (1 - Math.pow(Tr, f)))
                        - 2 * Math.pow(Tr, d) * d / Math.pow(t, 2) * e * Math.pow(Tr, f) * f
                                * Math.exp(e * (1 - Math.pow(Tr, f)))
                        - Math.pow(Tr, d) * e * Math.pow(Tr, f) * Math.pow(f, 2) / Math.pow(t, 2)
                                * Math.exp(e * (1 - Math.pow(Tr, f)))
                        + Math.pow(Tr, d) * e * Math.pow(Tr, f) * f / Math.pow(t, 2)
                                * Math.exp(e * (1 - Math.pow(Tr, f)))
                        + Math.pow(Tr, d) * Math.pow(e, 2) * Math.pow(Math.pow(Tr, f), 2)
                                * Math.pow(f, 2) / Math.pow(t, 2)
                                * Math.exp(e * (1 - Math.pow(Tr, f)))
                        - Math.pow(Tr, a) * Math.pow(a, 2) / Math.pow(t, 2)
                                * Math.exp(b * (1 - Math.pow(Tr, c)))
                        + Math.pow(Tr, a) * a / Math.pow(t, 2) * Math.exp(b * (1 - Math.pow(Tr, c)))
                        + 2 * Math.pow(Tr, a) * a / Math.pow(t, 2) * b * Math.pow(Tr, c) * c
                                * Math.exp(b * (1 - Math.pow(Tr, c)))
                        + Math.pow(Tr, a) * b * Math.pow(Tr, c) * Math.pow(c, 2) / Math.pow(t, 2)
                                * Math.exp(b * (1 - Math.pow(Tr, c)))
                        - Math.pow(Tr, a) * b * Math.pow(Tr, c) * c / Math.pow(t, 2)
                                * Math.exp(b * (1 - Math.pow(Tr, c)))
                        - Math.pow(Tr, a) * Math.pow(b, 2) * Math.pow(Math.pow(Tr, c), 2)
                                * Math.pow(c, 2) / Math.pow(t, 2)
                                * Math.exp(b * (1 - Math.pow(Tr, c))));
    }

    @Override
    public double diffaT(double temperature) {
        if (temperature / getComponent().getTC() > 100.0) {
            return getComponent().geta() * diffalphaCritT(temperature);
        } else {
            return getComponent().geta() * diffalphaT(temperature);
        }
    }

    @Override
    public double diffdiffaT(double temperature) {
        if (temperature / getComponent().getTC() > 100.0) {
            return getComponent().geta() * diffdiffalphaCritT(temperature);
        } else {
            return getComponent().geta() * diffdiffalphaT(temperature);
        }
    }
}<|MERGE_RESOLUTION|>--- conflicted
+++ resolved
@@ -34,11 +34,7 @@
     // }
 
     @Override
-<<<<<<< HEAD
-    public Object clone() {
-=======
     public AtractiveTermTwuCoon clone() {
->>>>>>> bbc43052
         AtractiveTermTwuCoon atractiveTerm = null;
         try {
             atractiveTerm = (AtractiveTermTwuCoon) super.clone();
