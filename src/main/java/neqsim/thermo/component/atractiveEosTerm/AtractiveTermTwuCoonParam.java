--- conflicted
+++ resolved
@@ -33,11 +33,7 @@
     }
 
     @Override
-<<<<<<< HEAD
-    public Object clone() {
-=======
     public AtractiveTermTwuCoonParam clone() {
->>>>>>> bbc43052
         AtractiveTermTwuCoonParam atractiveTerm = null;
         try {
             atractiveTerm = (AtractiveTermTwuCoonParam) super.clone();
