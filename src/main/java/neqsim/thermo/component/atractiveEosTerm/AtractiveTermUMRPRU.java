--- conflicted
+++ resolved
@@ -25,11 +25,7 @@
     }
 
     @Override
-<<<<<<< HEAD
-    public Object clone() {
-=======
     public AtractiveTermUMRPRU clone() {
->>>>>>> bbc43052
         AtractiveTermUMRPRU atractiveTerm = null;
         try {
             atractiveTerm = (AtractiveTermUMRPRU) super.clone();
