package neqsim.thermo.component.atractiveEosTerm;

import neqsim.thermo.component.ComponentEosInterface;

public class AttractiveTermTwuCoonStatoil extends AtractiveTermBaseClass {
    private static final long serialVersionUID = 1000;

    private double a = 0.0, b = 0.0, c = 0.0;

    /** Creates new AtractiveTermSrk */
    public AttractiveTermTwuCoonStatoil(ComponentEosInterface component) {
        super(component);
        a = this.parameters[0];
        b = this.parameters[1];
        c = this.parameters[2];
    }

    /** Creates new AtractiveTermSrk */
    public AttractiveTermTwuCoonStatoil(ComponentEosInterface component, double[] params) {
        this(component);
        // this.parameters [0] for aa benytte gitte input parametre
        System.arraycopy(params, 0, this.parameters, 0, params.length);
    }

    @Override
<<<<<<< HEAD
    public Object clone() {
=======
    public AttractiveTermTwuCoonStatoil clone() {
>>>>>>> bbc43052
        AttractiveTermTwuCoonStatoil atractiveTerm = null;
        try {
            atractiveTerm = (AttractiveTermTwuCoonStatoil) super.clone();
        } catch (Exception e) {
            logger.error("Cloning failed.", e);
        }

        return atractiveTerm;
    }

    @Override
    public void init() {
        // m = (0.48508 + 1.55191 * component.getAcentricFactor() - 0.15613 *
        // component.getAcentricFactor() * component.getAcentricFactor());
    }

    @Override
    public double alpha(double temperature) {
        a = this.parameters[0];
        b = this.parameters[1];
        c = this.parameters[2];

        double t = temperature;
        double TC = getComponent().getTC();
        double Tr = (t / TC);
        // System.out.println("alpha here " + Math.pow( 1.0 +
        // m*(1.0-Math.sqrt(temperature/component.getTC()))-parameters[0]*(1.0-temperature/component.getTC())*(1.0+parameters[1]*temperature/component.getTC()+parameters[2]*Math.pow(temperature/component.getTC(),2.0)),2.0));
        return Math.pow((Tr), (c * (b - 1))) * Math.exp(a * (1 - Math.pow((Tr), (b * c))));
    }

    // private double alphaCrit(double temperature){
    // c = 1+m/2.0-parameters[0]*(1.0+parameters[1]+parameters[2]);
    // d = 1.0-1.0/d;
    // return Math.pow(Math.exp(c*(1.0-Math.pow(temperature/component.getTC(),1.0*d))),2.0);
    // }
    //
    // private double diffalphaCritT(double temperature){
    // c = 1+m/2.0-parameters[0]*(1.0+parameters[1]+parameters[2]);
    // d = 1.0-1.0/d;
    // return
    // -2.0*Math.pow(Math.exp(c*(1.0-Math.pow(temperature/component.getTC(),1.0*d))),2.0)*c*Math.pow(temperature/component.getTC(),1.0*d)*d/temperature;
    // }
    //
    // private double diffdiffalphaCritT(double temperature){
    // c = 1+m/2.0-parameters[0]*(1.0+parameters[1]+parameters[2]);
    // d = 1-1.0/d;
    // double TC = component.getTC();
    // return
    // 4.0*Math.pow(Math.exp(c*(1.0-Math.pow(temperature/TC,1.0*d))),2.0)*c*c*Math.pow(Math.pow(temperature/TC,1.0*d),2.0)*d*d/(temperature*temperature)-2.0*Math.pow(Math.exp(c*(1.0-Math.pow(temperature/TC,1.0*d))),2.0)*c*Math.pow(temperature/TC,1.0*d)*d*d/(temperature*
    // temperature)+2.0*Math.pow(Math.exp(c*(1.0-Math.pow(temperature/TC,1.0*d))),2.0)*c*Math.pow(
    // temperature/TC,1.0*d)*d/(temperature*temperature);
    // }
    @Override
    public double aT(double temperature) {
        return getComponent().geta() * alpha(temperature);
    }

    @Override
    public double diffalphaT(double temperature) {
        a = this.parameters[0];
        b = this.parameters[1];
        c = this.parameters[2];

        double t = temperature;
        double TC = getComponent().getTC();
        double Tr = (t / TC);

        return Math.pow((Tr), (c * (b - 1))) * c * (b - 1) / t
                * Math.exp(a * (1 - Math.pow((Tr), (b * c))))
                - Math.pow((Tr), (c * (b - 1))) * a * Math.pow((Tr), (b * c)) * b * c / t
                        * Math.exp(a * (1 - Math.pow((Tr), (b * c))));
    }

    @Override
    public double diffdiffalphaT(double temperature) {
        a = this.parameters[0];
        b = this.parameters[1];
        c = this.parameters[2];
        double t = temperature;
        double TC = getComponent().getTC();
        double Tr = (t / TC);
        return Math.pow(Tr, (c * (b - 1))) * (c * c) * (b - 1) * (b - 1) / (t * t)
                * Math.exp(a * (1 - Math.pow(Tr, (b * c))))
                - Math.pow(Tr, (c * (b - 1))) * c * (b - 1) / (t * t)
                        * Math.exp(a * (1 - Math.pow(Tr, (b * c))))
                - 2 * Math.pow(Tr, (c * (b - 1))) * (c * c) * (b - 1) / (t * t) * a
                        * Math.pow(Tr, (b * c)) * b * Math.exp(a * (1 - Math.pow(Tr, (b * c))))
                - Math.pow(Tr, (c * (b - 1))) * a * Math.pow(Tr, (b * c)) * (b * b) * (c * c)
                        / (t * t) * Math.exp(a * (1 - Math.pow(Tr, (b * c))))
                + Math.pow(Tr, (c * (b - 1))) * a * Math.pow(Tr, (b * c)) * b * c / (t * t)
                        * Math.exp(a * (1 - Math.pow(Tr, (b * c))))
                + Math.pow(Tr, (c * (b - 1))) * (a * a) * (Math.pow(Tr, (2 * b * c))) * (b * b)
                        * (c * c) / (t * t) * Math.exp(a * (1 - Math.pow(Tr, (b * c))));
    }

    @Override
    public double diffaT(double temperature) {
        return getComponent().geta() * diffalphaT(temperature);
    }

    @Override
    public double diffdiffaT(double temperature) {
        return getComponent().geta() * diffdiffalphaT(temperature);
    }
}<|MERGE_RESOLUTION|>--- conflicted
+++ resolved
@@ -23,11 +23,7 @@
     }
 
     @Override
-<<<<<<< HEAD
-    public Object clone() {
-=======
     public AttractiveTermTwuCoonStatoil clone() {
->>>>>>> bbc43052
         AttractiveTermTwuCoonStatoil atractiveTerm = null;
         try {
             atractiveTerm = (AttractiveTermTwuCoonStatoil) super.clone();
