package neqsim.thermo.component.attractiveEosTerm;

import neqsim.thermo.component.ComponentEosInterface;

/**
 * <p>
 * AttractiveTermTwuCoon class.
 * </p>
 *
 * @author esol
 * @version $Id: $Id
 */
public class AttractiveTermTwuCoon extends AttractiveTermBaseClass {
  private static final long serialVersionUID = 1000;

<<<<<<< HEAD
  private double a = -0.201158, b = 0.141599, c = 2.29528, d = -0.660145, e = 0.500315, f = 2.63165;
=======
  private double a = -0.201158;
  private double b = 0.141599;
  private double c = 2.29528;
  private double d = -0.660145;
  private double e = 0.500315;
  private double f = 2.63165;
>>>>>>> a22ae0e4

  /**
   * <p>
   * Constructor for AttractiveTermTwuCoon.
   * </p>
   *
   * @param component a {@link neqsim.thermo.component.ComponentEosInterface} object
   */
  public AttractiveTermTwuCoon(ComponentEosInterface component) {
    super(component);
    m = component.getAcentricFactor();
  }

  // public AttractiveTermTwuCoon(ComponentEosInterface component, double[] params) {
  // this(component);
  // System.arraycopy(params,0,this.parameters,0,params.length);
  // // c = 1+m/2.0-parameters[0]*(1.0+parameters[1]+parameters[2]);
  // // d = 1-1.0/d;
  // }

  @Override
  public AttractiveTermTwuCoon clone() {
    AttractiveTermTwuCoon attractiveTerm = null;
    try {
      attractiveTerm = (AttractiveTermTwuCoon) super.clone();
    } catch (Exception ex) {
      logger.error("Cloning failed.", ex);
    }

    return attractiveTerm;
  }

  /** {@inheritDoc} */
  @Override
  public void init() {
    // m = (0.48508 + 1.55191 * component.getAcentricFactor() - 0.15613 *
    // component.getAcentricFactor() * component.getAcentricFactor());
  }

  /** {@inheritDoc} */
  @Override
  public double alpha(double temperature) {
    double Tr = (temperature / getComponent().getTC());
    // System.out.println("alpha here " + Math.pow( 1.0 +
    // m*(1.0-Math.sqrt(temperature/component.getTC()))-parameters[0]*(1.0-temperature/component.getTC())*(1.0+parameters[1]*temperature/component.getTC()+parameters[2]*Math.pow(temperature/component.getTC(),2.0)),2.0));
    return Math.pow(Tr, a) * Math.exp(b * (1 - Math.pow(Tr, c)))
        + m * (Math.pow(Tr, d) * Math.exp(e * (1 - Math.pow(Tr, f)))
            - Math.pow(Tr, a) * Math.exp(b * (1 - Math.pow(Tr, c))));
  }

  /**
<<<<<<< HEAD
=======
   * alphaCrit
   * 
>>>>>>> a22ae0e4
   * @param temperature temperature in unit Kelvin
   * @return double
   */
  private double alphaCrit(double temperature) {
    // c = 1+m/2.0-parameters[0]*(1.0+parameters[1]+parameters[2]);
    // d = 1.0-1.0/d;
    return Math.pow(Math.exp(c * (1.0 - Math.pow(temperature / getComponent().getTC(), 1.0 * d))),
        2.0);
  }

  /**
<<<<<<< HEAD
=======
   * diffalphaCritT
   * 
>>>>>>> a22ae0e4
   * @param temperature temperature in unit Kelvin
   * @return double
   */
  private double diffalphaCritT(double temperature) {
    c = 1 + m / 2.0 - parameters[0] * (1.0 + parameters[1] + parameters[2]);
    d = 1.0 - 1.0 / d;
    return -2.0 * Math
        .pow(Math.exp(c * (1.0 - Math.pow(temperature / getComponent().getTC(), 1.0 * d))), 2.0) * c
        * Math.pow(temperature / getComponent().getTC(), 1.0 * d) * d / temperature;
  }

  /**
<<<<<<< HEAD
=======
   * diffdiffalphaCritT
   * 
>>>>>>> a22ae0e4
   * @param temperature temperature in unit Kelvin
   * @return double
   */
  private double diffdiffalphaCritT(double temperature) {
    double TC = getComponent().getTC();
    // double Tr = (temperature / TC);
    return 4.0 * Math.pow(Math.exp(c * (1.0 - Math.pow(temperature / TC, 1.0 * d))), 2.0) * c * c
        * Math.pow(Math.pow(temperature / TC, 1.0 * d), 2.0) * d * d / (temperature * temperature)
        - 2.0 * Math.pow(Math.exp(c * (1.0 - Math.pow(temperature / TC, 1.0 * d))), 2.0) * c
            * Math.pow(temperature / TC, 1.0 * d) * d * d / (temperature * temperature)
        + 2.0 * Math.pow(Math.exp(c * (1.0 - Math.pow(temperature / TC, 1.0 * d))), 2.0) * c
            * Math.pow(temperature / TC, 1.0 * d) * d / (temperature * temperature);
  }

  /** {@inheritDoc} */
  @Override
  public double aT(double temperature) {
    if (temperature / getComponent().getTC() > 100.0) {
      return getComponent().geta() * alphaCrit(temperature);
    } else {
      return getComponent().geta() * alpha(temperature);
    }
  }

  /** {@inheritDoc} */
  @Override
  public double diffalphaT(double temperature) {
    double t = temperature;
    double TC = getComponent().getTC();
    double Tr = (t / TC);

    return Math.pow((Tr), a) * a / t * Math.exp(b * (1 - Math.pow(Tr, c)))
        - Math.pow((Tr), a) * b * Math.pow((Tr), c) * c / t * Math.exp(b * (1 - Math.pow((Tr), c)))
        + m * (Math.pow((Tr), d) * d / t * Math.exp(e * (1 - Math.pow(Tr, f)))
            - Math.pow(Tr, d) * e * Math.pow(Tr, f) * f / t * Math.exp(e * (1 - Math.pow(Tr, f)))
            - Math.pow(Tr, a) * a / t * Math.exp(b * (1 - Math.pow(Tr, c)))
            + Math.pow(Tr, a) * b * Math.pow(Tr, c) * c / t * Math.exp(b * (1 - Math.pow(Tr, c))));
  }

  /** {@inheritDoc} */
  @Override
  public double diffdiffalphaT(double temperature) {
    double t = temperature;
    double TC = getComponent().getTC();
    double Tr = (t / TC);
    return Math.pow(Tr, a) * a * a / Math.pow(t, 2) * Math.exp(b * (1 - Math.pow(Tr, c)))
        - Math.pow(Tr, a) * a / Math.pow(t, 2) * Math.exp(b * (1 - Math.pow(Tr, c)))
        - 2 * Math.pow(Tr, a) * a / Math.pow(t, 2) * b * Math.pow(Tr, c) * c
            * Math.exp(b * (1 - Math.pow(Tr, c)))
        - Math.pow(Tr, a) * b * Math.pow(Tr, c) * Math.pow(c, 2) / Math.pow(t, 2)
            * Math.exp(b * (1 - Math.pow(Tr, c)))
        + Math.pow(Tr, a) * b * Math.pow(Tr, c) * c / Math.pow(t, 2)
            * Math.exp(b * (1 - Math.pow(Tr, c)))
        + Math.pow(Tr, a) * Math.pow(b, 2) * Math.pow(Math.pow(Tr, c), 2) * Math.pow(c, 2)
            / Math.pow(t, 2) * Math.exp(b * (1 - Math.pow(Tr, c)))
        + m * (Math.pow(Tr, d) * Math.pow(d, 2) / Math.pow(t, 2)
            * Math.exp(e * (1 - Math.pow(Tr, f)))
            - Math.pow(Tr, d) * d / Math.pow(t, 2) * Math.exp(e * (1 - Math.pow(Tr, f)))
            - 2 * Math.pow(Tr, d) * d / Math.pow(t, 2) * e * Math.pow(Tr, f) * f
                * Math.exp(e * (1 - Math.pow(Tr, f)))
            - Math.pow(Tr, d) * e * Math.pow(Tr, f) * Math.pow(f, 2) / Math.pow(t, 2)
                * Math.exp(e * (1 - Math.pow(Tr, f)))
            + Math.pow(Tr, d) * e * Math.pow(Tr, f) * f / Math.pow(t, 2)
                * Math.exp(e * (1 - Math.pow(Tr, f)))
            + Math.pow(Tr, d) * Math.pow(e, 2) * Math.pow(Math.pow(Tr, f), 2) * Math.pow(f, 2)
                / Math.pow(t, 2) * Math.exp(e * (1 - Math.pow(Tr, f)))
            - Math.pow(Tr, a) * Math.pow(a, 2) / Math.pow(t, 2)
                * Math.exp(b * (1 - Math.pow(Tr, c)))
            + Math.pow(Tr, a) * a / Math.pow(t, 2) * Math.exp(b * (1 - Math.pow(Tr, c)))
            + 2 * Math.pow(Tr, a) * a / Math.pow(t, 2) * b * Math.pow(Tr, c) * c
                * Math.exp(b * (1 - Math.pow(Tr, c)))
            + Math.pow(Tr, a) * b * Math.pow(Tr, c) * Math.pow(c, 2) / Math.pow(t, 2)
                * Math.exp(b * (1 - Math.pow(Tr, c)))
            - Math.pow(Tr, a) * b * Math.pow(Tr, c) * c / Math.pow(t, 2)
                * Math.exp(b * (1 - Math.pow(Tr, c)))
            - Math.pow(Tr, a) * Math.pow(b, 2) * Math.pow(Math.pow(Tr, c), 2) * Math.pow(c, 2)
                / Math.pow(t, 2) * Math.exp(b * (1 - Math.pow(Tr, c))));
  }

  /** {@inheritDoc} */
  @Override
  public double diffaT(double temperature) {
    if (temperature / getComponent().getTC() > 100.0) {
      return getComponent().geta() * diffalphaCritT(temperature);
    } else {
      return getComponent().geta() * diffalphaT(temperature);
    }
  }

  /** {@inheritDoc} */
  @Override
  public double diffdiffaT(double temperature) {
    if (temperature / getComponent().getTC() > 100.0) {
      return getComponent().geta() * diffdiffalphaCritT(temperature);
    } else {
      return getComponent().geta() * diffdiffalphaT(temperature);
    }
  }
}<|MERGE_RESOLUTION|>--- conflicted
+++ resolved
@@ -13,16 +13,12 @@
 public class AttractiveTermTwuCoon extends AttractiveTermBaseClass {
   private static final long serialVersionUID = 1000;
 
-<<<<<<< HEAD
-  private double a = -0.201158, b = 0.141599, c = 2.29528, d = -0.660145, e = 0.500315, f = 2.63165;
-=======
   private double a = -0.201158;
   private double b = 0.141599;
   private double c = 2.29528;
   private double d = -0.660145;
   private double e = 0.500315;
   private double f = 2.63165;
->>>>>>> a22ae0e4
 
   /**
    * <p>
@@ -74,11 +70,8 @@
   }
 
   /**
-<<<<<<< HEAD
-=======
-   * alphaCrit
-   * 
->>>>>>> a22ae0e4
+   * alphaCrit.
+   *
    * @param temperature temperature in unit Kelvin
    * @return double
    */
@@ -90,11 +83,8 @@
   }
 
   /**
-<<<<<<< HEAD
-=======
-   * diffalphaCritT
-   * 
->>>>>>> a22ae0e4
+   * diffalphaCritT.
+   *
    * @param temperature temperature in unit Kelvin
    * @return double
    */
@@ -107,11 +97,8 @@
   }
 
   /**
-<<<<<<< HEAD
-=======
-   * diffdiffalphaCritT
-   * 
->>>>>>> a22ae0e4
+   * diffdiffalphaCritT.
+   *
    * @param temperature temperature in unit Kelvin
    * @return double
    */
