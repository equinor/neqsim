/*
 * CPAMixing.java
 *
 * Created on 4. juni 2000, 12:38
 */
package neqsim.thermo.mixingRule;

import org.apache.logging.log4j.LogManager;
import org.apache.logging.log4j.Logger;
import neqsim.thermo.ThermodynamicConstantsInterface;
import neqsim.thermo.component.ComponentEosInterface;
import neqsim.thermo.component.ComponentSrkCPA;
import neqsim.thermo.phase.PhaseCPAInterface;
import neqsim.thermo.phase.PhaseInterface;
import neqsim.util.database.NeqSimDataBase;

/**
<<<<<<< HEAD
 * @author Even Solbraa
 * @version
=======
 * <p>
 * CPAMixing class.
 * </p>
 *
 * @author Even Solbraa
 * @version $Id: $Id
>>>>>>> e5b15554
 */
public class CPAMixing implements Cloneable, ThermodynamicConstantsInterface {
    private static final long serialVersionUID = 1000;
    static Logger logger = LogManager.getLogger(CPAMixing.class);

    int[][] assosSchemeType = null; // 0- ER - 1 - CR1
    double[][] cpaBetaCross = null;
    double[][] cpaEpsCross = null;
    final int[] charge4C = {1, 1, -1, -1};
    final int[] charge1A = {-1};
    final int[] charge2A = {-1, -1};
    final int[] charge2B = {1, -1};

    /**
     * <p>
     * Constructor for CPAMixing.
     * </p>
     */
    public CPAMixing() {}

    /** {@inheritDoc} */
    @Override
    public CPAMixing clone() {
        CPAMixing clonedSystem = null;
        try {
            clonedSystem = (CPAMixing) super.clone();
        } catch (Exception e) {
            logger.error("Cloning failed.", e);
        }

        return clonedSystem;
    }

    public class CPA_Radoch_base implements CPAMixingInterface {
        private static final long serialVersionUID = 1000;
        static Logger logger = LogManager.getLogger(CPAMixing.class);

<<<<<<< HEAD
        int[][] assosSchemeType = null; // 0- ER - 1 - CR1
        double[][] cpaBetaCross = null;
        double[][] cpaEpsCross = null;
        final int[] charge4C = {1, 1, -1, -1};
        final int[] charge1A = {-1};
        final int[] charge2A = {-1, -1};
        final int[] charge2B = {1, -1};

        public CPAMixing() {}

        @Override
        public Object clone() {
                CPAMixing clonedSystem = null;
                try {
                        clonedSystem = (CPAMixing) super.clone();
                } catch (Exception e) {
                        logger.error("Cloning failed.", e);
                }

                return clonedSystem;
        }

        public class CPA_Radoch_base implements CPAMixingInterface {
                private static final long serialVersionUID = 1000;

                double eps = 12000.76;
                double beta = 0.03;
                protected double[][] epsab = {{0, eps, eps, eps}, {eps, 0, eps, eps},
                                {eps, eps, 0, eps}, {eps, eps, eps, 0}};
                protected double[][] betamat = {{0, beta, beta, beta}, {beta, 0, beta, beta},
                                {beta, beta, 0, beta}, {beta, beta, beta, 0}};

                public double calcXi(int siteNumber, int compnumb, PhaseInterface phase,
                                double temperature, double pressure, int numbcomp) {
                        return 1.0;
                }
=======
        double eps = 12000.76;
        double beta = 0.03;
        protected double[][] epsab =
                {{0, eps, eps, eps}, {eps, 0, eps, eps}, {eps, eps, 0, eps}, {eps, eps, eps, 0}};
        protected double[][] betamat = {{0, beta, beta, beta}, {beta, 0, beta, beta},
                {beta, beta, 0, beta}, {beta, beta, beta, 0}};

        public double calcXi(int siteNumber, int compnumb, PhaseInterface phase, double temperature,
                double pressure, int numbcomp) {
            return 1.0;
        }

        @Override
        public double calcXi(int[][][] assosScheme, int[][][][] assosScheme2, int siteNumber,
                int compnumb, PhaseInterface phase, double temperature, double pressure,
                int numbcomp) {
            return 1.0;
        }

        @Override
        public double calcDelta(int siteNumber1, int siteNumber2, int compnumb1, int compnumb2,
                PhaseInterface phase, double temperature, double pressure, int numbcomp) {
            return 1.0;
        }

        @Override
        public double calcDeltaNog(int siteNumber1, int siteNumber2, int compnumb1, int compnumb2,
                PhaseInterface phase, double temperature, double pressure, int numbcomp) {
            return 1.0;
        }

        @Override
        public double calcDeltadN(int derivativeComp, int siteNumber1, int siteNumber2,
                int compnumb1, int compnumb2, PhaseInterface phase, double temperature,
                double pressure, int numbcomp) {
            return 1.0;
        }

        @Override
        public double calcDeltadT(int siteNumber1, int siteNumber2, int compnumb1, int compnumb2,
                PhaseInterface phase, double temperature, double pressure, int numbcomp) {
            return 1.0;
        }

        @Override
        public double calcDeltadV(int siteNumber1, int siteNumber2, int compnumb1, int compnumb2,
                PhaseInterface phase, double temperature, double pressure, int numbcomp) {
            return 1.0;
        }
>>>>>>> e5b15554

                @Override
                public double calcXi(int[][][] assosScheme, int[][][][] assosScheme2,
                                int siteNumber, int compnumb, PhaseInterface phase,
                                double temperature, double pressure, int numbcomp) {
                        return 1.0;
                }

                @Override
                public double calcDelta(int siteNumber1, int siteNumber2, int compnumb1,
                                int compnumb2, PhaseInterface phase, double temperature,
                                double pressure, int numbcomp) {
                        return 1.0;
                }

<<<<<<< HEAD
                @Override
                public double calcDeltaNog(int siteNumber1, int siteNumber2, int compnumb1,
                                int compnumb2, PhaseInterface phase, double temperature,
                                double pressure, int numbcomp) {
                        return 1.0;
                }

                @Override
                public double calcDeltadN(int derivativeComp, int siteNumber1, int siteNumber2,
                                int compnumb1, int compnumb2, PhaseInterface phase,
                                double temperature, double pressure, int numbcomp) {
                        return 1.0;
                }

                @Override
                public double calcDeltadT(int siteNumber1, int siteNumber2, int compnumb1,
                                int compnumb2, PhaseInterface phase, double temperature,
                                double pressure, int numbcomp) {
                        return 1.0;
                }

                @Override
                public double calcDeltadV(int siteNumber1, int siteNumber2, int compnumb1,
                                int compnumb2, PhaseInterface phase, double temperature,
                                double pressure, int numbcomp) {
                        return 1.0;
                }

                @Override
                public double calcDeltadTdT(int siteNumber1, int siteNumber2, int compnumb1,
                                int compnumb2, PhaseInterface phase, double temperature,
                                double pressure, int numbcomp) {
                        return 1.0;
                }

                @Override
                public double calcDeltadTdV(int siteNumber1, int siteNumber2, int compnumb1,
                                int compnumb2, PhaseInterface phase, double temperature,
                                double pressure, int numbcomp) {
                        return 1.0;
                }
        }

        public class CPA_Radoch extends CPA_Radoch_base {
                private static final long serialVersionUID = 1000;

                public double getCrossAssociationEnergy(int compnumb1, int compnumb2,
                                PhaseInterface phase, double temperature, double pressure,
                                int numbcomp) {
                        if (Math.abs(cpaEpsCross[compnumb1][compnumb2]) > 1e-10) {
                                // double ec = (phase.getComponent(compnumb1).getAssociationEnergy()
                                // +
                                // phase.getComponent(compnumb2).getAssociationEnergy()) / 2.0;

                                // System.out.println("epscross " + ec + " .. " +
                                // cpaEpsCross[compnumb1][compnumb2]);
                                return cpaEpsCross[compnumb1][compnumb2];
                        }
                        return (phase.getComponent(compnumb1).getAssociationEnergy()
                                        + phase.getComponent(compnumb2).getAssociationEnergy())
                                        / 2.0;
                }

                public double getCrossAssociationVolume(int compnumb1, int compnumb2,
                                PhaseInterface phase, double temperature, double pressure,
                                int numbcomp) {
                        // System.out.println("ass vol " +
                        // Math.sqrt(phase.getComponent(compnumb1).getAssociationVolume()*phase.getComponent(compnumb2).getAssociationVolume()));
                        if (Math.abs(cpaBetaCross[compnumb1][compnumb2]) > 1e-10) {
                                // System.out.println("betacorss here " +
                                // cpaBetaCross[compnumb1][compnumb2] +"
                                // epscorss " + getCrossAssociationEnergy(siteNumber1, siteNumber2,
                                // compnumb1,
                                // compnumb2, phase, temperature, pressure, numbcomp));
                                return cpaBetaCross[compnumb1][compnumb2];
                        }
                        return Math.sqrt(phase.getComponent(compnumb1).getAssociationVolume()
                                        * phase.getComponent(compnumb2).getAssociationVolume());
                }

                @Override
                public double calcDelta(int siteNumber1, int siteNumber2, int compnumb1,
                                int compnumb2, PhaseInterface phase, double temperature,
                                double pressure, int numbcomp) {
                        if (assosSchemeType[compnumb1][compnumb2] == 0) {
                                double temp2 = 0;
                                double temp1 = (Math.exp(getCrossAssociationEnergy(compnumb1,
                                                compnumb1, phase, temperature, pressure, numbcomp)
                                                / (R * phase.getTemperature())) - 1.0)
                                                * (((ComponentEosInterface) phase
                                                                .getComponent(compnumb1)).getb()
                                                                + ((ComponentEosInterface) phase
                                                                                .getComponent(compnumb1))
                                                                                                .getb())
                                                / 2.0
                                                * getCrossAssociationVolume(compnumb1, compnumb1,
                                                                phase, temperature, pressure,
                                                                numbcomp)
                                                * ((PhaseCPAInterface) phase).getGcpa();
                                if (compnumb1 == compnumb2) {
                                        temp2 = temp1;
                                } else {
                                        temp2 = (Math.exp(getCrossAssociationEnergy(compnumb2,
                                                        compnumb2, phase, temperature, pressure,
                                                        numbcomp) / (R * phase.getTemperature()))
                                                        - 1.0)
                                                        * (((ComponentEosInterface) phase
                                                                        .getComponent(compnumb2))
                                                                                        .getb()
                                                                        + ((ComponentEosInterface) phase
                                                                                        .getComponent(compnumb2))
                                                                                                        .getb())
                                                        / 2.0
                                                        * getCrossAssociationVolume(compnumb2,
                                                                        compnumb2, phase,
                                                                        temperature, pressure,
                                                                        numbcomp)
                                                        * ((PhaseCPAInterface) phase).getGcpa();
                                }
                                return ((PhaseCPAInterface) phase).getCrossAssosiationScheme(
                                                compnumb1, compnumb2, siteNumber1, siteNumber2)
                                                * Math.sqrt(temp1 * temp2);
                        }
                        return ((PhaseCPAInterface) phase).getCrossAssosiationScheme(compnumb1,
                                        compnumb2, siteNumber1, siteNumber2)
                                        * (Math.exp(getCrossAssociationEnergy(compnumb1, compnumb2,
                                                        phase, temperature, pressure, numbcomp)
                                                        / (R * phase.getTemperature())) - 1.0)
                                        * (((ComponentEosInterface) phase.getComponent(compnumb1))
                                                        .getb()
                                                        + ((ComponentEosInterface) phase
                                                                        .getComponent(compnumb2))
                                                                                        .getb())
                                        / 2.0
                                        * getCrossAssociationVolume(compnumb1, compnumb2, phase,
                                                        temperature, pressure, numbcomp)
                                        * ((PhaseCPAInterface) phase).getGcpa();
                }

                @Override
                public double calcDeltaNog(int siteNumber1, int siteNumber2, int compnumb1,
                                int compnumb2, PhaseInterface phase, double temperature,
                                double pressure, int numbcomp) {
                        if (assosSchemeType[compnumb1][compnumb2] == 0) {
                                double temp2 = 0;
                                double temp1 = (Math.exp(getCrossAssociationEnergy(compnumb1,
                                                compnumb1, phase, temperature, pressure, numbcomp)
                                                / (R * phase.getTemperature())) - 1.0)
                                                * (((ComponentEosInterface) phase
                                                                .getComponent(compnumb1)).getb()
                                                                + ((ComponentEosInterface) phase
                                                                                .getComponent(compnumb1))
                                                                                                .getb())
                                                / 2.0
                                                * getCrossAssociationVolume(compnumb1, compnumb1,
                                                                phase, temperature, pressure,
                                                                numbcomp);
                                if (compnumb1 == compnumb2) {
                                        temp2 = temp1;
                                } else {
                                        temp2 = (Math.exp(getCrossAssociationEnergy(compnumb2,
                                                        compnumb2, phase, temperature, pressure,
                                                        numbcomp) / (R * phase.getTemperature()))
                                                        - 1.0)
                                                        * (((ComponentEosInterface) phase
                                                                        .getComponent(compnumb2))
                                                                                        .getb()
                                                                        + ((ComponentEosInterface) phase
                                                                                        .getComponent(compnumb2))
                                                                                                        .getb())
                                                        / 2.0
                                                        * getCrossAssociationVolume(compnumb2,
                                                                        compnumb2, phase,
                                                                        temperature, pressure,
                                                                        numbcomp);
                                }
                                return ((PhaseCPAInterface) phase).getCrossAssosiationScheme(
                                                compnumb1, compnumb2, siteNumber1, siteNumber2)
                                                * Math.sqrt(temp1 * temp2);
                        }
                        return ((PhaseCPAInterface) phase).getCrossAssosiationScheme(compnumb1,
                                        compnumb2, siteNumber1, siteNumber2)
                                        * (Math.exp(getCrossAssociationEnergy(compnumb1, compnumb2,
                                                        phase, temperature, pressure, numbcomp)
                                                        / (R * phase.getTemperature())) - 1.0)
                                        * (((ComponentEosInterface) phase.getComponent(compnumb1))
                                                        .getb()
                                                        + ((ComponentEosInterface) phase
                                                                        .getComponent(compnumb2))
                                                                                        .getb())
                                        / 2.0 * getCrossAssociationVolume(compnumb1, compnumb2,
                                                        phase, temperature, pressure, numbcomp);
                }

                public double calcDelta(int compnumb1, int compnumb2, PhaseInterface phase,
                                double temperature, double pressure, int numbcomp) {
                        if (assosSchemeType[compnumb1][compnumb2] == 0) {
                                double temp2 = 0;
                                double temp1 = (Math.exp(getCrossAssociationEnergy(compnumb1,
                                                compnumb1, phase, temperature, pressure, numbcomp)
                                                / (R * phase.getTemperature())) - 1.0)
                                                * (((ComponentEosInterface) phase
                                                                .getComponent(compnumb1)).getb()
                                                                + ((ComponentEosInterface) phase
                                                                                .getComponent(compnumb1))
                                                                                                .getb())
                                                / 2.0
                                                * getCrossAssociationVolume(compnumb1, compnumb1,
                                                                phase, temperature, pressure,
                                                                numbcomp)
                                                * ((PhaseCPAInterface) phase).getGcpa();
                                if (compnumb1 == compnumb2) {
                                        temp2 = temp1;
                                } else {
                                        temp2 = (Math.exp(getCrossAssociationEnergy(compnumb2,
                                                        compnumb2, phase, temperature, pressure,
                                                        numbcomp) / (R * phase.getTemperature()))
                                                        - 1.0)
                                                        * (((ComponentEosInterface) phase
                                                                        .getComponent(compnumb2))
                                                                                        .getb()
                                                                        + ((ComponentEosInterface) phase
                                                                                        .getComponent(compnumb2))
                                                                                                        .getb())
                                                        / 2.0
                                                        * getCrossAssociationVolume(compnumb2,
                                                                        compnumb2, phase,
                                                                        temperature, pressure,
                                                                        numbcomp)
                                                        * ((PhaseCPAInterface) phase).getGcpa();
                                }
                                return Math.sqrt(temp1 * temp2);
                        }
                        return (Math.exp(getCrossAssociationEnergy(compnumb1, compnumb2, phase,
                                        temperature, pressure, numbcomp)
                                        / (R * phase.getTemperature())) - 1.0)
                                        * (((ComponentEosInterface) phase.getComponent(compnumb1))
                                                        .getb()
                                                        + ((ComponentEosInterface) phase
                                                                        .getComponent(compnumb2))
                                                                                        .getb())
                                        / 2.0
                                        * getCrossAssociationVolume(compnumb1, compnumb2, phase,
                                                        temperature, pressure, numbcomp)
                                        * ((PhaseCPAInterface) phase).getGcpa();
                }

                @Override
                public double calcDeltadN(int derivativeComp, int siteNumber1, int siteNumber2,
                                int compnumb1, int compnumb2, PhaseInterface phase,
                                double temperature, double pressure, int numbcomp) {
                        return ((PhaseCPAInterface) phase).getCrossAssosiationScheme(compnumb1,
                                        compnumb2, siteNumber1, siteNumber2)
                                        * calcDelta(compnumb1, compnumb2, phase, temperature,
                                                        pressure, numbcomp)
                                        * ((ComponentSrkCPA) phase.getComponent(derivativeComp))
                                                        .calc_lngi(phase);
                }

                @Override
                public double calcDeltadT(int siteNumber1, int siteNumber2, int compnumb1,
                                int compnumb2, PhaseInterface phase, double temperature,
                                double pressure, int numbcomp) {
                        if (assosSchemeType[compnumb1][compnumb2] == 0) {
                                double derivative1 = -getCrossAssociationEnergy(compnumb2,
                                                compnumb2, phase, temperature, pressure, numbcomp)
                                                / (R * phase.getTemperature()
                                                                * phase.getTemperature())
                                                * (Math.exp(getCrossAssociationEnergy(compnumb2,
                                                                compnumb2, phase, temperature,
                                                                pressure, numbcomp)
                                                                / (R * phase.getTemperature())))
                                                * (((ComponentEosInterface) phase
                                                                .getComponent(compnumb2)).getb()
                                                                + ((ComponentEosInterface) phase
                                                                                .getComponent(compnumb2))
                                                                                                .getb())
                                                / 2.0
                                                * getCrossAssociationVolume(compnumb2, compnumb2,
                                                                phase, temperature, pressure,
                                                                numbcomp)
                                                * ((PhaseCPAInterface) phase).getGcpa();
                                double temp1 = derivative1
                                                * (Math.exp(getCrossAssociationEnergy(compnumb1,
                                                                compnumb1, phase, temperature,
                                                                pressure, numbcomp)
                                                                / (R * phase.getTemperature()))
                                                                - 1.0)
                                                * (((ComponentEosInterface) phase
                                                                .getComponent(compnumb1)).getb()
                                                                + ((ComponentEosInterface) phase
                                                                                .getComponent(compnumb1))
                                                                                                .getb())
                                                / 2.0
                                                * getCrossAssociationVolume(compnumb1, compnumb1,
                                                                phase, temperature, pressure,
                                                                numbcomp)
                                                * ((PhaseCPAInterface) phase).getGcpa();

                                double derivative2 = -getCrossAssociationEnergy(compnumb1,
                                                compnumb1, phase, temperature, pressure, numbcomp)
                                                / (R * phase.getTemperature()
                                                                * phase.getTemperature())
                                                * (Math.exp(getCrossAssociationEnergy(compnumb1,
                                                                compnumb1, phase, temperature,
                                                                pressure, numbcomp)
                                                                / (R * phase.getTemperature())))
                                                * (((ComponentEosInterface) phase
                                                                .getComponent(compnumb1)).getb()
                                                                + ((ComponentEosInterface) phase
                                                                                .getComponent(compnumb1))
                                                                                                .getb())
                                                / 2.0
                                                * getCrossAssociationVolume(compnumb1, compnumb1,
                                                                phase, temperature, pressure,
                                                                numbcomp)
                                                * ((PhaseCPAInterface) phase).getGcpa();
                                double temp2 = derivative2
                                                * (Math.exp(getCrossAssociationEnergy(compnumb2,
                                                                compnumb2, phase, temperature,
                                                                pressure, numbcomp)
                                                                / (R * phase.getTemperature()))
                                                                - 1.0)
                                                * (((ComponentEosInterface) phase
                                                                .getComponent(compnumb2)).getb()
                                                                + ((ComponentEosInterface) phase
                                                                                .getComponent(compnumb2))
                                                                                                .getb())
                                                / 2.0
                                                * getCrossAssociationVolume(compnumb2, compnumb2,
                                                                phase, temperature, pressure,
                                                                numbcomp)
                                                * ((PhaseCPAInterface) phase).getGcpa();
                                return ((PhaseCPAInterface) phase).getCrossAssosiationScheme(
                                                compnumb1, compnumb2, siteNumber1, siteNumber2)
                                                * 0.5
                                                / calcDelta(siteNumber1, siteNumber2, compnumb1,
                                                                compnumb2, phase, temperature,
                                                                pressure, numbcomp)
                                                * (temp1 + temp2);
                        }
                        double derivative = -getCrossAssociationEnergy(compnumb1, compnumb2, phase,
                                        temperature, pressure, numbcomp)
                                        / (R * phase.getTemperature() * phase.getTemperature());
                        return ((PhaseCPAInterface) phase).getCrossAssosiationScheme(compnumb1,
                                        compnumb2, siteNumber1, siteNumber2)
                                        * derivative
                                        * (Math.exp(getCrossAssociationEnergy(compnumb1, compnumb2,
                                                        phase, temperature, pressure, numbcomp)
                                                        / (R * phase.getTemperature())) - 1.0)
                                        * (((ComponentEosInterface) phase.getComponent(compnumb1))
                                                        .getb()
                                                        + ((ComponentEosInterface) phase
                                                                        .getComponent(compnumb2))
                                                                                        .getb())
                                        / 2.0
                                        * getCrossAssociationVolume(compnumb1, compnumb2, phase,
                                                        temperature, pressure, numbcomp)
                                        * ((PhaseCPAInterface) phase).getGcpa();
                }

                @Override
                public double calcDeltadV(int siteNumber1, int siteNumber2, int compnumb1,
                                int compnumb2, PhaseInterface phase, double temperature,
                                double pressure, int numbcomp) {
                        return ((PhaseCPAInterface) phase).getCrossAssosiationScheme(compnumb1,
                                        compnumb2, siteNumber1, siteNumber2)
                                        * calcDelta(compnumb1, compnumb2, phase, temperature,
                                                        pressure, numbcomp)
                                        * ((PhaseCPAInterface) phase).getGcpav();
                }

                @Override
                public double calcDeltadTdV(int siteNumber1, int siteNumber2, int compnumb1,
                                int compnumb2, PhaseInterface phase, double temperature,
                                double pressure, int numbcomp) {
                        if (assosSchemeType[compnumb1][compnumb2] == 0) {
                                if (((PhaseCPAInterface) phase).getCrossAssosiationScheme(compnumb1,
                                                compnumb2, siteNumber1, siteNumber2) == 1) {
                                        double tempDelta = calcDelta(compnumb2, compnumb2, phase,
                                                        temperature, pressure, numbcomp);
                                        // double temp2 = calcDelta(compnumb2, compnumb2, phase,
                                        // temperature, pressure,
                                        // numbcomp);
                                        return ((PhaseCPAInterface) phase)
                                                        .getCrossAssosiationScheme(compnumb1,
                                                                        compnumb2, siteNumber1,
                                                                        siteNumber2)
                                                        * 0.5 * Math.pow(tempDelta, -1.0) * 2.0
                                                        * calcDeltadT(siteNumber1, siteNumber2,
                                                                        compnumb1, compnumb2, phase,
                                                                        temperature, pressure,
                                                                        numbcomp)
                                                        * tempDelta
                                                        * ((PhaseCPAInterface) phase).getGcpav();
                                } else {
                                        return 0.0;
                                }
                        }
                        double derivative = -getCrossAssociationEnergy(compnumb1, compnumb2, phase,
                                        temperature, pressure, numbcomp)
                                        / (R * phase.getTemperature() * phase.getTemperature());
                        return ((PhaseCPAInterface) phase).getCrossAssosiationScheme(compnumb1,
                                        compnumb2, siteNumber1, siteNumber2)
                                        * derivative
                                        * Math.exp(getCrossAssociationEnergy(compnumb1, compnumb2,
                                                        phase, temperature, pressure, numbcomp)
                                                        / (R * phase.getTemperature()))
                                        * (((ComponentEosInterface) phase.getComponent(compnumb1))
                                                        .getb()
                                                        + ((ComponentEosInterface) phase
                                                                        .getComponent(compnumb2))
                                                                                        .getb())
                                        / 2.0
                                        * getCrossAssociationVolume(compnumb1, compnumb2, phase,
                                                        temperature, pressure, numbcomp)
                                        * ((PhaseCPAInterface) phase).getGcpa()
                                        * ((PhaseCPAInterface) phase).getGcpav();
                }

                @Override
                public double calcDeltadTdT(int siteNumber1, int siteNumber2, int compnumb1,
                                int compnumb2, PhaseInterface phase, double temperature,
                                double pressure, int numbcomp) {
                        if (assosSchemeType[compnumb1][compnumb2] == 0) {
                                double deltaj = 0;
                                double deltai = calcDelta(compnumb1, compnumb1, phase, temperature,
                                                pressure, numbcomp);
                                if (compnumb1 == compnumb2) {
                                        deltaj = deltai;
                                } else {
                                        deltaj = calcDelta(compnumb2, compnumb2, phase, temperature,
                                                        pressure, numbcomp);
                                }

                                double dDeltaidT = -getCrossAssociationEnergy(compnumb1, compnumb1,
                                                phase, temperature, pressure, numbcomp)
                                                / (R * phase.getTemperature()
                                                                * phase.getTemperature())
                                                * (Math.exp(getCrossAssociationEnergy(compnumb1,
                                                                compnumb1, phase, temperature,
                                                                pressure, numbcomp)
                                                                / (R * phase.getTemperature())))
                                                * (((ComponentEosInterface) phase
                                                                .getComponent(compnumb1)).getb()
                                                                + ((ComponentEosInterface) phase
                                                                                .getComponent(compnumb1))
                                                                                                .getb())
                                                / 2.0
                                                * getCrossAssociationVolume(compnumb1, compnumb1,
                                                                phase, temperature, pressure,
                                                                numbcomp)
                                                * ((PhaseCPAInterface) phase).getGcpa();
                                double dDeltajdT = -getCrossAssociationEnergy(compnumb2, compnumb2,
                                                phase, temperature, pressure, numbcomp)
                                                / (R * phase.getTemperature()
                                                                * phase.getTemperature())
                                                * (Math.exp(getCrossAssociationEnergy(compnumb2,
                                                                compnumb2, phase, temperature,
                                                                pressure, numbcomp)
                                                                / (R * phase.getTemperature())))
                                                * (((ComponentEosInterface) phase
                                                                .getComponent(compnumb2)).getb()
                                                                + ((ComponentEosInterface) phase
                                                                                .getComponent(compnumb2))
                                                                                                .getb())
                                                / 2.0
                                                * getCrossAssociationVolume(compnumb2, compnumb2,
                                                                phase, temperature, pressure,
                                                                numbcomp)
                                                * ((PhaseCPAInterface) phase).getGcpa();

                                double dDeltajdTdT = (2.0 * getCrossAssociationEnergy(compnumb2,
                                                compnumb2, phase, temperature, pressure, numbcomp)
                                                / (R * phase.getTemperature()
                                                                * phase.getTemperature()
                                                                * phase.getTemperature())
                                                * (Math.exp(getCrossAssociationEnergy(compnumb2,
                                                                compnumb2, phase, temperature,
                                                                pressure, numbcomp)
                                                                / (R * phase.getTemperature())))
                                                + Math.pow(getCrossAssociationEnergy(compnumb2,
                                                                compnumb2, phase, temperature,
                                                                pressure, numbcomp)
                                                                / (R * phase.getTemperature()
                                                                                * phase.getTemperature()),
                                                                2.0)
                                                                * Math.exp(getCrossAssociationEnergy(
                                                                                compnumb2,
                                                                                compnumb2, phase,
                                                                                temperature,
                                                                                pressure, numbcomp)
                                                                                / (R * phase.getTemperature())))
                                                * (((ComponentEosInterface) phase
                                                                .getComponent(compnumb2)).getb()
                                                                + ((ComponentEosInterface) phase
                                                                                .getComponent(compnumb2))
                                                                                                .getb())
                                                / 2.0
                                                * getCrossAssociationVolume(compnumb2, compnumb2,
                                                                phase, temperature, pressure,
                                                                numbcomp)
                                                * ((PhaseCPAInterface) phase).getGcpa();
                                double dDeltaidTdT = (2.0 * getCrossAssociationEnergy(compnumb1,
                                                compnumb1, phase, temperature, pressure, numbcomp)
                                                / (R * phase.getTemperature()
                                                                * phase.getTemperature()
                                                                * phase.getTemperature())
                                                * (Math.exp(getCrossAssociationEnergy(compnumb1,
                                                                compnumb1, phase, temperature,
                                                                pressure, numbcomp)
                                                                / (R * phase.getTemperature())))
                                                + Math.pow(getCrossAssociationEnergy(compnumb1,
                                                                compnumb1, phase, temperature,
                                                                pressure, numbcomp)
                                                                / (R * phase.getTemperature()
                                                                                * phase.getTemperature()),
                                                                2.0)
                                                                * Math.exp(getCrossAssociationEnergy(
                                                                                compnumb1,
                                                                                compnumb1, phase,
                                                                                temperature,
                                                                                pressure, numbcomp)
                                                                                / (R * phase.getTemperature())))
                                                * (((ComponentEosInterface) phase
                                                                .getComponent(compnumb1)).getb()
                                                                + ((ComponentEosInterface) phase
                                                                                .getComponent(compnumb1))
                                                                                                .getb())
                                                / 2.0
                                                * getCrossAssociationVolume(compnumb1, compnumb1,
                                                                phase, temperature, pressure,
                                                                numbcomp)
                                                * ((PhaseCPAInterface) phase).getGcpa();

                                double deltajjdeltaii = Math.pow(calcDelta(siteNumber1, siteNumber2,
                                                compnumb1, compnumb2, phase, temperature, pressure,
                                                numbcomp), 2.0);

                                return ((PhaseCPAInterface) phase).getCrossAssosiationScheme(
                                                compnumb1, compnumb2, siteNumber1, siteNumber2)
                                                * (-1.0 / 4.0 * Math.pow(deltajjdeltaii, -3.0 / 2.0)
                                                                * Math.pow(dDeltaidT * deltaj
                                                                                + dDeltajdT * deltai,
                                                                                2.0)
                                                                + 0.5 * Math.pow(deltajjdeltaii,
                                                                                -1.0 / 2.0)
                                                                                * (dDeltaidTdT * deltaj
                                                                                                + 2.0 * dDeltaidT
                                                                                                                * dDeltajdT
                                                                                                + dDeltajdTdT * deltai));
                        }

                        double derivative1 = -getCrossAssociationEnergy(compnumb1, compnumb2, phase,
                                        temperature, pressure, numbcomp)
                                        / (R * phase.getTemperature() * phase.getTemperature());
                        double derivative2 = 2.0
                                        * getCrossAssociationEnergy(compnumb1, compnumb2, phase,
                                                        temperature, pressure, numbcomp)
                                        / (R * phase.getTemperature() * phase.getTemperature()
                                                        * phase.getTemperature());

                        return ((PhaseCPAInterface) phase).getCrossAssosiationScheme(compnumb1,
                                        compnumb2, siteNumber1, siteNumber2) * derivative1
                                        * derivative1
                                        * Math.exp(getCrossAssociationEnergy(compnumb1, compnumb2,
                                                        phase, temperature, pressure, numbcomp)
                                                        / (R * phase.getTemperature()))
                                        * (((ComponentEosInterface) phase.getComponent(compnumb1))
                                                        .getb()
                                                        + ((ComponentEosInterface) phase
                                                                        .getComponent(compnumb2))
                                                                                        .getb())
                                        / 2.0
                                        * getCrossAssociationVolume(compnumb1, compnumb2, phase,
                                                        temperature, pressure, numbcomp)
                                        * ((PhaseCPAInterface) phase).getGcpa()
                                        + ((PhaseCPAInterface) phase).getCrossAssosiationScheme(
                                                        compnumb1, compnumb2, siteNumber1,
                                                        siteNumber2)
                                                        * derivative2
                                                        * Math.exp(getCrossAssociationEnergy(
                                                                        compnumb1, compnumb2, phase,
                                                                        temperature, pressure,
                                                                        numbcomp)
                                                                        / (R * phase.getTemperature()))
                                                        * (((ComponentEosInterface) phase
                                                                        .getComponent(compnumb1))
                                                                                        .getb()
                                                                        + ((ComponentEosInterface) phase
                                                                                        .getComponent(compnumb2))
                                                                                                        .getb())
                                                        / 2.0
                                                        * getCrossAssociationVolume(compnumb1,
                                                                        compnumb2, phase,
                                                                        temperature, pressure,
                                                                        numbcomp)
                                                        * ((PhaseCPAInterface) phase).getGcpa();
                }
                // public double calcXi(int siteNumber, int compnumb, PhaseInterface phase,
                // double temperature, double pressure, int numbcomp) {
                // //System.out.println("scheme " +
                // phase.getComponent(compnumb).getAssociationScheme());
                //
                // double Xi=0.0;
                // double temp=0.0, temp2=0.0;
                //
                // try{
                // for(int i=0;i<phase.getNumberOfComponents();i++){
                // temp2=0.0;
                // assosScheme = setAssociationScheme(i,phase);
                //
                // for(int j=0;j<phase.getComponent(i).getNumberOfAssociationSites();j++){
                // double delatSite = 0.0;
                // // if(assosScheme[siteNumber][j]==0 && compnumb==i && compnumb==i){}
                // if(compnumb==i){
                // delatSite = assosScheme[siteNumber][j]*calcDelta(siteNumber,j,
                // compnumb,i,phase,temperature,pressure,numbcomp);
                // } else{
                // assosScheme2= setCrossAssociationScheme(compnumb,i,phase);
                //
                // // elloit rule
                // if(crossAccociationScheme==0){
                // double sum1 =1.0,sum2=1.0;
                // sum1 = assosScheme2[siteNumber][j]*calcDelta(siteNumber,j,
                // i,i,phase,temperature,pressure,numbcomp);
                // sum2 = assosScheme2[siteNumber][j]*calcDelta(siteNumber,j,
                // compnumb,compnumb,phase,temperature,pressure,numbcomp);
                // delatSite = Math.sqrt(sum1*sum2);
                // }
                // // CR-1
                // else if(crossAccociationScheme==1){
                // delatSite = assosScheme2[siteNumber][j]*calcDelta(siteNumber,j,
                // compnumb,i,phase,temperature,pressure,numbcomp);
                // } else{
                // System.out.println("invalid crossassociation scheme..");
                // }
                // }
                // temp2
                // +=((ComponentCPAInterface)phase.getComponent(i)).getXsite()[j]*delatSite;
                // }
                // temp +=phase.getComponent(i).getNumberOfMolesInPhase()*temp2;
                // }
                // Xi = 1.0/(1.0+1.0/phase.getTotalVolume()*temp);
                // } catch(Exception e){
                // e.printStackTrace();
                // }
                // return Xi;
                // }
        }

        public class PCSAFTa_Radoch extends CPA_Radoch {
                private static final long serialVersionUID = 1000;

                public double getCrossAssociationEnergy(int siteNumber1, int siteNumber2,
                                int compnumb1, int compnumb2, PhaseInterface phase,
                                double temperature, double pressure, int numbcomp) {
                        return (phase.getComponent(compnumb1).getAssociationEnergySAFT()
                                        + phase.getComponent(compnumb2).getAssociationEnergySAFT())
                                        / 2.0;
                }

                public double getCrossAssociationVolume(int siteNumber1, int siteNumber2,
                                int compnumb1, int compnumb2, PhaseInterface phase,
                                double temperature, double pressure, int numbcomp) {
                        double extrwterm = Math.pow(Math
                                        .sqrt(((phase.getComponent(compnumb1).getSigmaSAFTi())
                                                        * phase.getComponent(compnumb2)
                                                                        .getSigmaSAFTi()))
                                        / (0.5 * ((phase.getComponent(compnumb1).getSigmaSAFTi())
                                                        + phase.getComponent(compnumb2)
                                                                        .getSigmaSAFTi())),
                                        3.0);
                        // System.out.println("ass vol " +
                        // Math.sqrt(phase.getComponent(compnumb1).getAssociationVolume()*phase.getComponent(compnumb2).getAssociationVolume()));
                        return Math.sqrt(phase.getComponent(compnumb1).getAssociationVolumeSAFT()
                                        * phase.getComponent(compnumb2).getAssociationVolumeSAFT())
                                        * extrwterm;
                }
=======
    public class CPA_Radoch extends CPA_Radoch_base {
        private static final long serialVersionUID = 1000;

        public double getCrossAssociationEnergy(int compnumb1, int compnumb2, PhaseInterface phase,
                double temperature, double pressure, int numbcomp) {
            if (Math.abs(cpaEpsCross[compnumb1][compnumb2]) > 1e-10) {
                // double ec = (phase.getComponent(compnumb1).getAssociationEnergy() +
                // phase.getComponent(compnumb2).getAssociationEnergy()) / 2.0;

                // System.out.println("epscross " + ec + " .. " +
                // cpaEpsCross[compnumb1][compnumb2]);
                return cpaEpsCross[compnumb1][compnumb2];
            }
            return (phase.getComponent(compnumb1).getAssociationEnergy()
                    + phase.getComponent(compnumb2).getAssociationEnergy()) / 2.0;
        }

        public double getCrossAssociationVolume(int compnumb1, int compnumb2, PhaseInterface phase,
                double temperature, double pressure, int numbcomp) {
            // System.out.println("ass vol " +
            // Math.sqrt(phase.getComponent(compnumb1).getAssociationVolume()*phase.getComponent(compnumb2).getAssociationVolume()));
            if (Math.abs(cpaBetaCross[compnumb1][compnumb2]) > 1e-10) {
                // System.out.println("betacorss here " + cpaBetaCross[compnumb1][compnumb2] +"
                // epscorss " + getCrossAssociationEnergy(siteNumber1, siteNumber2, compnumb1,
                // compnumb2, phase, temperature, pressure, numbcomp));
                return cpaBetaCross[compnumb1][compnumb2];
            }
            return Math.sqrt(phase.getComponent(compnumb1).getAssociationVolume()
                    * phase.getComponent(compnumb2).getAssociationVolume());
        }

        @Override
        public double calcDelta(int siteNumber1, int siteNumber2, int compnumb1, int compnumb2,
                PhaseInterface phase, double temperature, double pressure, int numbcomp) {
            if (assosSchemeType[compnumb1][compnumb2] == 0) {
                double temp2 = 0;
                double temp1 = (Math.exp(getCrossAssociationEnergy(compnumb1, compnumb1, phase,
                        temperature, pressure, numbcomp) / (R * phase.getTemperature())) - 1.0)
                        * (((ComponentEosInterface) phase.getComponent(compnumb1)).getb()
                                + ((ComponentEosInterface) phase.getComponent(compnumb1)).getb())
                        / 2.0 * getCrossAssociationVolume(compnumb1, compnumb1, phase, temperature,
                                pressure, numbcomp)
                        * ((PhaseCPAInterface) phase).getGcpa();
                if (compnumb1 == compnumb2) {
                    temp2 = temp1;
                } else {
                    temp2 = (Math.exp(getCrossAssociationEnergy(compnumb2, compnumb2, phase,
                            temperature, pressure, numbcomp) / (R * phase.getTemperature())) - 1.0)
                            * (((ComponentEosInterface) phase.getComponent(compnumb2)).getb()
                                    + ((ComponentEosInterface) phase.getComponent(compnumb2))
                                            .getb())
                            / 2.0 * getCrossAssociationVolume(compnumb2, compnumb2, phase,
                                    temperature, pressure, numbcomp)
                            * ((PhaseCPAInterface) phase).getGcpa();
                }
                return ((PhaseCPAInterface) phase).getCrossAssosiationScheme(compnumb1, compnumb2,
                        siteNumber1, siteNumber2) * Math.sqrt(temp1 * temp2);
            }
            return ((PhaseCPAInterface) phase).getCrossAssosiationScheme(compnumb1, compnumb2,
                    siteNumber1, siteNumber2)
                    * (Math.exp(getCrossAssociationEnergy(compnumb1, compnumb2, phase, temperature,
                            pressure, numbcomp) / (R * phase.getTemperature())) - 1.0)
                    * (((ComponentEosInterface) phase.getComponent(compnumb1)).getb()
                            + ((ComponentEosInterface) phase.getComponent(compnumb2)).getb())
                    / 2.0 * getCrossAssociationVolume(compnumb1, compnumb2, phase, temperature,
                            pressure, numbcomp)
                    * ((PhaseCPAInterface) phase).getGcpa();
        }

        @Override
        public double calcDeltaNog(int siteNumber1, int siteNumber2, int compnumb1, int compnumb2,
                PhaseInterface phase, double temperature, double pressure, int numbcomp) {
            if (assosSchemeType[compnumb1][compnumb2] == 0) {
                double temp2 = 0;
                double temp1 = (Math.exp(getCrossAssociationEnergy(compnumb1, compnumb1, phase,
                        temperature, pressure, numbcomp) / (R * phase.getTemperature())) - 1.0)
                        * (((ComponentEosInterface) phase.getComponent(compnumb1)).getb()
                                + ((ComponentEosInterface) phase.getComponent(compnumb1)).getb())
                        / 2.0 * getCrossAssociationVolume(compnumb1, compnumb1, phase, temperature,
                                pressure, numbcomp);
                if (compnumb1 == compnumb2) {
                    temp2 = temp1;
                } else {
                    temp2 = (Math.exp(getCrossAssociationEnergy(compnumb2, compnumb2, phase,
                            temperature, pressure, numbcomp) / (R * phase.getTemperature())) - 1.0)
                            * (((ComponentEosInterface) phase.getComponent(compnumb2)).getb()
                                    + ((ComponentEosInterface) phase.getComponent(compnumb2))
                                            .getb())
                            / 2.0 * getCrossAssociationVolume(compnumb2, compnumb2, phase,
                                    temperature, pressure, numbcomp);
                }
                return ((PhaseCPAInterface) phase).getCrossAssosiationScheme(compnumb1, compnumb2,
                        siteNumber1, siteNumber2) * Math.sqrt(temp1 * temp2);
            }
            return ((PhaseCPAInterface) phase).getCrossAssosiationScheme(compnumb1, compnumb2,
                    siteNumber1, siteNumber2)
                    * (Math.exp(getCrossAssociationEnergy(compnumb1, compnumb2, phase, temperature,
                            pressure, numbcomp) / (R * phase.getTemperature())) - 1.0)
                    * (((ComponentEosInterface) phase.getComponent(compnumb1)).getb()
                            + ((ComponentEosInterface) phase.getComponent(compnumb2)).getb())
                    / 2.0 * getCrossAssociationVolume(compnumb1, compnumb2, phase, temperature,
                            pressure, numbcomp);
        }

        public double calcDelta(int compnumb1, int compnumb2, PhaseInterface phase,
                double temperature, double pressure, int numbcomp) {
            if (assosSchemeType[compnumb1][compnumb2] == 0) {
                double temp2 = 0;
                double temp1 = (Math.exp(getCrossAssociationEnergy(compnumb1, compnumb1, phase,
                        temperature, pressure, numbcomp) / (R * phase.getTemperature())) - 1.0)
                        * (((ComponentEosInterface) phase.getComponent(compnumb1)).getb()
                                + ((ComponentEosInterface) phase.getComponent(compnumb1)).getb())
                        / 2.0 * getCrossAssociationVolume(compnumb1, compnumb1, phase, temperature,
                                pressure, numbcomp)
                        * ((PhaseCPAInterface) phase).getGcpa();
                if (compnumb1 == compnumb2) {
                    temp2 = temp1;
                } else {
                    temp2 = (Math.exp(getCrossAssociationEnergy(compnumb2, compnumb2, phase,
                            temperature, pressure, numbcomp) / (R * phase.getTemperature())) - 1.0)
                            * (((ComponentEosInterface) phase.getComponent(compnumb2)).getb()
                                    + ((ComponentEosInterface) phase.getComponent(compnumb2))
                                            .getb())
                            / 2.0 * getCrossAssociationVolume(compnumb2, compnumb2, phase,
                                    temperature, pressure, numbcomp)
                            * ((PhaseCPAInterface) phase).getGcpa();
                }
                return Math.sqrt(temp1 * temp2);
            }
            return (Math.exp(getCrossAssociationEnergy(compnumb1, compnumb2, phase, temperature,
                    pressure, numbcomp) / (R * phase.getTemperature())) - 1.0)
                    * (((ComponentEosInterface) phase.getComponent(compnumb1)).getb()
                            + ((ComponentEosInterface) phase.getComponent(compnumb2)).getb())
                    / 2.0 * getCrossAssociationVolume(compnumb1, compnumb2, phase, temperature,
                            pressure, numbcomp)
                    * ((PhaseCPAInterface) phase).getGcpa();
        }

        @Override
        public double calcDeltadN(int derivativeComp, int siteNumber1, int siteNumber2,
                int compnumb1, int compnumb2, PhaseInterface phase, double temperature,
                double pressure, int numbcomp) {
            return ((PhaseCPAInterface) phase).getCrossAssosiationScheme(compnumb1, compnumb2,
                    siteNumber1, siteNumber2)
                    * calcDelta(compnumb1, compnumb2, phase, temperature, pressure, numbcomp)
                    * ((ComponentSrkCPA) phase.getComponent(derivativeComp)).calc_lngi(phase);
        }

        @Override
        public double calcDeltadT(int siteNumber1, int siteNumber2, int compnumb1, int compnumb2,
                PhaseInterface phase, double temperature, double pressure, int numbcomp) {
            if (assosSchemeType[compnumb1][compnumb2] == 0) {
                double derivative1 = -getCrossAssociationEnergy(compnumb2, compnumb2, phase,
                        temperature, pressure, numbcomp)
                        / (R * phase.getTemperature() * phase.getTemperature())
                        * (Math.exp(getCrossAssociationEnergy(compnumb2, compnumb2, phase,
                                temperature, pressure, numbcomp) / (R * phase.getTemperature())))
                        * (((ComponentEosInterface) phase.getComponent(compnumb2)).getb()
                                + ((ComponentEosInterface) phase.getComponent(compnumb2)).getb())
                        / 2.0 * getCrossAssociationVolume(compnumb2, compnumb2, phase, temperature,
                                pressure, numbcomp)
                        * ((PhaseCPAInterface) phase).getGcpa();
                double temp1 = derivative1
                        * (Math.exp(getCrossAssociationEnergy(compnumb1, compnumb1, phase,
                                temperature, pressure, numbcomp) / (R * phase.getTemperature()))
                                - 1.0)
                        * (((ComponentEosInterface) phase.getComponent(compnumb1)).getb()
                                + ((ComponentEosInterface) phase.getComponent(compnumb1)).getb())
                        / 2.0 * getCrossAssociationVolume(compnumb1, compnumb1, phase, temperature,
                                pressure, numbcomp)
                        * ((PhaseCPAInterface) phase).getGcpa();

                double derivative2 = -getCrossAssociationEnergy(compnumb1, compnumb1, phase,
                        temperature, pressure, numbcomp)
                        / (R * phase.getTemperature() * phase.getTemperature())
                        * (Math.exp(getCrossAssociationEnergy(compnumb1, compnumb1, phase,
                                temperature, pressure, numbcomp) / (R * phase.getTemperature())))
                        * (((ComponentEosInterface) phase.getComponent(compnumb1)).getb()
                                + ((ComponentEosInterface) phase.getComponent(compnumb1)).getb())
                        / 2.0 * getCrossAssociationVolume(compnumb1, compnumb1, phase, temperature,
                                pressure, numbcomp)
                        * ((PhaseCPAInterface) phase).getGcpa();
                double temp2 = derivative2
                        * (Math.exp(getCrossAssociationEnergy(compnumb2, compnumb2, phase,
                                temperature, pressure, numbcomp) / (R * phase.getTemperature()))
                                - 1.0)
                        * (((ComponentEosInterface) phase.getComponent(compnumb2)).getb()
                                + ((ComponentEosInterface) phase.getComponent(compnumb2)).getb())
                        / 2.0 * getCrossAssociationVolume(compnumb2, compnumb2, phase, temperature,
                                pressure, numbcomp)
                        * ((PhaseCPAInterface) phase).getGcpa();
                return ((PhaseCPAInterface) phase).getCrossAssosiationScheme(compnumb1, compnumb2,
                        siteNumber1, siteNumber2) * 0.5
                        / calcDelta(siteNumber1, siteNumber2, compnumb1, compnumb2, phase,
                                temperature, pressure, numbcomp)
                        * (temp1 + temp2);
            }
            double derivative = -getCrossAssociationEnergy(compnumb1, compnumb2, phase, temperature,
                    pressure, numbcomp) / (R * phase.getTemperature() * phase.getTemperature());
            return ((PhaseCPAInterface) phase).getCrossAssosiationScheme(compnumb1, compnumb2,
                    siteNumber1, siteNumber2)
                    * derivative
                    * (Math.exp(getCrossAssociationEnergy(compnumb1, compnumb2, phase, temperature,
                            pressure, numbcomp) / (R * phase.getTemperature())) - 1.0)
                    * (((ComponentEosInterface) phase.getComponent(compnumb1)).getb()
                            + ((ComponentEosInterface) phase.getComponent(compnumb2)).getb())
                    / 2.0 * getCrossAssociationVolume(compnumb1, compnumb2, phase, temperature,
                            pressure, numbcomp)
                    * ((PhaseCPAInterface) phase).getGcpa();
        }

        @Override
        public double calcDeltadV(int siteNumber1, int siteNumber2, int compnumb1, int compnumb2,
                PhaseInterface phase, double temperature, double pressure, int numbcomp) {
            return ((PhaseCPAInterface) phase).getCrossAssosiationScheme(compnumb1, compnumb2,
                    siteNumber1, siteNumber2)
                    * calcDelta(compnumb1, compnumb2, phase, temperature, pressure, numbcomp)
                    * ((PhaseCPAInterface) phase).getGcpav();
        }

        @Override
        public double calcDeltadTdV(int siteNumber1, int siteNumber2, int compnumb1, int compnumb2,
                PhaseInterface phase, double temperature, double pressure, int numbcomp) {
            if (assosSchemeType[compnumb1][compnumb2] == 0) {
                if (((PhaseCPAInterface) phase).getCrossAssosiationScheme(compnumb1, compnumb2,
                        siteNumber1, siteNumber2) == 1) {
                    double tempDelta =
                            calcDelta(compnumb2, compnumb2, phase, temperature, pressure, numbcomp);
                    // double temp2 = calcDelta(compnumb2, compnumb2, phase, temperature, pressure,
                    // numbcomp);
                    return ((PhaseCPAInterface) phase).getCrossAssosiationScheme(compnumb1,
                            compnumb2, siteNumber1, siteNumber2) * 0.5 * Math.pow(tempDelta, -1.0)
                            * 2.0
                            * calcDeltadT(siteNumber1, siteNumber2, compnumb1, compnumb2, phase,
                                    temperature, pressure, numbcomp)
                            * tempDelta * ((PhaseCPAInterface) phase).getGcpav();
                } else {
                    return 0.0;
                }
            }
            double derivative = -getCrossAssociationEnergy(compnumb1, compnumb2, phase, temperature,
                    pressure, numbcomp) / (R * phase.getTemperature() * phase.getTemperature());
            return ((PhaseCPAInterface) phase).getCrossAssosiationScheme(compnumb1, compnumb2,
                    siteNumber1, siteNumber2)
                    * derivative
                    * Math.exp(getCrossAssociationEnergy(compnumb1, compnumb2, phase, temperature,
                            pressure, numbcomp) / (R * phase.getTemperature()))
                    * (((ComponentEosInterface) phase.getComponent(compnumb1)).getb()
                            + ((ComponentEosInterface) phase.getComponent(compnumb2)).getb())
                    / 2.0
                    * getCrossAssociationVolume(compnumb1, compnumb2, phase, temperature, pressure,
                            numbcomp)
                    * ((PhaseCPAInterface) phase).getGcpa()
                    * ((PhaseCPAInterface) phase).getGcpav();
        }

        @Override
        public double calcDeltadTdT(int siteNumber1, int siteNumber2, int compnumb1, int compnumb2,
                PhaseInterface phase, double temperature, double pressure, int numbcomp) {
            if (assosSchemeType[compnumb1][compnumb2] == 0) {
                double deltaj = 0;
                double deltai =
                        calcDelta(compnumb1, compnumb1, phase, temperature, pressure, numbcomp);
                if (compnumb1 == compnumb2) {
                    deltaj = deltai;
                } else {
                    deltaj = calcDelta(compnumb2, compnumb2, phase, temperature, pressure,
                            numbcomp);
                }

                double dDeltaidT = -getCrossAssociationEnergy(compnumb1, compnumb1, phase,
                        temperature, pressure, numbcomp)
                        / (R * phase.getTemperature() * phase.getTemperature())
                        * (Math.exp(getCrossAssociationEnergy(compnumb1, compnumb1, phase,
                                temperature, pressure, numbcomp) / (R * phase.getTemperature())))
                        * (((ComponentEosInterface) phase.getComponent(compnumb1)).getb()
                                + ((ComponentEosInterface) phase.getComponent(compnumb1)).getb())
                        / 2.0 * getCrossAssociationVolume(compnumb1, compnumb1, phase, temperature,
                                pressure, numbcomp)
                        * ((PhaseCPAInterface) phase).getGcpa();
                double dDeltajdT = -getCrossAssociationEnergy(compnumb2, compnumb2, phase,
                        temperature, pressure, numbcomp)
                        / (R * phase.getTemperature() * phase.getTemperature())
                        * (Math.exp(getCrossAssociationEnergy(compnumb2, compnumb2, phase,
                                temperature, pressure, numbcomp) / (R * phase.getTemperature())))
                        * (((ComponentEosInterface) phase.getComponent(compnumb2)).getb()
                                + ((ComponentEosInterface) phase.getComponent(compnumb2)).getb())
                        / 2.0 * getCrossAssociationVolume(compnumb2, compnumb2, phase, temperature,
                                pressure, numbcomp)
                        * ((PhaseCPAInterface) phase).getGcpa();

                double dDeltajdTdT = (2.0
                        * getCrossAssociationEnergy(compnumb2, compnumb2, phase, temperature,
                                pressure, numbcomp)
                        / (R * phase.getTemperature() * phase.getTemperature()
                                * phase.getTemperature())
                        * (Math.exp(getCrossAssociationEnergy(compnumb2, compnumb2, phase,
                                temperature, pressure, numbcomp) / (R * phase.getTemperature())))
                        + Math.pow(
                                getCrossAssociationEnergy(compnumb2, compnumb2, phase, temperature,
                                        pressure, numbcomp)
                                        / (R * phase.getTemperature() * phase.getTemperature()),
                                2.0)
                                * Math.exp(getCrossAssociationEnergy(compnumb2, compnumb2, phase,
                                        temperature, pressure, numbcomp)
                                        / (R * phase.getTemperature())))
                        * (((ComponentEosInterface) phase.getComponent(compnumb2)).getb()
                                + ((ComponentEosInterface) phase.getComponent(compnumb2)).getb())
                        / 2.0 * getCrossAssociationVolume(compnumb2, compnumb2, phase, temperature,
                                pressure, numbcomp)
                        * ((PhaseCPAInterface) phase).getGcpa();
                double dDeltaidTdT = (2.0
                        * getCrossAssociationEnergy(compnumb1, compnumb1, phase, temperature,
                                pressure, numbcomp)
                        / (R * phase.getTemperature() * phase.getTemperature()
                                * phase.getTemperature())
                        * (Math.exp(getCrossAssociationEnergy(compnumb1, compnumb1, phase,
                                temperature, pressure, numbcomp) / (R * phase.getTemperature())))
                        + Math.pow(
                                getCrossAssociationEnergy(compnumb1, compnumb1, phase, temperature,
                                        pressure, numbcomp)
                                        / (R * phase.getTemperature() * phase.getTemperature()),
                                2.0)
                                * Math.exp(getCrossAssociationEnergy(compnumb1, compnumb1, phase,
                                        temperature, pressure, numbcomp)
                                        / (R * phase.getTemperature())))
                        * (((ComponentEosInterface) phase.getComponent(compnumb1)).getb()
                                + ((ComponentEosInterface) phase.getComponent(compnumb1)).getb())
                        / 2.0 * getCrossAssociationVolume(compnumb1, compnumb1, phase, temperature,
                                pressure, numbcomp)
                        * ((PhaseCPAInterface) phase).getGcpa();

                double deltajjdeltaii = Math.pow(calcDelta(siteNumber1, siteNumber2, compnumb1,
                        compnumb2, phase, temperature, pressure, numbcomp), 2.0);

                return ((PhaseCPAInterface) phase).getCrossAssosiationScheme(compnumb1, compnumb2,
                        siteNumber1, siteNumber2)
                        * (-1.0 / 4.0 * Math.pow(deltajjdeltaii, -3.0 / 2.0)
                                * Math.pow(dDeltaidT * deltaj + dDeltajdT * deltai, 2.0)
                                + 0.5 * Math.pow(deltajjdeltaii, -1.0 / 2.0) * (dDeltaidTdT * deltaj
                                        + 2.0 * dDeltaidT * dDeltajdT + dDeltajdTdT * deltai));
            }

            double derivative1 =
                    -getCrossAssociationEnergy(compnumb1, compnumb2, phase, temperature, pressure,
                            numbcomp) / (R * phase.getTemperature() * phase.getTemperature());
            double derivative2 = 2.0
                    * getCrossAssociationEnergy(compnumb1, compnumb2, phase, temperature, pressure,
                            numbcomp)
                    / (R * phase.getTemperature() * phase.getTemperature()
                            * phase.getTemperature());

            return ((PhaseCPAInterface) phase).getCrossAssosiationScheme(compnumb1, compnumb2,
                    siteNumber1, siteNumber2)
                    * derivative1 * derivative1
                    * Math.exp(getCrossAssociationEnergy(compnumb1, compnumb2, phase, temperature,
                            pressure, numbcomp) / (R * phase.getTemperature()))
                    * (((ComponentEosInterface) phase.getComponent(compnumb1)).getb()
                            + ((ComponentEosInterface) phase.getComponent(compnumb2)).getb())
                    / 2.0
                    * getCrossAssociationVolume(compnumb1, compnumb2, phase, temperature, pressure,
                            numbcomp)
                    * ((PhaseCPAInterface) phase).getGcpa()
                    + ((PhaseCPAInterface) phase).getCrossAssosiationScheme(compnumb1, compnumb2,
                            siteNumber1, siteNumber2)
                            * derivative2
                            * Math.exp(getCrossAssociationEnergy(compnumb1, compnumb2, phase,
                                    temperature, pressure, numbcomp) / (R * phase.getTemperature()))
                            * (((ComponentEosInterface) phase.getComponent(compnumb1)).getb()
                                    + ((ComponentEosInterface) phase.getComponent(compnumb2))
                                            .getb())
                            / 2.0 * getCrossAssociationVolume(compnumb1, compnumb2, phase,
                                    temperature, pressure, numbcomp)
                            * ((PhaseCPAInterface) phase).getGcpa();
        }
        // public double calcXi(int siteNumber, int compnumb, PhaseInterface phase,
        // double temperature, double pressure, int numbcomp) {
        // //System.out.println("scheme " +
        // phase.getComponent(compnumb).getAssociationScheme());
        //
        // double Xi=0.0;
        // double temp=0.0, temp2=0.0;
        //
        // try{
        // for(int i=0;i<phase.getNumberOfComponents();i++){
        // temp2=0.0;
        // assosScheme = setAssociationScheme(i,phase);
        //
        // for(int j=0;j<phase.getComponent(i).getNumberOfAssociationSites();j++){
        // double delatSite = 0.0;
        // // if(assosScheme[siteNumber][j]==0 && compnumb==i && compnumb==i){}
        // if(compnumb==i){
        // delatSite = assosScheme[siteNumber][j]*calcDelta(siteNumber,j,
        // compnumb,i,phase,temperature,pressure,numbcomp);
        // } else{
        // assosScheme2= setCrossAssociationScheme(compnumb,i,phase);
        //
        // // elloit rule
        // if(crossAccociationScheme==0){
        // double sum1 =1.0,sum2=1.0;
        // sum1 = assosScheme2[siteNumber][j]*calcDelta(siteNumber,j,
        // i,i,phase,temperature,pressure,numbcomp);
        // sum2 = assosScheme2[siteNumber][j]*calcDelta(siteNumber,j,
        // compnumb,compnumb,phase,temperature,pressure,numbcomp);
        // delatSite = Math.sqrt(sum1*sum2);
        // }
        // // CR-1
        // else if(crossAccociationScheme==1){
        // delatSite = assosScheme2[siteNumber][j]*calcDelta(siteNumber,j,
        // compnumb,i,phase,temperature,pressure,numbcomp);
        // } else{
        // System.out.println("invalid crossassociation scheme..");
        // }
        // }
        // temp2
        // +=((ComponentCPAInterface)phase.getComponent(i)).getXsite()[j]*delatSite;
        // }
        // temp +=phase.getComponent(i).getNumberOfMolesInPhase()*temp2;
        // }
        // Xi = 1.0/(1.0+1.0/phase.getTotalVolume()*temp);
        // } catch(Exception e){
        // e.printStackTrace();
        // }
        // return Xi;
        // }
    }

    public class PCSAFTa_Radoch extends CPA_Radoch {
        private static final long serialVersionUID = 1000;

        public double getCrossAssociationEnergy(int siteNumber1, int siteNumber2, int compnumb1,
                int compnumb2, PhaseInterface phase, double temperature, double pressure,
                int numbcomp) {
            return (phase.getComponent(compnumb1).getAssociationEnergySAFT()
                    + phase.getComponent(compnumb2).getAssociationEnergySAFT()) / 2.0;
        }

        public double getCrossAssociationVolume(int siteNumber1, int siteNumber2, int compnumb1,
                int compnumb2, PhaseInterface phase, double temperature, double pressure,
                int numbcomp) {
            double extrwterm = Math.pow(Math
                    .sqrt(((phase.getComponent(compnumb1).getSigmaSAFTi())
                            * phase.getComponent(compnumb2).getSigmaSAFTi()))
                    / (0.5 * ((phase.getComponent(compnumb1).getSigmaSAFTi())
                            + phase.getComponent(compnumb2).getSigmaSAFTi())),
                    3.0);
            // System.out.println("ass vol " +
            // Math.sqrt(phase.getComponent(compnumb1).getAssociationVolume()*phase.getComponent(compnumb2).getAssociationVolume()));
            return Math.sqrt(phase.getComponent(compnumb1).getAssociationVolumeSAFT()
                    * phase.getComponent(compnumb2).getAssociationVolumeSAFT()) * extrwterm;
        }

        @Override
        public double calcDelta(int siteNumber1, int siteNumber2, int compnumb1, int compnumb2,
                PhaseInterface phase, double temperature, double pressure, int numbcomp) {
            // System.out.println("bsaft " +
            // Math.pow((((ComponentEosInterface)phase.getComponent(compnumb1)).getSigmaSAFTi()+((ComponentEosInterface)phase.getComponent(compnumb2)).getSigmaSAFTi())/2.0,3.0));
            // System.out.println("bcpa " +
            // (((ComponentEosInterface)phase.getComponent(compnumb1)).getb()+((ComponentEosInterface)phase.getComponent(compnumb2)).getb())/2.0);

            return (Math
                    .exp(getCrossAssociationEnergy(siteNumber1, siteNumber2, compnumb1, compnumb2,
                            phase, temperature, pressure, numbcomp) / (R * phase.getTemperature()))
                    - 1.0)
                    * Math.pow((phase.getComponent(compnumb1).getSigmaSAFTi()
                            + phase.getComponent(compnumb2).getSigmaSAFTi()) / 2.0, 3.0)
                    * 1.0e5 * ThermodynamicConstantsInterface.avagadroNumber
                    * getCrossAssociationVolume(siteNumber1, siteNumber2, compnumb1, compnumb2,
                            phase, temperature, pressure, numbcomp)
                    * ((PhaseCPAInterface) phase).getGcpa();
        }
    }

    /**
     * <p>
     * getMixingRule.
     * </p>
     *
     * @param i a int
     * @return a {@link neqsim.thermo.mixingRule.CPAMixingInterface} object
     */
    public CPAMixingInterface getMixingRule(int i) {
        if (i == 1) {
            return new CPA_Radoch();
        } else if (i == 2) {
            return new CPA_Radoch();
        } else if (i == 3) {
            return new PCSAFTa_Radoch();
        } else {
            return new CPA_Radoch();
        }
    }

    /**
     * <p>
     * getMixingRule.
     * </p>
     *
     * @param i a int
     * @param phase a {@link neqsim.thermo.phase.PhaseInterface} object
     * @return a {@link neqsim.thermo.mixingRule.CPAMixingInterface} object
     */
    public CPAMixingInterface getMixingRule(int i, PhaseInterface phase) {
        neqsim.util.database.NeqSimDataBase database = new neqsim.util.database.NeqSimDataBase();
        assosSchemeType = new int[phase.getNumberOfComponents()][phase.getNumberOfComponents()];
        cpaBetaCross = new double[phase.getNumberOfComponents()][phase.getNumberOfComponents()];
        cpaEpsCross = new double[phase.getNumberOfComponents()][phase.getNumberOfComponents()];
>>>>>>> e5b15554

                @Override
                public double calcDelta(int siteNumber1, int siteNumber2, int compnumb1,
                                int compnumb2, PhaseInterface phase, double temperature,
                                double pressure, int numbcomp) {
                        // System.out.println("bsaft " +
                        // Math.pow((((ComponentEosInterface)phase.getComponent(compnumb1)).getSigmaSAFTi()+((ComponentEosInterface)phase.getComponent(compnumb2)).getSigmaSAFTi())/2.0,3.0));
                        // System.out.println("bcpa " +
                        // (((ComponentEosInterface)phase.getComponent(compnumb1)).getb()+((ComponentEosInterface)phase.getComponent(compnumb2)).getb())/2.0);

                        return (Math.exp(getCrossAssociationEnergy(siteNumber1, siteNumber2,
                                        compnumb1, compnumb2, phase, temperature, pressure,
                                        numbcomp) / (R * phase.getTemperature())) - 1.0)
                                        * Math.pow((phase.getComponent(compnumb1).getSigmaSAFTi()
                                                        + phase.getComponent(compnumb2)
                                                                        .getSigmaSAFTi())
                                                        / 2.0, 3.0)
                                        * 1.0e5 * ThermodynamicConstantsInterface.avagadroNumber
                                        * getCrossAssociationVolume(siteNumber1, siteNumber2,
                                                        compnumb1, compnumb2, phase, temperature,
                                                        pressure, numbcomp)
                                        * ((PhaseCPAInterface) phase).getGcpa();
                }
        }

        public CPAMixingInterface getMixingRule(int i) {
                if (i == 1) {
                        return new CPA_Radoch();
                } else if (i == 2) {
                        return new CPA_Radoch();
                } else if (i == 3) {
                        return new PCSAFTa_Radoch();
                } else {
<<<<<<< HEAD
                        return new CPA_Radoch();
                }
        }

        public CPAMixingInterface getMixingRule(int i, PhaseInterface phase) {
                neqsim.util.database.NeqSimDataBase database =
                                new neqsim.util.database.NeqSimDataBase();
                assosSchemeType = new int[phase.getNumberOfComponents()][phase
                                .getNumberOfComponents()];
                cpaBetaCross = new double[phase.getNumberOfComponents()][phase
                                .getNumberOfComponents()];
                cpaEpsCross = new double[phase.getNumberOfComponents()][phase
                                .getNumberOfComponents()];

                for (int k = 0; k < phase.getNumberOfComponents(); k++) {
                        String component_name = phase.getComponents()[k].getComponentName();
                        java.sql.ResultSet dataSet = null;

                        for (int l = k; l < phase.getNumberOfComponents(); l++) {
                                if (k == l || phase.getComponent(l)
                                                .getNumberOfAssociationSites() == 0
                                                || phase.getComponent(k)
                                                                .getNumberOfAssociationSites() == 0) {
                                } else {
                                        try {
                                                // database = new util.database.NeqSimDataBase();
                                                if (NeqSimDataBase.createTemporaryTables()) {
                                                        dataSet = database.getResultSet(
                                                                        "SELECT * FROM intertemp WHERE (comp1='"
                                                                                        + component_name
                                                                                        + "' AND comp2='"
                                                                                        + phase.getComponents()[l]
                                                                                                        .getComponentName()
                                                                                        + "') OR (comp1='"
                                                                                        + phase.getComponents()[l]
                                                                                                        .getComponentName()
                                                                                        + "' AND comp2='"
                                                                                        + component_name
                                                                                        + "')");
                                                } else {
                                                        dataSet = database.getResultSet(
                                                                        "SELECT * FROM inter WHERE (comp1='"
                                                                                        + component_name
                                                                                        + "' AND comp2='"
                                                                                        + phase.getComponents()[l]
                                                                                                        .getComponentName()
                                                                                        + "') OR (comp1='"
                                                                                        + phase.getComponents()[l]
                                                                                                        .getComponentName()
                                                                                        + "' AND comp2='"
                                                                                        + component_name
                                                                                        + "')");
                                                }
                                                if (dataSet.next()) {
                                                        assosSchemeType[k][l] = Integer
                                                                        .parseInt(dataSet.getString(
                                                                                        "cpaAssosiationType")
                                                                                        .trim());
                                                        assosSchemeType[l][k] =
                                                                        assosSchemeType[k][l];

                                                        cpaBetaCross[k][l] = Double.parseDouble(
                                                                        dataSet.getString(
                                                                                        "cpaBetaCross")
                                                                                        .trim());
                                                        cpaBetaCross[l][k] = cpaBetaCross[k][l];

                                                        cpaEpsCross[k][l] = Double.parseDouble(
                                                                        dataSet.getString(
                                                                                        "cpaEpsCross")
                                                                                        .trim());
                                                        cpaEpsCross[l][k] = cpaEpsCross[k][l];
                                                }
                                                // System.out.println("ass scheme " +
                                                // assosSchemeType[l][k]);
                                                // System.out.println("cpaEpsCross[k][l] " +
                                                // cpaEpsCross[k][l]);
                                        } catch (Exception e) {
                                                logger.error("error", e);
                                        }
                                }
=======
                    try {
                        // database = new util.database.NeqSimDataBase();
                        if (NeqSimDataBase.createTemporaryTables()) {
                            dataSet = database.getResultSet("SELECT * FROM intertemp WHERE (comp1='"
                                    + component_name + "' AND comp2='"
                                    + phase.getComponents()[l].getComponentName() + "') OR (comp1='"
                                    + phase.getComponents()[l].getComponentName() + "' AND comp2='"
                                    + component_name + "')");
                        } else {
                            dataSet = database.getResultSet("SELECT * FROM inter WHERE (comp1='"
                                    + component_name + "' AND comp2='"
                                    + phase.getComponents()[l].getComponentName() + "') OR (comp1='"
                                    + phase.getComponents()[l].getComponentName() + "' AND comp2='"
                                    + component_name + "')");
                        }
                        if (dataSet.next()) {
                            assosSchemeType[k][l] = Integer
                                    .parseInt(dataSet.getString("cpaAssosiationType").trim());
                            assosSchemeType[l][k] = assosSchemeType[k][l];

                            cpaBetaCross[k][l] =
                                    Double.parseDouble(dataSet.getString("cpaBetaCross").trim());
                            cpaBetaCross[l][k] = cpaBetaCross[k][l];

                            cpaEpsCross[k][l] =
                                    Double.parseDouble(dataSet.getString("cpaEpsCross").trim());
                            cpaEpsCross[l][k] = cpaEpsCross[k][l];
>>>>>>> e5b15554
                        }
                }
                try {
                        if (database.getStatement() != null) {
                                database.getStatement().close();
                        }
                        if (database.getConnection() != null) {
                                database.getConnection().close();
                        }
                } catch (Exception e) {
                        logger.error("error", e);
                }

                if (i == 1) {
                        return new CPA_Radoch();
                } else if (i == 2) {
                        return new CPA_Radoch();
                } else if (i == 3) {
                        return new PCSAFTa_Radoch();
                } else {
                        return new CPA_Radoch();
                }
        }

<<<<<<< HEAD
        public CPAMixingInterface resetMixingRule(int i, PhaseInterface phase) {
                if (i == 1) {
                        return new CPA_Radoch();
                } else if (i == 2) {
                        return new CPA_Radoch();
                } else if (i == 3) {
                        return new PCSAFTa_Radoch();
                } else {
                        return new CPA_Radoch();
                }
=======
    /**
     * <p>
     * resetMixingRule.
     * </p>
     *
     * @param i a int
     * @param phase a {@link neqsim.thermo.phase.PhaseInterface} object
     * @return a {@link neqsim.thermo.mixingRule.CPAMixingInterface} object
     */
    public CPAMixingInterface resetMixingRule(int i, PhaseInterface phase) {
        if (i == 1) {
            return new CPA_Radoch();
        } else if (i == 2) {
            return new CPA_Radoch();
        } else if (i == 3) {
            return new PCSAFTa_Radoch();
        } else {
            return new CPA_Radoch();
>>>>>>> e5b15554
        }

<<<<<<< HEAD
        public int[][] setAssociationScheme(int compnumb, PhaseInterface phase) {
                if (phase.getComponent(compnumb).getAssociationScheme().equals("4C")) {
                        return getInteractionMatrix(charge4C, charge4C);
                } else if (phase.getComponent(compnumb).getAssociationScheme().equals("2B")) {
                        return getInteractionMatrix(charge2B, charge2B);
                } else if (phase.getComponent(compnumb).getAssociationScheme().equals("1A")) {
                        return getInteractionMatrix(charge1A, charge1A);
                } else if (phase.getComponent(compnumb).getAssociationScheme().equals("2A")) {
                        return getInteractionMatrix(charge2A, charge2A);
                } else {
                        return new int[0][0];
                }
=======
    /**
     * <p>
     * setAssociationScheme.
     * </p>
     *
     * @param compnumb a int
     * @param phase a {@link neqsim.thermo.phase.PhaseInterface} object
     * @return an array of {@link int} objects
     */
    public int[][] setAssociationScheme(int compnumb, PhaseInterface phase) {
        if (phase.getComponent(compnumb).getAssociationScheme().equals("4C")) {
            return getInteractionMatrix(charge4C, charge4C);
        } else if (phase.getComponent(compnumb).getAssociationScheme().equals("2B")) {
            return getInteractionMatrix(charge2B, charge2B);
        } else if (phase.getComponent(compnumb).getAssociationScheme().equals("1A")) {
            return getInteractionMatrix(charge1A, charge1A);
        } else if (phase.getComponent(compnumb).getAssociationScheme().equals("2A")) {
            return getInteractionMatrix(charge2A, charge2A);
        } else {
            return new int[0][0];
>>>>>>> e5b15554
        }

<<<<<<< HEAD
        public int[][] setCrossAssociationScheme(int compnumb, int compnumb2,
                        PhaseInterface phase) {
                int[] comp1Scheme = new int[0];
                int[] comp2Scheme = new int[0];
                if (phase.getComponent(compnumb).getOrginalNumberOfAssociationSites() * phase
                                .getComponent(compnumb2).getOrginalNumberOfAssociationSites() > 0) {
                        if (phase.getComponent(compnumb).getAssociationScheme().equals("4C")) {
                                comp1Scheme = charge4C;
                        }
                        if (phase.getComponent(compnumb).getAssociationScheme().equals("2A")) {
                                comp1Scheme = charge2A;
                        }
                        if (phase.getComponent(compnumb).getAssociationScheme().equals("2B")) {
                                comp1Scheme = charge2B;
                        }
                        if (phase.getComponent(compnumb).getAssociationScheme().equals("1A")) {
                                comp1Scheme = charge1A;
                        }

                        if (phase.getComponent(compnumb2).getAssociationScheme().equals("4C")) {
                                comp2Scheme = charge4C;
                        }
                        if (phase.getComponent(compnumb2).getAssociationScheme().equals("2A")) {
                                comp2Scheme = charge2A;
                        }
                        if (phase.getComponent(compnumb2).getAssociationScheme().equals("2B")) {
                                comp2Scheme = charge2B;
                        }
                        if (phase.getComponent(compnumb2).getAssociationScheme().equals("1A")) {
                                comp2Scheme = charge1A;
                        }
=======
    /**
     * <p>
     * setCrossAssociationScheme.
     * </p>
     *
     * @param compnumb a int
     * @param compnumb2 a int
     * @param phase a {@link neqsim.thermo.phase.PhaseInterface} object
     * @return an array of {@link int} objects
     */
    public int[][] setCrossAssociationScheme(int compnumb, int compnumb2, PhaseInterface phase) {
        int[] comp1Scheme = new int[0];
        int[] comp2Scheme = new int[0];
        if (phase.getComponent(compnumb).getOrginalNumberOfAssociationSites()
                * phase.getComponent(compnumb2).getOrginalNumberOfAssociationSites() > 0) {
            if (phase.getComponent(compnumb).getAssociationScheme().equals("4C")) {
                comp1Scheme = charge4C;
            }
            if (phase.getComponent(compnumb).getAssociationScheme().equals("2A")) {
                comp1Scheme = charge2A;
            }
            if (phase.getComponent(compnumb).getAssociationScheme().equals("2B")) {
                comp1Scheme = charge2B;
            }
            if (phase.getComponent(compnumb).getAssociationScheme().equals("1A")) {
                comp1Scheme = charge1A;
            }

            if (phase.getComponent(compnumb2).getAssociationScheme().equals("4C")) {
                comp2Scheme = charge4C;
            }
            if (phase.getComponent(compnumb2).getAssociationScheme().equals("2A")) {
                comp2Scheme = charge2A;
            }
            if (phase.getComponent(compnumb2).getAssociationScheme().equals("2B")) {
                comp2Scheme = charge2B;
            }
            if (phase.getComponent(compnumb2).getAssociationScheme().equals("1A")) {
                comp2Scheme = charge1A;
            }
        } else {
            return new int[0][0];
        }
        return getInteractionMatrix(comp1Scheme, comp2Scheme);
    }

    /**
     * <p>
     * getInteractionMatrix.
     * </p>
     *
     * @param comp1Scheme an array of {@link int} objects
     * @param comp2Scheme an array of {@link int} objects
     * @return an array of {@link int} objects
     */
    public int[][] getInteractionMatrix(int[] comp1Scheme, int[] comp2Scheme) {
        int[][] intMatrix = new int[comp1Scheme.length][comp2Scheme.length];
        for (int i = 0; i < comp1Scheme.length; i++) {
            for (int j = 0; j < comp2Scheme.length; j++) {
                if (comp1Scheme[i] * comp2Scheme[j] < 0) {
                    intMatrix[i][j] = 1;
>>>>>>> e5b15554
                } else {
                        return new int[0][0];
                }
                return getInteractionMatrix(comp1Scheme, comp2Scheme);
        }

        public int[][] getInteractionMatrix(int[] comp1Scheme, int[] comp2Scheme) {
                int[][] intMatrix = new int[comp1Scheme.length][comp2Scheme.length];
                for (int i = 0; i < comp1Scheme.length; i++) {
                        for (int j = 0; j < comp2Scheme.length; j++) {
                                if (comp1Scheme[i] * comp2Scheme[j] < 0) {
                                        intMatrix[i][j] = 1;
                                } else {
                                        intMatrix[i][j] = 0;
                                }
                        }
                }
                return intMatrix;
        }
}<|MERGE_RESOLUTION|>--- conflicted
+++ resolved
@@ -15,17 +15,12 @@
 import neqsim.util.database.NeqSimDataBase;
 
 /**
-<<<<<<< HEAD
- * @author Even Solbraa
- * @version
-=======
  * <p>
  * CPAMixing class.
  * </p>
  *
  * @author Even Solbraa
  * @version $Id: $Id
->>>>>>> e5b15554
  */
 public class CPAMixing implements Cloneable, ThermodynamicConstantsInterface {
     private static final long serialVersionUID = 1000;
@@ -63,44 +58,6 @@
         private static final long serialVersionUID = 1000;
         static Logger logger = LogManager.getLogger(CPAMixing.class);
 
-<<<<<<< HEAD
-        int[][] assosSchemeType = null; // 0- ER - 1 - CR1
-        double[][] cpaBetaCross = null;
-        double[][] cpaEpsCross = null;
-        final int[] charge4C = {1, 1, -1, -1};
-        final int[] charge1A = {-1};
-        final int[] charge2A = {-1, -1};
-        final int[] charge2B = {1, -1};
-
-        public CPAMixing() {}
-
-        @Override
-        public Object clone() {
-                CPAMixing clonedSystem = null;
-                try {
-                        clonedSystem = (CPAMixing) super.clone();
-                } catch (Exception e) {
-                        logger.error("Cloning failed.", e);
-                }
-
-                return clonedSystem;
-        }
-
-        public class CPA_Radoch_base implements CPAMixingInterface {
-                private static final long serialVersionUID = 1000;
-
-                double eps = 12000.76;
-                double beta = 0.03;
-                protected double[][] epsab = {{0, eps, eps, eps}, {eps, 0, eps, eps},
-                                {eps, eps, 0, eps}, {eps, eps, eps, 0}};
-                protected double[][] betamat = {{0, beta, beta, beta}, {beta, 0, beta, beta},
-                                {beta, beta, 0, beta}, {beta, beta, beta, 0}};
-
-                public double calcXi(int siteNumber, int compnumb, PhaseInterface phase,
-                                double temperature, double pressure, int numbcomp) {
-                        return 1.0;
-                }
-=======
         double eps = 12000.76;
         double beta = 0.03;
         protected double[][] epsab =
@@ -150,98 +107,563 @@
                 PhaseInterface phase, double temperature, double pressure, int numbcomp) {
             return 1.0;
         }
->>>>>>> e5b15554
-
-                @Override
-                public double calcXi(int[][][] assosScheme, int[][][][] assosScheme2,
-                                int siteNumber, int compnumb, PhaseInterface phase,
-                                double temperature, double pressure, int numbcomp) {
-                        return 1.0;
-                }
-
-                @Override
-                public double calcDelta(int siteNumber1, int siteNumber2, int compnumb1,
-                                int compnumb2, PhaseInterface phase, double temperature,
-                                double pressure, int numbcomp) {
-                        return 1.0;
-                }
-
-<<<<<<< HEAD
-                @Override
-                public double calcDeltaNog(int siteNumber1, int siteNumber2, int compnumb1,
-                                int compnumb2, PhaseInterface phase, double temperature,
-                                double pressure, int numbcomp) {
-                        return 1.0;
-                }
-
-                @Override
-                public double calcDeltadN(int derivativeComp, int siteNumber1, int siteNumber2,
-                                int compnumb1, int compnumb2, PhaseInterface phase,
-                                double temperature, double pressure, int numbcomp) {
-                        return 1.0;
-                }
-
-                @Override
-                public double calcDeltadT(int siteNumber1, int siteNumber2, int compnumb1,
-                                int compnumb2, PhaseInterface phase, double temperature,
-                                double pressure, int numbcomp) {
-                        return 1.0;
-                }
-
-                @Override
-                public double calcDeltadV(int siteNumber1, int siteNumber2, int compnumb1,
-                                int compnumb2, PhaseInterface phase, double temperature,
-                                double pressure, int numbcomp) {
-                        return 1.0;
-                }
-
-                @Override
-                public double calcDeltadTdT(int siteNumber1, int siteNumber2, int compnumb1,
-                                int compnumb2, PhaseInterface phase, double temperature,
-                                double pressure, int numbcomp) {
-                        return 1.0;
-                }
-
-                @Override
-                public double calcDeltadTdV(int siteNumber1, int siteNumber2, int compnumb1,
-                                int compnumb2, PhaseInterface phase, double temperature,
-                                double pressure, int numbcomp) {
-                        return 1.0;
-                }
-        }
-
-        public class CPA_Radoch extends CPA_Radoch_base {
-                private static final long serialVersionUID = 1000;
-
-                public double getCrossAssociationEnergy(int compnumb1, int compnumb2,
-                                PhaseInterface phase, double temperature, double pressure,
-                                int numbcomp) {
-                        if (Math.abs(cpaEpsCross[compnumb1][compnumb2]) > 1e-10) {
-                                // double ec = (phase.getComponent(compnumb1).getAssociationEnergy()
-                                // +
-                                // phase.getComponent(compnumb2).getAssociationEnergy()) / 2.0;
-
-                                // System.out.println("epscross " + ec + " .. " +
-                                // cpaEpsCross[compnumb1][compnumb2]);
-                                return cpaEpsCross[compnumb1][compnumb2];
-                        }
-                        return (phase.getComponent(compnumb1).getAssociationEnergy()
-                                        + phase.getComponent(compnumb2).getAssociationEnergy())
-                                        / 2.0;
-                }
-
-                public double getCrossAssociationVolume(int compnumb1, int compnumb2,
-                                PhaseInterface phase, double temperature, double pressure,
-                                int numbcomp) {
-                        // System.out.println("ass vol " +
-                        // Math.sqrt(phase.getComponent(compnumb1).getAssociationVolume()*phase.getComponent(compnumb2).getAssociationVolume()));
-                        if (Math.abs(cpaBetaCross[compnumb1][compnumb2]) > 1e-10) {
-                                // System.out.println("betacorss here " +
-                                // cpaBetaCross[compnumb1][compnumb2] +"
-                                // epscorss " + getCrossAssociationEnergy(siteNumber1, siteNumber2,
-                                // compnumb1,
-                                // compnumb2, phase, temperature, pressure, numbcomp));
-                                return cpaBetaCross[compnumb1][compnumb2];
+
+        @Override
+        public double calcDeltadTdT(int siteNumber1, int siteNumber2, int compnumb1, int compnumb2,
+                PhaseInterface phase, double temperature, double pressure, int numbcomp) {
+            return 1.0;
+        }
+
+        @Override
+        public double calcDeltadTdV(int siteNumber1, int siteNumber2, int compnumb1, int compnumb2,
+                PhaseInterface phase, double temperature, double pressure, int numbcomp) {
+            return 1.0;
+        }
+    }
+
+    public class CPA_Radoch extends CPA_Radoch_base {
+        private static final long serialVersionUID = 1000;
+
+        public double getCrossAssociationEnergy(int compnumb1, int compnumb2, PhaseInterface phase,
+                double temperature, double pressure, int numbcomp) {
+            if (Math.abs(cpaEpsCross[compnumb1][compnumb2]) > 1e-10) {
+                // double ec = (phase.getComponent(compnumb1).getAssociationEnergy() +
+                // phase.getComponent(compnumb2).getAssociationEnergy()) / 2.0;
+
+                // System.out.println("epscross " + ec + " .. " +
+                // cpaEpsCross[compnumb1][compnumb2]);
+                return cpaEpsCross[compnumb1][compnumb2];
+            }
+            return (phase.getComponent(compnumb1).getAssociationEnergy()
+                    + phase.getComponent(compnumb2).getAssociationEnergy()) / 2.0;
+        }
+
+        public double getCrossAssociationVolume(int compnumb1, int compnumb2, PhaseInterface phase,
+                double temperature, double pressure, int numbcomp) {
+            // System.out.println("ass vol " +
+            // Math.sqrt(phase.getComponent(compnumb1).getAssociationVolume()*phase.getComponent(compnumb2).getAssociationVolume()));
+            if (Math.abs(cpaBetaCross[compnumb1][compnumb2]) > 1e-10) {
+                // System.out.println("betacorss here " + cpaBetaCross[compnumb1][compnumb2] +"
+                // epscorss " + getCrossAssociationEnergy(siteNumber1, siteNumber2, compnumb1,
+                // compnumb2, phase, temperature, pressure, numbcomp));
+                return cpaBetaCross[compnumb1][compnumb2];
+            }
+            return Math.sqrt(phase.getComponent(compnumb1).getAssociationVolume()
+                    * phase.getComponent(compnumb2).getAssociationVolume());
+        }
+
+        @Override
+        public double calcDelta(int siteNumber1, int siteNumber2, int compnumb1, int compnumb2,
+                PhaseInterface phase, double temperature, double pressure, int numbcomp) {
+            if (assosSchemeType[compnumb1][compnumb2] == 0) {
+                double temp2 = 0;
+                double temp1 = (Math.exp(getCrossAssociationEnergy(compnumb1, compnumb1, phase,
+                        temperature, pressure, numbcomp) / (R * phase.getTemperature())) - 1.0)
+                        * (((ComponentEosInterface) phase.getComponent(compnumb1)).getb()
+                                + ((ComponentEosInterface) phase.getComponent(compnumb1)).getb())
+                        / 2.0 * getCrossAssociationVolume(compnumb1, compnumb1, phase, temperature,
+                                pressure, numbcomp)
+                        * ((PhaseCPAInterface) phase).getGcpa();
+                if (compnumb1 == compnumb2) {
+                    temp2 = temp1;
+                } else {
+                    temp2 = (Math.exp(getCrossAssociationEnergy(compnumb2, compnumb2, phase,
+                            temperature, pressure, numbcomp) / (R * phase.getTemperature())) - 1.0)
+                            * (((ComponentEosInterface) phase.getComponent(compnumb2)).getb()
+                                    + ((ComponentEosInterface) phase.getComponent(compnumb2))
+                                            .getb())
+                            / 2.0 * getCrossAssociationVolume(compnumb2, compnumb2, phase,
+                                    temperature, pressure, numbcomp)
+                            * ((PhaseCPAInterface) phase).getGcpa();
+                }
+                return ((PhaseCPAInterface) phase).getCrossAssosiationScheme(compnumb1, compnumb2,
+                        siteNumber1, siteNumber2) * Math.sqrt(temp1 * temp2);
+            }
+            return ((PhaseCPAInterface) phase).getCrossAssosiationScheme(compnumb1, compnumb2,
+                    siteNumber1, siteNumber2)
+                    * (Math.exp(getCrossAssociationEnergy(compnumb1, compnumb2, phase, temperature,
+                            pressure, numbcomp) / (R * phase.getTemperature())) - 1.0)
+                    * (((ComponentEosInterface) phase.getComponent(compnumb1)).getb()
+                            + ((ComponentEosInterface) phase.getComponent(compnumb2)).getb())
+                    / 2.0 * getCrossAssociationVolume(compnumb1, compnumb2, phase, temperature,
+                            pressure, numbcomp)
+                    * ((PhaseCPAInterface) phase).getGcpa();
+        }
+
+        @Override
+        public double calcDeltaNog(int siteNumber1, int siteNumber2, int compnumb1, int compnumb2,
+                PhaseInterface phase, double temperature, double pressure, int numbcomp) {
+            if (assosSchemeType[compnumb1][compnumb2] == 0) {
+                double temp2 = 0;
+                double temp1 = (Math.exp(getCrossAssociationEnergy(compnumb1, compnumb1, phase,
+                        temperature, pressure, numbcomp) / (R * phase.getTemperature())) - 1.0)
+                        * (((ComponentEosInterface) phase.getComponent(compnumb1)).getb()
+                                + ((ComponentEosInterface) phase.getComponent(compnumb1)).getb())
+                        / 2.0 * getCrossAssociationVolume(compnumb1, compnumb1, phase, temperature,
+                                pressure, numbcomp);
+                if (compnumb1 == compnumb2) {
+                    temp2 = temp1;
+                } else {
+                    temp2 = (Math.exp(getCrossAssociationEnergy(compnumb2, compnumb2, phase,
+                            temperature, pressure, numbcomp) / (R * phase.getTemperature())) - 1.0)
+                            * (((ComponentEosInterface) phase.getComponent(compnumb2)).getb()
+                                    + ((ComponentEosInterface) phase.getComponent(compnumb2))
+                                            .getb())
+                            / 2.0 * getCrossAssociationVolume(compnumb2, compnumb2, phase,
+                                    temperature, pressure, numbcomp);
+                }
+                return ((PhaseCPAInterface) phase).getCrossAssosiationScheme(compnumb1, compnumb2,
+                        siteNumber1, siteNumber2) * Math.sqrt(temp1 * temp2);
+            }
+            return ((PhaseCPAInterface) phase).getCrossAssosiationScheme(compnumb1, compnumb2,
+                    siteNumber1, siteNumber2)
+                    * (Math.exp(getCrossAssociationEnergy(compnumb1, compnumb2, phase, temperature,
+                            pressure, numbcomp) / (R * phase.getTemperature())) - 1.0)
+                    * (((ComponentEosInterface) phase.getComponent(compnumb1)).getb()
+                            + ((ComponentEosInterface) phase.getComponent(compnumb2)).getb())
+                    / 2.0 * getCrossAssociationVolume(compnumb1, compnumb2, phase, temperature,
+                            pressure, numbcomp);
+        }
+
+        public double calcDelta(int compnumb1, int compnumb2, PhaseInterface phase,
+                double temperature, double pressure, int numbcomp) {
+            if (assosSchemeType[compnumb1][compnumb2] == 0) {
+                double temp2 = 0;
+                double temp1 = (Math.exp(getCrossAssociationEnergy(compnumb1, compnumb1, phase,
+                        temperature, pressure, numbcomp) / (R * phase.getTemperature())) - 1.0)
+                        * (((ComponentEosInterface) phase.getComponent(compnumb1)).getb()
+                                + ((ComponentEosInterface) phase.getComponent(compnumb1)).getb())
+                        / 2.0 * getCrossAssociationVolume(compnumb1, compnumb1, phase, temperature,
+                                pressure, numbcomp)
+                        * ((PhaseCPAInterface) phase).getGcpa();
+                if (compnumb1 == compnumb2) {
+                    temp2 = temp1;
+                } else {
+                    temp2 = (Math.exp(getCrossAssociationEnergy(compnumb2, compnumb2, phase,
+                            temperature, pressure, numbcomp) / (R * phase.getTemperature())) - 1.0)
+                            * (((ComponentEosInterface) phase.getComponent(compnumb2)).getb()
+                                    + ((ComponentEosInterface) phase.getComponent(compnumb2))
+                                            .getb())
+                            / 2.0 * getCrossAssociationVolume(compnumb2, compnumb2, phase,
+                                    temperature, pressure, numbcomp)
+                            * ((PhaseCPAInterface) phase).getGcpa();
+                }
+                return Math.sqrt(temp1 * temp2);
+            }
+            return (Math.exp(getCrossAssociationEnergy(compnumb1, compnumb2, phase, temperature,
+                    pressure, numbcomp) / (R * phase.getTemperature())) - 1.0)
+                    * (((ComponentEosInterface) phase.getComponent(compnumb1)).getb()
+                            + ((ComponentEosInterface) phase.getComponent(compnumb2)).getb())
+                    / 2.0 * getCrossAssociationVolume(compnumb1, compnumb2, phase, temperature,
+                            pressure, numbcomp)
+                    * ((PhaseCPAInterface) phase).getGcpa();
+        }
+
+        @Override
+        public double calcDeltadN(int derivativeComp, int siteNumber1, int siteNumber2,
+                int compnumb1, int compnumb2, PhaseInterface phase, double temperature,
+                double pressure, int numbcomp) {
+            return ((PhaseCPAInterface) phase).getCrossAssosiationScheme(compnumb1, compnumb2,
+                    siteNumber1, siteNumber2)
+                    * calcDelta(compnumb1, compnumb2, phase, temperature, pressure, numbcomp)
+                    * ((ComponentSrkCPA) phase.getComponent(derivativeComp)).calc_lngi(phase);
+        }
+
+        @Override
+        public double calcDeltadT(int siteNumber1, int siteNumber2, int compnumb1, int compnumb2,
+                PhaseInterface phase, double temperature, double pressure, int numbcomp) {
+            if (assosSchemeType[compnumb1][compnumb2] == 0) {
+                double derivative1 = -getCrossAssociationEnergy(compnumb2, compnumb2, phase,
+                        temperature, pressure, numbcomp)
+                        / (R * phase.getTemperature() * phase.getTemperature())
+                        * (Math.exp(getCrossAssociationEnergy(compnumb2, compnumb2, phase,
+                                temperature, pressure, numbcomp) / (R * phase.getTemperature())))
+                        * (((ComponentEosInterface) phase.getComponent(compnumb2)).getb()
+                                + ((ComponentEosInterface) phase.getComponent(compnumb2)).getb())
+                        / 2.0 * getCrossAssociationVolume(compnumb2, compnumb2, phase, temperature,
+                                pressure, numbcomp)
+                        * ((PhaseCPAInterface) phase).getGcpa();
+                double temp1 = derivative1
+                        * (Math.exp(getCrossAssociationEnergy(compnumb1, compnumb1, phase,
+                                temperature, pressure, numbcomp) / (R * phase.getTemperature()))
+                                - 1.0)
+                        * (((ComponentEosInterface) phase.getComponent(compnumb1)).getb()
+                                + ((ComponentEosInterface) phase.getComponent(compnumb1)).getb())
+                        / 2.0 * getCrossAssociationVolume(compnumb1, compnumb1, phase, temperature,
+                                pressure, numbcomp)
+                        * ((PhaseCPAInterface) phase).getGcpa();
+
+                double derivative2 = -getCrossAssociationEnergy(compnumb1, compnumb1, phase,
+                        temperature, pressure, numbcomp)
+                        / (R * phase.getTemperature() * phase.getTemperature())
+                        * (Math.exp(getCrossAssociationEnergy(compnumb1, compnumb1, phase,
+                                temperature, pressure, numbcomp) / (R * phase.getTemperature())))
+                        * (((ComponentEosInterface) phase.getComponent(compnumb1)).getb()
+                                + ((ComponentEosInterface) phase.getComponent(compnumb1)).getb())
+                        / 2.0 * getCrossAssociationVolume(compnumb1, compnumb1, phase, temperature,
+                                pressure, numbcomp)
+                        * ((PhaseCPAInterface) phase).getGcpa();
+                double temp2 = derivative2
+                        * (Math.exp(getCrossAssociationEnergy(compnumb2, compnumb2, phase,
+                                temperature, pressure, numbcomp) / (R * phase.getTemperature()))
+                                - 1.0)
+                        * (((ComponentEosInterface) phase.getComponent(compnumb2)).getb()
+                                + ((ComponentEosInterface) phase.getComponent(compnumb2)).getb())
+                        / 2.0 * getCrossAssociationVolume(compnumb2, compnumb2, phase, temperature,
+                                pressure, numbcomp)
+                        * ((PhaseCPAInterface) phase).getGcpa();
+                return ((PhaseCPAInterface) phase).getCrossAssosiationScheme(compnumb1, compnumb2,
+                        siteNumber1, siteNumber2) * 0.5
+                        / calcDelta(siteNumber1, siteNumber2, compnumb1, compnumb2, phase,
+                                temperature, pressure, numbcomp)
+                        * (temp1 + temp2);
+            }
+            double derivative = -getCrossAssociationEnergy(compnumb1, compnumb2, phase, temperature,
+                    pressure, numbcomp) / (R * phase.getTemperature() * phase.getTemperature());
+            return ((PhaseCPAInterface) phase).getCrossAssosiationScheme(compnumb1, compnumb2,
+                    siteNumber1, siteNumber2)
+                    * derivative
+                    * (Math.exp(getCrossAssociationEnergy(compnumb1, compnumb2, phase, temperature,
+                            pressure, numbcomp) / (R * phase.getTemperature())) - 1.0)
+                    * (((ComponentEosInterface) phase.getComponent(compnumb1)).getb()
+                            + ((ComponentEosInterface) phase.getComponent(compnumb2)).getb())
+                    / 2.0 * getCrossAssociationVolume(compnumb1, compnumb2, phase, temperature,
+                            pressure, numbcomp)
+                    * ((PhaseCPAInterface) phase).getGcpa();
+        }
+
+        @Override
+        public double calcDeltadV(int siteNumber1, int siteNumber2, int compnumb1, int compnumb2,
+                PhaseInterface phase, double temperature, double pressure, int numbcomp) {
+            return ((PhaseCPAInterface) phase).getCrossAssosiationScheme(compnumb1, compnumb2,
+                    siteNumber1, siteNumber2)
+                    * calcDelta(compnumb1, compnumb2, phase, temperature, pressure, numbcomp)
+                    * ((PhaseCPAInterface) phase).getGcpav();
+        }
+
+        @Override
+        public double calcDeltadTdV(int siteNumber1, int siteNumber2, int compnumb1, int compnumb2,
+                PhaseInterface phase, double temperature, double pressure, int numbcomp) {
+            if (assosSchemeType[compnumb1][compnumb2] == 0) {
+                if (((PhaseCPAInterface) phase).getCrossAssosiationScheme(compnumb1, compnumb2,
+                        siteNumber1, siteNumber2) == 1) {
+                    double tempDelta =
+                            calcDelta(compnumb2, compnumb2, phase, temperature, pressure, numbcomp);
+                    // double temp2 = calcDelta(compnumb2, compnumb2, phase, temperature, pressure,
+                    // numbcomp);
+                    return ((PhaseCPAInterface) phase).getCrossAssosiationScheme(compnumb1,
+                            compnumb2, siteNumber1, siteNumber2) * 0.5 * Math.pow(tempDelta, -1.0)
+                            * 2.0
+                            * calcDeltadT(siteNumber1, siteNumber2, compnumb1, compnumb2, phase,
+                                    temperature, pressure, numbcomp)
+                            * tempDelta * ((PhaseCPAInterface) phase).getGcpav();
+                } else {
+                    return 0.0;
+                }
+            }
+            double derivative = -getCrossAssociationEnergy(compnumb1, compnumb2, phase, temperature,
+                    pressure, numbcomp) / (R * phase.getTemperature() * phase.getTemperature());
+            return ((PhaseCPAInterface) phase).getCrossAssosiationScheme(compnumb1, compnumb2,
+                    siteNumber1, siteNumber2)
+                    * derivative
+                    * Math.exp(getCrossAssociationEnergy(compnumb1, compnumb2, phase, temperature,
+                            pressure, numbcomp) / (R * phase.getTemperature()))
+                    * (((ComponentEosInterface) phase.getComponent(compnumb1)).getb()
+                            + ((ComponentEosInterface) phase.getComponent(compnumb2)).getb())
+                    / 2.0
+                    * getCrossAssociationVolume(compnumb1, compnumb2, phase, temperature, pressure,
+                            numbcomp)
+                    * ((PhaseCPAInterface) phase).getGcpa()
+                    * ((PhaseCPAInterface) phase).getGcpav();
+        }
+
+        @Override
+        public double calcDeltadTdT(int siteNumber1, int siteNumber2, int compnumb1, int compnumb2,
+                PhaseInterface phase, double temperature, double pressure, int numbcomp) {
+            if (assosSchemeType[compnumb1][compnumb2] == 0) {
+                double deltaj = 0;
+                double deltai =
+                        calcDelta(compnumb1, compnumb1, phase, temperature, pressure, numbcomp);
+                if (compnumb1 == compnumb2) {
+                    deltaj = deltai;
+                } else {
+                    deltaj = calcDelta(compnumb2, compnumb2, phase, temperature, pressure,
+                            numbcomp);
+                }
+
+                double dDeltaidT = -getCrossAssociationEnergy(compnumb1, compnumb1, phase,
+                        temperature, pressure, numbcomp)
+                        / (R * phase.getTemperature() * phase.getTemperature())
+                        * (Math.exp(getCrossAssociationEnergy(compnumb1, compnumb1, phase,
+                                temperature, pressure, numbcomp) / (R * phase.getTemperature())))
+                        * (((ComponentEosInterface) phase.getComponent(compnumb1)).getb()
+                                + ((ComponentEosInterface) phase.getComponent(compnumb1)).getb())
+                        / 2.0 * getCrossAssociationVolume(compnumb1, compnumb1, phase, temperature,
+                                pressure, numbcomp)
+                        * ((PhaseCPAInterface) phase).getGcpa();
+                double dDeltajdT = -getCrossAssociationEnergy(compnumb2, compnumb2, phase,
+                        temperature, pressure, numbcomp)
+                        / (R * phase.getTemperature() * phase.getTemperature())
+                        * (Math.exp(getCrossAssociationEnergy(compnumb2, compnumb2, phase,
+                                temperature, pressure, numbcomp) / (R * phase.getTemperature())))
+                        * (((ComponentEosInterface) phase.getComponent(compnumb2)).getb()
+                                + ((ComponentEosInterface) phase.getComponent(compnumb2)).getb())
+                        / 2.0 * getCrossAssociationVolume(compnumb2, compnumb2, phase, temperature,
+                                pressure, numbcomp)
+                        * ((PhaseCPAInterface) phase).getGcpa();
+
+                double dDeltajdTdT = (2.0
+                        * getCrossAssociationEnergy(compnumb2, compnumb2, phase, temperature,
+                                pressure, numbcomp)
+                        / (R * phase.getTemperature() * phase.getTemperature()
+                                * phase.getTemperature())
+                        * (Math.exp(getCrossAssociationEnergy(compnumb2, compnumb2, phase,
+                                temperature, pressure, numbcomp) / (R * phase.getTemperature())))
+                        + Math.pow(
+                                getCrossAssociationEnergy(compnumb2, compnumb2, phase, temperature,
+                                        pressure, numbcomp)
+                                        / (R * phase.getTemperature() * phase.getTemperature()),
+                                2.0)
+                                * Math.exp(getCrossAssociationEnergy(compnumb2, compnumb2, phase,
+                                        temperature, pressure, numbcomp)
+                                        / (R * phase.getTemperature())))
+                        * (((ComponentEosInterface) phase.getComponent(compnumb2)).getb()
+                                + ((ComponentEosInterface) phase.getComponent(compnumb2)).getb())
+                        / 2.0 * getCrossAssociationVolume(compnumb2, compnumb2, phase, temperature,
+                                pressure, numbcomp)
+                        * ((PhaseCPAInterface) phase).getGcpa();
+                double dDeltaidTdT = (2.0
+                        * getCrossAssociationEnergy(compnumb1, compnumb1, phase, temperature,
+                                pressure, numbcomp)
+                        / (R * phase.getTemperature() * phase.getTemperature()
+                                * phase.getTemperature())
+                        * (Math.exp(getCrossAssociationEnergy(compnumb1, compnumb1, phase,
+                                temperature, pressure, numbcomp) / (R * phase.getTemperature())))
+                        + Math.pow(
+                                getCrossAssociationEnergy(compnumb1, compnumb1, phase, temperature,
+                                        pressure, numbcomp)
+                                        / (R * phase.getTemperature() * phase.getTemperature()),
+                                2.0)
+                                * Math.exp(getCrossAssociationEnergy(compnumb1, compnumb1, phase,
+                                        temperature, pressure, numbcomp)
+                                        / (R * phase.getTemperature())))
+                        * (((ComponentEosInterface) phase.getComponent(compnumb1)).getb()
+                                + ((ComponentEosInterface) phase.getComponent(compnumb1)).getb())
+                        / 2.0 * getCrossAssociationVolume(compnumb1, compnumb1, phase, temperature,
+                                pressure, numbcomp)
+                        * ((PhaseCPAInterface) phase).getGcpa();
+
+                double deltajjdeltaii = Math.pow(calcDelta(siteNumber1, siteNumber2, compnumb1,
+                        compnumb2, phase, temperature, pressure, numbcomp), 2.0);
+
+                return ((PhaseCPAInterface) phase).getCrossAssosiationScheme(compnumb1, compnumb2,
+                        siteNumber1, siteNumber2)
+                        * (-1.0 / 4.0 * Math.pow(deltajjdeltaii, -3.0 / 2.0)
+                                * Math.pow(dDeltaidT * deltaj + dDeltajdT * deltai, 2.0)
+                                + 0.5 * Math.pow(deltajjdeltaii, -1.0 / 2.0) * (dDeltaidTdT * deltaj
+                                        + 2.0 * dDeltaidT * dDeltajdT + dDeltajdTdT * deltai));
+            }
+
+            double derivative1 =
+                    -getCrossAssociationEnergy(compnumb1, compnumb2, phase, temperature, pressure,
+                            numbcomp) / (R * phase.getTemperature() * phase.getTemperature());
+            double derivative2 = 2.0
+                    * getCrossAssociationEnergy(compnumb1, compnumb2, phase, temperature, pressure,
+                            numbcomp)
+                    / (R * phase.getTemperature() * phase.getTemperature()
+                            * phase.getTemperature());
+
+            return ((PhaseCPAInterface) phase).getCrossAssosiationScheme(compnumb1, compnumb2,
+                    siteNumber1, siteNumber2)
+                    * derivative1 * derivative1
+                    * Math.exp(getCrossAssociationEnergy(compnumb1, compnumb2, phase, temperature,
+                            pressure, numbcomp) / (R * phase.getTemperature()))
+                    * (((ComponentEosInterface) phase.getComponent(compnumb1)).getb()
+                            + ((ComponentEosInterface) phase.getComponent(compnumb2)).getb())
+                    / 2.0
+                    * getCrossAssociationVolume(compnumb1, compnumb2, phase, temperature, pressure,
+                            numbcomp)
+                    * ((PhaseCPAInterface) phase).getGcpa()
+                    + ((PhaseCPAInterface) phase).getCrossAssosiationScheme(compnumb1, compnumb2,
+                            siteNumber1, siteNumber2)
+                            * derivative2
+                            * Math.exp(getCrossAssociationEnergy(compnumb1, compnumb2, phase,
+                                    temperature, pressure, numbcomp) / (R * phase.getTemperature()))
+                            * (((ComponentEosInterface) phase.getComponent(compnumb1)).getb()
+                                    + ((ComponentEosInterface) phase.getComponent(compnumb2))
+                                            .getb())
+                            / 2.0 * getCrossAssociationVolume(compnumb1, compnumb2, phase,
+                                    temperature, pressure, numbcomp)
+                            * ((PhaseCPAInterface) phase).getGcpa();
+        }
+        // public double calcXi(int siteNumber, int compnumb, PhaseInterface phase,
+        // double temperature, double pressure, int numbcomp) {
+        // //System.out.println("scheme " +
+        // phase.getComponent(compnumb).getAssociationScheme());
+        //
+        // double Xi=0.0;
+        // double temp=0.0, temp2=0.0;
+        //
+        // try{
+        // for(int i=0;i<phase.getNumberOfComponents();i++){
+        // temp2=0.0;
+        // assosScheme = setAssociationScheme(i,phase);
+        //
+        // for(int j=0;j<phase.getComponent(i).getNumberOfAssociationSites();j++){
+        // double delatSite = 0.0;
+        // // if(assosScheme[siteNumber][j]==0 && compnumb==i && compnumb==i){}
+        // if(compnumb==i){
+        // delatSite = assosScheme[siteNumber][j]*calcDelta(siteNumber,j,
+        // compnumb,i,phase,temperature,pressure,numbcomp);
+        // } else{
+        // assosScheme2= setCrossAssociationScheme(compnumb,i,phase);
+        //
+        // // elloit rule
+        // if(crossAccociationScheme==0){
+        // double sum1 =1.0,sum2=1.0;
+        // sum1 = assosScheme2[siteNumber][j]*calcDelta(siteNumber,j,
+        // i,i,phase,temperature,pressure,numbcomp);
+        // sum2 = assosScheme2[siteNumber][j]*calcDelta(siteNumber,j,
+        // compnumb,compnumb,phase,temperature,pressure,numbcomp);
+        // delatSite = Math.sqrt(sum1*sum2);
+        // }
+        // // CR-1
+        // else if(crossAccociationScheme==1){
+        // delatSite = assosScheme2[siteNumber][j]*calcDelta(siteNumber,j,
+        // compnumb,i,phase,temperature,pressure,numbcomp);
+        // } else{
+        // System.out.println("invalid crossassociation scheme..");
+        // }
+        // }
+        // temp2
+        // +=((ComponentCPAInterface)phase.getComponent(i)).getXsite()[j]*delatSite;
+        // }
+        // temp +=phase.getComponent(i).getNumberOfMolesInPhase()*temp2;
+        // }
+        // Xi = 1.0/(1.0+1.0/phase.getTotalVolume()*temp);
+        // } catch(Exception e){
+        // e.printStackTrace();
+        // }
+        // return Xi;
+        // }
+    }
+
+    public class PCSAFTa_Radoch extends CPA_Radoch {
+        private static final long serialVersionUID = 1000;
+
+        public double getCrossAssociationEnergy(int siteNumber1, int siteNumber2, int compnumb1,
+                int compnumb2, PhaseInterface phase, double temperature, double pressure,
+                int numbcomp) {
+            return (phase.getComponent(compnumb1).getAssociationEnergySAFT()
+                    + phase.getComponent(compnumb2).getAssociationEnergySAFT()) / 2.0;
+        }
+
+        public double getCrossAssociationVolume(int siteNumber1, int siteNumber2, int compnumb1,
+                int compnumb2, PhaseInterface phase, double temperature, double pressure,
+                int numbcomp) {
+            double extrwterm = Math.pow(Math
+                    .sqrt(((phase.getComponent(compnumb1).getSigmaSAFTi())
+                            * phase.getComponent(compnumb2).getSigmaSAFTi()))
+                    / (0.5 * ((phase.getComponent(compnumb1).getSigmaSAFTi())
+                            + phase.getComponent(compnumb2).getSigmaSAFTi())),
+                    3.0);
+            // System.out.println("ass vol " +
+            // Math.sqrt(phase.getComponent(compnumb1).getAssociationVolume()*phase.getComponent(compnumb2).getAssociationVolume()));
+            return Math.sqrt(phase.getComponent(compnumb1).getAssociationVolumeSAFT()
+                    * phase.getComponent(compnumb2).getAssociationVolumeSAFT()) * extrwterm;
+        }
+
+        @Override
+        public double calcDelta(int siteNumber1, int siteNumber2, int compnumb1, int compnumb2,
+                PhaseInterface phase, double temperature, double pressure, int numbcomp) {
+            // System.out.println("bsaft " +
+            // Math.pow((((ComponentEosInterface)phase.getComponent(compnumb1)).getSigmaSAFTi()+((ComponentEosInterface)phase.getComponent(compnumb2)).getSigmaSAFTi())/2.0,3.0));
+            // System.out.println("bcpa " +
+            // (((ComponentEosInterface)phase.getComponent(compnumb1)).getb()+((ComponentEosInterface)phase.getComponent(compnumb2)).getb())/2.0);
+
+            return (Math
+                    .exp(getCrossAssociationEnergy(siteNumber1, siteNumber2, compnumb1, compnumb2,
+                            phase, temperature, pressure, numbcomp) / (R * phase.getTemperature()))
+                    - 1.0)
+                    * Math.pow((phase.getComponent(compnumb1).getSigmaSAFTi()
+                            + phase.getComponent(compnumb2).getSigmaSAFTi()) / 2.0, 3.0)
+                    * 1.0e5 * ThermodynamicConstantsInterface.avagadroNumber
+                    * getCrossAssociationVolume(siteNumber1, siteNumber2, compnumb1, compnumb2,
+                            phase, temperature, pressure, numbcomp)
+                    * ((PhaseCPAInterface) phase).getGcpa();
+        }
+    }
+
+    /**
+     * <p>
+     * getMixingRule.
+     * </p>
+     *
+     * @param i a int
+     * @return a {@link neqsim.thermo.mixingRule.CPAMixingInterface} object
+     */
+    public CPAMixingInterface getMixingRule(int i) {
+        if (i == 1) {
+            return new CPA_Radoch();
+        } else if (i == 2) {
+            return new CPA_Radoch();
+        } else if (i == 3) {
+            return new PCSAFTa_Radoch();
+        } else {
+            return new CPA_Radoch();
+        }
+    }
+
+    /**
+     * <p>
+     * getMixingRule.
+     * </p>
+     *
+     * @param i a int
+     * @param phase a {@link neqsim.thermo.phase.PhaseInterface} object
+     * @return a {@link neqsim.thermo.mixingRule.CPAMixingInterface} object
+     */
+    public CPAMixingInterface getMixingRule(int i, PhaseInterface phase) {
+        neqsim.util.database.NeqSimDataBase database = new neqsim.util.database.NeqSimDataBase();
+        assosSchemeType = new int[phase.getNumberOfComponents()][phase.getNumberOfComponents()];
+        cpaBetaCross = new double[phase.getNumberOfComponents()][phase.getNumberOfComponents()];
+        cpaEpsCross = new double[phase.getNumberOfComponents()][phase.getNumberOfComponents()];
+
+        for (int k = 0; k < phase.getNumberOfComponents(); k++) {
+            String component_name = phase.getComponents()[k].getComponentName();
+            java.sql.ResultSet dataSet = null;
+
+            for (int l = k; l < phase.getNumberOfComponents(); l++) {
+                if (k == l || phase.getComponent(l).getNumberOfAssociationSites() == 0
+                        || phase.getComponent(k).getNumberOfAssociationSites() == 0) {
+                } else {
+                    try {
+                        // database = new util.database.NeqSimDataBase();
+                        if (NeqSimDataBase.createTemporaryTables()) {
+                            dataSet = database.getResultSet("SELECT * FROM intertemp WHERE (comp1='"
+                                    + component_name + "' AND comp2='"
+                                    + phase.getComponents()[l].getComponentName() + "') OR (comp1='"
+                                    + phase.getComponents()[l].getComponentName() + "' AND comp2='"
+                                    + component_name + "')");
+                        } else {
+                            dataSet = database.getResultSet("SELECT * FROM inter WHERE (comp1='"
+                                    + component_name + "' AND comp2='"
+                                    + phase.getComponents()[l].getComponentName() + "') OR (comp1='"
+                                    + phase.getComponents()[l].getComponentName() + "' AND comp2='"
+                                    + component_name + "')");
+                        }
+                        if (dataSet.next()) {
+                            assosSchemeType[k][l] = Integer
+                                    .parseInt(dataSet.getString("cpaAssosiationType").trim());
+                            assosSchemeType[l][k] = assosSchemeType[k][l];
+
+                            cpaBetaCross[k][l] =
+                                    Double.parseDouble(dataSet.getString("cpaBetaCross").trim());
+                            cpaBetaCross[l][k] = cpaBetaCross[k][l];
+
+                            cpaEpsCross[k][l] =
+                                    Double.parseDouble(dataSet.getString("cpaEpsCross").trim());
+                            cpaEpsCross[l][k] = cpaEpsCross[k][l];
                         }
                         return Math.sqrt(phase.getComponent(compnumb1).getAssociationVolume()
                                         * phase.getComponent(compnumb2).getAssociationVolume());
@@ -846,515 +1268,6 @@
                                         * phase.getComponent(compnumb2).getAssociationVolumeSAFT())
                                         * extrwterm;
                 }
-=======
-    public class CPA_Radoch extends CPA_Radoch_base {
-        private static final long serialVersionUID = 1000;
-
-        public double getCrossAssociationEnergy(int compnumb1, int compnumb2, PhaseInterface phase,
-                double temperature, double pressure, int numbcomp) {
-            if (Math.abs(cpaEpsCross[compnumb1][compnumb2]) > 1e-10) {
-                // double ec = (phase.getComponent(compnumb1).getAssociationEnergy() +
-                // phase.getComponent(compnumb2).getAssociationEnergy()) / 2.0;
-
-                // System.out.println("epscross " + ec + " .. " +
-                // cpaEpsCross[compnumb1][compnumb2]);
-                return cpaEpsCross[compnumb1][compnumb2];
-            }
-            return (phase.getComponent(compnumb1).getAssociationEnergy()
-                    + phase.getComponent(compnumb2).getAssociationEnergy()) / 2.0;
-        }
-
-        public double getCrossAssociationVolume(int compnumb1, int compnumb2, PhaseInterface phase,
-                double temperature, double pressure, int numbcomp) {
-            // System.out.println("ass vol " +
-            // Math.sqrt(phase.getComponent(compnumb1).getAssociationVolume()*phase.getComponent(compnumb2).getAssociationVolume()));
-            if (Math.abs(cpaBetaCross[compnumb1][compnumb2]) > 1e-10) {
-                // System.out.println("betacorss here " + cpaBetaCross[compnumb1][compnumb2] +"
-                // epscorss " + getCrossAssociationEnergy(siteNumber1, siteNumber2, compnumb1,
-                // compnumb2, phase, temperature, pressure, numbcomp));
-                return cpaBetaCross[compnumb1][compnumb2];
-            }
-            return Math.sqrt(phase.getComponent(compnumb1).getAssociationVolume()
-                    * phase.getComponent(compnumb2).getAssociationVolume());
-        }
-
-        @Override
-        public double calcDelta(int siteNumber1, int siteNumber2, int compnumb1, int compnumb2,
-                PhaseInterface phase, double temperature, double pressure, int numbcomp) {
-            if (assosSchemeType[compnumb1][compnumb2] == 0) {
-                double temp2 = 0;
-                double temp1 = (Math.exp(getCrossAssociationEnergy(compnumb1, compnumb1, phase,
-                        temperature, pressure, numbcomp) / (R * phase.getTemperature())) - 1.0)
-                        * (((ComponentEosInterface) phase.getComponent(compnumb1)).getb()
-                                + ((ComponentEosInterface) phase.getComponent(compnumb1)).getb())
-                        / 2.0 * getCrossAssociationVolume(compnumb1, compnumb1, phase, temperature,
-                                pressure, numbcomp)
-                        * ((PhaseCPAInterface) phase).getGcpa();
-                if (compnumb1 == compnumb2) {
-                    temp2 = temp1;
-                } else {
-                    temp2 = (Math.exp(getCrossAssociationEnergy(compnumb2, compnumb2, phase,
-                            temperature, pressure, numbcomp) / (R * phase.getTemperature())) - 1.0)
-                            * (((ComponentEosInterface) phase.getComponent(compnumb2)).getb()
-                                    + ((ComponentEosInterface) phase.getComponent(compnumb2))
-                                            .getb())
-                            / 2.0 * getCrossAssociationVolume(compnumb2, compnumb2, phase,
-                                    temperature, pressure, numbcomp)
-                            * ((PhaseCPAInterface) phase).getGcpa();
-                }
-                return ((PhaseCPAInterface) phase).getCrossAssosiationScheme(compnumb1, compnumb2,
-                        siteNumber1, siteNumber2) * Math.sqrt(temp1 * temp2);
-            }
-            return ((PhaseCPAInterface) phase).getCrossAssosiationScheme(compnumb1, compnumb2,
-                    siteNumber1, siteNumber2)
-                    * (Math.exp(getCrossAssociationEnergy(compnumb1, compnumb2, phase, temperature,
-                            pressure, numbcomp) / (R * phase.getTemperature())) - 1.0)
-                    * (((ComponentEosInterface) phase.getComponent(compnumb1)).getb()
-                            + ((ComponentEosInterface) phase.getComponent(compnumb2)).getb())
-                    / 2.0 * getCrossAssociationVolume(compnumb1, compnumb2, phase, temperature,
-                            pressure, numbcomp)
-                    * ((PhaseCPAInterface) phase).getGcpa();
-        }
-
-        @Override
-        public double calcDeltaNog(int siteNumber1, int siteNumber2, int compnumb1, int compnumb2,
-                PhaseInterface phase, double temperature, double pressure, int numbcomp) {
-            if (assosSchemeType[compnumb1][compnumb2] == 0) {
-                double temp2 = 0;
-                double temp1 = (Math.exp(getCrossAssociationEnergy(compnumb1, compnumb1, phase,
-                        temperature, pressure, numbcomp) / (R * phase.getTemperature())) - 1.0)
-                        * (((ComponentEosInterface) phase.getComponent(compnumb1)).getb()
-                                + ((ComponentEosInterface) phase.getComponent(compnumb1)).getb())
-                        / 2.0 * getCrossAssociationVolume(compnumb1, compnumb1, phase, temperature,
-                                pressure, numbcomp);
-                if (compnumb1 == compnumb2) {
-                    temp2 = temp1;
-                } else {
-                    temp2 = (Math.exp(getCrossAssociationEnergy(compnumb2, compnumb2, phase,
-                            temperature, pressure, numbcomp) / (R * phase.getTemperature())) - 1.0)
-                            * (((ComponentEosInterface) phase.getComponent(compnumb2)).getb()
-                                    + ((ComponentEosInterface) phase.getComponent(compnumb2))
-                                            .getb())
-                            / 2.0 * getCrossAssociationVolume(compnumb2, compnumb2, phase,
-                                    temperature, pressure, numbcomp);
-                }
-                return ((PhaseCPAInterface) phase).getCrossAssosiationScheme(compnumb1, compnumb2,
-                        siteNumber1, siteNumber2) * Math.sqrt(temp1 * temp2);
-            }
-            return ((PhaseCPAInterface) phase).getCrossAssosiationScheme(compnumb1, compnumb2,
-                    siteNumber1, siteNumber2)
-                    * (Math.exp(getCrossAssociationEnergy(compnumb1, compnumb2, phase, temperature,
-                            pressure, numbcomp) / (R * phase.getTemperature())) - 1.0)
-                    * (((ComponentEosInterface) phase.getComponent(compnumb1)).getb()
-                            + ((ComponentEosInterface) phase.getComponent(compnumb2)).getb())
-                    / 2.0 * getCrossAssociationVolume(compnumb1, compnumb2, phase, temperature,
-                            pressure, numbcomp);
-        }
-
-        public double calcDelta(int compnumb1, int compnumb2, PhaseInterface phase,
-                double temperature, double pressure, int numbcomp) {
-            if (assosSchemeType[compnumb1][compnumb2] == 0) {
-                double temp2 = 0;
-                double temp1 = (Math.exp(getCrossAssociationEnergy(compnumb1, compnumb1, phase,
-                        temperature, pressure, numbcomp) / (R * phase.getTemperature())) - 1.0)
-                        * (((ComponentEosInterface) phase.getComponent(compnumb1)).getb()
-                                + ((ComponentEosInterface) phase.getComponent(compnumb1)).getb())
-                        / 2.0 * getCrossAssociationVolume(compnumb1, compnumb1, phase, temperature,
-                                pressure, numbcomp)
-                        * ((PhaseCPAInterface) phase).getGcpa();
-                if (compnumb1 == compnumb2) {
-                    temp2 = temp1;
-                } else {
-                    temp2 = (Math.exp(getCrossAssociationEnergy(compnumb2, compnumb2, phase,
-                            temperature, pressure, numbcomp) / (R * phase.getTemperature())) - 1.0)
-                            * (((ComponentEosInterface) phase.getComponent(compnumb2)).getb()
-                                    + ((ComponentEosInterface) phase.getComponent(compnumb2))
-                                            .getb())
-                            / 2.0 * getCrossAssociationVolume(compnumb2, compnumb2, phase,
-                                    temperature, pressure, numbcomp)
-                            * ((PhaseCPAInterface) phase).getGcpa();
-                }
-                return Math.sqrt(temp1 * temp2);
-            }
-            return (Math.exp(getCrossAssociationEnergy(compnumb1, compnumb2, phase, temperature,
-                    pressure, numbcomp) / (R * phase.getTemperature())) - 1.0)
-                    * (((ComponentEosInterface) phase.getComponent(compnumb1)).getb()
-                            + ((ComponentEosInterface) phase.getComponent(compnumb2)).getb())
-                    / 2.0 * getCrossAssociationVolume(compnumb1, compnumb2, phase, temperature,
-                            pressure, numbcomp)
-                    * ((PhaseCPAInterface) phase).getGcpa();
-        }
-
-        @Override
-        public double calcDeltadN(int derivativeComp, int siteNumber1, int siteNumber2,
-                int compnumb1, int compnumb2, PhaseInterface phase, double temperature,
-                double pressure, int numbcomp) {
-            return ((PhaseCPAInterface) phase).getCrossAssosiationScheme(compnumb1, compnumb2,
-                    siteNumber1, siteNumber2)
-                    * calcDelta(compnumb1, compnumb2, phase, temperature, pressure, numbcomp)
-                    * ((ComponentSrkCPA) phase.getComponent(derivativeComp)).calc_lngi(phase);
-        }
-
-        @Override
-        public double calcDeltadT(int siteNumber1, int siteNumber2, int compnumb1, int compnumb2,
-                PhaseInterface phase, double temperature, double pressure, int numbcomp) {
-            if (assosSchemeType[compnumb1][compnumb2] == 0) {
-                double derivative1 = -getCrossAssociationEnergy(compnumb2, compnumb2, phase,
-                        temperature, pressure, numbcomp)
-                        / (R * phase.getTemperature() * phase.getTemperature())
-                        * (Math.exp(getCrossAssociationEnergy(compnumb2, compnumb2, phase,
-                                temperature, pressure, numbcomp) / (R * phase.getTemperature())))
-                        * (((ComponentEosInterface) phase.getComponent(compnumb2)).getb()
-                                + ((ComponentEosInterface) phase.getComponent(compnumb2)).getb())
-                        / 2.0 * getCrossAssociationVolume(compnumb2, compnumb2, phase, temperature,
-                                pressure, numbcomp)
-                        * ((PhaseCPAInterface) phase).getGcpa();
-                double temp1 = derivative1
-                        * (Math.exp(getCrossAssociationEnergy(compnumb1, compnumb1, phase,
-                                temperature, pressure, numbcomp) / (R * phase.getTemperature()))
-                                - 1.0)
-                        * (((ComponentEosInterface) phase.getComponent(compnumb1)).getb()
-                                + ((ComponentEosInterface) phase.getComponent(compnumb1)).getb())
-                        / 2.0 * getCrossAssociationVolume(compnumb1, compnumb1, phase, temperature,
-                                pressure, numbcomp)
-                        * ((PhaseCPAInterface) phase).getGcpa();
-
-                double derivative2 = -getCrossAssociationEnergy(compnumb1, compnumb1, phase,
-                        temperature, pressure, numbcomp)
-                        / (R * phase.getTemperature() * phase.getTemperature())
-                        * (Math.exp(getCrossAssociationEnergy(compnumb1, compnumb1, phase,
-                                temperature, pressure, numbcomp) / (R * phase.getTemperature())))
-                        * (((ComponentEosInterface) phase.getComponent(compnumb1)).getb()
-                                + ((ComponentEosInterface) phase.getComponent(compnumb1)).getb())
-                        / 2.0 * getCrossAssociationVolume(compnumb1, compnumb1, phase, temperature,
-                                pressure, numbcomp)
-                        * ((PhaseCPAInterface) phase).getGcpa();
-                double temp2 = derivative2
-                        * (Math.exp(getCrossAssociationEnergy(compnumb2, compnumb2, phase,
-                                temperature, pressure, numbcomp) / (R * phase.getTemperature()))
-                                - 1.0)
-                        * (((ComponentEosInterface) phase.getComponent(compnumb2)).getb()
-                                + ((ComponentEosInterface) phase.getComponent(compnumb2)).getb())
-                        / 2.0 * getCrossAssociationVolume(compnumb2, compnumb2, phase, temperature,
-                                pressure, numbcomp)
-                        * ((PhaseCPAInterface) phase).getGcpa();
-                return ((PhaseCPAInterface) phase).getCrossAssosiationScheme(compnumb1, compnumb2,
-                        siteNumber1, siteNumber2) * 0.5
-                        / calcDelta(siteNumber1, siteNumber2, compnumb1, compnumb2, phase,
-                                temperature, pressure, numbcomp)
-                        * (temp1 + temp2);
-            }
-            double derivative = -getCrossAssociationEnergy(compnumb1, compnumb2, phase, temperature,
-                    pressure, numbcomp) / (R * phase.getTemperature() * phase.getTemperature());
-            return ((PhaseCPAInterface) phase).getCrossAssosiationScheme(compnumb1, compnumb2,
-                    siteNumber1, siteNumber2)
-                    * derivative
-                    * (Math.exp(getCrossAssociationEnergy(compnumb1, compnumb2, phase, temperature,
-                            pressure, numbcomp) / (R * phase.getTemperature())) - 1.0)
-                    * (((ComponentEosInterface) phase.getComponent(compnumb1)).getb()
-                            + ((ComponentEosInterface) phase.getComponent(compnumb2)).getb())
-                    / 2.0 * getCrossAssociationVolume(compnumb1, compnumb2, phase, temperature,
-                            pressure, numbcomp)
-                    * ((PhaseCPAInterface) phase).getGcpa();
-        }
-
-        @Override
-        public double calcDeltadV(int siteNumber1, int siteNumber2, int compnumb1, int compnumb2,
-                PhaseInterface phase, double temperature, double pressure, int numbcomp) {
-            return ((PhaseCPAInterface) phase).getCrossAssosiationScheme(compnumb1, compnumb2,
-                    siteNumber1, siteNumber2)
-                    * calcDelta(compnumb1, compnumb2, phase, temperature, pressure, numbcomp)
-                    * ((PhaseCPAInterface) phase).getGcpav();
-        }
-
-        @Override
-        public double calcDeltadTdV(int siteNumber1, int siteNumber2, int compnumb1, int compnumb2,
-                PhaseInterface phase, double temperature, double pressure, int numbcomp) {
-            if (assosSchemeType[compnumb1][compnumb2] == 0) {
-                if (((PhaseCPAInterface) phase).getCrossAssosiationScheme(compnumb1, compnumb2,
-                        siteNumber1, siteNumber2) == 1) {
-                    double tempDelta =
-                            calcDelta(compnumb2, compnumb2, phase, temperature, pressure, numbcomp);
-                    // double temp2 = calcDelta(compnumb2, compnumb2, phase, temperature, pressure,
-                    // numbcomp);
-                    return ((PhaseCPAInterface) phase).getCrossAssosiationScheme(compnumb1,
-                            compnumb2, siteNumber1, siteNumber2) * 0.5 * Math.pow(tempDelta, -1.0)
-                            * 2.0
-                            * calcDeltadT(siteNumber1, siteNumber2, compnumb1, compnumb2, phase,
-                                    temperature, pressure, numbcomp)
-                            * tempDelta * ((PhaseCPAInterface) phase).getGcpav();
-                } else {
-                    return 0.0;
-                }
-            }
-            double derivative = -getCrossAssociationEnergy(compnumb1, compnumb2, phase, temperature,
-                    pressure, numbcomp) / (R * phase.getTemperature() * phase.getTemperature());
-            return ((PhaseCPAInterface) phase).getCrossAssosiationScheme(compnumb1, compnumb2,
-                    siteNumber1, siteNumber2)
-                    * derivative
-                    * Math.exp(getCrossAssociationEnergy(compnumb1, compnumb2, phase, temperature,
-                            pressure, numbcomp) / (R * phase.getTemperature()))
-                    * (((ComponentEosInterface) phase.getComponent(compnumb1)).getb()
-                            + ((ComponentEosInterface) phase.getComponent(compnumb2)).getb())
-                    / 2.0
-                    * getCrossAssociationVolume(compnumb1, compnumb2, phase, temperature, pressure,
-                            numbcomp)
-                    * ((PhaseCPAInterface) phase).getGcpa()
-                    * ((PhaseCPAInterface) phase).getGcpav();
-        }
-
-        @Override
-        public double calcDeltadTdT(int siteNumber1, int siteNumber2, int compnumb1, int compnumb2,
-                PhaseInterface phase, double temperature, double pressure, int numbcomp) {
-            if (assosSchemeType[compnumb1][compnumb2] == 0) {
-                double deltaj = 0;
-                double deltai =
-                        calcDelta(compnumb1, compnumb1, phase, temperature, pressure, numbcomp);
-                if (compnumb1 == compnumb2) {
-                    deltaj = deltai;
-                } else {
-                    deltaj = calcDelta(compnumb2, compnumb2, phase, temperature, pressure,
-                            numbcomp);
-                }
-
-                double dDeltaidT = -getCrossAssociationEnergy(compnumb1, compnumb1, phase,
-                        temperature, pressure, numbcomp)
-                        / (R * phase.getTemperature() * phase.getTemperature())
-                        * (Math.exp(getCrossAssociationEnergy(compnumb1, compnumb1, phase,
-                                temperature, pressure, numbcomp) / (R * phase.getTemperature())))
-                        * (((ComponentEosInterface) phase.getComponent(compnumb1)).getb()
-                                + ((ComponentEosInterface) phase.getComponent(compnumb1)).getb())
-                        / 2.0 * getCrossAssociationVolume(compnumb1, compnumb1, phase, temperature,
-                                pressure, numbcomp)
-                        * ((PhaseCPAInterface) phase).getGcpa();
-                double dDeltajdT = -getCrossAssociationEnergy(compnumb2, compnumb2, phase,
-                        temperature, pressure, numbcomp)
-                        / (R * phase.getTemperature() * phase.getTemperature())
-                        * (Math.exp(getCrossAssociationEnergy(compnumb2, compnumb2, phase,
-                                temperature, pressure, numbcomp) / (R * phase.getTemperature())))
-                        * (((ComponentEosInterface) phase.getComponent(compnumb2)).getb()
-                                + ((ComponentEosInterface) phase.getComponent(compnumb2)).getb())
-                        / 2.0 * getCrossAssociationVolume(compnumb2, compnumb2, phase, temperature,
-                                pressure, numbcomp)
-                        * ((PhaseCPAInterface) phase).getGcpa();
-
-                double dDeltajdTdT = (2.0
-                        * getCrossAssociationEnergy(compnumb2, compnumb2, phase, temperature,
-                                pressure, numbcomp)
-                        / (R * phase.getTemperature() * phase.getTemperature()
-                                * phase.getTemperature())
-                        * (Math.exp(getCrossAssociationEnergy(compnumb2, compnumb2, phase,
-                                temperature, pressure, numbcomp) / (R * phase.getTemperature())))
-                        + Math.pow(
-                                getCrossAssociationEnergy(compnumb2, compnumb2, phase, temperature,
-                                        pressure, numbcomp)
-                                        / (R * phase.getTemperature() * phase.getTemperature()),
-                                2.0)
-                                * Math.exp(getCrossAssociationEnergy(compnumb2, compnumb2, phase,
-                                        temperature, pressure, numbcomp)
-                                        / (R * phase.getTemperature())))
-                        * (((ComponentEosInterface) phase.getComponent(compnumb2)).getb()
-                                + ((ComponentEosInterface) phase.getComponent(compnumb2)).getb())
-                        / 2.0 * getCrossAssociationVolume(compnumb2, compnumb2, phase, temperature,
-                                pressure, numbcomp)
-                        * ((PhaseCPAInterface) phase).getGcpa();
-                double dDeltaidTdT = (2.0
-                        * getCrossAssociationEnergy(compnumb1, compnumb1, phase, temperature,
-                                pressure, numbcomp)
-                        / (R * phase.getTemperature() * phase.getTemperature()
-                                * phase.getTemperature())
-                        * (Math.exp(getCrossAssociationEnergy(compnumb1, compnumb1, phase,
-                                temperature, pressure, numbcomp) / (R * phase.getTemperature())))
-                        + Math.pow(
-                                getCrossAssociationEnergy(compnumb1, compnumb1, phase, temperature,
-                                        pressure, numbcomp)
-                                        / (R * phase.getTemperature() * phase.getTemperature()),
-                                2.0)
-                                * Math.exp(getCrossAssociationEnergy(compnumb1, compnumb1, phase,
-                                        temperature, pressure, numbcomp)
-                                        / (R * phase.getTemperature())))
-                        * (((ComponentEosInterface) phase.getComponent(compnumb1)).getb()
-                                + ((ComponentEosInterface) phase.getComponent(compnumb1)).getb())
-                        / 2.0 * getCrossAssociationVolume(compnumb1, compnumb1, phase, temperature,
-                                pressure, numbcomp)
-                        * ((PhaseCPAInterface) phase).getGcpa();
-
-                double deltajjdeltaii = Math.pow(calcDelta(siteNumber1, siteNumber2, compnumb1,
-                        compnumb2, phase, temperature, pressure, numbcomp), 2.0);
-
-                return ((PhaseCPAInterface) phase).getCrossAssosiationScheme(compnumb1, compnumb2,
-                        siteNumber1, siteNumber2)
-                        * (-1.0 / 4.0 * Math.pow(deltajjdeltaii, -3.0 / 2.0)
-                                * Math.pow(dDeltaidT * deltaj + dDeltajdT * deltai, 2.0)
-                                + 0.5 * Math.pow(deltajjdeltaii, -1.0 / 2.0) * (dDeltaidTdT * deltaj
-                                        + 2.0 * dDeltaidT * dDeltajdT + dDeltajdTdT * deltai));
-            }
-
-            double derivative1 =
-                    -getCrossAssociationEnergy(compnumb1, compnumb2, phase, temperature, pressure,
-                            numbcomp) / (R * phase.getTemperature() * phase.getTemperature());
-            double derivative2 = 2.0
-                    * getCrossAssociationEnergy(compnumb1, compnumb2, phase, temperature, pressure,
-                            numbcomp)
-                    / (R * phase.getTemperature() * phase.getTemperature()
-                            * phase.getTemperature());
-
-            return ((PhaseCPAInterface) phase).getCrossAssosiationScheme(compnumb1, compnumb2,
-                    siteNumber1, siteNumber2)
-                    * derivative1 * derivative1
-                    * Math.exp(getCrossAssociationEnergy(compnumb1, compnumb2, phase, temperature,
-                            pressure, numbcomp) / (R * phase.getTemperature()))
-                    * (((ComponentEosInterface) phase.getComponent(compnumb1)).getb()
-                            + ((ComponentEosInterface) phase.getComponent(compnumb2)).getb())
-                    / 2.0
-                    * getCrossAssociationVolume(compnumb1, compnumb2, phase, temperature, pressure,
-                            numbcomp)
-                    * ((PhaseCPAInterface) phase).getGcpa()
-                    + ((PhaseCPAInterface) phase).getCrossAssosiationScheme(compnumb1, compnumb2,
-                            siteNumber1, siteNumber2)
-                            * derivative2
-                            * Math.exp(getCrossAssociationEnergy(compnumb1, compnumb2, phase,
-                                    temperature, pressure, numbcomp) / (R * phase.getTemperature()))
-                            * (((ComponentEosInterface) phase.getComponent(compnumb1)).getb()
-                                    + ((ComponentEosInterface) phase.getComponent(compnumb2))
-                                            .getb())
-                            / 2.0 * getCrossAssociationVolume(compnumb1, compnumb2, phase,
-                                    temperature, pressure, numbcomp)
-                            * ((PhaseCPAInterface) phase).getGcpa();
-        }
-        // public double calcXi(int siteNumber, int compnumb, PhaseInterface phase,
-        // double temperature, double pressure, int numbcomp) {
-        // //System.out.println("scheme " +
-        // phase.getComponent(compnumb).getAssociationScheme());
-        //
-        // double Xi=0.0;
-        // double temp=0.0, temp2=0.0;
-        //
-        // try{
-        // for(int i=0;i<phase.getNumberOfComponents();i++){
-        // temp2=0.0;
-        // assosScheme = setAssociationScheme(i,phase);
-        //
-        // for(int j=0;j<phase.getComponent(i).getNumberOfAssociationSites();j++){
-        // double delatSite = 0.0;
-        // // if(assosScheme[siteNumber][j]==0 && compnumb==i && compnumb==i){}
-        // if(compnumb==i){
-        // delatSite = assosScheme[siteNumber][j]*calcDelta(siteNumber,j,
-        // compnumb,i,phase,temperature,pressure,numbcomp);
-        // } else{
-        // assosScheme2= setCrossAssociationScheme(compnumb,i,phase);
-        //
-        // // elloit rule
-        // if(crossAccociationScheme==0){
-        // double sum1 =1.0,sum2=1.0;
-        // sum1 = assosScheme2[siteNumber][j]*calcDelta(siteNumber,j,
-        // i,i,phase,temperature,pressure,numbcomp);
-        // sum2 = assosScheme2[siteNumber][j]*calcDelta(siteNumber,j,
-        // compnumb,compnumb,phase,temperature,pressure,numbcomp);
-        // delatSite = Math.sqrt(sum1*sum2);
-        // }
-        // // CR-1
-        // else if(crossAccociationScheme==1){
-        // delatSite = assosScheme2[siteNumber][j]*calcDelta(siteNumber,j,
-        // compnumb,i,phase,temperature,pressure,numbcomp);
-        // } else{
-        // System.out.println("invalid crossassociation scheme..");
-        // }
-        // }
-        // temp2
-        // +=((ComponentCPAInterface)phase.getComponent(i)).getXsite()[j]*delatSite;
-        // }
-        // temp +=phase.getComponent(i).getNumberOfMolesInPhase()*temp2;
-        // }
-        // Xi = 1.0/(1.0+1.0/phase.getTotalVolume()*temp);
-        // } catch(Exception e){
-        // e.printStackTrace();
-        // }
-        // return Xi;
-        // }
-    }
-
-    public class PCSAFTa_Radoch extends CPA_Radoch {
-        private static final long serialVersionUID = 1000;
-
-        public double getCrossAssociationEnergy(int siteNumber1, int siteNumber2, int compnumb1,
-                int compnumb2, PhaseInterface phase, double temperature, double pressure,
-                int numbcomp) {
-            return (phase.getComponent(compnumb1).getAssociationEnergySAFT()
-                    + phase.getComponent(compnumb2).getAssociationEnergySAFT()) / 2.0;
-        }
-
-        public double getCrossAssociationVolume(int siteNumber1, int siteNumber2, int compnumb1,
-                int compnumb2, PhaseInterface phase, double temperature, double pressure,
-                int numbcomp) {
-            double extrwterm = Math.pow(Math
-                    .sqrt(((phase.getComponent(compnumb1).getSigmaSAFTi())
-                            * phase.getComponent(compnumb2).getSigmaSAFTi()))
-                    / (0.5 * ((phase.getComponent(compnumb1).getSigmaSAFTi())
-                            + phase.getComponent(compnumb2).getSigmaSAFTi())),
-                    3.0);
-            // System.out.println("ass vol " +
-            // Math.sqrt(phase.getComponent(compnumb1).getAssociationVolume()*phase.getComponent(compnumb2).getAssociationVolume()));
-            return Math.sqrt(phase.getComponent(compnumb1).getAssociationVolumeSAFT()
-                    * phase.getComponent(compnumb2).getAssociationVolumeSAFT()) * extrwterm;
-        }
-
-        @Override
-        public double calcDelta(int siteNumber1, int siteNumber2, int compnumb1, int compnumb2,
-                PhaseInterface phase, double temperature, double pressure, int numbcomp) {
-            // System.out.println("bsaft " +
-            // Math.pow((((ComponentEosInterface)phase.getComponent(compnumb1)).getSigmaSAFTi()+((ComponentEosInterface)phase.getComponent(compnumb2)).getSigmaSAFTi())/2.0,3.0));
-            // System.out.println("bcpa " +
-            // (((ComponentEosInterface)phase.getComponent(compnumb1)).getb()+((ComponentEosInterface)phase.getComponent(compnumb2)).getb())/2.0);
-
-            return (Math
-                    .exp(getCrossAssociationEnergy(siteNumber1, siteNumber2, compnumb1, compnumb2,
-                            phase, temperature, pressure, numbcomp) / (R * phase.getTemperature()))
-                    - 1.0)
-                    * Math.pow((phase.getComponent(compnumb1).getSigmaSAFTi()
-                            + phase.getComponent(compnumb2).getSigmaSAFTi()) / 2.0, 3.0)
-                    * 1.0e5 * ThermodynamicConstantsInterface.avagadroNumber
-                    * getCrossAssociationVolume(siteNumber1, siteNumber2, compnumb1, compnumb2,
-                            phase, temperature, pressure, numbcomp)
-                    * ((PhaseCPAInterface) phase).getGcpa();
-        }
-    }
-
-    /**
-     * <p>
-     * getMixingRule.
-     * </p>
-     *
-     * @param i a int
-     * @return a {@link neqsim.thermo.mixingRule.CPAMixingInterface} object
-     */
-    public CPAMixingInterface getMixingRule(int i) {
-        if (i == 1) {
-            return new CPA_Radoch();
-        } else if (i == 2) {
-            return new CPA_Radoch();
-        } else if (i == 3) {
-            return new PCSAFTa_Radoch();
-        } else {
-            return new CPA_Radoch();
-        }
-    }
-
-    /**
-     * <p>
-     * getMixingRule.
-     * </p>
-     *
-     * @param i a int
-     * @param phase a {@link neqsim.thermo.phase.PhaseInterface} object
-     * @return a {@link neqsim.thermo.mixingRule.CPAMixingInterface} object
-     */
-    public CPAMixingInterface getMixingRule(int i, PhaseInterface phase) {
-        neqsim.util.database.NeqSimDataBase database = new neqsim.util.database.NeqSimDataBase();
-        assosSchemeType = new int[phase.getNumberOfComponents()][phase.getNumberOfComponents()];
-        cpaBetaCross = new double[phase.getNumberOfComponents()][phase.getNumberOfComponents()];
-        cpaEpsCross = new double[phase.getNumberOfComponents()][phase.getNumberOfComponents()];
->>>>>>> e5b15554
 
                 @Override
                 public double calcDelta(int siteNumber1, int siteNumber2, int compnumb1,
@@ -1388,7 +1301,6 @@
                 } else if (i == 3) {
                         return new PCSAFTa_Radoch();
                 } else {
-<<<<<<< HEAD
                         return new CPA_Radoch();
                 }
         }
@@ -1470,35 +1382,6 @@
                                                 logger.error("error", e);
                                         }
                                 }
-=======
-                    try {
-                        // database = new util.database.NeqSimDataBase();
-                        if (NeqSimDataBase.createTemporaryTables()) {
-                            dataSet = database.getResultSet("SELECT * FROM intertemp WHERE (comp1='"
-                                    + component_name + "' AND comp2='"
-                                    + phase.getComponents()[l].getComponentName() + "') OR (comp1='"
-                                    + phase.getComponents()[l].getComponentName() + "' AND comp2='"
-                                    + component_name + "')");
-                        } else {
-                            dataSet = database.getResultSet("SELECT * FROM inter WHERE (comp1='"
-                                    + component_name + "' AND comp2='"
-                                    + phase.getComponents()[l].getComponentName() + "') OR (comp1='"
-                                    + phase.getComponents()[l].getComponentName() + "' AND comp2='"
-                                    + component_name + "')");
-                        }
-                        if (dataSet.next()) {
-                            assosSchemeType[k][l] = Integer
-                                    .parseInt(dataSet.getString("cpaAssosiationType").trim());
-                            assosSchemeType[l][k] = assosSchemeType[k][l];
-
-                            cpaBetaCross[k][l] =
-                                    Double.parseDouble(dataSet.getString("cpaBetaCross").trim());
-                            cpaBetaCross[l][k] = cpaBetaCross[k][l];
-
-                            cpaEpsCross[k][l] =
-                                    Double.parseDouble(dataSet.getString("cpaEpsCross").trim());
-                            cpaEpsCross[l][k] = cpaEpsCross[k][l];
->>>>>>> e5b15554
                         }
                 }
                 try {
@@ -1512,29 +1395,17 @@
                         logger.error("error", e);
                 }
 
-                if (i == 1) {
-                        return new CPA_Radoch();
-                } else if (i == 2) {
-                        return new CPA_Radoch();
-                } else if (i == 3) {
-                        return new PCSAFTa_Radoch();
-                } else {
-                        return new CPA_Radoch();
-                }
-        }
-
-<<<<<<< HEAD
-        public CPAMixingInterface resetMixingRule(int i, PhaseInterface phase) {
-                if (i == 1) {
-                        return new CPA_Radoch();
-                } else if (i == 2) {
-                        return new CPA_Radoch();
-                } else if (i == 3) {
-                        return new PCSAFTa_Radoch();
-                } else {
-                        return new CPA_Radoch();
-                }
-=======
+        if (i == 1) {
+            return new CPA_Radoch();
+        } else if (i == 2) {
+            return new CPA_Radoch();
+        } else if (i == 3) {
+            return new PCSAFTa_Radoch();
+        } else {
+            return new CPA_Radoch();
+        }
+    }
+
     /**
      * <p>
      * resetMixingRule.
@@ -1553,23 +1424,9 @@
             return new PCSAFTa_Radoch();
         } else {
             return new CPA_Radoch();
->>>>>>> e5b15554
-        }
-
-<<<<<<< HEAD
-        public int[][] setAssociationScheme(int compnumb, PhaseInterface phase) {
-                if (phase.getComponent(compnumb).getAssociationScheme().equals("4C")) {
-                        return getInteractionMatrix(charge4C, charge4C);
-                } else if (phase.getComponent(compnumb).getAssociationScheme().equals("2B")) {
-                        return getInteractionMatrix(charge2B, charge2B);
-                } else if (phase.getComponent(compnumb).getAssociationScheme().equals("1A")) {
-                        return getInteractionMatrix(charge1A, charge1A);
-                } else if (phase.getComponent(compnumb).getAssociationScheme().equals("2A")) {
-                        return getInteractionMatrix(charge2A, charge2A);
-                } else {
-                        return new int[0][0];
-                }
-=======
+        }
+    }
+
     /**
      * <p>
      * setAssociationScheme.
@@ -1590,42 +1447,9 @@
             return getInteractionMatrix(charge2A, charge2A);
         } else {
             return new int[0][0];
->>>>>>> e5b15554
-        }
-
-<<<<<<< HEAD
-        public int[][] setCrossAssociationScheme(int compnumb, int compnumb2,
-                        PhaseInterface phase) {
-                int[] comp1Scheme = new int[0];
-                int[] comp2Scheme = new int[0];
-                if (phase.getComponent(compnumb).getOrginalNumberOfAssociationSites() * phase
-                                .getComponent(compnumb2).getOrginalNumberOfAssociationSites() > 0) {
-                        if (phase.getComponent(compnumb).getAssociationScheme().equals("4C")) {
-                                comp1Scheme = charge4C;
-                        }
-                        if (phase.getComponent(compnumb).getAssociationScheme().equals("2A")) {
-                                comp1Scheme = charge2A;
-                        }
-                        if (phase.getComponent(compnumb).getAssociationScheme().equals("2B")) {
-                                comp1Scheme = charge2B;
-                        }
-                        if (phase.getComponent(compnumb).getAssociationScheme().equals("1A")) {
-                                comp1Scheme = charge1A;
-                        }
-
-                        if (phase.getComponent(compnumb2).getAssociationScheme().equals("4C")) {
-                                comp2Scheme = charge4C;
-                        }
-                        if (phase.getComponent(compnumb2).getAssociationScheme().equals("2A")) {
-                                comp2Scheme = charge2A;
-                        }
-                        if (phase.getComponent(compnumb2).getAssociationScheme().equals("2B")) {
-                                comp2Scheme = charge2B;
-                        }
-                        if (phase.getComponent(compnumb2).getAssociationScheme().equals("1A")) {
-                                comp2Scheme = charge1A;
-                        }
-=======
+        }
+    }
+
     /**
      * <p>
      * setCrossAssociationScheme.
@@ -1687,7 +1511,68 @@
             for (int j = 0; j < comp2Scheme.length; j++) {
                 if (comp1Scheme[i] * comp2Scheme[j] < 0) {
                     intMatrix[i][j] = 1;
->>>>>>> e5b15554
+                } else {
+                        return new CPA_Radoch();
+                }
+        }
+
+        public CPAMixingInterface resetMixingRule(int i, PhaseInterface phase) {
+                if (i == 1) {
+                        return new CPA_Radoch();
+                } else if (i == 2) {
+                        return new CPA_Radoch();
+                } else if (i == 3) {
+                        return new PCSAFTa_Radoch();
+                } else {
+                        return new CPA_Radoch();
+                }
+        }
+
+        public int[][] setAssociationScheme(int compnumb, PhaseInterface phase) {
+                if (phase.getComponent(compnumb).getAssociationScheme().equals("4C")) {
+                        return getInteractionMatrix(charge4C, charge4C);
+                } else if (phase.getComponent(compnumb).getAssociationScheme().equals("2B")) {
+                        return getInteractionMatrix(charge2B, charge2B);
+                } else if (phase.getComponent(compnumb).getAssociationScheme().equals("1A")) {
+                        return getInteractionMatrix(charge1A, charge1A);
+                } else if (phase.getComponent(compnumb).getAssociationScheme().equals("2A")) {
+                        return getInteractionMatrix(charge2A, charge2A);
+                } else {
+                        return new int[0][0];
+                }
+        }
+
+        public int[][] setCrossAssociationScheme(int compnumb, int compnumb2,
+                        PhaseInterface phase) {
+                int[] comp1Scheme = new int[0];
+                int[] comp2Scheme = new int[0];
+                if (phase.getComponent(compnumb).getOrginalNumberOfAssociationSites() * phase
+                                .getComponent(compnumb2).getOrginalNumberOfAssociationSites() > 0) {
+                        if (phase.getComponent(compnumb).getAssociationScheme().equals("4C")) {
+                                comp1Scheme = charge4C;
+                        }
+                        if (phase.getComponent(compnumb).getAssociationScheme().equals("2A")) {
+                                comp1Scheme = charge2A;
+                        }
+                        if (phase.getComponent(compnumb).getAssociationScheme().equals("2B")) {
+                                comp1Scheme = charge2B;
+                        }
+                        if (phase.getComponent(compnumb).getAssociationScheme().equals("1A")) {
+                                comp1Scheme = charge1A;
+                        }
+
+                        if (phase.getComponent(compnumb2).getAssociationScheme().equals("4C")) {
+                                comp2Scheme = charge4C;
+                        }
+                        if (phase.getComponent(compnumb2).getAssociationScheme().equals("2A")) {
+                                comp2Scheme = charge2A;
+                        }
+                        if (phase.getComponent(compnumb2).getAssociationScheme().equals("2B")) {
+                                comp2Scheme = charge2B;
+                        }
+                        if (phase.getComponent(compnumb2).getAssociationScheme().equals("1A")) {
+                                comp2Scheme = charge1A;
+                        }
                 } else {
                         return new int[0][0];
                 }
