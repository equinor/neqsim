--- conflicted
+++ resolved
@@ -19,6 +19,35 @@
  * @version
  */
 public class CPAMixing implements Cloneable, ThermodynamicConstantsInterface {
+
+    private static final long serialVersionUID = 1000;
+    static Logger logger = LogManager.getLogger(CPAMixing.class);
+
+    int[][] assosSchemeType = null; // 0- ER - 1 - CR1
+    double[][] cpaBetaCross = null;
+    double[][] cpaEpsCross = null;
+    final int[] charge4C = { 1, 1, -1, -1 };
+    final int[] charge1A = { -1 };
+    final int[] charge2A = { -1, -1 };
+    final int[] charge2B = { 1, -1 };
+
+    public CPAMixing() {
+    }
+
+    @Override
+    public CPAMixing clone() {
+        CPAMixing clonedSystem = null;
+        try {
+            clonedSystem = (CPAMixing) super.clone();
+        } catch (Exception e) {
+            logger.error("Cloning failed.", e);
+        }
+
+        return clonedSystem;
+    }
+
+    public class CPA_Radoch_base implements CPAMixingInterface {
+
         private static final long serialVersionUID = 1000;
         static Logger logger = LogManager.getLogger(CPAMixing.class);
 
@@ -30,7 +59,6 @@
         final int[] charge2A = {-1, -1};
         final int[] charge2B = {1, -1};
 
-<<<<<<< HEAD
         public CPAMixing() {}
 
         @Override
@@ -43,29 +71,6 @@
                 }
 
                 return clonedSystem;
-=======
-    private static final long serialVersionUID = 1000;
-    static Logger logger = LogManager.getLogger(CPAMixing.class);
-
-    int[][] assosSchemeType = null; // 0- ER - 1 - CR1
-    double[][] cpaBetaCross = null;
-    double[][] cpaEpsCross = null;
-    final int[] charge4C = { 1, 1, -1, -1 };
-    final int[] charge1A = { -1 };
-    final int[] charge2A = { -1, -1 };
-    final int[] charge2B = { 1, -1 };
-
-    public CPAMixing() {
-    }
-
-    @Override
-    public CPAMixing clone() {
-        CPAMixing clonedSystem = null;
-        try {
-            clonedSystem = (CPAMixing) super.clone();
-        } catch (Exception e) {
-            logger.error("Cloning failed.", e);
->>>>>>> 5c88a656
         }
 
         public class CPA_Radoch_base implements CPAMixingInterface {
