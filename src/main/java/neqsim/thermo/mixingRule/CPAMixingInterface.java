--- conflicted
+++ resolved
@@ -16,8 +16,8 @@
  * @version $Id: $Id
  */
 public interface CPAMixingInterface extends java.io.Serializable {
-        // public double calcXi(int siteNumber, int compnumb, PhaseInterface phase,
-        // double temperature, double pressure, int numbcomp);
+    // public double calcXi(int siteNumber, int compnumb, PhaseInterface phase,
+    // double temperature, double pressure, int numbcomp);
 
     /**
      * <p>
@@ -161,14 +161,6 @@
      * @param numbcomp a int
      * @return a double
      */
-<<<<<<< HEAD
-    public double calcDeltaNog(int siteNumber1, int siteNumber2, int compnumb1, int compnumb2, PhaseInterface phase,
-            double temperature, double pressure, int numbcomp);
-
-        public double calcDeltaNog(int siteNumber1, int siteNumber2, int compnumb1, int compnumb2,
-                        PhaseInterface phase, double temperature, double pressure, int numbcomp);
-=======
     public double calcDeltaNog(int siteNumber1, int siteNumber2, int compnumb1, int compnumb2,
             PhaseInterface phase, double temperature, double pressure, int numbcomp);
->>>>>>> 24915a9b
 }