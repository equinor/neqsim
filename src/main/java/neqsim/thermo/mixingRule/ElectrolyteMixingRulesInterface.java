--- conflicted
+++ resolved
@@ -9,12 +9,6 @@
 import neqsim.thermo.phase.PhaseInterface;
 
 /**
-<<<<<<< HEAD
- * @author Even Solbraa
- * @version
- */
-public interface ElectrolyteMixingRulesInterface extends java.io.Serializable {
-=======
  * <p>
  * ElectrolyteMixingRulesInterface interface.
  * </p>
@@ -30,7 +24,6 @@
      *
      * @param phase a {@link neqsim.thermo.phase.PhaseInterface} object
      */
->>>>>>> f5b5a8bf
     public void calcWij(PhaseInterface phase);
 
     /**
@@ -148,14 +141,24 @@
      */
     public double calcW(PhaseInterface phase, double temperature, double pressure, int numbcomp);
 
-<<<<<<< HEAD
+    /**
+     * <p>
+     * calcWi.
+     * </p>
+     *
+     * @param compNumb a int
+     * @param phase a {@link neqsim.thermo.phase.PhaseInterface} object
+     * @param temperature a double
+     * @param pressure a double
+     * @param numbcomp a int
+     * @return a double
+     */
     public double calcWi(int compNumb, PhaseInterface phase, double temperature, double pressure,
             int numbcomp);
 
-=======
-    /**
-     * <p>
-     * calcWi.
+    /**
+     * <p>
+     * calcWiT.
      * </p>
      *
      * @param compNumb a int
@@ -165,22 +168,6 @@
      * @param numbcomp a int
      * @return a double
      */
-    public double calcWi(int compNumb, PhaseInterface phase, double temperature, double pressure,
-            int numbcomp);
-
-    /**
-     * <p>
-     * calcWiT.
-     * </p>
-     *
-     * @param compNumb a int
-     * @param phase a {@link neqsim.thermo.phase.PhaseInterface} object
-     * @param temperature a double
-     * @param pressure a double
-     * @param numbcomp a int
-     * @return a double
-     */
->>>>>>> f5b5a8bf
     public double calcWiT(int compNumb, PhaseInterface phase, double temperature, double pressure,
             int numbcomp);
 
@@ -210,8 +197,6 @@
      */
     public double calcWTT(PhaseInterface phase, double temperature, double pressure, int numbcomp);
 
-<<<<<<< HEAD
-=======
     /**
      * <p>
      * calcWij.
@@ -225,7 +210,6 @@
      * @param numbcomp a int
      * @return a double
      */
->>>>>>> f5b5a8bf
     public double calcWij(int compNumbi, int compNumj, PhaseInterface phase, double temperature,
             double pressure, int numbcomp);
 }