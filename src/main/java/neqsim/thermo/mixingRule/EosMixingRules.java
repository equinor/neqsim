--- conflicted
+++ resolved
@@ -1144,10 +1144,7 @@
                                                          // * compArray[j].getaDiffT()
                                                          // +compArray[j].getaT() *
                                                          // compArray[compNumb].getaDiffT())*(1-intparam[compNumb][j]);
-<<<<<<< HEAD
-=======
-
->>>>>>> 24915a9b
+
             }
 
             A *= getB();
@@ -1938,10 +1935,7 @@
                 for (int j = 0; j < numbcomp; j++) {
                     W += compArray[i].getNumberOfMolesInPhase()
                             * compArray[j].getNumberOfMolesInPhase() * getWij(i, j, temperature);// wij[0][i][j];
-<<<<<<< HEAD
-=======
-
->>>>>>> 24915a9b
+
                 }
             }
             return -W;
@@ -1980,10 +1974,7 @@
                 for (int j = 0; j < numbcomp; j++) {
                     WT += compArray[i].getNumberOfMolesInPhase()
                             * compArray[j].getNumberOfMolesInPhase() * getWijT(i, j, temperature);// wij[0][i][j];
-<<<<<<< HEAD
-=======
-
->>>>>>> 24915a9b
+
                 }
             }
             return -WT;
@@ -1999,10 +1990,7 @@
                 for (int j = 0; j < numbcomp; j++) {
                     WTT += compArray[i].getNumberOfMolesInPhase()
                             * compArray[j].getNumberOfMolesInPhase() * getWijTT(i, j, temperature);// wij[0][i][j];
-<<<<<<< HEAD
-=======
-
->>>>>>> 24915a9b
+
                 }
             }
             return -WTT;
@@ -2097,10 +2085,7 @@
                                     + phase.getComponents()[l].getComponentName() + "') OR (comp1='"
                                     + phase.getComponents()[l].getComponentName() + "' AND comp2='"
                                     + component_name + "')");
-<<<<<<< HEAD
-=======
-
->>>>>>> 24915a9b
+
                         }
                         dataSet.next();
                         if (dataSet.getString("comp1").trim()
