--- conflicted
+++ resolved
@@ -83,27 +83,7 @@
   public static boolean calcEOSInteractionParameters = false;
   private int bmixType = 0;
 
-<<<<<<< HEAD
-        @Override
-        public double calcB(PhaseInterface phase, double temperature, double pressure,
-                int numbcomp) {
-            B = 0.0;
-            ComponentEosInterface[] compArray = (ComponentEosInterface[]) phase.getcomponentArray();
-
-            for (int i = 0; i < numbcomp; i++) {
-                for (int j = 0; j < numbcomp; j++) {
-                    B += compArray[i].getNumberOfMolesInPhase()
-                            * compArray[j].getNumberOfMolesInPhase()
-                        * getbij(compArray[i], compArray[j]); // (compArray[i].getb()+compArray[j].getb())/2;
-                }
-            }
-            B /= phase.getNumberOfMolesInPhase();
-            Btot = B;
-            return B;
-        }
-=======
   static Logger logger = LogManager.getLogger(EosMixingRules.class);
->>>>>>> b9d5f22d
 
   /**
    * <p>
@@ -333,28 +313,8 @@
       }
       double ans1 = phase.getNumberOfMolesInPhase() * Bi - sumk;
 
-<<<<<<< HEAD
-        @Override
-        public double calcAT(PhaseInterface phase, double temperature, double pressure,
-                int numbcomp) {
-            double A = 0.0;
-            ComponentEosInterface[] compArray = (ComponentEosInterface[]) phase.getcomponentArray();
-
-            for (int i = 0; i < numbcomp; i++) {
-                A += compArray[i].getNumberOfMolesInPhase()
-                    * ((ComponentEosInterface) phase.getComponent(i)).getAiT(); // phase.calcAiT(i,
-                                                                                   // phase,
-                                                                                   // temperature,
-                                                                                   // pressure,
-                                                                                   // numbcomp);
-            }
-            // System.out.println("AT SRK: " + (0.5*A));
-            return 0.5 * A;
-        }
-=======
       return ans1 / (phase.getNumberOfMolesInPhase() * phase.getNumberOfMolesInPhase());
     }
->>>>>>> b9d5f22d
 
     @Override
     public double calcBij(int compNumb, int compNumbj, PhaseInterface phase, double temperature,
@@ -1116,55 +1076,6 @@
       return WSintparam[i][j];
     }
 
-<<<<<<< HEAD
-        @Override
-        public double calcAiT(int compNumb, PhaseInterface phase, double temperature,
-                double pressure, int numbcomp) {
-            double A = 0;
-
-            ComponentEosInterface[] compArray = (ComponentEosInterface[]) phase.getcomponentArray();
-
-            A = getB()
-                    * (compArray[compNumb].getaDiffT() / compArray[compNumb].getb() - R * Math.log(
-                            ((ComponentGEInterface) gePhase.getComponents()[compNumb]).getGamma())
-                            / hwfc
-                            - R * temperature
-                                    * ((ComponentGEInterface) gePhase.getComponents()[compNumb])
-                                            .getlnGammadt()
-                                    / hwfc)
-                    + compArray[compNumb].getb() * calcAT(phase, temperature, pressure, numbcomp)
-                    / getB(); // ....);
-                                     // 0.5/Math.sqrt(compArray[compNumb].getaT()*compArray[j].getaT())*(compArray[compNumb].getaT()
-                                     // *
-                                     // compArray[j].getaDiffT()
-                                     // +compArray[j].getaT()
-                                     // *
-                                     // compArray[compNumb].getaDiffT())*(1-intparam[compNumb][j]);
-            // System.out.println("Ait HV: " + A);
-
-            return A;
-        }
-
-        @Override
-        public double calcAT(PhaseInterface phase, double temperature, double pressure,
-                int numbcomp) {
-            double A = 0;
-            ComponentEosInterface[] compArray = (ComponentEosInterface[]) phase.getcomponentArray();
-            for (int i = 0; i < numbcomp; i++) {
-                A += compArray[i].getNumberOfMolesInPhase()
-                        * (compArray[i].getaDiffT() / compArray[i].getb()
-                                - R * Math.log(((ComponentGEInterface) gePhase.getComponents()[i])
-                                        .getGamma()) / hwfc
-                                - R * temperature
-                                        * ((ComponentGEInterface) gePhase.getComponents()[i])
-                                                .getlnGammadt()
-                            / Math.log(2.0)); // ....);
-                                                         // 0.5/Math.sqrt(compArray[compNumb].getaT()*compArray[j].getaT())*(compArray[compNumb].getaT()
-                                                         // * compArray[j].getaDiffT()
-                                                         // +compArray[j].getaT() *
-                                                         // compArray[compNumb].getaDiffT())*(1-intparam[compNumb][j]);
-            }
-=======
     @Override
     public void setKijWongSandler(int i, int j, double value) {
       WSintparam[i][j] = value;
@@ -1189,7 +1100,6 @@
       Atot = A;
       return A;
     }
->>>>>>> b9d5f22d
 
     @Override
     public double calcAi(int compNumb, PhaseInterface phase, double temperature, double pressure,
@@ -1506,31 +1416,10 @@
       gePhase.setDijT(HVDijT);
     }
 
-<<<<<<< HEAD
-        @Override
-        public double calcAi(int compNumb, PhaseInterface phase, double temperature,
-                double pressure, int numbcomp) {
-            double A = 0.0;
-            ComponentEosInterface[] compArray = (ComponentEosInterface[]) phase.getcomponentArray();
-
-            // A = getB() * R * temperature * compArray[compNumb].getAder() +
-            // phase.getNumberOfMolesInPhase() * calcBi(compNumb, phase, temperature,
-            // pressure, numbcomp) * R * temperature * alpha_mix;
-            A = getB() * R * temperature * compArray[compNumb].getAder()
-                    + phase.getNumberOfMolesInPhase() * compArray[compNumb].getBi() * R
-                    * temperature * alpha_mix;; // calcBi(compNumb, phase, temperature,
-                                                       // pressure, numbcomp) * R * temperature *
-                                                       // alpha_mix;
-
-            // System.out.println("Ai: " + A);
-            return A;
-        }
-=======
     @Override
     public double getHVDijTParameter(int i, int j) {
       return HVDijT[i][j];
     }
->>>>>>> b9d5f22d
 
     @Override
     public void setHValphaParameter(int i, int j, double value) {
@@ -1723,21 +1612,6 @@
       super(phase, WSalpha, WSDij, WSDijT, mixRule);
     }
 
-<<<<<<< HEAD
-        @Override
-        public double calcW(PhaseInterface phase, double temperature, double pressure,
-                int numbcomp) {
-            ComponentEosInterface[] compArray = (ComponentEosInterface[]) phase.getcomponentArray();
-            double W = 0.0;
-            for (int i = 0; i < numbcomp; i++) {
-                for (int j = 0; j < numbcomp; j++) {
-                    W += compArray[i].getNumberOfMolesInPhase()
-                        * compArray[j].getNumberOfMolesInPhase() * getWij(i, j, temperature); // wij[0][i][j];
-                }
-            }
-            return -W;
-        }
-=======
     @Override
     public void init(PhaseInterface phase, double temperature, double pressure, int numbcomp) {
       ComponentEosInterface[] compArray = (ComponentEosInterface[]) phase.getcomponentArray();
@@ -1902,7 +1776,6 @@
         }
       }
     }
->>>>>>> b9d5f22d
 
     @Override
     public double calcA(PhaseInterface phase, double temperature, double pressure, int numbcomp) {
@@ -1941,20 +1814,8 @@
           + Math.pow(phase.getNumberOfMolesInPhase(), 1.0)
               * calcBT(phase, temperature, pressure, numbcomp) * R * temperature * alpha_mix;
 
-<<<<<<< HEAD
-            double WT = 0;
-            for (int i = 0; i < numbcomp; i++) {
-                for (int j = 0; j < numbcomp; j++) {
-                    WT += compArray[i].getNumberOfMolesInPhase()
-                        * compArray[j].getNumberOfMolesInPhase() * getWijT(i, j, temperature); // wij[0][i][j];
-                }
-            }
-            return -WT;
-        }
-=======
       return A;
     }
->>>>>>> b9d5f22d
 
     @Override
     public double calcATT(PhaseInterface phase, double temperature, double pressure, int numbcomp) {
@@ -1973,23 +1834,6 @@
       return A;
     }
 
-<<<<<<< HEAD
-            double WTT = 0;
-            for (int i = 0; i < numbcomp; i++) {
-                for (int j = 0; j < numbcomp; j++) {
-                    WTT += compArray[i].getNumberOfMolesInPhase()
-                        * compArray[j].getNumberOfMolesInPhase() * getWijTT(i, j, temperature); // wij[0][i][j];
-                }
-            }
-            return -WTT;
-        }
-
-        @Override
-        public double calcWij(int compNumbi, int compNumj, PhaseInterface phase, double temperature,
-                double pressure, int numbcomp) {
-          return -2.0 * getWij(compNumbi, compNumj, temperature); // iwij[0][compNumbi][compNumj];
-        }
-=======
     @Override
     public double calcAiT(int compNumb, PhaseInterface phase, double temperature, double pressure,
         int numbcomp) {
@@ -2029,7 +1873,6 @@
               * temperature * alpha_mix;
 
       return A;
->>>>>>> b9d5f22d
     }
 
     @Override
