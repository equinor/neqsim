--- conflicted
+++ resolved
@@ -2274,12 +2274,7 @@
             NRTLDijT[templ][tempk] = Double.parseDouble(dataSet.getString("WSgjiT"));
           } catch (Exception ex) {
             // System.out.println("err in thermo mix.....");
-<<<<<<< HEAD
-            // String err = ex.toString();
-            // System.out.println(err);
-=======
             // System.out.println(ex.toString());
->>>>>>> a22ae0e4
             if (isCalcEOSInteractionParameters()) {
               intparam[k][l] = 1.0 - Math.pow((2.0
                   * Math.sqrt(Math.pow(phase.getComponent(l).getCriticalVolume(), 1.0 / 3.0)
