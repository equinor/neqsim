/*
 * EosMixingRulesInterface.java
 *
 * Created on 4. juni 2000, 12:38
 */
package neqsim.thermo.mixingRule;

import neqsim.thermo.phase.PhaseInterface;

/**
 * <p>
 * EosMixingRulesInterface interface.
 * </p>
 *
 * @author Even Solbraa
 * @version $Id: $Id
 */
public interface EosMixingRulesInterface extends Cloneable {
<<<<<<< HEAD
=======
    /**
     * <p>
     * calcA.
     * </p>
     *
     * @param phase a {@link neqsim.thermo.phase.PhaseInterface} object
     * @param temperature a double
     * @param pressure a double
     * @param numbcomp a int
     * @return a double
     */
>>>>>>> e5b15554
    double calcA(PhaseInterface phase, double temperature, double pressure, int numbcomp);

    /**
     * <p>
     * calcB.
     * </p>
     *
     * @param phase a {@link neqsim.thermo.phase.PhaseInterface} object
     * @param temperature a double
     * @param pressure a double
     * @param numbcomp a int
     * @return a double
     */
    double calcB(PhaseInterface phase, double temperature, double pressure, int numbcomp);

<<<<<<< HEAD
    double calcAi(int compnumb, PhaseInterface phase, double temperature, double pressure,
            int numbcomp);

    double calcBi(int compnumb, PhaseInterface phase, double temperature, double pressure,
            int numbcomp);

    double calcBij(int compnumb, int j, PhaseInterface phase, double temperature, double pressure,
            int numbcomp);

=======
    /**
     * <p>
     * calcAi.
     * </p>
     *
     * @param compnumb a int
     * @param phase a {@link neqsim.thermo.phase.PhaseInterface} object
     * @param temperature a double
     * @param pressure a double
     * @param numbcomp a int
     * @return a double
     */
    double calcAi(int compnumb, PhaseInterface phase, double temperature, double pressure,
            int numbcomp);

    /**
     * <p>
     * calcBi.
     * </p>
     *
     * @param compnumb a int
     * @param phase a {@link neqsim.thermo.phase.PhaseInterface} object
     * @param temperature a double
     * @param pressure a double
     * @param numbcomp a int
     * @return a double
     */
    double calcBi(int compnumb, PhaseInterface phase, double temperature, double pressure,
            int numbcomp);

    /**
     * <p>
     * calcBij.
     * </p>
     *
     * @param compnumb a int
     * @param j a int
     * @param phase a {@link neqsim.thermo.phase.PhaseInterface} object
     * @param temperature a double
     * @param pressure a double
     * @param numbcomp a int
     * @return a double
     */
    double calcBij(int compnumb, int j, PhaseInterface phase, double temperature, double pressure,
            int numbcomp);

    /**
     * <p>
     * calcAij.
     * </p>
     *
     * @param compnumb a int
     * @param j a int
     * @param phase a {@link neqsim.thermo.phase.PhaseInterface} object
     * @param temperature a double
     * @param pressure a double
     * @param numbcomp a int
     * @return a double
     */
>>>>>>> e5b15554
    double calcAij(int compnumb, int j, PhaseInterface phase, double temperature, double pressure,
            int numbcomp);

    /**
     * <p>
     * setBinaryInteractionParameterji.
     * </p>
     *
     * @param i a int
     * @param j a int
     * @param value a double
     */
    public void setBinaryInteractionParameterji(int i, int j, double value);

    /**
     * <p>
     * calcAT.
     * </p>
     *
     * @param phase a {@link neqsim.thermo.phase.PhaseInterface} object
     * @param temperature a double
     * @param pressure a double
     * @param numbcomp a int
     * @return a double
     */
    public double calcAT(PhaseInterface phase, double temperature, double pressure, int numbcomp);

    /**
     * <p>
     * calcATT.
     * </p>
     *
     * @param phase a {@link neqsim.thermo.phase.PhaseInterface} object
     * @param temperature a double
     * @param pressure a double
     * @param numbcomp a int
     * @return a double
     */
    public double calcATT(PhaseInterface phase, double temperature, double pressure, int numbcomp);

<<<<<<< HEAD
=======
    /**
     * <p>
     * calcAiT.
     * </p>
     *
     * @param compNumb a int
     * @param phase a {@link neqsim.thermo.phase.PhaseInterface} object
     * @param temperature a double
     * @param pressure a double
     * @param numbcomp a int
     * @return a double
     */
>>>>>>> e5b15554
    public double calcAiT(int compNumb, PhaseInterface phase, double temperature, double pressure,
            int numbcomp);

    /**
     * <p>
     * setBinaryInteractionParameter.
     * </p>
     *
     * @param i a int
     * @param j a int
     * @param value a double
     */
    public void setBinaryInteractionParameter(int i, int j, double value);

    /**
     * <p>
     * getBinaryInteractionParameter.
     * </p>
     *
     * @param i a int
     * @param j a int
     * @return a double
     */
    public double getBinaryInteractionParameter(int i, int j);

    /**
     * <p>
     * setBinaryInteractionParameterT1.
     * </p>
     *
     * @param i a int
     * @param j a int
     * @param value a double
     */
    public void setBinaryInteractionParameterT1(int i, int j, double value);

    /**
     * <p>
     * getBinaryInteractionParameterT1.
     * </p>
     *
     * @param i a int
     * @param j a int
     * @return a double
     */
    public double getBinaryInteractionParameterT1(int i, int j);

    /**
     * <p>
     * setCalcEOSInteractionParameters.
     * </p>
     *
     * @param CalcEOSInteractionParameters a boolean
     */
    public void setCalcEOSInteractionParameters(boolean CalcEOSInteractionParameters);

    /**
     * <p>
     * setnEOSkij.
     * </p>
     *
     * @param n a double
     */
    public void setnEOSkij(double n);

    /**
     * <p>
     * getMixingRuleName.
     * </p>
     *
     * @return a {@link java.lang.String} object
     */
    public java.lang.String getMixingRuleName();

    /**
     * <p>
     * setMixingRuleGEModel.
     * </p>
     *
     * @param GEmodel a {@link java.lang.String} object
     */
    public void setMixingRuleGEModel(java.lang.String GEmodel);

    /**
     * <p>
     * setBinaryInteractionParameterij.
     * </p>
     *
     * @param i a int
     * @param j a int
     * @param value a double
     */
    public void setBinaryInteractionParameterij(int i, int j, double value);

    /**
     * <p>
     * getBmixType.
     * </p>
     *
     * @return a int
     */
    public int getBmixType();

    /**
     * <p>
     * setBmixType.
     * </p>
     *
     * @param bmixType2 a int
     */
    public void setBmixType(int bmixType2);

    /**
     * <p>
     * getGEPhase.
     * </p>
     *
     * @return a {@link neqsim.thermo.phase.PhaseInterface} object
     */
    public PhaseInterface getGEPhase();

    // double calcA2(PhaseInterface phase, double temperature, double pressure, int
    // numbcomp);
    // double calcB2(PhaseInterface phase, double temperature, double pressure, int
    // numbcomp);
    // public double calcA(ComponentInterface[] te, double temperature, double
    // pressure, int numberOfComponents);
    // public double calcB(ComponentInterface[] te, double temperature, double
    // pressure, int numberOfComponents);
}<|MERGE_RESOLUTION|>--- conflicted
+++ resolved
@@ -16,8 +16,6 @@
  * @version $Id: $Id
  */
 public interface EosMixingRulesInterface extends Cloneable {
-<<<<<<< HEAD
-=======
     /**
      * <p>
      * calcA.
@@ -29,7 +27,6 @@
      * @param numbcomp a int
      * @return a double
      */
->>>>>>> e5b15554
     double calcA(PhaseInterface phase, double temperature, double pressure, int numbcomp);
 
     /**
@@ -45,63 +42,52 @@
      */
     double calcB(PhaseInterface phase, double temperature, double pressure, int numbcomp);
 
-<<<<<<< HEAD
+    /**
+     * <p>
+     * calcAi.
+     * </p>
+     *
+     * @param compnumb a int
+     * @param phase a {@link neqsim.thermo.phase.PhaseInterface} object
+     * @param temperature a double
+     * @param pressure a double
+     * @param numbcomp a int
+     * @return a double
+     */
     double calcAi(int compnumb, PhaseInterface phase, double temperature, double pressure,
             int numbcomp);
 
+    /**
+     * <p>
+     * calcBi.
+     * </p>
+     *
+     * @param compnumb a int
+     * @param phase a {@link neqsim.thermo.phase.PhaseInterface} object
+     * @param temperature a double
+     * @param pressure a double
+     * @param numbcomp a int
+     * @return a double
+     */
     double calcBi(int compnumb, PhaseInterface phase, double temperature, double pressure,
             int numbcomp);
 
+    /**
+     * <p>
+     * calcBij.
+     * </p>
+     *
+     * @param compnumb a int
+     * @param j a int
+     * @param phase a {@link neqsim.thermo.phase.PhaseInterface} object
+     * @param temperature a double
+     * @param pressure a double
+     * @param numbcomp a int
+     * @return a double
+     */
     double calcBij(int compnumb, int j, PhaseInterface phase, double temperature, double pressure,
             int numbcomp);
 
-=======
-    /**
-     * <p>
-     * calcAi.
-     * </p>
-     *
-     * @param compnumb a int
-     * @param phase a {@link neqsim.thermo.phase.PhaseInterface} object
-     * @param temperature a double
-     * @param pressure a double
-     * @param numbcomp a int
-     * @return a double
-     */
-    double calcAi(int compnumb, PhaseInterface phase, double temperature, double pressure,
-            int numbcomp);
-
-    /**
-     * <p>
-     * calcBi.
-     * </p>
-     *
-     * @param compnumb a int
-     * @param phase a {@link neqsim.thermo.phase.PhaseInterface} object
-     * @param temperature a double
-     * @param pressure a double
-     * @param numbcomp a int
-     * @return a double
-     */
-    double calcBi(int compnumb, PhaseInterface phase, double temperature, double pressure,
-            int numbcomp);
-
-    /**
-     * <p>
-     * calcBij.
-     * </p>
-     *
-     * @param compnumb a int
-     * @param j a int
-     * @param phase a {@link neqsim.thermo.phase.PhaseInterface} object
-     * @param temperature a double
-     * @param pressure a double
-     * @param numbcomp a int
-     * @return a double
-     */
-    double calcBij(int compnumb, int j, PhaseInterface phase, double temperature, double pressure,
-            int numbcomp);
-
     /**
      * <p>
      * calcAij.
@@ -115,7 +101,6 @@
      * @param numbcomp a int
      * @return a double
      */
->>>>>>> e5b15554
     double calcAij(int compnumb, int j, PhaseInterface phase, double temperature, double pressure,
             int numbcomp);
 
@@ -156,8 +141,6 @@
      */
     public double calcATT(PhaseInterface phase, double temperature, double pressure, int numbcomp);
 
-<<<<<<< HEAD
-=======
     /**
      * <p>
      * calcAiT.
@@ -170,7 +153,6 @@
      * @param numbcomp a int
      * @return a double
      */
->>>>>>> e5b15554
     public double calcAiT(int compNumb, PhaseInterface phase, double temperature, double pressure,
             int numbcomp);
 
