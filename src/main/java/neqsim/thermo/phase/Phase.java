

/*
 * Phase.java
 *
 * Created on 8. april 2000, 23:38
 */
package neqsim.thermo.phase;

import java.util.ArrayList;
import org.apache.logging.log4j.LogManager;
import org.apache.logging.log4j.Logger;
import neqsim.physicalProperties.PhysicalPropertyHandler;
import neqsim.thermo.ThermodynamicConstantsInterface;
import neqsim.thermo.component.ComponentInterface;
import neqsim.thermo.system.SystemInterface;

/**
 * @author Even Solbraa
 * @version
 */

abstract class Phase implements PhaseInterface {
    private static final long serialVersionUID = 1000;

    public ComponentInterface[] componentArray;
    public boolean mixingRuleDefined = false, calcMolarVolume = true;
    private boolean constantPhaseVolume = false;
    public int numberOfComponents = 0, physicalPropertyType = 0;
    protected boolean useVolumeCorrection = true;
    public neqsim.physicalProperties.PhysicalPropertyHandler physicalPropertyHandler = null;
    public double numberOfMolesInPhase = 0;
    protected double molarVolume = 1.0, phaseVolume = 1.0;
    public boolean chemSyst = false;
    protected double diElectricConstant = 0;
    double Z = 1;
    public String thermoPropertyModelName = null;
    double beta = 1.0;
    private int initType = 0;
    int mixingRuleNumber = 0;
    double temperature = 0, pressure = 0;
    protected PhaseInterface[] refPhase = null;
    int phaseType = 0;
    protected String phaseTypeName = "gas";
    static Logger logger = LogManager.getLogger(Phase.class);

    // Class methods
    /**
     * Creates new Phase
     */
    public Phase() {
        componentArray = new ComponentInterface[MAX_NUMBER_OF_COMPONENTS];
    }

    public Phase(Phase phase) {}

    @Override
<<<<<<< HEAD
    public Object clone() {
=======
    public Phase clone() {
>>>>>>> bbc43052
        Phase clonedPhase = null;

        try {
            clonedPhase = (Phase) super.clone();
        } catch (Exception e) {
            logger.error("Cloning failed.", e);
        }

        clonedPhase.componentArray = this.componentArray.clone();
        for (int i = 0; i < numberOfComponents; i++) {
            clonedPhase.componentArray[i] = (ComponentInterface) this.componentArray[i].clone();
        }
        // System.out.println("cloed length: " + componentArray.length);
        if (physicalPropertyHandler != null) {
            clonedPhase.physicalPropertyHandler =
                    ((neqsim.physicalProperties.PhysicalPropertyHandler) this.physicalPropertyHandler
                            .clone());
        }

        return clonedPhase;
    }

    public void addcomponent(double moles) {
        numberOfMolesInPhase += moles;
        numberOfComponents++;
    }

    @Override
    public void removeComponent(String componentName, double moles, double molesInPhase,
            int compNumber) {
        ArrayList<ComponentInterface> temp = new ArrayList<ComponentInterface>();

        try {
            for (int i = 0; i < numberOfComponents; i++) {
                if (!componentArray[i].getName().equals(componentName)) {
                    temp.add(this.componentArray[i]);
                }
            }
            // logger.info("length " + temp.size());
            for (int i = 0; i < temp.size(); i++) {
                this.componentArray[i] = (ComponentInterface) temp.get(i);
                this.getComponent(i).setComponentNumber(i);
            }
        } catch (Exception e) {
            logger.error("not able to remove " + componentName);
        }

        // componentArray = (ComponentInterface[])temp.toArray();
        componentArray[numberOfComponents - 1] = null;
        numberOfMolesInPhase -= molesInPhase;
        numberOfComponents--;
    }

    @Override
    public void setEmptyFluid() {
        numberOfMolesInPhase = 0.0;
        for (int i = 0; i < getNumberOfComponents(); i++) {
            this.getComponent(i).setNumberOfMolesInPhase(0.0);
            this.getComponent(i).setNumberOfmoles(0.0);
        }
    }

    @Override
    public void addMoles(int component, double dn) {
        numberOfMolesInPhase += dn;
        componentArray[component].addMoles(dn);
    }

    @Override
    public void addMolesChemReac(int component, double dn) {
        numberOfMolesInPhase += dn;
        componentArray[component].addMolesChemReac(dn);
    }

    @Override
    public void addMolesChemReac(int component, double dn, double totdn) {
        numberOfMolesInPhase += dn;
        componentArray[component].addMolesChemReac(dn, totdn);
        if (numberOfMolesInPhase < 0.0 || getComponent(component).getNumberOfMolesInPhase() < 0.0) {
            logger.error("Negative number of moles in phase.");
            neqsim.util.exception.InvalidInputException e =
                    new neqsim.util.exception.InvalidInputException();
            throw new RuntimeException(e);
        }
        if (getComponent(component).getNumberOfMolesInPhase() < 0.0) {
            logger.error("Negative number of moles of component " + component);
            neqsim.util.exception.InvalidInputException e =
                    new neqsim.util.exception.InvalidInputException();
            throw new RuntimeException(e);
        }
    }

    @Override
    public void setProperties(PhaseInterface phase) {
        this.phaseType = phase.getPhaseType();
        for (int i = 0; i < phase.getNumberOfComponents(); i++) {
            this.getComponent(i).setProperties(phase.getComponent(i));
        }
        this.numberOfMolesInPhase = phase.getNumberOfMolesInPhase();
        this.numberOfComponents = phase.getNumberOfComponents();
        this.setBeta(phase.getBeta());
        this.setTemperature(phase.getTemperature());
        this.setPressure(phase.getPressure());
    }

    @Override
    public ComponentInterface[] getcomponentArray() {
        return componentArray;
    }

    @Override
    public double getAntoineVaporPressure(double temp) {
        double pres = 0;
        for (int i = 0; i < numberOfComponents; i++) {
            pres += componentArray[i].getx() * componentArray[i].getAntoineVaporPressure(temp);
            // System.out.println(componentArray[i].getAntoineVaporPressure(temp));
        }
        return pres;
    }

    @Override
    public double getWtFrac(String componentName) {
        return getWtFrac(getComponent(componentName).getComponentNumber());
    }

    @Override
    public double getWtFrac(int component) {
        return getComponent(component).getMolarMass() * getComponent(component).getx()
                / this.getMolarMass();
    }

    @Override
    public double getPseudoCriticalTemperature() {
        double temp = 0;
        for (int i = 0; i < numberOfComponents; i++) {
            temp += componentArray[i].getx() * componentArray[i].getTC();
        }
        return temp;
    }

    @Override
    public double getPseudoCriticalPressure() {
        double pres = 0;
        for (int i = 0; i < numberOfComponents; i++) {
            pres += componentArray[i].getx() * componentArray[i].getPC();
        }
        return pres;
    }

    @Override
    public void normalize() {
        double sumx = 0;
        for (int i = 0; i < numberOfComponents; i++) {
            sumx += componentArray[i].getx();
        }
        for (int i = 0; i < numberOfComponents; i++) {
            componentArray[i].setx(componentArray[i].getx() / sumx);
        }
    }

    @Override
    public void setMoleFractions(double[] x) {
        for (int i = 0; i < numberOfComponents; i++) {
            componentArray[i].setx(x[i]);
        }
        normalize();
    }

    @Override
    public double getTemperature() {
        return temperature;
    }

    /**
     * method to return pressure of a phase
     *
     * @return pressure in unit bara
     */
    @Override
    public double getPressure() {
        return pressure;
    }

    /**
     * method to return pressure in a given unit
     *
     * @param unit The unit as a string. Supported units are bara, barg, Pa and MPa
     * @return pressure in specified unit
     */
    @Override
    public final double getPressure(String unit) {
        neqsim.util.unit.PressureUnit presConversion =
                new neqsim.util.unit.PressureUnit(getPressure(), "bara");
        return presConversion.getValue(unit);
    }

    @Override
    public int getInitType() {
        return initType;
    }

    /**
     * Returns the mole composition vector in unit mole fraction
     */
    @Override
    public double[] getMolarComposition() {
        double[] comp = new double[getNumberOfComponents()];

        for (int compNumb = 0; compNumb < numberOfComponents; compNumb++) {
            comp[compNumb] = getComponent(compNumb).getx();
        }
        return comp;
    }

    /**
     * Returns the composition vector in unit molefraction/wtfraction/molespersec/volumefraction
     */
    @Override
    public double[] getComposition(String unit) {
        double[] comp = new double[getNumberOfComponents()];

        for (int compNumb = 0; compNumb < numberOfComponents; compNumb++) {
            if (unit.equals("molefraction"))
                comp[compNumb] = getComponent(compNumb).getx();
            if (unit.equals("wtfraction"))
                comp[compNumb] = getWtFrac(compNumb);
            if (unit.equals("molespersec"))
                comp[compNumb] = getWtFrac(compNumb);
            if (unit.equals("volumefraction"))
                comp[compNumb] = getComponent(compNumb).getVoli() / getVolume();
        }
        return comp;
    }

    @Override
    public double getMixGibbsEnergy() {
        double gmix = 0.0;
        for (int i = 0; i < numberOfComponents; i++) {
            gmix += getComponent(i).getx() * Math.log(getComponent(i).getx());
        }
        return getExessGibbsEnergy() + R * temperature * gmix * numberOfMolesInPhase;
    }

    @Override
    public double getExessGibbsEnergy() {
        double GE = 0.0;
        if (refPhase == null) {
            initRefPhases(false);
        }
        for (int i = 0; i < numberOfComponents; i++) {
            GE += getComponent(i).getx() * Math.log(getActivityCoefficient(i));
        }
        return R * temperature * numberOfMolesInPhase * GE;
    }

    @Override
    public double getExessGibbsEnergySymetric() {
        double GE = 0.0;
        if (refPhase == null) {
            initRefPhases(true);
        }
        for (int i = 0; i < numberOfComponents; i++) {
            GE += getComponent(i).getx() * Math.log(getActivityCoefficientSymetric(i));
        }
        return R * temperature * numberOfMolesInPhase * GE;
    }

    @Override
    public double getZ() {
        return Z;
    }

    @Override
    public void setPressure(double pres) {
        this.pressure = pres;
    }

    /**
     * method to set the temperature of a phase
     *
     * @param temp in unit Kelvin
     */
    @Override
    public void setTemperature(double temp) {
        this.temperature = temp;
    }

    @Override
    public neqsim.physicalProperties.physicalPropertySystem.PhysicalPropertiesInterface getPhysicalProperties() {
        if (physicalPropertyHandler == null) {
            initPhysicalProperties();
            return physicalPropertyHandler.getPhysicalProperty(this);
        } else {
            return physicalPropertyHandler.getPhysicalProperty(this);
        }
    }

    @Override
    public void init() {
        init(numberOfMolesInPhase / beta, numberOfComponents, initType, phaseType, beta);
    }

    @Override
    public void init(double totalNumberOfMoles, int numberOfComponents, int type, int phase,
            double beta) { // type = 0
                           // start
                           // init type
                           // =1 gi nye
                           // betingelser

        this.beta = beta;
        numberOfMolesInPhase = beta * totalNumberOfMoles;
        if (this.phaseType != phase) {
            this.phaseType = phase;
            // setPhysicalProperties(physicalPropertyType);
        }
        this.setInitType(type);
        this.numberOfComponents = numberOfComponents;
        for (int i = 0; i < numberOfComponents; i++) {
            componentArray[i].init(temperature, pressure, totalNumberOfMoles, beta, type);
        }
    }

    @Override
    public void setPhysicalProperties() {
        // System.out.println("Physical properties: Default model");
        setPhysicalProperties(physicalPropertyType);
        // physicalProperty = new
        // physicalProperties.physicalPropertySystem.commonPhasePhysicalProperties.DefaultPhysicalProperties(this,0,0);
    }

    /**
     * specify the type model for the physical properties you want to use. Type: Model 0
     * Orginal/default 1 Water 2 Glycol 3 Amine
     */
    @Override
    public void setPhysicalProperties(int type) {
        if (physicalPropertyHandler == null) {
            physicalPropertyHandler = new PhysicalPropertyHandler();
        }
        physicalPropertyHandler.setPhysicalProperties(this, type);
    }

    @Override
    public void resetPhysicalProperties() {
        physicalPropertyHandler = null;
    }

    @Override
    public void initPhysicalProperties() {
        if (physicalPropertyHandler == null) {
            physicalPropertyHandler = new PhysicalPropertyHandler();
        }

        if (physicalPropertyHandler.getPhysicalProperty(this) == null) {
            setPhysicalProperties(physicalPropertyType);
        }
        getPhysicalProperties().init(this);
    }

    @Override
    public void initPhysicalProperties(String type) {
        if (physicalPropertyHandler == null) {
            physicalPropertyHandler = new PhysicalPropertyHandler();
        }
        if (physicalPropertyHandler.getPhysicalProperty(this) == null) {
            setPhysicalProperties(physicalPropertyType);
        }
        getPhysicalProperties().setPhase(this);

        // if (physicalProperty == null || phaseTypeAtLastPhysPropUpdate != phaseType ||
        // !phaseTypeNameAtLastPhysPropUpdate.equals(phaseTypeName)) {
        // this.setPhysicalProperties();
        //// }
        // physicalProperty.init(this, type);
        getPhysicalProperties().init(this, type);
    }

    @Override
    public double geta(PhaseInterface phase, double temperature, double pressure, int numbcomp) {
        return 1;
    }

    @Override
    public double getb(PhaseInterface phase, double temperature, double pressure, int numbcomp) {
        return 1;
    }

    @Override
    public double calcA(PhaseInterface phase, double temperature, double pressure, int numbcomp) {
        return 1;
    }

    @Override
    public double calcB(PhaseInterface phase, double temperature, double pressure, int numbcomp) {
        return 1;
    }

    @Override
    public double getg() {
        return 1;
    }

    public double calcA(int comp, PhaseInterface phase, double temperature, double pressure,
            int numbcomp) {
        return 1;
    }

    @Override
    public double calcAi(int comp, PhaseInterface phase, double temperature, double pressure,
            int numbcomp) {
        return 1;
    }

    @Override
    public double calcAiT(int comp, PhaseInterface phase, double temperature, double pressure,
            int numbcomp) {
        return 1;
    }

    @Override
    public double calcAT(int comp, PhaseInterface phase, double temperature, double pressure,
            int numbcomp) {
        return 1;
    }

    @Override
    public double calcAij(int compNumb, int j, PhaseInterface phase, double temperature,
            double pressure, int numbcomp) {
        return 0;
    }

    @Override
    public double calcBij(int compNumb, int j, PhaseInterface phase, double temperature,
            double pressure, int numbcomp) {
        return 0;
    }

    @Override
    public double calcBi(int comp, PhaseInterface phase, double temperature, double pressure,
            int numbcomp) {
        return 1;
    }

    @Override
    public void setAtractiveTerm(int i) {
        for (int k = 0; k < numberOfComponents; k++) {
            componentArray[k].setAtractiveTerm(i);
        }
    }

    /**
     * method to return molar volume of the phase note: without Peneloux volume correction
     *
     * @return molar volume volume in unit m3/mol*1e5
     */
    @Override
    public double getMolarVolume() {
        return molarVolume;
    }

    @Override
    public int getNumberOfComponents() {
        return numberOfComponents;
    }

    @Override
    public double getA() {
        return 0;
    }

    @Override
    public double getB() {
        return 0;
    }

    public double getBi() {
        return 0;
    }

    @Override
    public double getAT() {
        return 0;
    }

    @Override
    public double getATT() {
        return 0;
    }

    public double getAiT() {
        return 0;
    }

    @Override
    public PhaseInterface getPhase() {
        return this;
    }

    @Override
    public double getNumberOfMolesInPhase() {
        return numberOfMolesInPhase;
    }

    @Override
    public ComponentInterface[] getComponents() {
        return componentArray;
    }

    @Override
    public void setComponentArray(ComponentInterface[] components) {
        this.componentArray = components;
    }

    @Override
    public double calcR() {
        double R = 8.314 / getMolarMass();

        return R;
    }

    @Override
    public double Fn() {
        return 1;
    }

    @Override
    public double FT() {
        return 1;
    }

    @Override
    public double FV() {
        return 1;
    }

    @Override
    public double FD() {
        return 1;
    }

    @Override
    public double FB() {
        return 1;
    }

    @Override
    public double gb() {
        return 1;
    }

    @Override
    public double fb() {
        return 1;
    }

    @Override
    public double gV() {
        return 1;
    }

    @Override
    public double fv() {
        return 1;
    }

    @Override
    public double FnV() {
        return 1;
    }

    @Override
    public double FnB() {
        return 1;
    }

    @Override
    public double FTT() {
        return 1;
    }

    @Override
    public double FBT() {
        return 1;
    }

    @Override
    public double FDT() {
        return 1;
    }

    @Override
    public double FBV() {
        return 1;
    }

    @Override
    public double FBB() {
        return 1;
    }

    @Override
    public double FDV() {
        return 1;
    }

    @Override
    public double FBD() {
        return 1;
    }

    @Override
    public double FTV() {
        return 1;
    }

    @Override
    public double FVV() {
        return 1;
    }

    @Override
    public double gVV() {
        return 1;
    }

    @Override
    public double gBV() {
        return 1;
    }

    @Override
    public double gBB() {
        return 1;
    }

    @Override
    public double fVV() {
        return 1;
    }

    @Override
    public double fBV() {
        return 1;
    }

    @Override
    public double fBB() {
        return 1;
    }

    @Override
    public double dFdT() {
        return 1;
    }

    @Override
    public double dFdV() {
        return 1;
    }

    @Override
    public double dFdTdV() {
        return 1;
    }

    @Override
    public double dFdVdV() {
        return 1;
    }

    @Override
    public double dFdTdT() {
        return 1;
    }

    @Override
    public double getCpres() {
        return 1;
    }

    public double getCvres() {
        return 1;
    }

    @Override
    public double getHresTP() {
        logger.error("error Hres");
        return 0;
    }

    public double getHresdP() {
        logger.error(" getHresdP error Hres - not implemented?");
        return 0;
    }

    @Override
    public double getGresTP() {
        logger.error("error Gres");
        return 0;
    }

    public double getSresTV() {
        logger.error("error Hres");
        return 0;
    }

    @Override
    public double getSresTP() {
        return 0;
    }

    @Override
    public double getCp0() {
        double tempVar = 0.0;
        for (int i = 0; i < numberOfComponents; i++) {
            tempVar += componentArray[i].getx() * componentArray[i].getCp0(temperature);
        }
        return tempVar;
    }

    // Integral av Cp0 mhp T
    public double getHID() {
        double tempVar = 0.0;
        for (int i = 0; i < numberOfComponents; i++) {
            tempVar += componentArray[i].getx() * componentArray[i].getHID(temperature);
        }
        return tempVar;
    }

    /**
     * method to return specific heat capacity (Cp)
     *
     * @return Cp in unit J/K
     */
    @Override
    public double getCp() {
        // System.out.println("Cp res:" + this.getCpres() + " Cp0: " + getCp0());
        return getCp0() * numberOfMolesInPhase + this.getCpres();
    }

    /**
     * method to return specific heat capacity (Cp) in a given unit
     *
     * @param unit The unit as a string. Supported units are J/K, J/molK, J/kgK and kJ/kgK
     * @return Cp in specified unit
     */
    @Override
    public double getCp(String unit) {
        double refCp = getCp(); // Cp in J/K
        double conversionFactor = 1.0;
        switch (unit) {
            case "J/K":
                conversionFactor = 1.0;
                break;
            case "J/molK":
                conversionFactor = 1.0 / getNumberOfMolesInPhase();
                break;
            case "J/kgK":
                conversionFactor = 1.0 / getNumberOfMolesInPhase() / getMolarMass();
                break;
            case "kJ/kgK":
                conversionFactor = 1.0 / getNumberOfMolesInPhase() / getMolarMass() / 1000.0;
                break;
        }
        return refCp * conversionFactor;
    }

    /**
     * method to return specific heat capacity (Cv)
     *
     * @return Cv in unit J/K
     */
    @Override
    public double getCv() {
        return getCp0() * numberOfMolesInPhase - R * numberOfMolesInPhase + getCvres();
    }

    /**
     * method to return specific heat capacity (Cv) in a given unit
     *
     * @param unit The unit as a string. Supported units are J/K, J/molK, J/kgK and kJ/kgK
     * @return Cv in specified unit
     */
    @Override
    public double getCv(String unit) {
        double refCv = getCv(); // Cv in J/K
        double conversionFactor = 1.0;
        switch (unit) {
            case "J/K":
                conversionFactor = 1.0;
                break;
            case "J/molK":
                conversionFactor = 1.0 / getNumberOfMolesInPhase();
                break;
            case "J/kgK":
                conversionFactor = 1.0 / getNumberOfMolesInPhase() / getMolarMass();
                break;
            case "kJ/kgK":
                conversionFactor = 1.0 / getNumberOfMolesInPhase() / getMolarMass() / 1000.0;
                break;
        }
        return refCv * conversionFactor;
    }

    /**
     * method to return heat capacity ratio/adiabatic index/Poisson constant
     *
     * @return kappa
     */
    @Override
    public double getKappa() {
        return getCp() / getCv();
    }

    /**
     * method to return heat capacity ratio/adiabatic index/Poisson constant. The method calculates
     * it as Cp (real) /Cv (real)
     *
     * @return gamma
     */
    @Override
    public double getGamma() {
        return getCp() / getCv();
    }

    /**
     * method to return heat capacity ratio calculated as Cp/(Cp-R)
     *
     * @return kappa
     */
    @Override
    public double getGamma2() {
        double cp0 = getCp();
        return cp0 / (cp0 - ThermodynamicConstantsInterface.R * numberOfMolesInPhase);
    }

    /**
     * method to return enthalpy of a phase in unit Joule
     */
    @Override
    public double getEnthalpy() {
        return getHID() * numberOfMolesInPhase + this.getHresTP();
    }

    /**
     * method to return phase enthalpy in a given unit
     *
     * @param unit The unit as a string. Supported units are J, J/mol, J/kg and kJ/kg
     * @return enthalpy in specified unit
     */
    @Override
    public double getEnthalpy(String unit) {
        double refEnthalpy = getEnthalpy(); // enthalpy in J
        double conversionFactor = 1.0;
        switch (unit) {
            case "J":
                conversionFactor = 1.0;
                break;
            case "J/mol":
                conversionFactor = 1.0 / getNumberOfMolesInPhase();
                break;
            case "J/kg":
                conversionFactor = 1.0 / getNumberOfMolesInPhase() / getMolarMass();
                break;
            case "kJ/kg":
                conversionFactor = 1.0 / getNumberOfMolesInPhase() / getMolarMass() / 1000.0;
                break;
        }
        return refEnthalpy * conversionFactor;
    }

    @Override
    public double getEnthalpydP() {
        return this.getHresdP();
    }

    @Override
    public double getEnthalpydT() {
        return getCp();
    }

    @Override
    public void setNumberOfComponents(int numberOfComponents) {
        this.numberOfComponents = numberOfComponents;
    }

    @Override
    public final int getNumberOfMolecularComponents() {
        int mol = 0;
        for (int i = 0; i < numberOfComponents; i++) {
            if (componentArray[i].getIonicCharge() == 0) {
                mol++;
            }
        }
        return mol;
    }

    @Override
    public final int getNumberOfIonicComponents() {
        int ion = 0;
        for (int i = 0; i < numberOfComponents; i++) {
            if (componentArray[i].getIonicCharge() != 0) {
                ion++;
            }
        }
        return ion;
    }

    /**
     * method to return entropy of the phase
     */
    @Override
    public double getEntropy() {
        double tempVar = 0.0;
        for (int i = 0; i < numberOfComponents; i++) {
            tempVar += componentArray[i].getx() * componentArray[i].getIdEntropy(temperature);
        }

        double tempVar2 = 0;
        for (int i = 0; i < numberOfComponents; i++) {
            if (componentArray[i].getx() > 1e-100) {
                tempVar2 += -R * componentArray[i].getx() * Math.log(componentArray[i].getx());
            }
        }

        return tempVar * numberOfMolesInPhase
                - numberOfMolesInPhase * R * Math.log(pressure / referencePressure)
                + tempVar2 * numberOfMolesInPhase + this.getSresTP();
    }

    /**
     * method to return entropy of the phase
     *
     * @param unit The unit as a string. Supported units are J/K, J/moleK, J/kgK and kJ/kgK
     * @return entropy in specified unit
     * 
     */
    @Override
    public double getEntropy(String unit) {
        double refEntropy = getEntropy(); // entropy in J/K
        double conversionFactor = 1.0;
        switch (unit) {
            case "J/K":
                conversionFactor = 1.0;
                break;
            case "J/molK":
                conversionFactor = 1.0 / getNumberOfMolesInPhase();
                break;
            case "J/kgK":
                conversionFactor = 1.0 / getNumberOfMolesInPhase() / getMolarMass();
                break;
            case "kJ/kgK":
                conversionFactor = 1.0 / getNumberOfMolesInPhase() / getMolarMass() / 1000.0;
                break;
        }
        return refEntropy * conversionFactor;
    }

    @Override
    public double getEntropydP() {
        return getdPdTVn() / getdPdVTn();
    }

    @Override
    public double getEntropydT() {
        return getCp() / temperature;
    }

    /**
     * method to return viscosity of the phase
     *
     * @return viscosity in unit kg/msec
     */
    @Override
    public double getViscosity() {
        return getPhysicalProperties().getViscosity();
    }

    /**
     * method to return viscosity og the phase in a given unit
     *
     * @param unit The unit as a string. Supported units are kg/msec, cP (centipoise)
     * @return viscosity in specified unit
     * 
     */
    @Override
    public double getViscosity(String unit) {
        double refViscosity = getViscosity(); // viscosity in kg/msec
        double conversionFactor = 1.0;
        switch (unit) {
            case "kg/msec":
                conversionFactor = 1.0;
                break;
            case "cP":
                conversionFactor = 1.0e3;
                break;
            default:
                throw new RuntimeException();
        }
        return refViscosity * conversionFactor;
    }

    /**
     * method to return conductivity of a phase
     *
     * @return conductivity in unit W/m*K
     */
    @Override
    public double getThermalConductivity() {
        return getPhysicalProperties().getConductivity();
    }

    /**
     * method to return conductivity of a phase
     *
     * @return conductivity in unit W/m*K
     * @deprecated use {@link #getThermalConductivity()} instead.
     */
    @Override
    @Deprecated
    public double getConductivity() {
        return getPhysicalProperties().getConductivity();
    }

    /**
     * method to return conductivity in a given unit
     *
     * @param unit The unit as a string. Supported units are W/mK, W/cmK
     * @return conductivity in specified unit
     */
    @Override
    public double getThermalConductivity(String unit) {
        double refConductivity = getThermalConductivity(); // conductivity in W/m*K
        double conversionFactor = 1.0;
        switch (unit) {
            case "W/mK":
                conversionFactor = 1.0;
                break;
            case "W/cmK":
                conversionFactor = 0.01;
                break;
            default:
                throw new RuntimeException();
        }
        return refConductivity * conversionFactor;
    }

    /**
     * method to return conductivity in a given unit
     *
     * @param unit The unit as a string. Supported units are W/mK, W/cmK
     * @return conductivity in specified unit
     * @deprecated use {@link #getThermalConductivity(String unit)} instead.
     */
    @Override
    @Deprecated
    public double getConductivity(String unit) {
        double refConductivity = getConductivity(); // conductivity in W/m*K
        double conversionFactor = 1.0;
        switch (unit) {
            case "W/mK":
                conversionFactor = 1.0;
                break;
            case "W/cmK":
                conversionFactor = 0.01;
                break;
            default:
                throw new RuntimeException();
        }
        return refConductivity * conversionFactor;
    }

    @Override
    public void initRefPhases(boolean onlyPure) {
        if (refPhase == null) {
            initRefPhases(onlyPure, "water");
        }
    }

    public void initRefPhases(boolean onlyPure, String name) {
        refPhase = new PhaseInterface[numberOfComponents];
        for (int i = 0; i < numberOfComponents; i++) {
            try {
                refPhase[i] = this.getClass().getDeclaredConstructor().newInstance();
            } catch (Exception e) {
                logger.error("err " + e.toString());
            }
            refPhase[i].setTemperature(temperature);
            refPhase[i].setPressure(pressure);
            if (getComponent(i).getReferenceStateType().equals("solvent") || onlyPure) {
                if (getComponent(i).isIsTBPfraction() || getComponent(i).isIsPlusFraction()) {
                    refPhase[i].addcomponent("default", 10.0, 10.0, 0);
                    refPhase[i].getComponent(0).setMolarMass(this.getComponent(i).getMolarMass());
                    refPhase[i].getComponent(0)
                            .setAcentricFactor(this.getComponent(i).getAcentricFactor());
                    refPhase[i].getComponent(0).setTC(this.getComponent(i).getTC());
                    refPhase[i].getComponent(0).setPC(this.getComponent(i).getPC());
                    refPhase[i].getComponent(0).setComponentType("TBPfraction");
                    refPhase[i].getComponent(0).setIsTBPfraction(true);
                } else {
                    refPhase[i].addcomponent(getComponent(i).getComponentName(), 10.0, 10.0, 0);
                }
                refPhase[i].setAtractiveTerm(this.getComponent(i).getAtractiveTermNumber());
                refPhase[i].setMixingRule(this.getMixingRuleNumber());
                refPhase[i].setPhaseType(this.getPhaseType());
                refPhase[i].init(refPhase[i].getNumberOfMolesInPhase(), 1, 0, this.getPhaseType(),
                        1.0);
            } else {
                // System.out.println("ref " + name);
                if (getComponent(i).isIsTBPfraction() || getComponent(i).isIsPlusFraction()) {
                    refPhase[i].addcomponent("default", 10.0, 10.0, 0);
                    refPhase[i].getComponent(0).setMolarMass(this.getComponent(i).getMolarMass());
                    refPhase[i].getComponent(0)
                            .setAcentricFactor(this.getComponent(i).getAcentricFactor());
                    refPhase[i].getComponent(0).setTC(this.getComponent(i).getTC());
                    refPhase[i].getComponent(0).setPC(this.getComponent(i).getPC());
                    refPhase[i].getComponent(0).setComponentType("TBPfraction");
                    refPhase[i].getComponent(0).setIsTBPfraction(true);
                } else {
                    refPhase[i].addcomponent(getComponent(i).getComponentName(), 1.0e-10, 1.0e-10,
                            0);
                }
                refPhase[i].addcomponent(name, 10.0, 10.0, 1);
                refPhase[i].setAtractiveTerm(this.getComponent(i).getAtractiveTermNumber());
                refPhase[i].setMixingRule(this.getMixingRuleNumber());
                refPhase[i].init(refPhase[i].getNumberOfMolesInPhase(), 2, 0, this.getPhaseType(),
                        1.0);
            }
        }
    }

    public double getLogPureComponentFugacity(int k, boolean pure) {
        if (refPhase == null) {
            initRefPhases(pure);
        }
        refPhase[k].setTemperature(temperature);
        refPhase[k].setPressure(pressure);
        refPhase[k].init(refPhase[k].getNumberOfMolesInPhase(), 1, 1, this.getPhaseType(), 1.0);
        refPhase[k].getComponent(0).fugcoef(refPhase[k]);
        return refPhase[k].getComponent(0).getLogFugasityCoeffisient();
    }

    @Override
    public double getLogPureComponentFugacity(int p) {
        return getLogPureComponentFugacity(p, false);
    }

    @Override
    public double getPureComponentFugacity(int p) {
        return Math.exp(getLogPureComponentFugacity(p));
    }

    @Override
    public double getPureComponentFugacity(int p, boolean pure) {
        return Math.exp(getLogPureComponentFugacity(p, pure));
    }

    @Override
    public double getLogInfiniteDiluteFugacity(int k, int p) {
        if (refPhase == null) {
            initRefPhases(false, getComponent(p).getName());
        }
        refPhase[k].setTemperature(temperature);
        refPhase[k].setPressure(pressure);
        refPhase[k].init(refPhase[k].getNumberOfMolesInPhase(), 2, 1, this.getPhaseType(), 1.0);
        refPhase[k].getComponent(0).fugcoef(refPhase[k]);
        return refPhase[k].getComponent(0).getLogFugasityCoeffisient();
    }

    @Override
    public double getLogInfiniteDiluteFugacity(int k) {
        PhaseInterface dilphase = (PhaseInterface) this.clone();
        dilphase.addMoles(k, -(1.0 - 1e-10) * dilphase.getComponent(k).getNumberOfMolesInPhase());
        dilphase.getComponent(k).setx(1e-10);
        dilphase.init(dilphase.getNumberOfMolesInPhase(), dilphase.getNumberOfComponents(), 1,
                dilphase.getPhaseType(), 1.0);
        dilphase.getComponent(k).fugcoef(dilphase);
        return dilphase.getComponent(k).getLogFugasityCoeffisient();
    }

    @Override
    public double getInfiniteDiluteFugacity(int k, int p) {
        return Math.exp(getLogInfiniteDiluteFugacity(k, p));
    }

    public double getInfiniteDiluteFugacity(int k) {
        return Math.exp(getLogInfiniteDiluteFugacity(k));
    }

    @Override
    public double getLogActivityCoefficient(int k, int p) {
        double fug = 0.0;
        double oldFug = getComponent(k).getLogFugasityCoeffisient();
        if (getComponent(k).getReferenceStateType().equals("solvent")) {
            fug = getLogPureComponentFugacity(k);
        } else {
            fug = getLogInfiniteDiluteFugacity(k, p);
        }
        return oldFug - fug;
    }

    @Override
    public double getActivityCoefficient(int k, int p) {
        double fug = 0.0;
        double oldFug = getComponent(k).getLogFugasityCoeffisient();
        if (getComponent(k).getReferenceStateType().equals("solvent")) {
            fug = getLogPureComponentFugacity(k);
        } else {
            fug = getLogInfiniteDiluteFugacity(k, p);
        }
        return Math.exp(oldFug - fug);
    }

    @Override
    public double getActivityCoefficient(int k) {
        double fug = 0.0;

        double oldFug = getComponent(k).getLogFugasityCoeffisient();
        if (getComponent(k).getReferenceStateType().equals("solvent")) {
            fug = getLogPureComponentFugacity(k);
        } else {
            fug = getLogInfiniteDiluteFugacity(k);
        }
        return Math.exp(oldFug - fug);
    }

    @Override
    public double getActivityCoefficientSymetric(int k) {
        if (refPhase == null) {
            initRefPhases(true);
        }
        double fug = 0.0;
        double oldFug = getComponent(k).getLogFugasityCoeffisient();
        fug = getLogPureComponentFugacity(k);
        return Math.exp(oldFug - fug);
    }

    @Override
    public double getActivityCoefficientUnSymetric(int k) {
        double fug = 0.0;
        double oldFug = getComponent(k).getLogFugasityCoeffisient();
        fug = getLogInfiniteDiluteFugacity(k);
        return Math.exp(oldFug - fug);
    }

    @Override
    public double getMolalMeanIonicActivity(int comp1, int comp2) {
        double act1 = 0.0;
        double act2 = 0.0;
        int watNumb = 0;
        double vminus = 0.0, vplus = 0.0;
        double ions = 0.0;
        for (int j = 0; j < this.numberOfComponents; j++) {
            if (getComponent(j).getIonicCharge() != 0) {
                ions += getComponent(j).getx();
            }
        }

        double val = ions / getComponent("water").getx();
        for (int j = 0; j < this.numberOfComponents; j++) {
            if (getComponent(j).getComponentName().equals("water")) {
                watNumb = j;
            }
        }

        act1 = Math.pow(getActivityCoefficient(comp1, watNumb),
                Math.abs(getComponent(comp2).getIonicCharge()));
        act2 = Math.pow(getActivityCoefficient(comp2, watNumb),
                Math.abs(getComponent(comp1).getIonicCharge()));

        return Math
                .pow(act1 * act2,
                        1.0 / (Math.abs(getComponent(comp1).getIonicCharge())
                                + Math.abs(getComponent(comp2).getIonicCharge())))
                * 1.0 / (1.0 + val);
    }

    @Override
    public double getOsmoticCoefficientOfWater() {
        int watNumb = 0;
        for (int j = 0; j < this.numberOfComponents; j++) {
            if (getComponent(j).getComponentName().equals("water")) {
                watNumb = j;
            }
        }
        return getOsmoticCoefficient(watNumb);
    }

    @Override
    public double getOsmoticCoefficient(int watNumb) {
        double oldFug = getComponent(watNumb).getFugasityCoeffisient();
        double pureFug = getPureComponentFugacity(watNumb);
        double ions = 0.0;
        for (int j = 0; j < this.numberOfComponents; j++) {
            if (getComponent(j).getIonicCharge() != 0) {
                ions += getComponent(j).getx();
            }
        }
        double val = -Math.log(oldFug * getComponent(watNumb).getx() / pureFug)
                * getComponent(watNumb).getx() / ions;
        return val;
    }

    // public double getOsmoticCoefficient(int watNumb, String refState){
    // if(refState.equals("molality")){
    // double oldFug = getComponent(watNumb).getFugasityCoeffisient();
    // double pureFug = getPureComponentFugacity(watNumb);system.getPhase(i).
    // double ions=0.0;
    // for(int j=0;j<this.numberOfComponents;j++){
    // if(getComponent(j).getIonicCharge()!=0) ions +=
    // getComponent(j).getNumberOfMolesInPhase()/getComponent(watNumb).getNumberOfMolesInPhase()/getComponent(watNumb).getMolarMass();//*Math.abs(getComponent(j).getIonicCharge());
    // }
    // double val = - Math.log(oldFug*getComponent(watNumb).getx()/pureFug) *
    // 1.0/ions/getComponent(watNumb).getMolarMass();
    // return val;
    // }
    // else return getOsmoticCoefficient(watNumb);
    // }
    @Override
    public double getMeanIonicActivity(int comp1, int comp2) {
        double act1 = 0.0;
        double act2 = 0.0;
        int watNumb = 0;
        double vminus = 0.0, vplus = 0.0;

        for (int j = 0; j < this.numberOfComponents; j++) {
            if (getComponent(j).getComponentName().equals("water")) {
                watNumb = j;
            }
        }

        act1 = Math.pow(getActivityCoefficient(comp1, watNumb),
                Math.abs(getComponent(comp2).getIonicCharge()));
        act2 = Math.pow(getActivityCoefficient(comp2, watNumb),
                Math.abs(getComponent(comp1).getIonicCharge()));
        return Math.pow(act1 * act2, 1.0 / (Math.abs(getComponent(comp1).getIonicCharge())
                + Math.abs(getComponent(comp2).getIonicCharge())));
    }

    @Override
    public final int getPhaseType() {
        return phaseType;
    }

    @Override
    public double getGibbsEnergy() {
        return getEnthalpy() - temperature * getEntropy();
    }

    @Override
    public double getInternalEnergy() {
        return getEnthalpy() - pressure * getMolarVolume() * numberOfMolesInPhase;
    }

    @Override
    public double getHelmholtzEnergy() {
        return getInternalEnergy() - temperature * getEntropy();
    }

    /**
     * Returns the molar mass of the phase. Unit: kg/mol
     */
    @Override
    public final double getMolarMass() {
        double tempVar = 0;
        for (int i = 0; i < numberOfComponents; i++) {
            tempVar += componentArray[i].getx() * componentArray[i].getMolarMass();
        }
        return tempVar;
    }

    /**
     * method to get the Joule Thomson Coefficient of a phase note: implemented in phaseEos
     * 
     * @param unit The unit as a string. Supported units are K/bar, C/bar
     * @return Joule Thomson coefficient in given unit
     */
    @Override
    public double getJouleThomsonCoefficient(String unit) {
        double JTcoef = getJouleThomsonCoefficient();
        double conversionFactor = 1.0;
        switch (unit) {
            case "K/bar":
                conversionFactor = 1.0;
                break;
            case "C/bar":
                conversionFactor = 1.0;
                break;
        }
        return JTcoef * conversionFactor;
    }

    /**
     * method to get the Joule Thomson Coefficient of a phase note: implemented in phaseEos
     *
     * @return Joule Thomson coefficient in K/bar
     */
    @Override
    public double getJouleThomsonCoefficient() {
        return 0;
    }

    /**
     * method to get density of a phase note: does not use Peneloux volume correction
     *
     * @return density with unit kg/m3
     */
    @Override
    public double getDensity() {
        return 1.0 / getMolarVolume() * getMolarMass() * 1.0e5;
    }

    /**
     * method to get density of a fluid note: with Peneloux volume correction
     *
     * @param unit The unit as a string. Supported units are kg/m3, mol/m3
     * @return density in specified unit
     */
    @Override
    public double getDensity(String unit) {
        double refDensity = getPhysicalProperties().getDensity(); // density in kg/m3
        double conversionFactor = 1.0;
        switch (unit) {
            case "kg/m3":
                conversionFactor = 1.0;
                break;
            case "mol/m3":
                conversionFactor = 1.0 / getMolarMass();
                break;
            default:
                throw new RuntimeException(
                        "Could not create conversion factor because molar mass is NULL or 0");
        }
        return refDensity * conversionFactor;
    }

    @Override
    public final double getPhaseFraction() {
        return getBeta();
    }

    @Override
    public final double getBeta() {
        return this.beta;
    }

    @Override
    public double getdPdrho() {
        return 0;
    }

    @Override
    public double getdrhodP() {
        return 0.0;
    }

    @Override
    public double getdrhodT() {
        return 0;
    }

    @Override
    public double getdrhodN() {
        return 0;
    }

    @Override
    public void setMixingRule(int type) {
        mixingRuleNumber = type;
    }

    public double calcDiElectricConstant(double temperature) {
        double tempVar = 0;
        for (int i = 0; i < numberOfComponents; i++) {
            tempVar += componentArray[i].getNumberOfMolesInPhase()
                    * componentArray[i].getDiElectricConstant(temperature);
        }
        return tempVar / numberOfMolesInPhase;
    }

    public double calcDiElectricConstantdT(double temperature) {
        double tempVar = 0;
        for (int i = 0; i < numberOfComponents; i++) {
            tempVar += componentArray[i].getNumberOfMolesInPhase()
                    * componentArray[i].getDiElectricConstantdT(temperature);
        }
        return tempVar / numberOfMolesInPhase;
    }

    public double calcDiElectricConstantdTdT(double temperature) {
        double tempVar = 0;
        for (int i = 0; i < numberOfComponents; i++) {
            tempVar += componentArray[i].getNumberOfMolesInPhase()
                    * componentArray[i].getDiElectricConstantdTdT(temperature);
        }
        return tempVar / numberOfMolesInPhase;
    }

    public final double getDiElectricConstant() {
        return diElectricConstant;
    }

    @Override
    public double getdPdTVn() {
        return 0;
    }

    @Override
    public double getdPdVTn() {
        return 0;
    }

    @Override
    public double getpH() {
        return getpH_old();
        // System.out.println("ph - old " + getpH_old());
        // initPhysicalProperties();
        // for(int i = 0; i<numberOfComponents; i++) {
        // if(componentArray[i].getName().equals("H3O+")){
        // return -
        // MathLib.generalMath.GeneralMath.log10(componentArray[i].getNumberOfMolesInPhase()*getPhysicalProperties().getDensity()/(numberOfMolesInPhase*getMolarMass())*1e-3);
        // }
        // }
        // System.out.println("no H3Oplus");
        // return 7.0;
    }

    public double getpH_old() {
        for (int i = 0; i < numberOfComponents; i++) {
            if (componentArray[i].getName().equals("H3O+")) {
                // return -neqsim.MathLib.generalMath.GeneralMath.log10(componentArray[i].getx()
                // * getActivityCoefficient(i));
                return -java.lang.Math.log10(componentArray[i].getx() * getActivityCoefficient(i)
                        / (0.01802 * neqsim.thermo.util.empiric.Water.waterDensity(temperature)
                                / 1000.0));
            }
        }
        logger.info("no H3Oplus");
        return 7.0;
    }

    @Override
    public ComponentInterface getComponent(int i) {
        return componentArray[i];
    }

    @Override
    public ComponentInterface getComponent(String name) {
        try {
            for (int i = 0; i < numberOfComponents; i++) {
                if (componentArray[i].getName().equals(name)) {
                    return componentArray[i];
                }
            }
            logger.error("could not find component... " + name + " ..returning null");
        } catch (Exception e) {
            logger.error("component not found.... " + name);
            logger.error("returning first component..." + componentArray[0].getName(), e);
        }
        return componentArray[0];
    }

    @Override
    public boolean hasComponent(String name) {
        for (int i = 0; i < numberOfComponents; i++) {
            if (componentArray[i].getName().equals(name)) {
                return true;
            }
        }
        return false;
    }

    /**
     * Getter for property mixingRuleNumber.
     *
     * @return Value of property mixingRuleNumber.
     */
    @Override
    public final int getMixingRuleNumber() {
        return mixingRuleNumber;
    }

    /**
     * Indexed getter for property refPhase.
     *
     * @param index Index of the property.
     * @return Value of the property at <CODE>index</CODE>.
     */
    @Override
    public neqsim.thermo.phase.PhaseInterface getRefPhase(int index) {
        if (refPhase == null) {
            initRefPhases(false);
        }
        return refPhase[index];
    }

    /**
     * Getter for property refPhase.
     *
     * @return Value of property refPhase.
     */
    @Override
    public neqsim.thermo.phase.PhaseInterface[] getRefPhase() {
        if (refPhase == null) {
            initRefPhases(false);
        }
        return refPhase;
    }

    /**
     * Indexed setter for property refPhase.
     *
     * @param index Index of the property.
     * @param refPhase New value of the property at <CODE>index</CODE>.
     */
    @Override
    public void setRefPhase(int index, neqsim.thermo.phase.PhaseInterface refPhase) {
        this.refPhase[index] = refPhase;
    }

    // public double getTotalVolume() {
    // return numberOfMolesInPhase * getMolarVolume();
    // }
    /**
     * Setter for property refPhase.
     *
     * @param refPhase New value of property refPhase.
     */
    @Override
    public void setRefPhase(neqsim.thermo.phase.PhaseInterface[] refPhase) {
        this.refPhase = refPhase;
    }

    /**
     * Getter for property physicalPropertyType.
     *
     * @return Value of property physicalPropertyType.
     */
    @Override
    public final int getPhysicalPropertyType() {
        return physicalPropertyType;
    }

    /**
     * Setter for property physicalPropertyType.
     *
     * @param physicalPropertyType New value of property physicalPropertyType.
     */
    @Override
    public void setPhysicalPropertyType(int physicalPropertyType) {
        this.physicalPropertyType = physicalPropertyType;
    }

    @Override
    public void setParams(PhaseInterface phase, double[][] alpha, double[][] Dij, double[][] DijT,
            String[][] mixRule, double[][] intparam) {}

    @Override
    public final boolean useVolumeCorrection() {
        return useVolumeCorrection;
    }

    @Override
    public void useVolumeCorrection(boolean volcor) {
        useVolumeCorrection = volcor;
    }

    @Override
    public double getFugacity(int compNumb) {
        // System.out.println("fugcoef" +
        // this.getComponent(compNumb).getFugasityCoefficient());
        return this.getComponent(compNumb).getx()
                * this.getComponent(compNumb).getFugasityCoefficient() * pressure;
    }

    @Override
    public double getFugacity(String compName) {
        return this.getComponent(compName).getx()
                * this.getComponent(compName).getFugasityCoefficient() * pressure;
    }

    public double[] groupTBPfractions() {
        double[] TPBfrac = new double[20];

        for (int i = 0; i < getNumberOfComponents(); i++) {
            double boilpoint = getComponent(i).getNormalBoilingPoint();

            if (boilpoint >= 331.0) {
                TPBfrac[19] += getComponent(i).getx();
            } else if (boilpoint >= 317.0) {
                TPBfrac[18] += getComponent(i).getx();
            } else if (boilpoint >= 303.0) {
                TPBfrac[17] += getComponent(i).getx();
            } else if (boilpoint >= 287.0) {
                TPBfrac[16] += getComponent(i).getx();
            } else if (boilpoint >= 271.1) {
                TPBfrac[15] += getComponent(i).getx();
            } else if (boilpoint >= 253.9) {
                TPBfrac[14] += getComponent(i).getx();
            } else if (boilpoint >= 235.9) {
                TPBfrac[13] += getComponent(i).getx();
            } else if (boilpoint >= 216.8) {
                TPBfrac[12] += getComponent(i).getx();
            } else if (boilpoint >= 196.4) {
                TPBfrac[11] += getComponent(i).getx();
            } else if (boilpoint >= 174.6) {
                TPBfrac[10] += getComponent(i).getx();
            } else if (boilpoint >= 151.3) {
                TPBfrac[9] += getComponent(i).getx();
            } else if (boilpoint >= 126.1) {
                TPBfrac[8] += getComponent(i).getx();
            } else if (boilpoint >= 98.9) {
                TPBfrac[7] += getComponent(i).getx();
            } else if (boilpoint >= 69.2) {
                TPBfrac[6] += getComponent(i).getx();
            } else {
            }
        }
        return TPBfrac;
    }

    /**
     * Setter for property beta.
     *
     * @param beta New value of property beta.
     */
    @Override
    public final void setBeta(double beta) {
        this.beta = beta;
    }

    @Override
    public void setMixingRuleGEModel(String name) {}

    /**
     * Getter for property phaseTypeName.
     *
     * @return Value of property phaseTypeName.
     */
    @Override
    public java.lang.String getPhaseTypeName() {
        return phaseTypeName;
    }

    /**
     * Setter for property phaseTypeName.
     *
     * @param phaseTypeName New value of property phaseTypeName.
     */
    @Override
    public void setPhaseTypeName(java.lang.String phaseTypeName) {
        this.phaseTypeName = phaseTypeName;
    }

    /**
     * Getter for property mixingRuleDefined.
     *
     * @return Value of property mixingRuleDefined.
     */
    @Override
    public boolean isMixingRuleDefined() {
        return mixingRuleDefined;
    }

    /**
     * Setter for property mixingRuleDefined.
     *
     * @param mixingRuleDefined New value of property mixingRuleDefined.
     */
    @Override
    public void setMixingRuleDefined(boolean mixingRuleDefined) {
        this.mixingRuleDefined = mixingRuleDefined;
    }

    /**
     * Setter for property phaseType.
     *
     * @param phaseType New value of property phaseType.
     */
    @Override
    public final void setPhaseType(int phaseType) {
        this.phaseType = phaseType;
    }

    @Override
    public void setMolarVolume(double molarVolume) {
        this.molarVolume = molarVolume;
    }

    @Override
    public void calcMolarVolume(boolean test) {
        this.calcMolarVolume = test;
    }

    @Override
    public void setTotalVolume(double volume) {
        phaseVolume = volume;
    }

    /**
     * method to return phase volume note: without Peneloux volume correction
     *
     * @return volume in unit m3*1e5
     */
    @Override
    public double getTotalVolume() {
        if (constantPhaseVolume) {
            return phaseVolume;
        }
        return getMolarVolume() * getNumberOfMolesInPhase();
    }

    /**
     * method to return phase volume note: without Peneloux volume correction
     *
     * @return volume in unit m3*1e5
     */
    @Override
    public double getVolume() {
        return getTotalVolume();
    }

    /**
     * method to return fluid volume
     *
     * @param unit The unit as a string. Supported units are m3, litre
     * @return volume in specified unit
     */
    @Override
    public double getVolume(String unit) {
        double conversionFactor = 1.0;
        switch (unit) {
            case "m3":
                conversionFactor = 1.0;
                break;
            case "litre":
                conversionFactor = 1000.0;
                break;
        }
        return conversionFactor * getVolume() / 1.0e5;
    }

    /**
     * method to return phase volume with Peneloux volume correction need to call
     * initPhysicalProperties() before this method is called
     *
     * @return volume in unit m3
     */
    @Override
    public double getCorrectedVolume() {
        return getMolarMass() / getPhysicalProperties().getDensity() * getNumberOfMolesInPhase();
    }

    @Override
    public boolean hasPlusFraction() {
        for (int i = 0; i < numberOfComponents; i++) {
            if (getComponent(i).isIsPlusFraction()) {
                return true;
            }
        }
        return false;
    }

    @Override
    public boolean hasTBPFraction() {
        for (int i = 0; i < numberOfComponents; i++) {
            if (getComponent(i).isIsTBPfraction()) {
                return true;
            }
        }
        return false;
    }

    @Override
    public boolean isConstantPhaseVolume() {
        return constantPhaseVolume;
    }

    @Override
    public void setConstantPhaseVolume(boolean constantPhaseVolume) {
        this.constantPhaseVolume = constantPhaseVolume;
    }

    @Override
    public double getMass() {
        return getMolarMass() * numberOfMolesInPhase;
    }

    /**
     * method to get the speed of sound of a phase note: implemented in phaseEos
     *
     * @return speed of sound in m/s
     */
    @Override
    public double getSoundSpeed() {
        return 0.0;
    }

    @Override
    public ComponentInterface getComponentWithIndex(int index) {
        for (int i = 0; i < numberOfComponents; i++) {
            if (componentArray[i].getIndex() == index) {
                return componentArray[i];
            }
        }
        return null;
    }

    @Override
    public double getWtFraction(SystemInterface system) {
        return getBeta() * getMolarMass() / system.getMolarMass();
    }

    @Override
    public double getMoleFraction() {
        return beta;
    }

    /**
     * @param initType the initType to set
     */
    @Override
    public void setInitType(int initType) {
        this.initType = initType;
    }

    @Override
    public double getWtFractionOfWaxFormingComponents() {
        double wtFrac = 0.0;

        for (int i = 0; i < numberOfComponents; i++) {
            if (componentArray[i].isWaxFormer()) {
                wtFrac += componentArray[i].getx() * componentArray[i].getMolarMass()
                        / getMolarMass();
            }
        }
        return wtFrac;
    }

    /**
     * method to get density of a phase using the GERG-2008 EoS
     *
     * @return density with unit kg/m3
     */
    @Override
    public double getDensity_GERG2008() {
        neqsim.thermo.util.GERG.NeqSimGERG2008 test =
                new neqsim.thermo.util.GERG.NeqSimGERG2008(this);
        return test.getDensity();
    }

    /**
     * method to get GERG properties of a phase using the GERG-2008 EoS
     *
     * @return double array [Pressure [kPa], Compressibility factor, d(P)/d(rho) [kPa/(mol/l), ..]
     */
    @Override
    public double[] getProperties_GERG2008() {
        neqsim.thermo.util.GERG.NeqSimGERG2008 test =
                new neqsim.thermo.util.GERG.NeqSimGERG2008(this);
        return test.propertiesGERG();
    }

    /**
     * method to get density of a phase using the AGA8-Detail EoS
     *
     * @return density with unit kg/m3
     */
    @Override
    public double getDensity_AGA8() {
        neqsim.thermo.util.GERG.NeqSimAGA8Detail test =
                new neqsim.thermo.util.GERG.NeqSimAGA8Detail(this);
        return test.getDensity();
    }

    /**
     * method to return flow rate of phase
     *
     * @param flowunit The unit as a string. Supported units are kg/sec, kg/min, m3/sec, m3/min,
     *        m3/hr, mole/sec, mole/min, mole/hr
     *
     * @return flow rate in specified unit
     */
    @Override
    public double getFlowRate(String flowunit) {
        if (flowunit.equals("kg/sec")) {
            return numberOfMolesInPhase * getMolarMass();
        } else if (flowunit.equals("kg/min")) {
            return numberOfMolesInPhase * getMolarMass() * 60.0;
        } else if (flowunit.equals("kg/hr")) {
            return numberOfMolesInPhase * getMolarMass() * 3600.0;
        } else if (flowunit.equals("m3/hr")) {
            return getVolume() / 1.0e5 * 3600.0;
        } else if (flowunit.equals("m3/min")) {
            return getVolume() / 1.0e5 * 60.0;
        } else if (flowunit.equals("m3/sec")) {
            return getVolume() / 1.0e5;
        } else if (flowunit.equals("mole/sec")) {
            return numberOfMolesInPhase;
        } else if (flowunit.equals("mole/min")) {
            return numberOfMolesInPhase * 60.0;
        } else if (flowunit.equals("mole/hr")) {
            return numberOfMolesInPhase * 3600.0;
        } else {
            throw new RuntimeException("failed.. unit: " + flowunit + " not suported");
        }
    }

    public String getThermoPropertyModelName() {
        return thermoPropertyModelName;
    }
}<|MERGE_RESOLUTION|>--- conflicted
+++ resolved
@@ -55,11 +55,7 @@
     public Phase(Phase phase) {}
 
     @Override
-<<<<<<< HEAD
-    public Object clone() {
-=======
     public Phase clone() {
->>>>>>> bbc43052
         Phase clonedPhase = null;
 
         try {
