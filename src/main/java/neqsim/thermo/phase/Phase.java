--- conflicted
+++ resolved
@@ -2403,14 +2403,9 @@
           compNames.append(", ");
         }
       }
-<<<<<<< HEAD
-      throw new IllegalArgumentException("Leachman model only works for pure hydrogen streams. Found components: "
-          + compNames.toString());
-=======
       throw new IllegalArgumentException(
           "Leachman model only works for pure hydrogen streams. Found components: "
               + compNames.toString());
->>>>>>> 620027b9
     }
 
     // Retrieve the component name from the current phase
@@ -2456,14 +2451,9 @@
           compNames.append(", ");
         }
       }
-<<<<<<< HEAD
-      throw new IllegalArgumentException("Leachman model only works for pure hydrogen streams. Found components: "
-          + compNames.toString());
-=======
       throw new IllegalArgumentException(
           "Leachman model only works for pure hydrogen streams. Found components: "
               + compNames.toString());
->>>>>>> 620027b9
     }
 
     // Retrieve the component name from the current phase
