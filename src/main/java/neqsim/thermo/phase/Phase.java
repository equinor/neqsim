/*
 * Phase.java
 *
 * Created on 8. april 2000, 23:38
 */

package neqsim.thermo.phase;

import java.util.ArrayList;
import org.apache.logging.log4j.LogManager;
import org.apache.logging.log4j.Logger;
import neqsim.physicalProperties.PhysicalPropertyHandler;
import neqsim.thermo.component.ComponentInterface;
import neqsim.thermo.system.SystemInterface;
import neqsim.util.exception.InvalidInputException;

/**
 * Phase class.
 *
 * @author Even Solbraa
 */
abstract class Phase implements PhaseInterface {
  private static final long serialVersionUID = 1000;
  static Logger logger = LogManager.getLogger(Phase.class);

  public int numberOfComponents = 0;
  public ComponentInterface[] componentArray;
  public boolean mixingRuleDefined = false;

  public boolean calcMolarVolume = true;

  private boolean constantPhaseVolume = false;

  public int physicalPropertyType = 0;

  protected boolean useVolumeCorrection = true;
  public neqsim.physicalProperties.PhysicalPropertyHandler physicalPropertyHandler = null;
  protected double molarVolume = 1.0;
  protected double phaseVolume = 1.0;

  public boolean chemSyst = false;
  protected double diElectricConstant = 0;
  double Z = 1;
  public String thermoPropertyModelName = null;

  /**
   * Mole fraction of this phase in system.
   * <code>beta = numberOfMolesInPhase/numberOfMolesInSystem</code>
   */
  double beta = 1.0;
  /** Number of moles in phase. <code>numberOfMolesInPhase = numberOfMolesInSystem*beta</code> */
  public double numberOfMolesInPhase = 0;

  private int initType = 0;
  int mixingRuleNumber = 0;
  double temperature = 0;
  double pressure = 0;

  protected PhaseInterface[] refPhase = null;
  protected PhaseType pt = PhaseType.GAS;

  /**
   * <p>
   * Constructor for Phase.
   * </p>
   */
  public Phase() {
    componentArray = new ComponentInterface[MAX_NUMBER_OF_COMPONENTS];
  }

  /** {@inheritDoc} */
  @Override
  public Phase clone() {
    Phase clonedPhase = null;

    try {
      clonedPhase = (Phase) super.clone();
    } catch (Exception ex) {
      logger.error("Cloning failed.", ex);
    }

    clonedPhase.componentArray = this.componentArray.clone();
    for (int i = 0; i < numberOfComponents; i++) {
      clonedPhase.componentArray[i] = this.componentArray[i].clone();
    }
    // System.out.println("cloed length: " + componentArray.length);
    if (physicalPropertyHandler != null) {
      clonedPhase.physicalPropertyHandler = this.physicalPropertyHandler.clone();
    }

    return clonedPhase;
  }

  /**
   * <p>
   * addcomponent. Increase number of components and add moles to phase.
   * </p>
   *
   * @param name Name of component to add.
   * @param moles Number of moles of component to add to phase.
   */
  public void addComponent(String name, double moles) {
    if (name == null) {
      // Will fail anyhow creating component with no name
      throw new RuntimeException(
          new InvalidInputException(this, "addcomponent", "name", "can not be null"));
    }

    if (moles < 0) {
      // should use addMoles/addMolesChemreac if subtracting moles.
      throw new RuntimeException(
          new InvalidInputException(this, "addComponent", "moles", "can not be negative"));
    }

    if (this.hasComponent(name)) {
      // should use addMoles/addMolesChemreac if adding/subtracting moles for component.
      throw new RuntimeException("Component already exists in phase");
    }

    this.numberOfMolesInPhase += moles;
    this.numberOfComponents++;
  }

  /** {@inheritDoc} */
  @Override
  public void removeComponent(String name, double moles, double molesInPhase, int compNumber) {
    name = ComponentInterface.getComponentNameFromAlias(name);

    ArrayList<ComponentInterface> temp = new ArrayList<ComponentInterface>();

    try {
      for (int i = 0; i < numberOfComponents; i++) {
        if (!componentArray[i].getName().equals(name)) {
          temp.add(this.componentArray[i]);
        }
      }
      // logger.info("length " + temp.size());
      for (int i = 0; i < temp.size(); i++) {
        this.componentArray[i] = temp.get(i);
        this.getComponent(i).setComponentNumber(i);
      }
    } catch (Exception ex) {
      logger.error("not able to remove " + name, ex);
    }

    // componentArray = (ComponentInterface[])temp.toArray();
    componentArray[numberOfComponents - 1] = null;
    numberOfMolesInPhase -= molesInPhase;
    numberOfComponents--;
  }

  /** {@inheritDoc} */
  @Override
  public void setEmptyFluid() {
    numberOfMolesInPhase = 0.0;
    for (int i = 0; i < getNumberOfComponents(); i++) {
      this.getComponent(i).setNumberOfMolesInPhase(0.0);
      this.getComponent(i).setNumberOfmoles(0.0);
    }
  }

  /** {@inheritDoc} */
  @Override
  public void addMoles(int component, double dn) {
    numberOfMolesInPhase += dn;
    componentArray[component].addMoles(dn);
  }

  /** {@inheritDoc} */
  @Override
  public void addMolesChemReac(int component, double dn) {
    numberOfMolesInPhase += dn;
    componentArray[component].addMolesChemReac(dn);
  }

  /** {@inheritDoc} */
  @Override
  public void addMolesChemReac(int component, double dn, double totdn) {
    numberOfMolesInPhase += dn;
    componentArray[component].addMolesChemReac(dn, totdn);
    if (numberOfMolesInPhase < 0.0 || getComponent(component).getNumberOfMolesInPhase() < 0.0) {
      String msg = "Negative number of moles in phase.";
      logger.error(msg);
      neqsim.util.exception.InvalidInputException ex =
          new neqsim.util.exception.InvalidInputException(this, "addMolesChemReac", msg);
      throw new RuntimeException(ex);
    }
    if (getComponent(component).getNumberOfMolesInPhase() < 0.0) {
      String msg = "Negative number of moles of component " + component;
      logger.error(msg);
      neqsim.util.exception.InvalidInputException ex =
          new neqsim.util.exception.InvalidInputException(this, "addMolesChemReac", msg);
      throw new RuntimeException(ex);
    }
  }

  /** {@inheritDoc} */
  @Override
  public void setProperties(PhaseInterface phase) {
    setType(phase.getType());
    for (int i = 0; i < phase.getNumberOfComponents(); i++) {
      this.getComponent(i).setProperties(phase.getComponent(i));
    }
    this.numberOfMolesInPhase = phase.getNumberOfMolesInPhase();
    this.numberOfComponents = phase.getNumberOfComponents();
    this.setBeta(phase.getBeta());
    this.setTemperature(phase.getTemperature());
    this.setPressure(phase.getPressure());
  }

  /** {@inheritDoc} */
  @Override
  public ComponentInterface[] getcomponentArray() {
    return componentArray;
  }

  /** {@inheritDoc} */
  @Override
  public double getAntoineVaporPressure(double temp) {
    double pres = 0;
    for (int i = 0; i < numberOfComponents; i++) {
      pres += componentArray[i].getx() * componentArray[i].getAntoineVaporPressure(temp);
      // System.out.println(componentArray[i].getAntoineVaporPressure(temp));
    }
    return pres;
  }

  /** {@inheritDoc} */
  @Override
  public double getWtFrac(String componentName) {
    return getWtFrac(getComponent(componentName).getComponentNumber());
  }

  /** {@inheritDoc} */
  @Override
  public double getWtFrac(int component) {
    return getComponent(component).getMolarMass() * getComponent(component).getx()
        / this.getMolarMass();
  }

  /** {@inheritDoc} */
  @Override
  public double getPseudoCriticalTemperature() {
    double temp = 0;
    for (int i = 0; i < numberOfComponents; i++) {
      temp += componentArray[i].getx() * componentArray[i].getTC();
    }
    return temp;
  }

  /** {@inheritDoc} */
  @Override
  public double getPseudoCriticalPressure() {
    double pres = 0;
    for (int i = 0; i < numberOfComponents; i++) {
      pres += componentArray[i].getx() * componentArray[i].getPC();
    }
    return pres;
  }

  /** {@inheritDoc} */
  @Override
  public void normalize() {
    double sumx = 0;
    for (int i = 0; i < numberOfComponents; i++) {
      sumx += componentArray[i].getx();
    }
    for (int i = 0; i < numberOfComponents; i++) {
      componentArray[i].setx(componentArray[i].getx() / sumx);
    }
  }

  /** {@inheritDoc} */
  @Override
  public void setMoleFractions(double[] x) {
    for (int i = 0; i < numberOfComponents; i++) {
      componentArray[i].setx(x[i]);
    }
    normalize();
  }

  /** {@inheritDoc} */
  @Override
  public double getTemperature() {
    return temperature;
  }

  /** {@inheritDoc} */
  @Override
  public double getPressure() {
    return pressure;
  }

  /** {@inheritDoc} */
  @Override
  public final double getPressure(String unit) {
    neqsim.util.unit.PressureUnit presConversion =
        new neqsim.util.unit.PressureUnit(getPressure(), "bara");
    return presConversion.getValue(unit);
  }

  /** {@inheritDoc} */
  @Override
  public int getInitType() {
    return initType;
  }

  /** {@inheritDoc} */
  @Override
  public double[] getMolarComposition() {
    double[] comp = new double[getNumberOfComponents()];

    for (int compNumb = 0; compNumb < numberOfComponents; compNumb++) {
      comp[compNumb] = getComponent(compNumb).getx();
    }
    return comp;
  }

  /** {@inheritDoc} */
  @Override
  public double[] getComposition(String unit) {
    double[] comp = new double[getNumberOfComponents()];

    for (int compNumb = 0; compNumb < numberOfComponents; compNumb++) {
      if (unit.equals("molefraction")) {
        comp[compNumb] = getComponent(compNumb).getx();
      }
      if (unit.equals("wtfraction")) {
        comp[compNumb] = getWtFrac(compNumb);
      }
      if (unit.equals("molespersec")) {
        comp[compNumb] = getWtFrac(compNumb);
      }
      if (unit.equals("volumefraction")) {
        comp[compNumb] = getComponent(compNumb).getVoli() / getVolume();
      }
    }
    return comp;
  }

  /** {@inheritDoc} */
  @Override
  public double getMixGibbsEnergy() {
    double gmix = 0.0;
    for (int i = 0; i < numberOfComponents; i++) {
      gmix += getComponent(i).getx() * Math.log(getComponent(i).getx());
    }
    return getExcessGibbsEnergy() + R * temperature * gmix * numberOfMolesInPhase;
  }

  /** {@inheritDoc} */
  @Override
  public double getExcessGibbsEnergy() {
    double GE = 0.0;
    if (refPhase == null) {
      initRefPhases(false);
    }
    for (int i = 0; i < numberOfComponents; i++) {
      GE += getComponent(i).getx() * Math.log(getActivityCoefficient(i));
    }
    return R * temperature * numberOfMolesInPhase * GE;
  }

  /** {@inheritDoc} */
  @Override
  public double getExcessGibbsEnergySymetric() {
    double GE = 0.0;
    if (refPhase == null) {
      initRefPhases(true);
    }
    for (int i = 0; i < numberOfComponents; i++) {
      GE += getComponent(i).getx() * Math.log(getActivityCoefficientSymetric(i));
    }
    return R * temperature * numberOfMolesInPhase * GE;
  }

  /** {@inheritDoc} */
  @Override
  public double getZ() {
    return Z;
  }

  /** {@inheritDoc} */
  @Override
  public void setPressure(double pres) {
    this.pressure = pres;
  }

  /** {@inheritDoc} */
  @Override
  public void setTemperature(double temp) {
    this.temperature = temp;
  }

  /** {@inheritDoc} */
  @Override
  public neqsim.physicalProperties.physicalPropertySystem.PhysicalPropertiesInterface getPhysicalProperties() {
    if (physicalPropertyHandler == null) {
      initPhysicalProperties();
      return physicalPropertyHandler.getPhysicalProperty(this);
    } else {
      return physicalPropertyHandler.getPhysicalProperty(this);
    }
  }

  /** {@inheritDoc} */
  @Override
  public void init() {
<<<<<<< HEAD
    init(numberOfMolesInPhase / beta, numberOfComponents, initType, getType(), beta);
=======
    init(numberOfMolesInPhase / beta, numberOfComponents, initType, pt.getValue(), beta);
>>>>>>> 42662b16
  }

  /** {@inheritDoc} */
  @Override
  public void init(double totalNumberOfMoles, int numberOfComponents, int type, PhaseType phase,
      double beta) {
    if (totalNumberOfMoles <= 0) {
      throw new RuntimeException(new neqsim.util.exception.InvalidInputException(this, "init",
          "totalNumberOfMoles", "must be larger than zero."));
    }

    this.beta = beta;
    numberOfMolesInPhase = beta * totalNumberOfMoles;
<<<<<<< HEAD
    if (this.pt != phase) {
      this.pt = phase;
=======
    if (this.pt.getValue() != phase) {
      setType(PhaseType.byValue(phase));
>>>>>>> 42662b16
      // setPhysicalProperties(physicalPropertyType);
    }
    this.setInitType(type);
    this.numberOfComponents = numberOfComponents;
    for (int i = 0; i < numberOfComponents; i++) {
      componentArray[i].init(temperature, pressure, totalNumberOfMoles, beta, type);
    }
  }

  /** {@inheritDoc} */
  @Override
  public void setPhysicalProperties() {
    // System.out.println("Physical properties: Default model");
    setPhysicalProperties(physicalPropertyType);
    // physicalProperty = new
    // physicalProperties.physicalPropertySystem.commonPhasePhysicalProperties.DefaultPhysicalProperties(this,0,0);
  }

  /** {@inheritDoc} */
  @Override
  public void setPhysicalProperties(int type) {
    if (physicalPropertyHandler == null) {
      physicalPropertyHandler = new PhysicalPropertyHandler();
    }
    physicalPropertyHandler.setPhysicalProperties(this, type);
  }

  /** {@inheritDoc} */
  @Override
  public void resetPhysicalProperties() {
    physicalPropertyHandler = null;
  }

  /** {@inheritDoc} */
  @Override
  public void initPhysicalProperties() {
    if (physicalPropertyHandler == null) {
      physicalPropertyHandler = new PhysicalPropertyHandler();
    }

    if (physicalPropertyHandler.getPhysicalProperty(this) == null) {
      setPhysicalProperties(physicalPropertyType);
    }
    getPhysicalProperties().init(this);
  }

  /** {@inheritDoc} */
  @Override
  public void initPhysicalProperties(String type) {
    if (physicalPropertyHandler == null) {
      physicalPropertyHandler = new PhysicalPropertyHandler();
    }
    if (physicalPropertyHandler.getPhysicalProperty(this) == null) {
      setPhysicalProperties(physicalPropertyType);
    }
    getPhysicalProperties().setPhase(this);

    // if (physicalProperty == null || phaseTypeAtLastPhysPropUpdate != phaseType ||
    // !phaseTypeNameAtLastPhysPropUpdate.equals(phaseTypeName)) {
    // this.setPhysicalProperties();
    // }
    // physicalProperty.init(this, type);
    getPhysicalProperties().init(this, type);
  }

  /** {@inheritDoc} */
  @Override
  public double geta(PhaseInterface phase, double temperature, double pressure, int numbcomp) {
    return 1;
  }

  /** {@inheritDoc} */
  @Override
  public double calcA(PhaseInterface phase, double temperature, double pressure, int numbcomp) {
    return 1;
  }

  /**
   * <p>
   * calcA.
   * </p>
   *
   * @param comp a int
   * @param phase a {@link neqsim.thermo.phase.PhaseInterface} object
   * @param temperature a double
   * @param pressure a double
   * @param numbcomp a int
   * @return a double
   */
  public double calcA(int comp, PhaseInterface phase, double temperature, double pressure,
      int numbcomp) {
    return 1;
  }

  /** {@inheritDoc} */
  @Override
  public double calcAi(int comp, PhaseInterface phase, double temperature, double pressure,
      int numbcomp) {
    return 1;
  }

  /** {@inheritDoc} */
  @Override
  public double calcAiT(int comp, PhaseInterface phase, double temperature, double pressure,
      int numbcomp) {
    return 1;
  }

  /** {@inheritDoc} */
  @Override
  public double calcAT(int comp, PhaseInterface phase, double temperature, double pressure,
      int numbcomp) {
    return 1;
  }

  /** {@inheritDoc} */
  @Override
  public double calcAij(int compNumb, int j, PhaseInterface phase, double temperature,
      double pressure, int numbcomp) {
    return 0;
  }

  /** {@inheritDoc} */
  @Override
  public double getb(PhaseInterface phase, double temperature, double pressure, int numbcomp) {
    return 1;
  }

  /** {@inheritDoc} */
  @Override
  public double calcB(PhaseInterface phase, double temperature, double pressure, int numbcomp) {
    return 1;
  }

  /** {@inheritDoc} */
  @Override
  public double getg() {
    return 1;
  }

  /** {@inheritDoc} */
  @Override
  public double calcBij(int compNumb, int j, PhaseInterface phase, double temperature,
      double pressure, int numbcomp) {
    return 0;
  }

  /** {@inheritDoc} */
  @Override
  public double calcBi(int comp, PhaseInterface phase, double temperature, double pressure,
      int numbcomp) {
    return 1;
  }

  /** {@inheritDoc} */
  @Override
  public void setAttractiveTerm(int i) {
    for (int k = 0; k < numberOfComponents; k++) {
      componentArray[k].setAttractiveTerm(i);
    }
  }

  /** {@inheritDoc} */
  @Override
  public double getMolarVolume() {
    return molarVolume;
  }

  /** {@inheritDoc} */
  @Override
  public int getNumberOfComponents() {
    return numberOfComponents;
  }

  /** {@inheritDoc} */
  @Override
  public double getA() {
    return 0;
  }

  /** {@inheritDoc} */
  @Override
  public double getB() {
    return 0;
  }

  /**
   * <p>
   * getBi.
   * </p>
   *
   * @return a double
   */
  public double getBi() {
    return 0;
  }

  /** {@inheritDoc} */
  @Override
  public double getAT() {
    return 0;
  }

  /** {@inheritDoc} */
  @Override
  public double getATT() {
    return 0;
  }

  /**
   * <p>
   * getAiT.
   * </p>
   *
   * @return a double
   */
  public double getAiT() {
    return 0;
  }

  /** {@inheritDoc} */
  @Override
  public PhaseInterface getPhase() {
    return this;
  }

  /** {@inheritDoc} */
  @Override
  public double getNumberOfMolesInPhase() {
    return numberOfMolesInPhase;
  }

  /** {@inheritDoc} */
  @Override
  public ComponentInterface[] getComponents() {
    return componentArray;
  }

  /** {@inheritDoc} */
  @Override
  public void setComponentArray(ComponentInterface[] components) {
    this.componentArray = components;
  }

  /** {@inheritDoc} */
  @Override
  public double calcR() {
    double R = 8.314 / getMolarMass();

    return R;
  }

  /** {@inheritDoc} */
  @Override
  public double Fn() {
    return 1;
  }

  /** {@inheritDoc} */
  @Override
  public double FT() {
    return 1;
  }

  /** {@inheritDoc} */
  @Override
  public double FV() {
    return 1;
  }

  /** {@inheritDoc} */
  @Override
  public double FD() {
    return 1;
  }

  /** {@inheritDoc} */
  @Override
  public double FB() {
    return 1;
  }

  /** {@inheritDoc} */
  @Override
  public double gb() {
    return 1;
  }

  /** {@inheritDoc} */
  @Override
  public double fb() {
    return 1;
  }

  /** {@inheritDoc} */
  @Override
  public double gV() {
    return 1;
  }

  /** {@inheritDoc} */
  @Override
  public double fv() {
    return 1;
  }

  /** {@inheritDoc} */
  @Override
  public double FnV() {
    return 1;
  }

  /** {@inheritDoc} */
  @Override
  public double FnB() {
    return 1;
  }

  /** {@inheritDoc} */
  @Override
  public double FTT() {
    return 1;
  }

  /** {@inheritDoc} */
  @Override
  public double FBT() {
    return 1;
  }

  /** {@inheritDoc} */
  @Override
  public double FDT() {
    return 1;
  }

  /** {@inheritDoc} */
  @Override
  public double FBV() {
    return 1;
  }

  /** {@inheritDoc} */
  @Override
  public double FBB() {
    return 1;
  }

  /** {@inheritDoc} */
  @Override
  public double FDV() {
    return 1;
  }

  /** {@inheritDoc} */
  @Override
  public double FBD() {
    return 1;
  }

  /** {@inheritDoc} */
  @Override
  public double FTV() {
    return 1;
  }

  /** {@inheritDoc} */
  @Override
  public double FVV() {
    return 1;
  }

  /** {@inheritDoc} */
  @Override
  public double gVV() {
    return 1;
  }

  /** {@inheritDoc} */
  @Override
  public double gBV() {
    return 1;
  }

  /** {@inheritDoc} */
  @Override
  public double gBB() {
    return 1;
  }

  /** {@inheritDoc} */
  @Override
  public double fVV() {
    return 1;
  }

  /** {@inheritDoc} */
  @Override
  public double fBV() {
    return 1;
  }

  /** {@inheritDoc} */
  @Override
  public double fBB() {
    return 1;
  }

  /** {@inheritDoc} */
  @Override
  public double dFdT() {
    return 1;
  }

  /** {@inheritDoc} */
  @Override
  public double dFdV() {
    return 1;
  }

  /** {@inheritDoc} */
  @Override
  public double dFdTdV() {
    return 1;
  }

  /** {@inheritDoc} */
  @Override
  public double dFdVdV() {
    return 1;
  }

  /** {@inheritDoc} */
  @Override
  public double dFdTdT() {
    return 1;
  }

  /** {@inheritDoc} */
  @Override
  public double getCpres() {
    return 1;
  }

  /**
   * <p>
   * getCvres.
   * </p>
   *
   * @return a double
   */
  public double getCvres() {
    return 1;
  }

  /** {@inheritDoc} */
  @Override
  public double getHresTP() {
    logger.error("error Hres");
    return 0;
  }

  /**
   * <p>
   * getHresdP.
   * </p>
   *
   * @return a double
   */
  public double getHresdP() {
    logger.error(" getHresdP error Hres - not implemented?");
    return 0;
  }

  /** {@inheritDoc} */
  @Override
  public double getGresTP() {
    logger.error("error Gres");
    return 0;
  }

  /**
   * <p>
   * getSresTV.
   * </p>
   *
   * @return a double
   */
  public double getSresTV() {
    logger.error("error Hres");
    return 0;
  }

  /** {@inheritDoc} */
  @Override
  public double getSresTP() {
    return 0;
  }

  /** {@inheritDoc} */
  @Override
  public double getCp0() {
    double tempVar = 0.0;
    for (int i = 0; i < numberOfComponents; i++) {
      tempVar += componentArray[i].getx() * componentArray[i].getCp0(temperature);
    }
    return tempVar;
  }

  // Integral av Cp0 mhp T
  /**
   * <p>
   * getHID.
   * </p>
   *
   * @return a double
   */
  public double getHID() {
    double tempVar = 0.0;
    for (int i = 0; i < numberOfComponents; i++) {
      tempVar += componentArray[i].getx() * componentArray[i].getHID(temperature);
    }
    return tempVar;
  }

  /** {@inheritDoc} */
  @Override
  public double getCp() {
    // System.out.println("Cp res:" + this.getCpres() + " Cp0: " + getCp0());
    return getCp0() * numberOfMolesInPhase + this.getCpres();
  }

  /** {@inheritDoc} */
  @Override
  public double getCp(String unit) {
    double refCp = getCp(); // Cp in J/K
    double conversionFactor = 1.0;
    switch (unit) {
      case "J/K":
        conversionFactor = 1.0;
        break;
      case "J/molK":
        conversionFactor = 1.0 / getNumberOfMolesInPhase();
        break;
      case "J/kgK":
        conversionFactor = 1.0 / getNumberOfMolesInPhase() / getMolarMass();
        break;
      case "kJ/kgK":
        conversionFactor = 1.0 / getNumberOfMolesInPhase() / getMolarMass() / 1000.0;
        break;
      default:
        break;
    }
    return refCp * conversionFactor;
  }

  /** {@inheritDoc} */
  @Override
  public double getCv() {
    return getCp0() * numberOfMolesInPhase - R * numberOfMolesInPhase + getCvres();
  }

  /** {@inheritDoc} */
  @Override
  public double getCv(String unit) {
    double refCv = getCv(); // Cv in J/K
    double conversionFactor = 1.0;
    switch (unit) {
      case "J/K":
        conversionFactor = 1.0;
        break;
      case "J/molK":
        conversionFactor = 1.0 / getNumberOfMolesInPhase();
        break;
      case "J/kgK":
        conversionFactor = 1.0 / getNumberOfMolesInPhase() / getMolarMass();
        break;
      case "kJ/kgK":
        conversionFactor = 1.0 / getNumberOfMolesInPhase() / getMolarMass() / 1000.0;
        break;
      default:
        break;
    }
    return refCv * conversionFactor;
  }

  /** {@inheritDoc} */
  @Override
  public double getKappa() {
    return getCp() / getCv();
  }

  /** {@inheritDoc} */
  @Override
  public double getGamma() {
    return getCp() / getCv();
  }

  /** {@inheritDoc} */
  @Override
  public double getEnthalpy() {
    return getHID() * numberOfMolesInPhase + this.getHresTP();
  }

  /** {@inheritDoc} */
  @Override
  public double getEnthalpy(String unit) {
    double refEnthalpy = getEnthalpy(); // enthalpy in J
    double conversionFactor = 1.0;
    switch (unit) {
      case "J":
        conversionFactor = 1.0;
        break;
      case "J/mol":
        conversionFactor = 1.0 / getNumberOfMolesInPhase();
        break;
      case "J/kg":
        conversionFactor = 1.0 / getNumberOfMolesInPhase() / getMolarMass();
        break;
      case "kJ/kg":
        conversionFactor = 1.0 / getNumberOfMolesInPhase() / getMolarMass() / 1000.0;
        break;
      default:
        break;
    }
    return refEnthalpy * conversionFactor;
  }

  /** {@inheritDoc} */
  @Override
  public double getEnthalpydP() {
    return this.getHresdP();
  }

  /** {@inheritDoc} */
  @Override
  public double getEnthalpydT() {
    return getCp();
  }

  /** {@inheritDoc} */
  @Override
  public void setNumberOfComponents(int numberOfComponents) {
    this.numberOfComponents = numberOfComponents;
  }

  /** {@inheritDoc} */
  @Override
  public final int getNumberOfMolecularComponents() {
    int mol = 0;
    for (int i = 0; i < numberOfComponents; i++) {
      if (componentArray[i].getIonicCharge() == 0) {
        mol++;
      }
    }
    return mol;
  }

  /** {@inheritDoc} */
  @Override
  public final int getNumberOfIonicComponents() {
    int ion = 0;
    for (int i = 0; i < numberOfComponents; i++) {
      if (componentArray[i].getIonicCharge() != 0) {
        ion++;
      }
    }
    return ion;
  }

  /** {@inheritDoc} */
  @Override
  public double getEntropy() {
    double tempVar = 0.0;
    for (int i = 0; i < numberOfComponents; i++) {
      tempVar += componentArray[i].getx() * componentArray[i].getIdEntropy(temperature);
    }

    double tempVar2 = 0;
    for (int i = 0; i < numberOfComponents; i++) {
      if (componentArray[i].getx() > 1e-100) {
        tempVar2 += -R * componentArray[i].getx() * Math.log(componentArray[i].getx());
      }
    }

    return tempVar * numberOfMolesInPhase
        - numberOfMolesInPhase * R * Math.log(pressure / referencePressure)
        + tempVar2 * numberOfMolesInPhase + this.getSresTP();
  }

  /** {@inheritDoc} */
  @Override
  public double getEntropy(String unit) {
    double refEntropy = getEntropy(); // entropy in J/K
    double conversionFactor = 1.0;
    switch (unit) {
      case "J/K":
        conversionFactor = 1.0;
        break;
      case "J/molK":
        conversionFactor = 1.0 / getNumberOfMolesInPhase();
        break;
      case "J/kgK":
        conversionFactor = 1.0 / getNumberOfMolesInPhase() / getMolarMass();
        break;
      case "kJ/kgK":
        conversionFactor = 1.0 / getNumberOfMolesInPhase() / getMolarMass() / 1000.0;
        break;
      default:
        break;
    }
    return refEntropy * conversionFactor;
  }

  /** {@inheritDoc} */
  @Override
  public double getEntropydP() {
    return getdPdTVn() / getdPdVTn();
  }

  /** {@inheritDoc} */
  @Override
  public double getEntropydT() {
    return getCp() / temperature;
  }

  /** {@inheritDoc} */
  @Override
  public double getViscosity() {
    return getPhysicalProperties().getViscosity();
  }

  /** {@inheritDoc} */
  @Override
  public double getViscosity(String unit) {
    double refViscosity = getViscosity(); // viscosity in kg/msec
    double conversionFactor = 1.0;
    switch (unit) {
      case "kg/msec":
        conversionFactor = 1.0;
        break;
      case "cP":
        conversionFactor = 1.0e3;
        break;
      default:
        throw new RuntimeException();
    }
    return refViscosity * conversionFactor;
  }

  /** {@inheritDoc} */
  @Override
  public double getThermalConductivity() {
    return getPhysicalProperties().getConductivity();
  }

  /** {@inheritDoc} */
  @Override
  public double getThermalConductivity(String unit) {
    double refConductivity = getThermalConductivity(); // conductivity in W/m*K
    double conversionFactor = 1.0;
    switch (unit) {
      case "W/mK":
        conversionFactor = 1.0;
        break;
      case "W/cmK":
        conversionFactor = 0.01;
        break;
      default:
        throw new RuntimeException();
    }
    return refConductivity * conversionFactor;
  }

  /** {@inheritDoc} */
  @Override
  @Deprecated
  public double getConductivity() {
    return getPhysicalProperties().getConductivity();
  }

  /** {@inheritDoc} */
  @Override
  @Deprecated
  public double getConductivity(String unit) {
    double refConductivity = getConductivity(); // conductivity in W/m*K
    double conversionFactor = 1.0;
    switch (unit) {
      case "W/mK":
        conversionFactor = 1.0;
        break;
      case "W/cmK":
        conversionFactor = 0.01;
        break;
      default:
        throw new RuntimeException();
    }
    return refConductivity * conversionFactor;
  }

  /** {@inheritDoc} */
  @Override
  public void initRefPhases(boolean onlyPure) {
    if (refPhase == null) {
      initRefPhases(onlyPure, "water");
    }
  }

  /**
   * <p>
   * initRefPhases.
   * </p>
   *
   * @param onlyPure a boolean
   * @param name a {@link String} object
   */
  public void initRefPhases(boolean onlyPure, String name) {
    refPhase = new PhaseInterface[numberOfComponents];
    for (int i = 0; i < numberOfComponents; i++) {
      try {
        refPhase[i] = this.getClass().getDeclaredConstructor().newInstance();
      } catch (Exception ex) {
        logger.error(ex.getMessage(), ex);
      }
      refPhase[i].setTemperature(temperature);
      refPhase[i].setPressure(pressure);
      if (getComponent(i).getReferenceStateType().equals("solvent") || onlyPure) {
        if (getComponent(i).isIsTBPfraction() || getComponent(i).isIsPlusFraction()) {
          refPhase[i].addComponent("default", 10.0, 10.0, 0);
          refPhase[i].getComponent(0).setMolarMass(this.getComponent(i).getMolarMass());
          refPhase[i].getComponent(0).setAcentricFactor(this.getComponent(i).getAcentricFactor());
          refPhase[i].getComponent(0).setTC(this.getComponent(i).getTC());
          refPhase[i].getComponent(0).setPC(this.getComponent(i).getPC());
          refPhase[i].getComponent(0).setComponentType("TBPfraction");
          refPhase[i].getComponent(0).setIsTBPfraction(true);
        } else {
          refPhase[i].addComponent(getComponent(i).getComponentName(), 10.0, 10.0, 0);
        }
        refPhase[i].setAttractiveTerm(this.getComponent(i).getAttractiveTermNumber());
        refPhase[i].setMixingRule(this.getMixingRuleNumber());
        refPhase[i].setType(this.getType());
        refPhase[i].init(refPhase[i].getNumberOfMolesInPhase(), 1, 0, this.getType(), 1.0);
      } else {
        // System.out.println("ref " + name);
        if (getComponent(i).isIsTBPfraction() || getComponent(i).isIsPlusFraction()) {
          refPhase[i].addComponent("default", 10.0, 10.0, 0);
          refPhase[i].getComponent(0).setMolarMass(this.getComponent(i).getMolarMass());
          refPhase[i].getComponent(0).setAcentricFactor(this.getComponent(i).getAcentricFactor());
          refPhase[i].getComponent(0).setTC(this.getComponent(i).getTC());
          refPhase[i].getComponent(0).setPC(this.getComponent(i).getPC());
          refPhase[i].getComponent(0).setComponentType("TBPfraction");
          refPhase[i].getComponent(0).setIsTBPfraction(true);
        } else {
          refPhase[i].addComponent(getComponent(i).getComponentName(), 1.0e-10, 1.0e-10, 0);
        }
        refPhase[i].addComponent(name, 10.0, 10.0, 1);
        refPhase[i].setAttractiveTerm(this.getComponent(i).getAttractiveTermNumber());
        refPhase[i].setMixingRule(this.getMixingRuleNumber());
        refPhase[i].init(refPhase[i].getNumberOfMolesInPhase(), 2, 0, 1.0);
      }
    }
  }

  /**
   * <p>
   * getLogPureComponentFugacity.
   * </p>
   *
   * @param k a int
   * @param pure a boolean
   * @return a double
   */
  public double getLogPureComponentFugacity(int k, boolean pure) {
    if (refPhase == null) {
      initRefPhases(pure);
    }
    refPhase[k].setTemperature(temperature);
    refPhase[k].setPressure(pressure);
    refPhase[k].init(refPhase[k].getNumberOfMolesInPhase(), 1, 1, 1.0);
    refPhase[k].getComponent(0).fugcoef(refPhase[k]);
    return refPhase[k].getComponent(0).getLogFugacityCoefficient();
  }

  /** {@inheritDoc} */
  @Override
  public double getLogPureComponentFugacity(int p) {
    return getLogPureComponentFugacity(p, false);
  }

  /** {@inheritDoc} */
  @Override
  public double getPureComponentFugacity(int p) {
    return Math.exp(getLogPureComponentFugacity(p));
  }

  /** {@inheritDoc} */
  @Override
  public double getPureComponentFugacity(int p, boolean pure) {
    return Math.exp(getLogPureComponentFugacity(p, pure));
  }

  /** {@inheritDoc} */
  @Override
  public double getLogInfiniteDiluteFugacity(int k, int p) {
    if (refPhase == null) {
      initRefPhases(false, getComponent(p).getName());
    }
    refPhase[k].setTemperature(temperature);
    refPhase[k].setPressure(pressure);
    refPhase[k].init(refPhase[k].getNumberOfMolesInPhase(), 2, 1, 1.0);
    refPhase[k].getComponent(0).fugcoef(refPhase[k]);
    return refPhase[k].getComponent(0).getLogFugacityCoefficient();
  }

  /** {@inheritDoc} */
  @Override
  public double getLogInfiniteDiluteFugacity(int k) {
    PhaseInterface dilphase = (PhaseInterface) this.clone();
    dilphase.addMoles(k, -(1.0 - 1e-10) * dilphase.getComponent(k).getNumberOfMolesInPhase());
    dilphase.getComponent(k).setx(1e-10);
    dilphase.init(dilphase.getNumberOfMolesInPhase(), dilphase.getNumberOfComponents(), 1,
        dilphase.getType(), 1.0);
    dilphase.getComponent(k).fugcoef(dilphase);
    return dilphase.getComponent(k).getLogFugacityCoefficient();
  }

  /** {@inheritDoc} */
  @Override
  public double getInfiniteDiluteFugacity(int k, int p) {
    return Math.exp(getLogInfiniteDiluteFugacity(k, p));
  }

  /**
   * <p>
   * getInfiniteDiluteFugacity.
   * </p>
   *
   * @param k a int
   * @return a double
   */
  public double getInfiniteDiluteFugacity(int k) {
    return Math.exp(getLogInfiniteDiluteFugacity(k));
  }

  /** {@inheritDoc} */
  @Override
  public double getLogActivityCoefficient(int k, int p) {
    double fug = 0.0;
    double oldFug = getComponent(k).getLogFugacityCoefficient();
    if (getComponent(k).getReferenceStateType().equals("solvent")) {
      fug = getLogPureComponentFugacity(k);
    } else {
      fug = getLogInfiniteDiluteFugacity(k, p);
    }
    return oldFug - fug;
  }

  /** {@inheritDoc} */
  @Override
  public double getActivityCoefficient(int k, int p) {
    double fug = 0.0;
    double oldFug = getComponent(k).getLogFugacityCoefficient();
    if (getComponent(k).getReferenceStateType().equals("solvent")) {
      fug = getLogPureComponentFugacity(k);
    } else {
      fug = getLogInfiniteDiluteFugacity(k, p);
    }
    return Math.exp(oldFug - fug);
  }

  /** {@inheritDoc} */
  @Override
  public double getActivityCoefficient(int k) {
    double fug = 0.0;

    double oldFug = getComponent(k).getLogFugacityCoefficient();
    if (getComponent(k).getReferenceStateType().equals("solvent")) {
      fug = getLogPureComponentFugacity(k);
    } else {
      fug = getLogInfiniteDiluteFugacity(k);
    }
    return Math.exp(oldFug - fug);
  }

  /** {@inheritDoc} */
  @Override
  public double getActivityCoefficientSymetric(int k) {
    if (refPhase == null) {
      initRefPhases(true);
    }
    double fug = 0.0;
    double oldFug = getComponent(k).getLogFugacityCoefficient();
    fug = getLogPureComponentFugacity(k);
    return Math.exp(oldFug - fug);
  }

  /** {@inheritDoc} */
  @Override
  public double getActivityCoefficientUnSymetric(int k) {
    double fug = 0.0;
    double oldFug = getComponent(k).getLogFugacityCoefficient();
    fug = getLogInfiniteDiluteFugacity(k);
    return Math.exp(oldFug - fug);
  }

  /** {@inheritDoc} */
  @Override
  public double getMolalMeanIonicActivity(int comp1, int comp2) {
    int watNumb = 0;
    // double vminus = 0.0, vplus = 0.0;
    double ions = 0.0;
    for (int j = 0; j < this.numberOfComponents; j++) {
      if (getComponent(j).getIonicCharge() != 0) {
        ions += getComponent(j).getx();
      }
    }

    double val = ions / getComponent("water").getx();
    for (int j = 0; j < this.numberOfComponents; j++) {
      if (getComponent(j).getComponentName().equals("water")) {
        watNumb = j;
      }
    }

    double act1 = Math.pow(getActivityCoefficient(comp1, watNumb),
        Math.abs(getComponent(comp2).getIonicCharge()));
    double act2 = Math.pow(getActivityCoefficient(comp2, watNumb),
        Math.abs(getComponent(comp1).getIonicCharge()));

    return Math.pow(act1 * act2, 1.0 / (Math.abs(getComponent(comp1).getIonicCharge())
        + Math.abs(getComponent(comp2).getIonicCharge()))) * 1.0 / (1.0 + val);
  }

  /** {@inheritDoc} */
  @Override
  public double getOsmoticCoefficientOfWater() {
    int watNumb = 0;
    for (int j = 0; j < this.numberOfComponents; j++) {
      if (getComponent(j).getComponentName().equals("water")) {
        watNumb = j;
      }
    }
    return getOsmoticCoefficient(watNumb);
  }

  /** {@inheritDoc} */
  @Override
  public double getOsmoticCoefficient(int watNumb) {
    double oldFug = getComponent(watNumb).getFugacityCoefficient();
    double pureFug = getPureComponentFugacity(watNumb);
    double ions = 0.0;
    for (int j = 0; j < this.numberOfComponents; j++) {
      if (getComponent(j).getIonicCharge() != 0) {
        ions += getComponent(j).getx();
      }
    }
    return -Math.log(oldFug * getComponent(watNumb).getx() / pureFug) * getComponent(watNumb).getx()
        / ions;
  }

  // public double getOsmoticCoefficient(int watNumb, String refState){
  // if(refState.equals("molality")){
  // double oldFug = getComponent(watNumb).getFugacityCoefficient();
  // double pureFug = getPureComponentFugacity(watNumb);system.getPhase(i).
  // double ions=0.0;
  // for(int j=0;j<this.numberOfComponents;j++){
  // if(getComponent(j).getIonicCharge()!=0) ions +=
  // getComponent(j).getNumberOfMolesInPhase() /
  // getComponent(watNumb).getNumberOfMolesInPhase()/getComponent(watNumb).getMolarMass();
  // //*Math.abs(getComponent(j).getIonicCharge());
  // }
  // double val = - Math.log(oldFug*getComponent(watNumb).getx()/pureFug) *
  // 1.0/ions/getComponent(watNumb).getMolarMass();
  // return val;
  // }
  // else return getOsmoticCoefficient(watNumb);
  // }

  /** {@inheritDoc} */
  @Override
  public double getMeanIonicActivity(int comp1, int comp2) {
    double act1 = 0.0;
    double act2 = 0.0;
    int watNumb = 0;
    // double vminus = 0.0, vplus = 0.0;

    for (int j = 0; j < this.numberOfComponents; j++) {
      if (getComponent(j).getComponentName().equals("water")) {
        watNumb = j;
      }
    }

    act1 = Math.pow(getActivityCoefficient(comp1, watNumb),
        Math.abs(getComponent(comp2).getIonicCharge()));
    act2 = Math.pow(getActivityCoefficient(comp2, watNumb),
        Math.abs(getComponent(comp1).getIonicCharge()));
    return Math.pow(act1 * act2, 1.0 / (Math.abs(getComponent(comp1).getIonicCharge())
        + Math.abs(getComponent(comp2).getIonicCharge())));
  }

  /** {@inheritDoc} */
  @Override
  public double getGibbsEnergy() {
    return getEnthalpy() - temperature * getEntropy();
  }

  /** {@inheritDoc} */
  @Override
  public double getInternalEnergy() {
    return getEnthalpy() - pressure * getMolarVolume() * numberOfMolesInPhase;
  }

  /** {@inheritDoc} */
  @Override
  public double getHelmholtzEnergy() {
    return getInternalEnergy() - temperature * getEntropy();
  }

  /** {@inheritDoc} */
  @Override
  public final double getMolarMass() {
    double tempVar = 0;
    for (int i = 0; i < numberOfComponents; i++) {
      tempVar += componentArray[i].getx() * componentArray[i].getMolarMass();
    }
    return tempVar;
  }

  /** {@inheritDoc} */
  @Override
  public double getJouleThomsonCoefficient(String unit) {
    double JTcoef = getJouleThomsonCoefficient();
    double conversionFactor = 1.0;
    switch (unit) {
      case "K/bar":
        conversionFactor = 1.0;
        break;
      case "C/bar":
        conversionFactor = 1.0;
        break;
      default:
        break;
    }
    return JTcoef * conversionFactor;
  }

  /** {@inheritDoc} */
  @Override
  public double getJouleThomsonCoefficient() {
    return 0;
  }

  /** {@inheritDoc} */
  @Override
  public double getDensity() {
    return 1.0 / getMolarVolume() * getMolarMass() * 1.0e5;
  }

  /** {@inheritDoc} */
  @Override
  public double getDensity(String unit) {
    double refDensity = getPhysicalProperties().getDensity(); // density in kg/m3
    double conversionFactor = 1.0;
    switch (unit) {
      case "kg/m3":
        conversionFactor = 1.0;
        break;
      case "mol/m3":
        conversionFactor = 1.0 / getMolarMass();
        break;
      case "lb/ft3":
        conversionFactor = 0.0624279606;
        break;
      default:
        throw new RuntimeException(
            "Could not create conversion factor because molar mass is NULL or 0");
    }
    return refDensity * conversionFactor;
  }

  /** {@inheritDoc} */
  @Override
  public final double getPhaseFraction() {
    return getBeta();
  }

  /** {@inheritDoc} */
  @Override
  public double getdPdrho() {
    return 0;
  }

  /** {@inheritDoc} */
  @Override
  public double getdrhodP() {
    return 0.0;
  }

  /** {@inheritDoc} */
  @Override
  public double getdrhodT() {
    return 0;
  }

  /** {@inheritDoc} */
  @Override
  public double getdrhodN() {
    return 0;
  }

  /** {@inheritDoc} */
  @Override
  public void setMixingRule(int type) {
    mixingRuleNumber = type;
  }

  /**
   * <p>
   * calcDiElectricConstant.
   * </p>
   *
   * @param temperature a double
   * @return a double
   */
  public double calcDiElectricConstant(double temperature) {
    double tempVar = 0;
    for (int i = 0; i < numberOfComponents; i++) {
      tempVar += componentArray[i].getNumberOfMolesInPhase()
          * componentArray[i].getDiElectricConstant(temperature);
    }
    return tempVar / numberOfMolesInPhase;
  }

  /**
   * <p>
   * calcDiElectricConstantdT.
   * </p>
   *
   * @param temperature a double
   * @return a double
   */
  public double calcDiElectricConstantdT(double temperature) {
    double tempVar = 0;
    for (int i = 0; i < numberOfComponents; i++) {
      tempVar += componentArray[i].getNumberOfMolesInPhase()
          * componentArray[i].getDiElectricConstantdT(temperature);
    }
    return tempVar / numberOfMolesInPhase;
  }

  /**
   * <p>
   * calcDiElectricConstantdTdT.
   * </p>
   *
   * @param temperature a double
   * @return a double
   */
  public double calcDiElectricConstantdTdT(double temperature) {
    double tempVar = 0;
    for (int i = 0; i < numberOfComponents; i++) {
      tempVar += componentArray[i].getNumberOfMolesInPhase()
          * componentArray[i].getDiElectricConstantdTdT(temperature);
    }
    return tempVar / numberOfMolesInPhase;
  }

  /**
   * <p>
   * Getter for the field <code>diElectricConstant</code>.
   * </p>
   *
   * @return a double
   */
  public final double getDiElectricConstant() {
    return diElectricConstant;
  }

  /** {@inheritDoc} */
  @Override
  public double getdPdTVn() {
    return 0;
  }

  /** {@inheritDoc} */
  @Override
  public double getdPdVTn() {
    return 0;
  }

  /** {@inheritDoc} */
  @Override
  public double getpH() {
    return getpH_old();
    // System.out.println("ph - old " + getpH_old());
    // initPhysicalProperties();
    // for(int i = 0; i<numberOfComponents; i++) {
    // if(componentArray[i].getName().equals("H3O+")){
    // return
    // -Math.log10(componentArray[i].getNumberOfMolesInPhase()*getPhysicalProperties().getDensity()
    // / (numberOfMolesInPhase*getMolarMass())*1e-3);
    // }
    // }
    // System.out.println("no H3Oplus");
    // return 7.0;
  }

  /**
   * <p>
   * getpH_old.
   * </p>
   *
   * @return a double
   */
  public double getpH_old() {
    for (int i = 0; i < numberOfComponents; i++) {
      if (componentArray[i].getName().equals("H3O+")) {
        // return -Math.log10(componentArray[i].getx()
        // * getActivityCoefficient(i));
        return -Math.log10(componentArray[i].getx() * getActivityCoefficient(i)
            / (0.01802 * neqsim.thermo.util.empiric.Water.waterDensity(temperature) / 1000.0));
      }
    }
    logger.info("no H3Oplus");
    return 7.0;
  }

  /** {@inheritDoc} */
  @Override
  public ComponentInterface getComponent(int i) {
    return componentArray[i];
  }

  /** {@inheritDoc} */
  @Override
  public ComponentInterface getComponent(String name) {
    try {
      for (int i = 0; i < numberOfComponents; i++) {
        if (componentArray[i].getName().equals(name)) {
          return componentArray[i];
        }
      }
      logger.error("could not find component " + name + ", returning null");
      throw new Exception("component not in fluid... " + name);
    } catch (Exception ex) {
      logger.error(ex.getMessage(), ex);
    }
    return null;
  }

  /** {@inheritDoc} */
  @Override
  public boolean hasComponent(String name) {
    for (int i = 0; i < numberOfComponents; i++) {
      if (componentArray[i].getName().equals(name)) {
        return true;
      }
    }
    return false;
  }

  /** {@inheritDoc} */
  @Override
  public final int getMixingRuleNumber() {
    return mixingRuleNumber;
  }

  /** {@inheritDoc} */
  @Override
  public neqsim.thermo.phase.PhaseInterface getRefPhase(int index) {
    if (refPhase == null) {
      initRefPhases(false);
    }
    return refPhase[index];
  }

  /** {@inheritDoc} */
  @Override
  public neqsim.thermo.phase.PhaseInterface[] getRefPhase() {
    if (refPhase == null) {
      initRefPhases(false);
    }
    return refPhase;
  }

  /** {@inheritDoc} */
  @Override
  public void setRefPhase(int index, neqsim.thermo.phase.PhaseInterface refPhase) {
    this.refPhase[index] = refPhase;
  }

  /** {@inheritDoc} */
  @Override
  public void setRefPhase(neqsim.thermo.phase.PhaseInterface[] refPhase) {
    this.refPhase = refPhase;
  }

  /** {@inheritDoc} */
  @Override
  public final int getPhysicalPropertyType() {
    return physicalPropertyType;
  }

  /** {@inheritDoc} */
  @Override
  public void setPhysicalPropertyType(int physicalPropertyType) {
    this.physicalPropertyType = physicalPropertyType;
  }

  /** {@inheritDoc} */
  @Override
  public void setParams(PhaseInterface phase, double[][] alpha, double[][] Dij, double[][] DijT,
      String[][] mixRule, double[][] intparam) {}

  /** {@inheritDoc} */
  @Override
  public final boolean useVolumeCorrection() {
    return useVolumeCorrection;
  }

  /** {@inheritDoc} */
  @Override
  public void useVolumeCorrection(boolean volcor) {
    useVolumeCorrection = volcor;
  }

  /** {@inheritDoc} */
  @Override
  public double getFugacity(int compNumb) {
    // System.out.println("fugcoef" +
    // this.getComponent(compNumb).getFugacityCoefficient());
    return this.getComponent(compNumb).getx() * this.getComponent(compNumb).getFugacityCoefficient()
        * pressure;
  }

  /** {@inheritDoc} */
  @Override
  public double getFugacity(String compName) {
    return this.getComponent(compName).getx() * this.getComponent(compName).getFugacityCoefficient()
        * pressure;
  }

  /**
   * <p>
   * groupTBPfractions.
   * </p>
   *
   * @return an array of {@link double} objects
   */
  public double[] groupTBPfractions() {
    double[] TPBfrac = new double[20];

    for (int i = 0; i < getNumberOfComponents(); i++) {
      double boilpoint = getComponent(i).getNormalBoilingPoint();

      if (boilpoint >= 331.0) {
        TPBfrac[19] += getComponent(i).getx();
      } else if (boilpoint >= 317.0) {
        TPBfrac[18] += getComponent(i).getx();
      } else if (boilpoint >= 303.0) {
        TPBfrac[17] += getComponent(i).getx();
      } else if (boilpoint >= 287.0) {
        TPBfrac[16] += getComponent(i).getx();
      } else if (boilpoint >= 271.1) {
        TPBfrac[15] += getComponent(i).getx();
      } else if (boilpoint >= 253.9) {
        TPBfrac[14] += getComponent(i).getx();
      } else if (boilpoint >= 235.9) {
        TPBfrac[13] += getComponent(i).getx();
      } else if (boilpoint >= 216.8) {
        TPBfrac[12] += getComponent(i).getx();
      } else if (boilpoint >= 196.4) {
        TPBfrac[11] += getComponent(i).getx();
      } else if (boilpoint >= 174.6) {
        TPBfrac[10] += getComponent(i).getx();
      } else if (boilpoint >= 151.3) {
        TPBfrac[9] += getComponent(i).getx();
      } else if (boilpoint >= 126.1) {
        TPBfrac[8] += getComponent(i).getx();
      } else if (boilpoint >= 98.9) {
        TPBfrac[7] += getComponent(i).getx();
      } else if (boilpoint >= 69.2) {
        TPBfrac[6] += getComponent(i).getx();
      }
    }
    return TPBfrac;
  }

  /** {@inheritDoc} */
  @Override
  public final double getBeta() {
    return this.beta;
  }

  /** {@inheritDoc} */
  @Override
  public final void setBeta(double b) {
    if (b < 0) {
      b = neqsim.thermo.ThermodynamicModelSettings.phaseFractionMinimumLimit;
    }
    if (b > 1) {
      b = 1.0 - neqsim.thermo.ThermodynamicModelSettings.phaseFractionMinimumLimit;
    }
    this.beta = b;
  }

  /** {@inheritDoc} */
  @Override
  public void setMixingRuleGEModel(String name) {}

  /** {@inheritDoc} */
  @Override
  public boolean isMixingRuleDefined() {
    return mixingRuleDefined;
  }

  /** {@inheritDoc} */
  @Override
  public void setMixingRuleDefined(boolean mixingRuleDefined) {
    this.mixingRuleDefined = mixingRuleDefined;
  }

  /** {@inheritDoc} */
  @Override
  public final PhaseType getType() {
    return this.pt;
  }

  /** {@inheritDoc} */
  @Override
  public final void setType(PhaseType pt) {
    this.pt = pt;
  }

  /** {@inheritDoc} */
  @Override
  public void setMolarVolume(double molarVolume) {
    this.molarVolume = molarVolume;
  }

  /** {@inheritDoc} */
  @Override
  public void calcMolarVolume(boolean test) {
    this.calcMolarVolume = test;
  }

  /** {@inheritDoc} */
  @Override
  public void setTotalVolume(double volume) {
    phaseVolume = volume;
  }

  /** {@inheritDoc} */
  @Override
  public double getTotalVolume() {
    if (constantPhaseVolume) {
      return phaseVolume;
    }
    return getMolarVolume() * getNumberOfMolesInPhase();
  }

  /** {@inheritDoc} */
  @Override
  public double getVolume() {
    return getTotalVolume();
  }

  /** {@inheritDoc} */
  @Override
  public double getVolume(String unit) {
    double conversionFactor = 1.0;
    switch (unit) {
      case "m3":
        conversionFactor = 1.0;
        break;
      case "litre":
        conversionFactor = 1000.0;
        break;
      default:
        break;
    }
    return conversionFactor * getVolume() / 1.0e5;
  }

  /** {@inheritDoc} */
  @Override
  public double getCorrectedVolume() {
    return getMolarMass() / getPhysicalProperties().getDensity() * getNumberOfMolesInPhase();
  }

  /** {@inheritDoc} */
  @Override
  public boolean hasPlusFraction() {
    for (int i = 0; i < numberOfComponents; i++) {
      if (getComponent(i).isIsPlusFraction()) {
        return true;
      }
    }
    return false;
  }

  /** {@inheritDoc} */
  @Override
  public boolean hasTBPFraction() {
    for (int i = 0; i < numberOfComponents; i++) {
      if (getComponent(i).isIsTBPfraction()) {
        return true;
      }
    }
    return false;
  }

  /** {@inheritDoc} */
  @Override
  public boolean isConstantPhaseVolume() {
    return constantPhaseVolume;
  }

  /** {@inheritDoc} */
  @Override
  public void setConstantPhaseVolume(boolean constantPhaseVolume) {
    this.constantPhaseVolume = constantPhaseVolume;
  }

  /** {@inheritDoc} */
  @Override
  public double getMass() {
    return getMolarMass() * numberOfMolesInPhase;
  }

  /** {@inheritDoc} */
  @Override
  public double getSoundSpeed() {
    return 0.0;
  }

  /** {@inheritDoc} */
  @Override
  public ComponentInterface getComponentWithIndex(int index) {
    for (int i = 0; i < numberOfComponents; i++) {
      if (componentArray[i].getIndex() == index) {
        return componentArray[i];
      }
    }
    return null;
  }

  /** {@inheritDoc} */
  @Override
  public double getWtFraction(SystemInterface system) {
    return getBeta() * getMolarMass() / system.getMolarMass();
  }

  /** {@inheritDoc} */
  @Override
  public double getMoleFraction() {
    return beta;
  }

  /** {@inheritDoc} */
  @Override
  public void setInitType(int initType) {
    this.initType = initType;
  }

  /** {@inheritDoc} */
  @Override
  public double getWtFractionOfWaxFormingComponents() {
    double wtFrac = 0.0;

    for (int i = 0; i < numberOfComponents; i++) {
      if (componentArray[i].isWaxFormer()) {
        wtFrac += componentArray[i].getx() * componentArray[i].getMolarMass() / getMolarMass();
      }
    }
    return wtFrac;
  }

  /** {@inheritDoc} */
  @Override
  public double getDensity_GERG2008() {
    neqsim.thermo.util.GERG.NeqSimGERG2008 test = new neqsim.thermo.util.GERG.NeqSimGERG2008(this);
    return test.getDensity();
  }

  /** {@inheritDoc} */
  @Override
  public double[] getProperties_GERG2008() {
    neqsim.thermo.util.GERG.NeqSimGERG2008 test = new neqsim.thermo.util.GERG.NeqSimGERG2008(this);
    return test.propertiesGERG();
  }

  /** {@inheritDoc} */
  @Override
  public double getDensity_AGA8() {
    neqsim.thermo.util.GERG.NeqSimAGA8Detail test =
        new neqsim.thermo.util.GERG.NeqSimAGA8Detail(this);
    return test.getDensity();
  }

  /** {@inheritDoc} */
  @Override
  public double getFlowRate(String flowunit) {
    if (flowunit.equals("kg/sec")) {
      return numberOfMolesInPhase * getMolarMass();
    } else if (flowunit.equals("kg/min")) {
      return numberOfMolesInPhase * getMolarMass() * 60.0;
    } else if (flowunit.equals("kg/hr")) {
      return numberOfMolesInPhase * getMolarMass() * 3600.0;
    } else if (flowunit.equals("m3/hr")) {
      return getVolume() / 1.0e5 * 3600.0;
    } else if (flowunit.equals("m3/min")) {
      return getVolume() / 1.0e5 * 60.0;
    } else if (flowunit.equals("m3/sec")) {
      return getVolume() / 1.0e5;
    } else if (flowunit.equals("ft3/sec")) {
      return getVolume() * Math.pow(3.2808399, 3) / 1.0e5;
    } else if (flowunit.equals("mole/sec")) {
      return numberOfMolesInPhase;
    } else if (flowunit.equals("mole/min")) {
      return numberOfMolesInPhase * 60.0;
    } else if (flowunit.equals("mole/hr")) {
      return numberOfMolesInPhase * 3600.0;
    } else {
      throw new RuntimeException("failed.. unit: " + flowunit + " not supported");
    }
  }

  /**
   * <p>
   * Getter for the field <code>thermoPropertyModelName</code>.
   * </p>
   *
   * @return a {@link String} object
   */
  public String getThermoPropertyModelName() {
    return thermoPropertyModelName;
  }

  /** {@inheritDoc} */
  @Override
  public double getCompressibilityX() {
    return getTemperature() / getTotalVolume() * getdPdTVn() / getdPdVTn();
  }

  /** {@inheritDoc} */
  @Override
  public double getCompressibilityY() {
    return getPressure() / getTotalVolume() * 1.0 / getdPdVTn();
  }

  /** {@inheritDoc} */
  @Override
  public double getIsothermalCompressibility() {
    return -1.0 / getTotalVolume() * 1.0 / getdPdVTn();
  }

  /** {@inheritDoc} */
  @Override
  public double getIsobaricThermalExpansivity() {
    return 1.0 / getTotalVolume() * getdPdTVn() / getdPdVTn();
  }
}<|MERGE_RESOLUTION|>--- conflicted
+++ resolved
@@ -406,11 +406,7 @@
   /** {@inheritDoc} */
   @Override
   public void init() {
-<<<<<<< HEAD
     init(numberOfMolesInPhase / beta, numberOfComponents, initType, getType(), beta);
-=======
-    init(numberOfMolesInPhase / beta, numberOfComponents, initType, pt.getValue(), beta);
->>>>>>> 42662b16
   }
 
   /** {@inheritDoc} */
@@ -424,13 +420,8 @@
 
     this.beta = beta;
     numberOfMolesInPhase = beta * totalNumberOfMoles;
-<<<<<<< HEAD
     if (this.pt != phase) {
       this.pt = phase;
-=======
-    if (this.pt.getValue() != phase) {
-      setType(PhaseType.byValue(phase));
->>>>>>> 42662b16
       // setPhysicalProperties(physicalPropertyType);
     }
     this.setInitType(type);
