--- conflicted
+++ resolved
@@ -51,14 +51,10 @@
 
   protected PhaseInterface[] refPhase = null;
 
-<<<<<<< HEAD
-  protected PhaseType pt = PhaseType.GAS;
-=======
   protected int phaseType = 0;
   protected String phaseTypeName = "gas";
   protected PhaseType pt = PhaseType.GAS;
 
->>>>>>> 38efcbb9
 
   /**
    * <p>
@@ -198,11 +194,7 @@
   /** {@inheritDoc} */
   @Override
   public void setProperties(PhaseInterface phase) {
-<<<<<<< HEAD
-    this.setType(phase.getType());
-=======
     setType(phase.getType());
->>>>>>> 38efcbb9
     for (int i = 0; i < phase.getNumberOfComponents(); i++) {
       this.getComponent(i).setProperties(phase.getComponent(i));
     }
@@ -1268,11 +1260,7 @@
         refPhase[i].setAttractiveTerm(this.getComponent(i).getAttractiveTermNumber());
         refPhase[i].setMixingRule(this.getMixingRuleNumber());
         refPhase[i].setType(this.getType());
-<<<<<<< HEAD
-        refPhase[i].init(refPhase[i].getNumberOfMolesInPhase(), 1, 0, 1.0);
-=======
         refPhase[i].init(refPhase[i].getNumberOfMolesInPhase(), 1, 0, this.getType(), 1.0);
->>>>>>> 38efcbb9
       } else {
         // System.out.println("ref " + name);
         if (getComponent(i).isIsTBPfraction() || getComponent(i).isIsPlusFraction()) {
@@ -1939,8 +1927,6 @@
   @Override
   public boolean isMixingRuleDefined() {
     return mixingRuleDefined;
-<<<<<<< HEAD
-=======
   }
 
   /** {@inheritDoc} */
@@ -1961,7 +1947,6 @@
     this.pt = pt;
     this.phaseType = pt.getValue();
     this.phaseTypeName = pt.getDesc();
->>>>>>> 38efcbb9
   }
 
   /** {@inheritDoc} */
@@ -1972,19 +1957,8 @@
 
   /** {@inheritDoc} */
   @Override
-<<<<<<< HEAD
-  public final PhaseType getType() {
-    return this.pt;
-  }
-
-  /** {@inheritDoc} */
-  @Override
-  public final void setType(PhaseType pt) {
-    this.pt = pt;
-=======
   public String getPhaseTypeName() {
     return phaseTypeName;
->>>>>>> 38efcbb9
   }
 
   /** {@inheritDoc} */
