/*
 * Phase.java
 *
 * Created on 8. april 2000, 23:38
 */

package neqsim.thermo.phase;

import java.util.ArrayList;
import org.apache.logging.log4j.LogManager;
import org.apache.logging.log4j.Logger;
import neqsim.physicalProperties.PhysicalPropertyHandler;
import neqsim.thermo.component.ComponentInterface;
import neqsim.thermo.system.SystemInterface;
import neqsim.util.exception.InvalidInputException;

/**
 * Phase class.
 *
 * @author Even Solbraa
 */
abstract class Phase implements PhaseInterface {
  private static final long serialVersionUID = 1000;
  static Logger logger = LogManager.getLogger(Phase.class);

  public int numberOfComponents = 0;
  public ComponentInterface[] componentArray;
  public boolean mixingRuleDefined = false;

  public boolean calcMolarVolume = true;

  private boolean constantPhaseVolume = false;

  public int physicalPropertyType = 0;

  protected boolean useVolumeCorrection = true;
  public neqsim.physicalProperties.PhysicalPropertyHandler physicalPropertyHandler = null;
  protected double molarVolume = 1.0;
  protected double phaseVolume = 1.0;

  public boolean chemSyst = false;
  protected double diElectricConstant = 0;
  double Z = 1;
  public String thermoPropertyModelName = null;

  /**
   * Mole fraction of this phase in system.
   * <code>beta = numberOfMolesInPhase/numberOfMolesInSystem</code>
   */
  double beta = 1.0;
  /** Number of moles in phase. <code>numberOfMolesInPhase = numberOfMolesInSystem*beta</code> */
  public double numberOfMolesInPhase = 0;

  private int initType = 0;
  int mixingRuleNumber = 0;
  double temperature = 0;
  double pressure = 0;

  protected PhaseInterface[] refPhase = null;

  protected int phaseType = 0;
  protected String phaseTypeName = "gas";
  protected PhaseType pt = PhaseType.GAS;


  /**
   * <p>
   * Constructor for Phase.
   * </p>
   */
  public Phase() {
    componentArray = new ComponentInterface[MAX_NUMBER_OF_COMPONENTS];
  }

  /** {@inheritDoc} */
  @Override
  public Phase clone() {
    Phase clonedPhase = null;

    try {
      clonedPhase = (Phase) super.clone();
    } catch (Exception ex) {
      logger.error("Cloning failed.", ex);
    }

    clonedPhase.componentArray = this.componentArray.clone();
    for (int i = 0; i < numberOfComponents; i++) {
      clonedPhase.componentArray[i] = this.componentArray[i].clone();
    }
    // System.out.println("cloed length: " + componentArray.length);
    if (physicalPropertyHandler != null) {
      clonedPhase.physicalPropertyHandler = this.physicalPropertyHandler.clone();
    }

    return clonedPhase;
  }

  /**
   * <p>
   * addcomponent. Increase number of components and add moles to phase.
   * </p>
   *
   * @param name Name of component to add.
   * @param moles Number of moles of component to add to phase.
   */
  public void addComponent(String name, double moles) {
    if (name == null) {
      // Will fail anyhow creating component with no name
      throw new RuntimeException(
          new InvalidInputException(this, "addcomponent", "name", "can not be null"));
    }

    if (moles < 0) {
      // should use addMoles/addMolesChemreac if subtracting moles.
      throw new RuntimeException(
          new InvalidInputException(this, "addComponent", "moles", "can not be negative"));
    }

    if (this.hasComponent(name)) {
      // should use addMoles/addMolesChemreac if adding/subtracting moles for component.
      throw new RuntimeException("Component already exists in phase");
    }

    this.numberOfMolesInPhase += moles;
    this.numberOfComponents++;
  }

  /** {@inheritDoc} */
  @Override
  public void removeComponent(String name, double moles, double molesInPhase, int compNumber) {
    name = ComponentInterface.getComponentNameFromAlias(name);

    ArrayList<ComponentInterface> temp = new ArrayList<ComponentInterface>();

    try {
      for (int i = 0; i < numberOfComponents; i++) {
        if (!componentArray[i].getName().equals(name)) {
          temp.add(this.componentArray[i]);
        }
      }
      // logger.info("length " + temp.size());
      for (int i = 0; i < temp.size(); i++) {
        this.componentArray[i] = temp.get(i);
        this.getComponent(i).setComponentNumber(i);
      }
    } catch (Exception ex) {
      logger.error("not able to remove " + name, ex);
    }

    // componentArray = (ComponentInterface[])temp.toArray();
    componentArray[numberOfComponents - 1] = null;
    numberOfMolesInPhase -= molesInPhase;
    numberOfComponents--;
  }

  /** {@inheritDoc} */
  @Override
  public void setEmptyFluid() {
    numberOfMolesInPhase = 0.0;
    for (int i = 0; i < getNumberOfComponents(); i++) {
      this.getComponent(i).setNumberOfMolesInPhase(0.0);
      this.getComponent(i).setNumberOfmoles(0.0);
    }
  }

  /** {@inheritDoc} */
  @Override
  public void addMoles(int component, double dn) {
    numberOfMolesInPhase += dn;
    componentArray[component].addMoles(dn);
  }

  /** {@inheritDoc} */
  @Override
  public void addMolesChemReac(int component, double dn) {
    numberOfMolesInPhase += dn;
    componentArray[component].addMolesChemReac(dn);
  }

  /** {@inheritDoc} */
  @Override
  public void addMolesChemReac(int component, double dn, double totdn) {
    numberOfMolesInPhase += dn;
    componentArray[component].addMolesChemReac(dn, totdn);
    if (numberOfMolesInPhase < 0.0 || getComponent(component).getNumberOfMolesInPhase() < 0.0) {
      String msg = "Negative number of moles in phase.";
      logger.error(msg);
      neqsim.util.exception.InvalidInputException ex =
          new neqsim.util.exception.InvalidInputException(this, "addMolesChemReac", msg);
      throw new RuntimeException(ex);
    }
    if (getComponent(component).getNumberOfMolesInPhase() < 0.0) {
      String msg = "Negative number of moles of component " + component;
      logger.error(msg);
      neqsim.util.exception.InvalidInputException ex =
          new neqsim.util.exception.InvalidInputException(this, "addMolesChemReac", msg);
      throw new RuntimeException(ex);
    }
  }

  /** {@inheritDoc} */
  @Override
  public void setProperties(PhaseInterface phase) {
    setType(phase.getType());
    for (int i = 0; i < phase.getNumberOfComponents(); i++) {
      this.getComponent(i).setProperties(phase.getComponent(i));
    }
    this.numberOfMolesInPhase = phase.getNumberOfMolesInPhase();
    this.numberOfComponents = phase.getNumberOfComponents();
    this.setBeta(phase.getBeta());
    this.setTemperature(phase.getTemperature());
    this.setPressure(phase.getPressure());
  }

  /** {@inheritDoc} */
  @Override
  public ComponentInterface[] getcomponentArray() {
    return componentArray;
  }

  /** {@inheritDoc} */
  @Override
  public double getAntoineVaporPressure(double temp) {
    double pres = 0;
    for (int i = 0; i < numberOfComponents; i++) {
      pres += componentArray[i].getx() * componentArray[i].getAntoineVaporPressure(temp);
      // System.out.println(componentArray[i].getAntoineVaporPressure(temp));
    }
    return pres;
  }

  /** {@inheritDoc} */
  @Override
  public double getWtFrac(String componentName) {
    return getWtFrac(getComponent(componentName).getComponentNumber());
  }

  /** {@inheritDoc} */
  @Override
  public double getWtFrac(int component) {
    return getComponent(component).getMolarMass() * getComponent(component).getx()
        / this.getMolarMass();
  }

  /** {@inheritDoc} */
  @Override
  public double getPseudoCriticalTemperature() {
    double temp = 0;
    for (int i = 0; i < numberOfComponents; i++) {
      temp += componentArray[i].getx() * componentArray[i].getTC();
    }
    return temp;
  }

  /** {@inheritDoc} */
  @Override
  public double getPseudoCriticalPressure() {
    double pres = 0;
    for (int i = 0; i < numberOfComponents; i++) {
      pres += componentArray[i].getx() * componentArray[i].getPC();
    }
    return pres;
  }

  /** {@inheritDoc} */
  @Override
  public void normalize() {
    double sumx = 0;
    for (int i = 0; i < numberOfComponents; i++) {
      sumx += componentArray[i].getx();
    }
    for (int i = 0; i < numberOfComponents; i++) {
      componentArray[i].setx(componentArray[i].getx() / sumx);
    }
  }

  /** {@inheritDoc} */
  @Override
  public void setMoleFractions(double[] x) {
    for (int i = 0; i < numberOfComponents; i++) {
      componentArray[i].setx(x[i]);
    }
    normalize();
  }

  /** {@inheritDoc} */
  @Override
  public double getTemperature() {
    return temperature;
  }

  /** {@inheritDoc} */
  @Override
  public double getPressure() {
    return pressure;
  }

  /** {@inheritDoc} */
  @Override
  public final double getPressure(String unit) {
    neqsim.util.unit.PressureUnit presConversion =
        new neqsim.util.unit.PressureUnit(getPressure(), "bara");
    return presConversion.getValue(unit);
  }

  /** {@inheritDoc} */
  @Override
  public int getInitType() {
    return initType;
  }

  /** {@inheritDoc} */
  @Override
  public double[] getMolarComposition() {
    double[] comp = new double[getNumberOfComponents()];

    for (int compNumb = 0; compNumb < numberOfComponents; compNumb++) {
      comp[compNumb] = getComponent(compNumb).getx();
    }
    return comp;
  }

  /** {@inheritDoc} */
  @Override
  public double[] getComposition(String unit) {
    double[] comp = new double[getNumberOfComponents()];

    for (int compNumb = 0; compNumb < numberOfComponents; compNumb++) {
      if (unit.equals("molefraction")) {
        comp[compNumb] = getComponent(compNumb).getx();
      }
      if (unit.equals("wtfraction")) {
        comp[compNumb] = getWtFrac(compNumb);
      }
      if (unit.equals("molespersec")) {
        comp[compNumb] = getWtFrac(compNumb);
      }
      if (unit.equals("volumefraction")) {
        comp[compNumb] = getComponent(compNumb).getVoli() / getVolume();
      }
    }
    return comp;
  }

  /** {@inheritDoc} */
  @Override
  public double getMixGibbsEnergy() {
    double gmix = 0.0;
    for (int i = 0; i < numberOfComponents; i++) {
      gmix += getComponent(i).getx() * Math.log(getComponent(i).getx());
    }
    return getExcessGibbsEnergy() + R * temperature * gmix * numberOfMolesInPhase;
  }

  /** {@inheritDoc} */
  @Override
  public double getExcessGibbsEnergy() {
    double GE = 0.0;
    if (refPhase == null) {
      initRefPhases(false);
    }
    for (int i = 0; i < numberOfComponents; i++) {
      GE += getComponent(i).getx() * Math.log(getActivityCoefficient(i));
    }
    return R * temperature * numberOfMolesInPhase * GE;
  }

  /** {@inheritDoc} */
  @Override
  public double getExcessGibbsEnergySymetric() {
    double GE = 0.0;
    if (refPhase == null) {
      initRefPhases(true);
    }
    for (int i = 0; i < numberOfComponents; i++) {
      GE += getComponent(i).getx() * Math.log(getActivityCoefficientSymetric(i));
    }
    return R * temperature * numberOfMolesInPhase * GE;
  }

  /** {@inheritDoc} */
  @Override
  public double getZ() {
    return Z;
  }

  /** {@inheritDoc} */
  @Override
  public void setPressure(double pres) {
    this.pressure = pres;
  }

  /** {@inheritDoc} */
  @Override
  public void setTemperature(double temp) {
    this.temperature = temp;
  }

  /** {@inheritDoc} */
  @Override
  public neqsim.physicalProperties.physicalPropertySystem.PhysicalPropertiesInterface getPhysicalProperties() {
    if (physicalPropertyHandler == null) {
      initPhysicalProperties();
      return physicalPropertyHandler.getPhysicalProperty(this);
    } else {
      return physicalPropertyHandler.getPhysicalProperty(this);
    }
  }

  /** {@inheritDoc} */
  @Override
  public void init() {
    init(numberOfMolesInPhase / beta, numberOfComponents, initType, phaseType, beta);
  }

  /** {@inheritDoc} */
  @Override
  public void init(double totalNumberOfMoles, int numberOfComponents, int type, int phase,
      double beta) {
    if (totalNumberOfMoles <= 0) {
      throw new RuntimeException(new neqsim.util.exception.InvalidInputException(this, "init",
          "totalNumberOfMoles", "must be larger than zero."));
    }

    this.beta = beta;
    numberOfMolesInPhase = beta * totalNumberOfMoles;
    if (this.phaseType != phase) {
      this.phaseType = phase;
      // setPhysicalProperties(physicalPropertyType);
    }
    this.setInitType(type);
    this.numberOfComponents = numberOfComponents;
    for (int i = 0; i < numberOfComponents; i++) {
      componentArray[i].init(temperature, pressure, totalNumberOfMoles, beta, type);
    }
  }

  /** {@inheritDoc} */
  @Override
  public void setPhysicalProperties() {
    // System.out.println("Physical properties: Default model");
    setPhysicalProperties(physicalPropertyType);
    // physicalProperty = new
    // physicalProperties.physicalPropertySystem.commonPhasePhysicalProperties.DefaultPhysicalProperties(this,0,0);
  }

  /** {@inheritDoc} */
  @Override
  public void setPhysicalProperties(int type) {
    if (physicalPropertyHandler == null) {
      physicalPropertyHandler = new PhysicalPropertyHandler();
    }
    physicalPropertyHandler.setPhysicalProperties(this, type);
  }

  /** {@inheritDoc} */
  @Override
  public void resetPhysicalProperties() {
    physicalPropertyHandler = null;
  }

  /** {@inheritDoc} */
  @Override
  public void initPhysicalProperties() {
    if (physicalPropertyHandler == null) {
      physicalPropertyHandler = new PhysicalPropertyHandler();
    }

    if (physicalPropertyHandler.getPhysicalProperty(this) == null) {
      setPhysicalProperties(physicalPropertyType);
    }
    getPhysicalProperties().init(this);
  }

  /** {@inheritDoc} */
  @Override
  public void initPhysicalProperties(String type) {
    if (physicalPropertyHandler == null) {
      physicalPropertyHandler = new PhysicalPropertyHandler();
    }
    if (physicalPropertyHandler.getPhysicalProperty(this) == null) {
      setPhysicalProperties(physicalPropertyType);
    }
    getPhysicalProperties().setPhase(this);

    // if (physicalProperty == null || phaseTypeAtLastPhysPropUpdate != phaseType ||
    // !phaseTypeNameAtLastPhysPropUpdate.equals(phaseTypeName)) {
    // this.setPhysicalProperties();
    // }
    // physicalProperty.init(this, type);
    getPhysicalProperties().init(this, type);
  }

  /** {@inheritDoc} */
  @Override
  public double geta(PhaseInterface phase, double temperature, double pressure, int numbcomp) {
    return 1;
  }

  /** {@inheritDoc} */
  @Override
  public double calcA(PhaseInterface phase, double temperature, double pressure, int numbcomp) {
    return 1;
  }

  /**
   * <p>
   * calcA.
   * </p>
   *
   * @param comp a int
   * @param phase a {@link neqsim.thermo.phase.PhaseInterface} object
   * @param temperature a double
   * @param pressure a double
   * @param numbcomp a int
   * @return a double
   */
  public double calcA(int comp, PhaseInterface phase, double temperature, double pressure,
      int numbcomp) {
    return 1;
  }

  /** {@inheritDoc} */
  @Override
  public double calcAi(int comp, PhaseInterface phase, double temperature, double pressure,
      int numbcomp) {
    return 1;
  }

  /** {@inheritDoc} */
  @Override
  public double calcAiT(int comp, PhaseInterface phase, double temperature, double pressure,
      int numbcomp) {
    return 1;
  }

  /** {@inheritDoc} */
  @Override
  public double calcAT(int comp, PhaseInterface phase, double temperature, double pressure,
      int numbcomp) {
    return 1;
  }

  /** {@inheritDoc} */
  @Override
  public double calcAij(int compNumb, int j, PhaseInterface phase, double temperature,
      double pressure, int numbcomp) {
    return 0;
  }

  /** {@inheritDoc} */
  @Override
  public double getb(PhaseInterface phase, double temperature, double pressure, int numbcomp) {
    return 1;
  }

  /** {@inheritDoc} */
  @Override
  public double calcB(PhaseInterface phase, double temperature, double pressure, int numbcomp) {
    return 1;
  }

  /** {@inheritDoc} */
  @Override
  public double getg() {
    return 1;
  }

  /** {@inheritDoc} */
  @Override
  public double calcBij(int compNumb, int j, PhaseInterface phase, double temperature,
      double pressure, int numbcomp) {
    return 0;
  }

  /** {@inheritDoc} */
  @Override
  public double calcBi(int comp, PhaseInterface phase, double temperature, double pressure,
      int numbcomp) {
    return 1;
  }

  /** {@inheritDoc} */
  @Override
  public void setAttractiveTerm(int i) {
    for (int k = 0; k < numberOfComponents; k++) {
      componentArray[k].setAttractiveTerm(i);
    }
  }

  /** {@inheritDoc} */
  @Override
  public double getMolarVolume() {
    return molarVolume;
  }

  /** {@inheritDoc} */
  @Override
  public int getNumberOfComponents() {
    return numberOfComponents;
  }

  /** {@inheritDoc} */
  @Override
  public double getA() {
    return 0;
  }

  /** {@inheritDoc} */
  @Override
  public double getB() {
    return 0;
  }

  /**
   * <p>
   * getBi.
   * </p>
   *
   * @return a double
   */
  public double getBi() {
    return 0;
  }

  /** {@inheritDoc} */
  @Override
  public double getAT() {
    return 0;
  }

  /** {@inheritDoc} */
  @Override
  public double getATT() {
    return 0;
  }

  /**
   * <p>
   * getAiT.
   * </p>
   *
   * @return a double
   */
  public double getAiT() {
    return 0;
  }

  /** {@inheritDoc} */
  @Override
  public PhaseInterface getPhase() {
    return this;
  }

  /** {@inheritDoc} */
  @Override
  public double getNumberOfMolesInPhase() {
    return numberOfMolesInPhase;
  }

  /** {@inheritDoc} */
  @Override
  public ComponentInterface[] getComponents() {
    return componentArray;
  }

  /** {@inheritDoc} */
  @Override
  public void setComponentArray(ComponentInterface[] components) {
    this.componentArray = components;
  }

  /** {@inheritDoc} */
  @Override
  public double calcR() {
    double R = 8.314 / getMolarMass();

    return R;
  }

  /** {@inheritDoc} */
  @Override
  public double Fn() {
    return 1;
  }

  /** {@inheritDoc} */
  @Override
  public double FT() {
    return 1;
  }

  /** {@inheritDoc} */
  @Override
  public double FV() {
    return 1;
  }

  /** {@inheritDoc} */
  @Override
  public double FD() {
    return 1;
  }

  /** {@inheritDoc} */
  @Override
  public double FB() {
    return 1;
  }

  /** {@inheritDoc} */
  @Override
  public double gb() {
    return 1;
  }

  /** {@inheritDoc} */
  @Override
  public double fb() {
    return 1;
  }

  /** {@inheritDoc} */
  @Override
  public double gV() {
    return 1;
  }

  /** {@inheritDoc} */
  @Override
  public double fv() {
    return 1;
  }

  /** {@inheritDoc} */
  @Override
  public double FnV() {
    return 1;
  }

  /** {@inheritDoc} */
  @Override
  public double FnB() {
    return 1;
  }

  /** {@inheritDoc} */
  @Override
  public double FTT() {
    return 1;
  }

  /** {@inheritDoc} */
  @Override
  public double FBT() {
    return 1;
  }

  /** {@inheritDoc} */
  @Override
  public double FDT() {
    return 1;
  }

  /** {@inheritDoc} */
  @Override
  public double FBV() {
    return 1;
  }

  /** {@inheritDoc} */
  @Override
  public double FBB() {
    return 1;
  }

  /** {@inheritDoc} */
  @Override
  public double FDV() {
    return 1;
  }

  /** {@inheritDoc} */
  @Override
  public double FBD() {
    return 1;
  }

  /** {@inheritDoc} */
  @Override
  public double FTV() {
    return 1;
  }

  /** {@inheritDoc} */
  @Override
  public double FVV() {
    return 1;
  }

  /** {@inheritDoc} */
  @Override
  public double gVV() {
    return 1;
  }

  /** {@inheritDoc} */
  @Override
  public double gBV() {
    return 1;
  }

  /** {@inheritDoc} */
  @Override
  public double gBB() {
    return 1;
  }

  /** {@inheritDoc} */
  @Override
  public double fVV() {
    return 1;
  }

  /** {@inheritDoc} */
  @Override
  public double fBV() {
    return 1;
  }

  /** {@inheritDoc} */
  @Override
  public double fBB() {
    return 1;
  }

  /** {@inheritDoc} */
  @Override
  public double dFdT() {
    return 1;
  }

  /** {@inheritDoc} */
  @Override
  public double dFdV() {
    return 1;
  }

  /** {@inheritDoc} */
  @Override
  public double dFdTdV() {
    return 1;
  }

  /** {@inheritDoc} */
  @Override
  public double dFdVdV() {
    return 1;
  }

  /** {@inheritDoc} */
  @Override
  public double dFdTdT() {
    return 1;
  }

  /** {@inheritDoc} */
  @Override
  public double getCpres() {
    return 1;
  }

  /**
   * <p>
   * getCvres.
   * </p>
   *
   * @return a double
   */
  public double getCvres() {
    return 1;
  }

  /** {@inheritDoc} */
  @Override
  public double getHresTP() {
    logger.error("error Hres");
    return 0;
  }

  /**
   * <p>
   * getHresdP.
   * </p>
   *
   * @return a double
   */
  public double getHresdP() {
    logger.error(" getHresdP error Hres - not implemented?");
    return 0;
  }

  /** {@inheritDoc} */
  @Override
  public double getGresTP() {
    logger.error("error Gres");
    return 0;
  }

  /**
   * <p>
   * getSresTV.
   * </p>
   *
   * @return a double
   */
  public double getSresTV() {
    logger.error("error Hres");
    return 0;
  }

  /** {@inheritDoc} */
  @Override
  public double getSresTP() {
    return 0;
  }

  /** {@inheritDoc} */
  @Override
  public double getCp0() {
    double tempVar = 0.0;
    for (int i = 0; i < numberOfComponents; i++) {
      tempVar += componentArray[i].getx() * componentArray[i].getCp0(temperature);
    }
    return tempVar;
  }

  // Integral av Cp0 mhp T
  /**
   * <p>
   * getHID.
   * </p>
   *
   * @return a double
   */
  public double getHID() {
    double tempVar = 0.0;
    for (int i = 0; i < numberOfComponents; i++) {
      tempVar += componentArray[i].getx() * componentArray[i].getHID(temperature);
    }
    return tempVar;
  }

  /** {@inheritDoc} */
  @Override
  public double getCp() {
    // System.out.println("Cp res:" + this.getCpres() + " Cp0: " + getCp0());
    return getCp0() * numberOfMolesInPhase + this.getCpres();
  }

  /** {@inheritDoc} */
  @Override
  public double getCp(String unit) {
    double refCp = getCp(); // Cp in J/K
    double conversionFactor = 1.0;
    switch (unit) {
      case "J/K":
        conversionFactor = 1.0;
        break;
      case "J/molK":
        conversionFactor = 1.0 / getNumberOfMolesInPhase();
        break;
      case "J/kgK":
        conversionFactor = 1.0 / getNumberOfMolesInPhase() / getMolarMass();
        break;
      case "kJ/kgK":
        conversionFactor = 1.0 / getNumberOfMolesInPhase() / getMolarMass() / 1000.0;
        break;
      default:
        break;
    }
    return refCp * conversionFactor;
  }

  /** {@inheritDoc} */
  @Override
  public double getCv() {
    return getCp0() * numberOfMolesInPhase - R * numberOfMolesInPhase + getCvres();
  }

  /** {@inheritDoc} */
  @Override
  public double getCv(String unit) {
    double refCv = getCv(); // Cv in J/K
    double conversionFactor = 1.0;
    switch (unit) {
      case "J/K":
        conversionFactor = 1.0;
        break;
      case "J/molK":
        conversionFactor = 1.0 / getNumberOfMolesInPhase();
        break;
      case "J/kgK":
        conversionFactor = 1.0 / getNumberOfMolesInPhase() / getMolarMass();
        break;
      case "kJ/kgK":
        conversionFactor = 1.0 / getNumberOfMolesInPhase() / getMolarMass() / 1000.0;
        break;
      default:
        break;
    }
    return refCv * conversionFactor;
  }

  /** {@inheritDoc} */
  @Override
  public double getKappa() {
    return getCp() / getCv();
  }

  /** {@inheritDoc} */
  @Override
  public double getGamma() {
    return getCp() / getCv();
  }

  /** {@inheritDoc} */
  @Override
  public double getEnthalpy() {
    return getHID() * numberOfMolesInPhase + this.getHresTP();
  }

  /** {@inheritDoc} */
  @Override
  public double getEnthalpy(String unit) {
    double refEnthalpy = getEnthalpy(); // enthalpy in J
    double conversionFactor = 1.0;
    switch (unit) {
      case "J":
        conversionFactor = 1.0;
        break;
      case "J/mol":
        conversionFactor = 1.0 / getNumberOfMolesInPhase();
        break;
      case "J/kg":
        conversionFactor = 1.0 / getNumberOfMolesInPhase() / getMolarMass();
        break;
      case "kJ/kg":
        conversionFactor = 1.0 / getNumberOfMolesInPhase() / getMolarMass() / 1000.0;
        break;
      default:
        break;
    }
    return refEnthalpy * conversionFactor;
  }

  /** {@inheritDoc} */
  @Override
  public double getEnthalpydP() {
    return this.getHresdP();
  }

  /** {@inheritDoc} */
  @Override
  public double getEnthalpydT() {
    return getCp();
  }

  /** {@inheritDoc} */
  @Override
  public void setNumberOfComponents(int numberOfComponents) {
    this.numberOfComponents = numberOfComponents;
  }

  /** {@inheritDoc} */
  @Override
  public final int getNumberOfMolecularComponents() {
    int mol = 0;
    for (int i = 0; i < numberOfComponents; i++) {
      if (componentArray[i].getIonicCharge() == 0) {
        mol++;
      }
    }
    return mol;
  }

  /** {@inheritDoc} */
  @Override
  public final int getNumberOfIonicComponents() {
    int ion = 0;
    for (int i = 0; i < numberOfComponents; i++) {
      if (componentArray[i].getIonicCharge() != 0) {
        ion++;
      }
    }
    return ion;
  }

  /** {@inheritDoc} */
  @Override
  public double getEntropy() {
    double tempVar = 0.0;
    for (int i = 0; i < numberOfComponents; i++) {
      tempVar += componentArray[i].getx() * componentArray[i].getIdEntropy(temperature);
    }

    double tempVar2 = 0;
    for (int i = 0; i < numberOfComponents; i++) {
      if (componentArray[i].getx() > 1e-100) {
        tempVar2 += -R * componentArray[i].getx() * Math.log(componentArray[i].getx());
      }
    }

    return tempVar * numberOfMolesInPhase
        - numberOfMolesInPhase * R * Math.log(pressure / referencePressure)
        + tempVar2 * numberOfMolesInPhase + this.getSresTP();
  }

  /** {@inheritDoc} */
  @Override
  public double getEntropy(String unit) {
    double refEntropy = getEntropy(); // entropy in J/K
    double conversionFactor = 1.0;
    switch (unit) {
      case "J/K":
        conversionFactor = 1.0;
        break;
      case "J/molK":
        conversionFactor = 1.0 / getNumberOfMolesInPhase();
        break;
      case "J/kgK":
        conversionFactor = 1.0 / getNumberOfMolesInPhase() / getMolarMass();
        break;
      case "kJ/kgK":
        conversionFactor = 1.0 / getNumberOfMolesInPhase() / getMolarMass() / 1000.0;
        break;
      default:
        break;
    }
    return refEntropy * conversionFactor;
  }

  /** {@inheritDoc} */
  @Override
  public double getEntropydP() {
    return getdPdTVn() / getdPdVTn();
  }

  /** {@inheritDoc} */
  @Override
  public double getEntropydT() {
    return getCp() / temperature;
  }

  /** {@inheritDoc} */
  @Override
  public double getViscosity() {
    return getPhysicalProperties().getViscosity();
  }

  /** {@inheritDoc} */
  @Override
  public double getViscosity(String unit) {
    double refViscosity = getViscosity(); // viscosity in kg/msec
    double conversionFactor = 1.0;
    switch (unit) {
      case "kg/msec":
        conversionFactor = 1.0;
        break;
      case "cP":
        conversionFactor = 1.0e3;
        break;
      default:
        throw new RuntimeException();
    }
    return refViscosity * conversionFactor;
  }

  /** {@inheritDoc} */
  @Override
  public double getThermalConductivity() {
    return getPhysicalProperties().getConductivity();
  }

  /** {@inheritDoc} */
  @Override
  public double getThermalConductivity(String unit) {
    double refConductivity = getThermalConductivity(); // conductivity in W/m*K
    double conversionFactor = 1.0;
    switch (unit) {
      case "W/mK":
        conversionFactor = 1.0;
        break;
      case "W/cmK":
        conversionFactor = 0.01;
        break;
      default:
        throw new RuntimeException();
    }
    return refConductivity * conversionFactor;
  }

  /** {@inheritDoc} */
  @Override
  @Deprecated
  public double getConductivity() {
    return getPhysicalProperties().getConductivity();
  }

  /** {@inheritDoc} */
  @Override
  @Deprecated
  public double getConductivity(String unit) {
    double refConductivity = getConductivity(); // conductivity in W/m*K
    double conversionFactor = 1.0;
    switch (unit) {
      case "W/mK":
        conversionFactor = 1.0;
        break;
      case "W/cmK":
        conversionFactor = 0.01;
        break;
      default:
        throw new RuntimeException();
    }
    return refConductivity * conversionFactor;
  }

  /** {@inheritDoc} */
  @Override
  public void initRefPhases(boolean onlyPure) {
    if (refPhase == null) {
      initRefPhases(onlyPure, "water");
    }
  }

  /**
   * <p>
   * initRefPhases.
   * </p>
   *
   * @param onlyPure a boolean
   * @param name a {@link java.lang.String} object
   */
  public void initRefPhases(boolean onlyPure, String name) {
    refPhase = new PhaseInterface[numberOfComponents];
    for (int i = 0; i < numberOfComponents; i++) {
      try {
        refPhase[i] = this.getClass().getDeclaredConstructor().newInstance();
      } catch (Exception ex) {
        logger.error(ex.getMessage(), ex);
      }
      refPhase[i].setTemperature(temperature);
      refPhase[i].setPressure(pressure);
      if (getComponent(i).getReferenceStateType().equals("solvent") || onlyPure) {
        if (getComponent(i).isIsTBPfraction() || getComponent(i).isIsPlusFraction()) {
          refPhase[i].addComponent("default", 10.0, 10.0, 0);
          refPhase[i].getComponent(0).setMolarMass(this.getComponent(i).getMolarMass());
          refPhase[i].getComponent(0).setAcentricFactor(this.getComponent(i).getAcentricFactor());
          refPhase[i].getComponent(0).setTC(this.getComponent(i).getTC());
          refPhase[i].getComponent(0).setPC(this.getComponent(i).getPC());
          refPhase[i].getComponent(0).setComponentType("TBPfraction");
          refPhase[i].getComponent(0).setIsTBPfraction(true);
        } else {
          refPhase[i].addComponent(getComponent(i).getComponentName(), 10.0, 10.0, 0);
        }
        refPhase[i].setAttractiveTerm(this.getComponent(i).getAttractiveTermNumber());
        refPhase[i].setMixingRule(this.getMixingRuleNumber());
        refPhase[i].setType(this.getType());
        refPhase[i].init(refPhase[i].getNumberOfMolesInPhase(), 1, 0, this.getType(), 1.0);
      } else {
        // System.out.println("ref " + name);
        if (getComponent(i).isIsTBPfraction() || getComponent(i).isIsPlusFraction()) {
          refPhase[i].addComponent("default", 10.0, 10.0, 0);
          refPhase[i].getComponent(0).setMolarMass(this.getComponent(i).getMolarMass());
          refPhase[i].getComponent(0).setAcentricFactor(this.getComponent(i).getAcentricFactor());
          refPhase[i].getComponent(0).setTC(this.getComponent(i).getTC());
          refPhase[i].getComponent(0).setPC(this.getComponent(i).getPC());
          refPhase[i].getComponent(0).setComponentType("TBPfraction");
          refPhase[i].getComponent(0).setIsTBPfraction(true);
        } else {
          refPhase[i].addComponent(getComponent(i).getComponentName(), 1.0e-10, 1.0e-10, 0);
        }
        refPhase[i].addComponent(name, 10.0, 10.0, 1);
        refPhase[i].setAttractiveTerm(this.getComponent(i).getAttractiveTermNumber());
        refPhase[i].setMixingRule(this.getMixingRuleNumber());
        refPhase[i].init(refPhase[i].getNumberOfMolesInPhase(), 2, 0, this.getPhaseType(), 1.0);
      }
    }
  }

  /**
   * <p>
   * getLogPureComponentFugacity.
   * </p>
   *
   * @param k a int
   * @param pure a boolean
   * @return a double
   */
  public double getLogPureComponentFugacity(int k, boolean pure) {
    if (refPhase == null) {
      initRefPhases(pure);
    }
    refPhase[k].setTemperature(temperature);
    refPhase[k].setPressure(pressure);
    refPhase[k].init(refPhase[k].getNumberOfMolesInPhase(), 1, 1, this.getPhaseType(), 1.0);
    refPhase[k].getComponent(0).fugcoef(refPhase[k]);
    return refPhase[k].getComponent(0).getLogFugacityCoefficient();
  }

  /** {@inheritDoc} */
  @Override
  public double getLogPureComponentFugacity(int p) {
    return getLogPureComponentFugacity(p, false);
  }

  /** {@inheritDoc} */
  @Override
  public double getPureComponentFugacity(int p) {
    return Math.exp(getLogPureComponentFugacity(p));
  }

  /** {@inheritDoc} */
  @Override
  public double getPureComponentFugacity(int p, boolean pure) {
    return Math.exp(getLogPureComponentFugacity(p, pure));
  }

  /** {@inheritDoc} */
  @Override
  public double getLogInfiniteDiluteFugacity(int k, int p) {
    if (refPhase == null) {
      initRefPhases(false, getComponent(p).getName());
    }
    refPhase[k].setTemperature(temperature);
    refPhase[k].setPressure(pressure);
    refPhase[k].init(refPhase[k].getNumberOfMolesInPhase(), 2, 1, this.getPhaseType(), 1.0);
    refPhase[k].getComponent(0).fugcoef(refPhase[k]);
    return refPhase[k].getComponent(0).getLogFugacityCoefficient();
  }

  /** {@inheritDoc} */
  @Override
  public double getLogInfiniteDiluteFugacity(int k) {
    PhaseInterface dilphase = (PhaseInterface) this.clone();
    dilphase.addMoles(k, -(1.0 - 1e-10) * dilphase.getComponent(k).getNumberOfMolesInPhase());
    dilphase.getComponent(k).setx(1e-10);
    dilphase.init(dilphase.getNumberOfMolesInPhase(), dilphase.getNumberOfComponents(), 1,
        dilphase.getPhaseType(), 1.0);
    dilphase.getComponent(k).fugcoef(dilphase);
    return dilphase.getComponent(k).getLogFugacityCoefficient();
  }

  /** {@inheritDoc} */
  @Override
  public double getInfiniteDiluteFugacity(int k, int p) {
    return Math.exp(getLogInfiniteDiluteFugacity(k, p));
  }

  /**
   * <p>
   * getInfiniteDiluteFugacity.
   * </p>
   *
   * @param k a int
   * @return a double
   */
  public double getInfiniteDiluteFugacity(int k) {
    return Math.exp(getLogInfiniteDiluteFugacity(k));
  }

  /** {@inheritDoc} */
  @Override
  public double getLogActivityCoefficient(int k, int p) {
    double fug = 0.0;
    double oldFug = getComponent(k).getLogFugacityCoefficient();
    if (getComponent(k).getReferenceStateType().equals("solvent")) {
      fug = getLogPureComponentFugacity(k);
    } else {
      fug = getLogInfiniteDiluteFugacity(k, p);
    }
    return oldFug - fug;
  }

  /** {@inheritDoc} */
  @Override
  public double getActivityCoefficient(int k, int p) {
    double fug = 0.0;
    double oldFug = getComponent(k).getLogFugacityCoefficient();
    if (getComponent(k).getReferenceStateType().equals("solvent")) {
      fug = getLogPureComponentFugacity(k);
    } else {
      fug = getLogInfiniteDiluteFugacity(k, p);
    }
    return Math.exp(oldFug - fug);
  }

  /** {@inheritDoc} */
  @Override
  public double getActivityCoefficient(int k) {
    double fug = 0.0;

    double oldFug = getComponent(k).getLogFugacityCoefficient();
    if (getComponent(k).getReferenceStateType().equals("solvent")) {
      fug = getLogPureComponentFugacity(k);
    } else {
      fug = getLogInfiniteDiluteFugacity(k);
    }
    return Math.exp(oldFug - fug);
  }

  /** {@inheritDoc} */
  @Override
  public double getActivityCoefficientSymetric(int k) {
    if (refPhase == null) {
      initRefPhases(true);
    }
    double fug = 0.0;
    double oldFug = getComponent(k).getLogFugacityCoefficient();
    fug = getLogPureComponentFugacity(k);
    return Math.exp(oldFug - fug);
  }

  /** {@inheritDoc} */
  @Override
  public double getActivityCoefficientUnSymetric(int k) {
    double fug = 0.0;
    double oldFug = getComponent(k).getLogFugacityCoefficient();
    fug = getLogInfiniteDiluteFugacity(k);
    return Math.exp(oldFug - fug);
  }

  /** {@inheritDoc} */
  @Override
  public double getMolalMeanIonicActivity(int comp1, int comp2) {
    int watNumb = 0;
    // double vminus = 0.0, vplus = 0.0;
    double ions = 0.0;
    for (int j = 0; j < this.numberOfComponents; j++) {
      if (getComponent(j).getIonicCharge() != 0) {
        ions += getComponent(j).getx();
      }
    }

    double val = ions / getComponent("water").getx();
    for (int j = 0; j < this.numberOfComponents; j++) {
      if (getComponent(j).getComponentName().equals("water")) {
        watNumb = j;
      }
    }

    double act1 = Math.pow(getActivityCoefficient(comp1, watNumb),
        Math.abs(getComponent(comp2).getIonicCharge()));
    double act2 = Math.pow(getActivityCoefficient(comp2, watNumb),
        Math.abs(getComponent(comp1).getIonicCharge()));

    return Math.pow(act1 * act2, 1.0 / (Math.abs(getComponent(comp1).getIonicCharge())
        + Math.abs(getComponent(comp2).getIonicCharge()))) * 1.0 / (1.0 + val);
  }

  /** {@inheritDoc} */
  @Override
  public double getOsmoticCoefficientOfWater() {
    int watNumb = 0;
    for (int j = 0; j < this.numberOfComponents; j++) {
      if (getComponent(j).getComponentName().equals("water")) {
        watNumb = j;
      }
    }
    return getOsmoticCoefficient(watNumb);
  }

  /** {@inheritDoc} */
  @Override
  public double getOsmoticCoefficient(int watNumb) {
    double oldFug = getComponent(watNumb).getFugacityCoefficient();
    double pureFug = getPureComponentFugacity(watNumb);
    double ions = 0.0;
    for (int j = 0; j < this.numberOfComponents; j++) {
      if (getComponent(j).getIonicCharge() != 0) {
        ions += getComponent(j).getx();
      }
    }
    return -Math.log(oldFug * getComponent(watNumb).getx() / pureFug) * getComponent(watNumb).getx()
        / ions;
  }

  // public double getOsmoticCoefficient(int watNumb, String refState){
  // if(refState.equals("molality")){
  // double oldFug = getComponent(watNumb).getFugacityCoefficient();
  // double pureFug = getPureComponentFugacity(watNumb);system.getPhase(i).
  // double ions=0.0;
  // for(int j=0;j<this.numberOfComponents;j++){
  // if(getComponent(j).getIonicCharge()!=0) ions +=
  // getComponent(j).getNumberOfMolesInPhase() /
  // getComponent(watNumb).getNumberOfMolesInPhase()/getComponent(watNumb).getMolarMass();
  // //*Math.abs(getComponent(j).getIonicCharge());
  // }
  // double val = - Math.log(oldFug*getComponent(watNumb).getx()/pureFug) *
  // 1.0/ions/getComponent(watNumb).getMolarMass();
  // return val;
  // }
  // else return getOsmoticCoefficient(watNumb);
  // }

  /** {@inheritDoc} */
  @Override
  public double getMeanIonicActivity(int comp1, int comp2) {
    double act1 = 0.0;
    double act2 = 0.0;
    int watNumb = 0;
    // double vminus = 0.0, vplus = 0.0;

    for (int j = 0; j < this.numberOfComponents; j++) {
      if (getComponent(j).getComponentName().equals("water")) {
        watNumb = j;
      }
    }

    act1 = Math.pow(getActivityCoefficient(comp1, watNumb),
        Math.abs(getComponent(comp2).getIonicCharge()));
    act2 = Math.pow(getActivityCoefficient(comp2, watNumb),
        Math.abs(getComponent(comp1).getIonicCharge()));
    return Math.pow(act1 * act2, 1.0 / (Math.abs(getComponent(comp1).getIonicCharge())
        + Math.abs(getComponent(comp2).getIonicCharge())));
  }

  /** {@inheritDoc} */
  @Override
  public double getGibbsEnergy() {
    return getEnthalpy() - temperature * getEntropy();
  }

  /** {@inheritDoc} */
  @Override
  public double getInternalEnergy() {
    return getEnthalpy() - pressure * getMolarVolume() * numberOfMolesInPhase;
  }

  /** {@inheritDoc} */
  @Override
  public double getHelmholtzEnergy() {
    return getInternalEnergy() - temperature * getEntropy();
  }

  /** {@inheritDoc} */
  @Override
  public final double getMolarMass() {
    double tempVar = 0;
    for (int i = 0; i < numberOfComponents; i++) {
      tempVar += componentArray[i].getx() * componentArray[i].getMolarMass();
    }
    return tempVar;
  }

  /** {@inheritDoc} */
  @Override
  public double getJouleThomsonCoefficient(String unit) {
    double JTcoef = getJouleThomsonCoefficient();
    double conversionFactor = 1.0;
    switch (unit) {
      case "K/bar":
        conversionFactor = 1.0;
        break;
      case "C/bar":
        conversionFactor = 1.0;
        break;
      default:
        break;
    }
    return JTcoef * conversionFactor;
  }

  /** {@inheritDoc} */
  @Override
  public double getJouleThomsonCoefficient() {
    return 0;
  }

  /** {@inheritDoc} */
  @Override
  public double getDensity() {
    return 1.0 / getMolarVolume() * getMolarMass() * 1.0e5;
  }

  /** {@inheritDoc} */
  @Override
  public double getDensity(String unit) {
    double refDensity = getPhysicalProperties().getDensity(); // density in kg/m3
    double conversionFactor = 1.0;
    switch (unit) {
      case "kg/m3":
        conversionFactor = 1.0;
        break;
      case "mol/m3":
        conversionFactor = 1.0 / getMolarMass();
        break;
      case "lb/ft3":
        conversionFactor = 0.0624279606;
        break;
      default:
        throw new RuntimeException(
            "Could not create conversion factor because molar mass is NULL or 0");
    }
    return refDensity * conversionFactor;
  }

  /** {@inheritDoc} */
  @Override
  public final double getPhaseFraction() {
    return getBeta();
  }

  /** {@inheritDoc} */
  @Override
  public double getdPdrho() {
    return 0;
  }

  /** {@inheritDoc} */
  @Override
  public double getdrhodP() {
    return 0.0;
  }

  /** {@inheritDoc} */
  @Override
  public double getdrhodT() {
    return 0;
  }

  /** {@inheritDoc} */
  @Override
  public double getdrhodN() {
    return 0;
  }

  /** {@inheritDoc} */
  @Override
  public void setMixingRule(int type) {
    mixingRuleNumber = type;
  }

  /**
   * <p>
   * calcDiElectricConstant.
   * </p>
   *
   * @param temperature a double
   * @return a double
   */
  public double calcDiElectricConstant(double temperature) {
    double tempVar = 0;
    for (int i = 0; i < numberOfComponents; i++) {
      tempVar += componentArray[i].getNumberOfMolesInPhase()
          * componentArray[i].getDiElectricConstant(temperature);
    }
    return tempVar / numberOfMolesInPhase;
  }

  /**
   * <p>
   * calcDiElectricConstantdT.
   * </p>
   *
   * @param temperature a double
   * @return a double
   */
  public double calcDiElectricConstantdT(double temperature) {
    double tempVar = 0;
    for (int i = 0; i < numberOfComponents; i++) {
      tempVar += componentArray[i].getNumberOfMolesInPhase()
          * componentArray[i].getDiElectricConstantdT(temperature);
    }
    return tempVar / numberOfMolesInPhase;
  }

  /**
   * <p>
   * calcDiElectricConstantdTdT.
   * </p>
   *
   * @param temperature a double
   * @return a double
   */
  public double calcDiElectricConstantdTdT(double temperature) {
    double tempVar = 0;
    for (int i = 0; i < numberOfComponents; i++) {
      tempVar += componentArray[i].getNumberOfMolesInPhase()
          * componentArray[i].getDiElectricConstantdTdT(temperature);
    }
    return tempVar / numberOfMolesInPhase;
  }

  /**
   * <p>
   * Getter for the field <code>diElectricConstant</code>.
   * </p>
   *
   * @return a double
   */
  public final double getDiElectricConstant() {
    return diElectricConstant;
  }

  /** {@inheritDoc} */
  @Override
  public double getdPdTVn() {
    return 0;
  }

  /** {@inheritDoc} */
  @Override
  public double getdPdVTn() {
    return 0;
  }

  /** {@inheritDoc} */
  @Override
  public double getpH() {
    return getpH_old();
    // System.out.println("ph - old " + getpH_old());
    // initPhysicalProperties();
    // for(int i = 0; i<numberOfComponents; i++) {
    // if(componentArray[i].getName().equals("H3O+")){
    // return
    // -Math.log10(componentArray[i].getNumberOfMolesInPhase()*getPhysicalProperties().getDensity()
    // / (numberOfMolesInPhase*getMolarMass())*1e-3);
    // }
    // }
    // System.out.println("no H3Oplus");
    // return 7.0;
  }

  /**
   * <p>
   * getpH_old.
   * </p>
   *
   * @return a double
   */
  public double getpH_old() {
    for (int i = 0; i < numberOfComponents; i++) {
      if (componentArray[i].getName().equals("H3O+")) {
        // return -Math.log10(componentArray[i].getx()
        // * getActivityCoefficient(i));
        return -Math.log10(componentArray[i].getx() * getActivityCoefficient(i)
            / (0.01802 * neqsim.thermo.util.empiric.Water.waterDensity(temperature) / 1000.0));
      }
    }
    logger.info("no H3Oplus");
    return 7.0;
  }

  /** {@inheritDoc} */
  @Override
  public ComponentInterface getComponent(int i) {
    return componentArray[i];
  }

  /** {@inheritDoc} */
  @Override
  public ComponentInterface getComponent(String name) {
    try {
      for (int i = 0; i < numberOfComponents; i++) {
        if (componentArray[i].getName().equals(name)) {
          return componentArray[i];
        }
      }
      logger.error("could not find component " + name + ", returning null");
      throw new Exception("component not in fluid... " + name);
    } catch (Exception ex) {
      logger.error(ex.getMessage(), ex);
    }
    return null;
  }

  /** {@inheritDoc} */
  @Override
  public boolean hasComponent(String name) {
    for (int i = 0; i < numberOfComponents; i++) {
      if (componentArray[i].getName().equals(name)) {
        return true;
      }
    }
    return false;
  }

  /** {@inheritDoc} */
  @Override
  public final int getMixingRuleNumber() {
    return mixingRuleNumber;
  }

  /** {@inheritDoc} */
  @Override
  public neqsim.thermo.phase.PhaseInterface getRefPhase(int index) {
    if (refPhase == null) {
      initRefPhases(false);
    }
    return refPhase[index];
  }

  /** {@inheritDoc} */
  @Override
  public neqsim.thermo.phase.PhaseInterface[] getRefPhase() {
    if (refPhase == null) {
      initRefPhases(false);
    }
    return refPhase;
  }

  /** {@inheritDoc} */
  @Override
  public void setRefPhase(int index, neqsim.thermo.phase.PhaseInterface refPhase) {
    this.refPhase[index] = refPhase;
  }

  /** {@inheritDoc} */
  @Override
  public void setRefPhase(neqsim.thermo.phase.PhaseInterface[] refPhase) {
    this.refPhase = refPhase;
  }

  /** {@inheritDoc} */
  @Override
  public final int getPhysicalPropertyType() {
    return physicalPropertyType;
  }

  /** {@inheritDoc} */
  @Override
  public void setPhysicalPropertyType(int physicalPropertyType) {
    this.physicalPropertyType = physicalPropertyType;
  }

  /** {@inheritDoc} */
  @Override
  public void setParams(PhaseInterface phase, double[][] alpha, double[][] Dij, double[][] DijT,
      String[][] mixRule, double[][] intparam) {}

  /** {@inheritDoc} */
  @Override
  public final boolean useVolumeCorrection() {
    return useVolumeCorrection;
  }

  /** {@inheritDoc} */
  @Override
  public void useVolumeCorrection(boolean volcor) {
    useVolumeCorrection = volcor;
  }

  /** {@inheritDoc} */
  @Override
  public double getFugacity(int compNumb) {
    // System.out.println("fugcoef" +
    // this.getComponent(compNumb).getFugacityCoefficient());
    return this.getComponent(compNumb).getx() * this.getComponent(compNumb).getFugacityCoefficient()
        * pressure;
  }

  /** {@inheritDoc} */
  @Override
  public double getFugacity(String compName) {
    return this.getComponent(compName).getx() * this.getComponent(compName).getFugacityCoefficient()
        * pressure;
  }

  /**
   * <p>
   * groupTBPfractions.
   * </p>
   *
   * @return an array of {@link double} objects
   */
  public double[] groupTBPfractions() {
    double[] TPBfrac = new double[20];

    for (int i = 0; i < getNumberOfComponents(); i++) {
      double boilpoint = getComponent(i).getNormalBoilingPoint();

      if (boilpoint >= 331.0) {
        TPBfrac[19] += getComponent(i).getx();
      } else if (boilpoint >= 317.0) {
        TPBfrac[18] += getComponent(i).getx();
      } else if (boilpoint >= 303.0) {
        TPBfrac[17] += getComponent(i).getx();
      } else if (boilpoint >= 287.0) {
        TPBfrac[16] += getComponent(i).getx();
      } else if (boilpoint >= 271.1) {
        TPBfrac[15] += getComponent(i).getx();
      } else if (boilpoint >= 253.9) {
        TPBfrac[14] += getComponent(i).getx();
      } else if (boilpoint >= 235.9) {
        TPBfrac[13] += getComponent(i).getx();
      } else if (boilpoint >= 216.8) {
        TPBfrac[12] += getComponent(i).getx();
      } else if (boilpoint >= 196.4) {
        TPBfrac[11] += getComponent(i).getx();
      } else if (boilpoint >= 174.6) {
        TPBfrac[10] += getComponent(i).getx();
      } else if (boilpoint >= 151.3) {
        TPBfrac[9] += getComponent(i).getx();
      } else if (boilpoint >= 126.1) {
        TPBfrac[8] += getComponent(i).getx();
      } else if (boilpoint >= 98.9) {
        TPBfrac[7] += getComponent(i).getx();
      } else if (boilpoint >= 69.2) {
        TPBfrac[6] += getComponent(i).getx();
      }
    }
    return TPBfrac;
  }

  /** {@inheritDoc} */
  @Override
<<<<<<< HEAD
=======
  public final double getBeta() {
    return this.beta;
  }

  /** {@inheritDoc} */
  @Override
>>>>>>> 44aca439
  public final void setBeta(double b) {
    if (b < 0) {
      b = neqsim.thermo.ThermodynamicModelSettings.phaseFractionMinimumLimit;
    }
    if (b > 1) {
      b = 1.0 - neqsim.thermo.ThermodynamicModelSettings.phaseFractionMinimumLimit;
    }
    this.beta = b;
  }

  /** {@inheritDoc} */
  @Override
  public void setMixingRuleGEModel(String name) {}

  /** {@inheritDoc} */
  @Override
  public boolean isMixingRuleDefined() {
    return mixingRuleDefined;
  }

  /** {@inheritDoc} */
  @Override
  public void setMixingRuleDefined(boolean mixingRuleDefined) {
    this.mixingRuleDefined = mixingRuleDefined;
  }

  /** {@inheritDoc} */
  @Override
  public final PhaseType getType() {
    return this.pt;
  }

  /** {@inheritDoc} */
  @Override
  public final void setType(PhaseType pt) {
    this.pt = pt;
    this.phaseType = pt.getValue();
    this.phaseTypeName = pt.getDesc();
  }

  /** {@inheritDoc} */
  @Override
  public final int getPhaseType() {
    return phaseType;
  }

  /** {@inheritDoc} */
  @Override
  public String getPhaseTypeName() {
    return phaseTypeName;
  }

  /** {@inheritDoc} */
  @Override
  public void setMolarVolume(double molarVolume) {
    this.molarVolume = molarVolume;
  }

  /** {@inheritDoc} */
  @Override
  public void calcMolarVolume(boolean test) {
    this.calcMolarVolume = test;
  }

  /** {@inheritDoc} */
  @Override
  public void setTotalVolume(double volume) {
    phaseVolume = volume;
  }

  /** {@inheritDoc} */
  @Override
  public double getTotalVolume() {
    if (constantPhaseVolume) {
      return phaseVolume;
    }
    return getMolarVolume() * getNumberOfMolesInPhase();
  }

  /** {@inheritDoc} */
  @Override
  public double getVolume() {
    return getTotalVolume();
  }

  /** {@inheritDoc} */
  @Override
  public double getVolume(String unit) {
    double conversionFactor = 1.0;
    switch (unit) {
      case "m3":
        conversionFactor = 1.0;
        break;
      case "litre":
        conversionFactor = 1000.0;
        break;
      default:
        break;
    }
    return conversionFactor * getVolume() / 1.0e5;
  }

  /** {@inheritDoc} */
  @Override
  public double getCorrectedVolume() {
    return getMolarMass() / getPhysicalProperties().getDensity() * getNumberOfMolesInPhase();
  }

  /** {@inheritDoc} */
  @Override
  public boolean hasPlusFraction() {
    for (int i = 0; i < numberOfComponents; i++) {
      if (getComponent(i).isIsPlusFraction()) {
        return true;
      }
    }
    return false;
  }

  /** {@inheritDoc} */
  @Override
  public boolean hasTBPFraction() {
    for (int i = 0; i < numberOfComponents; i++) {
      if (getComponent(i).isIsTBPfraction()) {
        return true;
      }
    }
    return false;
  }

  /** {@inheritDoc} */
  @Override
  public boolean isConstantPhaseVolume() {
    return constantPhaseVolume;
  }

  /** {@inheritDoc} */
  @Override
  public void setConstantPhaseVolume(boolean constantPhaseVolume) {
    this.constantPhaseVolume = constantPhaseVolume;
  }

  /** {@inheritDoc} */
  @Override
  public double getMass() {
    return getMolarMass() * numberOfMolesInPhase;
  }

  /** {@inheritDoc} */
  @Override
  public double getSoundSpeed() {
    return 0.0;
  }

  /** {@inheritDoc} */
  @Override
  public ComponentInterface getComponentWithIndex(int index) {
    for (int i = 0; i < numberOfComponents; i++) {
      if (componentArray[i].getIndex() == index) {
        return componentArray[i];
      }
    }
    return null;
  }

  /** {@inheritDoc} */
  @Override
  public double getWtFraction(SystemInterface system) {
    return getBeta() * getMolarMass() / system.getMolarMass();
  }

  /** {@inheritDoc} */
  @Override
  public double getMoleFraction() {
    return beta;
  }

  /** {@inheritDoc} */
  @Override
  public void setInitType(int initType) {
    this.initType = initType;
  }

  /** {@inheritDoc} */
  @Override
  public double getWtFractionOfWaxFormingComponents() {
    double wtFrac = 0.0;

    for (int i = 0; i < numberOfComponents; i++) {
      if (componentArray[i].isWaxFormer()) {
        wtFrac += componentArray[i].getx() * componentArray[i].getMolarMass() / getMolarMass();
      }
    }
    return wtFrac;
  }

  /** {@inheritDoc} */
  @Override
  public double getDensity_GERG2008() {
    neqsim.thermo.util.GERG.NeqSimGERG2008 test = new neqsim.thermo.util.GERG.NeqSimGERG2008(this);
    return test.getDensity();
  }

  /** {@inheritDoc} */
  @Override
  public double[] getProperties_GERG2008() {
    neqsim.thermo.util.GERG.NeqSimGERG2008 test = new neqsim.thermo.util.GERG.NeqSimGERG2008(this);
    return test.propertiesGERG();
  }

  /** {@inheritDoc} */
  @Override
  public double getDensity_AGA8() {
    neqsim.thermo.util.GERG.NeqSimAGA8Detail test =
        new neqsim.thermo.util.GERG.NeqSimAGA8Detail(this);
    return test.getDensity();
  }

  /** {@inheritDoc} */
  @Override
  public double getFlowRate(String flowunit) {
    if (flowunit.equals("kg/sec")) {
      return numberOfMolesInPhase * getMolarMass();
    } else if (flowunit.equals("kg/min")) {
      return numberOfMolesInPhase * getMolarMass() * 60.0;
    } else if (flowunit.equals("kg/hr")) {
      return numberOfMolesInPhase * getMolarMass() * 3600.0;
    } else if (flowunit.equals("m3/hr")) {
      return getVolume() / 1.0e5 * 3600.0;
    } else if (flowunit.equals("m3/min")) {
      return getVolume() / 1.0e5 * 60.0;
    } else if (flowunit.equals("m3/sec")) {
      return getVolume() / 1.0e5;
    } else if (flowunit.equals("ft3/sec")) {
      return getVolume() * Math.pow(3.2808399, 3) / 1.0e5;
    } else if (flowunit.equals("mole/sec")) {
      return numberOfMolesInPhase;
    } else if (flowunit.equals("mole/min")) {
      return numberOfMolesInPhase * 60.0;
    } else if (flowunit.equals("mole/hr")) {
      return numberOfMolesInPhase * 3600.0;
    } else {
      throw new RuntimeException("failed.. unit: " + flowunit + " not supported");
    }
  }

  /**
   * <p>
   * Getter for the field <code>thermoPropertyModelName</code>.
   * </p>
   *
   * @return a {@link java.lang.String} object
   */
  public String getThermoPropertyModelName() {
    return thermoPropertyModelName;
  }

  /** {@inheritDoc} */
  @Override
  public double getCompressibilityX() {
    return getTemperature() / getTotalVolume() * getdPdTVn() / getdPdVTn();
  }

  /** {@inheritDoc} */
  @Override
  public double getCompressibilityY() {
    return getPressure() / getTotalVolume() * 1.0 / getdPdVTn();
  }

  /** {@inheritDoc} */
  @Override
  public double getIsothermalCompressibility() {
    return -1.0 / getTotalVolume() * 1.0 / getdPdVTn();
  }

  /** {@inheritDoc} */
  @Override
  public double getIsobaricThermalExpansivity() {
    return 1.0 / getTotalVolume() * getdPdTVn() / getdPdVTn();
  }
}<|MERGE_RESOLUTION|>--- conflicted
+++ resolved
@@ -1916,15 +1916,12 @@
 
   /** {@inheritDoc} */
   @Override
-<<<<<<< HEAD
-=======
   public final double getBeta() {
     return this.beta;
   }
 
   /** {@inheritDoc} */
   @Override
->>>>>>> 44aca439
   public final void setBeta(double b) {
     if (b < 0) {
       b = neqsim.thermo.ThermodynamicModelSettings.phaseFractionMinimumLimit;
