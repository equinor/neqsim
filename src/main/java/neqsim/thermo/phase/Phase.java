--- conflicted
+++ resolved
@@ -91,11 +91,7 @@
    * </p>
    *
    * @param name Name of component to add.
-<<<<<<< HEAD
-   * @param moles Number of moles to add.
-=======
    * @param moles Number of moles of component to add to phase.
->>>>>>> 5e140baa
    */
   public void addComponent(String name, double moles) {
     if (name == null) {
