/*
 * Phase.java
 *
 * Created on 8. april 2000, 23:38
 */

package neqsim.thermo.phase;

import java.util.ArrayList;
import org.apache.logging.log4j.LogManager;
import org.apache.logging.log4j.Logger;
import neqsim.physicalProperties.PhysicalPropertyHandler;
import neqsim.thermo.component.ComponentInterface;
import neqsim.thermo.system.SystemInterface;
import neqsim.util.exception.InvalidInputException;

/**
 * Phase class.
 *
 * @author Even Solbraa
 */
abstract class Phase implements PhaseInterface {
  private static final long serialVersionUID = 1000;
  static Logger logger = LogManager.getLogger(Phase.class);

  public int numberOfComponents = 0;
  public ComponentInterface[] componentArray;
  public boolean mixingRuleDefined = false;

  public boolean calcMolarVolume = true;

  private boolean constantPhaseVolume = false;

  public int physicalPropertyType = 0;

  protected boolean useVolumeCorrection = true;
  public neqsim.physicalProperties.PhysicalPropertyHandler physicalPropertyHandler = null;
  protected double molarVolume = 1.0;
  protected double phaseVolume = 1.0;

  public boolean chemSyst = false;
  protected double diElectricConstant = 0;
  double Z = 1;
  public String thermoPropertyModelName = null;

  /**
   * Mole fraction of this phase in system.
   * <code>beta = numberOfMolesInPhase/numberOfMolesInSystem</code>
   */
  double beta = 1.0;
  /** Number of moles in phase. <code>numberOfMolesInPhase = numberOfMolesInSystem*beta</code> */
  public double numberOfMolesInPhase = 0;

  private int initType = 0;
  int mixingRuleNumber = 0;
  double temperature = 0;
  double pressure = 0;

  protected PhaseInterface[] refPhase = null;
  protected PhaseType pt = PhaseType.GAS;

  /**
   * <p>
   * Constructor for Phase.
   * </p>
   */
  public Phase() {
    componentArray = new ComponentInterface[MAX_NUMBER_OF_COMPONENTS];
  }

  /** {@inheritDoc} */
  @Override
  public Phase clone() {
    Phase clonedPhase = null;

    try {
      clonedPhase = (Phase) super.clone();
    } catch (Exception ex) {
      logger.error("Cloning failed.", ex);
    }

    clonedPhase.componentArray = this.componentArray.clone();
    for (int i = 0; i < numberOfComponents; i++) {
      clonedPhase.componentArray[i] = this.componentArray[i].clone();
    }
    // System.out.println("cloned length: " + componentArray.length);
    if (physicalPropertyHandler != null) {
      clonedPhase.physicalPropertyHandler = this.physicalPropertyHandler.clone();
    }

    return clonedPhase;
  }

  /**
   * <p>
   * addcomponent. Increase number of components and add moles to phase.
   * </p>
   *
   * @param name Name of component to add.
   * @param moles Number of moles of component to add to phase.
   */
  public void addComponent(String name, double moles) {
    if (name == null) {
      // Will fail anyhow creating component with no name
      throw new RuntimeException(
          new InvalidInputException(this, "addcomponent", "name", "can not be null"));
    }

    if (moles < 0) {
      // should use addMoles/addMolesChemreac if subtracting moles.
      throw new RuntimeException(
          new InvalidInputException(this, "addComponent", "moles", "can not be negative"));
    }

    if (this.hasComponent(name)) {
      // should use addMoles/addMolesChemreac if adding/subtracting moles for component.
      throw new RuntimeException("Component already exists in phase");
    }

    this.numberOfMolesInPhase += moles;
    this.numberOfComponents++;
  }

  /** {@inheritDoc} */
  @Override
  public void removeComponent(String name, double moles, double molesInPhase, int compNumber) {
    name = ComponentInterface.getComponentNameFromAlias(name);

    ArrayList<ComponentInterface> temp = new ArrayList<ComponentInterface>();

    try {
      for (int i = 0; i < numberOfComponents; i++) {
        if (!componentArray[i].getName().equals(name)) {
          temp.add(this.componentArray[i]);
        }
      }
      // logger.info("length " + temp.size());
      for (int i = 0; i < temp.size(); i++) {
        this.componentArray[i] = temp.get(i);
        this.getComponent(i).setComponentNumber(i);
      }
    } catch (Exception ex) {
      logger.error("not able to remove " + name, ex);
    }

    // componentArray = (ComponentInterface[])temp.toArray();
    componentArray[numberOfComponents - 1] = null;
    numberOfMolesInPhase -= molesInPhase;
    numberOfComponents--;
  }

  /** {@inheritDoc} */
  @Override
  public void setEmptyFluid() {
    numberOfMolesInPhase = 0.0;
    for (int i = 0; i < getNumberOfComponents(); i++) {
      this.getComponent(i).setNumberOfMolesInPhase(0.0);
      this.getComponent(i).setNumberOfmoles(0.0);
    }
  }

  /** {@inheritDoc} */
  @Override
  public void addMoles(int component, double dn) {
    if (numberOfMolesInPhase + dn < 0.0) {
      String msg = "Negative number of moles in phase.";
      logger.error(msg);
      neqsim.util.exception.InvalidInputException ex =
          new neqsim.util.exception.InvalidInputException(this, "addMoles", "dn",
              "would give a negative number of moles in phase.");
      throw new RuntimeException(ex);
    }
    numberOfMolesInPhase += dn;
    componentArray[component].addMoles(dn);
  }

  /** {@inheritDoc} */
  @Override
  public void addMolesChemReac(int component, double dn, double totdn) {
<<<<<<< HEAD
    if (numberOfMolesInPhase + dn < 0.0) {
      String msg = "Negative number of moles in phase.";
      logger.error(msg);
      neqsim.util.exception.InvalidInputException ex =
          new neqsim.util.exception.InvalidInputException(this, "addMolesChemReac", "dn",
              "would give a negative number of moles in phase.");
      throw new RuntimeException(ex);
    }
    if (getComponent(component).getNumberOfMolesInPhase() + totdn < 0.0) {
      String msg = "Negative number of moles of component " + component;
      logger.error(msg);
      neqsim.util.exception.InvalidInputException ex =
          new neqsim.util.exception.InvalidInputException(this, "addMolesChemReac", "totdn",
              "would give a negatigve number of moles of component");
      throw new RuntimeException(ex);
=======
    if (getComponent(component).getNumberOfMolesInPhase() + dn < 0.0) {
      if (getComponent(component).getNumberOfMolesInPhase() + dn > -1e-5) {
        dn = -getComponent(component).getNumberOfMolesInPhase();
      } else {
        String msg = "will lead to negative number of moles of component " + component + ":"
            + getComponent(component).getName() + " in phase.";
        logger.error(msg);
        neqsim.util.exception.InvalidInputException ex =
            new neqsim.util.exception.InvalidInputException(this, "addMolesChemReac", "dn", msg);
        throw new RuntimeException(ex);
      }
    }

    if (numberOfMolesInPhase + dn < 0.0) {
      if (numberOfMolesInPhase + dn > -1e-5) {
        dn = -numberOfMolesInPhase;
      } else {
        String msg = "will lead to negative number of moles in phase.";
        logger.error(msg);
        neqsim.util.exception.InvalidInputException ex =
            new neqsim.util.exception.InvalidInputException(this, "addMolesChemReac", "dn", msg);
        throw new RuntimeException(ex);
      }
>>>>>>> ff10a411
    }
    numberOfMolesInPhase += dn;
    componentArray[component].addMolesChemReac(dn, totdn);
  }

  /** {@inheritDoc} */
  @Override
  public void setProperties(PhaseInterface phase) {
    setType(phase.getType());
    for (int i = 0; i < phase.getNumberOfComponents(); i++) {
      this.getComponent(i).setProperties(phase.getComponent(i));
    }
    this.numberOfMolesInPhase = phase.getNumberOfMolesInPhase();
    this.numberOfComponents = phase.getNumberOfComponents();
    this.setBeta(phase.getBeta());
    this.setTemperature(phase.getTemperature());
    this.setPressure(phase.getPressure());
  }

  /** {@inheritDoc} */
  @Override
  public ComponentInterface[] getcomponentArray() {
    return componentArray;
  }

  /** {@inheritDoc} */
  @Override
  public double getAntoineVaporPressure(double temp) {
    double pres = 0;
    for (int i = 0; i < numberOfComponents; i++) {
      pres += componentArray[i].getx() * componentArray[i].getAntoineVaporPressure(temp);
      // System.out.println(componentArray[i].getAntoineVaporPressure(temp));
    }
    return pres;
  }

  /** {@inheritDoc} */
  @Override
  public double getWtFrac(String componentName) {
    return getWtFrac(getComponent(componentName).getComponentNumber());
  }

  /** {@inheritDoc} */
  @Override
  public double getWtFrac(int component) {
    return getComponent(component).getMolarMass() * getComponent(component).getx()
        / this.getMolarMass();
  }

  /** {@inheritDoc} */
  @Override
  public double getPseudoCriticalTemperature() {
    double temp = 0;
    for (int i = 0; i < numberOfComponents; i++) {
      temp += componentArray[i].getx() * componentArray[i].getTC();
    }
    return temp;
  }

  /** {@inheritDoc} */
  @Override
  public double getPseudoCriticalPressure() {
    double pres = 0;
    for (int i = 0; i < numberOfComponents; i++) {
      pres += componentArray[i].getx() * componentArray[i].getPC();
    }
    return pres;
  }

  /** {@inheritDoc} */
  @Override
  public void normalize() {
    double sumx = 0;
    for (int i = 0; i < numberOfComponents; i++) {
      sumx += componentArray[i].getx();
    }
    for (int i = 0; i < numberOfComponents; i++) {
      componentArray[i].setx(componentArray[i].getx() / sumx);
    }
  }

  /** {@inheritDoc} */
  @Override
  public void setMoleFractions(double[] x) {
    for (int i = 0; i < numberOfComponents; i++) {
      componentArray[i].setx(x[i]);
    }
    normalize();
  }

  /** {@inheritDoc} */
  @Override
  public double getTemperature() {
    return temperature;
  }

  /** {@inheritDoc} */
  @Override
  public double getPressure() {
    return pressure;
  }

  /** {@inheritDoc} */
  @Override
  public final double getPressure(String unit) {
    neqsim.util.unit.PressureUnit presConversion =
        new neqsim.util.unit.PressureUnit(getPressure(), "bara");
    return presConversion.getValue(unit);
  }

  /** {@inheritDoc} */
  @Override
  public int getInitType() {
    return initType;
  }

  /** {@inheritDoc} */
  @Override
  public double[] getMolarComposition() {
    double[] comp = new double[getNumberOfComponents()];

    for (int compNumb = 0; compNumb < numberOfComponents; compNumb++) {
      comp[compNumb] = getComponent(compNumb).getx();
    }
    return comp;
  }

  /** {@inheritDoc} */
  @Override
  public double[] getComposition(String unit) {
    double[] comp = new double[getNumberOfComponents()];

    for (int compNumb = 0; compNumb < numberOfComponents; compNumb++) {
      if (unit.equals("molefraction")) {
        comp[compNumb] = getComponent(compNumb).getx();
      }
      if (unit.equals("wtfraction")) {
        comp[compNumb] = getWtFrac(compNumb);
      }
      if (unit.equals("molespersec")) {
        comp[compNumb] = getWtFrac(compNumb);
      }
      if (unit.equals("volumefraction")) {
        comp[compNumb] = getComponent(compNumb).getVoli() / getVolume();
      }
    }
    return comp;
  }

  /** {@inheritDoc} */
  @Override
  public double getMixGibbsEnergy() {
    double gmix = 0.0;
    for (int i = 0; i < numberOfComponents; i++) {
      gmix += getComponent(i).getx() * Math.log(getComponent(i).getx());
    }
    return getExcessGibbsEnergy() + R * temperature * gmix * numberOfMolesInPhase;
  }

  /** {@inheritDoc} */
  @Override
  public double getExcessGibbsEnergy() {
    double GE = 0.0;
    if (refPhase == null) {
      initRefPhases(false);
    }
    for (int i = 0; i < numberOfComponents; i++) {
      GE += getComponent(i).getx() * Math.log(getActivityCoefficient(i));
    }
    return R * temperature * numberOfMolesInPhase * GE;
  }

  /** {@inheritDoc} */
  @Override
  public double getExcessGibbsEnergySymetric() {
    double GE = 0.0;
    if (refPhase == null) {
      initRefPhases(true);
    }
    for (int i = 0; i < numberOfComponents; i++) {
      GE += getComponent(i).getx() * Math.log(getActivityCoefficientSymetric(i));
    }
    return R * temperature * numberOfMolesInPhase * GE;
  }

  /** {@inheritDoc} */
  @Override
  public double getZ() {
    return Z;
  }

  /** {@inheritDoc} */
  @Override
  public void setPressure(double pres) {
    this.pressure = pres;
  }

  /** {@inheritDoc} */
  @Override
  public void setTemperature(double temp) {
    this.temperature = temp;
  }

  /** {@inheritDoc} */
  @Override
  public neqsim.physicalProperties.physicalPropertySystem.PhysicalPropertiesInterface getPhysicalProperties() {
    if (physicalPropertyHandler == null) {
      initPhysicalProperties();
      return physicalPropertyHandler.getPhysicalProperty(this);
    } else {
      return physicalPropertyHandler.getPhysicalProperty(this);
    }
  }

  /** {@inheritDoc} */
  @Override
  public void init() {
    init(numberOfMolesInPhase / beta, numberOfComponents, initType, getType(), beta);
  }

  /** {@inheritDoc} */
  @Override
  public void init(double totalNumberOfMoles, int numberOfComponents, int type, PhaseType pt,
      double beta) {
    if (totalNumberOfMoles <= 0) {
      throw new RuntimeException(new neqsim.util.exception.InvalidInputException(this, "init",
          "totalNumberOfMoles", "must be larger than zero."));
    }

    this.beta = beta;
    numberOfMolesInPhase = beta * totalNumberOfMoles;
    if (this.pt != pt) {
      this.pt = pt;
      // setPhysicalProperties(physicalPropertyType);
    }
    this.setInitType(type);
    this.numberOfComponents = numberOfComponents;
    for (int i = 0; i < numberOfComponents; i++) {
      componentArray[i].init(temperature, pressure, totalNumberOfMoles, beta, type);
    }
  }

  /** {@inheritDoc} */
  @Override
  public void setPhysicalProperties() {
    // System.out.println("Physical properties: Default model");
    setPhysicalProperties(physicalPropertyType);
    // physicalProperty = new
    // physicalProperties.physicalPropertySystem.commonPhasePhysicalProperties.DefaultPhysicalProperties(this,0,0);
  }

  /** {@inheritDoc} */
  @Override
  public void setPhysicalProperties(int type) {
    if (physicalPropertyHandler == null) {
      physicalPropertyHandler = new PhysicalPropertyHandler();
    }
    physicalPropertyHandler.setPhysicalProperties(this, type);
  }

  /** {@inheritDoc} */
  @Override
  public void resetPhysicalProperties() {
    physicalPropertyHandler = null;
  }

  /** {@inheritDoc} */
  @Override
  public void initPhysicalProperties() {
    if (physicalPropertyHandler == null) {
      physicalPropertyHandler = new PhysicalPropertyHandler();
    }

    if (physicalPropertyHandler.getPhysicalProperty(this) == null) {
      setPhysicalProperties(physicalPropertyType);
    }
    getPhysicalProperties().init(this);
  }

  /** {@inheritDoc} */
  @Override
  public void initPhysicalProperties(String type) {
    if (physicalPropertyHandler == null) {
      physicalPropertyHandler = new PhysicalPropertyHandler();
    }
    if (physicalPropertyHandler.getPhysicalProperty(this) == null) {
      setPhysicalProperties(physicalPropertyType);
    }
    getPhysicalProperties().setPhase(this);

    // if (physicalProperty == null || phaseTypeAtLastPhysPropUpdate != phaseType ||
    // !phaseTypeNameAtLastPhysPropUpdate.equals(phaseTypeName)) {
    // this.setPhysicalProperties();
    // }
    // physicalProperty.init(this, type);
    getPhysicalProperties().init(this, type);
  }

  /** {@inheritDoc} */
  @Override
  public double geta(PhaseInterface phase, double temperature, double pressure, int numbcomp) {
    return 1;
  }

  /** {@inheritDoc} */
  @Override
  public double calcA(PhaseInterface phase, double temperature, double pressure, int numbcomp) {
    return 1;
  }

  /**
   * <p>
   * calcA.
   * </p>
   *
   * @param comp a int
   * @param phase a {@link neqsim.thermo.phase.PhaseInterface} object
   * @param temperature a double
   * @param pressure a double
   * @param numbcomp a int
   * @return a double
   */
  public double calcA(int comp, PhaseInterface phase, double temperature, double pressure,
      int numbcomp) {
    return 1;
  }

  /** {@inheritDoc} */
  @Override
  public double calcAi(int comp, PhaseInterface phase, double temperature, double pressure,
      int numbcomp) {
    return 1;
  }

  /** {@inheritDoc} */
  @Override
  public double calcAiT(int comp, PhaseInterface phase, double temperature, double pressure,
      int numbcomp) {
    return 1;
  }

  /** {@inheritDoc} */
  @Override
  public double calcAT(int comp, PhaseInterface phase, double temperature, double pressure,
      int numbcomp) {
    return 1;
  }

  /** {@inheritDoc} */
  @Override
  public double calcAij(int compNumb, int j, PhaseInterface phase, double temperature,
      double pressure, int numbcomp) {
    return 0;
  }

  /** {@inheritDoc} */
  @Override
  public double getb(PhaseInterface phase, double temperature, double pressure, int numbcomp) {
    return 1;
  }

  /** {@inheritDoc} */
  @Override
  public double calcB(PhaseInterface phase, double temperature, double pressure, int numbcomp) {
    return 1;
  }

  /** {@inheritDoc} */
  @Override
  public double getg() {
    return 1;
  }

  /** {@inheritDoc} */
  @Override
  public double calcBij(int compNumb, int j, PhaseInterface phase, double temperature,
      double pressure, int numbcomp) {
    return 0;
  }

  /** {@inheritDoc} */
  @Override
  public double calcBi(int comp, PhaseInterface phase, double temperature, double pressure,
      int numbcomp) {
    return 1;
  }

  /** {@inheritDoc} */
  @Override
  public void setAttractiveTerm(int i) {
    for (int k = 0; k < numberOfComponents; k++) {
      componentArray[k].setAttractiveTerm(i);
    }
  }

  /** {@inheritDoc} */
  @Override
  public double getMolarVolume() {
    return molarVolume;
  }

  /** {@inheritDoc} */
  @Override
  public int getNumberOfComponents() {
    return numberOfComponents;
  }

  /** {@inheritDoc} */
  @Override
  public double getA() {
    return 0;
  }

  /** {@inheritDoc} */
  @Override
  public double getB() {
    return 0;
  }

  /**
   * <p>
   * getBi.
   * </p>
   *
   * @return a double
   */
  public double getBi() {
    return 0;
  }

  /** {@inheritDoc} */
  @Override
  public double getAT() {
    return 0;
  }

  /** {@inheritDoc} */
  @Override
  public double getATT() {
    return 0;
  }

  /**
   * <p>
   * getAiT.
   * </p>
   *
   * @return a double
   */
  public double getAiT() {
    return 0;
  }

  /** {@inheritDoc} */
  @Override
  public PhaseInterface getPhase() {
    return this;
  }

  /** {@inheritDoc} */
  @Override
  public double getNumberOfMolesInPhase() {
    return numberOfMolesInPhase;
  }

  /** {@inheritDoc} */
  @Override
  public ComponentInterface[] getComponents() {
    return componentArray;
  }

  /** {@inheritDoc} */
  @Override
  public void setComponentArray(ComponentInterface[] components) {
    this.componentArray = components;
  }

  /** {@inheritDoc} */
  @Override
  public double calcR() {
    double R = 8.314 / getMolarMass();

    return R;
  }

  /** {@inheritDoc} */
  @Override
  public double Fn() {
    return 1;
  }

  /** {@inheritDoc} */
  @Override
  public double FT() {
    return 1;
  }

  /** {@inheritDoc} */
  @Override
  public double FV() {
    return 1;
  }

  /** {@inheritDoc} */
  @Override
  public double FD() {
    return 1;
  }

  /** {@inheritDoc} */
  @Override
  public double FB() {
    return 1;
  }

  /** {@inheritDoc} */
  @Override
  public double gb() {
    return 1;
  }

  /** {@inheritDoc} */
  @Override
  public double fb() {
    return 1;
  }

  /** {@inheritDoc} */
  @Override
  public double gV() {
    return 1;
  }

  /** {@inheritDoc} */
  @Override
  public double fv() {
    return 1;
  }

  /** {@inheritDoc} */
  @Override
  public double FnV() {
    return 1;
  }

  /** {@inheritDoc} */
  @Override
  public double FnB() {
    return 1;
  }

  /** {@inheritDoc} */
  @Override
  public double FTT() {
    return 1;
  }

  /** {@inheritDoc} */
  @Override
  public double FBT() {
    return 1;
  }

  /** {@inheritDoc} */
  @Override
  public double FDT() {
    return 1;
  }

  /** {@inheritDoc} */
  @Override
  public double FBV() {
    return 1;
  }

  /** {@inheritDoc} */
  @Override
  public double FBB() {
    return 1;
  }

  /** {@inheritDoc} */
  @Override
  public double FDV() {
    return 1;
  }

  /** {@inheritDoc} */
  @Override
  public double FBD() {
    return 1;
  }

  /** {@inheritDoc} */
  @Override
  public double FTV() {
    return 1;
  }

  /** {@inheritDoc} */
  @Override
  public double FVV() {
    return 1;
  }

  /** {@inheritDoc} */
  @Override
  public double gVV() {
    return 1;
  }

  /** {@inheritDoc} */
  @Override
  public double gBV() {
    return 1;
  }

  /** {@inheritDoc} */
  @Override
  public double gBB() {
    return 1;
  }

  /** {@inheritDoc} */
  @Override
  public double fVV() {
    return 1;
  }

  /** {@inheritDoc} */
  @Override
  public double fBV() {
    return 1;
  }

  /** {@inheritDoc} */
  @Override
  public double fBB() {
    return 1;
  }

  /** {@inheritDoc} */
  @Override
  public double dFdT() {
    return 1;
  }

  /** {@inheritDoc} */
  @Override
  public double dFdV() {
    return 1;
  }

  /** {@inheritDoc} */
  @Override
  public double dFdTdV() {
    return 1;
  }

  /** {@inheritDoc} */
  @Override
  public double dFdVdV() {
    return 1;
  }

  /** {@inheritDoc} */
  @Override
  public double dFdTdT() {
    return 1;
  }

  /** {@inheritDoc} */
  @Override
  public double getCpres() {
    return 1;
  }

  /**
   * <p>
   * getCvres.
   * </p>
   *
   * @return a double
   */
  public double getCvres() {
    return 1;
  }

  /** {@inheritDoc} */
  @Override
  public double getHresTP() {
    logger.error("error Hres");
    return 0;
  }

  /**
   * <p>
   * getHresdP.
   * </p>
   *
   * @return a double
   */
  public double getHresdP() {
    logger.error(" getHresdP error Hres - not implemented?");
    return 0;
  }

  /** {@inheritDoc} */
  @Override
  public double getGresTP() {
    logger.error("error Gres");
    return 0;
  }

  /**
   * <p>
   * getSresTV.
   * </p>
   *
   * @return a double
   */
  public double getSresTV() {
    logger.error("error Hres");
    return 0;
  }

  /** {@inheritDoc} */
  @Override
  public double getSresTP() {
    return 0;
  }

  /** {@inheritDoc} */
  @Override
  public double getCp0() {
    double tempVar = 0.0;
    for (int i = 0; i < numberOfComponents; i++) {
      tempVar += componentArray[i].getx() * componentArray[i].getCp0(temperature);
    }
    return tempVar;
  }

  // Integral av Cp0 mhp T
  /**
   * <p>
   * getHID.
   * </p>
   *
   * @return a double
   */
  public double getHID() {
    double tempVar = 0.0;
    for (int i = 0; i < numberOfComponents; i++) {
      tempVar += componentArray[i].getx() * componentArray[i].getHID(temperature);
    }
    return tempVar;
  }

  /** {@inheritDoc} */
  @Override
  public double getCp() {
    // System.out.println("Cp res:" + this.getCpres() + " Cp0: " + getCp0());
    return getCp0() * numberOfMolesInPhase + this.getCpres();
  }

  /** {@inheritDoc} */
  @Override
  public double getCp(String unit) {
    double refCp = getCp(); // Cp in J/K
    double conversionFactor = 1.0;
    switch (unit) {
      case "J/K":
        conversionFactor = 1.0;
        break;
      case "J/molK":
        conversionFactor = 1.0 / getNumberOfMolesInPhase();
        break;
      case "J/kgK":
        conversionFactor = 1.0 / getNumberOfMolesInPhase() / getMolarMass();
        break;
      case "kJ/kgK":
        conversionFactor = 1.0 / getNumberOfMolesInPhase() / getMolarMass() / 1000.0;
        break;
      default:
        break;
    }
    return refCp * conversionFactor;
  }

  /** {@inheritDoc} */
  @Override
  public double getCv() {
    return getCp0() * numberOfMolesInPhase - R * numberOfMolesInPhase + getCvres();
  }

  /** {@inheritDoc} */
  @Override
  public double getCv(String unit) {
    double refCv = getCv(); // Cv in J/K
    double conversionFactor = 1.0;
    switch (unit) {
      case "J/K":
        conversionFactor = 1.0;
        break;
      case "J/molK":
        conversionFactor = 1.0 / getNumberOfMolesInPhase();
        break;
      case "J/kgK":
        conversionFactor = 1.0 / getNumberOfMolesInPhase() / getMolarMass();
        break;
      case "kJ/kgK":
        conversionFactor = 1.0 / getNumberOfMolesInPhase() / getMolarMass() / 1000.0;
        break;
      default:
        break;
    }
    return refCv * conversionFactor;
  }

  /** {@inheritDoc} */
  @Override
  public double getKappa() {
    return getCp() / getCv();
  }

  /** {@inheritDoc} */
  @Override
  public double getGamma() {
    return getCp() / getCv();
  }

  /** {@inheritDoc} */
  @Override
  public double getEnthalpy() {
    return getHID() * numberOfMolesInPhase + this.getHresTP();
  }

  /** {@inheritDoc} */
  @Override
  public double getEnthalpy(String unit) {
    double refEnthalpy = getEnthalpy(); // enthalpy in J
    double conversionFactor = 1.0;
    switch (unit) {
      case "J":
        conversionFactor = 1.0;
        break;
      case "J/mol":
        conversionFactor = 1.0 / getNumberOfMolesInPhase();
        break;
      case "J/kg":
        conversionFactor = 1.0 / getNumberOfMolesInPhase() / getMolarMass();
        break;
      case "kJ/kg":
        conversionFactor = 1.0 / getNumberOfMolesInPhase() / getMolarMass() / 1000.0;
        break;
      default:
        break;
    }
    return refEnthalpy * conversionFactor;
  }

  /** {@inheritDoc} */
  @Override
  public double getEnthalpydP() {
    return this.getHresdP();
  }

  /** {@inheritDoc} */
  @Override
  public double getEnthalpydT() {
    return getCp();
  }

  /** {@inheritDoc} */
  @Override
  public void setNumberOfComponents(int numberOfComponents) {
    this.numberOfComponents = numberOfComponents;
  }

  /** {@inheritDoc} */
  @Override
  public final int getNumberOfMolecularComponents() {
    int mol = 0;
    for (int i = 0; i < numberOfComponents; i++) {
      if (componentArray[i].getIonicCharge() == 0) {
        mol++;
      }
    }
    return mol;
  }

  /** {@inheritDoc} */
  @Override
  public final int getNumberOfIonicComponents() {
    int ion = 0;
    for (int i = 0; i < numberOfComponents; i++) {
      if (componentArray[i].getIonicCharge() != 0) {
        ion++;
      }
    }
    return ion;
  }

  /** {@inheritDoc} */
  @Override
  public double getEntropy() {
    double tempVar = 0.0;
    for (int i = 0; i < numberOfComponents; i++) {
      tempVar += componentArray[i].getx() * componentArray[i].getIdEntropy(temperature);
    }

    double tempVar2 = 0;
    for (int i = 0; i < numberOfComponents; i++) {
      if (componentArray[i].getx() > 1e-100) {
        tempVar2 += -R * componentArray[i].getx() * Math.log(componentArray[i].getx());
      }
    }

    return tempVar * numberOfMolesInPhase
        - numberOfMolesInPhase * R * Math.log(pressure / referencePressure)
        + tempVar2 * numberOfMolesInPhase + this.getSresTP();
  }

  /** {@inheritDoc} */
  @Override
  public double getEntropy(String unit) {
    double refEntropy = getEntropy(); // entropy in J/K
    double conversionFactor = 1.0;
    switch (unit) {
      case "J/K":
        conversionFactor = 1.0;
        break;
      case "J/molK":
        conversionFactor = 1.0 / getNumberOfMolesInPhase();
        break;
      case "J/kgK":
        conversionFactor = 1.0 / getNumberOfMolesInPhase() / getMolarMass();
        break;
      case "kJ/kgK":
        conversionFactor = 1.0 / getNumberOfMolesInPhase() / getMolarMass() / 1000.0;
        break;
      default:
        break;
    }
    return refEntropy * conversionFactor;
  }

  /** {@inheritDoc} */
  @Override
  public double getEntropydP() {
    return getdPdTVn() / getdPdVTn();
  }

  /** {@inheritDoc} */
  @Override
  public double getEntropydT() {
    return getCp() / temperature;
  }

  /** {@inheritDoc} */
  @Override
  public double getViscosity() {
    return getPhysicalProperties().getViscosity();
  }

  /** {@inheritDoc} */
  @Override
  public double getViscosity(String unit) {
    double refViscosity = getViscosity(); // viscosity in kg/msec
    double conversionFactor = 1.0;
    switch (unit) {
      case "kg/msec":
        conversionFactor = 1.0;
        break;
      case "cP":
        conversionFactor = 1.0e3;
        break;
      default:
        throw new RuntimeException();
    }
    return refViscosity * conversionFactor;
  }

  /** {@inheritDoc} */
  @Override
  public double getThermalConductivity() {
    return getPhysicalProperties().getConductivity();
  }

  /** {@inheritDoc} */
  @Override
  public double getThermalConductivity(String unit) {
    double refConductivity = getThermalConductivity(); // conductivity in W/m*K
    double conversionFactor = 1.0;
    switch (unit) {
      case "W/mK":
        conversionFactor = 1.0;
        break;
      case "W/cmK":
        conversionFactor = 0.01;
        break;
      default:
        throw new RuntimeException();
    }
    return refConductivity * conversionFactor;
  }

  /** {@inheritDoc} */
  @Override
  @Deprecated
  public double getConductivity() {
    return getPhysicalProperties().getConductivity();
  }

  /** {@inheritDoc} */
  @Override
  @Deprecated
  public double getConductivity(String unit) {
    double refConductivity = getConductivity(); // conductivity in W/m*K
    double conversionFactor = 1.0;
    switch (unit) {
      case "W/mK":
        conversionFactor = 1.0;
        break;
      case "W/cmK":
        conversionFactor = 0.01;
        break;
      default:
        throw new RuntimeException();
    }
    return refConductivity * conversionFactor;
  }

  /** {@inheritDoc} */
  @Override
  public void initRefPhases(boolean onlyPure) {
    if (refPhase == null) {
      initRefPhases(onlyPure, "water");
    }
  }

  /**
   * <p>
   * initRefPhases.
   * </p>
   *
   * @param onlyPure a boolean
   * @param name a {@link String} object
   */
  public void initRefPhases(boolean onlyPure, String name) {
    refPhase = new PhaseInterface[numberOfComponents];
    for (int i = 0; i < numberOfComponents; i++) {
      try {
        refPhase[i] = this.getClass().getDeclaredConstructor().newInstance();
      } catch (Exception ex) {
        logger.error(ex.getMessage(), ex);
      }
      refPhase[i].setTemperature(temperature);
      refPhase[i].setPressure(pressure);
      if (getComponent(i).getReferenceStateType().equals("solvent") || onlyPure) {
        if (getComponent(i).isIsTBPfraction() || getComponent(i).isIsPlusFraction()) {
          refPhase[i].addComponent("default", 10.0, 10.0, 0);
          refPhase[i].getComponent(0).setMolarMass(this.getComponent(i).getMolarMass());
          refPhase[i].getComponent(0).setAcentricFactor(this.getComponent(i).getAcentricFactor());
          refPhase[i].getComponent(0).setTC(this.getComponent(i).getTC());
          refPhase[i].getComponent(0).setPC(this.getComponent(i).getPC());
          refPhase[i].getComponent(0).setComponentType("TBPfraction");
          refPhase[i].getComponent(0).setIsTBPfraction(true);
        } else {
          refPhase[i].addComponent(getComponent(i).getComponentName(), 10.0, 10.0, 0);
        }
        refPhase[i].setAttractiveTerm(this.getComponent(i).getAttractiveTermNumber());
        refPhase[i].setMixingRule(this.getMixingRuleNumber());
        refPhase[i].setType(this.getType());
        refPhase[i].init(refPhase[i].getNumberOfMolesInPhase(), 1, 0, this.getType(), 1.0);
      } else {
        // System.out.println("ref " + name);
        if (getComponent(i).isIsTBPfraction() || getComponent(i).isIsPlusFraction()) {
          refPhase[i].addComponent("default", 10.0, 10.0, 0);
          refPhase[i].getComponent(0).setMolarMass(this.getComponent(i).getMolarMass());
          refPhase[i].getComponent(0).setAcentricFactor(this.getComponent(i).getAcentricFactor());
          refPhase[i].getComponent(0).setTC(this.getComponent(i).getTC());
          refPhase[i].getComponent(0).setPC(this.getComponent(i).getPC());
          refPhase[i].getComponent(0).setComponentType("TBPfraction");
          refPhase[i].getComponent(0).setIsTBPfraction(true);
        } else {
          refPhase[i].addComponent(getComponent(i).getComponentName(), 1.0e-10, 1.0e-10, 0);
        }
        refPhase[i].addComponent(name, 10.0, 10.0, 1);
        refPhase[i].setAttractiveTerm(this.getComponent(i).getAttractiveTermNumber());
        refPhase[i].setMixingRule(this.getMixingRuleNumber());
        refPhase[i].init(refPhase[i].getNumberOfMolesInPhase(), 2, 0, this.getType(), 1.0);
      }
    }
  }

  /**
   * <p>
   * getLogPureComponentFugacity.
   * </p>
   *
   * @param k a int
   * @param pure a boolean
   * @return a double
   */
  public double getLogPureComponentFugacity(int k, boolean pure) {
    if (refPhase == null) {
      initRefPhases(pure);
    }
    refPhase[k].setTemperature(temperature);
    refPhase[k].setPressure(pressure);
    refPhase[k].init(refPhase[k].getNumberOfMolesInPhase(), 1, 1, this.getType(), 1.0);
    refPhase[k].getComponent(0).fugcoef(refPhase[k]);
    return refPhase[k].getComponent(0).getLogFugacityCoefficient();
  }

  /** {@inheritDoc} */
  @Override
  public double getLogPureComponentFugacity(int p) {
    return getLogPureComponentFugacity(p, false);
  }

  /** {@inheritDoc} */
  @Override
  public double getPureComponentFugacity(int p) {
    return Math.exp(getLogPureComponentFugacity(p));
  }

  /** {@inheritDoc} */
  @Override
  public double getPureComponentFugacity(int p, boolean pure) {
    return Math.exp(getLogPureComponentFugacity(p, pure));
  }

  /** {@inheritDoc} */
  @Override
  public double getLogInfiniteDiluteFugacity(int k, int p) {
    if (refPhase == null) {
      initRefPhases(false, getComponent(p).getName());
    }
    refPhase[k].setTemperature(temperature);
    refPhase[k].setPressure(pressure);
    refPhase[k].init(refPhase[k].getNumberOfMolesInPhase(), 2, 1, this.getType(), 1.0);
    refPhase[k].getComponent(0).fugcoef(refPhase[k]);
    return refPhase[k].getComponent(0).getLogFugacityCoefficient();
  }

  /** {@inheritDoc} */
  @Override
  public double getLogInfiniteDiluteFugacity(int k) {
    PhaseInterface dilphase = (PhaseInterface) this.clone();
    dilphase.addMoles(k, -(1.0 - 1e-10) * dilphase.getComponent(k).getNumberOfMolesInPhase());
    dilphase.getComponent(k).setx(1e-10);
    dilphase.init(dilphase.getNumberOfMolesInPhase(), dilphase.getNumberOfComponents(), 1,
        dilphase.getType(), 1.0);
    dilphase.getComponent(k).fugcoef(dilphase);
    return dilphase.getComponent(k).getLogFugacityCoefficient();
  }

  /** {@inheritDoc} */
  @Override
  public double getInfiniteDiluteFugacity(int k, int p) {
    return Math.exp(getLogInfiniteDiluteFugacity(k, p));
  }

  /**
   * <p>
   * getInfiniteDiluteFugacity.
   * </p>
   *
   * @param k a int
   * @return a double
   */
  public double getInfiniteDiluteFugacity(int k) {
    return Math.exp(getLogInfiniteDiluteFugacity(k));
  }

  /** {@inheritDoc} */
  @Override
  public double getLogActivityCoefficient(int k, int p) {
    double fug = 0.0;
    double oldFug = getComponent(k).getLogFugacityCoefficient();
    if (getComponent(k).getReferenceStateType().equals("solvent")) {
      fug = getLogPureComponentFugacity(k);
    } else {
      fug = getLogInfiniteDiluteFugacity(k, p);
    }
    return oldFug - fug;
  }

  /** {@inheritDoc} */
  @Override
  public double getActivityCoefficient(int k, int p) {
    double fug = 0.0;
    double oldFug = getComponent(k).getLogFugacityCoefficient();
    if (getComponent(k).getReferenceStateType().equals("solvent")) {
      fug = getLogPureComponentFugacity(k);
    } else {
      fug = getLogInfiniteDiluteFugacity(k, p);
    }
    return Math.exp(oldFug - fug);
  }

  /** {@inheritDoc} */
  @Override
  public double getActivityCoefficient(int k) {
    double fug = 0.0;

    double oldFug = getComponent(k).getLogFugacityCoefficient();
    if (getComponent(k).getReferenceStateType().equals("solvent")) {
      fug = getLogPureComponentFugacity(k);
    } else {
      fug = getLogInfiniteDiluteFugacity(k);
    }
    return Math.exp(oldFug - fug);
  }

  /** {@inheritDoc} */
  @Override
  public double getActivityCoefficientSymetric(int k) {
    if (refPhase == null) {
      initRefPhases(true);
    }
    double fug = 0.0;
    double oldFug = getComponent(k).getLogFugacityCoefficient();
    fug = getLogPureComponentFugacity(k);
    return Math.exp(oldFug - fug);
  }

  /** {@inheritDoc} */
  @Override
  public double getActivityCoefficientUnSymetric(int k) {
    double fug = 0.0;
    double oldFug = getComponent(k).getLogFugacityCoefficient();
    fug = getLogInfiniteDiluteFugacity(k);
    return Math.exp(oldFug - fug);
  }

  /** {@inheritDoc} */
  @Override
  public double getMolalMeanIonicActivity(int comp1, int comp2) {
    int watNumb = 0;
    // double vminus = 0.0, vplus = 0.0;
    double ions = 0.0;
    for (int j = 0; j < this.numberOfComponents; j++) {
      if (getComponent(j).getIonicCharge() != 0) {
        ions += getComponent(j).getx();
      }
    }

    double val = ions / getComponent("water").getx();
    for (int j = 0; j < this.numberOfComponents; j++) {
      if (getComponent(j).getComponentName().equals("water")) {
        watNumb = j;
      }
    }

    double act1 = Math.pow(getActivityCoefficient(comp1, watNumb),
        Math.abs(getComponent(comp2).getIonicCharge()));
    double act2 = Math.pow(getActivityCoefficient(comp2, watNumb),
        Math.abs(getComponent(comp1).getIonicCharge()));

    return Math.pow(act1 * act2, 1.0 / (Math.abs(getComponent(comp1).getIonicCharge())
        + Math.abs(getComponent(comp2).getIonicCharge()))) * 1.0 / (1.0 + val);
  }

  /** {@inheritDoc} */
  @Override
  public double getOsmoticCoefficientOfWater() {
    int watNumb = 0;
    for (int j = 0; j < this.numberOfComponents; j++) {
      if (getComponent(j).getComponentName().equals("water")) {
        watNumb = j;
      }
    }
    return getOsmoticCoefficient(watNumb);
  }

  /** {@inheritDoc} */
  @Override
  public double getOsmoticCoefficient(int watNumb) {
    double oldFug = getComponent(watNumb).getFugacityCoefficient();
    double pureFug = getPureComponentFugacity(watNumb);
    double ions = 0.0;
    for (int j = 0; j < this.numberOfComponents; j++) {
      if (getComponent(j).getIonicCharge() != 0) {
        ions += getComponent(j).getx();
      }
    }
    return -Math.log(oldFug * getComponent(watNumb).getx() / pureFug) * getComponent(watNumb).getx()
        / ions;
  }

  // public double getOsmoticCoefficient(int watNumb, String refState){
  // if(refState.equals("molality")){
  // double oldFug = getComponent(watNumb).getFugacityCoefficient();
  // double pureFug = getPureComponentFugacity(watNumb);system.getPhase(i).
  // double ions=0.0;
  // for(int j=0;j<this.numberOfComponents;j++){
  // if(getComponent(j).getIonicCharge()!=0) ions +=
  // getComponent(j).getNumberOfMolesInPhase() /
  // getComponent(watNumb).getNumberOfMolesInPhase()/getComponent(watNumb).getMolarMass();
  // //*Math.abs(getComponent(j).getIonicCharge());
  // }
  // double val = - Math.log(oldFug*getComponent(watNumb).getx()/pureFug) *
  // 1.0/ions/getComponent(watNumb).getMolarMass();
  // return val;
  // }
  // else return getOsmoticCoefficient(watNumb);
  // }

  /** {@inheritDoc} */
  @Override
  public double getMeanIonicActivity(int comp1, int comp2) {
    double act1 = 0.0;
    double act2 = 0.0;
    int watNumb = 0;
    // double vminus = 0.0, vplus = 0.0;

    for (int j = 0; j < this.numberOfComponents; j++) {
      if (getComponent(j).getComponentName().equals("water")) {
        watNumb = j;
      }
    }

    act1 = Math.pow(getActivityCoefficient(comp1, watNumb),
        Math.abs(getComponent(comp2).getIonicCharge()));
    act2 = Math.pow(getActivityCoefficient(comp2, watNumb),
        Math.abs(getComponent(comp1).getIonicCharge()));
    return Math.pow(act1 * act2, 1.0 / (Math.abs(getComponent(comp1).getIonicCharge())
        + Math.abs(getComponent(comp2).getIonicCharge())));
  }

  /** {@inheritDoc} */
  @Override
  public double getGibbsEnergy() {
    return getEnthalpy() - temperature * getEntropy();
  }

  /** {@inheritDoc} */
  @Override
  public double getInternalEnergy() {
    return getEnthalpy() - pressure * getMolarVolume() * numberOfMolesInPhase;
  }

  /** {@inheritDoc} */
  @Override
  public double getHelmholtzEnergy() {
    return getInternalEnergy() - temperature * getEntropy();
  }

  /** {@inheritDoc} */
  @Override
  public final double getMolarMass() {
    double tempVar = 0;
    for (int i = 0; i < numberOfComponents; i++) {
      tempVar += componentArray[i].getx() * componentArray[i].getMolarMass();
    }
    return tempVar;
  }

  /** {@inheritDoc} */
  @Override
  public double getJouleThomsonCoefficient(String unit) {
    double JTcoef = getJouleThomsonCoefficient();
    double conversionFactor = 1.0;
    switch (unit) {
      case "K/bar":
        conversionFactor = 1.0;
        break;
      case "C/bar":
        conversionFactor = 1.0;
        break;
      default:
        break;
    }
    return JTcoef * conversionFactor;
  }

  /** {@inheritDoc} */
  @Override
  public double getJouleThomsonCoefficient() {
    return 0;
  }

  /** {@inheritDoc} */
  @Override
  public double getDensity() {
    return 1.0 / getMolarVolume() * getMolarMass() * 1.0e5;
  }

  /** {@inheritDoc} */
  @Override
  public double getDensity(String unit) {
    double refDensity = getPhysicalProperties().getDensity(); // density in kg/m3
    double conversionFactor = 1.0;
    switch (unit) {
      case "kg/m3":
        conversionFactor = 1.0;
        break;
      case "mol/m3":
        conversionFactor = 1.0 / getMolarMass();
        break;
      case "lb/ft3":
        conversionFactor = 0.0624279606;
        break;
      default:
        throw new RuntimeException(
            "Could not create conversion factor because molar mass is NULL or 0");
    }
    return refDensity * conversionFactor;
  }

  /** {@inheritDoc} */
  @Override
  public final double getPhaseFraction() {
    return getBeta();
  }

  /** {@inheritDoc} */
  @Override
  public double getdPdrho() {
    return 0;
  }

  /** {@inheritDoc} */
  @Override
  public double getdrhodP() {
    return 0.0;
  }

  /** {@inheritDoc} */
  @Override
  public double getdrhodT() {
    return 0;
  }

  /** {@inheritDoc} */
  @Override
  public double getdrhodN() {
    return 0;
  }

  /** {@inheritDoc} */
  @Override
  public void setMixingRule(int type) {
    mixingRuleNumber = type;
  }

  /**
   * <p>
   * calcDiElectricConstant.
   * </p>
   *
   * @param temperature a double
   * @return a double
   */
  public double calcDiElectricConstant(double temperature) {
    double tempVar = 0;
    for (int i = 0; i < numberOfComponents; i++) {
      tempVar += componentArray[i].getNumberOfMolesInPhase()
          * componentArray[i].getDiElectricConstant(temperature);
    }
    return tempVar / numberOfMolesInPhase;
  }

  /**
   * <p>
   * calcDiElectricConstantdT.
   * </p>
   *
   * @param temperature a double
   * @return a double
   */
  public double calcDiElectricConstantdT(double temperature) {
    double tempVar = 0;
    for (int i = 0; i < numberOfComponents; i++) {
      tempVar += componentArray[i].getNumberOfMolesInPhase()
          * componentArray[i].getDiElectricConstantdT(temperature);
    }
    return tempVar / numberOfMolesInPhase;
  }

  /**
   * <p>
   * calcDiElectricConstantdTdT.
   * </p>
   *
   * @param temperature a double
   * @return a double
   */
  public double calcDiElectricConstantdTdT(double temperature) {
    double tempVar = 0;
    for (int i = 0; i < numberOfComponents; i++) {
      tempVar += componentArray[i].getNumberOfMolesInPhase()
          * componentArray[i].getDiElectricConstantdTdT(temperature);
    }
    return tempVar / numberOfMolesInPhase;
  }

  /**
   * <p>
   * Getter for the field <code>diElectricConstant</code>.
   * </p>
   *
   * @return a double
   */
  public final double getDiElectricConstant() {
    return diElectricConstant;
  }

  /** {@inheritDoc} */
  @Override
  public double getdPdTVn() {
    return 0;
  }

  /** {@inheritDoc} */
  @Override
  public double getdPdVTn() {
    return 0;
  }

  /** {@inheritDoc} */
  @Override
  public double getpH() {
    return getpH_old();
    // System.out.println("ph - old " + getpH_old());
    // initPhysicalProperties();
    // for(int i = 0; i<numberOfComponents; i++) {
    // if(componentArray[i].getName().equals("H3O+")){
    // return
    // -Math.log10(componentArray[i].getNumberOfMolesInPhase()*getPhysicalProperties().getDensity()
    // / (numberOfMolesInPhase*getMolarMass())*1e-3);
    // }
    // }
    // System.out.println("no H3Oplus");
    // return 7.0;
  }

  /**
   * <p>
   * getpH_old.
   * </p>
   *
   * @return a double
   */
  public double getpH_old() {
    for (int i = 0; i < numberOfComponents; i++) {
      if (componentArray[i].getName().equals("H3O+")) {
        // return -Math.log10(componentArray[i].getx()
        // * getActivityCoefficient(i));
        return -Math.log10(componentArray[i].getx() * getActivityCoefficient(i)
            / (0.01802 * neqsim.thermo.util.empiric.Water.waterDensity(temperature) / 1000.0));
      }
    }
    logger.info("no H3Oplus");
    return 7.0;
  }

  /** {@inheritDoc} */
  @Override
  public ComponentInterface getComponent(int i) {
    return componentArray[i];
  }

  /** {@inheritDoc} */
  @Override
  public ComponentInterface getComponent(String name) {
    try {
      for (int i = 0; i < numberOfComponents; i++) {
        if (componentArray[i].getName().equals(name)) {
          return componentArray[i];
        }
      }
      logger.error("could not find component " + name + ", returning null");
      throw new Exception("component not in fluid... " + name);
    } catch (Exception ex) {
      logger.error(ex.getMessage(), ex);
    }
    return null;
  }

  /** {@inheritDoc} */
  @Override
  public boolean hasComponent(String name) {
    for (int i = 0; i < numberOfComponents; i++) {
      if (componentArray[i].getName().equals(name)) {
        return true;
      }
    }
    return false;
  }

  /** {@inheritDoc} */
  @Override
  public final int getMixingRuleNumber() {
    return mixingRuleNumber;
  }

  /** {@inheritDoc} */
  @Override
  public neqsim.thermo.phase.PhaseInterface getRefPhase(int index) {
    if (refPhase == null) {
      initRefPhases(false);
    }
    return refPhase[index];
  }

  /** {@inheritDoc} */
  @Override
  public neqsim.thermo.phase.PhaseInterface[] getRefPhase() {
    if (refPhase == null) {
      initRefPhases(false);
    }
    return refPhase;
  }

  /** {@inheritDoc} */
  @Override
  public void setRefPhase(int index, neqsim.thermo.phase.PhaseInterface refPhase) {
    this.refPhase[index] = refPhase;
  }

  /** {@inheritDoc} */
  @Override
  public void setRefPhase(neqsim.thermo.phase.PhaseInterface[] refPhase) {
    this.refPhase = refPhase;
  }

  /** {@inheritDoc} */
  @Override
  public final int getPhysicalPropertyType() {
    return physicalPropertyType;
  }

  /** {@inheritDoc} */
  @Override
  public void setPhysicalPropertyType(int physicalPropertyType) {
    this.physicalPropertyType = physicalPropertyType;
  }

  /** {@inheritDoc} */
  @Override
  public void setParams(PhaseInterface phase, double[][] alpha, double[][] Dij, double[][] DijT,
      String[][] mixRule, double[][] intparam) {}

  /** {@inheritDoc} */
  @Override
  public final boolean useVolumeCorrection() {
    return useVolumeCorrection;
  }

  /** {@inheritDoc} */
  @Override
  public void useVolumeCorrection(boolean volcor) {
    useVolumeCorrection = volcor;
  }

  /** {@inheritDoc} */
  @Override
  public double getFugacity(int compNumb) {
    // System.out.println("fugcoef" +
    // this.getComponent(compNumb).getFugacityCoefficient());
    return this.getComponent(compNumb).getx() * this.getComponent(compNumb).getFugacityCoefficient()
        * pressure;
  }

  /** {@inheritDoc} */
  @Override
  public double getFugacity(String compName) {
    return this.getComponent(compName).getx() * this.getComponent(compName).getFugacityCoefficient()
        * pressure;
  }

  /**
   * <p>
   * groupTBPfractions.
   * </p>
   *
   * @return an array of {@link double} objects
   */
  public double[] groupTBPfractions() {
    double[] TPBfrac = new double[20];

    for (int i = 0; i < getNumberOfComponents(); i++) {
      double boilpoint = getComponent(i).getNormalBoilingPoint();

      if (boilpoint >= 331.0) {
        TPBfrac[19] += getComponent(i).getx();
      } else if (boilpoint >= 317.0) {
        TPBfrac[18] += getComponent(i).getx();
      } else if (boilpoint >= 303.0) {
        TPBfrac[17] += getComponent(i).getx();
      } else if (boilpoint >= 287.0) {
        TPBfrac[16] += getComponent(i).getx();
      } else if (boilpoint >= 271.1) {
        TPBfrac[15] += getComponent(i).getx();
      } else if (boilpoint >= 253.9) {
        TPBfrac[14] += getComponent(i).getx();
      } else if (boilpoint >= 235.9) {
        TPBfrac[13] += getComponent(i).getx();
      } else if (boilpoint >= 216.8) {
        TPBfrac[12] += getComponent(i).getx();
      } else if (boilpoint >= 196.4) {
        TPBfrac[11] += getComponent(i).getx();
      } else if (boilpoint >= 174.6) {
        TPBfrac[10] += getComponent(i).getx();
      } else if (boilpoint >= 151.3) {
        TPBfrac[9] += getComponent(i).getx();
      } else if (boilpoint >= 126.1) {
        TPBfrac[8] += getComponent(i).getx();
      } else if (boilpoint >= 98.9) {
        TPBfrac[7] += getComponent(i).getx();
      } else if (boilpoint >= 69.2) {
        TPBfrac[6] += getComponent(i).getx();
      }
    }
    return TPBfrac;
  }

  /** {@inheritDoc} */
  @Override
  public final double getBeta() {
    return this.beta;
  }

  /** {@inheritDoc} */
  @Override
  public final void setBeta(double b) {
    if (b < 0) {
      b = neqsim.thermo.ThermodynamicModelSettings.phaseFractionMinimumLimit;
    }
    if (b > 1) {
      b = 1.0 - neqsim.thermo.ThermodynamicModelSettings.phaseFractionMinimumLimit;
    }
    this.beta = b;
  }

  /** {@inheritDoc} */
  @Override
  public void setMixingRuleGEModel(String name) {}

  /** {@inheritDoc} */
  @Override
  public boolean isMixingRuleDefined() {
    return mixingRuleDefined;
  }

  /** {@inheritDoc} */
  @Override
  public void setMixingRuleDefined(boolean mixingRuleDefined) {
    this.mixingRuleDefined = mixingRuleDefined;
  }

  /** {@inheritDoc} */
  @Override
  public final PhaseType getType() {
    return this.pt;
  }

  /** {@inheritDoc} */
  @Override
  public final void setType(PhaseType pt) {
    this.pt = pt;
  }

  /** {@inheritDoc} */
  @Override
  public void setMolarVolume(double molarVolume) {
    this.molarVolume = molarVolume;
  }

  /** {@inheritDoc} */
  @Override
  public void calcMolarVolume(boolean test) {
    this.calcMolarVolume = test;
  }

  /** {@inheritDoc} */
  @Override
  public void setTotalVolume(double volume) {
    phaseVolume = volume;
  }

  /** {@inheritDoc} */
  @Override
  public double getTotalVolume() {
    if (constantPhaseVolume) {
      return phaseVolume;
    }
    return getMolarVolume() * getNumberOfMolesInPhase();
  }

  /** {@inheritDoc} */
  @Override
  public double getVolume() {
    return getTotalVolume();
  }

  /** {@inheritDoc} */
  @Override
  public double getVolume(String unit) {
    double conversionFactor = 1.0;
    switch (unit) {
      case "m3":
        conversionFactor = 1.0;
        break;
      case "litre":
        conversionFactor = 1000.0;
        break;
      default:
        break;
    }
    return conversionFactor * getVolume() / 1.0e5;
  }

  /** {@inheritDoc} */
  @Override
  public double getCorrectedVolume() {
    return getMolarMass() / getPhysicalProperties().getDensity() * getNumberOfMolesInPhase();
  }

  /** {@inheritDoc} */
  @Override
  public boolean hasPlusFraction() {
    for (int i = 0; i < numberOfComponents; i++) {
      if (getComponent(i).isIsPlusFraction()) {
        return true;
      }
    }
    return false;
  }

  /** {@inheritDoc} */
  @Override
  public boolean hasTBPFraction() {
    for (int i = 0; i < numberOfComponents; i++) {
      if (getComponent(i).isIsTBPfraction()) {
        return true;
      }
    }
    return false;
  }

  /** {@inheritDoc} */
  @Override
  public boolean isConstantPhaseVolume() {
    return constantPhaseVolume;
  }

  /** {@inheritDoc} */
  @Override
  public void setConstantPhaseVolume(boolean constantPhaseVolume) {
    this.constantPhaseVolume = constantPhaseVolume;
  }

  /** {@inheritDoc} */
  @Override
  public double getMass() {
    return getMolarMass() * numberOfMolesInPhase;
  }

  /** {@inheritDoc} */
  @Override
  public double getSoundSpeed() {
    return 0.0;
  }

  /** {@inheritDoc} */
  @Override
  public ComponentInterface getComponentWithIndex(int index) {
    for (int i = 0; i < numberOfComponents; i++) {
      if (componentArray[i].getIndex() == index) {
        return componentArray[i];
      }
    }
    return null;
  }

  /** {@inheritDoc} */
  @Override
  public double getWtFraction(SystemInterface system) {
    return getBeta() * getMolarMass() / system.getMolarMass();
  }

  /** {@inheritDoc} */
  @Override
  public double getMoleFraction() {
    return beta;
  }

  /** {@inheritDoc} */
  @Override
  public void setInitType(int initType) {
    this.initType = initType;
  }

  /** {@inheritDoc} */
  @Override
  public double getWtFractionOfWaxFormingComponents() {
    double wtFrac = 0.0;

    for (int i = 0; i < numberOfComponents; i++) {
      if (componentArray[i].isWaxFormer()) {
        wtFrac += componentArray[i].getx() * componentArray[i].getMolarMass() / getMolarMass();
      }
    }
    return wtFrac;
  }

  /** {@inheritDoc} */
  @Override
  public double getDensity_GERG2008() {
    neqsim.thermo.util.GERG.NeqSimGERG2008 test = new neqsim.thermo.util.GERG.NeqSimGERG2008(this);
    return test.getDensity();
  }

  /** {@inheritDoc} */
  @Override
  public double[] getProperties_GERG2008() {
    neqsim.thermo.util.GERG.NeqSimGERG2008 test = new neqsim.thermo.util.GERG.NeqSimGERG2008(this);
    return test.propertiesGERG();
  }

  /** {@inheritDoc} */
  @Override
  public double getDensity_AGA8() {
    neqsim.thermo.util.GERG.NeqSimAGA8Detail test =
        new neqsim.thermo.util.GERG.NeqSimAGA8Detail(this);
    return test.getDensity();
  }

  /** {@inheritDoc} */
  @Override
  public double getFlowRate(String flowunit) {
    if (flowunit.equals("kg/sec")) {
      return numberOfMolesInPhase * getMolarMass();
    } else if (flowunit.equals("kg/min")) {
      return numberOfMolesInPhase * getMolarMass() * 60.0;
    } else if (flowunit.equals("kg/hr")) {
      return numberOfMolesInPhase * getMolarMass() * 3600.0;
    } else if (flowunit.equals("m3/hr")) {
      return getVolume() / 1.0e5 * 3600.0;
    } else if (flowunit.equals("m3/min")) {
      return getVolume() / 1.0e5 * 60.0;
    } else if (flowunit.equals("m3/sec")) {
      return getVolume() / 1.0e5;
    } else if (flowunit.equals("ft3/sec")) {
      return getVolume() * Math.pow(3.2808399, 3) / 1.0e5;
    } else if (flowunit.equals("mole/sec")) {
      return numberOfMolesInPhase;
    } else if (flowunit.equals("mole/min")) {
      return numberOfMolesInPhase * 60.0;
    } else if (flowunit.equals("mole/hr")) {
      return numberOfMolesInPhase * 3600.0;
    } else {
      throw new RuntimeException("failed.. unit: " + flowunit + " not supported");
    }
  }

  /**
   * <p>
   * Getter for the field <code>thermoPropertyModelName</code>.
   * </p>
   *
   * @return a {@link String} object
   */
  public String getThermoPropertyModelName() {
    return thermoPropertyModelName;
  }

  /** {@inheritDoc} */
  @Override
  public double getCompressibilityX() {
    return getTemperature() / getTotalVolume() * getdPdTVn() / getdPdVTn();
  }

  /** {@inheritDoc} */
  @Override
  public double getCompressibilityY() {
    return getPressure() / getTotalVolume() * 1.0 / getdPdVTn();
  }

  /** {@inheritDoc} */
  @Override
  public double getIsothermalCompressibility() {
    return -1.0 / getTotalVolume() * 1.0 / getdPdVTn();
  }

  /** {@inheritDoc} */
  @Override
  public double getIsobaricThermalExpansivity() {
    return 1.0 / getTotalVolume() * getdPdTVn() / getdPdVTn();
  }
}<|MERGE_RESOLUTION|>--- conflicted
+++ resolved
@@ -177,23 +177,6 @@
   /** {@inheritDoc} */
   @Override
   public void addMolesChemReac(int component, double dn, double totdn) {
-<<<<<<< HEAD
-    if (numberOfMolesInPhase + dn < 0.0) {
-      String msg = "Negative number of moles in phase.";
-      logger.error(msg);
-      neqsim.util.exception.InvalidInputException ex =
-          new neqsim.util.exception.InvalidInputException(this, "addMolesChemReac", "dn",
-              "would give a negative number of moles in phase.");
-      throw new RuntimeException(ex);
-    }
-    if (getComponent(component).getNumberOfMolesInPhase() + totdn < 0.0) {
-      String msg = "Negative number of moles of component " + component;
-      logger.error(msg);
-      neqsim.util.exception.InvalidInputException ex =
-          new neqsim.util.exception.InvalidInputException(this, "addMolesChemReac", "totdn",
-              "would give a negatigve number of moles of component");
-      throw new RuntimeException(ex);
-=======
     if (getComponent(component).getNumberOfMolesInPhase() + dn < 0.0) {
       if (getComponent(component).getNumberOfMolesInPhase() + dn > -1e-5) {
         dn = -getComponent(component).getNumberOfMolesInPhase();
@@ -217,7 +200,6 @@
             new neqsim.util.exception.InvalidInputException(this, "addMolesChemReac", "dn", msg);
         throw new RuntimeException(ex);
       }
->>>>>>> ff10a411
     }
     numberOfMolesInPhase += dn;
     componentArray[component].addMolesChemReac(dn, totdn);
