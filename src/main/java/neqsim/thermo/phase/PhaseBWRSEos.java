--- conflicted
+++ resolved
@@ -29,11 +29,7 @@
     }
 
     @Override
-<<<<<<< HEAD
-    public Object clone() {
-=======
     public PhaseBWRSEos clone() {
->>>>>>> bbc43052
         PhaseBWRSEos clonedPhase = null;
         try {
             clonedPhase = (PhaseBWRSEos) super.clone();
