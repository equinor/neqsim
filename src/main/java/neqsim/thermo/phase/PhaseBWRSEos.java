--- conflicted
+++ resolved
@@ -155,19 +155,6 @@
       temp += (i) * ((ComponentBWRS) componentArray[0]).getBP(i) / (i - 0.0)
           * Math.pow(getMolarDensity(), i - 1.0) * getdRhodV();
     }
-<<<<<<< HEAD
-
-    /**
-     * <p>
-     * getGammadRho.
-     * </p>
-     *
-     * @return a double
-     */
-    public double getGammadRho() {
-      return 0.0; // -2.0/Math.pow(((ComponentBWRS)componentArray[0]).getRhoc(),3.0);
-                  // //-1.0/(rhoc*rhoc);
-=======
     return numberOfMolesInPhase / (R * temperature) * temp;
   }
 
@@ -186,7 +173,6 @@
           * Math.pow(getMolarDensity(), i - 2.0);
       temp2 += (i) * ((ComponentBWRS) componentArray[0]).getBP(i) / (i - 0.0)
           * Math.pow(getMolarDensity(), i - 1.0);
->>>>>>> b9d5f22d
     }
     return numberOfMolesInPhase / (R * temperature) * temp * Math.pow(getdRhodV(), 2)
         + numberOfMolesInPhase / (R * temperature) * temp2 * getdRhodVdV();
@@ -587,273 +573,6 @@
     // " +dh + " B " + Btemp + " D " + Dtemp + " gv" + gV() + " fv " + fv() + " fvv"
     // + fVV());
 
-<<<<<<< HEAD
-    // public double getFexpdVdVdV(){
-    // return 0.0;temp
-    // }
-
-    /**
-     * <p>
-     * getFexpdT.
-     * </p>
-     *
-     * @return a double
-     */
-    public double getFexpdT() {
-        double oldTemp = 0.0, temp = 0.0, oldTemp2 = 0;
-        oldTemp = -((ComponentBWRS) componentArray[0]).getBEdT(0)
-                / (2.0 * ((ComponentBWRS) componentArray[0]).getGammaBWRS()) * (getEL() - 1.0);
-        oldTemp2 = -((ComponentBWRS) componentArray[0]).getBE(0)
-                / (2.0 * ((ComponentBWRS) componentArray[0]).getGammaBWRS()) * (getEL() - 1.0);
-        temp += oldTemp;
-        for (int i = 1; i < OE; i++) {
-            oldTemp = -((ComponentBWRS) componentArray[0]).getBEdT(i)
-                    / (2.0 * ((ComponentBWRS) componentArray[0]).getGammaBWRS())
-                    * (getEL() * Math.pow(getMolarDensity(), 2.0 * i) - (2.0 * i)
-                            / ((ComponentBWRS) componentArray[0]).getBE(i - 1) * oldTemp2)
-
-                    +
-
-                    -((ComponentBWRS) componentArray[0]).getBE(i)
-                            / (2.0 * ((ComponentBWRS) componentArray[0]).getGammaBWRS())
-                            * ((2.0 * i) / Math
-                                    .pow(((ComponentBWRS) componentArray[0]).getBE(i - 1), 2.0)
-                                    * oldTemp2)
-                            * ((ComponentBWRS) componentArray[0]).getBEdT(i - 1)
-
-                    +
-
-                    ((ComponentBWRS) componentArray[0]).getBE(i)
-                            / (2.0 * ((ComponentBWRS) componentArray[0]).getGammaBWRS())
-                            * ((2.0 * i) / ((ComponentBWRS) componentArray[0]).getBE(i - 1)
-                                    * oldTemp);
-
-            oldTemp2 = -((ComponentBWRS) componentArray[0]).getBE(i)
-                    / (2.0 * ((ComponentBWRS) componentArray[0]).getGammaBWRS())
-                    * (getEL() * Math.pow(getMolarDensity(), 2.0 * i) - (2.0 * i)
-                            / ((ComponentBWRS) componentArray[0]).getBE(i - 1) * oldTemp2);
-
-            temp += oldTemp;
-        }
-        return -getFexp() / temperature + numberOfMolesInPhase / (R * temperature) * temp;
-    }
-
-    /**
-     * <p>
-     * calcPressure2.
-     * </p>
-     *
-     * @return a double
-     */
-    public double calcPressure2() {
-        // System.out.println("here............");
-        double temp = 0.0;
-        logger.info("molar density " + getMolarDensity());
-        for (int i = 0; i < OP; i++) {
-            temp += ((ComponentBWRS) componentArray[0]).getBP(i)
-                    * Math.pow(getMolarDensity(), 1.0 + i);
-        }
-        for (int i = 0; i < OE; i++) {
-            temp += getEL() * ((ComponentBWRS) componentArray[0]).getBE(i)
-                    * Math.pow(getMolarDensity(), 3.0 + 2.0 * i);
-        }
-        calcPVT();
-        return temp / 100.0;
-    }
-
-    /**
-     * <p>
-     * calcPVT.
-     * </p>
-     */
-    public void calcPVT() {
-        double moldens[] = new double[300];
-        double pres[] = new double[300];
-        for (int j = 0; j < 300; j++) {
-            moldens[j] = 30 - j * 0.1;
-            double temp = 0.0;
-            for (int i = 0; i < OP; i++) {
-                temp += ((ComponentBWRS) componentArray[0]).getBP(i)
-                        * Math.pow(moldens[j], 1.0 + i);
-            }
-            for (int i = 0; i < OE; i++) {
-                temp += Math
-                        .exp(-((ComponentBWRS) componentArray[0]).getGammaBWRS()
-                                * Math.pow(moldens[j], 2.0))
-                        * ((ComponentBWRS) componentArray[0]).getBE(i)
-                        * Math.pow(moldens[j], 3.0 + 2.0 * i);
-            }
-            pres[j] = temp / 100.0;
-            logger.info("moldens " + moldens[j] * 16.01 + "  pres " + pres[j]);
-        }
-    }
-
-    /** {@inheritDoc} */
-    @Override
-    public double getF() {
-        // System.out.println("F " + getFpol()*1e3+ " "+ getFexp()*1e3 + " super " +
-        // super.getF() + " phasetype " +getPhaseTypeName());
-        return (getFpol() + getFexp()) * 1e3;
-    }
-
-    /**
-     * <p>
-     * getdFdN.
-     * </p>
-     *
-     * @return a double
-     */
-    public double getdFdN() {
-        double dn = numberOfMolesInPhase / 100.0;
-        getComponent(0).addMoles(dn);
-        numberOfMolesInPhase += dn;
-
-        init(numberOfMolesInPhase, numberOfComponents, 3, phaseType, 1.0);
-        double fold = getF();
-        numberOfMolesInPhase -= 2 * dn;
-        getComponent(0).addMoles(-2 * dn);
-        init(numberOfMolesInPhase, numberOfComponents, 3, phaseType, 1.0);
-        double fnew = getF();
-        numberOfMolesInPhase += dn;
-        getComponent(0).addMoles(dn);
-        init(numberOfMolesInPhase, numberOfComponents, 3, phaseType, 1.0);
-        // System.out.println("F " + getFpol()*1e3+ " "+ getFexp()*1e3 + " super " +
-        // super.getF() + " phasetype " +getPhaseTypeName());
-        return (fold - fnew) / (2 * dn);
-    }
-
-    /** {@inheritDoc} */
-    @Override
-    public double dFdT() {
-        // double dv = temperature/1000.0;
-        // temperature = temperature + dv;
-        // init(numberOfMolesInPhase, numberOfComponents, 3, phaseType, 1.0);
-        // double fold = getF();
-        // temperature = temperature - 2*dv;
-        // init(numberOfMolesInPhase, numberOfComponents, 3, phaseType, 1.0);
-        // double fnew = getF();
-        // temperature = temperature + dv;
-        // init(numberOfMolesInPhase, numberOfComponents, 3, phaseType, 1.0);
-        // System.out.println("dFdT " + ((fold-fnew)/(2*dv)) + " super " +
-        // (getFpoldT()+getFexpdT())*1e3+ " phasetype " +getPhaseTypeName());
-        return (getFpoldT() + getFexpdT()) * 1e3; // (fold-fnew)/(2*dv);
-
-        // // System.out.println("FT " + getFpoldT()*1e3+ " "+ getFexpdT()*1e3 + " super
-        // " + super.dFdT() + " phasetype " +getPhaseTypeName());
-        // return (getFpoldT()+getFexpdT())*1e3;
-    }
-
-    /** {@inheritDoc} */
-    @Override
-    public double dFdTdT() {
-        double dv = temperature / 1000.0;
-        temperature += dv;
-        init(numberOfMolesInPhase, numberOfComponents, 3, phaseType, 1.0);
-        double fold = dFdT();
-        temperature -= 2 * dv;
-        init(numberOfMolesInPhase, numberOfComponents, 3, phaseType, 1.0);
-        double fnew = dFdT();
-        temperature += dv;
-        init(numberOfMolesInPhase, numberOfComponents, 3, phaseType, 1.0);
-        return (fold - fnew) / (2 * dv);
-    }
-
-    /** {@inheritDoc} */
-    @Override
-    public double dFdTdV() {
-        double dv = getMolarVolume() / 1000.0;
-
-        setMolarVolume(getMolarVolume() + dv);
-        double fold = dFdT();
-        setMolarVolume(getMolarVolume() - 2 * dv);
-        double fnew = dFdT();
-        setMolarVolume(getMolarVolume() + dv);
-
-        return (fold - fnew) / (2 * dv);
-    }
-
-    /** {@inheritDoc} */
-    @Override
-    public double dFdV() {
-        // double dv = molarVolume/1000.0;
-
-        // molarVolume = molarVolume + dv;
-        // double fold = getF();
-        // molarVolume = molarVolume - 2*dv;
-        // double fnew = getF();
-        // molarVolume = molarVolume + dv;
-
-        // System.out.println("dFdV " + ((fold-fnew)/(2*dv)) + " super " + super.dFdV()+
-        // " phasetype " +getPhaseTypeName());
-        // // return (fold-fnew)/(2*dv);
-        // System.out.println("dFdV " + ((getFpoldV()+getFexpdV()))*1e3*1e-5 + " super "
-        // + super.dFdV()+ " phasetype " +getPhaseTypeName());
-        // System.out.println("dFdV " + getFpoldV()+getFexpdV()*1e3*1e-5);
-        return (getFpoldV() + getFexpdV()) * 1e3 * 1e-5;
-    }
-
-    /** {@inheritDoc} */
-    @Override
-    public double dFdVdV() {
-        double dv = getMolarVolume() / 1000.0;
-
-        setMolarVolume(getMolarVolume() + dv);
-        double fold = dFdV();
-        setMolarVolume(getMolarVolume() - 2 * dv);
-        double fnew = dFdV();
-        setMolarVolume(getMolarVolume() + dv);
-
-        // System.out.println("dFdV " + ((fold-fnew)/(2*dv)) + " super " + super.dFdV()+
-        // " phasetype " +getPhaseTypeName());
-        return (fold - fnew) / (2 * dv);
-        // return (getFpoldVdV()+getFexpdVdV())*1e3*1e-10;
-    }
-
-    // public double dFdVdVdV(){
-    // return getFpoldVdVdV();
-    // }
-
-    /** {@inheritDoc} */
-    @Override
-    public double molarVolume2(double pressure, double temperature, double A, double B, int phase)
-            throws neqsim.util.exception.IsNaNException,
-            neqsim.util.exception.TooManyIterationsException {
-        double BonV = phase == 0 ? 2.0 / (2.0 + temperature / getPseudoCriticalTemperature())
-                : pressure * getB() / (numberOfMolesInPhase * temperature * R);
-        double Btemp = getB();
-        setMolarVolume(1.0 / BonV * Btemp); // numberOfMolesInPhase;
-        int iterations = 0;
-        int maxIterations = 10000;
-        double guesPres = pressure;
-        double guesPresdV = 0.0;
-        do {
-            iterations++;
-            guesPres = -R * temperature * dFdV() + R * temperature / getMolarVolume();
-            guesPresdV = -R * temperature * dFdVdV()
-                    - getNumberOfMolesInPhase() * R * temperature / Math.pow(getTotalVolume(), 2.0);
-            logger.info("gues pres " + guesPres);
-            setMolarVolume(getMolarVolume() - 1.0 / (guesPresdV * getNumberOfMolesInPhase())
-                    * (guesPres - pressure) / 50.0);
-            Z = pressure * getMolarVolume() / (R * temperature);
-        } while (Math.abs((guesPres - pressure) / pressure) > 1.0e-10
-                && iterations < maxIterations);
-        // System.out.println("gues pres " + guesPres);
-        if (iterations >= maxIterations) {
-          throw new neqsim.util.exception.TooManyIterationsException(this, "molarVolume2",
-              maxIterations);
-        }
-        if (Double.isNaN(getMolarVolume())) {
-          throw new neqsim.util.exception.IsNaNException(this, "molarVolume2", "Molar Volume");
-        }
-        // System.out.println("Z: " + Z + " "+" itert: " +iterations);
-        // System.out.println("BonV: " + BonV + " "+" itert: " + iterations +" " +h + "
-        // " +dh + " B " + Btemp + " D " + Dtemp + " gv" + gV() + " fv " + fv() + " fvv"
-        // + fVV());
-
-        return getMolarVolume();
-    }
-=======
     return getMolarVolume();
   }
->>>>>>> b9d5f22d
 }