--- conflicted
+++ resolved
@@ -42,11 +42,7 @@
     }
 
     @Override
-<<<<<<< HEAD
-    public Object clone() {
-=======
     public PhaseCSPsrkEos clone() {
->>>>>>> 5c88a656
         PhaseCSPsrkEos clonedPhase = null;
         try {
             clonedPhase = (PhaseCSPsrkEos) super.clone();
