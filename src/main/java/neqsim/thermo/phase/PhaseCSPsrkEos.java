package neqsim.thermo.phase;

import neqsim.thermo.component.ComponentCSPsrk;
import neqsim.thermo.component.ComponentEosInterface;

/**
 * <p>
 * PhaseCSPsrkEos class.
 * </p>
 *
 * @author Even Solbraa
 * @version $Id: $Id
 */
public class PhaseCSPsrkEos extends PhaseSrkEos {
  private static final long serialVersionUID = 1000;

  double f_scale_mix = 0;
  double h_scale_mix = 0;
  PhaseSrkEos refBWRSPhase = null;
  double brefBWRSPhase = 0;
  double acrefBWRSPhase = 0;
  double mrefBWRSPhase = 0;

  /**
   * <p>
   * Constructor for PhaseCSPsrkEos.
   * </p>
   */
  public PhaseCSPsrkEos() {
    super();
    refBWRSPhase = new PhaseBWRSEos();
    // refBWRSPhase = new PhaseSrkEos();
    refBWRSPhase.addComponent("methane", 1.0, 1.0, 0);
    refBWRSPhase.calcMolarVolume(false);
    brefBWRSPhase = (Math.pow(2.0, 1.0 / 3.0) - 1.0) / 3.0 * R
        * refBWRSPhase.getComponent(0).getTC() / refBWRSPhase.getComponent(0).getPC();
    mrefBWRSPhase = (0.48 + 1.574 * refBWRSPhase.getComponent(0).getAcentricFactor()
        - 0.175 * refBWRSPhase.getComponent(0).getAcentricFactor()
            * refBWRSPhase.getComponent(0).getAcentricFactor());
    acrefBWRSPhase = 1.0 / (9.0 * (Math.pow(2.0, 1.0 / 3.0) - 1.0)) * R * R
        * refBWRSPhase.getComponent(0).getTC() * refBWRSPhase.getComponent(0).getTC()
        / refBWRSPhase.getComponent(0).getPC();
  }

  /** {@inheritDoc} */
  @Override
  public PhaseCSPsrkEos clone() {
    PhaseCSPsrkEos clonedPhase = null;
    try {
      clonedPhase = (PhaseCSPsrkEos) super.clone();
    } catch (Exception ex) {
      logger.error("Cloning failed.", ex);
    }

    return clonedPhase;
  }

  /** {@inheritDoc} */
  @Override
  public void addComponent(String name, double moles, double molesInPhase, int compNumber) {
    super.addComponent(name, molesInPhase);
    componentArray[compNumber] = new ComponentCSPsrk(name, moles, molesInPhase, compNumber);
    ((ComponentCSPsrk) componentArray[compNumber]).setRefPhaseBWRS(this);
  }

  /** {@inheritDoc} */
  @Override
<<<<<<< HEAD
  public void init(double totalNumberOfMoles, int numberOfComponents, int type, PhaseType pt,
=======
  public void init(double totalNumberOfMoles, int numberOfComponents, int type, PhaseType phase,
>>>>>>> 7319f70a
      double beta) {
    double oldtemp = temperature;
    if (type == 0) {
      refBWRSPhase.init(1.0, 1, 0, pt, 1.0);
      refBWRSPhase.init(1.0, 1, 3, pt, 1.0);
    } else {
      refBWRSPhase.init(1.0, 1, 3, pt, 1.0);
    }
    do {
      super.init(totalNumberOfMoles, numberOfComponents, type, pt, beta);
      oldtemp = refBWRSPhase.getTemperature();
      h_scale_mix = getNumberOfMolesInPhase() * getb() / brefBWRSPhase;
      double term1 = getA() / ((ComponentEosInterface) refBWRSPhase.getComponent(0)).getaT();
      f_scale_mix = term1 / h_scale_mix;
      refBWRSPhase.setTemperature(temperature * numberOfMolesInPhase / f_scale_mix);
      refBWRSPhase.setMolarVolume(getTotalVolume() / h_scale_mix);
      // refBWRSPhase.setPressure(refBWRSPhase.calcPressure());
      refBWRSPhase.setPressure(pressure * h_scale_mix / f_scale_mix);
      refBWRSPhase.init(1.0, 1, type, pt, 1.0);
    } while (Math.abs((oldtemp - refBWRSPhase.getTemperature()) / oldtemp) > 1e-8);
  }

  /** {@inheritDoc} */
  @Override
  public double getF() {
    return f_scale_mix * refBWRSPhase.getF() / refBWRSPhase.getNumberOfMolesInPhase()
        * refBWRSPhase.getTemperature() / getTemperature();
  }

  /** {@inheritDoc} */
  @Override
  public double dFdV() {
    return (f_scale_mix * refBWRSPhase.dFdV() / refBWRSPhase.getNumberOfMolesInPhase()
        / h_scale_mix) * refBWRSPhase.getTemperature() / getTemperature();
  }

  /** {@inheritDoc} */
  @Override
  public double dFdVdV() {
    return (f_scale_mix * refBWRSPhase.dFdVdV() / refBWRSPhase.getNumberOfMolesInPhase()
        / h_scale_mix / h_scale_mix) * refBWRSPhase.getTemperature() / getTemperature();
  }

  /** {@inheritDoc} */
  @Override
  public double dFdVdVdV() {
    return (f_scale_mix * refBWRSPhase.dFdVdVdV() / refBWRSPhase.getNumberOfMolesInPhase()
        / h_scale_mix / h_scale_mix / h_scale_mix) * refBWRSPhase.getTemperature()
        / getTemperature();
  }

  /**
   * Getter for property f_scale_mix.
   *
   * @return Value of property f_scale_mix.
   */
  public double getF_scale_mix() {
    return f_scale_mix;
  }

  // 6-8 feb.

  /**
   * Setter for property f_scale_mix.
   *
   * @param f_scale_mix New value of property f_scale_mix.
   */
  public void setF_scale_mix(double f_scale_mix) {
    this.f_scale_mix = f_scale_mix;
  }

  /**
   * Getter for property h_scale_mix.
   *
   * @return Value of property h_scale_mix.
   */
  public double getH_scale_mix() {
    return h_scale_mix;
  }

  /**
   * Setter for property h_scale_mix.
   *
   * @param h_scale_mix New value of property h_scale_mix.
   */
  public void setH_scale_mix(double h_scale_mix) {
    this.h_scale_mix = h_scale_mix;
  }

  /**
   * Getter for property brefBWRSPhase.
   *
   * @return Value of property brefBWRSPhase.
   */
  public double getBrefBWRSPhase() {
    return brefBWRSPhase;
  }

  /**
   * Setter for property brefBWRSPhase.
   *
   * @param brefBWRSPhase New value of property brefBWRSPhase.
   */
  public void setBrefBWRSPhase(double brefBWRSPhase) {
    this.brefBWRSPhase = brefBWRSPhase;
  }

  /**
   * Getter for property acrefBWRSPhase.
   *
   * @return Value of property acrefBWRSPhase.
   */
  public double getAcrefBWRSPhase() {
    return acrefBWRSPhase;
  }

  /**
   * Setter for property acrefBWRSPhase.
   *
   * @param acrefBWRSPhase New value of property acrefBWRSPhase.
   */
  public void setAcrefBWRSPhase(double acrefBWRSPhase) {
    this.acrefBWRSPhase = acrefBWRSPhase;
  }

  /**
   * Getter for property refBWRSPhase.
   *
   * @return Value of property refBWRSPhase.
   */
  public neqsim.thermo.phase.PhaseSrkEos getRefBWRSPhase() {
    return refBWRSPhase;
  }

  /**
   * Setter for property refBWRSPhase.
   *
   * @param refBWRSPhase New value of property refBWRSPhase.
   */
  public void setRefBWRSPhase(neqsim.thermo.phase.PhaseBWRSEos refBWRSPhase) {
    this.refBWRSPhase = refBWRSPhase;
  }

  /** {@inheritDoc} */
  @Override
  public double molarVolume(double pressure, double temperature, double A, double B, int phase)
      throws neqsim.util.exception.IsNaNException,
      neqsim.util.exception.TooManyIterationsException {
    double BonV = phase == 0 ? 2.0 / (2.0 + temperature / getPseudoCriticalTemperature())
        : pressure * getB() / (numberOfMolesInPhase * temperature * R);
    if (BonV < 0) {
      BonV = 0.0;
    }
    if (BonV > 1.0) {
      BonV = 1.0;
    }

    double Btemp = getB();
    setMolarVolume(1.0 / BonV * Btemp / numberOfMolesInPhase);

    double Dtemp = getA();
    double BonVold = 0;
    int iterations = 0;
    int maxIterations = 1000;
    do {
      iterations++;
      BonVold = BonV;
      double h = BonV + Btemp * gV() + Btemp * Dtemp / (numberOfMolesInPhase * temperature) * fv()
          - pressure * Btemp / (numberOfMolesInPhase * R * temperature);
      double dh = 1.0 - Btemp / (BonV * BonV)
          * (Btemp * gVV() + Btemp * Dtemp * fVV() / (numberOfMolesInPhase * temperature));
      double fvvv = 1.0 / (R * Btemp * (delta1 - delta2))
          * (2.0 / Math.pow(numberOfMolesInPhase * getMolarVolume() + Btemp * delta1, 3.0)
              - 2.0 / Math.pow(numberOfMolesInPhase * getMolarVolume() + Btemp * delta2, 3.0));
      double gvvv = 2.0 / Math.pow(numberOfMolesInPhase * getMolarVolume() - Btemp, 3.0)
          - 2.0 / Math.pow(numberOfMolesInPhase * getMolarVolume(), 3.0);
      double dhh = 2.0 * Btemp / Math.pow(BonV, 3.0)
          * (Btemp * gVV() + Btemp * Dtemp / (numberOfMolesInPhase * temperature) * fVV())
          + Btemp * Btemp / Math.pow(BonV, 4.0)
              * (Btemp * gvvv + Btemp * Dtemp / (numberOfMolesInPhase * temperature) * fvvv);

      double d1 = -h / dh;
      double d2 = -dh / dhh;

      if (Math.abs(d1 / d2) <= 1.0) {
        BonV += d1 * (1.0 + 0.5 * d1 / d2);
      } else if (d1 / d2 < -1) {
        BonV += d1 * (1.0 + 0.5 * -1.0);
      } else if (d1 / d2 > 1) {
        BonV += d2;
        double hnew = h + d2 * dh;
        if (Math.abs(hnew) > Math.abs(h)) {
          BonV += 0;
        }
      }

      if (BonV > 1) {
        BonV = 1.0 - 1.0e-16;
        BonVold = 10;
      }
      if (BonV < 0) {
        BonV = 1.0e-16;
        BonVold = 10;
      }

      setMolarVolume(1.0 / BonV * Btemp / numberOfMolesInPhase);
      Z = pressure * getMolarVolume() / (R * temperature);
    } while (Math.abs(BonV - BonVold) > 1.0e-10 && iterations < maxIterations);
    // molarVolume = 1.0/BonV*Btemp/numberOfMolesInPhase;
    // Z = pressure*molarVolume/(R*temperature);
    // System.out.println("BonV: " + BonV + " " + h + " " +dh + " B " + Btemp + " D
    // " + Dtemp + " gv" + gV() + " fv " + fv() + " fvv" + fVV());
    // System.out.println("BonV: " + BonV + " "+" itert: " + iterations +" " +h + "
    // " +dh + " B " + Btemp + " D " + Dtemp + " gv" + gV() + " fv " + fv() + " fvv"
    // + fVV());
    if (iterations >= maxIterations) {
      throw new neqsim.util.exception.TooManyIterationsException(this, "molarVolume",
          maxIterations);
    }
    if (Double.isNaN(getMolarVolume())) {
      throw new neqsim.util.exception.IsNaNException(this, "molarVolume", "Molar volume");
    }
    // System.out.println("BonV: " + BonV + " "+" itert: " + iterations +" " +h + "
    // " +dh + " B " + Btemp + " D " + Dtemp + " gv" + gV() + " fv " + fv() + " fvv"
    // + fVV());

    return getMolarVolume();
  }
}<|MERGE_RESOLUTION|>--- conflicted
+++ resolved
@@ -65,11 +65,7 @@
 
   /** {@inheritDoc} */
   @Override
-<<<<<<< HEAD
-  public void init(double totalNumberOfMoles, int numberOfComponents, int type, PhaseType pt,
-=======
   public void init(double totalNumberOfMoles, int numberOfComponents, int type, PhaseType phase,
->>>>>>> 7319f70a
       double beta) {
     double oldtemp = temperature;
     if (type == 0) {
@@ -79,7 +75,7 @@
       refBWRSPhase.init(1.0, 1, 3, pt, 1.0);
     }
     do {
-      super.init(totalNumberOfMoles, numberOfComponents, type, pt, beta);
+      super.init(totalNumberOfMoles, numberOfComponents, type, phase, beta);
       oldtemp = refBWRSPhase.getTemperature();
       h_scale_mix = getNumberOfMolesInPhase() * getb() / brefBWRSPhase;
       double term1 = getA() / ((ComponentEosInterface) refBWRSPhase.getComponent(0)).getaT();
@@ -88,7 +84,7 @@
       refBWRSPhase.setMolarVolume(getTotalVolume() / h_scale_mix);
       // refBWRSPhase.setPressure(refBWRSPhase.calcPressure());
       refBWRSPhase.setPressure(pressure * h_scale_mix / f_scale_mix);
-      refBWRSPhase.init(1.0, 1, type, pt, 1.0);
+      refBWRSPhase.init(1.0, 1, type, phase, 1.0);
     } while (Math.abs((oldtemp - refBWRSPhase.getTemperature()) / oldtemp) > 1e-8);
   }
 
