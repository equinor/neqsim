--- conflicted
+++ resolved
@@ -9,32 +9,23 @@
 import neqsim.thermo.component.ComponentInterface;
 
 /**
-<<<<<<< HEAD
- * @author Even Solbraa
- * @version
-=======
  * <p>
  * PhaseDefault class.
  * </p>
  *
  * @author Even Solbraa
  * @version $Id: $Id
->>>>>>> f5b5a8bf
  */
 public class PhaseDefault extends Phase {
     private static final long serialVersionUID = 1000;
 
     protected ComponentInterface defComponent = null;
 
-<<<<<<< HEAD
-    /** Creates new PhaseEos */
-=======
     /**
      * <p>
      * Constructor for PhaseDefault.
      * </p>
      */
->>>>>>> f5b5a8bf
     public PhaseDefault() {}
 
     /**
