--- conflicted
+++ resolved
@@ -3,31 +3,23 @@
 import neqsim.thermo.component.ComponentInterface;
 
 /**
-<<<<<<< HEAD
- * @author Even Solbraa
- * @version
-=======
  * <p>
  * PhaseDefault class.
  * </p>
  *
  * @author Even Solbraa
  * @version $Id: $Id
->>>>>>> e5b15554
  */
 public class PhaseDefault extends Phase {
     private static final long serialVersionUID = 1000;
 
     protected ComponentInterface defComponent = null;
 
-<<<<<<< HEAD
-=======
     /**
      * <p>
      * Constructor for PhaseDefault.
      * </p>
      */
->>>>>>> e5b15554
     public PhaseDefault() {}
 
     /**
@@ -70,15 +62,11 @@
     /** {@inheritDoc} */
     @Override
     public void init(double totalNumberOfMoles, int numberOfComponents, int type, int phase,
-<<<<<<< HEAD
-            double beta) {
-=======
             double beta) { // type = 0
                            // start
                            // init type
                            // =1 gi nye
                            // betingelser
->>>>>>> e5b15554
         super.init(totalNumberOfMoles, numberOfComponents, type, phase, beta);
     }
 
