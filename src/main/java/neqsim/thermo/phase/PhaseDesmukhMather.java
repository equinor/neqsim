package neqsim.thermo.phase;

import org.apache.logging.log4j.LogManager;
import org.apache.logging.log4j.Logger;
import neqsim.thermo.component.ComponentDesmukhMather;
import neqsim.thermo.component.ComponentGEInterface;

/**
 * <p>
 * PhaseDesmukhMather class.
 * </p>
 *
 * @author Even Solbraa
 * @version $Id: $Id
 */
public class PhaseDesmukhMather extends PhaseGE {
  private static final long serialVersionUID = 1000;

  double GE = 0.0;
  double[][] aij;
  double[][] bij;

  static Logger logger = LogManager.getLogger(PhaseDesmukhMather.class);

  /**
   * <p>
   * Constructor for PhaseDesmukhMather.
   * </p>
   */
  public PhaseDesmukhMather() {
    super();
  }

  /** {@inheritDoc} */
  @Override
  public void addcomponent(String componentName, double moles, double molesInPhase,
      int compNumber) {
    super.addcomponent(molesInPhase);
    componentArray[compNumber] =
        new ComponentDesmukhMather(componentName, moles, molesInPhase, compNumber);
  }

  /** {@inheritDoc} */
  @Override
  public void init(double totalNumberOfMoles, int numberOfComponents, int initType, int phase,
      double beta) {
    super.init(totalNumberOfMoles, numberOfComponents, initType, phase, beta);
    if (initType != 0) {
      phaseTypeName = phase == 0 ? "liquid" : "gas";
    }
    setMolarVolume(0.980e-3 * getMolarMass() * 1e5);
    Z = pressure * getMolarVolume() / (R * temperature);
  }

  /** {@inheritDoc} */
  @Override
  public void setMixingRule(int type) {
    super.setMixingRule(type);
    this.aij = new double[numberOfComponents][numberOfComponents];
    this.bij = new double[numberOfComponents][numberOfComponents];
    neqsim.util.database.NeqSimDataBase database = new neqsim.util.database.NeqSimDataBase();
    for (int k = 0; k < getNumberOfComponents(); k++) {
      String component_name = getComponents()[k].getComponentName();

      for (int l = k; l < getNumberOfComponents(); l++) {
        try {
          if (k == l) {
            if (getComponents()[l].getComponentName().equals("MDEA")
                && getComponents()[k].getComponentName().equals("MDEA")) {
              aij[k][l] = -0.0828487;
              this.aij[l][k] = this.aij[k][l];
            }
          } else {
            // int templ = l, tempk = k;
            // database = new util.database.NeqSimDataBase();
            java.sql.ResultSet dataSet = database.getResultSet("SELECT * FROM inter WHERE (comp1='"
                + component_name + "' AND comp2='" + getComponents()[l].getComponentName()
                + "') OR (comp1='" + getComponents()[l].getComponentName() + "' AND comp2='"
                + component_name + "')");
            dataSet.next();

            if (dataSet.getString("comp1").trim().equals(getComponents()[l].getComponentName())) {
              // templ = k;
              // tempk = l;
            }
            this.aij[k][l] = Double.parseDouble(dataSet.getString("aijDesMath"));
            this.bij[k][l] = Double.parseDouble(dataSet.getString("bijDesMath"));
            this.aij[l][k] = this.aij[k][l];
            this.bij[l][k] = this.bij[k][l];

            // System.out.println("aij " + this.aij[l][k]);
            dataSet.close();
            // database.getConnection().close();
          }
        } catch (Exception ex) {
<<<<<<< HEAD
          String err = ex.toString();
=======
>>>>>>> a22ae0e4
          logger.info("comp names " + component_name);
          logger.error(ex.toString());
        }
      }
    }
  }

  /**
   * <p>
   * Setter for the field <code>aij</code>.
   * </p>
   *
   * @param alpha an array of {@link double} objects
   */
  public void setAij(double[][] alpha) {
    for (int i = 0; i < alpha.length; i++) {
      System.arraycopy(aij[i], 0, this.aij[i], 0, alpha[0].length);
    }
  }

  /**
   * <p>
   * Setter for the field <code>bij</code>.
   * </p>
   *
   * @param Dij an array of {@link double} objects
   */
  public void setBij(double[][] Dij) {
    for (int i = 0; i < Dij.length; i++) {
      System.arraycopy(bij[i], 0, this.bij[i], 0, Dij[0].length);
    }
  }

  /**
   * <p>
   * getBetaDesMatij.
   * </p>
   *
   * @param i a int
   * @param j a int
   * @return a double
   */
  public double getBetaDesMatij(int i, int j) {
    return aij[i][j] + bij[i][j] * temperature;
  }

  /**
   * <p>
   * Getter for the field <code>aij</code>.
   * </p>
   *
   * @param i a int
   * @param j a int
   * @return a double
   */
  public double getAij(int i, int j) {
    return aij[i][j];
  }

  /**
   * <p>
   * Getter for the field <code>bij</code>.
   * </p>
   *
   * @param i a int
   * @param j a int
   * @return a double
   */
  public double getBij(int i, int j) {
    return bij[i][j];
  }

  /** {@inheritDoc} */
  @Override
  public double getExessGibbsEnergy(PhaseInterface phase, int numberOfComponents,
      double temperature, double pressure, int phasetype) {
    GE = 0;
    for (int i = 0; i < numberOfComponents; i++) {
      GE += phase.getComponents()[i].getx() * Math.log(((ComponentDesmukhMather) componentArray[i])
          .getGamma(phase, numberOfComponents, temperature, pressure, phasetype));
    }
    // System.out.println("ge " + GE);
    return R * temperature * numberOfMolesInPhase * GE; // phase.getNumberOfMolesInPhase()*
  }

  /** {@inheritDoc} */
  @Override
  public double getGibbsEnergy() {
    return R * temperature * numberOfMolesInPhase * (GE + Math.log(pressure));
  }

  /** {@inheritDoc} */
  @Override
  public double getExessGibbsEnergy() {
    // double GE = getExessGibbsEnergy(this, numberOfComponents, temperature,
    // pressure, phaseType);
    return GE;
  }

  /** {@inheritDoc} */
  @Override
  public double getActivityCoefficient(int k, int p) {
    return ((ComponentGEInterface) getComponent(k)).getGamma();
  }

  /** {@inheritDoc} */
  @Override
  public double getActivityCoefficient(int k) {
    return ((ComponentGEInterface) getComponent(k)).getGamma();
  }

  /**
   * <p>
   * getIonicStrength.
   * </p>
   *
   * @return a double
   */
  public double getIonicStrength() {
    double ionStrength = 0.0;
    for (int i = 0; i < numberOfComponents; i++) {
      ionStrength +=
          getComponent(i).getMolality(this) * Math.pow(getComponent(i).getIonicCharge(), 2.0);
      // getComponent(i).getMolarity(this)*Math.pow(getComponent(i).getIonicCharge(),2.0);
    }
    return 0.5 * ionStrength;
  }

  /**
   * <p>
   * getSolventWeight.
   * </p>
   *
   * @return a double
   */
  public double getSolventWeight() {
    double moles = 0.0;
    for (int i = 0; i < numberOfComponents; i++) {
      if (getComponent(i).getReferenceStateType().equals("solvent")) {
        moles += getComponent(i).getNumberOfMolesInPhase() * getComponent(i).getMolarMass();
      }
    }
    return moles;
  }

  /**
   * <p>
   * getSolventDensity.
   * </p>
   *
   * @return a double
   */
  public double getSolventDensity() {
    return 1020.0;
  }

  /**
   * <p>
   * getSolventMolarMass.
   * </p>
   *
   * @return a double
   */
  public double getSolventMolarMass() {
    double molesMass = 0.0;
    double moles = 0.0;
    for (int i = 0; i < numberOfComponents; i++) {
      if (getComponent(i).getReferenceStateType().equals("solvent")) {
        molesMass += getComponent(i).getNumberOfMolesInPhase() * getComponent(i).getMolarMass();
        moles = getComponent(i).getNumberOfMolesInPhase();
      }
    }
    return molesMass / moles;
  }
}<|MERGE_RESOLUTION|>--- conflicted
+++ resolved
@@ -93,10 +93,6 @@
             // database.getConnection().close();
           }
         } catch (Exception ex) {
-<<<<<<< HEAD
-          String err = ex.toString();
-=======
->>>>>>> a22ae0e4
           logger.info("comp names " + component_name);
           logger.error(ex.toString());
         }
