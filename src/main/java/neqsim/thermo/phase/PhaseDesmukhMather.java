package neqsim.thermo.phase;

import org.apache.logging.log4j.LogManager;
import org.apache.logging.log4j.Logger;
import neqsim.thermo.component.ComponentDesmukhMather;
import neqsim.thermo.component.ComponentGEInterface;

/**
 * <p>
 * PhaseDesmukhMather class.
 * </p>
 *
 * @author Even Solbraa
 * @version $Id: $Id
 */
public class PhaseDesmukhMather extends PhaseGE {
  private static final long serialVersionUID = 1000;

  double GE = 0.0;
  double[][] aij;
  double[][] bij;

  static Logger logger = LogManager.getLogger(PhaseDesmukhMather.class);

  /**
   * <p>
   * Constructor for PhaseDesmukhMather.
   * </p>
   */
  public PhaseDesmukhMather() {
    super();
  }

  /** {@inheritDoc} */
  @Override
  public void addComponent(String name, double moles, double molesInPhase, int compNumber) {
    super.addComponent(name, molesInPhase);
    componentArray[compNumber] = new ComponentDesmukhMather(name, moles, molesInPhase, compNumber);
  }

  /** {@inheritDoc} */
  @Override
  public void init(double totalNumberOfMoles, int numberOfComponents, int initType, int phase,
      double beta) {
    super.init(totalNumberOfMoles, numberOfComponents, initType, phase, beta);
    if (initType != 0) {
      setType(PhaseType.byValue(phase));
<<<<<<< HEAD
=======
      // phaseTypeName = phase == 0 ? "liquid" : "gas";
>>>>>>> 42662b16
    }
    setMolarVolume(0.980e-3 * getMolarMass() * 1e5);
    Z = pressure * getMolarVolume() / (R * temperature);
  }

  /** {@inheritDoc} */
  @Override
  public void setMixingRule(int type) {
    super.setMixingRule(type);
    this.aij = new double[numberOfComponents][numberOfComponents];
    this.bij = new double[numberOfComponents][numberOfComponents];
    try (neqsim.util.database.NeqSimDataBase database = new neqsim.util.database.NeqSimDataBase()) {
      for (int k = 0; k < getNumberOfComponents(); k++) {
        String component_name = getComponents()[k].getComponentName();

        for (int l = k; l < getNumberOfComponents(); l++) {
          if (k == l) {
            if (getComponents()[l].getComponentName().equals("MDEA")
                && getComponents()[k].getComponentName().equals("MDEA")) {
              aij[k][l] = -0.0828487;
              this.aij[l][k] = this.aij[k][l];
            }
          } else {
            try (java.sql.ResultSet dataSet =
                database.getResultSet("SELECT * FROM inter WHERE (comp1='" + component_name
                    + "' AND comp2='" + getComponents()[l].getComponentName() + "') OR (comp1='"
                    + getComponents()[l].getComponentName() + "' AND comp2='" + component_name
                    + "')");) {
              dataSet.next();

              // if
              // (dataSet.getString("comp1").trim().equals(getComponents()[l].getComponentName())) {
              // templ = k;
              // tempk = l;
              // }
              this.aij[k][l] = Double.parseDouble(dataSet.getString("aijDesMath"));
              this.bij[k][l] = Double.parseDouble(dataSet.getString("bijDesMath"));
              this.aij[l][k] = this.aij[k][l];
              this.bij[l][k] = this.bij[k][l];
            } catch (Exception ex) {
              logger.info("comp names " + component_name);
              logger.error(ex.getMessage(), ex);
            }
          }
        }
      }
    } catch (Exception ex) {
      logger.error(ex.getMessage(), ex);
    }
  }

  /**
   * <p>
   * Setter for the field <code>aij</code>.
   * </p>
   *
   * @param alpha an array of {@link double} objects
   */
  public void setAij(double[][] alpha) {
    for (int i = 0; i < alpha.length; i++) {
      System.arraycopy(aij[i], 0, this.aij[i], 0, alpha[0].length);
    }
  }

  /**
   * <p>
   * Setter for the field <code>bij</code>.
   * </p>
   *
   * @param Dij an array of {@link double} objects
   */
  public void setBij(double[][] Dij) {
    for (int i = 0; i < Dij.length; i++) {
      System.arraycopy(bij[i], 0, this.bij[i], 0, Dij[0].length);
    }
  }

  /**
   * <p>
   * getBetaDesMatij.
   * </p>
   *
   * @param i a int
   * @param j a int
   * @return a double
   */
  public double getBetaDesMatij(int i, int j) {
    return aij[i][j] + bij[i][j] * temperature;
  }

  /**
   * <p>
   * Getter for the field <code>aij</code>.
   * </p>
   *
   * @param i a int
   * @param j a int
   * @return a double
   */
  public double getAij(int i, int j) {
    return aij[i][j];
  }

  /**
   * <p>
   * Getter for the field <code>bij</code>.
   * </p>
   *
   * @param i a int
   * @param j a int
   * @return a double
   */
  public double getBij(int i, int j) {
    return bij[i][j];
  }

  /** {@inheritDoc} */
  @Override
  public double getGibbsEnergy() {
    return R * temperature * numberOfMolesInPhase * (GE + Math.log(pressure));
  }

  /** {@inheritDoc} */
  @Override
  public double getExcessGibbsEnergy() {
    // double GE = getExcessGibbsEnergy(this, numberOfComponents, temperature,
    // pressure, phaseType);
    return GE;
  }

  /** {@inheritDoc} */
  @Override
  public double getExcessGibbsEnergy(PhaseInterface phase, int numberOfComponents,
      double temperature, double pressure, int phasetype) {
    GE = 0;
    for (int i = 0; i < numberOfComponents; i++) {
      GE += phase.getComponents()[i].getx() * Math.log(((ComponentDesmukhMather) componentArray[i])
          .getGamma(phase, numberOfComponents, temperature, pressure, phasetype));
    }
    // System.out.println("ge " + GE);
    return R * temperature * numberOfMolesInPhase * GE; // phase.getNumberOfMolesInPhase()*
  }

  /** {@inheritDoc} */
  @Override
  public double getActivityCoefficient(int k, int p) {
    return ((ComponentGEInterface) getComponent(k)).getGamma();
  }

  /** {@inheritDoc} */
  @Override
  public double getActivityCoefficient(int k) {
    return ((ComponentGEInterface) getComponent(k)).getGamma();
  }

  /**
   * <p>
   * getIonicStrength.
   * </p>
   *
   * @return a double
   */
  public double getIonicStrength() {
    double ionStrength = 0.0;
    for (int i = 0; i < numberOfComponents; i++) {
      ionStrength +=
          getComponent(i).getMolality(this) * Math.pow(getComponent(i).getIonicCharge(), 2.0);
      // getComponent(i).getMolarity(this)*Math.pow(getComponent(i).getIonicCharge(),2.0);
    }
    return 0.5 * ionStrength;
  }

  /**
   * <p>
   * getSolventWeight.
   * </p>
   *
   * @return a double
   */
  public double getSolventWeight() {
    double moles = 0.0;
    for (int i = 0; i < numberOfComponents; i++) {
      if (getComponent(i).getReferenceStateType().equals("solvent")) {
        moles += getComponent(i).getNumberOfMolesInPhase() * getComponent(i).getMolarMass();
      }
    }
    return moles;
  }

  /**
   * <p>
   * getSolventDensity.
   * </p>
   *
   * @return a double
   */
  public double getSolventDensity() {
    return 1020.0;
  }

  /**
   * <p>
   * getSolventMolarMass.
   * </p>
   *
   * @return a double
   */
  public double getSolventMolarMass() {
    double molesMass = 0.0;
    double moles = 0.0;
    for (int i = 0; i < numberOfComponents; i++) {
      if (getComponent(i).getReferenceStateType().equals("solvent")) {
        molesMass += getComponent(i).getNumberOfMolesInPhase() * getComponent(i).getMolarMass();
        moles = getComponent(i).getNumberOfMolesInPhase();
      }
    }
    return molesMass / moles;
  }
}<|MERGE_RESOLUTION|>--- conflicted
+++ resolved
@@ -45,10 +45,7 @@
     super.init(totalNumberOfMoles, numberOfComponents, initType, phase, beta);
     if (initType != 0) {
       setType(PhaseType.byValue(phase));
-<<<<<<< HEAD
-=======
       // phaseTypeName = phase == 0 ? "liquid" : "gas";
->>>>>>> 42662b16
     }
     setMolarVolume(0.980e-3 * getMolarMass() * 1e5);
     Z = pressure * getMolarVolume() / (R * temperature);
