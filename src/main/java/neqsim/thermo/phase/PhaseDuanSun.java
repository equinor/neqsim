package neqsim.thermo.phase;

import neqsim.thermo.component.ComponentGeDuanSun;

/**
 * <p>
 * PhaseDuanSun class.
 * </p>
 *
 * @author Even Solbraa
 * @version $Id: $Id
 */
public class PhaseDuanSun extends PhaseGE {
    private static final long serialVersionUID = 1000;

    double[][] alpha;
    String[][] mixRule;
    double[][] intparam;
    double[][] Dij;
    double GE = 0.0;

<<<<<<< HEAD
    /** Creates new PhaseDuanSun */
=======
    /**
     * <p>
     * Constructor for PhaseDuanSun.
     * </p>
     */
>>>>>>> e5b15554
    public PhaseDuanSun() {
        super();
    }

    /** {@inheritDoc} */
    @Override
    public void addcomponent(String componentName, double moles, double molesInPhase,
            int compNumber) {
        super.addcomponent(molesInPhase);
        componentArray[compNumber] =
                new ComponentGeDuanSun(componentName, moles, molesInPhase, compNumber);
    }

    /** {@inheritDoc} */
    @Override
    public void setMixingRule(int type) {
        super.setMixingRule(type);
        this.alpha = mixSelect.getNRTLalpha();
        this.Dij = mixSelect.getNRTLDij();
    }

    /** {@inheritDoc} */
    @Override
    public void setAlpha(double[][] alpha) {
        for (int i = 0; i < alpha.length; i++) {
            System.arraycopy(alpha[i], 0, this.alpha[i], 0, alpha[0].length);
        }
    }

    /** {@inheritDoc} */
    @Override
    public void setDij(double[][] Dij) {
        for (int i = 0; i < Dij.length; i++) {
            System.arraycopy(Dij[i], 0, this.Dij[i], 0, Dij[0].length);
        }
    }

    /** {@inheritDoc} */
    @Override
    public double getExessGibbsEnergy(PhaseInterface phase, int numberOfComponents,
            double temperature, double pressure, int phasetype) {
        GE = 0;
        double salinity = 0.0;
        // double k=0.0;
        // salinity=salinity+phase.getComponent("Na+").getNumberOfMolesInPhase()/(phase.getComponent("water").getNumberOfmoles()*phase.getComponent("water").getMolarMass());

        // for (int i=2;i<numberOfComponents;i++) {
        // salinity=salinity+phase.getComponents()[i].getNumberOfMolesInPhase()/(phase.getComponent("water").getNumberOfmoles()*phase.getComponent("water").getMolarMass());
        // }
        for (int i = 0; i < numberOfComponents; i++) {
            if (phase.getComponents()[i].isIsIon()) {
                salinity = salinity + phase.getComponents()[i].getNumberOfMolesInPhase()
                        / (phase.getComponent("water").getNumberOfMolesInPhase()
                                * phase.getComponent("water").getMolarMass());
            }
        }
        // for (int i=0; i < numberOfComponents; i++) {
        // if(phase.getComponents()[i].isIsIon()) {
        // salinity=salinity+phase.getComponents()[i].getNumberOfMolesInPhase()/(phase.getComponent("water").getNumberOfmoles()*phase.getComponent("water").getMolarMass());
        // phase.getComponent("Na+").getNumberOfmoles()
        // }
        // }

        // salinity=salinity+phase.getComponent("Na+").getNumberOfmoles()/(phase.getComponent("water").getNumberOfmoles()*phase.getComponent("water").getMolarMass());

        for (int i = 0; i < numberOfComponents; i++) {
            // GE += phase.getComponents()[i].getx()*Math.log(((ComponentGeDuanSun)
            // componentArray[i]).getGammaNRTL(phase, numberOfComponents, temperature, pressure,
            // phasetype, alpha, Dij));
            GE += phase.getComponents()[i].getx()
                    * Math.log(((ComponentGeDuanSun) componentArray[i]).getGammaPitzer(phase,
                            numberOfComponents, temperature, pressure, phasetype, salinity));
        }

        return R * temperature * numberOfMolesInPhase * GE;// phase.getNumberOfMolesInPhase()*
    }

    /** {@inheritDoc} */
    @Override
    public double getGibbsEnergy() {
        return R * temperature * numberOfMolesInPhase * (GE + Math.log(pressure));
    }

    /** {@inheritDoc} */
    @Override
    public double getExessGibbsEnergy() {
        // double GE = getExessGibbsEnergy(this, numberOfComponents, temperature,
        // pressure, phaseType);
        return GE;
    }
}<|MERGE_RESOLUTION|>--- conflicted
+++ resolved
@@ -19,15 +19,11 @@
     double[][] Dij;
     double GE = 0.0;
 
-<<<<<<< HEAD
-    /** Creates new PhaseDuanSun */
-=======
     /**
      * <p>
      * Constructor for PhaseDuanSun.
      * </p>
      */
->>>>>>> e5b15554
     public PhaseDuanSun() {
         super();
     }
