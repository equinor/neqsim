package neqsim.thermo.phase;

import neqsim.thermo.component.ComponentGeDuanSun;

/**
 * <p>
 * PhaseDuanSun class.
 * </p>
 *
 * @author Even Solbraa
 * @version $Id: $Id
 */
public class PhaseDuanSun extends PhaseGE {
  private static final long serialVersionUID = 1000;

  double[][] alpha;
  String[][] mixRule;
  double[][] intparam;
  double[][] Dij;
  double GE = 0.0;

  /**
   * <p>
   * Constructor for PhaseDuanSun.
   * </p>
   */
  public PhaseDuanSun() {
    super();
  }

  /** {@inheritDoc} */
  @Override
  public void addcomponent(String componentName, double moles, double molesInPhase,
      int compNumber) {
    super.addcomponent(molesInPhase);
    componentArray[compNumber] =
        new ComponentGeDuanSun(componentName, moles, molesInPhase, compNumber);
  }

  /** {@inheritDoc} */
  @Override
  public void setMixingRule(int type) {
    super.setMixingRule(type);
    this.alpha = mixSelect.getNRTLalpha();
    this.Dij = mixSelect.getNRTLDij();
  }

  /** {@inheritDoc} */
  @Override
  public void setAlpha(double[][] alpha) {
    for (int i = 0; i < alpha.length; i++) {
      System.arraycopy(alpha[i], 0, this.alpha[i], 0, alpha[0].length);
    }
  }

  /** {@inheritDoc} */
  @Override
  public void setDij(double[][] Dij) {
    for (int i = 0; i < Dij.length; i++) {
      System.arraycopy(Dij[i], 0, this.Dij[i], 0, Dij[0].length);
    }
  }

  /** {@inheritDoc} */
  @Override
  public double getExessGibbsEnergy(PhaseInterface phase, int numberOfComponents,
      double temperature, double pressure, int phasetype) {
    GE = 0;
    double salinity = 0.0;
    // double k=0.0;
    // salinity=salinity+phase.getComponent("Na+").getNumberOfMolesInPhase()/(phase.getComponent("water").getNumberOfmoles()*phase.getComponent("water").getMolarMass());

    // for (int i=2;i<numberOfComponents;i++) {
    // salinity=salinity+phase.getComponents()[i].getNumberOfMolesInPhase()/(phase.getComponent("water").getNumberOfmoles()*phase.getComponent("water").getMolarMass());
    // }
    for (int i = 0; i < numberOfComponents; i++) {
      if (phase.getComponents()[i].isIsIon()) {
        salinity = salinity + phase.getComponents()[i].getNumberOfMolesInPhase()
            / (phase.getComponent("water").getNumberOfMolesInPhase()
                * phase.getComponent("water").getMolarMass());
      }
    }
    // for (int i=0; i < numberOfComponents; i++) {
    // if(phase.getComponents()[i].isIsIon()) {
    // salinity=salinity+phase.getComponents()[i].getNumberOfMolesInPhase()/(phase.getComponent("water").getNumberOfmoles()*phase.getComponent("water").getMolarMass());
    // phase.getComponent("Na+").getNumberOfmoles()
    // }
    // }

    // salinity=salinity+phase.getComponent("Na+").getNumberOfmoles()/(phase.getComponent("water").getNumberOfmoles()*phase.getComponent("water").getMolarMass());

<<<<<<< HEAD
        return R * temperature * numberOfMolesInPhase * GE; // phase.getNumberOfMolesInPhase()*
=======
    for (int i = 0; i < numberOfComponents; i++) {
      // GE += phase.getComponents()[i].getx()*Math.log(((ComponentGeDuanSun)
      // componentArray[i]).getGammaNRTL(phase, numberOfComponents, temperature, pressure,
      // phasetype, alpha, Dij));
      GE += phase.getComponents()[i].getx() * Math.log(((ComponentGeDuanSun) componentArray[i])
          .getGammaPitzer(phase, numberOfComponents, temperature, pressure, phasetype, salinity));
>>>>>>> b9d5f22d
    }

    return R * temperature * numberOfMolesInPhase * GE; // phase.getNumberOfMolesInPhase()*
  }

  /** {@inheritDoc} */
  @Override
  public double getGibbsEnergy() {
    return R * temperature * numberOfMolesInPhase * (GE + Math.log(pressure));
  }

  /** {@inheritDoc} */
  @Override
  public double getExessGibbsEnergy() {
    // double GE = getExessGibbsEnergy(this, numberOfComponents, temperature,
    // pressure, phaseType);
    return GE;
  }
}<|MERGE_RESOLUTION|>--- conflicted
+++ resolved
@@ -89,16 +89,12 @@
 
     // salinity=salinity+phase.getComponent("Na+").getNumberOfmoles()/(phase.getComponent("water").getNumberOfmoles()*phase.getComponent("water").getMolarMass());
 
-<<<<<<< HEAD
-        return R * temperature * numberOfMolesInPhase * GE; // phase.getNumberOfMolesInPhase()*
-=======
     for (int i = 0; i < numberOfComponents; i++) {
       // GE += phase.getComponents()[i].getx()*Math.log(((ComponentGeDuanSun)
       // componentArray[i]).getGammaNRTL(phase, numberOfComponents, temperature, pressure,
       // phasetype, alpha, Dij));
       GE += phase.getComponents()[i].getx() * Math.log(((ComponentGeDuanSun) componentArray[i])
           .getGammaPitzer(phase, numberOfComponents, temperature, pressure, phasetype, salinity));
->>>>>>> b9d5f22d
     }
 
     return R * temperature * numberOfMolesInPhase * GE; // phase.getNumberOfMolesInPhase()*
