/*
 * PhaseSrkEos.java
 *
 * Created on 3. juni 2000, 14:38
 */
package neqsim.thermo.phase;

import org.apache.logging.log4j.LogManager;
import org.apache.logging.log4j.Logger;
import org.ejml.data.DMatrixRMaj;
import org.ejml.dense.row.CommonOps_DDRM;
import org.ejml.dense.row.NormOps_DDRM;
import org.ejml.simple.SimpleMatrix;
import neqsim.thermo.component.ComponentCPAInterface;
import neqsim.thermo.component.ComponentElectrolyteCPA;
import neqsim.thermo.mixingRule.CPAMixing;
import neqsim.thermo.mixingRule.CPAMixingInterface;

/**
 * <p>
 * PhaseElectrolyteCPA class.
 * </p>
 *
 * @author Even Solbraa
 * @version $Id: $Id
 */
public class PhaseElectrolyteCPA extends PhaseModifiedFurstElectrolyteEos
        implements PhaseCPAInterface {
    private static final long serialVersionUID = 1000;

    public CPAMixing cpaSelect = new CPAMixing();
    public CPAMixingInterface cpamix;
    double gcpavv = 0.0, gcpavvv = 0.0, gcpa = 0.0, hcpatot = 1.0, FCPA = 0.0, dFCPAdTdV,
            dFCPAdTdT = 0.0, dFCPAdT = 0, dFCPAdV = 0, dFCPAdVdV = 0.0, dFCPAdVdVdV = 0.0;
    private double gcpav = 0.0;
    int cpaon = 1, oldTotalNumberOfAccociationSites = 0;
    private int totalNumberOfAccociationSites = 0;
    int[][][] selfAccociationScheme = null;
    int[][][][] crossAccociationScheme = null;
    int[] moleculeNumber = null, assSiteNumber = null;
    private double[][] gvector = null, delta = null, deltaNog = null, deltadT = null,
            deltadTdT = null;
    private double[][][] Klkni = null;
    private SimpleMatrix KlkTVMatrix = null, KlkTTMatrix = null, KlkTMatrix = null,
            udotTimesmMatrix = null, mVector = null, udotMatrix = null, uMatrix = null,
            QMatksiksiksi = null, KlkVVVMatrix = null, KlkVVMatrix = null, udotTimesmiMatrix = null,
            ksiMatrix = null, KlkMatrix = null, hessianMatrix = null, hessianInvers = null,
            KlkVMatrix = null;
    DMatrixRMaj corr2Matrix = null, corr3Matrix = null, corr4Matrix = null;// new
                                                                           // DenseMatrix64F(getTotalNumberOfAccociationSites(),
                                                                           // 1);

    static Logger logger = LogManager.getLogger(PhaseElectrolyteCPA.class);

    /**
     * <p>
     * Constructor for PhaseElectrolyteCPA.
     * </p>
     */
    public PhaseElectrolyteCPA() {
        super();
    }

    /** {@inheritDoc} */
    @Override
    public PhaseElectrolyteCPA clone() {
        PhaseElectrolyteCPA clonedPhase = null;
        try {
            clonedPhase = (PhaseElectrolyteCPA) super.clone();
        } catch (Exception e) {
            logger.error("Cloning failed.", e);
        }
        // clonedPhase.cpaSelect = (CPAMixing) cpaSelect.clone();
        // clonedPhase.cpamix = (CPAMixingInterface) cpamix.clone();

        return clonedPhase;
    }

    /** {@inheritDoc} */
    @Override
    public void setMixingRule(int type) {
        super.setMixingRule(type);
        cpamix = cpaSelect.getMixingRule(1, this);
    }

    /** {@inheritDoc} */
    @Override
    public void init(double totalNumberOfMoles, int numberOfComponents, int type, int phase,
            double beta) { // type = 0
                           // start
                           // init type
                           // =1 gi nye
                           // betingelser
        if (type == 0) {
            setTotalNumberOfAccociationSites(0);
            selfAccociationScheme = new int[numberOfComponents][0][0];
            crossAccociationScheme = new int[numberOfComponents][numberOfComponents][0][0];
            for (int i = 0; i < numberOfComponents; i++) {
                if (getComponent(i).getNumberOfmoles() < 1e-100) {
                    getComponent(i).setNumberOfAssociationSites(0);
                } else {
                    getComponent(i).setNumberOfAssociationSites(
                            getComponent(i).getOrginalNumberOfAssociationSites());
                    setTotalNumberOfAccociationSites(getTotalNumberOfAccociationSites()
                            + getComponent(i).getNumberOfAssociationSites());
                    selfAccociationScheme[i] = cpaSelect.setAssociationScheme(i, this);
                    for (int j = 0; j < numberOfComponents; j++) {
                        crossAccociationScheme[i][j] =
                                cpaSelect.setCrossAssociationScheme(i, j, this);
                    }
                }
            }

            if (getTotalNumberOfAccociationSites() != oldTotalNumberOfAccociationSites) {
                mVector = new SimpleMatrix(getTotalNumberOfAccociationSites(), 1);
                KlkMatrix = new SimpleMatrix(getTotalNumberOfAccociationSites(),
                        getTotalNumberOfAccociationSites());
                KlkVMatrix = new SimpleMatrix(getTotalNumberOfAccociationSites(),
                        getTotalNumberOfAccociationSites());
                KlkVVMatrix = new SimpleMatrix(getTotalNumberOfAccociationSites(),
                        getTotalNumberOfAccociationSites());
                KlkVVVMatrix = new SimpleMatrix(getTotalNumberOfAccociationSites(),
                        getTotalNumberOfAccociationSites());
                hessianMatrix = new SimpleMatrix(getTotalNumberOfAccociationSites(),
                        getTotalNumberOfAccociationSites());
                KlkTMatrix = new SimpleMatrix(getTotalNumberOfAccociationSites(),
                        getTotalNumberOfAccociationSites());
                KlkTTMatrix = new SimpleMatrix(getTotalNumberOfAccociationSites(),
                        getTotalNumberOfAccociationSites());
                KlkTVMatrix = new SimpleMatrix(getTotalNumberOfAccociationSites(),
                        getTotalNumberOfAccociationSites());
                corr2Matrix = new DMatrixRMaj(getTotalNumberOfAccociationSites(), 1);
                corr3Matrix = new DMatrixRMaj(getTotalNumberOfAccociationSites(), 1);
                corr4Matrix = new DMatrixRMaj(getTotalNumberOfAccociationSites(), 1);
                Klkni = new double[numberOfComponents][getTotalNumberOfAccociationSites()][getTotalNumberOfAccociationSites()];
                ksiMatrix = new SimpleMatrix(getTotalNumberOfAccociationSites(), 1);
                uMatrix = new SimpleMatrix(getTotalNumberOfAccociationSites(), 1);
                udotMatrix = new SimpleMatrix(getTotalNumberOfAccociationSites(), 1);
                moleculeNumber = new int[getTotalNumberOfAccociationSites()];
                assSiteNumber = new int[getTotalNumberOfAccociationSites()];
                gvector = new double[getTotalNumberOfAccociationSites()][1];
                udotTimesmMatrix = new SimpleMatrix(getTotalNumberOfAccociationSites(), 1);
                udotTimesmiMatrix = new SimpleMatrix(getNumberOfComponents(),
                        getTotalNumberOfAccociationSites());
                delta = new double[getTotalNumberOfAccociationSites()][getTotalNumberOfAccociationSites()];
                deltaNog =
                        new double[getTotalNumberOfAccociationSites()][getTotalNumberOfAccociationSites()];
                deltadT =
                        new double[getTotalNumberOfAccociationSites()][getTotalNumberOfAccociationSites()];
                deltadTdT =
                        new double[getTotalNumberOfAccociationSites()][getTotalNumberOfAccociationSites()];
                QMatksiksiksi = new SimpleMatrix(getTotalNumberOfAccociationSites(), 1);
            }
            oldTotalNumberOfAccociationSites = getTotalNumberOfAccociationSites();

            int temp = 0;
            for (int i = 0; i < numberOfComponents; i++) {
                for (int j = 0; j < getComponent(i).getNumberOfAssociationSites(); j++) {
                    moleculeNumber[temp + j] = i;
                    assSiteNumber[temp + j] = j;
                }
                temp += getComponent(i).getNumberOfAssociationSites();
            }
        }

        if (cpamix == null) {
            cpamix = cpaSelect.getMixingRule(1, this);
        }

        super.init(totalNumberOfMoles, numberOfComponents, type, phase, beta);
        if (type > 0 && isConstantPhaseVolume()) {
            volInit();
            calcDelta();
            solveX();
            super.init(totalNumberOfMoles, numberOfComponents, 1, phase, beta);
            gcpa = calc_g();
            // lngcpa = Math.log(gcpa);
            setGcpav(calc_lngV());
            gcpavv = calc_lngVV();
            gcpavvv = calc_lngVVV();
        }

        if (type > 0) {
            hcpatot = calc_hCPA();
        }

        if (type > 1) {
            volInit();
            initCPAMatrix(type);
            // hcpatotdT = calc_hCPAdT();
            // super.init(totalNumberOfMoles, numberOfComponents, type, phase, beta);
        }
        super.init(totalNumberOfMoles, numberOfComponents, type, phase, beta);
    }

    /**
     * <p>
     * calcDelta.
     * </p>
     */
    public void calcDelta() {
        for (int i = 0; i < totalNumberOfAccociationSites; i++) {
            for (int j = i; j < totalNumberOfAccociationSites; j++) {
                deltaNog[i][j] = cpamix.calcDeltaNog(assSiteNumber[i], assSiteNumber[j],
                        moleculeNumber[i], moleculeNumber[j], this, getTemperature(), getPressure(),
                        numberOfComponents);
                deltaNog[j][i] = delta[i][j];
            }
        }
    }

    /**
     * <p>
     * initCPAMatrix.
     * </p>
     *
     * @param type a int
     */
    public void initCPAMatrix(int type) {
        if (getTotalNumberOfAccociationSites() == 0) {
            FCPA = 0.0;
            dFCPAdTdV = 0.0;
            dFCPAdTdT = 0.0;
            dFCPAdT = 0;
            dFCPAdV = 0;
            dFCPAdVdV = 0.0;
            dFCPAdVdVdV = 0.0;

            return;
        }

        int temp = 0;
        for (int i = 0; i < numberOfComponents; i++) {
            for (int j = 0; j < getComponent(i).getNumberOfAssociationSites(); j++) {
                uMatrix.set(temp + j, 0,
                        Math.log(ksiMatrix.get(temp + j, 0)) - ksiMatrix.get(temp + j, 0) + 1.0);
                gvector[temp + j][0] = mVector.get(temp + j, 0) * udotMatrix.get(temp + j, 0);
            }
            temp += getComponent(i).getNumberOfAssociationSites();
        }
        for (int i = 0; i < getNumberOfComponents(); i++) {
            for (int j = 0; j < getTotalNumberOfAccociationSites(); j++) {
                if (moleculeNumber[j] == i) {
                    udotTimesmiMatrix.set(i, j, udotMatrix.get(j, 0));
                } else {
                    udotTimesmiMatrix.set(i, j, 0.0);
                }
            }
        }

        for (int i = 0; i < getTotalNumberOfAccociationSites(); i++) {
            for (int j = i; j < getTotalNumberOfAccociationSites(); j++) {
                delta[i][j] = deltaNog[i][j] * getGcpa();
                delta[j][i] = delta[i][j];
                if (type > 1) {
                    deltadT[i][j] = cpamix.calcDeltadT(assSiteNumber[i], assSiteNumber[j],
                            moleculeNumber[i], moleculeNumber[j], this, getTemperature(),
                            getPressure(), numberOfComponents);
                    deltadT[j][i] = deltadT[i][j];

                    deltadTdT[i][j] = cpamix.calcDeltadTdT(assSiteNumber[i], assSiteNumber[j],
                            moleculeNumber[i], moleculeNumber[j], this, getTemperature(),
                            getPressure(), numberOfComponents);
                    deltadTdT[j][i] = deltadTdT[i][j];
                }
            }
        }

        double gdv1 = getGcpav() - 1.0 / getTotalVolume();
        double gdv2 = gdv1 * gdv1;
        double gdv3 = gdv2 * gdv1;
        double totVol = getTotalVolume();
        double Klk = 0.0;
        for (int i = 0; i < getTotalNumberOfAccociationSites(); i++) {
            for (int j = i; j < getTotalNumberOfAccociationSites(); j++) {
                KlkVMatrix.set(i, j, KlkMatrix.get(i, j) * gdv1);
                KlkVMatrix.set(j, i, KlkVMatrix.get(i, j));

                KlkVVMatrix.set(i, j, KlkMatrix.get(i, j) * gdv2 + KlkMatrix.get(i, j)
                        * (gcpavv + 1.0 / getTotalVolume() / getTotalVolume()));
                KlkVVMatrix.set(j, i, KlkVVMatrix.get(i, j));

                KlkVVVMatrix.set(i, j, KlkMatrix.get(i, j) * gdv3
                        + 3.0 * KlkMatrix.get(i, j) * (getGcpav() - 1.0 / getTotalVolume())
                                * (gcpavv + 1.0 / (totVol * totVol))
                        + KlkMatrix.get(i, j) * (gcpavvv - 2.0 / (totVol * totVol * totVol)));
                KlkVVVMatrix.set(j, i, KlkVVVMatrix.get(i, j));

                if (type > 1) {
                    double tempVar = deltadT[i][j] / delta[i][j];
                    double tempVardT = deltadTdT[i][j] / delta[i][j]
                            - (deltadT[i][j] * deltadT[i][j]) / (delta[i][j] * delta[i][j]);

                    if (!Double.isNaN(tempVar)) {
                        // KlkdT[i][j] = KlkMatrix.getMatrix().unsafe_get(i, j) * tempVar;
                        // KlkdT[j][i] = KlkdT[i][j];

                        KlkTMatrix.set(i, j, KlkMatrix.get(i, j) * tempVar);
                        KlkTMatrix.set(j, i, KlkTMatrix.get(i, j));

                        KlkTVMatrix.set(i, j,
                                KlkMatrix.get(i, j) * tempVar * (gcpav - 1.0 / getTotalVolume()));
                        KlkTVMatrix.set(j, i, KlkTVMatrix.get(i, j));

                        KlkTTMatrix.set(i, j,
                                KlkMatrix.get(i, j) * (tempVar * tempVar + tempVardT));
                        KlkTTMatrix.set(j, i, KlkTTMatrix.get(i, j));
                    }

                    if (type > 2) {
                        for (int p = 0; p < numberOfComponents; p++) {
                            double t1 = 0.0, t2 = 0.0;
                            if (moleculeNumber[i] == p) {
                                t1 = 1.0 / mVector.get(i, 0);
                            }
                            if (moleculeNumber[j] == p) {
                                t2 = 1.0 / mVector.get(j, 0);
                            }
                            Klkni[p][i][j] = KlkMatrix.get(i, j) * (t1 + t2
                                    + ((ComponentElectrolyteCPA) getComponent(p)).calc_lngi(this));
                            Klkni[p][j][i] = Klkni[p][i][j];
                        }
                    }
                }
            }
            QMatksiksiksi.set(i, 0, 2.0 * mVector.get(i, 0)
                    / (ksiMatrix.get(i, 0) * ksiMatrix.get(i, 0) * ksiMatrix.get(i, 0)));
        }

        SimpleMatrix ksiMatrixTranspose = ksiMatrix.transpose();

        // dXdV
        SimpleMatrix KlkVMatrixksi = KlkVMatrix.mult(ksiMatrix);
        SimpleMatrix XV = hessianInvers.mult(KlkVMatrixksi);
        SimpleMatrix XVtranspose = XV.transpose();

        SimpleMatrix QCPA = mVector.transpose()
                .mult(uMatrix.minus(ksiMatrix.elementMult(udotMatrix).scale(0.5)));
        FCPA = QCPA.get(0, 0);

        SimpleMatrix tempMatrix = ksiMatrixTranspose.mult(KlkVMatrixksi).scale(-0.5);
        dFCPAdV = tempMatrix.get(0, 0);
        SimpleMatrix KlkVVMatrixTImesKsi = KlkVVMatrix.mult(ksiMatrix);
        SimpleMatrix tempMatrixVV = ksiMatrixTranspose.mult(KlkVVMatrixTImesKsi).scale(-0.5)
                .minus(KlkVMatrixksi.transpose().mult(XV));
        dFCPAdVdV = tempMatrixVV.get(0, 0);

        SimpleMatrix QVVV = ksiMatrixTranspose.mult(KlkVVVMatrix.mult(ksiMatrix)).scale(-0.5);
        SimpleMatrix QVVksi = KlkVVMatrixTImesKsi.scale(-1.0);
        SimpleMatrix QksiVksi = KlkVMatrix.scale(-1.0);

        SimpleMatrix mat1 = QVVksi.transpose().mult(XV).scale(3.0);
        SimpleMatrix mat2 = XVtranspose.mult(QksiVksi.mult(XV)).scale(3.0);
        SimpleMatrix mat4 = XVtranspose.mult(QMatksiksiksi.mult(XVtranspose)).mult(XV);

        SimpleMatrix dFCPAdVdVdVMatrix = QVVV.plus(mat1).plus(mat2).plus(mat2).plus(mat4);
        dFCPAdVdVdV = dFCPAdVdVdVMatrix.get(0, 0);
        temp = 0;

        if (type == 1) {
            return;
        }
        for (int p = 0; p < numberOfComponents; p++) {
            for (int kk = 0; kk < getComponent(p).getNumberOfAssociationSites(); kk++) {
                ((ComponentCPAInterface) getComponent(p)).setXsitedV(kk, XV.get(temp + kk, 0));
            }
            temp += getComponent(p).getNumberOfAssociationSites();
        }

        // KlkTMatrix = new SimpleMatrix(KlkdT);
        SimpleMatrix KlkTMatrixTImesKsi = KlkTMatrix.mult(ksiMatrix);
        // dQdT
        SimpleMatrix tempMatrix2 = ksiMatrixTranspose.mult(KlkTMatrixTImesKsi).scale(-0.5);
        dFCPAdT = tempMatrix2.get(0, 0);

        // SimpleMatrix KlkTVMatrix = new SimpleMatrix(KlkdTdV);
        // SimpleMatrix tempMatrixTV =
        // ksiMatrixTranspose.mult(KlkTVMatrix.mult(ksiMatrix)).scale(-0.5).minus(KlkTMatrixTImesKsi.transpose().mult(XV));
        // dFCPAdTdV = tempMatrixTV.get(0, 0);
        // dXdT
        SimpleMatrix XT = hessianInvers.mult(KlkTMatrixTImesKsi);
        // dQdTdT
        SimpleMatrix tempMatrixTT = ksiMatrixTranspose.mult(KlkTTMatrix.mult(ksiMatrix)).scale(-0.5)
                .minus(KlkTMatrixTImesKsi.transpose().mult(XT));
        dFCPAdTdT = tempMatrixTT.get(0, 0);

        SimpleMatrix tempMatrixTV = ksiMatrixTranspose.mult(KlkTVMatrix.mult(ksiMatrix)).scale(-0.5)
                .minus(KlkTMatrixTImesKsi.transpose().mult(XV));
        dFCPAdTdV = tempMatrixTV.get(0, 0);

        temp = 0;
        for (int p = 0; p < numberOfComponents; p++) {
            for (int kk = 0; kk < getComponent(p).getNumberOfAssociationSites(); kk++) {
                ((ComponentCPAInterface) getComponent(p)).setXsitedT(kk, XT.get(temp + kk, 0));
            }
            temp += getComponent(p).getNumberOfAssociationSites();
        }

        if (type == 2) {
            return;
        }

        int assSites = 0;
        // if(true) return;
        for (int p = 0; p < numberOfComponents; p++) {
            SimpleMatrix KiMatrix = new SimpleMatrix(Klkni[p]);
            // KiMatrix.print(10,10);
            // Matrix dQdniMatrix =
            // (ksiMatrix.transpose().times(KiMatrix.times(ksiMatrix)).times(-0.5)); // this
            // methods misses one part of ....
            // dQdniMatrix.print(10,10);
            // KiMatrix.print(10, 10);
            // miMatrix.getMatrix(assSites, assSites, 0, totalNumberOfAccociationSites -
            // 1).print(10, 10);
            // Matrix tempMatrix20 = miMatrix.getMatrix(assSites, assSites, 0,
            // totalNumberOfAccociationSites -
            // 1).times(uMatrix).minus(ksiMatrix.transpose().times(KiMatrix.times(ksiMatrix)).times(-0.5));//
            // ksiMatrix.transpose().times(KlkTMatrix.times(ksiMatrix)).times(-0.5);
            // System.out.println("dQdn ");
            // tempMatrix20.print(10, 10);
            SimpleMatrix tempMatrix4 = KiMatrix.mult(ksiMatrix);
            // udotTimesmiMatrix.getMatrix(assSites, assSites, 0,
            // totalNumberOfAccociationSites - 1).print(10, 10);
            SimpleMatrix tempMatrix5 =
                    udotTimesmiMatrix.extractVector(true, p).transpose().minus(tempMatrix4);
            // tempMki[0] = mki[p];
            // Matrix amatrix = new Matrix(croeneckerProduct(tempMki,
            // udotMatrix.getArray()));
            // System.out.println("aMatrix ");
            // amatrix.transpose().print(10, 10);
            // System.out.println("temp4 matrix");
            // tempMatrix4.print(10, 10);
            // Matrix tempMatrix5 = amatrix.minus(tempMatrix4);
            SimpleMatrix tempMatrix6 = hessianInvers.mult(tempMatrix5);// .scale(-1.0);
            // System.out.println("dXdni");
            // tempMatrix4.print(10, 10);
            // tempMatrix5.print(10, 10);
            // System.out.println("dXdn ");
            // tempMatrix6.print(10, 10);
            int temp2 = 0;
            for (int compp = 0; compp < numberOfComponents; compp++) {
                for (int kk = 0; kk < getComponent(compp).getNumberOfAssociationSites(); kk++) {
                    ((ComponentCPAInterface) getComponent(compp)).setXsitedni(kk, p,
                            -1.0 * tempMatrix6.get(temp2 + kk, 0));
                }
                temp2 += getComponent(compp).getNumberOfAssociationSites();
            }
            assSites += getComponent(p).getNumberOfAssociationSites();
        }
    }

    /** {@inheritDoc} */
    @Override
    public void addcomponent(String componentName, double moles, double molesInPhase,
            int compNumber) {
        super.addcomponent(componentName, moles, molesInPhase, compNumber);
        componentArray[compNumber] =
                new ComponentElectrolyteCPA(componentName, moles, molesInPhase, compNumber);
    }

    /** {@inheritDoc} */
    @Override
    public double getF() {
        return super.getF() + cpaon * FCPA();
    }

    /** {@inheritDoc} */
    @Override
    public double dFdT() {
        return super.dFdT() + cpaon * dFCPAdT();
    }

    /** {@inheritDoc} */
    @Override
    public double dFdTdV() {
        return super.dFdTdV() + cpaon * dFCPAdTdV();
    }

    /** {@inheritDoc} */
    @Override
    public double dFdV() {
        double dv2 = dFCPAdV();
        return super.dFdV() + cpaon * dv2;
    }

    /** {@inheritDoc} */
    @Override
    public double dFdVdV() {
        return super.dFdVdV() + cpaon * dFCPAdVdV();
    }

    /** {@inheritDoc} */
    @Override
    public double dFdVdVdV() {
        return super.dFdVdVdV() + cpaon * dFCPAdVdVdV();
    }

    /** {@inheritDoc} */
    @Override
    public double dFdTdT() {
        return super.dFdTdT() + cpaon * dFCPAdTdT();
    }

    /**
     * <p>
     * FCPA.
     * </p>
     *
     * @return a double
     */
    public double FCPA() {
        /*
         * double tot = 0.0; double ans = 0.0; for (int i = 0; i < numberOfComponents; i++) { tot =
         * 0.0; for (int j = 0; j < getComponent(i).getNumberOfAssociationSites(); j++) { double xai
         * = ((ComponentSrkCPA) getComponent(i)).getXsite()[j]; tot += (Math.log(xai) - 1.0 / 2.0 *
         * xai + 1.0 / 2.0); } ans += getComponent(i).getNumberOfMolesInPhase() * tot; } return ans;
         */
        return FCPA;
    }

    /**
     * <p>
     * dFCPAdV.
     * </p>
     *
     * @return a double
     */
    public double dFCPAdV() {
        // return 1.0 / (2.0 * getTotalVolume()) * (1.0 - getTotalVolume() * getGcpav())
        // * hcpatot;
        return dFCPAdV;
    }

    /**
     * <p>
     * dFCPAdVdV.
     * </p>
     *
     * @return a double
     */
    public double dFCPAdVdV() {
        // double sum1 = -1.0 / 2.0 * gcpavv * hcpatot;
        // return -1.0 / getTotalVolume() * dFCPAdV() + sum1;
        return dFCPAdVdV;
    }

    /**
     * <p>
     * dFCPAdVdVdV.
     * </p>
     *
     * @return a double
     */
    public double dFCPAdVdVdV() {
        return dFCPAdVdVdV;
        // return -1.0 / getTotalVolume() * dFCPAdVdV() + 1.0 /
        // Math.pow(getTotalVolume(), 2.0) * dFCPAdV() - hcpatot / (2.0 *
        // Math.pow(getTotalVolume(), 2.0)) * (-getGcpav() - getTotalVolume() * gcpavv)
        // + hcpatot / (2.0 * getTotalVolume()) * (-gcpavv - getTotalVolume() * gcpavvv
        // - gcpavv);
    }

    /**
     * <p>
     * dFCPAdT.
     * </p>
     *
     * @return a double
     */
    public double dFCPAdT() {
        /*
         * double tot = 0.0; double ans = 0.0; for (int i = 0; i < numberOfComponents; i++) { tot =
         * 0.0; for (int j = 0; j < getComponent(i).getNumberOfAssociationSites(); j++) { double xai
         * = ((ComponentSrkCPA) getComponent(i)).getXsite()[j]; double xaidT = ((ComponentSrkCPA)
         * getComponent(i)).getXsitedT()[j]; tot += 1.0 / xai * xaidT - 0.5 * xaidT;// - 1.0 / 2.0 *
         * xai + 1.0 / 2.0); } ans += getComponent(i).getNumberOfMolesInPhase() * tot; }
         * System.out.println("dFCPAdT1  " + ans + " dfcpa2 " +dFCPAdT); return ans;
         */
        return dFCPAdT;
    }

    /**
     * <p>
     * dFCPAdTdT.
     * </p>
     *
     * @return a double
     */
    public double dFCPAdTdT() {
        return dFCPAdTdT;
    }

    /**
     * <p>
     * dFCPAdTdV.
     * </p>
     *
     * @return a double
     */
    public double dFCPAdTdV() {
        // System.out.println("dFCPAdTdV1 " + dFCPAdTdV + " dFCPAdTdV " +( 1.0 / (2.0 *
        // getTotalVolume()) * (1.0 - getTotalVolume() * getGcpav()) * hcpatotdT));
        return dFCPAdTdV;
        /*
         * if (totalNumberOfAccociationSites > 0) { return 1.0 / (2.0 * getTotalVolume()) * (1.0 -
         * getTotalVolume() * getGcpav()) * hcpatotdT; } else { return 0; }
         */
    }

    /**
     * <p>
     * calc_hCPA.
     * </p>
     *
     * @return a double
     */
    public double calc_hCPA() {
        double htot = 0.0;
        double tot = 0.0;
        for (int i = 0; i < numberOfComponents; i++) {
            htot = 0.0;
            for (int j = 0; j < getComponent(i).getNumberOfAssociationSites(); j++) {
                htot += (1.0 - ((ComponentCPAInterface) getComponent(i)).getXsite()[j]);
            }
            tot += getComponent(i).getNumberOfMolesInPhase() * htot;
        }
        return tot;
    }

    /**
     * <p>
     * calcXsitedV.
     * </p>
     */
    public void calcXsitedV() {
        if (totalNumberOfAccociationSites > 0) {
            initCPAMatrix(1);
        }
    }

    /**
     * <p>
     * solveX.
     * </p>
     *
     * @return a boolean
     */
    public boolean solveX() {
        if (getTotalNumberOfAccociationSites() == 0) {
            return true;
        }

        boolean solvedX = solveX2(5);
        if (solvedX) {
            // return true;
        }

        DMatrixRMaj mat1 = KlkMatrix.getMatrix();
        DMatrixRMaj mat2 = ksiMatrix.getMatrix();
        // second order method not working correctly and not used t the moment b ecause of numerical
        // stability
        int temp = 0, iter = 0;
        for (int i = 0; i < numberOfComponents; i++) {
            for (int j = 0; j < getComponent(i).getNumberOfAssociationSites(); j++) {
                mVector.set(temp + j, 0, getComponent(i).getNumberOfMolesInPhase());
            }
            temp += getComponent(i).getNumberOfAssociationSites();
        }
        double Klk = 0.0;
        double totvolume = getTotalVolume();
        for (int i = 0; i < getTotalNumberOfAccociationSites(); i++) {
            for (int j = i; j < getTotalNumberOfAccociationSites(); j++) {
                Klk = mVector.get(i, 0) * mVector.get(j, 0) / totvolume * delta[i][j];
                KlkMatrix.set(i, j, Klk);
                KlkMatrix.set(j, i, Klk);
            }
        }
        boolean solved = true;
        // SimpleMatrix corrMatrix = null;
        do {
            solved = true;
            iter++;
            temp = 0;
            for (int i = 0; i < numberOfComponents; i++) {
                for (int j = 0; j < getComponent(i).getNumberOfAssociationSites(); j++) {
                    ksiMatrix.set(temp + j, 0,
                            ((ComponentCPAInterface) getComponent(i)).getXsite()[j]);
                    // ksiMatrix.getMatrix().unsafe_set(temp + j, 0,
                    // ksiMatrix.getMatrix().unsafe_get(temp + j, 0));
                    udotMatrix.set(temp + j, 0, 1.0 / ksiMatrix.get(temp + j, 0) - 1.0);
                    udotTimesmMatrix.set(temp + j, 0,
                            mVector.get(temp + j, 0) * udotMatrix.get(temp + j, 0));
                }
                temp += getComponent(i).getNumberOfAssociationSites();
            }

            for (int i = 0; i < getTotalNumberOfAccociationSites(); i++) {
                for (int j = i; j < getTotalNumberOfAccociationSites(); j++) {
                    int krondelt = 0;
                    if (i == j) {
                        krondelt = 1;
                    }
                    hessianMatrix.set(i, j,
                            -mVector.get(i, 0) / (ksiMatrix.get(i, 0) * ksiMatrix.get(i, 0))
                                    * krondelt - KlkMatrix.get(i, j));
                    hessianMatrix.set(j, i, hessianMatrix.get(i, j));
                }
            }

            // ksiMatrix = new SimpleMatrix(ksi);
            // SimpleMatrix hessianMatrix = new SimpleMatrix(hessian);
            try {
                hessianInvers = hessianMatrix.invert();
            } catch (Exception e) {
                logger.error("error", e);
                return false;
            }

            CommonOps_DDRM.mult(mat1, mat2, corr2Matrix);
            CommonOps_DDRM.subtract(udotTimesmMatrix.getDDRM(), corr2Matrix, corr3Matrix);
            CommonOps_DDRM.mult(hessianInvers.getDDRM(), corr3Matrix, corr4Matrix);
            // SimpleMatrix gMatrix = udotTimesmMatrix.minus(KlkMatrix.mult(ksiMatrix));
            // corrMatrix =
            // hessianInvers.mult(udotTimesmMatrix.minus(KlkMatrix.mult(ksiMatrix)));//.scale(-1.0);
            temp = 0;
            // System.out.println("print SimpleMatrix ...");
            // corrMatrix.print(10, 10);
            // SimpleMatrix simp = new SimpleMatrix(corr4Matrix);
            // System.out.println("print CommonOps ...");
            // simp.print(10,10);
            for (int i = 0; i < numberOfComponents; i++) {
                for (int j = 0; j < getComponent(i).getNumberOfAssociationSites(); j++) {
                    double newX =
                            ksiMatrix.get(temp + j, 0) - corr4Matrix.unsafe_get((temp + j), 0);
                    if (newX < 0) {
                        newX = 1e-10;
                        solved = false;
                    }
                    ((ComponentCPAInterface) getComponent(i)).setXsite(j, newX);
                }
                temp += getComponent(i).getNumberOfAssociationSites();
            }
            // System.out.println("corrmatrix error " );
            // System.out.println("error " + corrMatrix.norm1());
        } while ((NormOps_DDRM.normF(corr4Matrix) > 1e-12 || !solved) && iter < 100);

        // System.out.println("iter " + iter + " error " + NormOps.normF(corr4Matrix));
        // // corrMatrix.print(10, 10);
        // ksiMatrix.print(10, 10);
        return true;
    }

    /**
     * <p>
     * solveX2.
     * </p>
     *
     * @param maxIter a int
     * @return a boolean
     */
    public boolean solveX2(int maxIter) {
        double err = .0;
        int iter = 0;
        // if (delta == null) {
        // initCPAMatrix(1);
        double old = 0.0, neeval = 0.0;
        // }
        do {
            iter++;
            err = 0.0;
            for (int i = 0; i < getTotalNumberOfAccociationSites(); i++) {
                old = ((ComponentCPAInterface) getComponent(moleculeNumber[i]))
                        .getXsite()[assSiteNumber[i]];
                neeval = 0;
                for (int j = 0; j < getTotalNumberOfAccociationSites(); j++) {
                    neeval +=
                            getComponent(moleculeNumber[j]).getNumberOfMolesInPhase() * delta[i][j]
                                    * ((ComponentCPAInterface) getComponent(moleculeNumber[j]))
                                            .getXsite()[assSiteNumber[j]];
<<<<<<< HEAD
=======

>>>>>>> e5b15554
                }
                neeval = 1.0 / (1.0 + 1.0 / getTotalVolume() * neeval);
                ((ComponentCPAInterface) getComponent(moleculeNumber[i])).setXsite(assSiteNumber[i],
                        neeval);
                err += Math.abs((old - neeval) / neeval);
            }
        } while (Math.abs(err) > 1e-10 && iter < maxIter);
        // System.out.println("iter " + iter);
        // if (Math.abs(err)
        // < 1e-12) {
        // return true;
        // } else {
        // System.out.println("did not solve for Xi in iterations: " + iter);
        // System.out.println("error: " + err);
        return false;
    }

    /**
     * {@inheritDoc}
     *
     * Getter for property hcpatot.
     */
    @Override
    public double getHcpatot() {
        return hcpatot;
    }

    /**
     * Setter for property hcpatot.
     *
     * @param hcpatot New value of property hcpatot.
     */
    public void setHcpatot(double hcpatot) {
        this.hcpatot = hcpatot;
    }

    /** {@inheritDoc} */
    @Override
    public double getGcpa() {
        return gcpa;
    }

    /**
     * <p>
     * calcRootVolFinder.
     * </p>
     *
     * @param phase a int
     * @return a double
     */
    public double calcRootVolFinder(int phase) {
        double solvedBonVHigh = 0.0;
        double solvedBonVlow = 1.0;
        double oldh = 1;
        // double[][] matrix = new double[2][2000];
        double BonV = 1.0 - 1e-10;
        try {
            // molarVolume(pressure, temperature, A, B, phaseType);
        } catch (Exception e) {
            logger.error("error", e);
        }
        double BonVold = BonV;
        double Btemp = 0, Dtemp = 0, h = 1, dh = 0, gvvv = 0, fvvv = 0, dhh = 0;
        double d1 = 0, d2 = 0;
        Btemp = getB();
        Dtemp = getA();
        setMolarVolume(1.0 / BonV * Btemp / numberOfMolesInPhase);
        for (int i = 0; i < 2000; i++) {
            BonVold = BonV;
            BonV = 1.0 - (i + 1e-6) * 1.0 / 2000.0;
            setMolarVolume(1.0 / BonV * Btemp / numberOfMolesInPhase);
            Z = pressure * getMolarVolume() / (R * temperature);
            gcpa = calc_g();
            // lngcpa =
            // Math.log(gcpa);
            setGcpav(calc_lngV());
            gcpavv = calc_lngVV();
            gcpavvv = calc_lngVVV();
            volInit();
            do {
            } while (!solveX());

            h = BonV - Btemp / numberOfMolesInPhase * dFdV()
                    - pressure * Btemp / (numberOfMolesInPhase * R * temperature);

            if (Math.signum(h) * Math.signum(oldh) < 0 && i > 2) {
                if (solvedBonVlow < 1e-3) {
                    solvedBonVlow = (BonV + BonVold) / 2.0;
                    if (phase == 1) {
                        break;
                    }
                } else {
                    solvedBonVHigh = (BonV + BonVold) / 2.0;
                    if (phase == 0) {
                        break;
                    }
                }
            }
            solvedBonVHigh = (BonV + BonVold) / 2.0;
            oldh = h;
            // matrix[0][i] = BonV;
            // matrix[1][i] = h;
        }
        if (solvedBonVlow < 1e-3) {
            solvedBonVlow = solvedBonVHigh;
        }
        // dataPresentation.fileHandeling.createTextFile.TextFile file = new
        // dataPresentation.fileHandeling.createTextFile.TextFile();
        // file.setValues(matrix);
        // file.setOutputFileName("D:/temp/temp2.txt");
        // file.createFile();
        if (phase == 1) {
            return solvedBonVlow;
        } else {
            return solvedBonVHigh;
        }
    }

    /** {@inheritDoc} */
    @Override
    public double molarVolume2(double pressure, double temperature, double A, double B,
            int phasetype) throws neqsim.util.exception.IsNaNException,
            neqsim.util.exception.TooManyIterationsException {
        double BonV = phasetype == 0 ? 2.0 / (2.0 + temperature / getPseudoCriticalTemperature())
                : pressure * getB() / (numberOfMolesInPhase * temperature * R);
        // double[][] calcRootVolFinder = calcRootVolFinder();
        double BonVInit = BonV;
        if (BonV < 0) {
            BonV = 1.0e-8;
        }

        if (BonV > 1.1) {
            BonV = 1.1;
        }
        double BonVold = BonV;
        double Btemp = 0, h = 0, dh = 0, gvvv = 0, fvvv = 0, dhh = 0;
        double d1 = 0, d2 = 0;
        Btemp = getB();
        if (Btemp < 0) {
            logger.info("b negative in volume calc");
        }
        calcDelta();

        setMolarVolume(1.0 / BonV * Btemp / numberOfMolesInPhase);
        int iterations = 0;

        do {
            volInit();
            iterations++;
            gcpa = calc_g();
            if (gcpa < 0) {
                setMolarVolume(1.0 / Btemp / numberOfMolesInPhase);
                gcpa = calc_g();
            }

            double lngcpa = Math.log(gcpa);
            setGcpav(calc_lngV());
            gcpavv = calc_lngVV();
            gcpavvv = calc_lngVVV();

            solveX();

            hcpatot = calc_hCPA();

            initCPAMatrix(1);
            volInit();
            double BonV2 = BonV * BonV;
            BonVold = BonV;
            h = BonV - Btemp / numberOfMolesInPhase * dFdV()
                    - pressure * Btemp / (numberOfMolesInPhase * R * temperature);
            dh = 1.0 + Btemp / (BonV2) * (Btemp / numberOfMolesInPhase * dFdVdV());
            dhh = -2.0 * Btemp / (BonV2 * BonV) * (Btemp / numberOfMolesInPhase * dFdVdV())
                    - (Btemp * Btemp) / (BonV2 * BonV2)
                            * (Btemp / numberOfMolesInPhase * dFdVdVdV());

            d1 = -h / dh;
            d2 = -dh / dhh;
            // System.out.println("d1" + d1 + " d2 " + d2 + " d1 / d2 " + (d1 / d2));
            if (Math.abs(d1 / d2) <= 1.0) {
                BonV += d1 * (1.0 + 0.5 * d1 / d2);
            } else if (d1 / d2 < -1) {
                BonV += 0.5 * d1;
            } else if (d1 > d2) {
                BonV += d2;
                double hnew = h + d2 * dh;
                if (Math.abs(hnew) > Math.abs(h)) {
                    BonV = phasetype == 1
                            ? 2.0 / (2.0 + temperature / getPseudoCriticalTemperature())
                            : pressure * getB() / (numberOfMolesInPhase * temperature * R);
                }
            } else {
                BonV += 0.5 * d1;
            }
            if (Math.abs((BonV - BonVold) / BonVold) > 0.1) {
                BonV = BonVold + 0.1 * (BonV - BonVold);
            }

            if (BonV > 1.1) {
                if (iterations < 3) {
                    BonV = (BonVold + BonV) / 2.0;
                } else {
                    BonV = phasetype == 1
                            ? 2.0 / (2.0 + temperature / getPseudoCriticalTemperature())
                            : pressure * getB() / (numberOfMolesInPhase * temperature * R);
                }
            }

            if (BonV < 0) {
                if (iterations < 3) {
                    BonV = Math.abs(BonVold + BonV) / 2.0;
                } else {
                    BonV = phasetype == 1
                            ? 2.0 / (2.0 + temperature / getPseudoCriticalTemperature())
                            : pressure * getB() / (numberOfMolesInPhase * temperature * R);
                }
            }

            setMolarVolume(1.0 / BonV * Btemp / numberOfMolesInPhase);
            Z = pressure * getMolarVolume() / (R * temperature);

            // System.out.println("Z" + Z);
        } while (Math.abs((BonV - BonVold) / BonV) > 1.0e-10 && iterations < 100);
        // System.out.println("Z" + Z + " iterations " + iterations + " BonV " + BonV);
        // System.out.println("pressure " + Z*R*temperature/getMolarVolume());
        // System.out.println("volume " + getTotalVolume() + " molar volume " +
        // getMolarVolume());
        // if(iterations>=100) throw new util.exception.TooManyIterationsException();
        // System.out.println("error in volume " +
        // (-pressure+R*temperature/getMolarVolume()-R*temperature*dFdV()));// + "
        // firstterm " + (R*temperature/molarVolume) + " second " +
        // R*temperature*dFdV());

        if (Double.isNaN(getMolarVolume())) {
            // System.out.println("BonV: " + BonV + " "+" itert: " + iterations +" " +h + "
            // " +dh + " B " + Btemp + " D " + Dtemp + " gv" + gV() + " fv " + fv() + " fvv"
            // + fVV());
            throw new neqsim.util.exception.IsNaNException();
            // System.out.println("BonV: " + BonV + " "+" itert: " + iterations +" " +h + "
            // " +dh + " B " + Btemp + " D " + Dtemp + " gv" + gV() + " fv " + fv() + " fvv"
            // + fVV());
        }

        return getMolarVolume();
    }

    /** {@inheritDoc} */
    @Override
    public double molarVolume(double pressure, double temperature, double A, double B,
            int phasetype) throws neqsim.util.exception.IsNaNException,
            neqsim.util.exception.TooManyIterationsException {
        double BonV = phasetype == 0 ? 2.0 / (2.0 + temperature / getPseudoCriticalTemperature())
                : pressure * getB() / (numberOfMolesInPhase * temperature * R);
        // if (pressure > 1000) {
        // BonV = 0.9999;
        // }

        // double calcRooBonVtVolFinder = calcRootVolFinder(phasetype);
        // BonV = calcRooBonVtVolFinder;
        // double BonVInit = BonV;
        if (BonV < 0) {
            BonV = 1.0e-8;
        }

        if (BonV >= 1.0) {
            BonV = 0.9999;
        }
        double BonVold;
        double h = 0, dh = 0, dhh = 0;
        double d1 = 0, d2 = 0;
        double Btemp = getB();
        if (Btemp < 0) {
            logger.info("b negative in volume calc");
        }
        calcDelta();

        setMolarVolume(1.0 / BonV * Btemp / numberOfMolesInPhase);
        int iterations = 0;

        do {
            iterations++;
            volInit();
            gcpa = calc_g();
            if (gcpa < 0) {
                setMolarVolume(1.0 / Btemp / numberOfMolesInPhase);
                gcpa = calc_g();
            }

            // lngcpa =
            // Math.log(gcpa);
            setGcpav(calc_lngV());
            gcpavv = calc_lngVV();
            gcpavvv = calc_lngVVV();

            if (getTotalNumberOfAccociationSites() > 0) {
                solveX();
            }

            initCPAMatrix(1);
            double BonV2 = BonV * BonV;
            BonVold = BonV;
            h = BonV - Btemp / numberOfMolesInPhase * dFdV()
                    - pressure * Btemp / (numberOfMolesInPhase * R * temperature);
            dh = 1.0 + Btemp / (BonV2) * (Btemp / numberOfMolesInPhase * dFdVdV());
            dhh = -2.0 * Btemp / (BonV2 * BonV) * (Btemp / numberOfMolesInPhase * dFdVdV())
                    - (Btemp * Btemp) / (BonV2 * BonV2)
                            * (Btemp / numberOfMolesInPhase * dFdVdVdV());

            d1 = -h / dh;
            d2 = -dh / dhh;
            // System.out.println("h " + h + " iter " + iterations + " " + d1 + " d2 " + d2
            // + " d1 / d2 " + (d1 / d2));
            if (Math.abs(d1 / d2) <= 1.0) {
                BonV += d1 * (1.0 + 0.5 * d1 / d2);
            } else if (d1 / d2 < -1) {
                BonV += 0.5 * d1;
            } else if (d1 > d2) {
                BonV += d2;
                double hnew = h + d2 * dh;
                if (Math.abs(hnew) > Math.abs(h)) {
                    BonV = phasetype == 1
                            ? 2.0 / (2.0 + temperature / getPseudoCriticalTemperature())
                            : pressure * getB() / (numberOfMolesInPhase * temperature * R);
                }
            } else {
                BonV += 0.5 * d1;
            }
            if (Math.abs((BonV - BonVold) / BonVold) > 0.1) {
                BonV = BonVold + 0.1 * (BonV - BonVold);
            }

            if (BonV > 0.9999) {
                if (iterations < 3) {
                    BonV = (BonVold + BonV) / 2.0;
                } else {
                    return molarVolumeChangePhase(pressure, temperature, A, B, phasetype);
                    // BonV = 0.9999;
                    // BonV = phasetype == 1 ? 2.0 / (2.0 + temperature /
                    // getPseudoCriticalTemperature()) : pressure * getB() / (numberOfMolesInPhase *
                    // temperature * R);
                }
            } else if (BonV < 0) {
                if (iterations < 3) {
                    BonV = Math.abs(BonVold + BonV) / 2.0;
                } else {
                    return molarVolumeChangePhase(pressure, temperature, A, B, phasetype);
                    // BonV = phasetype == 1 ? 2.0 / (2.0 + temperature /
                    // getPseudoCriticalTemperature()) : pressure * getB() / (numberOfMolesInPhase *
                    // temperature * R);
                }
            }
            setMolarVolume(1.0 / BonV * Btemp / numberOfMolesInPhase);
            Z = pressure * getMolarVolume() / (R * temperature);
<<<<<<< HEAD
=======

>>>>>>> e5b15554
        } while ((Math.abs((BonV - BonVold) / BonV) > 1.0e-10 || Math.abs(h) > 1e-9)
                && iterations < 100);

        if (Math.abs(h) > 1e-9) {
            // System.out.println("h failed " + "Z" + Z + " iterations " + iterations + "
            // BonV " + BonV);
            return molarVolumeChangePhase(pressure, temperature, A, B, phasetype);
        }
        // System.out.println("Z" + Z + " iterations " + iterations + " BonV " + BonV);
        // System.out.println("pressure " + Z*R*temperature/getMolarVolume());
        // System.out.println("volume " + getTotalVolume() + " molar volume " +
        // getMolarVolume());
        // if(iterations>=100) throw new util.exception.TooManyIterationsException();
        // System.out.println("error in volume " +
        // (-pressure+R*temperature/getMolarVolume()-R*temperature*dFdV()));// + "
        // firstterm " + (R*temperature/molarVolume) + " second " +
        // R*temperature*dFdV());
        // System.out.println("BonV: " + BonV + " "+" itert: " + iterations +" " +h + " " +dh + " B
        // " + Btemp + " gv" + gV() + " fv " + fv() + " fvv" + fVV());

        if (Double.isNaN(getMolarVolume())) {
            throw new neqsim.util.exception.IsNaNException();
            // System.out.println("BonV: " + BonV + " "+" itert: " + iterations +" " +h + "
            // " +dh + " B " + Btemp + " D " + Dtemp + " gv" + gV() + " fv " + fv() + " fvv"
            // + fVV());
        }
        return getMolarVolume();
    }

<<<<<<< HEAD
=======
    /**
     * <p>
     * molarVolumeChangePhase.
     * </p>
     *
     * @param pressure a double
     * @param temperature a double
     * @param A a double
     * @param B a double
     * @param phasetype a int
     * @return a double
     * @throws neqsim.util.exception.IsNaNException if any.
     * @throws neqsim.util.exception.TooManyIterationsException if any.
     */
>>>>>>> e5b15554
    public double molarVolumeChangePhase(double pressure, double temperature, double A, double B,
            int phasetype) throws neqsim.util.exception.IsNaNException,
            neqsim.util.exception.TooManyIterationsException {
        // double BonV = phasetype == 1 ? 2.0 / (2.0 + temperature /
        // getPseudoCriticalTemperature()) : pressure * getB() / (numberOfMolesInPhase *
        // temperature * R);
        double BonV = calcRootVolFinder(phasetype);
        // double BonVInit = BonV;
        if (BonV < 0) {
            BonV = 1.0e-8;
        }

        if (BonV >= 1.0) {
            BonV = 0.9999;
        }
        double BonVold = BonV;
        double Btemp = 0, h = 0, dh = 0, gvvv = 0, fvvv = 0, dhh = 0;
        double d1 = 0, d2 = 0;
        Btemp = getB();
        if (Btemp < 0) {
            logger.info("b negative in volume calc");
        }
        calcDelta();

        setMolarVolume(1.0 / BonV * Btemp / numberOfMolesInPhase);
        int iterations = 0;

        do {
            volInit();
            iterations++;
            gcpa = calc_g();
            if (gcpa < 0) {
                setMolarVolume(1.0 / Btemp / numberOfMolesInPhase);
                gcpa = calc_g();
            }

            // lngcpa =
            // Math.log(gcpa);
            setGcpav(calc_lngV());
            gcpavv = calc_lngVV();
            gcpavvv = calc_lngVVV();

            solveX();

            initCPAMatrix(1);
            double BonV2 = BonV * BonV;
            BonVold = BonV;
            h = BonV - Btemp / numberOfMolesInPhase * dFdV()
                    - pressure * Btemp / (numberOfMolesInPhase * R * temperature);
            dh = 1.0 + Btemp / (BonV2) * (Btemp / numberOfMolesInPhase * dFdVdV());
            dhh = -2.0 * Btemp / (BonV2 * BonV) * (Btemp / numberOfMolesInPhase * dFdVdV())
                    - (Btemp * Btemp) / (BonV2 * BonV2)
                            * (Btemp / numberOfMolesInPhase * dFdVdVdV());

            d1 = -h / dh;
            d2 = -dh / dhh;
            // System.out.println("d1" + d1 + " d2 " + d2 + " d1 / d2 " + (d1 / d2));
            if (Math.abs(d1 / d2) <= 1.0) {
                BonV += d1 * (1.0 + 0.5 * d1 / d2);
            } else if (d1 / d2 < -1) {
                BonV += 0.5 * d1;
            } else if (d1 > d2) {
                BonV += d2;
                double hnew = h + d2 * dh;
                if (Math.abs(hnew) > Math.abs(h)) {
                    BonV = phasetype == 1
                            ? 2.0 / (2.0 + temperature / getPseudoCriticalTemperature())
                            : pressure * getB() / (numberOfMolesInPhase * temperature * R);
                }
            } else {
                BonV += 0.5 * d1;
            }
            if (Math.abs((BonV - BonVold) / BonVold) > 0.1) {
                BonV = BonVold + 0.1 * (BonV - BonVold);
            }

            if (BonV > 1.1) {
                if (iterations < 3) {
                    BonV = (BonVold + BonV) / 2.0;
                } else {
                    BonV = phasetype == 1
                            ? 2.0 / (2.0 + temperature / getPseudoCriticalTemperature())
                            : pressure * getB() / (numberOfMolesInPhase * temperature * R);
                }
            }

            if (BonV < 0) {
                if (iterations < 3) {
                    BonV = Math.abs(BonVold + BonV) / 2.0;
                } else {
                    BonV = phasetype == 1
                            ? 2.0 / (2.0 + temperature / getPseudoCriticalTemperature())
                            : pressure * getB() / (numberOfMolesInPhase * temperature * R);
                }
            }

            setMolarVolume(1.0 / BonV * Btemp / numberOfMolesInPhase);
            Z = pressure * getMolarVolume() / (R * temperature);

            // System.out.println("Z " + Z + "h " + h + " BONV " + (Math.abs((BonV -
            // BonVold) / BonV)));
        } while ((Math.abs((BonV - BonVold) / BonV) > 1.0e-10) && iterations < 100);

        /*
         * if (Math.abs(h) > 1e-8) { if (phasetype == 0) { molarVolume(pressure, temperature, A, B,
         * 1); } else { molarVolume(pressure, temperature, A, B, 0); } return getMolarVolume(); }
         */
        // System.out.println("Z" + Z + " iterations " + iterations + " BonV " + BonV);
        // System.out.println("pressure " + Z*R*temperature/getMolarVolume());
        // System.out.println("volume " + getTotalVolume() + " molar volume " +
        // getMolarVolume());
        // if(iterations>=100) throw new util.exception.TooManyIterationsException();
        // System.out.println("error in volume " +
        // (-pressure+R*temperature/getMolarVolume()-R*temperature*dFdV()));// + "
        // firstterm " + (R*temperature/molarVolume) + " second " +
        // R*temperature*dFdV());
        // System.out.println("BonV: " + BonV + " "+" itert: " + iterations +" " +h + " " +dh + " B
        // " + Btemp + " gv" + gV() + " fv " + fv() + " fvv" + fVV());
        if (Double.isNaN(getMolarVolume())) {
            throw new neqsim.util.exception.IsNaNException();
            // System.out.println("BonV: " + BonV + " "+" itert: " + iterations +" " +h + "
            // " +dh + " B " + Btemp + " D " + Dtemp + " gv" + gV() + " fv " + fv() + " fvv"
            // + fVV());
        }

        return getMolarVolume();
    }

    /** {@inheritDoc} */
    @Override
    public double getGcpav() {
        return gcpav;
    }

    /**
     * <p>
     * Setter for the field <code>gcpav</code>.
     * </p>
     *
     * @param gcpav a double
     */
    public void setGcpav(double gcpav) {
        this.gcpav = gcpav;
    }

    /** {@inheritDoc} */
    @Override
    public CPAMixingInterface getCpamix() {
        return cpamix;
    }

    /** {@inheritDoc} */
    @Override
    public double calcPressure() {
        gcpa = calc_g();
        // lngcpa =
        // Math.log(gcpa);
        setGcpav(calc_lngV());
        gcpavv = calc_lngVV();
        gcpavvv = calc_lngVVV();
        solveX();
        hcpatot = calc_hCPA();

        initCPAMatrix(1);
        return super.calcPressure();
    }

    /** {@inheritDoc} */
    @Override
    public int getCrossAssosiationScheme(int comp1, int comp2, int site1, int site2) {
        if (comp1 == comp2) {
            return selfAccociationScheme[comp1][site1][site2];
        } else {
            return crossAccociationScheme[comp1][comp2][site1][site2];
        }
    }

    /**
     * <p>
     * croeneckerProduct.
     * </p>
     *
     * @param a an array of {@link double} objects
     * @param b an array of {@link double} objects
     * @return an array of {@link double} objects
     */
    public double[][] croeneckerProduct(double[][] a, double[][] b) {
        int aLength = a.length;
        int aCols = a[0].length;
        int bLength = b.length;
        int bCols = b[0].length;
        double[][] result = new double[aLength * bLength][(aCols) * (bCols)];
        for (int z = 0; z < aLength; z++) {
            for (int i = 0; i < aCols; i++) {
                for (int j = 0; j < bLength; j++) {
                    for (int k = 0; k < bCols; k++) {
                        result[j + (z * bLength)][k + (i * bCols)] = a[z][i] * b[j][k];
                    }
                }
            }
        }
        return result;
    }

    /** {@inheritDoc} */
    @Override
    public int getTotalNumberOfAccociationSites() {
        return totalNumberOfAccociationSites;
    }

    /** {@inheritDoc} */
    @Override
    public void setTotalNumberOfAccociationSites(int totalNumberOfAccociationSites) {
        this.totalNumberOfAccociationSites = totalNumberOfAccociationSites;
    }

    /**
     * <p>
     * calc_g.
     * </p>
     *
     * @return a double
     */
    public double calc_g() {
        double x = 1.9 / 4.0 * getB() / getTotalVolume();
        double g = 1.0 / (1.0 - x);
        // System.out.println("g " + g);
        return g;
    }

    /**
     * <p>
     * calc_lngV.
     * </p>
     *
     * @return a double
     */
    public double calc_lngV() {
        double x = 1.9 / 4.0 * getB() / getTotalVolume();
        double gv = (x / getTotalVolume()) / (1.0 - x);
        return -gv;
    }

    /**
     * <p>
     * calc_lngVV.
     * </p>
     *
     * @return a double
     */
    public double calc_lngVV() {
        double x = 1.9 / 4.0 * getB() / getTotalVolume();
        double xV = -1.9 / 4.0 * getB() / (getTotalVolume() * getTotalVolume());
        double u = 1.0 - x;

        double val = -x / (getTotalVolume() * getTotalVolume() * u) + xV / (getTotalVolume() * u)
                - x / (getTotalVolume() * u * u) * (-1.0) * xV;
        return -val;
<<<<<<< HEAD

=======
        //
>>>>>>> e5b15554
        // double gvv
        // =0.225625/Math.pow(1.0-0.475*getB()/getTotalVolume(),2.0)*Math.pow(getB(),2.0)/(Math.pow(getTotalVolume(),4.0))+0.95/(1.0-0.475*getB()/getTotalVolume())*getB()/(Math.pow(getTotalVolume(),3.0));
        // System.out.println("val2 " + gvv);
        // return gvv;
    }

    /**
     * <p>
     * calc_lngVVV.
     * </p>
     *
     * @return a double
     */
    public double calc_lngVVV() {
        double totVol = getTotalVolume();
        double totVol4 = totVol * totVol * totVol * totVol;
        double totVol5 = totVol4 * totVol;

        double temp1 = 1.0 - 0.475 * getB() / getTotalVolume();
        double gvv = -0.21434375 / (temp1 * temp1 * temp1) * getB() * getB() * getB()
                / (totVol5 * totVol) - 0.135375E1 / (temp1 * temp1) * getB() * getB() / (totVol5)
                - 0.285E1 / (temp1) * getB() / (totVol4);
        return gvv;
    }
}<|MERGE_RESOLUTION|>--- conflicted
+++ resolved
@@ -777,10 +777,7 @@
                             getComponent(moleculeNumber[j]).getNumberOfMolesInPhase() * delta[i][j]
                                     * ((ComponentCPAInterface) getComponent(moleculeNumber[j]))
                                             .getXsite()[assSiteNumber[j]];
-<<<<<<< HEAD
-=======
-
->>>>>>> e5b15554
+
                 }
                 neeval = 1.0 / (1.0 + 1.0 / getTotalVolume() * neeval);
                 ((ComponentCPAInterface) getComponent(moleculeNumber[i])).setXsite(assSiteNumber[i],
@@ -1133,10 +1130,7 @@
             }
             setMolarVolume(1.0 / BonV * Btemp / numberOfMolesInPhase);
             Z = pressure * getMolarVolume() / (R * temperature);
-<<<<<<< HEAD
-=======
-
->>>>>>> e5b15554
+
         } while ((Math.abs((BonV - BonVold) / BonV) > 1.0e-10 || Math.abs(h) > 1e-9)
                 && iterations < 100);
 
@@ -1166,8 +1160,6 @@
         return getMolarVolume();
     }
 
-<<<<<<< HEAD
-=======
     /**
      * <p>
      * molarVolumeChangePhase.
@@ -1182,7 +1174,6 @@
      * @throws neqsim.util.exception.IsNaNException if any.
      * @throws neqsim.util.exception.TooManyIterationsException if any.
      */
->>>>>>> e5b15554
     public double molarVolumeChangePhase(double pressure, double temperature, double A, double B,
             int phasetype) throws neqsim.util.exception.IsNaNException,
             neqsim.util.exception.TooManyIterationsException {
@@ -1441,11 +1432,7 @@
         double val = -x / (getTotalVolume() * getTotalVolume() * u) + xV / (getTotalVolume() * u)
                 - x / (getTotalVolume() * u * u) * (-1.0) * xV;
         return -val;
-<<<<<<< HEAD
-
-=======
         //
->>>>>>> e5b15554
         // double gvv
         // =0.225625/Math.pow(1.0-0.475*getB()/getTotalVolume(),2.0)*Math.pow(getB(),2.0)/(Math.pow(getTotalVolume(),4.0))+0.95/(1.0-0.475*getB()/getTotalVolume())*getB()/(Math.pow(getTotalVolume(),3.0));
         // System.out.println("val2 " + gvv);
