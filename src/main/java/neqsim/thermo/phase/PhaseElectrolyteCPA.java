--- conflicted
+++ resolved
@@ -427,10 +427,6 @@
       // Matrix tempMatrix20 = miMatrix.getMatrix(assSites, assSites, 0,
       // totalNumberOfAccociationSites -
       // 1).times(uMatrix).minus(ksiMatrix.transpose().times(KiMatrix.times(ksiMatrix)).times(-0.5));
-<<<<<<< HEAD
-      // //
-=======
->>>>>>> b9d5f22d
       // ksiMatrix.transpose().times(KlkTMatrix.times(ksiMatrix)).times(-0.5);
       // System.out.println("dQdn ");
       // tempMatrix20.print(10, 10);
