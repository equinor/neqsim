--- conflicted
+++ resolved
@@ -75,48 +75,6 @@
     return clonedPhase;
   }
 
-<<<<<<< HEAD
-    /**
-     * <p>
-     * dFCPAdT.
-     * </p>
-     *
-     * @return a double
-     */
-    public double dFCPAdT() {
-        // System.out.println("dFCPAdXdXdTtotal " + dFCPAdXdXdTtotal);
-        return dFCPAdXdXdTtotal;
-        // -1.0 / 2.0 * hcpatotdT;
-    }
-
-    /**
-     * <p>
-     * dFCPAdTdT.
-     * </p>
-     *
-     * @return a double
-     */
-    public double dFCPAdTdT() {
-      return dFCPAdTdT; // -1.0 / 2.0 * hcpatotdTdT;
-    }
-
-    /**
-     * <p>
-     * calc_hCPA.
-     * </p>
-     *
-     * @return a double
-     */
-    public double calc_hCPA() {
-        double htot = 0.0;
-        double tot = 0.0;
-        for (int i = 0; i < numberOfComponents; i++) {
-            htot = 0.0;
-            for (int j = 0; j < getComponent(i).getNumberOfAssociationSites(); j++) {
-                htot += (1.0 - ((ComponentElectrolyteCPA) getComponent(i)).getXsite()[j]);
-            }
-            tot += getComponent(i).getNumberOfMolesInPhase() * htot;
-=======
   /** {@inheritDoc} */
   @Override
   public void init(double totalNumberOfMoles, int numberOfComponents, int type, int phase,
@@ -128,7 +86,6 @@
         selfAccociationScheme[i] = cpaSelect.setAssociationScheme(i, this);
         for (int j = 0; j < numberOfComponents; j++) {
           crossAccociationScheme[i][j] = cpaSelect.setCrossAssociationScheme(i, j, this);
->>>>>>> b9d5f22d
         }
       }
     }
@@ -759,92 +716,6 @@
           BonV = phasetype == 1 ? 2.0 / (2.0 + temperature / getPseudoCriticalTemperature())
               : pressure * getB() / (numberOfMolesInPhase * temperature * R);
         }
-<<<<<<< HEAD
-        setMolarVolume(1.0 / BonV * Btemp / numberOfMolesInPhase);
-        int iterations = 0;
-        int maxIterations = 1000;
-        double oldVolume = getVolume();
-        do {
-            this.volInit();
-            gcpa = calc_g();
-            lngcpa = Math.log(gcpa);
-            setGcpav(calc_lngV());
-            gcpavv = calc_lngVV();
-            gcpavvv = calc_lngVVV();
-
-            solveX();
-            hcpatot = calc_hCPA();
-
-            double dV = getVolume() - oldVolume;
-            if (iterations > 0) {
-                setXsitedV(dV);
-            }
-            oldVolume = getVolume();
-            setXsiteOld();
-
-            iterations++;
-            BonVold = BonV;
-            h = BonV - Btemp / numberOfMolesInPhase * dFdV()
-                    - pressure * Btemp / (numberOfMolesInPhase * R * temperature);
-            dh = 1.0 + Btemp / Math.pow(BonV, 2.0) * (Btemp / numberOfMolesInPhase * dFdVdV());
-            dhh = -2.0 * Btemp / Math.pow(BonV, 3.0) * (Btemp / numberOfMolesInPhase * dFdVdV())
-                    - Math.pow(Btemp, 2.0) / Math.pow(BonV, 4.0)
-                            * (Btemp / numberOfMolesInPhase * dFdVdVdV());
-
-            d1 = -h / dh;
-            d2 = -dh / dhh;
-
-            if (Math.abs(d1 / d2) <= 1.0) {
-                BonV += d1 * (1.0 + 0.5 * d1 / d2);
-            } else if (d1 / d2 < -1) {
-                BonV += d1 * (1.0 + 0.5 * -1.0);
-            } else if (d1 / d2 > 1) {
-                BonV += d2;
-                double hnew = h + d2 * -h / d1;
-                if (Math.abs(hnew) > Math.abs(h)) {
-                    BonV = phasetype == 1
-                            ? 2.0 / (2.0 + temperature / getPseudoCriticalTemperature())
-                            : pressure * getB() / (numberOfMolesInPhase * temperature * R);
-                }
-            }
-
-            if (BonV > 1) {
-                BonV = 1.0 - 1.0e-8;
-                BonVold = 10;
-            }
-            if (BonV < 0) {
-                BonV = 1.0e-8;
-                BonVold = 10;
-            }
-
-            setMolarVolume(1.0 / BonV * Btemp / numberOfMolesInPhase);
-            Z = pressure * getMolarVolume() / (R * temperature);
-
-            // System.out.println("Z" + Z);
-          } while (Math.abs((BonV - BonVold) / BonV) > 1.0e-10 && iterations < maxIterations);
-        // System.out.println("Z" + Z + " iterations " + iterations + " h " + h);
-        // System.out.println("pressure " + Z*R*temperature/getMolarVolume());
-        // if(iterations>=100) throw new util.exception.TooManyIterationsException();
-        // System.out.println("error in volume " +
-        // (-pressure+R*temperature/getMolarVolume()-R*temperature*dFdV())); // + "
-        // firstterm " + (R*temperature/molarVolume) + " second " +
-        // R*temperature*dFdV());
-        if (Double.isNaN(getMolarVolume())) {
-          throw new neqsim.util.exception.IsNaNException(this, "molarVolume", "Molar volume");
-            // System.out.println("BonV: " + BonV + " "+" itert: " + iterations +" " +h + "
-            // " +dh + " B " + Btemp + " D " + Dtemp + " gv" + gV() + " fv " + fv() + " fvv"
-            // + fVV());
-        }
-        return getMolarVolume();
-    }
-
-    /** {@inheritDoc} */
-    @Override
-    public double molarVolume2(double pressure, double temperature, double A, double B, int phase)
-            throws neqsim.util.exception.IsNaNException,
-            neqsim.util.exception.TooManyIterationsException {
-        Z = phase == 0 ? 1.0 : 1.0e-5;
-=======
       }
 
       if (BonV > 1) {
@@ -914,7 +785,6 @@
       Z = pressure * getMolarVolume() / (R * temperature);
       if (Z < 0) {
         Z = 1e-6;
->>>>>>> b9d5f22d
         setMolarVolume(Z * R * temperature / pressure);
       }
       // System.out.println("Z " + Z);
