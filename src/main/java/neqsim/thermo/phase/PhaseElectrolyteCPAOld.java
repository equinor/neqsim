--- conflicted
+++ resolved
@@ -18,10 +18,6 @@
  */
 public class PhaseElectrolyteCPAOld extends PhaseModifiedFurstElectrolyteEos
         implements PhaseCPAInterface {
-<<<<<<< HEAD
-
-=======
->>>>>>> e5b15554
     private static final long serialVersionUID = 1000;
 
     public CPAMixing cpaSelect = new CPAMixing();
@@ -38,14 +34,11 @@
 
     static Logger logger = LogManager.getLogger(PhaseElectrolyteCPAOld.class);
 
-<<<<<<< HEAD
-=======
     /**
      * <p>
      * Constructor for PhaseElectrolyteCPAOld.
      * </p>
      */
->>>>>>> e5b15554
     public PhaseElectrolyteCPAOld() {
         super();
     }
@@ -67,15 +60,11 @@
     /** {@inheritDoc} */
     @Override
     public void init(double totalNumberOfMoles, int numberOfComponents, int type, int phase,
-<<<<<<< HEAD
-            double beta) {
-=======
             double beta) { // type = 0
                            // start
                            // init type
                            // =1 gi nye
                            // betingelser
->>>>>>> e5b15554
         if (type == 0) {
             selfAccociationScheme = new int[numberOfComponents][0][0];
             crossAccociationScheme = new int[numberOfComponents][numberOfComponents][0][0];
@@ -547,8 +536,6 @@
         return gcpa;
     }
 
-<<<<<<< HEAD
-=======
     /**
      * <p>
      * molarVolume3.
@@ -563,7 +550,6 @@
      * @throws neqsim.util.exception.IsNaNException if any.
      * @throws neqsim.util.exception.TooManyIterationsException if any.
      */
->>>>>>> e5b15554
     public double molarVolume3(double pressure, double temperature, double A, double B,
             int phasetype) throws neqsim.util.exception.IsNaNException,
             neqsim.util.exception.TooManyIterationsException {
@@ -656,10 +642,6 @@
     public double molarVolume(double pressure, double temperature, double A, double B,
             int phasetype) throws neqsim.util.exception.IsNaNException,
             neqsim.util.exception.TooManyIterationsException {
-<<<<<<< HEAD
-
-=======
->>>>>>> e5b15554
         double BonV = phasetype == 0 ? 2.0 / (2.0 + temperature / getPseudoCriticalTemperature())
                 : pressure * getB() / (numberOfMolesInPhase * temperature * R);
 
@@ -759,10 +741,6 @@
     public double molarVolume2(double pressure, double temperature, double A, double B, int phase)
             throws neqsim.util.exception.IsNaNException,
             neqsim.util.exception.TooManyIterationsException {
-<<<<<<< HEAD
-
-=======
->>>>>>> e5b15554
         Z = phase == 0 ? 1.0 : 1.0e-5;
         setMolarVolume(Z * R * temperature / pressure);
         // super.molarVolume(pressure,temperature, A, B, phase);
