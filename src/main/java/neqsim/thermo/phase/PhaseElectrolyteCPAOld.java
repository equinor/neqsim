--- conflicted
+++ resolved
@@ -77,11 +77,7 @@
 
   /** {@inheritDoc} */
   @Override
-<<<<<<< HEAD
-  public void init(double totalNumberOfMoles, int numberOfComponents, int type, PhaseType pt,
-=======
   public void init(double totalNumberOfMoles, int numberOfComponents, int type, PhaseType phase,
->>>>>>> 7319f70a
       double beta) {
     if (type == 0) {
       selfAccociationScheme = new int[numberOfComponents][0][0];
@@ -94,7 +90,7 @@
       }
     }
     do {
-      super.init(totalNumberOfMoles, numberOfComponents, type, pt, beta);
+      super.init(totalNumberOfMoles, numberOfComponents, type, phase, beta);
     } while (!solveX());
 
     // System.out.println("test1 " + dFCPAdT());
