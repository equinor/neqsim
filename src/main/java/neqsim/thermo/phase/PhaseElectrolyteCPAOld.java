/*
 * PhaseSrkEos.java
 *
 * Created on 3. juni 2000, 14:38
 */
package neqsim.thermo.phase;

import org.apache.logging.log4j.LogManager;
import org.apache.logging.log4j.Logger;
import neqsim.thermo.component.ComponentCPAInterface;
import neqsim.thermo.component.ComponentElectrolyteCPA;
import neqsim.thermo.component.ComponentEosInterface;
import neqsim.thermo.mixingRule.CPAMixing;
import neqsim.thermo.mixingRule.CPAMixingInterface;

/**
 * <p>
 * PhaseElectrolyteCPAOld class.
 * </p>
 *
 * @author Even Solbraa
 * @version $Id: $Id
 */
public class PhaseElectrolyteCPAOld extends PhaseModifiedFurstElectrolyteEos
        implements PhaseCPAInterface {
    private static final long serialVersionUID = 1000;

    public CPAMixing cpaSelect = new CPAMixing();

    int totalNumberOfAccociationSites = 0;
    public CPAMixingInterface cpamix;
    double hcpatot = 1.0, hcpatotdT = 0.0, hcpatotdTdT = 0.0, gcpav = 0.0, lngcpa = 0.0,
            lngcpav = 0.0, gcpavv = 1.0, gcpavvv = 0.0, gcpa = 0.0;
    int cpaon = 1;
    int[][][] selfAccociationScheme = null;
    int[][][][] crossAccociationScheme = null;
    double dFdVdXdXdVtotal = 0.0;
    double dFCPAdXdXdTtotal = 0.0, dFCPAdTdT = 0.0;

    static Logger logger = LogManager.getLogger(PhaseElectrolyteCPAOld.class);

    /**
     * <p>
     * Constructor for PhaseElectrolyteCPAOld.
     * </p>
     */
    public PhaseElectrolyteCPAOld() {
        super();
    }

    /** {@inheritDoc} */
    @Override
    public PhaseElectrolyteCPAOld clone() {
        PhaseElectrolyteCPAOld clonedPhase = null;
        try {
            clonedPhase = (PhaseElectrolyteCPAOld) super.clone();
        } catch (Exception e) {
            logger.error("Cloning failed.", e);
        }
        // clonedPhase.cpaSelect = (CPAMixing) cpaSelect.clone();

        return clonedPhase;
    }

    /** {@inheritDoc} */
    @Override
    public void init(double totalNumberOfMoles, int numberOfComponents, int type, int phase,
            double beta) { // type = 0
                           // start
                           // init type
                           // =1 gi nye
                           // betingelser
        if (type == 0) {
            selfAccociationScheme = new int[numberOfComponents][0][0];
            crossAccociationScheme = new int[numberOfComponents][numberOfComponents][0][0];
            for (int i = 0; i < numberOfComponents; i++) {
                selfAccociationScheme[i] = cpaSelect.setAssociationScheme(i, this);
                for (int j = 0; j < numberOfComponents; j++) {
                    crossAccociationScheme[i][j] = cpaSelect.setCrossAssociationScheme(i, j, this);
                }
            }
        }
        do {
            super.init(totalNumberOfMoles, numberOfComponents, type, phase, beta);
        } while (!solveX());

        // System.out.println("test1 " + dFCPAdT());
        if (type > 1) {
            // calcXsitedT();
            // System.out.println("test2 " + dFCPAdT());
            hcpatotdT = calc_hCPAdT();
            hcpatotdTdT = calc_hCPAdTdT();
        }

        // System.out.println("tot iter " + totiter);
    }

    /** {@inheritDoc} */
    @Override
    public void setMixingRule(int type) {
        super.setMixingRule(type);
        cpamix = cpaSelect.getMixingRule(1, this);
    }

    /** {@inheritDoc} */
    @Override
    public void addcomponent(String componentName, double moles, double molesInPhase,
            int compNumber) {
        super.addcomponent(componentName, moles, molesInPhase, compNumber);
        componentArray[compNumber] =
                new ComponentElectrolyteCPA(componentName, moles, molesInPhase, compNumber);
    }

    /** {@inheritDoc} */
    @Override
    public double getF() {
        return super.getF() + cpaon * FCPA();
    }

    /** {@inheritDoc} */
    @Override
    public double dFdT() {
        return super.dFdT() + cpaon * dFCPAdT();
    }

    /** {@inheritDoc} */
    @Override
    public double dFdTdV() {
        return super.dFdTdV();
    }

    /** {@inheritDoc} */
    @Override
    public double dFdV() {
        // double dv = super.dFdV();
        double dv2 = dFCPAdV();
        // System.out.println("dv " + dv + " dvcpa " + dv2);
        return super.dFdV() + cpaon * dv2;
    }

    /** {@inheritDoc} */
    @Override
    public double dFdVdV() {
        return super.dFdVdV() + cpaon * dFCPAdVdV();
    }

    /** {@inheritDoc} */
    @Override
    public double dFdVdVdV() {
        return super.dFdVdVdV() + cpaon * dFCPAdVdVdV();
    }

    /** {@inheritDoc} */
    @Override
    public double dFdTdT() {
        return super.dFdTdT() + cpaon * dFCPAdTdT();
    }

    /**
     * <p>
     * FCPA.
     * </p>
     *
     * @return a double
     */
    public double FCPA() {
        double tot = 0.0;
        double ans = 0.0;
        for (int i = 0; i < numberOfComponents; i++) {
            tot = 0.0;
            for (int j = 0; j < getComponent(i).getNumberOfAssociationSites(); j++) {
                double xai = ((ComponentElectrolyteCPA) getComponent(i)).getXsite()[j];
                tot += (Math.log(xai) - 1.0 / 2.0 * xai + 1.0 / 2.0);
            }
            ans += getComponent(i).getNumberOfMolesInPhase() * tot;
        }
        return ans;
    }

    /**
     * <p>
     * dFCPAdV.
     * </p>
     *
     * @return a double
     */
    public double dFCPAdV() {
        return 1.0 / (2.0 * getTotalVolume()) * (1.0 - getTotalVolume() * getGcpav()) * hcpatot;
    }

    /**
     * <p>
     * dFCPAdVdV.
     * </p>
     *
     * @return a double
     */
    public double dFCPAdVdV() {
        return -1.0 / getTotalVolume() * dFCPAdV()
                + hcpatot / (2.0 * getTotalVolume()) * (-getGcpav() - getTotalVolume() * gcpavv)
                + getdFdVdXdXdVtotal();
    }

    /**
     * <p>
     * dFCPAdVdVdV.
     * </p>
     *
     * @return a double
     */
    public double dFCPAdVdVdV() {
        return -1.0 / getTotalVolume() * dFCPAdVdV()
                + 1.0 / Math.pow(getTotalVolume(), 2.0) * dFCPAdV()
                - hcpatot / (2.0 * Math.pow(getTotalVolume(), 2.0))
                        * (-getGcpav() - getTotalVolume() * gcpavv)
                + hcpatot / (2.0 * getTotalVolume())
                        * (-gcpavv - getTotalVolume() * gcpavvv - gcpavv);
    }

    /**
     * <p>
     * dFCPAdT.
     * </p>
     *
     * @return a double
     */
    public double dFCPAdT() {
        // System.out.println("dFCPAdXdXdTtotal " + dFCPAdXdXdTtotal);
        return dFCPAdXdXdTtotal;
        // -1.0 / 2.0 * hcpatotdT;
    }

    /**
     * <p>
     * dFCPAdTdT.
     * </p>
     *
     * @return a double
     */
    public double dFCPAdTdT() {
        return dFCPAdTdT;// -1.0 / 2.0 * hcpatotdTdT;
    }

    /**
     * <p>
     * calc_hCPA.
     * </p>
     *
     * @return a double
     */
    public double calc_hCPA() {
        double htot = 0.0;
        double tot = 0.0;
        for (int i = 0; i < numberOfComponents; i++) {
            htot = 0.0;
            for (int j = 0; j < getComponent(i).getNumberOfAssociationSites(); j++) {
                htot += (1.0 - ((ComponentElectrolyteCPA) getComponent(i)).getXsite()[j]);
            }
            tot += getComponent(i).getNumberOfMolesInPhase() * htot;
        }
        // System.out.println("tot " +tot );
        return tot;
    }

    /**
     * <p>
     * calc_hCPAdT.
     * </p>
     *
     * @return a double
     */
    public double calc_hCPAdT() {
        double htot = 0.0;
        double tot = 0.0;
        for (int i = 0; i < numberOfComponents; i++) {
            for (int k = 0; k < numberOfComponents; k++) {
                htot = 0.0;
                for (int j = 0; j < getComponent(i).getNumberOfAssociationSites(); j++) {
                    for (int l = 0; l < getComponent(k).getNumberOfAssociationSites(); l++) {
                        htot += ((ComponentElectrolyteCPA) getComponent(i)).getXsite()[j]
                                * ((ComponentElectrolyteCPA) getComponent(k)).getXsite()[l]
                                * cpamix.calcDeltadT(j, l, i, k, this, temperature, pressure,
                                        numberOfComponents);
                    }
                }

                tot += getComponent(i).getNumberOfMolesInPhase()
                        * getComponent(k).getNumberOfMolesInPhase() * htot;
            }
        }
        // System.out.println("tot " +tot );
        return tot / getTotalVolume();
    }

    /**
     * <p>
     * calc_hCPAdTdT.
     * </p>
     *
     * @return a double
     */
    public double calc_hCPAdTdT() {
        double htot = 0.0;
        double tot = 0.0;
        for (int i = 0; i < numberOfComponents; i++) {
            for (int k = 0; k < numberOfComponents; k++) {
                htot = 0.0;
                for (int j = 0; j < getComponent(i).getNumberOfAssociationSites(); j++) {
                    for (int l = 0; l < getComponent(k).getNumberOfAssociationSites(); l++) {
                        htot += ((ComponentElectrolyteCPA) getComponent(i)).getXsite()[j]
                                * ((ComponentElectrolyteCPA) getComponent(k)).getXsite()[l]
                                * cpamix.calcDeltadTdT(j, l, i, k, this, temperature, pressure,
                                        numberOfComponents);
                    }
                }

                tot += getComponent(i).getNumberOfMolesInPhase()
                        * getComponent(k).getNumberOfMolesInPhase() * htot;
            }
        }
        // System.out.println("tot " +tot );
        return tot / getTotalVolume();
    }

    /**
     * <p>
     * calc_g.
     * </p>
     *
     * @return a double
     */
    public double calc_g() {
        double x = 1.9 / 4.0 * getB() / getTotalVolume();
        double g = 1.0 / (1.0 - x);
        // System.out.println("ratio " + getMolarVolume()/getb());
        return g;
    }

    /**
     * <p>
     * calc_lngni.
     * </p>
     *
     * @param comp a int
     * @return a double
     */
    public double calc_lngni(int comp) {
        double nbet = getb() / 4.0 / getMolarVolume();
        double dlngdb = 1.9 / (1.0 - 1.9 * nbet);
        double nbeti = nbet / getb() * ((ComponentEosInterface) getComponent(comp)).getBi();
        return dlngdb * nbeti;
    }

    /**
     * <p>
     * calc_lngV.
     * </p>
     *
     * @return a double
     */
    public double calc_lngV() {
        double x = 1.9 / 4.0 * getB() / getTotalVolume();
        double gv = (x / getTotalVolume()) / (1.0 - x);
        return -gv;
    }

    /**
     * <p>
     * calc_lngVV.
     * </p>
     *
     * @return a double
     */
    public double calc_lngVV() {
        double x = 1.9 / 4.0 * getB() / getTotalVolume();
        double xV = -1.9 / 4.0 * getB() / Math.pow(getTotalVolume(), 2.0);
        double u = 1.0 - x;

        double val = -x / (Math.pow(getTotalVolume(), 2.0) * u) + xV / (getTotalVolume() * u)
                - x / (getTotalVolume() * u * u) * (-1.0) * xV;
        return -val;
        //
        // double gvv
        // =0.225625/Math.pow(1.0-0.475*getB()/getTotalVolume(),2.0)*Math.pow(getB(),2.0)/(Math.pow(getTotalVolume(),4.0))+0.95/(1.0-0.475*getB()/getTotalVolume())*getB()/(Math.pow(getTotalVolume(),3.0));
        // System.out.println("val2 " + gvv);
        // return gvv;
    }

    /**
     * <p>
     * calc_lngVVV.
     * </p>
     *
     * @return a double
     */
    public double calc_lngVVV() {
        double gvv = -0.21434375 / Math.pow(1.0 - 0.475 * getB() / getTotalVolume(), 3.0)
                * Math.pow(getB(), 3.0) / (Math.pow(getTotalVolume(), 6.0))
                - 0.135375E1 / Math.pow(1.0 - 0.475 * getB() / getTotalVolume(), 2.0)
                        * Math.pow(getB(), 2.0) / (Math.pow(getTotalVolume(), 5.0))
                - 0.285E1 / (1.0 - 0.475 * getB() / getTotalVolume()) * getB()
                        / (Math.pow(getTotalVolume(), 4.0));
        return gvv;
    }

    /**
     * <p>
     * setXsiteOld.
     * </p>
     */
    public void setXsiteOld() {
        for (int i = 0; i < numberOfComponents; i++) {
            for (int j = 0; j < getComponent(i).getNumberOfAssociationSites(); j++) {
                ((ComponentCPAInterface) getComponent(i)).setXsiteOld(j,
                        ((ComponentCPAInterface) getComponent(i)).getXsite()[j]);
            }
        }
    }

    /**
     * <p>
     * setXsitedV.
     * </p>
     *
     * @param dV a double
     */
    public void setXsitedV(double dV) {
        dFdVdXdXdVtotal = 0.0;
        for (int i = 0; i < numberOfComponents; i++) {
            for (int j = 0; j < getComponent(i).getNumberOfAssociationSites(); j++) {
                double XdV = (((ComponentCPAInterface) getComponent(i)).getXsite()[j]
                        - ((ComponentCPAInterface) getComponent(i)).getXsiteOld()[j]) / dV;
                ((ComponentCPAInterface) getComponent(i)).setXsitedV(j, XdV);
                dFdVdXdXdVtotal +=
                        XdV * ((ComponentCPAInterface) getComponent(i)).dFCPAdVdXi(j, this);
                // System.out.println("xidv " + XdV);
            }
        }
    }

    /**
     * <p>
     * calcXsitedT.
     * </p>
     */
    public void calcXsitedT() {
        double dt = 0.01, XdT = 0.0;
        setXsiteOld();
        setTemperature(temperature + dt);
        solveX();
        dFCPAdXdXdTtotal = 0.0;
        dFCPAdTdT = 0.0;
        for (int i = 0; i < numberOfComponents; i++) {
            for (int j = 0; j < getComponent(i).getNumberOfAssociationSites(); j++) {
                XdT = (((ComponentCPAInterface) getComponent(i)).getXsite()[j]
                        - ((ComponentCPAInterface) getComponent(i)).getXsiteOld()[j]) / dt;
                ((ComponentCPAInterface) getComponent(i)).setXsitedT(j, XdT);
                dFCPAdXdXdTtotal +=
                        XdT * ((ComponentCPAInterface) getComponent(i)).dFCPAdXi(j, this);
            }
        }
        for (int i = 0; i < numberOfComponents; i++) {
            for (int j = 0; j < getComponent(i).getNumberOfAssociationSites(); j++) {
                for (int k = 0; k < numberOfComponents; k++) {
                    for (int j2 = 0; j2 < getComponent(k).getNumberOfAssociationSites(); j2++) {
                        dFCPAdTdT += ((ComponentCPAInterface) getComponent(i)).dFCPAdXidXj(j, j2, k,
                                this) * ((ComponentCPAInterface) getComponent(i)).getXsitedT()[j]
                                * ((ComponentCPAInterface) getComponent(k)).getXsitedT()[j2];
                    }
                }
            }
        }
        setTemperature(temperature - dt);
        solveX();
    }

    /**
     * <p>
     * Getter for the field <code>dFdVdXdXdVtotal</code>.
     * </p>
     *
     * @return a double
     */
    public double getdFdVdXdXdVtotal() {
        return dFdVdXdXdVtotal;
    }

    /**
     * <p>
     * solveX.
     * </p>
     *
     * @return a boolean
     */
    public boolean solveX() {
        double err = .0;
        int iter = 0;

        do {
            iter++;
            err = 0.0;
            for (int i = 0; i < numberOfComponents; i++) {
                for (int j = 0; j < getComponent(i).getNumberOfAssociationSites(); j++) {
                    double old = ((ComponentElectrolyteCPA) getComponent(i)).getXsite()[j];
                    double neeval =
                            getCpamix().calcXi(selfAccociationScheme, crossAccociationScheme, j, i,
                                    this, temperature, pressure, numberOfComponents);
                    ((ComponentCPAInterface) getComponent(i)).setXsite(j, neeval);
                    err += Math.abs((old - neeval) / neeval);
                }
            }
            // System.out.println("err " + err);
        } while (Math.abs(err) > 1e-10 && iter < 100);
        // System.out.println("iter " +iter);
        return Math.abs(err) < 1e-10;
    }

    /**
     * {@inheritDoc}
     *
     * Getter for property hcpatot.
     */
    @Override
    public double getHcpatot() {
        return hcpatot;
    }

    /**
     * Setter for property hcpatot.
     *
     * @param hcpatot New value of property hcpatot.
     */
    public void setHcpatot(double hcpatot) {
        this.hcpatot = hcpatot;
    }

    /** {@inheritDoc} */
    @Override
    public double getGcpa() {
        return gcpa;
    }

<<<<<<< HEAD
=======
    /**
     * <p>
     * molarVolume3.
     * </p>
     *
     * @param pressure a double
     * @param temperature a double
     * @param A a double
     * @param B a double
     * @param phasetype a int
     * @return a double
     * @throws neqsim.util.exception.IsNaNException if any.
     * @throws neqsim.util.exception.TooManyIterationsException if any.
     */
>>>>>>> f5b5a8bf
    public double molarVolume3(double pressure, double temperature, double A, double B,
            int phasetype) throws neqsim.util.exception.IsNaNException,
            neqsim.util.exception.TooManyIterationsException {
        double BonV = phasetype == 0 ? 2.0 / (2.0 + temperature / getPseudoCriticalTemperature())
                : pressure * getB() / (numberOfMolesInPhase * temperature * R);

        if (BonV < 0) {
            BonV = 1.0e-8;
        }
        if (BonV > 1.0) {
            BonV = 1.0 - 1.0e-8;
        }
        double BonVold = BonV;
        double Btemp = 0, Dtemp = 0, h = 0, dh = 0, gvvv = 0, fvvv = 0, dhh = 0;
        double d1 = 0, d2 = 0;
        Btemp = getB();
        Dtemp = getA();
        if (Btemp < 0) {
            logger.info("b negative in volume calc");
        }
        setMolarVolume(1.0 / BonV * Btemp / numberOfMolesInPhase);
        int iterations = 0;

        do {
            this.volInit();
            gcpa = calc_g();
            lngcpa = Math.log(gcpa);
            gcpav = calc_lngV();
            gcpavv = calc_lngVV();
            gcpavvv = calc_lngVVV();
            solveX();
            hcpatot = calc_hCPA();

            iterations++;
            BonVold = BonV;
            h = BonV - Btemp / numberOfMolesInPhase * dFdV()
                    - pressure * Btemp / (numberOfMolesInPhase * R * temperature);
            dh = 1.0 + Btemp / Math.pow(BonV, 2.0) * (Btemp / numberOfMolesInPhase * dFdVdV());
            dhh = -2.0 * Btemp / Math.pow(BonV, 3.0) * (Btemp / numberOfMolesInPhase * dFdVdV())
                    - Math.pow(Btemp, 2.0) / Math.pow(BonV, 4.0)
                            * (Btemp / numberOfMolesInPhase * dFdVdVdV());

            d1 = -h / dh;
            d2 = -dh / dhh;

            if (Math.abs(d1 / d2) <= 1.0) {
                BonV += d1 * (1.0 + 0.5 * d1 / d2);
            } else if (d1 / d2 < -1) {
                BonV += d1 * (1.0 + 0.5 * -1.0);
            } else if (d1 / d2 > 1) {
                BonV += d2;
                double hnew = h + d2 * -h / d1;
                if (Math.abs(hnew) > Math.abs(h)) {
                    BonV = phasetype == 1
                            ? 2.0 / (2.0 + temperature / getPseudoCriticalTemperature())
                            : pressure * getB() / (numberOfMolesInPhase * temperature * R);
                }
            }

            if (BonV > 1) {
                BonV = 1.0 - 1.0e-8;
                BonVold = 10;
            }
            if (BonV < 0) {
                BonV = 1.0e-8;
                BonVold = 10;
            }

            setMolarVolume(1.0 / BonV * Btemp / numberOfMolesInPhase);
            Z = pressure * getMolarVolume() / (R * temperature);
            // System.out.println("Z" + Z);
        } while (Math.abs((BonV - BonVold) / BonV) > 1.0e-10 && iterations < 101);
        // System.out.println("Z" + Z + " iterations " + iterations);
        // System.out.println("pressure " + Z*R*temperature/molarVolume);
        // if(iterations>=100) throw new util.exception.TooManyIterationsException();
        // System.out.println("error in volume " +
        // (-pressure+R*temperature/molarVolume-R*temperature*dFdV()) + " firstterm " +
        // (R*temperature/molarVolume) + " second " + R*temperature*dFdV());
        if (Double.isNaN(getMolarVolume())) {
            throw new neqsim.util.exception.IsNaNException();
            // System.out.println("BonV: " + BonV + " "+" itert: " + iterations +" " +h + "
            // " +dh + " B " + Btemp + " D " + Dtemp + " gv" + gV() + " fv " + fv() + " fvv"
            // + fVV());
        }
        return getMolarVolume();
    }

    /** {@inheritDoc} */
    @Override
    public double molarVolume(double pressure, double temperature, double A, double B,
            int phasetype) throws neqsim.util.exception.IsNaNException,
            neqsim.util.exception.TooManyIterationsException {
        double BonV = phasetype == 0 ? 2.0 / (2.0 + temperature / getPseudoCriticalTemperature())
                : pressure * getB() / (numberOfMolesInPhase * temperature * R);

        if (BonV < 0) {
            BonV = 1.0e-8;
        }
        if (BonV > 1.0) {
            BonV = 1.0 - 1.0e-8;
        }
        double BonVold = BonV;
        double Btemp = 0, Dtemp = 0, h = 0, dh = 0, gvvv = 0, fvvv = 0, dhh = 0;
        double d1 = 0, d2 = 0;
        Btemp = getB();
        Dtemp = getA();
        if (Btemp < 0) {
            logger.info("b negative in volume calc");
        }
        setMolarVolume(1.0 / BonV * Btemp / numberOfMolesInPhase);
        int iterations = 0;
        double oldVolume = getVolume();
        do {
            this.volInit();
            gcpa = calc_g();
            lngcpa = Math.log(gcpa);
            setGcpav(calc_lngV());
            gcpavv = calc_lngVV();
            gcpavvv = calc_lngVVV();

            solveX();
            hcpatot = calc_hCPA();

            double dV = getVolume() - oldVolume;
            if (iterations > 0) {
                setXsitedV(dV);
            }
            oldVolume = getVolume();
            setXsiteOld();

            iterations++;
            BonVold = BonV;
            h = BonV - Btemp / numberOfMolesInPhase * dFdV()
                    - pressure * Btemp / (numberOfMolesInPhase * R * temperature);
            dh = 1.0 + Btemp / Math.pow(BonV, 2.0) * (Btemp / numberOfMolesInPhase * dFdVdV());
            dhh = -2.0 * Btemp / Math.pow(BonV, 3.0) * (Btemp / numberOfMolesInPhase * dFdVdV())
                    - Math.pow(Btemp, 2.0) / Math.pow(BonV, 4.0)
                            * (Btemp / numberOfMolesInPhase * dFdVdVdV());

            d1 = -h / dh;
            d2 = -dh / dhh;

            if (Math.abs(d1 / d2) <= 1.0) {
                BonV += d1 * (1.0 + 0.5 * d1 / d2);
            } else if (d1 / d2 < -1) {
                BonV += d1 * (1.0 + 0.5 * -1.0);
            } else if (d1 / d2 > 1) {
                BonV += d2;
                double hnew = h + d2 * -h / d1;
                if (Math.abs(hnew) > Math.abs(h)) {
                    BonV = phasetype == 1
                            ? 2.0 / (2.0 + temperature / getPseudoCriticalTemperature())
                            : pressure * getB() / (numberOfMolesInPhase * temperature * R);
                }
            }

            if (BonV > 1) {
                BonV = 1.0 - 1.0e-8;
                BonVold = 10;
            }
            if (BonV < 0) {
                BonV = 1.0e-8;
                BonVold = 10;
            }

            setMolarVolume(1.0 / BonV * Btemp / numberOfMolesInPhase);
            Z = pressure * getMolarVolume() / (R * temperature);

            // System.out.println("Z" + Z);
        } while (Math.abs((BonV - BonVold) / BonV) > 1.0e-10 && iterations < 1001);
        // System.out.println("Z" + Z + " iterations " + iterations + " h " + h);
        // System.out.println("pressure " + Z*R*temperature/getMolarVolume());
        // if(iterations>=100) throw new util.exception.TooManyIterationsException();
        // System.out.println("error in volume " +
        // (-pressure+R*temperature/getMolarVolume()-R*temperature*dFdV()));// + "
        // firstterm " + (R*temperature/molarVolume) + " second " +
        // R*temperature*dFdV());
        if (Double.isNaN(getMolarVolume())) {
            throw new neqsim.util.exception.IsNaNException();
            // System.out.println("BonV: " + BonV + " "+" itert: " + iterations +" " +h + "
            // " +dh + " B " + Btemp + " D " + Dtemp + " gv" + gV() + " fv " + fv() + " fvv"
            // + fVV());
        }
        return getMolarVolume();
    }

    /** {@inheritDoc} */
    @Override
    public double molarVolume2(double pressure, double temperature, double A, double B, int phase)
            throws neqsim.util.exception.IsNaNException,
            neqsim.util.exception.TooManyIterationsException {
        Z = phase == 0 ? 1.0 : 1.0e-5;
        setMolarVolume(Z * R * temperature / pressure);
        // super.molarVolume(pressure,temperature, A, B, phase);
        int iterations = 0;
        double err = 0.0, dErrdV = 0.0;
        double deltaV = 0;

        do {
            A = calcA(this, temperature, pressure, numberOfComponents);
            B = calcB(this, temperature, pressure, numberOfComponents);
            double dFdV = dFdV(), dFdVdV = dFdVdV(), dFdVdVdV = dFdVdVdV();
            double factor1 = 1.0e0, factor2 = 1.0e0;
            err = -R * temperature * dFdV + R * temperature / getMolarVolume() - pressure;

            logger.info("pressure " + -R * temperature * dFdV + " "
                    + R * temperature / getMolarVolume());
            // -pressure;
            dErrdV = -R * temperature * dFdVdV
                    - R * temperature * numberOfMolesInPhase / Math.pow(getVolume(), 2.0);

            logger.info("errdV " + dErrdV);
            logger.info("err " + err);

            deltaV = -err / dErrdV;

            setMolarVolume(getMolarVolume() + deltaV / numberOfMolesInPhase);

            Z = pressure * getMolarVolume() / (R * temperature);
            if (Z < 0) {
                Z = 1e-6;
                setMolarVolume(Z * R * temperature / pressure);
            }
            // System.out.println("Z " + Z);
        } while (Math.abs(err) > 1.0e-8 || iterations < 100);
        // System.out.println("Z " + Z);
        return getMolarVolume();
    }

    /** {@inheritDoc} */
    @Override
    public double getGcpav() {
        return gcpav;
    }

    /**
     * <p>
     * Setter for the field <code>gcpav</code>.
     * </p>
     *
     * @param gcpav a double
     */
    public void setGcpav(double gcpav) {
        this.gcpav = gcpav;
    }

    /** {@inheritDoc} */
    @Override
    public CPAMixingInterface getCpamix() {
        return cpamix;
    }

    /** {@inheritDoc} */
    @Override
    public int getCrossAssosiationScheme(int comp1, int comp2, int site1, int site2) {
        if (comp1 == comp2) {
            return selfAccociationScheme[comp1][site1][site2];
        }
        return crossAccociationScheme[comp1][comp2][site1][site2];
    }

    /** {@inheritDoc} */
    @Override
    public int getTotalNumberOfAccociationSites() {
        return totalNumberOfAccociationSites;
    }

    /** {@inheritDoc} */
    @Override
    public void setTotalNumberOfAccociationSites(int totalNumberOfAccociationSites) {
        this.totalNumberOfAccociationSites = totalNumberOfAccociationSites;
    }
}<|MERGE_RESOLUTION|>--- conflicted
+++ resolved
@@ -540,8 +540,6 @@
         return gcpa;
     }
 
-<<<<<<< HEAD
-=======
     /**
      * <p>
      * molarVolume3.
@@ -556,7 +554,6 @@
      * @throws neqsim.util.exception.IsNaNException if any.
      * @throws neqsim.util.exception.TooManyIterationsException if any.
      */
->>>>>>> f5b5a8bf
     public double molarVolume3(double pressure, double temperature, double A, double B,
             int phasetype) throws neqsim.util.exception.IsNaNException,
             neqsim.util.exception.TooManyIterationsException {
