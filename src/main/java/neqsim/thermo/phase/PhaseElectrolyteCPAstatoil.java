--- conflicted
+++ resolved
@@ -8,17 +8,12 @@
 import neqsim.thermo.component.ComponentElectrolyteCPAstatoil;
 
 /**
-<<<<<<< HEAD
- * @author Even Solbraa
- * @version
-=======
  * <p>
  * PhaseElectrolyteCPAstatoil class.
  * </p>
  *
  * @author Even Solbraa
  * @version $Id: $Id
->>>>>>> f5b5a8bf
  */
 public class PhaseElectrolyteCPAstatoil extends PhaseElectrolyteCPA {
     private static final long serialVersionUID = 1000;
