--- conflicted
+++ resolved
@@ -78,8 +78,8 @@
   @Override
   public void init(double totalNumberOfMoles, int numberOfComponents, int type, PhaseType pt,
       double beta) {
-    if (phase > 1) {
-      phase = 0;
+    if (pt != PhaseType.GAS) {
+      pt = PhaseType.LIQUID;
     }
     if (!mixingRuleDefined) {
       setMixingRule(1);
@@ -98,10 +98,6 @@
     }
 
     if (type != 0) {
-<<<<<<< HEAD
-      setType(pt.getValue() == 0 ? PhaseType.LIQUID : PhaseType.GAS);
-=======
->>>>>>> 135d3c72
       try {
         if (calcMolarVolume) {
           molarVolume = molarVolume(pressure, temperature,
