--- conflicted
+++ resolved
@@ -76,23 +76,16 @@
 
   /** {@inheritDoc} */
   @Override
-<<<<<<< HEAD
-  public void init(double totalNumberOfMoles, int numberOfComponents, int type, PhaseType pt,
-      double beta) {
-    if (pt != PhaseType.GAS) {
-      pt = PhaseType.LIQUID;
-=======
   public void init(double totalNumberOfMoles, int numberOfComponents, int type, PhaseType phase,
       double beta) {
     if (phase.getValue() > 1) {
       phase = PhaseType.LIQUID;
->>>>>>> 7319f70a
     }
     if (!mixingRuleDefined) {
       setMixingRule(1);
     }
 
-    super.init(totalNumberOfMoles, numberOfComponents, type, pt, beta);
+    super.init(totalNumberOfMoles, numberOfComponents, type, phase, beta);
 
     if (type != 0) {
       loc_B = calcB(this, temperature, pressure, numberOfComponents);
@@ -109,11 +102,7 @@
         if (calcMolarVolume) {
           molarVolume = molarVolume(pressure, temperature,
               getA() / numberOfMolesInPhase / numberOfMolesInPhase, getB() / numberOfMolesInPhase,
-<<<<<<< HEAD
-              pt.getValue());
-=======
               phase.getValue());
->>>>>>> 7319f70a
         }
       } catch (Exception ex) {
         logger.error("Failed to solve for molarVolume within the iteration limit.");
