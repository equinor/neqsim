/*
 * PhaseEos.java
 *
 * Created on 3. juni 2000, 14:38
 */

package neqsim.thermo.phase;

import org.apache.logging.log4j.LogManager;
import org.apache.logging.log4j.Logger;
import neqsim.thermo.component.ComponentEosInterface;
import neqsim.thermo.mixingRule.EosMixingRules;
import neqsim.thermo.mixingRule.EosMixingRulesInterface;

/**
 *
 * @author Even Solbraa
 */
abstract class PhaseEos extends Phase implements PhaseEosInterface {
  private static final long serialVersionUID = 1000;
  static Logger logger = LogManager.getLogger(PhaseEos.class);

  private double loc_A;
  private double loc_AT;
  private double loc_ATT;
  private double loc_B;
  private double f_loc = 0;
  private double g = 0;
  public double delta1 = 0;
  public double delta2 = 0;
  protected EosMixingRules mixSelect = null;
  protected EosMixingRulesInterface mixRule = null;
  double uEOS = 0;
  double wEOS = 0;
  // Class methods

  /** {@inheritDoc} */
  @Override
  public PhaseEos clone() {
    PhaseEos clonedPhase = null;
    try {
      clonedPhase = (PhaseEos) super.clone();
    } catch (Exception e) {
      logger.error("Cloning failed.", e);
    }

    // clonedPhase.mixSelect = (EosMixingRules) mixSelect.clone();
    // clonedPhase.mixRule = (EosMixingRulesInterface) mixRule.clone();
    return clonedPhase;
  }

  /**
   * <p>
   * Constructor for PhaseEos.
   * </p>
   */
  public PhaseEos() {
    super();
    mixSelect = new EosMixingRules();
    componentArray = new ComponentEosInterface[MAX_NUMBER_OF_COMPONENTS];
    mixRule = mixSelect.getMixingRule(1);
    // solver = new newtonRhapson();
  }

  /** {@inheritDoc} */
  @Override
  public EosMixingRulesInterface getMixingRule() {
    return mixRule;
  }

  /** {@inheritDoc} */
  @Override
  public void displayInteractionCoefficients(String intType) {
    mixSelect.displayInteractionCoefficients(intType, this);
  }

  /** {@inheritDoc} */
  @Override
  public void addcomponent(double moles) {
    super.addcomponent(moles);
  }

  /** {@inheritDoc} */
  @Override
  public void init(double totalNumberOfMoles, int numberOfComponents, int type, int phase,
      double beta) {
    if (!mixingRuleDefined) {
      setMixingRule(1);
    }

    super.init(totalNumberOfMoles, numberOfComponents, type, phase, beta);

    if (type != 0) {
      loc_B = calcB(this, temperature, pressure, numberOfComponents);
      loc_A = calcA(this, temperature, pressure, numberOfComponents);
    }

    if (isConstantPhaseVolume()) {
      setMolarVolume(getTotalVolume() / getNumberOfMolesInPhase());
      pressure = calcPressure();
    }

    if (type != 0) {
      phaseTypeName = phase == 0 ? "liquid" : "gas";
      try {
        if (calcMolarVolume) {
          molarVolume = molarVolume(pressure, temperature,
              getA() / numberOfMolesInPhase / numberOfMolesInPhase, getB() / numberOfMolesInPhase,
              phase);
        }
      } catch (Exception e) {
        logger.error("Failed to solve for molarVolume within the iteration limit.");
        throw new RuntimeException(e);
        // logger.error("too many iterations in volume calc!", e);
        // logger.info("moles " + numberOfMolesInPhase);
        // logger.info("molarVolume " + getMolarVolume());
        // logger.info("setting molar volume to ideal gas molar volume.............");
        // setMolarVolume((R * temperature) / pressure);
        // System.exit(0);
      }

      Z = pressure * getMolarVolume() / (R * temperature);
      for (int i = 0; i < numberOfComponents; i++) {
        componentArray[i].Finit(this, temperature, pressure, totalNumberOfMoles, beta,
            numberOfComponents, type);
      }

      f_loc = calcf();
      g = calcg();

      if (type >= 2) {
        loc_AT = calcAT(this, temperature, pressure, numberOfComponents);
        loc_ATT = calcATT(this, temperature, pressure, numberOfComponents);
      }

      // logger.info("V/b" + (getVolume()/getB()) + " Z " + getZ());
      double sumHydrocarbons = 0.0;
      double sumAqueous = 0.0;
      for (int i = 0; i < numberOfComponents; i++) {
        if (getComponent(i).isHydrocarbon() || getComponent(i).isInert()
            || getComponent(i).isIsTBPfraction()) {
          sumHydrocarbons += getComponent(i).getx();
        } else {
          sumAqueous += getComponent(i).getx();
        }
      }

      if (getVolume() / getB() > 1.75) {
        phaseTypeName = "gas";
      } else if (sumHydrocarbons > sumAqueous) {
        phaseTypeName = "oil";
      } else {
        phaseTypeName = "aqueous";
      }

      // if ((hasComponent("water") && getVolume() / getB() < 1.75 &&
      // getComponent("water").getx() > 0.1) || (hasComponent("MEG") && getVolume() /
      // getB() < 1.75 && getComponent("MEG").getx() > 0.1) || (hasComponent("TEG") &&
      // getComponent("TEG").getx() > 0.1) || (hasComponent("DEG") &&
      // getComponent("DEG").getx() > 0.1) || (hasComponent("methanol") &&
      // getComponent("methanol").getx() > 0.5 || (hasComponent("ethanol") &&
      // getComponent("ethanol").getx() > 0.5))) {
      // phaseTypeName = "aqueous";
      // }
    }
  }

  /** {@inheritDoc} */
  @Override
  public void setMixingRule(int type) {
    mixingRuleDefined = true;
    super.setMixingRule(type);
    mixRule = mixSelect.getMixingRule(type, this);
  }

  /** {@inheritDoc} */
  @Override
  public void setMixingRuleGEModel(String name) {
    mixRule.setMixingRuleGEModel(name);
    mixSelect.setMixingRuleGEModel(name);
  }

  /** {@inheritDoc} */
  @Override
  public void resetMixingRule(int type) {
    mixingRuleDefined = true;
    super.setMixingRule(type);
    mixRule = mixSelect.resetMixingRule(type, this);
  }

  /**
   * <p>
   * molarVolume2.
   * </p>
   *
   * @param pressure a double
   * @param temperature a double
   * @param A a double
   * @param B a double
   * @param phase a int
   * @return a double
   * @throws neqsim.util.exception.IsNaNException if any.
   * @throws neqsim.util.exception.TooManyIterationsException if any.
   */
  public double molarVolume2(double pressure, double temperature, double A, double B, int phase)
      throws neqsim.util.exception.IsNaNException,
      neqsim.util.exception.TooManyIterationsException {
    double BonV = phase == 0 ? 2.0 / (2.0 + temperature / getPseudoCriticalTemperature())
        : pressure * getB() / (numberOfMolesInPhase * temperature * R);
    if (BonV < 0) {
      BonV = 0.0;
    }
    if (BonV > 1.0) {
      BonV = 1.0;
    }
    double BonVold = BonV;
    double Btemp = 0;
    double Dtemp = 0;
    double h = 0;
    double dh = 0;
    double gvvv = 0;
    double fvvv = 0;
    double dhh = 0;
    double d1 = 0;
    double d2 = 0;
    Btemp = getB();
    Dtemp = getA();

    setMolarVolume(1.0 / BonV * Btemp / numberOfMolesInPhase);
    int iterations = 0;
    int maxIterations = 1000;

    do {
      iterations++;
      BonVold = BonV;
      h = BonV + Btemp * gV() + Btemp * Dtemp / (numberOfMolesInPhase * temperature) * fv()
          - pressure * Btemp / (numberOfMolesInPhase * R * temperature);
      dh = 1.0 - Btemp / (BonV * BonV)
          * (Btemp * gVV() + Btemp * Dtemp * fVV() / (numberOfMolesInPhase * temperature));
      fvvv = 1.0 / (R * Btemp * (delta1 - delta2))
          * (2.0 / Math.pow(numberOfMolesInPhase * getMolarVolume() + Btemp * delta1, 3.0)
              - 2.0 / Math.pow(numberOfMolesInPhase * getMolarVolume() + Btemp * delta2, 3.0));
      gvvv = 2.0 / Math.pow(numberOfMolesInPhase * getMolarVolume() - Btemp, 3.0)
          - 2.0 / Math.pow(numberOfMolesInPhase * getMolarVolume(), 3.0);
      dhh = 2.0 * Btemp / Math.pow(BonV, 3.0)
          * (Btemp * gVV() + Btemp * Dtemp / (numberOfMolesInPhase * temperature) * fVV())
          + Btemp * Btemp / Math.pow(BonV, 4.0)
              * (Btemp * gvvv + Btemp * Dtemp / (numberOfMolesInPhase * temperature) * fvvv);

      d1 = -h / dh;
      d2 = -dh / dhh;

      if (Math.abs(d1 / d2) <= 1.0) {
        BonV += d1 * (1.0 + 0.5 * d1 / d2);
      } else if (d1 / d2 < -1) {
        BonV += d1 * (1.0 + 0.5 * -1.0);
      } else if (d1 / d2 > 1) {
        BonV += d2;
        double hnew = h + d2 * dh;
        if (Math.abs(hnew) > Math.abs(h)) {
          BonV += 0;
        }
      }

      if (BonV > 1) {
        BonV = 1.0 - 1.0e-16;
        BonVold = 10;
      }
      if (BonV < 0) {
        BonV = 1.0e-16;
        BonVold = 10;
      }

      setMolarVolume(1.0 / BonV * Btemp / numberOfMolesInPhase);
      Z = pressure * getMolarVolume() / (R * temperature);
    } while (Math.abs(BonV - BonVold) > 1.0e-9 && iterations < maxIterations);
    // molarVolume = 1.0/BonV*Btemp/numberOfMolesInPhase;
    // Z = pressure*molarVolume/(R*temperature);
    // logger.info("BonV: " + BonV + " " + h + " " +dh + " B " + Btemp + " D " +
    // Dtemp + " gv" + gV() + " fv " + fv() + " fvv" + fVV());
    // logger.info("BonV: " + BonV + " "+" itert: " + iterations +" " +h + " " +dh +
    // " B " + Btemp + " D " + Dtemp + " gv" + gV() + " fv " + fv() + " fvv" +
    // fVV());
    if (iterations >= maxIterations) {
      throw new neqsim.util.exception.TooManyIterationsException(this, "molarVolume2",
          maxIterations);
    }
    if (Double.isNaN(getMolarVolume())) {
      throw new neqsim.util.exception.IsNaNException(this, "molarVolume2", "Molar volume");
      // logger.info("BonV: " + BonV + " "+" itert: " + iterations +" " +h + " " +dh +
      // " B " + Btemp + " D " + Dtemp + " gv" + gV() + " fv " + fv() + " fvv" +
      // fVV());
    }
    return getMolarVolume();
  }

  /** {@inheritDoc} */
  @Override
  public double molarVolume(double pressure, double temperature, double A, double B, int phase)
      throws neqsim.util.exception.IsNaNException,
      neqsim.util.exception.TooManyIterationsException {
    double BonV = phase == 0 ? 2.0 / (2.0 + temperature / getPseudoCriticalTemperature())
        : pressure * getB() / (numberOfMolesInPhase * temperature * R);

    if (BonV < 0) {
      BonV = 1.0e-4;
    }
    if (BonV > 1.0) {
      BonV = 1.0 - 1.0e-4;
    }

    double BonVold = BonV;

    double Btemp = getB();
    double h;
    double dh;
    double dhh;
    double d1;
    double d2;
    double BonV2;
    if (Btemp < 0) {
      logger.info("b negative in volume calc");
    }
    setMolarVolume(1.0 / BonV * Btemp / numberOfMolesInPhase);
    boolean changeFase = false;
    double error = 1.0;
    double errorOld = 1.0e10;
    int iterations = 0;
    int maxIterations = 300;
    do {
      errorOld = error;
      iterations++;
      BonVold = BonV;
      BonV2 = BonV * BonV;
      h = BonV - Btemp / numberOfMolesInPhase * dFdV()
          - pressure * Btemp / (numberOfMolesInPhase * R * temperature);
      dh = 1.0 + Btemp / (BonV2) * (Btemp / numberOfMolesInPhase * dFdVdV());
      dhh = -2.0 * Btemp / (BonV2 * BonV) * (Btemp / numberOfMolesInPhase * dFdVdV())
          - Btemp * Btemp / (BonV2 * BonV2) * (Btemp / numberOfMolesInPhase * dFdVdVdV());

      d1 = -h / dh;
      d2 = -dh / dhh;

      if (Math.abs(d1 / d2) <= 1.0) {
        BonV += d1 * (1.0 + 0.5 * d1 / d2);
      } else if (d1 / d2 < -1) {
        BonV += d1 * (1.0 + 0.5 * -1.0);
      } else if (d1 > d2) {
        BonV += d2;
        double hnew = h + d2 * dh;
        if (Math.abs(hnew) > Math.abs(h)) {
          BonV = phase == 1 ? 2.0 / (2.0 + temperature / getPseudoCriticalTemperature())
              : pressure * getB() / (numberOfMolesInPhase * temperature * R);
        }
<<<<<<< HEAD
        if (BonV > 1.0) {
            BonV = 1.0 - 1.0e-4;
        }

        double BonVold = BonV, Btemp = getB(), h, dh, dhh, d1, d2, BonV2;

        if (Btemp < 0) {
            logger.info("b negative in volume calc");
        }
        setMolarVolume(1.0 / BonV * Btemp / numberOfMolesInPhase);
        boolean changeFase = false;
        double error = 1.0, errorOld = 1.0e10;
        int iterations = 0;
        int maxIterations = 300;
        do {
            errorOld = error;
            iterations++;
            BonVold = BonV;
            BonV2 = BonV * BonV;
            h = BonV - Btemp / numberOfMolesInPhase * dFdV()
                    - pressure * Btemp / (numberOfMolesInPhase * R * temperature);
            dh = 1.0 + Btemp / (BonV2) * (Btemp / numberOfMolesInPhase * dFdVdV());
            dhh = -2.0 * Btemp / (BonV2 * BonV) * (Btemp / numberOfMolesInPhase * dFdVdV())
                    - Btemp * Btemp / (BonV2 * BonV2) * (Btemp / numberOfMolesInPhase * dFdVdVdV());

            d1 = -h / dh;
            d2 = -dh / dhh;

            if (Math.abs(d1 / d2) <= 1.0) {
                BonV += d1 * (1.0 + 0.5 * d1 / d2);
            } else if (d1 / d2 < -1) {
                BonV += d1 * (1.0 + 0.5 * -1.0);
            } else if (d1 > d2) {
                BonV += d2;
                double hnew = h + d2 * dh;
                if (Math.abs(hnew) > Math.abs(h)) {
                    BonV = phase == 1 ? 2.0 / (2.0 + temperature / getPseudoCriticalTemperature())
                            : pressure * getB() / (numberOfMolesInPhase * temperature * R);
                }
            } else {
                BonV += d1 * (0.1);
            }

            if (BonV > 1) {
                BonV = 1.0 - 1.0e-6;
                BonVold = 100;
            }
            if (BonV < 0) {
                // BonV = Math.abs(BonV);
                BonV = 1.0e-10;
                BonVold = 10;
            }

            error = Math.abs((BonV - BonVold) / BonVold);
            // logger.info("error " + error);

            if (iterations > 150 && error > errorOld && !changeFase) {
                changeFase = true;
                BonVold = 10.0;
                BonV = phase == 1 ? 2.0 / (2.0 + temperature / getPseudoCriticalTemperature())
                        : pressure * getB() / (numberOfMolesInPhase * temperature * R);
            }

            setMolarVolume(1.0 / BonV * Btemp / numberOfMolesInPhase);
            Z = pressure * getMolarVolume() / (R * temperature);
            // logger.info("Math.abs((BonV - BonVold)) " + Math.abs((BonV - BonVold)));
        } while (Math.abs((BonV - BonVold) / BonVold) > 1.0e-10 && iterations < maxIterations);
        // logger.info("pressure " + Z*R*temperature/molarVolume);
        // logger.info("error in volume " +
        // (-pressure+R*temperature/molarVolume-R*temperature*dFdV()) + " firstterm " +
        // (R*temperature/molarVolume) + " second " + R*temperature*dFdV());
        if (iterations >= maxIterations) {
          throw new neqsim.util.exception.TooManyIterationsException(this, "molarVolume",
              maxIterations);
        }
        if (Double.isNaN(getMolarVolume())) {
            // A = calcA(this, temperature, pressure, numberOfComponents);
            // molarVolume(pressure, temperature, A, B, phase);
            throw new neqsim.util.exception.IsNaNException(this, "molarVolume", "Molar volume");
            // logger.info("BonV: " + BonV + " "+" itert: " + iterations +" " +h + " " +dh +
            // " B " + Btemp + " D " + Dtemp + " gv" + gV() + " fv " + fv() + " fvv" +
            // fVV());
        }
        return getMolarVolume();
    }

    /** {@inheritDoc} */
    @Override
    public double getPressureRepulsive() {
        double presrep = R * temperature / (getMolarVolume() - getb());
        return presrep;
    }

    /** {@inheritDoc} */
    @Override
    public double getPressureAttractive() {
        double presrep = R * temperature / (getMolarVolume() - getb());
        double presatr = pressure - presrep;
        // presatr = getaT()/((molarVolume+delta1)*(molarVolume+delta2));
        // double prestot = Z*R*temperature/molarVolume;
        return presatr;
    }

    /** {@inheritDoc} */
    @Override
    public java.lang.String getMixingRuleName() {
        return mixRule.getMixingRuleName();
    }

    /** {@inheritDoc} */
    @Override
    public double calcA(PhaseInterface phase, double temperature, double pressure, int numbcomp) {
        loc_A = mixRule.calcA(phase, temperature, pressure, numbcomp);
        return loc_A;
    }

    /** {@inheritDoc} */
    @Override
    public double calcB(PhaseInterface phase, double temperature, double pressure, int numbcomp) {
        loc_B = mixRule.calcB(phase, temperature, pressure, numbcomp);
        return loc_B;
    }

    /** {@inheritDoc} */
    @Override
    public double calcAi(int compNumb, PhaseInterface phase, double temperature, double pressure,
            int numbcomp) {
        return mixRule.calcAi(compNumb, phase, temperature, pressure, numbcomp);
    }

    /**
     * <p>
     * calcAT.
     * </p>
     *
     * @param phase a {@link neqsim.thermo.phase.PhaseInterface} object
     * @param temperature a double
     * @param pressure a double
     * @param numbcomp a int
     * @return a double
     */
    public double calcAT(PhaseInterface phase, double temperature, double pressure, int numbcomp) {
        loc_AT = mixRule.calcAT(phase, temperature, pressure, numbcomp);
        return loc_AT;
    }

    /**
     * <p>
     * calcATT.
     * </p>
     *
     * @param phase a {@link neqsim.thermo.phase.PhaseInterface} object
     * @param temperature a double
     * @param pressure a double
     * @param numbcomp a int
     * @return a double
     */
    public double calcATT(PhaseInterface phase, double temperature, double pressure, int numbcomp) {
        loc_ATT = mixRule.calcATT(phase, temperature, pressure, numbcomp);
        return loc_ATT;
    }

    /** {@inheritDoc} */
    @Override
    public double calcAiT(int compNumb, PhaseInterface phase, double temperature, double pressure,
            int numbcomp) {
        return mixRule.calcAiT(compNumb, phase, temperature, pressure, numbcomp);
    }

    /** {@inheritDoc} */
    @Override
    public double calcAij(int compNumb, int j, PhaseInterface phase, double temperature,
            double pressure, int numbcomp) {
        return mixRule.calcAij(compNumb, j, phase, temperature, pressure, numbcomp);
    }

    /** {@inheritDoc} */
    @Override
    public double calcBij(int compNumb, int j, PhaseInterface phase, double temperature,
            double pressure, int numbcomp) {
        return mixRule.calcBij(compNumb, j, phase, temperature, pressure, numbcomp);
    }

    /** {@inheritDoc} */
    @Override
    public double calcBi(int compNumb, PhaseInterface phase, double temperature, double pressure,
            int numbcomp) {
        return mixRule.calcBi(compNumb, phase, temperature, pressure, numbcomp);
    }

    /** {@inheritDoc} */
    @Override
    public double geta(PhaseInterface phase, double temperature, double pressure, int numbcomp) {
        return calcA(phase, temperature, pressure, numbcomp) / numberOfMolesInPhase
                / numberOfMolesInPhase;
    }

    /** {@inheritDoc} */
    @Override
    public double getb(PhaseInterface phase, double temperature, double pressure, int numbcomp) {
        return calcB(phase, temperature, pressure, numbcomp) / numberOfMolesInPhase;
    }

    /**
     * @return double
     */
    double geta() {
        return loc_A / numberOfMolesInPhase / numberOfMolesInPhase;
    }

    /**
     * @return double
     */
    double getb() {
        return loc_B / numberOfMolesInPhase;
    }

    /** {@inheritDoc} */
    @Override
    public double getA() {
        return loc_A;
    }

    /** {@inheritDoc} */
    @Override
    public double getB() {
        return loc_B;
    }

    /** {@inheritDoc} */
    @Override
    public double getAT() {
        return loc_AT;
    }

    /** {@inheritDoc} */
    @Override
    public double getATT() {
        return loc_ATT;
    }

    /** {@inheritDoc} */
    @Override
    public double getAresTV() {
        return getF() * R * temperature;
    }

    /** {@inheritDoc} */
    @Override
    public double getGresTP() {
        return getAresTV() + pressure * numberOfMolesInPhase * getMolarVolume()
                - numberOfMolesInPhase * R * temperature * (1.0 + Math.log(Z));
    }

    /** {@inheritDoc} */
    @Override
    public double getSresTV() {
        return (-temperature * dFdT() - getF()) * R;
    }

    /** {@inheritDoc} */
    @Override
    public double getSresTP() {
        return getSresTV() + numberOfMolesInPhase * R * Math.log(Z);
    }

    /** {@inheritDoc} */
    @Override
    public double getHresTP() {
        return getAresTV() + temperature * getSresTV()
                + pressure * numberOfMolesInPhase * getMolarVolume()
                - numberOfMolesInPhase * R * temperature;
    }

    /** {@inheritDoc} */
    @Override
    public double getHresdP() {
        return getVolume() + temperature * getdPdTVn() / getdPdVTn();
    }

    /** {@inheritDoc} */
    @Override
    public double getCvres() {
        return (-temperature * temperature * dFdTdT() - 2.0 * temperature * dFdT()) * R;
    }

    /** {@inheritDoc} */
    @Override
    public double getCpres() {
        return getCvres() + R * (-temperature / R * Math.pow(getdPdTVn(), 2.0) / getdPdVTn()
                - numberOfMolesInPhase);
    }

    /**
     * {@inheritDoc}
     *
     * method to return real gas isentropic exponent (kappa = - Cp/Cv*(v/p)*dp/dv
     */
    @Override
    public double getKappa() {
        return -getCp() / getCv() * getVolume() / pressure * getdPdVTn();
    }

    /**
     * {@inheritDoc}
     *
     * method to get the Joule Thomson Coefficient of a phase
     */
    @Override
    public double getJouleThomsonCoefficient() {
        return -1.0 / getCp() * (getMolarVolume() * numberOfMolesInPhase
                + temperature * getdPdTVn() / getdPdVTn());
    }

    /** {@inheritDoc} */
    @Override
    public double getdPdTVn() {
        return -R * temperature * dFdTdV() + pressure / temperature;
    }

    /** {@inheritDoc} */
    @Override
    public double getdPdVTn() {
        return -R * temperature * dFdVdV() - numberOfMolesInPhase * R * temperature
                / Math.pow(numberOfMolesInPhase * getMolarVolume(), 2.0);
    }

    /** {@inheritDoc} */
    @Override
    public double getdPdrho() {
        return getdPdVTn() * getdVdrho() * 1e5;
    }

    /** {@inheritDoc} */
    @Override
    public double getdrhodP() {
        return 1.0 / getdPdrho();
    }

    /** {@inheritDoc} */
    @Override
    public double getdrhodT() {
        return -getdPdTVn() / getdPdrho();
    }

    /** {@inheritDoc} */
    @Override
    public double getdrhodN() {
        return this.getMolarMass();
    }

    /**
     * <p>
     * getdVdrho.
     * </p>
     *
     * @return a double
     */
    public double getdVdrho() {
        return -1.0 * numberOfMolesInPhase * this.getMolarMass() / Math.pow(this.getDensity(), 2.0);
    }

    /** {@inheritDoc} */
    @Override
    public double getg() {
        return g;
    }

    /**
     * <p>
     * Getter for the field <code>f_loc</code>.
     * </p>
     *
     * @return a double
     */
    public double getf_loc() {
        return f_loc;
    }

    /**
     * <p>
     * calcg.
     * </p>
     *
     * @return a double
     */
    public double calcg() {
        return Math.log(1.0 - getb() / molarVolume);
    }

    /**
     * <p>
     * calcf.
     * </p>
     *
     * @return a double
     */
    public double calcf() {
        return (1.0 / (R * loc_B * (delta1 - delta2)) * Math.log(
                (1.0 + delta1 * getb() / molarVolume) / (1.0 + delta2 * getb() / (molarVolume))));
    }

    /**
     * <p>
     * getF.
     * </p>
     *
     * @return a double
     */
    public double getF() {
        return -numberOfMolesInPhase * getg() - getA() / temperature * getf_loc();
    }

    /** {@inheritDoc} */
    @Override
    public double F() {
        return getF();
    }

    /** {@inheritDoc} */
    @Override
    public double Fn() {
        return -getg();
    }

    /** {@inheritDoc} */
    @Override
    public double FT() {
        return getA() * getf_loc() / (temperature * temperature);
    }

    /** {@inheritDoc} */
    @Override
    public double FV() {
        return -numberOfMolesInPhase * gV() - getA() / temperature * fv();
    }

    /** {@inheritDoc} */
    @Override
    public double FD() {
        return -getf_loc() / temperature;
    }

    /** {@inheritDoc} */
    @Override
    public double FB() {
        return -numberOfMolesInPhase * gb() - getA() / temperature * fb();
    }

    /** {@inheritDoc} */
    @Override
    public double gb() {
        return -1.0 / (numberOfMolesInPhase * molarVolume - loc_B);
    }

    /** {@inheritDoc} */
    @Override
    public double fb() {
        return -(f_loc + numberOfMolesInPhase * molarVolume * fv()) / loc_B;
    }

    /** {@inheritDoc} */
    @Override
    public double gV() {
        return getb() / (molarVolume * (numberOfMolesInPhase * molarVolume - loc_B));
        // 1/(numberOfMolesInPhase*getMolarVolume()-getB())-1/(numberOfMolesInPhase*getMolarVolume());
    }

    /** {@inheritDoc} */
    @Override
    public double fv() {
        return -1.0 / (R * (numberOfMolesInPhase * molarVolume + delta1 * loc_B)
                * (numberOfMolesInPhase * molarVolume + delta2 * loc_B));
    }

    ////// NYE metoder fredag 25.08.public double dFdN(PhaseInterface phase, int
    ////// numberOfComponents, double temperature, double pressure, int phasetype){
    /** {@inheritDoc} */
    @Override
    public double FnV() {
        return -gV();
    }

    /** {@inheritDoc} */
    @Override
    public double FnB() {
        return -gb();
    }

    /** {@inheritDoc} */
    @Override
    public double FTT() {
        return -2.0 / temperature * FT();
    }

    /** {@inheritDoc} */
    @Override
    public double FBT() {
        return getA() * fb() / temperature / temperature;
    }

    /** {@inheritDoc} */
    @Override
    public double FDT() {
        return getf_loc() / temperature / temperature;
    }

    /** {@inheritDoc} */
    @Override
    public double FBV() {
        return -numberOfMolesInPhase * gBV() - getA() * fBV() / temperature;
    }

    /** {@inheritDoc} */
    @Override
    public double FBB() {
        return -numberOfMolesInPhase * gBB() - getA() * fBB() / temperature;
    }

    /** {@inheritDoc} */
    @Override
    public double FDV() {
        return -fv() / temperature;
    }

    /** {@inheritDoc} */
    @Override
    public double FBD() {
        return -fb() / temperature;
    }

    /** {@inheritDoc} */
    @Override
    public double FTV() {
        return getA() * fv() / temperature / temperature;
    }

    /** {@inheritDoc} */
    @Override
    public double FVV() {
        return -numberOfMolesInPhase * gVV() - getA() * fVV() / temperature;
    }

    /**
     * <p>
     * FVVV.
     * </p>
     *
     * @return a double
     */
    public double FVVV() {
        return -numberOfMolesInPhase * gVVV() - getA() * fVVV() / temperature;
    }

    /** {@inheritDoc} */
    @Override
    public double gVV() {
        double val1 = numberOfMolesInPhase * getMolarVolume();
        double val2 = val1 - getB();
        return -1.0 / (val2 * val2) + 1.0 / (val1 * val1);
    }

    /**
     * <p>
     * gVVV.
     * </p>
     *
     * @return a double
     */
    public double gVVV() {
        double val1 = numberOfMolesInPhase * getMolarVolume();
        double val2 = val1 - getB();
        return 2.0 / (val2 * val2 * val2) - 2.0 / (val1 * val1 * val1);
    }

    /** {@inheritDoc} */
    @Override
    public double gBV() {
        double val = numberOfMolesInPhase * getMolarVolume() - getB();
        return 1.0 / (val * val);
    }

    /** {@inheritDoc} */
    @Override
    public double gBB() {
        double val = numberOfMolesInPhase * getMolarVolume() - getB();
        return -1.0 / (val * val);
    }

    /** {@inheritDoc} */
    @Override
    public double fVV() {
        double val1 = (numberOfMolesInPhase * molarVolume + delta1 * loc_B);
        double val2 = (numberOfMolesInPhase * molarVolume + delta2 * loc_B);
        return 1.0 / (R * loc_B * (delta1 - delta2)) * (-1.0 / (val1 * val1) + 1.0 / (val2 * val2));
    }

    /**
     * <p>
     * fVVV.
     * </p>
     *
     * @return a double
     */
    public double fVVV() {
        double val1 = numberOfMolesInPhase * molarVolume + getB() * delta1;
        double val2 = numberOfMolesInPhase * molarVolume + getB() * delta2;
        return 1.0 / (R * getB() * (delta1 - delta2))
                * (2.0 / (val1 * val1 * val1) - 2.0 / (val2 * val2 * val2));
    }

    /** {@inheritDoc} */
    @Override
    public double fBV() {
        return -(2.0 * fv() + numberOfMolesInPhase * molarVolume * fVV()) / getB();
    }

    /** {@inheritDoc} */
    @Override
    public double fBB() {
        return -(2.0 * fb() + numberOfMolesInPhase * molarVolume * fBV()) / getB();
    }

    /** {@inheritDoc} */
    @Override
    public double dFdT() {
        return FT() + FD() * getAT();
    }

    /** {@inheritDoc} */
    @Override
    public double dFdV() {
        return FV();
    }

    /** {@inheritDoc} */
    @Override
    public double dFdTdV() {
        return FTV() + FDV() * getAT();
    }

    /** {@inheritDoc} */
    @Override
    public double dFdVdV() {
        return FVV();
    }

    /**
     * <p>
     * dFdVdVdV.
     * </p>
     *
     * @return a double
     */
    public double dFdVdVdV() {
        return FVVV();
    }

    /** {@inheritDoc} */
    @Override
    public double dFdTdT() {
        return FTT() + 2.0 * FDT() * getAT() + FD() * getATT();
    }

    /** {@inheritDoc} */
    @Override
    public double calcPressure() {
        return -R * temperature * dFdV()
                + getNumberOfMolesInPhase() * R * temperature / getTotalVolume();
    }

    /** {@inheritDoc} */
    @Override
    public double calcPressuredV() {
        return -R * temperature * dFdVdV()
                - getNumberOfMolesInPhase() * R * temperature / Math.pow(getTotalVolume(), 2.0);
    }

    /**
     * {@inheritDoc}
     *
     * method to get the speed of sound of a phase
     */
    @Override
    public double getSoundSpeed() {
        double bs = -1.0 / getVolume() * getCv() / getCp() / getdPdVTn();
        double Mw = getNumberOfMolesInPhase() * getMolarMass();
        return Math.sqrt(getVolume() / Mw / bs);
    }

    /**
     * <p>
     * getdUdSVn.
     * </p>
     *
     * @return a double
     */
    public double getdUdSVn() {
        return getTemperature();
    }

    /**
     * <p>
     * getdUdVSn.
     * </p>
     *
     * @return a double
     */
    public double getdUdVSn() {
        return -getPressure();
    }

    /**
     * <p>
     * getdUdSdSVn.
     * </p>
     *
     * @return a double
     */
    public double getdUdSdSVn() {
      return 1.0 / (FTT() * R * getTemperature()); // noe feil her
    }

    /**
     * <p>
     * getdUdVdVSn.
     * </p>
     *
     * @param phase a {@link neqsim.thermo.phase.PhaseInterface} object
     * @return a double
     */
    public double getdUdVdVSn(PhaseInterface phase) {
        return -FVV() * 1.0 / FTT();
    }

    /**
     * <p>
     * getdUdSdVn.
     * </p>
     *
     * @param phase a {@link neqsim.thermo.phase.PhaseInterface} object
     * @return a double
     */
    public double getdUdSdVn(PhaseInterface phase) {
        return -1.0 / FTT() * FTV();
    }

    // getdTVndSVn() needs to be implemented
    /**
     * <p>
     * getdTVndSVnJaobiMatrix.
     * </p>
     *
     * @return an array of {@link double} objects
     */
    public double[][] getdTVndSVnJaobiMatrix() {
        double[][] jacobiMatrix = new double[2 + numberOfComponents][2 + numberOfComponents];

        jacobiMatrix[0][0] = FTT();
        jacobiMatrix[1][0] = FTT();
=======
      } else {
        BonV += d1 * (0.1);
      }

      if (BonV > 1) {
        BonV = 1.0 - 1.0e-6;
        BonVold = 100;
      }
      if (BonV < 0) {
        // BonV = Math.abs(BonV);
        BonV = 1.0e-10;
        BonVold = 10;
      }

      error = Math.abs((BonV - BonVold) / BonVold);
      // logger.info("error " + error);

      if (iterations > 150 && error > errorOld && !changeFase) {
        changeFase = true;
        BonVold = 10.0;
        BonV = phase == 1 ? 2.0 / (2.0 + temperature / getPseudoCriticalTemperature())
            : pressure * getB() / (numberOfMolesInPhase * temperature * R);
      }

      setMolarVolume(1.0 / BonV * Btemp / numberOfMolesInPhase);
      Z = pressure * getMolarVolume() / (R * temperature);
      // logger.info("Math.abs((BonV - BonVold)) " + Math.abs((BonV - BonVold)));
    } while (Math.abs((BonV - BonVold) / BonVold) > 1.0e-10 && iterations < maxIterations);
    // logger.info("pressure " + Z*R*temperature/molarVolume);
    // logger.info("error in volume " +
    // (-pressure+R*temperature/molarVolume-R*temperature*dFdV()) + " firstterm " +
    // (R*temperature/molarVolume) + " second " + R*temperature*dFdV());
    if (iterations >= maxIterations) {
      throw new neqsim.util.exception.TooManyIterationsException(this, "molarVolume",
          maxIterations);
    }
    if (Double.isNaN(getMolarVolume())) {
      // A = calcA(this, temperature, pressure, numberOfComponents);
      // molarVolume(pressure, temperature, A, B, phase);
      throw new neqsim.util.exception.IsNaNException(this, "molarVolume", "Molar volume");
      // logger.info("BonV: " + BonV + " "+" itert: " + iterations +" " +h + " " +dh +
      // " B " + Btemp + " D " + Dtemp + " gv" + gV() + " fv " + fv() + " fvv" +
      // fVV());
    }
    return getMolarVolume();
  }

  /** {@inheritDoc} */
  @Override
  public double getPressureRepulsive() {
    double presrep = R * temperature / (getMolarVolume() - getb());
    return presrep;
  }

  /** {@inheritDoc} */
  @Override
  public double getPressureAttractive() {
    double presrep = R * temperature / (getMolarVolume() - getb());
    double presatr = pressure - presrep;
    // presatr = getaT()/((molarVolume+delta1)*(molarVolume+delta2));
    // double prestot = Z*R*temperature/molarVolume;
    return presatr;
  }

  /** {@inheritDoc} */
  @Override
  public java.lang.String getMixingRuleName() {
    return mixRule.getMixingRuleName();
  }

  /** {@inheritDoc} */
  @Override
  public double calcA(PhaseInterface phase, double temperature, double pressure, int numbcomp) {
    loc_A = mixRule.calcA(phase, temperature, pressure, numbcomp);
    return loc_A;
  }

  /** {@inheritDoc} */
  @Override
  public double calcB(PhaseInterface phase, double temperature, double pressure, int numbcomp) {
    loc_B = mixRule.calcB(phase, temperature, pressure, numbcomp);
    return loc_B;
  }

  /** {@inheritDoc} */
  @Override
  public double calcAi(int compNumb, PhaseInterface phase, double temperature, double pressure,
      int numbcomp) {
    return mixRule.calcAi(compNumb, phase, temperature, pressure, numbcomp);
  }

  /**
   * <p>
   * calcAT.
   * </p>
   *
   * @param phase a {@link neqsim.thermo.phase.PhaseInterface} object
   * @param temperature a double
   * @param pressure a double
   * @param numbcomp a int
   * @return a double
   */
  public double calcAT(PhaseInterface phase, double temperature, double pressure, int numbcomp) {
    loc_AT = mixRule.calcAT(phase, temperature, pressure, numbcomp);
    return loc_AT;
  }

  /**
   * <p>
   * calcATT.
   * </p>
   *
   * @param phase a {@link neqsim.thermo.phase.PhaseInterface} object
   * @param temperature a double
   * @param pressure a double
   * @param numbcomp a int
   * @return a double
   */
  public double calcATT(PhaseInterface phase, double temperature, double pressure, int numbcomp) {
    loc_ATT = mixRule.calcATT(phase, temperature, pressure, numbcomp);
    return loc_ATT;
  }

  /** {@inheritDoc} */
  @Override
  public double calcAiT(int compNumb, PhaseInterface phase, double temperature, double pressure,
      int numbcomp) {
    return mixRule.calcAiT(compNumb, phase, temperature, pressure, numbcomp);
  }

  /** {@inheritDoc} */
  @Override
  public double calcAij(int compNumb, int j, PhaseInterface phase, double temperature,
      double pressure, int numbcomp) {
    return mixRule.calcAij(compNumb, j, phase, temperature, pressure, numbcomp);
  }

  /** {@inheritDoc} */
  @Override
  public double calcBij(int compNumb, int j, PhaseInterface phase, double temperature,
      double pressure, int numbcomp) {
    return mixRule.calcBij(compNumb, j, phase, temperature, pressure, numbcomp);
  }

  /** {@inheritDoc} */
  @Override
  public double calcBi(int compNumb, PhaseInterface phase, double temperature, double pressure,
      int numbcomp) {
    return mixRule.calcBi(compNumb, phase, temperature, pressure, numbcomp);
  }

  /** {@inheritDoc} */
  @Override
  public double geta(PhaseInterface phase, double temperature, double pressure, int numbcomp) {
    return calcA(phase, temperature, pressure, numbcomp) / numberOfMolesInPhase
        / numberOfMolesInPhase;
  }

  /** {@inheritDoc} */
  @Override
  public double getb(PhaseInterface phase, double temperature, double pressure, int numbcomp) {
    return calcB(phase, temperature, pressure, numbcomp) / numberOfMolesInPhase;
  }

  /**
   * @return double
   */
  double geta() {
    return loc_A / numberOfMolesInPhase / numberOfMolesInPhase;
  }

  /**
   * @return double
   */
  double getb() {
    return loc_B / numberOfMolesInPhase;
  }

  /** {@inheritDoc} */
  @Override
  public double getA() {
    return loc_A;
  }

  /** {@inheritDoc} */
  @Override
  public double getB() {
    return loc_B;
  }

  /** {@inheritDoc} */
  @Override
  public double getAT() {
    return loc_AT;
  }

  /** {@inheritDoc} */
  @Override
  public double getATT() {
    return loc_ATT;
  }

  /** {@inheritDoc} */
  @Override
  public double getAresTV() {
    return getF() * R * temperature;
  }

  /** {@inheritDoc} */
  @Override
  public double getGresTP() {
    return getAresTV() + pressure * numberOfMolesInPhase * getMolarVolume()
        - numberOfMolesInPhase * R * temperature * (1.0 + Math.log(Z));
  }

  /** {@inheritDoc} */
  @Override
  public double getSresTV() {
    return (-temperature * dFdT() - getF()) * R;
  }

  /** {@inheritDoc} */
  @Override
  public double getSresTP() {
    return getSresTV() + numberOfMolesInPhase * R * Math.log(Z);
  }

  /** {@inheritDoc} */
  @Override
  public double getHresTP() {
    return getAresTV() + temperature * getSresTV()
        + pressure * numberOfMolesInPhase * getMolarVolume()
        - numberOfMolesInPhase * R * temperature;
  }

  /** {@inheritDoc} */
  @Override
  public double getHresdP() {
    return getVolume() + temperature * getdPdTVn() / getdPdVTn();
  }

  /** {@inheritDoc} */
  @Override
  public double getCvres() {
    return (-temperature * temperature * dFdTdT() - 2.0 * temperature * dFdT()) * R;
  }

  /** {@inheritDoc} */
  @Override
  public double getCpres() {
    return getCvres()
        + R * (-temperature / R * Math.pow(getdPdTVn(), 2.0) / getdPdVTn() - numberOfMolesInPhase);
  }

  /**
   * {@inheritDoc}
   *
   * method to return real gas isentropic exponent (kappa = - Cp/Cv*(v/p)*dp/dv
   */
  @Override
  public double getKappa() {
    return -getCp() / getCv() * getVolume() / pressure * getdPdVTn();
  }

  /**
   * {@inheritDoc}
   *
   * method to get the Joule Thomson Coefficient of a phase
   */
  @Override
  public double getJouleThomsonCoefficient() {
    return -1.0 / getCp()
        * (getMolarVolume() * numberOfMolesInPhase + temperature * getdPdTVn() / getdPdVTn());
  }

  /** {@inheritDoc} */
  @Override
  public double getdPdTVn() {
    return -R * temperature * dFdTdV() + pressure / temperature;
  }

  /** {@inheritDoc} */
  @Override
  public double getdPdVTn() {
    return -R * temperature * dFdVdV() - numberOfMolesInPhase * R * temperature
        / Math.pow(numberOfMolesInPhase * getMolarVolume(), 2.0);
  }

  /** {@inheritDoc} */
  @Override
  public double getdPdrho() {
    return getdPdVTn() * getdVdrho() * 1e5;
  }

  /** {@inheritDoc} */
  @Override
  public double getdrhodP() {
    return 1.0 / getdPdrho();
  }

  /** {@inheritDoc} */
  @Override
  public double getdrhodT() {
    return -getdPdTVn() / getdPdrho();
  }

  /** {@inheritDoc} */
  @Override
  public double getdrhodN() {
    return this.getMolarMass();
  }

  /**
   * <p>
   * getdVdrho.
   * </p>
   *
   * @return a double
   */
  public double getdVdrho() {
    return -1.0 * numberOfMolesInPhase * this.getMolarMass() / Math.pow(this.getDensity(), 2.0);
  }

  /** {@inheritDoc} */
  @Override
  public double getg() {
    return g;
  }

  /**
   * <p>
   * Getter for the field <code>f_loc</code>.
   * </p>
   *
   * @return a double
   */
  public double getf_loc() {
    return f_loc;
  }

  /**
   * <p>
   * calcg.
   * </p>
   *
   * @return a double
   */
  public double calcg() {
    return Math.log(1.0 - getb() / molarVolume);
  }

  /**
   * <p>
   * calcf.
   * </p>
   *
   * @return a double
   */
  public double calcf() {
    return (1.0 / (R * loc_B * (delta1 - delta2)) * Math
        .log((1.0 + delta1 * getb() / molarVolume) / (1.0 + delta2 * getb() / (molarVolume))));
  }

  /**
   * <p>
   * getF.
   * </p>
   *
   * @return a double
   */
  public double getF() {
    return -numberOfMolesInPhase * getg() - getA() / temperature * getf_loc();
  }

  /** {@inheritDoc} */
  @Override
  public double F() {
    return getF();
  }

  /** {@inheritDoc} */
  @Override
  public double Fn() {
    return -getg();
  }

  /** {@inheritDoc} */
  @Override
  public double FT() {
    return getA() * getf_loc() / (temperature * temperature);
  }

  /** {@inheritDoc} */
  @Override
  public double FV() {
    return -numberOfMolesInPhase * gV() - getA() / temperature * fv();
  }

  /** {@inheritDoc} */
  @Override
  public double FD() {
    return -getf_loc() / temperature;
  }

  /** {@inheritDoc} */
  @Override
  public double FB() {
    return -numberOfMolesInPhase * gb() - getA() / temperature * fb();
  }

  /** {@inheritDoc} */
  @Override
  public double gb() {
    return -1.0 / (numberOfMolesInPhase * molarVolume - loc_B);
  }

  /** {@inheritDoc} */
  @Override
  public double fb() {
    return -(f_loc + numberOfMolesInPhase * molarVolume * fv()) / loc_B;
  }

  /** {@inheritDoc} */
  @Override
  public double gV() {
    return getb() / (molarVolume * (numberOfMolesInPhase * molarVolume - loc_B));
    // 1/(numberOfMolesInPhase*getMolarVolume()-getB())-1/(numberOfMolesInPhase*getMolarVolume());
  }

  /** {@inheritDoc} */
  @Override
  public double fv() {
    return -1.0 / (R * (numberOfMolesInPhase * molarVolume + delta1 * loc_B)
        * (numberOfMolesInPhase * molarVolume + delta2 * loc_B));
  }

  ////// NYE metoder fredag 25.08.public double dFdN(PhaseInterface phase, int
  ////// numberOfComponents, double temperature, double pressure, int phasetype){
  /** {@inheritDoc} */
  @Override
  public double FnV() {
    return -gV();
  }

  /** {@inheritDoc} */
  @Override
  public double FnB() {
    return -gb();
  }

  /** {@inheritDoc} */
  @Override
  public double FTT() {
    return -2.0 / temperature * FT();
  }

  /** {@inheritDoc} */
  @Override
  public double FBT() {
    return getA() * fb() / temperature / temperature;
  }

  /** {@inheritDoc} */
  @Override
  public double FDT() {
    return getf_loc() / temperature / temperature;
  }

  /** {@inheritDoc} */
  @Override
  public double FBV() {
    return -numberOfMolesInPhase * gBV() - getA() * fBV() / temperature;
  }

  /** {@inheritDoc} */
  @Override
  public double FBB() {
    return -numberOfMolesInPhase * gBB() - getA() * fBB() / temperature;
  }

  /** {@inheritDoc} */
  @Override
  public double FDV() {
    return -fv() / temperature;
  }

  /** {@inheritDoc} */
  @Override
  public double FBD() {
    return -fb() / temperature;
  }

  /** {@inheritDoc} */
  @Override
  public double FTV() {
    return getA() * fv() / temperature / temperature;
  }

  /** {@inheritDoc} */
  @Override
  public double FVV() {
    return -numberOfMolesInPhase * gVV() - getA() * fVV() / temperature;
  }

  /**
   * <p>
   * FVVV.
   * </p>
   *
   * @return a double
   */
  public double FVVV() {
    return -numberOfMolesInPhase * gVVV() - getA() * fVVV() / temperature;
  }

  /** {@inheritDoc} */
  @Override
  public double gVV() {
    double val1 = numberOfMolesInPhase * getMolarVolume();
    double val2 = val1 - getB();
    return -1.0 / (val2 * val2) + 1.0 / (val1 * val1);
  }

  /**
   * <p>
   * gVVV.
   * </p>
   *
   * @return a double
   */
  public double gVVV() {
    double val1 = numberOfMolesInPhase * getMolarVolume();
    double val2 = val1 - getB();
    return 2.0 / (val2 * val2 * val2) - 2.0 / (val1 * val1 * val1);
  }

  /** {@inheritDoc} */
  @Override
  public double gBV() {
    double val = numberOfMolesInPhase * getMolarVolume() - getB();
    return 1.0 / (val * val);
  }

  /** {@inheritDoc} */
  @Override
  public double gBB() {
    double val = numberOfMolesInPhase * getMolarVolume() - getB();
    return -1.0 / (val * val);
  }

  /** {@inheritDoc} */
  @Override
  public double fVV() {
    double val1 = (numberOfMolesInPhase * molarVolume + delta1 * loc_B);
    double val2 = (numberOfMolesInPhase * molarVolume + delta2 * loc_B);
    return 1.0 / (R * loc_B * (delta1 - delta2)) * (-1.0 / (val1 * val1) + 1.0 / (val2 * val2));
  }

  /**
   * <p>
   * fVVV.
   * </p>
   *
   * @return a double
   */
  public double fVVV() {
    double val1 = numberOfMolesInPhase * molarVolume + getB() * delta1;
    double val2 = numberOfMolesInPhase * molarVolume + getB() * delta2;
    return 1.0 / (R * getB() * (delta1 - delta2))
        * (2.0 / (val1 * val1 * val1) - 2.0 / (val2 * val2 * val2));
  }

  /** {@inheritDoc} */
  @Override
  public double fBV() {
    return -(2.0 * fv() + numberOfMolesInPhase * molarVolume * fVV()) / getB();
  }

  /** {@inheritDoc} */
  @Override
  public double fBB() {
    return -(2.0 * fb() + numberOfMolesInPhase * molarVolume * fBV()) / getB();
  }

  /** {@inheritDoc} */
  @Override
  public double dFdT() {
    return FT() + FD() * getAT();
  }

  /** {@inheritDoc} */
  @Override
  public double dFdV() {
    return FV();
  }

  /** {@inheritDoc} */
  @Override
  public double dFdTdV() {
    return FTV() + FDV() * getAT();
  }

  /** {@inheritDoc} */
  @Override
  public double dFdVdV() {
    return FVV();
  }

  /**
   * <p>
   * dFdVdVdV.
   * </p>
   *
   * @return a double
   */
  public double dFdVdVdV() {
    return FVVV();
  }

  /** {@inheritDoc} */
  @Override
  public double dFdTdT() {
    return FTT() + 2.0 * FDT() * getAT() + FD() * getATT();
  }

  /** {@inheritDoc} */
  @Override
  public double calcPressure() {
    return -R * temperature * dFdV()
        + getNumberOfMolesInPhase() * R * temperature / getTotalVolume();
  }

  /** {@inheritDoc} */
  @Override
  public double calcPressuredV() {
    return -R * temperature * dFdVdV()
        - getNumberOfMolesInPhase() * R * temperature / Math.pow(getTotalVolume(), 2.0);
  }

  /**
   * {@inheritDoc}
   *
   * method to get the speed of sound of a phase
   */
  @Override
  public double getSoundSpeed() {
    double bs = -1.0 / getVolume() * getCv() / getCp() / getdPdVTn();
    double Mw = getNumberOfMolesInPhase() * getMolarMass();
    return Math.sqrt(getVolume() / Mw / bs);
  }

  /**
   * <p>
   * getdUdSVn.
   * </p>
   *
   * @return a double
   */
  public double getdUdSVn() {
    return getTemperature();
  }

  /**
   * <p>
   * getdUdVSn.
   * </p>
   *
   * @return a double
   */
  public double getdUdVSn() {
    return -getPressure();
  }

  /**
   * <p>
   * getdUdSdSVn.
   * </p>
   *
   * @return a double
   */
  public double getdUdSdSVn() {
    return 1.0 / (FTT() * R * getTemperature());// noe feil her
  }

  /**
   * <p>
   * getdUdVdVSn.
   * </p>
   *
   * @param phase a {@link neqsim.thermo.phase.PhaseInterface} object
   * @return a double
   */
  public double getdUdVdVSn(PhaseInterface phase) {
    return -FVV() * 1.0 / FTT();
  }

  /**
   * <p>
   * getdUdSdVn.
   * </p>
   *
   * @param phase a {@link neqsim.thermo.phase.PhaseInterface} object
   * @return a double
   */
  public double getdUdSdVn(PhaseInterface phase) {
    return -1.0 / FTT() * FTV();
  }

  // getdTVndSVn() needs to be implemented
  /**
   * <p>
   * getdTVndSVnJaobiMatrix.
   * </p>
   *
   * @return an array of {@link double} objects
   */
  public double[][] getdTVndSVnJaobiMatrix() {
    double[][] jacobiMatrix = new double[2 + numberOfComponents][2 + numberOfComponents];

    jacobiMatrix[0][0] = FTT();
    jacobiMatrix[1][0] = FTT();
    jacobiMatrix[2][0] = FTT();

    for (int i = 0; i < numberOfComponents; i++) {
      for (int j = 0; j < numberOfComponents; j++) {
>>>>>>> a64c287a
        jacobiMatrix[2][0] = FTT();
      }
    }

    return jacobiMatrix;
  }

  /**
   * <p>
   * getGradientVector.
   * </p>
   *
   * @return an array of {@link double} objects
   */
  public double[] getGradientVector() {
    double[] gradientVector = new double[2 + numberOfComponents];
    return gradientVector;
  }

  // getdTVndSVn() needs to be implemented
  // symetrisk matrise
  /**
   * <p>
   * getUSVHessianMatrix.
   * </p>
   *
   * @return an array of {@link double} objects
   */
  public double[][] getUSVHessianMatrix() {
    double[][] jacobiMatrix = new double[2 + numberOfComponents][2 + numberOfComponents];

    jacobiMatrix[0][0] = FTT();
    jacobiMatrix[1][0] = FTT();
    jacobiMatrix[2][0] = FTT();

    for (int i = 0; i < numberOfComponents; i++) {
      for (int j = 0; j < numberOfComponents; j++) {
        jacobiMatrix[2][0] = FTT();
      }
    }

    return jacobiMatrix;
  }

  /**
   * <p>
   * dFdxMatrixSimple.
   * </p>
   *
   * @return an array of {@link double} objects
   */
  public double[] dFdxMatrixSimple() {
    double[] matrix = new double[numberOfComponents + 2];
    double Fn = Fn();
    double FB = FB();
    double FD = FD();
    double[] Bi = new double[numberOfComponents];
    double[] Ai = new double[numberOfComponents];
    ComponentEosInterface[] componentArray = (ComponentEosInterface[]) this.componentArray;

    for (int i = 0; i < numberOfComponents; i++) {
      Bi[i] = componentArray[i].getBi();
      Ai[i] = componentArray[i].getAi();
    }

    for (int i = 0; i < numberOfComponents; i++) {
      matrix[i] = Fn + FB * Bi[i] + FD * Ai[i];
    }

    matrix[numberOfComponents] = dFdT();
    matrix[numberOfComponents + 1] = dFdV();

    return matrix;
  }

  /**
   * <p>
   * dFdxMatrix.
   * </p>
   *
   * @return an array of {@link double} objects
   */
  public double[] dFdxMatrix() {
    double[] matrix = new double[numberOfComponents + 2];

    matrix[0] = dFdT();
    matrix[1] = dFdV();

    for (int i = 0; i < numberOfComponents; i++) {
      matrix[i + 2] = dFdN(i);
    }
    return matrix;
  }

  /**
   * <p>
   * dFdxdxMatrixSimple.
   * </p>
   *
   * @return an array of {@link double} objects
   */
  public double[][] dFdxdxMatrixSimple() {
    double[][] matrix = new double[numberOfComponents + 2][numberOfComponents + 2];

    double FDV = FDV();
    double FBV = FBV();
    double FnV = FnV();
    double FnB = FnB();
    double FBD = FBD();
    double FB = FB();
    double FBB = FBB();
    double FD = FD();
    double FBT = FBT();
    double AT = getAT();
    double FDT = FDT();
    ComponentEosInterface[] componentArray = (ComponentEosInterface[]) this.componentArray;

    double[] Bi = new double[numberOfComponents];
    double[] Ai = new double[numberOfComponents];
    for (int i = 0; i < numberOfComponents; i++) {
      Bi[i] = componentArray[i].getBi();
      Ai[i] = componentArray[i].getAi();
    }

    for (int i = 0; i < numberOfComponents; i++) {
      for (int j = i; j < numberOfComponents; j++) {
        matrix[i][j] = FnB * (Bi[i] + Bi[j]) + FBD * (Bi[i] * Ai[j] + Bi[j] * Ai[i])
            + FB * componentArray[i].getBij(j) + FBB * Bi[i] * Bi[j]
            + FD * componentArray[i].getAij(j);
        matrix[j][i] = matrix[i][j];
      }
    }

    for (int i = 0; i < numberOfComponents; i++) {
      matrix[i][numberOfComponents] =
          (FBT + FBD * AT) * Bi[i] + FDT * Ai[i] + FD * componentArray[i].getAiT(); // dFdndT
      matrix[numberOfComponents][i] = matrix[i][numberOfComponents];

      matrix[i][numberOfComponents + 1] = FnV + FBV * Bi[i] + FDV * Ai[i]; // dFdndV
      matrix[numberOfComponents + 1][i] = matrix[i][numberOfComponents + 1];
    }
    return matrix;
  }

  /**
   * <p>
   * dFdxdxMatrix.
   * </p>
   *
   * @return an array of {@link double} objects
   */
  public double[][] dFdxdxMatrix() {
    double[][] matrix = new double[numberOfComponents + 2][numberOfComponents + 2];

    matrix[0][0] = dFdTdT();
    matrix[1][0] = dFdTdV();
    matrix[0][1] = matrix[1][0];
    matrix[1][1] = dFdVdV();

    for (int i = 0; i < numberOfComponents; i++) {
      matrix[i + 2][0] = dFdNdT(i);
      matrix[0][i + 2] = matrix[i + 2][0];
    }

    for (int i = 0; i < numberOfComponents; i++) {
      matrix[i + 2][1] = dFdNdV(i);
      matrix[1][i + 2] = matrix[i + 2][1];
    }

    for (int i = 0; i < numberOfComponents; i++) {
      for (int j = i; j < numberOfComponents; j++) {
        matrix[i + 2][j + 2] = dFdNdN(i, j);
        matrix[j + 2][i + 2] = matrix[i + 2][j + 2];
      }
    }
    return matrix;
  }

  /** {@inheritDoc} */
  @Override
  public double dFdN(int i) {
    return ((ComponentEosInterface) getComponent(i)).dFdN(this, this.getNumberOfComponents(),
        temperature, pressure);
  }

  /** {@inheritDoc} */
  @Override
  public double dFdNdN(int i, int j) {
    return ((ComponentEosInterface) getComponent(i)).dFdNdN(j, this, this.getNumberOfComponents(),
        temperature, pressure);
  }

  /** {@inheritDoc} */
  @Override
  public double dFdNdV(int i) {
    return ((ComponentEosInterface) getComponent(i)).dFdNdV(this, this.getNumberOfComponents(),
        temperature, pressure);
  }

  /** {@inheritDoc} */
  @Override
  public double dFdNdT(int i) {
    return ((ComponentEosInterface) getComponent(i)).dFdNdT(this, this.getNumberOfComponents(),
        temperature, pressure);
  }
}<|MERGE_RESOLUTION|>--- conflicted
+++ resolved
@@ -352,768 +352,6 @@
           BonV = phase == 1 ? 2.0 / (2.0 + temperature / getPseudoCriticalTemperature())
               : pressure * getB() / (numberOfMolesInPhase * temperature * R);
         }
-<<<<<<< HEAD
-        if (BonV > 1.0) {
-            BonV = 1.0 - 1.0e-4;
-        }
-
-        double BonVold = BonV, Btemp = getB(), h, dh, dhh, d1, d2, BonV2;
-
-        if (Btemp < 0) {
-            logger.info("b negative in volume calc");
-        }
-        setMolarVolume(1.0 / BonV * Btemp / numberOfMolesInPhase);
-        boolean changeFase = false;
-        double error = 1.0, errorOld = 1.0e10;
-        int iterations = 0;
-        int maxIterations = 300;
-        do {
-            errorOld = error;
-            iterations++;
-            BonVold = BonV;
-            BonV2 = BonV * BonV;
-            h = BonV - Btemp / numberOfMolesInPhase * dFdV()
-                    - pressure * Btemp / (numberOfMolesInPhase * R * temperature);
-            dh = 1.0 + Btemp / (BonV2) * (Btemp / numberOfMolesInPhase * dFdVdV());
-            dhh = -2.0 * Btemp / (BonV2 * BonV) * (Btemp / numberOfMolesInPhase * dFdVdV())
-                    - Btemp * Btemp / (BonV2 * BonV2) * (Btemp / numberOfMolesInPhase * dFdVdVdV());
-
-            d1 = -h / dh;
-            d2 = -dh / dhh;
-
-            if (Math.abs(d1 / d2) <= 1.0) {
-                BonV += d1 * (1.0 + 0.5 * d1 / d2);
-            } else if (d1 / d2 < -1) {
-                BonV += d1 * (1.0 + 0.5 * -1.0);
-            } else if (d1 > d2) {
-                BonV += d2;
-                double hnew = h + d2 * dh;
-                if (Math.abs(hnew) > Math.abs(h)) {
-                    BonV = phase == 1 ? 2.0 / (2.0 + temperature / getPseudoCriticalTemperature())
-                            : pressure * getB() / (numberOfMolesInPhase * temperature * R);
-                }
-            } else {
-                BonV += d1 * (0.1);
-            }
-
-            if (BonV > 1) {
-                BonV = 1.0 - 1.0e-6;
-                BonVold = 100;
-            }
-            if (BonV < 0) {
-                // BonV = Math.abs(BonV);
-                BonV = 1.0e-10;
-                BonVold = 10;
-            }
-
-            error = Math.abs((BonV - BonVold) / BonVold);
-            // logger.info("error " + error);
-
-            if (iterations > 150 && error > errorOld && !changeFase) {
-                changeFase = true;
-                BonVold = 10.0;
-                BonV = phase == 1 ? 2.0 / (2.0 + temperature / getPseudoCriticalTemperature())
-                        : pressure * getB() / (numberOfMolesInPhase * temperature * R);
-            }
-
-            setMolarVolume(1.0 / BonV * Btemp / numberOfMolesInPhase);
-            Z = pressure * getMolarVolume() / (R * temperature);
-            // logger.info("Math.abs((BonV - BonVold)) " + Math.abs((BonV - BonVold)));
-        } while (Math.abs((BonV - BonVold) / BonVold) > 1.0e-10 && iterations < maxIterations);
-        // logger.info("pressure " + Z*R*temperature/molarVolume);
-        // logger.info("error in volume " +
-        // (-pressure+R*temperature/molarVolume-R*temperature*dFdV()) + " firstterm " +
-        // (R*temperature/molarVolume) + " second " + R*temperature*dFdV());
-        if (iterations >= maxIterations) {
-          throw new neqsim.util.exception.TooManyIterationsException(this, "molarVolume",
-              maxIterations);
-        }
-        if (Double.isNaN(getMolarVolume())) {
-            // A = calcA(this, temperature, pressure, numberOfComponents);
-            // molarVolume(pressure, temperature, A, B, phase);
-            throw new neqsim.util.exception.IsNaNException(this, "molarVolume", "Molar volume");
-            // logger.info("BonV: " + BonV + " "+" itert: " + iterations +" " +h + " " +dh +
-            // " B " + Btemp + " D " + Dtemp + " gv" + gV() + " fv " + fv() + " fvv" +
-            // fVV());
-        }
-        return getMolarVolume();
-    }
-
-    /** {@inheritDoc} */
-    @Override
-    public double getPressureRepulsive() {
-        double presrep = R * temperature / (getMolarVolume() - getb());
-        return presrep;
-    }
-
-    /** {@inheritDoc} */
-    @Override
-    public double getPressureAttractive() {
-        double presrep = R * temperature / (getMolarVolume() - getb());
-        double presatr = pressure - presrep;
-        // presatr = getaT()/((molarVolume+delta1)*(molarVolume+delta2));
-        // double prestot = Z*R*temperature/molarVolume;
-        return presatr;
-    }
-
-    /** {@inheritDoc} */
-    @Override
-    public java.lang.String getMixingRuleName() {
-        return mixRule.getMixingRuleName();
-    }
-
-    /** {@inheritDoc} */
-    @Override
-    public double calcA(PhaseInterface phase, double temperature, double pressure, int numbcomp) {
-        loc_A = mixRule.calcA(phase, temperature, pressure, numbcomp);
-        return loc_A;
-    }
-
-    /** {@inheritDoc} */
-    @Override
-    public double calcB(PhaseInterface phase, double temperature, double pressure, int numbcomp) {
-        loc_B = mixRule.calcB(phase, temperature, pressure, numbcomp);
-        return loc_B;
-    }
-
-    /** {@inheritDoc} */
-    @Override
-    public double calcAi(int compNumb, PhaseInterface phase, double temperature, double pressure,
-            int numbcomp) {
-        return mixRule.calcAi(compNumb, phase, temperature, pressure, numbcomp);
-    }
-
-    /**
-     * <p>
-     * calcAT.
-     * </p>
-     *
-     * @param phase a {@link neqsim.thermo.phase.PhaseInterface} object
-     * @param temperature a double
-     * @param pressure a double
-     * @param numbcomp a int
-     * @return a double
-     */
-    public double calcAT(PhaseInterface phase, double temperature, double pressure, int numbcomp) {
-        loc_AT = mixRule.calcAT(phase, temperature, pressure, numbcomp);
-        return loc_AT;
-    }
-
-    /**
-     * <p>
-     * calcATT.
-     * </p>
-     *
-     * @param phase a {@link neqsim.thermo.phase.PhaseInterface} object
-     * @param temperature a double
-     * @param pressure a double
-     * @param numbcomp a int
-     * @return a double
-     */
-    public double calcATT(PhaseInterface phase, double temperature, double pressure, int numbcomp) {
-        loc_ATT = mixRule.calcATT(phase, temperature, pressure, numbcomp);
-        return loc_ATT;
-    }
-
-    /** {@inheritDoc} */
-    @Override
-    public double calcAiT(int compNumb, PhaseInterface phase, double temperature, double pressure,
-            int numbcomp) {
-        return mixRule.calcAiT(compNumb, phase, temperature, pressure, numbcomp);
-    }
-
-    /** {@inheritDoc} */
-    @Override
-    public double calcAij(int compNumb, int j, PhaseInterface phase, double temperature,
-            double pressure, int numbcomp) {
-        return mixRule.calcAij(compNumb, j, phase, temperature, pressure, numbcomp);
-    }
-
-    /** {@inheritDoc} */
-    @Override
-    public double calcBij(int compNumb, int j, PhaseInterface phase, double temperature,
-            double pressure, int numbcomp) {
-        return mixRule.calcBij(compNumb, j, phase, temperature, pressure, numbcomp);
-    }
-
-    /** {@inheritDoc} */
-    @Override
-    public double calcBi(int compNumb, PhaseInterface phase, double temperature, double pressure,
-            int numbcomp) {
-        return mixRule.calcBi(compNumb, phase, temperature, pressure, numbcomp);
-    }
-
-    /** {@inheritDoc} */
-    @Override
-    public double geta(PhaseInterface phase, double temperature, double pressure, int numbcomp) {
-        return calcA(phase, temperature, pressure, numbcomp) / numberOfMolesInPhase
-                / numberOfMolesInPhase;
-    }
-
-    /** {@inheritDoc} */
-    @Override
-    public double getb(PhaseInterface phase, double temperature, double pressure, int numbcomp) {
-        return calcB(phase, temperature, pressure, numbcomp) / numberOfMolesInPhase;
-    }
-
-    /**
-     * @return double
-     */
-    double geta() {
-        return loc_A / numberOfMolesInPhase / numberOfMolesInPhase;
-    }
-
-    /**
-     * @return double
-     */
-    double getb() {
-        return loc_B / numberOfMolesInPhase;
-    }
-
-    /** {@inheritDoc} */
-    @Override
-    public double getA() {
-        return loc_A;
-    }
-
-    /** {@inheritDoc} */
-    @Override
-    public double getB() {
-        return loc_B;
-    }
-
-    /** {@inheritDoc} */
-    @Override
-    public double getAT() {
-        return loc_AT;
-    }
-
-    /** {@inheritDoc} */
-    @Override
-    public double getATT() {
-        return loc_ATT;
-    }
-
-    /** {@inheritDoc} */
-    @Override
-    public double getAresTV() {
-        return getF() * R * temperature;
-    }
-
-    /** {@inheritDoc} */
-    @Override
-    public double getGresTP() {
-        return getAresTV() + pressure * numberOfMolesInPhase * getMolarVolume()
-                - numberOfMolesInPhase * R * temperature * (1.0 + Math.log(Z));
-    }
-
-    /** {@inheritDoc} */
-    @Override
-    public double getSresTV() {
-        return (-temperature * dFdT() - getF()) * R;
-    }
-
-    /** {@inheritDoc} */
-    @Override
-    public double getSresTP() {
-        return getSresTV() + numberOfMolesInPhase * R * Math.log(Z);
-    }
-
-    /** {@inheritDoc} */
-    @Override
-    public double getHresTP() {
-        return getAresTV() + temperature * getSresTV()
-                + pressure * numberOfMolesInPhase * getMolarVolume()
-                - numberOfMolesInPhase * R * temperature;
-    }
-
-    /** {@inheritDoc} */
-    @Override
-    public double getHresdP() {
-        return getVolume() + temperature * getdPdTVn() / getdPdVTn();
-    }
-
-    /** {@inheritDoc} */
-    @Override
-    public double getCvres() {
-        return (-temperature * temperature * dFdTdT() - 2.0 * temperature * dFdT()) * R;
-    }
-
-    /** {@inheritDoc} */
-    @Override
-    public double getCpres() {
-        return getCvres() + R * (-temperature / R * Math.pow(getdPdTVn(), 2.0) / getdPdVTn()
-                - numberOfMolesInPhase);
-    }
-
-    /**
-     * {@inheritDoc}
-     *
-     * method to return real gas isentropic exponent (kappa = - Cp/Cv*(v/p)*dp/dv
-     */
-    @Override
-    public double getKappa() {
-        return -getCp() / getCv() * getVolume() / pressure * getdPdVTn();
-    }
-
-    /**
-     * {@inheritDoc}
-     *
-     * method to get the Joule Thomson Coefficient of a phase
-     */
-    @Override
-    public double getJouleThomsonCoefficient() {
-        return -1.0 / getCp() * (getMolarVolume() * numberOfMolesInPhase
-                + temperature * getdPdTVn() / getdPdVTn());
-    }
-
-    /** {@inheritDoc} */
-    @Override
-    public double getdPdTVn() {
-        return -R * temperature * dFdTdV() + pressure / temperature;
-    }
-
-    /** {@inheritDoc} */
-    @Override
-    public double getdPdVTn() {
-        return -R * temperature * dFdVdV() - numberOfMolesInPhase * R * temperature
-                / Math.pow(numberOfMolesInPhase * getMolarVolume(), 2.0);
-    }
-
-    /** {@inheritDoc} */
-    @Override
-    public double getdPdrho() {
-        return getdPdVTn() * getdVdrho() * 1e5;
-    }
-
-    /** {@inheritDoc} */
-    @Override
-    public double getdrhodP() {
-        return 1.0 / getdPdrho();
-    }
-
-    /** {@inheritDoc} */
-    @Override
-    public double getdrhodT() {
-        return -getdPdTVn() / getdPdrho();
-    }
-
-    /** {@inheritDoc} */
-    @Override
-    public double getdrhodN() {
-        return this.getMolarMass();
-    }
-
-    /**
-     * <p>
-     * getdVdrho.
-     * </p>
-     *
-     * @return a double
-     */
-    public double getdVdrho() {
-        return -1.0 * numberOfMolesInPhase * this.getMolarMass() / Math.pow(this.getDensity(), 2.0);
-    }
-
-    /** {@inheritDoc} */
-    @Override
-    public double getg() {
-        return g;
-    }
-
-    /**
-     * <p>
-     * Getter for the field <code>f_loc</code>.
-     * </p>
-     *
-     * @return a double
-     */
-    public double getf_loc() {
-        return f_loc;
-    }
-
-    /**
-     * <p>
-     * calcg.
-     * </p>
-     *
-     * @return a double
-     */
-    public double calcg() {
-        return Math.log(1.0 - getb() / molarVolume);
-    }
-
-    /**
-     * <p>
-     * calcf.
-     * </p>
-     *
-     * @return a double
-     */
-    public double calcf() {
-        return (1.0 / (R * loc_B * (delta1 - delta2)) * Math.log(
-                (1.0 + delta1 * getb() / molarVolume) / (1.0 + delta2 * getb() / (molarVolume))));
-    }
-
-    /**
-     * <p>
-     * getF.
-     * </p>
-     *
-     * @return a double
-     */
-    public double getF() {
-        return -numberOfMolesInPhase * getg() - getA() / temperature * getf_loc();
-    }
-
-    /** {@inheritDoc} */
-    @Override
-    public double F() {
-        return getF();
-    }
-
-    /** {@inheritDoc} */
-    @Override
-    public double Fn() {
-        return -getg();
-    }
-
-    /** {@inheritDoc} */
-    @Override
-    public double FT() {
-        return getA() * getf_loc() / (temperature * temperature);
-    }
-
-    /** {@inheritDoc} */
-    @Override
-    public double FV() {
-        return -numberOfMolesInPhase * gV() - getA() / temperature * fv();
-    }
-
-    /** {@inheritDoc} */
-    @Override
-    public double FD() {
-        return -getf_loc() / temperature;
-    }
-
-    /** {@inheritDoc} */
-    @Override
-    public double FB() {
-        return -numberOfMolesInPhase * gb() - getA() / temperature * fb();
-    }
-
-    /** {@inheritDoc} */
-    @Override
-    public double gb() {
-        return -1.0 / (numberOfMolesInPhase * molarVolume - loc_B);
-    }
-
-    /** {@inheritDoc} */
-    @Override
-    public double fb() {
-        return -(f_loc + numberOfMolesInPhase * molarVolume * fv()) / loc_B;
-    }
-
-    /** {@inheritDoc} */
-    @Override
-    public double gV() {
-        return getb() / (molarVolume * (numberOfMolesInPhase * molarVolume - loc_B));
-        // 1/(numberOfMolesInPhase*getMolarVolume()-getB())-1/(numberOfMolesInPhase*getMolarVolume());
-    }
-
-    /** {@inheritDoc} */
-    @Override
-    public double fv() {
-        return -1.0 / (R * (numberOfMolesInPhase * molarVolume + delta1 * loc_B)
-                * (numberOfMolesInPhase * molarVolume + delta2 * loc_B));
-    }
-
-    ////// NYE metoder fredag 25.08.public double dFdN(PhaseInterface phase, int
-    ////// numberOfComponents, double temperature, double pressure, int phasetype){
-    /** {@inheritDoc} */
-    @Override
-    public double FnV() {
-        return -gV();
-    }
-
-    /** {@inheritDoc} */
-    @Override
-    public double FnB() {
-        return -gb();
-    }
-
-    /** {@inheritDoc} */
-    @Override
-    public double FTT() {
-        return -2.0 / temperature * FT();
-    }
-
-    /** {@inheritDoc} */
-    @Override
-    public double FBT() {
-        return getA() * fb() / temperature / temperature;
-    }
-
-    /** {@inheritDoc} */
-    @Override
-    public double FDT() {
-        return getf_loc() / temperature / temperature;
-    }
-
-    /** {@inheritDoc} */
-    @Override
-    public double FBV() {
-        return -numberOfMolesInPhase * gBV() - getA() * fBV() / temperature;
-    }
-
-    /** {@inheritDoc} */
-    @Override
-    public double FBB() {
-        return -numberOfMolesInPhase * gBB() - getA() * fBB() / temperature;
-    }
-
-    /** {@inheritDoc} */
-    @Override
-    public double FDV() {
-        return -fv() / temperature;
-    }
-
-    /** {@inheritDoc} */
-    @Override
-    public double FBD() {
-        return -fb() / temperature;
-    }
-
-    /** {@inheritDoc} */
-    @Override
-    public double FTV() {
-        return getA() * fv() / temperature / temperature;
-    }
-
-    /** {@inheritDoc} */
-    @Override
-    public double FVV() {
-        return -numberOfMolesInPhase * gVV() - getA() * fVV() / temperature;
-    }
-
-    /**
-     * <p>
-     * FVVV.
-     * </p>
-     *
-     * @return a double
-     */
-    public double FVVV() {
-        return -numberOfMolesInPhase * gVVV() - getA() * fVVV() / temperature;
-    }
-
-    /** {@inheritDoc} */
-    @Override
-    public double gVV() {
-        double val1 = numberOfMolesInPhase * getMolarVolume();
-        double val2 = val1 - getB();
-        return -1.0 / (val2 * val2) + 1.0 / (val1 * val1);
-    }
-
-    /**
-     * <p>
-     * gVVV.
-     * </p>
-     *
-     * @return a double
-     */
-    public double gVVV() {
-        double val1 = numberOfMolesInPhase * getMolarVolume();
-        double val2 = val1 - getB();
-        return 2.0 / (val2 * val2 * val2) - 2.0 / (val1 * val1 * val1);
-    }
-
-    /** {@inheritDoc} */
-    @Override
-    public double gBV() {
-        double val = numberOfMolesInPhase * getMolarVolume() - getB();
-        return 1.0 / (val * val);
-    }
-
-    /** {@inheritDoc} */
-    @Override
-    public double gBB() {
-        double val = numberOfMolesInPhase * getMolarVolume() - getB();
-        return -1.0 / (val * val);
-    }
-
-    /** {@inheritDoc} */
-    @Override
-    public double fVV() {
-        double val1 = (numberOfMolesInPhase * molarVolume + delta1 * loc_B);
-        double val2 = (numberOfMolesInPhase * molarVolume + delta2 * loc_B);
-        return 1.0 / (R * loc_B * (delta1 - delta2)) * (-1.0 / (val1 * val1) + 1.0 / (val2 * val2));
-    }
-
-    /**
-     * <p>
-     * fVVV.
-     * </p>
-     *
-     * @return a double
-     */
-    public double fVVV() {
-        double val1 = numberOfMolesInPhase * molarVolume + getB() * delta1;
-        double val2 = numberOfMolesInPhase * molarVolume + getB() * delta2;
-        return 1.0 / (R * getB() * (delta1 - delta2))
-                * (2.0 / (val1 * val1 * val1) - 2.0 / (val2 * val2 * val2));
-    }
-
-    /** {@inheritDoc} */
-    @Override
-    public double fBV() {
-        return -(2.0 * fv() + numberOfMolesInPhase * molarVolume * fVV()) / getB();
-    }
-
-    /** {@inheritDoc} */
-    @Override
-    public double fBB() {
-        return -(2.0 * fb() + numberOfMolesInPhase * molarVolume * fBV()) / getB();
-    }
-
-    /** {@inheritDoc} */
-    @Override
-    public double dFdT() {
-        return FT() + FD() * getAT();
-    }
-
-    /** {@inheritDoc} */
-    @Override
-    public double dFdV() {
-        return FV();
-    }
-
-    /** {@inheritDoc} */
-    @Override
-    public double dFdTdV() {
-        return FTV() + FDV() * getAT();
-    }
-
-    /** {@inheritDoc} */
-    @Override
-    public double dFdVdV() {
-        return FVV();
-    }
-
-    /**
-     * <p>
-     * dFdVdVdV.
-     * </p>
-     *
-     * @return a double
-     */
-    public double dFdVdVdV() {
-        return FVVV();
-    }
-
-    /** {@inheritDoc} */
-    @Override
-    public double dFdTdT() {
-        return FTT() + 2.0 * FDT() * getAT() + FD() * getATT();
-    }
-
-    /** {@inheritDoc} */
-    @Override
-    public double calcPressure() {
-        return -R * temperature * dFdV()
-                + getNumberOfMolesInPhase() * R * temperature / getTotalVolume();
-    }
-
-    /** {@inheritDoc} */
-    @Override
-    public double calcPressuredV() {
-        return -R * temperature * dFdVdV()
-                - getNumberOfMolesInPhase() * R * temperature / Math.pow(getTotalVolume(), 2.0);
-    }
-
-    /**
-     * {@inheritDoc}
-     *
-     * method to get the speed of sound of a phase
-     */
-    @Override
-    public double getSoundSpeed() {
-        double bs = -1.0 / getVolume() * getCv() / getCp() / getdPdVTn();
-        double Mw = getNumberOfMolesInPhase() * getMolarMass();
-        return Math.sqrt(getVolume() / Mw / bs);
-    }
-
-    /**
-     * <p>
-     * getdUdSVn.
-     * </p>
-     *
-     * @return a double
-     */
-    public double getdUdSVn() {
-        return getTemperature();
-    }
-
-    /**
-     * <p>
-     * getdUdVSn.
-     * </p>
-     *
-     * @return a double
-     */
-    public double getdUdVSn() {
-        return -getPressure();
-    }
-
-    /**
-     * <p>
-     * getdUdSdSVn.
-     * </p>
-     *
-     * @return a double
-     */
-    public double getdUdSdSVn() {
-      return 1.0 / (FTT() * R * getTemperature()); // noe feil her
-    }
-
-    /**
-     * <p>
-     * getdUdVdVSn.
-     * </p>
-     *
-     * @param phase a {@link neqsim.thermo.phase.PhaseInterface} object
-     * @return a double
-     */
-    public double getdUdVdVSn(PhaseInterface phase) {
-        return -FVV() * 1.0 / FTT();
-    }
-
-    /**
-     * <p>
-     * getdUdSdVn.
-     * </p>
-     *
-     * @param phase a {@link neqsim.thermo.phase.PhaseInterface} object
-     * @return a double
-     */
-    public double getdUdSdVn(PhaseInterface phase) {
-        return -1.0 / FTT() * FTV();
-    }
-
-    // getdTVndSVn() needs to be implemented
-    /**
-     * <p>
-     * getdTVndSVnJaobiMatrix.
-     * </p>
-     *
-     * @return an array of {@link double} objects
-     */
-    public double[][] getdTVndSVnJaobiMatrix() {
-        double[][] jacobiMatrix = new double[2 + numberOfComponents][2 + numberOfComponents];
-
-        jacobiMatrix[0][0] = FTT();
-        jacobiMatrix[1][0] = FTT();
-=======
       } else {
         BonV += d1 * (0.1);
       }
@@ -1839,7 +1077,6 @@
 
     for (int i = 0; i < numberOfComponents; i++) {
       for (int j = 0; j < numberOfComponents; j++) {
->>>>>>> a64c287a
         jacobiMatrix[2][0] = FTT();
       }
     }
