/*
 * PhaseEos.java
 *
 * Created on 3. juni 2000, 14:38
 */
package neqsim.thermo.phase;

import org.apache.logging.log4j.LogManager;
import org.apache.logging.log4j.Logger;
import neqsim.thermo.component.ComponentEosInterface;
import neqsim.thermo.mixingRule.EosMixingRules;
import neqsim.thermo.mixingRule.EosMixingRulesInterface;

/**
 *
 * @author Even Solbraa
 * @version
 */
abstract class PhaseEos extends Phase implements PhaseEosInterface {
    private static final long serialVersionUID = 1000;

    private double loc_A, loc_AT, loc_ATT, loc_B, f_loc = 0, g = 0;
    public double delta1 = 0, delta2 = 0;
    protected EosMixingRules mixSelect = null;
    protected EosMixingRulesInterface mixRule = null;
    double uEOS = 0, wEOS = 0;
    static Logger logger = LogManager.getLogger(PhaseEos.class);
    // Class methods

    /** {@inheritDoc} */
    @Override
    public PhaseEos clone() {
        PhaseEos clonedPhase = null;
        try {
            clonedPhase = (PhaseEos) super.clone();
        } catch (Exception e) {
            logger.error("Cloning failed.", e);
        }

        // clonedPhase.mixSelect = (EosMixingRules) mixSelect.clone();
        // clonedPhase.mixRule = (EosMixingRulesInterface) mixRule.clone();
        return clonedPhase;
    }

    /**
     * <p>
     * Constructor for PhaseEos.
     * </p>
     */
    public PhaseEos() {
        super();
        mixSelect = new EosMixingRules();
        componentArray = new ComponentEosInterface[MAX_NUMBER_OF_COMPONENTS];
        mixRule = mixSelect.getMixingRule(1);
        // solver = new newtonRhapson();
    }

    /** {@inheritDoc} */
    @Override
    public EosMixingRulesInterface getMixingRule() {
        return mixRule;
    }

    /** {@inheritDoc} */
    @Override
    public void displayInteractionCoefficients(String intType) {
        mixSelect.displayInteractionCoefficients(intType, this);
    }

    /** {@inheritDoc} */
    @Override
    public void addcomponent(double moles) {
        super.addcomponent(moles);
    }

    /** {@inheritDoc} */
    @Override
    public void init(double totalNumberOfMoles, int numberOfComponents, int type, int phase,
<<<<<<< HEAD
            double beta) {
=======
            double beta) { // type = 0
                           // start
                           // init type
                           // =1 gi nye
                           // betingelser
>>>>>>> e5b15554
        if (!mixingRuleDefined) {
            setMixingRule(1);
        }

        super.init(totalNumberOfMoles, numberOfComponents, type, phase, beta);

        if (type != 0) {
            loc_B = calcB(this, temperature, pressure, numberOfComponents);
            loc_A = calcA(this, temperature, pressure, numberOfComponents);
        }

        if (isConstantPhaseVolume()) {
            setMolarVolume(getTotalVolume() / getNumberOfMolesInPhase());
            pressure = calcPressure();
        }

        if (type != 0) {
            phaseTypeName = phase == 0 ? "liquid" : "gas";
            try {
                if (calcMolarVolume) {
                    molarVolume = molarVolume(pressure, temperature,
                            getA() / numberOfMolesInPhase / numberOfMolesInPhase,
                            getB() / numberOfMolesInPhase, phase);
                }
            } catch (Exception e) {
                logger.error("Failed to solve for molarVolume within the iteration limit.");
                throw new RuntimeException(e);
                // logger.error("too many iterations in volume calc!", e);
                // logger.info("moles " + numberOfMolesInPhase);
                // logger.info("molarVolume " + getMolarVolume());
                // logger.info("setting molar volume to ideal gas molar volume.............");
                // setMolarVolume((R * temperature) / pressure);
                // System.exit(0);
            }

            Z = pressure * getMolarVolume() / (R * temperature);
            for (int i = 0; i < numberOfComponents; i++) {
                componentArray[i].Finit(this, temperature, pressure, totalNumberOfMoles, beta,
                        numberOfComponents, type);
            }

            f_loc = calcf();
            g = calcg();

            if (type >= 2) {
                loc_AT = calcAT(this, temperature, pressure, numberOfComponents);
                loc_ATT = calcATT(this, temperature, pressure, numberOfComponents);
            }

            // logger.info("V/b" + (getVolume()/getB()) + " Z " + getZ());
            double sumHydrocarbons = 0.0, sumAqueous = 0.0;
            for (int i = 0; i < numberOfComponents; i++) {
                if (getComponent(i).isHydrocarbon() || getComponent(i).isInert()
                        || getComponent(i).isIsTBPfraction()) {
                    sumHydrocarbons += getComponent(i).getx();
                } else {
                    sumAqueous += getComponent(i).getx();
                }
            }

            if (getVolume() / getB() > 1.75) {
                phaseTypeName = "gas";
            } else if (sumHydrocarbons > sumAqueous) {
                phaseTypeName = "oil";
            } else {
                phaseTypeName = "aqueous";
            }

            // if ((hasComponent("water") && getVolume() / getB() < 1.75 &&
            // getComponent("water").getx() > 0.1) || (hasComponent("MEG") && getVolume() /
            // getB() < 1.75 && getComponent("MEG").getx() > 0.1) || (hasComponent("TEG") &&
            // getComponent("TEG").getx() > 0.1) || (hasComponent("DEG") &&
            // getComponent("DEG").getx() > 0.1) || (hasComponent("methanol") &&
            // getComponent("methanol").getx() > 0.5 || (hasComponent("ethanol") &&
            // getComponent("ethanol").getx() > 0.5))) {
            // phaseTypeName = "aqueous";
            // }
        }
    }

    /** {@inheritDoc} */
    @Override
    public void setMixingRule(int type) {
        mixingRuleDefined = true;
        super.setMixingRule(type);
        mixRule = mixSelect.getMixingRule(type, this);
    }

    /** {@inheritDoc} */
    @Override
    public void setMixingRuleGEModel(String name) {
        mixRule.setMixingRuleGEModel(name);
        mixSelect.setMixingRuleGEModel(name);
    }

    /** {@inheritDoc} */
    @Override
    public void resetMixingRule(int type) {
        mixingRuleDefined = true;
        super.setMixingRule(type);
        mixRule = mixSelect.resetMixingRule(type, this);
    }

    /**
     * <p>
     * molarVolume2.
     * </p>
     *
     * @param pressure a double
     * @param temperature a double
     * @param A a double
     * @param B a double
     * @param phase a int
     * @return a double
     * @throws neqsim.util.exception.IsNaNException if any.
     * @throws neqsim.util.exception.TooManyIterationsException if any.
     */
    public double molarVolume2(double pressure, double temperature, double A, double B, int phase)
            throws neqsim.util.exception.IsNaNException,
            neqsim.util.exception.TooManyIterationsException {
<<<<<<< HEAD

=======
>>>>>>> e5b15554
        double BonV = phase == 0 ? 2.0 / (2.0 + temperature / getPseudoCriticalTemperature())
                : pressure * getB() / (numberOfMolesInPhase * temperature * R);
        if (BonV < 0) {
            BonV = 0.0;
        }
        if (BonV > 1.0) {
            BonV = 1.0;
        }
        double BonVold = BonV;
        double Btemp = 0, Dtemp = 0, h = 0, dh = 0, gvvv = 0, fvvv = 0, dhh = 0;
        double d1 = 0, d2 = 0;
        Btemp = getB();
        Dtemp = getA();

        setMolarVolume(1.0 / BonV * Btemp / numberOfMolesInPhase);
        int iterations = 0;

        do {
            iterations++;
            BonVold = BonV;
            h = BonV + Btemp * gV() + Btemp * Dtemp / (numberOfMolesInPhase * temperature) * fv()
                    - pressure * Btemp / (numberOfMolesInPhase * R * temperature);
            dh = 1.0 - Btemp / (BonV * BonV) * (Btemp * gVV()
                    + Btemp * Dtemp * fVV() / (numberOfMolesInPhase * temperature));
            fvvv = 1.0 / (R * Btemp * (delta1 - delta2))
                    * (2.0 / Math.pow(numberOfMolesInPhase * getMolarVolume() + Btemp * delta1, 3.0)
                            - 2.0 / Math.pow(
                                    numberOfMolesInPhase * getMolarVolume() + Btemp * delta2, 3.0));
            gvvv = 2.0 / Math.pow(numberOfMolesInPhase * getMolarVolume() - Btemp, 3.0)
                    - 2.0 / Math.pow(numberOfMolesInPhase * getMolarVolume(), 3.0);
            dhh = 2.0 * Btemp / Math.pow(BonV, 3.0)
                    * (Btemp * gVV() + Btemp * Dtemp / (numberOfMolesInPhase * temperature) * fVV())
                    + Btemp * Btemp / Math.pow(BonV, 4.0) * (Btemp * gvvv
                            + Btemp * Dtemp / (numberOfMolesInPhase * temperature) * fvvv);

            d1 = -h / dh;
            d2 = -dh / dhh;

            if (Math.abs(d1 / d2) <= 1.0) {
                BonV += d1 * (1.0 + 0.5 * d1 / d2);
            } else if (d1 / d2 < -1) {
                BonV += d1 * (1.0 + 0.5 * -1.0);
            } else if (d1 / d2 > 1) {
                BonV += d2;
                double hnew = h + d2 * dh;
                if (Math.abs(hnew) > Math.abs(h)) {
                    BonV += 0;
                }
            }

            if (BonV > 1) {
                BonV = 1.0 - 1.0e-16;
                BonVold = 10;
            }
            if (BonV < 0) {
                BonV = 1.0e-16;
                BonVold = 10;
            }

            setMolarVolume(1.0 / BonV * Btemp / numberOfMolesInPhase);
            Z = pressure * getMolarVolume() / (R * temperature);
        } while (Math.abs(BonV - BonVold) > 1.0e-9 && iterations < 1000);
        // molarVolume = 1.0/BonV*Btemp/numberOfMolesInPhase;
        // Z = pressure*molarVolume/(R*temperature);
        // logger.info("BonV: " + BonV + " " + h + " " +dh + " B " + Btemp + " D " +
        // Dtemp + " gv" + gV() + " fv " + fv() + " fvv" + fVV());
        // logger.info("BonV: " + BonV + " "+" itert: " + iterations +" " +h + " " +dh +
        // " B " + Btemp + " D " + Dtemp + " gv" + gV() + " fv " + fv() + " fvv" +
        // fVV());
        if (iterations >= 1000) {
            throw new neqsim.util.exception.TooManyIterationsException();
        }
        if (Double.isNaN(getMolarVolume())) {
            throw new neqsim.util.exception.IsNaNException();
            // logger.info("BonV: " + BonV + " "+" itert: " + iterations +" " +h + " " +dh +
            // " B " + Btemp + " D " + Dtemp + " gv" + gV() + " fv " + fv() + " fvv" +
            // fVV());
        }
        return getMolarVolume();
    }

    /** {@inheritDoc} */
    @Override
    public double molarVolume(double pressure, double temperature, double A, double B, int phase)
            throws neqsim.util.exception.IsNaNException,
            neqsim.util.exception.TooManyIterationsException {
<<<<<<< HEAD

=======
>>>>>>> e5b15554
        double BonV = phase == 0 ? 2.0 / (2.0 + temperature / getPseudoCriticalTemperature())
                : pressure * getB() / (numberOfMolesInPhase * temperature * R);

        if (BonV < 0) {
            BonV = 1.0e-4;
        }
        if (BonV > 1.0) {
            BonV = 1.0 - 1.0e-4;
        }

        double BonVold = BonV, Btemp = getB(), h, dh, dhh, d1, d2, BonV2;
        int iterations = 0;

        if (Btemp < 0) {
            logger.info("b negative in volume calc");
        }
        setMolarVolume(1.0 / BonV * Btemp / numberOfMolesInPhase);
        boolean changeFase = false;
        double error = 1.0, errorOld = 1.0e10;

        do {
            errorOld = error;
            iterations++;
            BonVold = BonV;
            BonV2 = BonV * BonV;
            h = BonV - Btemp / numberOfMolesInPhase * dFdV()
                    - pressure * Btemp / (numberOfMolesInPhase * R * temperature);
            dh = 1.0 + Btemp / (BonV2) * (Btemp / numberOfMolesInPhase * dFdVdV());
            dhh = -2.0 * Btemp / (BonV2 * BonV) * (Btemp / numberOfMolesInPhase * dFdVdV())
                    - Btemp * Btemp / (BonV2 * BonV2) * (Btemp / numberOfMolesInPhase * dFdVdVdV());

            d1 = -h / dh;
            d2 = -dh / dhh;

            if (Math.abs(d1 / d2) <= 1.0) {
                BonV += d1 * (1.0 + 0.5 * d1 / d2);
            } else if (d1 / d2 < -1) {
                BonV += d1 * (1.0 + 0.5 * -1.0);
            } else if (d1 > d2) {
                BonV += d2;
                double hnew = h + d2 * dh;
                if (Math.abs(hnew) > Math.abs(h)) {
                    BonV = phase == 1 ? 2.0 / (2.0 + temperature / getPseudoCriticalTemperature())
                            : pressure * getB() / (numberOfMolesInPhase * temperature * R);
                }
            } else {
                BonV += d1 * (0.1);
            }

            if (BonV > 1) {
                BonV = 1.0 - 1.0e-6;
                BonVold = 100;
            }
            if (BonV < 0) {
                // BonV = Math.abs(BonV);
                BonV = 1.0e-10;
                BonVold = 10;
            }

            error = Math.abs((BonV - BonVold) / BonVold);
            // logger.info("error " + error);

            if (iterations > 150 && error > errorOld && !changeFase) {
                changeFase = true;
                BonVold = 10.0;
                BonV = phase == 1 ? 2.0 / (2.0 + temperature / getPseudoCriticalTemperature())
                        : pressure * getB() / (numberOfMolesInPhase * temperature * R);
            }

            setMolarVolume(1.0 / BonV * Btemp / numberOfMolesInPhase);
            Z = pressure * getMolarVolume() / (R * temperature);
            // logger.info("Math.abs((BonV - BonVold)) " + Math.abs((BonV - BonVold)));
        } while (Math.abs((BonV - BonVold) / BonVold) > 1.0e-10 && iterations < 300);
        // logger.info("pressure " + Z*R*temperature/molarVolume);
        // logger.info("error in volume " +
        // (-pressure+R*temperature/molarVolume-R*temperature*dFdV()) + " firstterm " +
        // (R*temperature/molarVolume) + " second " + R*temperature*dFdV());
        if (iterations >= 300) {
            throw new neqsim.util.exception.TooManyIterationsException();
        }
        if (Double.isNaN(getMolarVolume())) {
            // A = calcA(this, temperature, pressure, numberOfComponents);
            // molarVolume(pressure, temperature, A, B, phase);
            throw new neqsim.util.exception.IsNaNException();
            // logger.info("BonV: " + BonV + " "+" itert: " + iterations +" " +h + " " +dh +
            // " B " + Btemp + " D " + Dtemp + " gv" + gV() + " fv " + fv() + " fvv" +
            // fVV());
        }
        return getMolarVolume();
    }

    /** {@inheritDoc} */
    @Override
    public double getPressureRepulsive() {
        double presrep = R * temperature / (getMolarVolume() - getb());
        return presrep;
    }

    /** {@inheritDoc} */
    @Override
    public double getPressureAtractive() {
        double presrep = R * temperature / (getMolarVolume() - getb());
        double presatr = pressure - presrep;
        // presatr = getaT()/((molarVolume+delta1)*(molarVolume+delta2));
        // double prestot = Z*R*temperature/molarVolume;
        return presatr;
    }

    /** {@inheritDoc} */
    @Override
    public java.lang.String getMixingRuleName() {
        return mixRule.getMixingRuleName();
    }

    /** {@inheritDoc} */
    @Override
    public double calcA(PhaseInterface phase, double temperature, double pressure, int numbcomp) {
        loc_A = mixRule.calcA(phase, temperature, pressure, numbcomp);
        return loc_A;
    }

    /** {@inheritDoc} */
    @Override
    public double calcB(PhaseInterface phase, double temperature, double pressure, int numbcomp) {
        loc_B = mixRule.calcB(phase, temperature, pressure, numbcomp);
        return loc_B;
    }

    /** {@inheritDoc} */
    @Override
    public double calcAi(int compNumb, PhaseInterface phase, double temperature, double pressure,
            int numbcomp) {
        return mixRule.calcAi(compNumb, phase, temperature, pressure, numbcomp);
    }

    /**
     * <p>
     * calcAT.
     * </p>
     *
     * @param phase a {@link neqsim.thermo.phase.PhaseInterface} object
     * @param temperature a double
     * @param pressure a double
     * @param numbcomp a int
     * @return a double
     */
    public double calcAT(PhaseInterface phase, double temperature, double pressure, int numbcomp) {
        loc_AT = mixRule.calcAT(phase, temperature, pressure, numbcomp);
        return loc_AT;
    }

    /**
     * <p>
     * calcATT.
     * </p>
     *
     * @param phase a {@link neqsim.thermo.phase.PhaseInterface} object
     * @param temperature a double
     * @param pressure a double
     * @param numbcomp a int
     * @return a double
     */
    public double calcATT(PhaseInterface phase, double temperature, double pressure, int numbcomp) {
        loc_ATT = mixRule.calcATT(phase, temperature, pressure, numbcomp);
        return loc_ATT;
    }

    /** {@inheritDoc} */
    @Override
    public double calcAiT(int compNumb, PhaseInterface phase, double temperature, double pressure,
            int numbcomp) {
        return mixRule.calcAiT(compNumb, phase, temperature, pressure, numbcomp);
    }

    /** {@inheritDoc} */
    @Override
    public double calcAij(int compNumb, int j, PhaseInterface phase, double temperature,
            double pressure, int numbcomp) {
        return mixRule.calcAij(compNumb, j, phase, temperature, pressure, numbcomp);
    }

    /** {@inheritDoc} */
    @Override
    public double calcBij(int compNumb, int j, PhaseInterface phase, double temperature,
            double pressure, int numbcomp) {
        return mixRule.calcBij(compNumb, j, phase, temperature, pressure, numbcomp);
    }

    /** {@inheritDoc} */
    @Override
    public double calcBi(int compNumb, PhaseInterface phase, double temperature, double pressure,
            int numbcomp) {
        return mixRule.calcBi(compNumb, phase, temperature, pressure, numbcomp);
    }

    /** {@inheritDoc} */
    @Override
    public double geta(PhaseInterface phase, double temperature, double pressure, int numbcomp) {
        return calcA(phase, temperature, pressure, numbcomp) / numberOfMolesInPhase
                / numberOfMolesInPhase;
    }

    /** {@inheritDoc} */
    @Override
    public double getb(PhaseInterface phase, double temperature, double pressure, int numbcomp) {
        return calcB(phase, temperature, pressure, numbcomp) / numberOfMolesInPhase;
    }

    double geta() {
        return loc_A / numberOfMolesInPhase / numberOfMolesInPhase;
    }

    double getb() {
        return loc_B / numberOfMolesInPhase;
    }

    /** {@inheritDoc} */
    @Override
    public double getA() {
        return loc_A;
    }

    /** {@inheritDoc} */
    @Override
    public double getB() {
        return loc_B;
    }

    /** {@inheritDoc} */
    @Override
    public double getAT() {
        return loc_AT;
    }

    /** {@inheritDoc} */
    @Override
    public double getATT() {
        return loc_ATT;
    }

    /** {@inheritDoc} */
    @Override
    public double getAresTV() {
        return getF() * R * temperature;
    }

    /** {@inheritDoc} */
    @Override
    public double getGresTP() {
        return getAresTV() + pressure * numberOfMolesInPhase * getMolarVolume()
                - numberOfMolesInPhase * R * temperature * (1.0 + Math.log(Z));
    }

    /** {@inheritDoc} */
    @Override
    public double getSresTV() {
        return (-temperature * dFdT() - getF()) * R;
    }

    /** {@inheritDoc} */
    @Override
    public double getSresTP() {
        return getSresTV() + numberOfMolesInPhase * R * Math.log(Z);
    }

    /** {@inheritDoc} */
    @Override
    public double getHresTP() {
        return getAresTV() + temperature * getSresTV()
                + pressure * numberOfMolesInPhase * getMolarVolume()
                - numberOfMolesInPhase * R * temperature;
    }

    /** {@inheritDoc} */
    @Override
    public double getHresdP() {
        return getVolume() + temperature * getdPdTVn() / getdPdVTn();
    }

    /** {@inheritDoc} */
    @Override
    public double getCvres() {
        return (-temperature * temperature * dFdTdT() - 2.0 * temperature * dFdT()) * R;
    }

    /** {@inheritDoc} */
    @Override
    public double getCpres() {
<<<<<<< HEAD

=======
>>>>>>> e5b15554
        return getCvres() + R * (-temperature / R * Math.pow(getdPdTVn(), 2.0) / getdPdVTn()
                - numberOfMolesInPhase);
    }

    /**
     * {@inheritDoc}
     *
     * method to return real gas isentropic exponent (kappa = - Cp/Cv*(v/p)*dp/dv
     */
    @Override
    public double getKappa() {
        return -getCp() / getCv() * getVolume() / pressure * getdPdVTn();
    }

    /**
     * {@inheritDoc}
     *
     * method to get the Joule Thomson Coefficient of a phase
     */
    @Override
    public double getJouleThomsonCoefficient() {
        return -1.0 / getCp() * (getMolarVolume() * numberOfMolesInPhase
                + temperature * getdPdTVn() / getdPdVTn());
    }

    /** {@inheritDoc} */
    @Override
    public double getdPdTVn() {
        return -R * temperature * dFdTdV() + pressure / temperature;
    }

    /** {@inheritDoc} */
    @Override
    public double getdPdVTn() {
        return -R * temperature * dFdVdV() - numberOfMolesInPhase * R * temperature
                / Math.pow(numberOfMolesInPhase * getMolarVolume(), 2.0);
    }

    /** {@inheritDoc} */
    @Override
    public double getdPdrho() {
        return getdPdVTn() * getdVdrho() * 1e5;
    }

    /** {@inheritDoc} */
    @Override
    public double getdrhodP() {
        return 1.0 / getdPdrho();
    }

    /** {@inheritDoc} */
    @Override
    public double getdrhodT() {
        return -getdPdTVn() / getdPdrho();
    }

    /** {@inheritDoc} */
    @Override
    public double getdrhodN() {
        return this.getMolarMass();
    }

    /**
     * <p>
     * getdVdrho.
     * </p>
     *
     * @return a double
     */
    public double getdVdrho() {
        return -1.0 * numberOfMolesInPhase * this.getMolarMass() / Math.pow(this.getDensity(), 2.0);
    }

    /** {@inheritDoc} */
    @Override
    public double getg() {
        return g;
    }

<<<<<<< HEAD
=======
    /**
     * <p>
     * Getter for the field <code>f_loc</code>.
     * </p>
     *
     * @return a double
     */
>>>>>>> e5b15554
    public double getf_loc() {
        return f_loc;
    }

    /**
     * <p>
     * calcg.
     * </p>
     *
     * @return a double
     */
    public double calcg() {
        return Math.log(1.0 - getb() / molarVolume);
    }

    /**
     * <p>
     * calcf.
     * </p>
     *
     * @return a double
     */
    public double calcf() {
        return (1.0 / (R * loc_B * (delta1 - delta2)) * Math.log(
                (1.0 + delta1 * getb() / molarVolume) / (1.0 + delta2 * getb() / (molarVolume))));
    }

    /**
     * <p>
     * getF.
     * </p>
     *
     * @return a double
     */
    public double getF() {
        return -numberOfMolesInPhase * getg() - getA() / temperature * getf_loc();
    }

    /** {@inheritDoc} */
    @Override
    public double F() {
        return getF();
    }

    /** {@inheritDoc} */
    @Override
    public double Fn() {
        return -getg();
    }

    /** {@inheritDoc} */
    @Override
    public double FT() {
        return getA() * getf_loc() / (temperature * temperature);
    }

    /** {@inheritDoc} */
    @Override
    public double FV() {
        return -numberOfMolesInPhase * gV() - getA() / temperature * fv();
    }

    /** {@inheritDoc} */
    @Override
    public double FD() {
        return -getf_loc() / temperature;
    }

    /** {@inheritDoc} */
    @Override
    public double FB() {
        return -numberOfMolesInPhase * gb() - getA() / temperature * fb();
    }

    /** {@inheritDoc} */
    @Override
    public double gb() {
        return -1.0 / (numberOfMolesInPhase * molarVolume - loc_B);
    }

    /** {@inheritDoc} */
    @Override
    public double fb() {
        return -(f_loc + numberOfMolesInPhase * molarVolume * fv()) / loc_B;
    }

    /** {@inheritDoc} */
    @Override
    public double gV() {
        return getb() / (molarVolume * (numberOfMolesInPhase * molarVolume - loc_B));
        // 1/(numberOfMolesInPhase*getMolarVolume()-getB())-1/(numberOfMolesInPhase*getMolarVolume());
    }

    /** {@inheritDoc} */
    @Override
    public double fv() {
        return -1.0 / (R * (numberOfMolesInPhase * molarVolume + delta1 * loc_B)
                * (numberOfMolesInPhase * molarVolume + delta2 * loc_B));
    }

    ////// NYE metoder fredag 25.08.public double dFdN(PhaseInterface phase, int
    ////// numberOfComponents, double temperature, double pressure, int phasetype){
    /** {@inheritDoc} */
    @Override
    public double FnV() {
        return -gV();
    }

    /** {@inheritDoc} */
    @Override
    public double FnB() {
        return -gb();
    }

    /** {@inheritDoc} */
    @Override
    public double FTT() {
        return -2.0 / temperature * FT();
    }

    /** {@inheritDoc} */
    @Override
    public double FBT() {
        return getA() * fb() / temperature / temperature;
    }

    /** {@inheritDoc} */
    @Override
    public double FDT() {
        return getf_loc() / temperature / temperature;
    }

    /** {@inheritDoc} */
    @Override
    public double FBV() {
        return -numberOfMolesInPhase * gBV() - getA() * fBV() / temperature;
    }

    /** {@inheritDoc} */
    @Override
    public double FBB() {
        return -numberOfMolesInPhase * gBB() - getA() * fBB() / temperature;
    }

    /** {@inheritDoc} */
    @Override
    public double FDV() {
        return -fv() / temperature;
    }

    /** {@inheritDoc} */
    @Override
    public double FBD() {
        return -fb() / temperature;
    }

    /** {@inheritDoc} */
    @Override
    public double FTV() {
        return getA() * fv() / temperature / temperature;
    }

    /** {@inheritDoc} */
    @Override
    public double FVV() {
        return -numberOfMolesInPhase * gVV() - getA() * fVV() / temperature;
    }

    /**
     * <p>
     * FVVV.
     * </p>
     *
     * @return a double
     */
    public double FVVV() {
        return -numberOfMolesInPhase * gVVV() - getA() * fVVV() / temperature;
    }

    /** {@inheritDoc} */
    @Override
    public double gVV() {
        double val1 = numberOfMolesInPhase * getMolarVolume();
        double val2 = val1 - getB();
        return -1.0 / (val2 * val2) + 1.0 / (val1 * val1);
    }

    /**
     * <p>
     * gVVV.
     * </p>
     *
     * @return a double
     */
    public double gVVV() {
        double val1 = numberOfMolesInPhase * getMolarVolume();
        double val2 = val1 - getB();
        return 2.0 / (val2 * val2 * val2) - 2.0 / (val1 * val1 * val1);
    }

    /** {@inheritDoc} */
    @Override
    public double gBV() {
        double val = numberOfMolesInPhase * getMolarVolume() - getB();
        return 1.0 / (val * val);
    }

    /** {@inheritDoc} */
    @Override
    public double gBB() {
        double val = numberOfMolesInPhase * getMolarVolume() - getB();
        return -1.0 / (val * val);
    }

    /** {@inheritDoc} */
    @Override
    public double fVV() {
        double val1 = (numberOfMolesInPhase * molarVolume + delta1 * loc_B);
        double val2 = (numberOfMolesInPhase * molarVolume + delta2 * loc_B);
        return 1.0 / (R * loc_B * (delta1 - delta2)) * (-1.0 / (val1 * val1) + 1.0 / (val2 * val2));
    }

    /**
     * <p>
     * fVVV.
     * </p>
     *
     * @return a double
     */
    public double fVVV() {
        double val1 = numberOfMolesInPhase * molarVolume + getB() * delta1;
        double val2 = numberOfMolesInPhase * molarVolume + getB() * delta2;
        return 1.0 / (R * getB() * (delta1 - delta2))
                * (2.0 / (val1 * val1 * val1) - 2.0 / (val2 * val2 * val2));
    }

    /** {@inheritDoc} */
    @Override
    public double fBV() {
        return -(2.0 * fv() + numberOfMolesInPhase * molarVolume * fVV()) / getB();
    }

    /** {@inheritDoc} */
    @Override
    public double fBB() {
        return -(2.0 * fb() + numberOfMolesInPhase * molarVolume * fBV()) / getB();
    }

    /** {@inheritDoc} */
    @Override
    public double dFdT() {
        return FT() + FD() * getAT();
    }

    /** {@inheritDoc} */
    @Override
    public double dFdV() {
        return FV();
    }

    /** {@inheritDoc} */
    @Override
    public double dFdTdV() {
        return FTV() + FDV() * getAT();
    }

    /** {@inheritDoc} */
    @Override
    public double dFdVdV() {
        return FVV();
    }

    /**
     * <p>
     * dFdVdVdV.
     * </p>
     *
     * @return a double
     */
    public double dFdVdVdV() {
        return FVVV();
    }

    /** {@inheritDoc} */
    @Override
    public double dFdTdT() {
        return FTT() + 2.0 * FDT() * getAT() + FD() * getATT();
    }

    /** {@inheritDoc} */
    @Override
    public double calcPressure() {
        return -R * temperature * dFdV()
                + getNumberOfMolesInPhase() * R * temperature / getTotalVolume();
    }

    /** {@inheritDoc} */
    @Override
    public double calcPressuredV() {
        return -R * temperature * dFdVdV()
                - getNumberOfMolesInPhase() * R * temperature / Math.pow(getTotalVolume(), 2.0);
    }

    /**
     * {@inheritDoc}
     *
     * method to get the speed of sound of a phase
     */
    @Override
    public double getSoundSpeed() {
        double bs = -1.0 / getVolume() * getCv() / getCp() / getdPdVTn();
        double Mw = getNumberOfMolesInPhase() * getMolarMass();
        return Math.sqrt(getVolume() / Mw / bs);
    }

    /**
     * <p>
     * getdUdSVn.
     * </p>
     *
     * @return a double
     */
    public double getdUdSVn() {
        return getTemperature();
    }

    /**
     * <p>
     * getdUdVSn.
     * </p>
     *
     * @return a double
     */
    public double getdUdVSn() {
        return -getPressure();
    }

    /**
     * <p>
     * getdUdSdSVn.
     * </p>
     *
     * @return a double
     */
    public double getdUdSdSVn() {
        return 1.0 / (FTT() * R * getTemperature());// noe feil her
    }

    /**
     * <p>
     * getdUdVdVSn.
     * </p>
     *
     * @param phase a {@link neqsim.thermo.phase.PhaseInterface} object
     * @return a double
     */
    public double getdUdVdVSn(PhaseInterface phase) {
        return -FVV() * 1.0 / FTT();
    }

    /**
     * <p>
     * getdUdSdVn.
     * </p>
     *
     * @param phase a {@link neqsim.thermo.phase.PhaseInterface} object
     * @return a double
     */
    public double getdUdSdVn(PhaseInterface phase) {
        return -1.0 / FTT() * FTV();
    }

    // getdTVndSVn() needs to be implemented
    /**
     * <p>
     * getdTVndSVnJaobiMatrix.
     * </p>
     *
     * @return an array of {@link double} objects
     */
    public double[][] getdTVndSVnJaobiMatrix() {
        double[][] jacobiMatrix = new double[2 + numberOfComponents][2 + numberOfComponents];

        jacobiMatrix[0][0] = FTT();
        jacobiMatrix[1][0] = FTT();
        jacobiMatrix[2][0] = FTT();

        for (int i = 0; i < numberOfComponents; i++) {
            for (int j = 0; j < numberOfComponents; j++) {
                jacobiMatrix[2][0] = FTT();
            }
        }

        return jacobiMatrix;
    }

    /**
     * <p>
     * getGradientVector.
     * </p>
     *
     * @return an array of {@link double} objects
     */
    public double[] getGradientVector() {
        double[] gradientVector = new double[2 + numberOfComponents];
        return gradientVector;
    }

    // getdTVndSVn() needs to be implemented
    // symetrisk matrise
    /**
     * <p>
     * getUSVHessianMatrix.
     * </p>
     *
     * @return an array of {@link double} objects
     */
    public double[][] getUSVHessianMatrix() {
        double[][] jacobiMatrix = new double[2 + numberOfComponents][2 + numberOfComponents];

        jacobiMatrix[0][0] = FTT();
        jacobiMatrix[1][0] = FTT();
        jacobiMatrix[2][0] = FTT();

        for (int i = 0; i < numberOfComponents; i++) {
            for (int j = 0; j < numberOfComponents; j++) {
                jacobiMatrix[2][0] = FTT();
            }
        }

        return jacobiMatrix;
    }

    /**
     * <p>
     * dFdxMatrixSimple.
     * </p>
     *
     * @return an array of {@link double} objects
     */
    public double[] dFdxMatrixSimple() {
        double[] matrix = new double[numberOfComponents + 2];
        double Fn = Fn(), FB = FB(), FD = FD();
        double[] Bi = new double[numberOfComponents];
        double[] Ai = new double[numberOfComponents];
        ComponentEosInterface[] componentArray = (ComponentEosInterface[]) this.componentArray;

        for (int i = 0; i < numberOfComponents; i++) {
            Bi[i] = componentArray[i].getBi();
            Ai[i] = componentArray[i].getAi();
        }

        for (int i = 0; i < numberOfComponents; i++) {
            matrix[i] = Fn + FB * Bi[i] + FD * Ai[i];
        }

        matrix[numberOfComponents] = dFdT();
        matrix[numberOfComponents + 1] = dFdV();

        return matrix;
    }

    /**
     * <p>
     * dFdxMatrix.
     * </p>
     *
     * @return an array of {@link double} objects
     */
    public double[] dFdxMatrix() {
        double[] matrix = new double[numberOfComponents + 2];

        matrix[0] = dFdT();
        matrix[1] = dFdV();

        for (int i = 0; i < numberOfComponents; i++) {
            matrix[i + 2] = dFdN(i);
        }
        return matrix;
    }

    /**
     * <p>
     * dFdxdxMatrixSimple.
     * </p>
     *
     * @return an array of {@link double} objects
     */
    public double[][] dFdxdxMatrixSimple() {
        double[][] matrix = new double[numberOfComponents + 2][numberOfComponents + 2];

        double FDV = FDV(), FBV = FBV(), FnV = FnV(), FnB = FnB(), FBD = FBD(), FB = FB(),
                FBB = FBB(), FD = FD(), FBT = FBT(), AT = getAT(), FDT = FDT();
        ComponentEosInterface[] componentArray = (ComponentEosInterface[]) this.componentArray;

        double[] Bi = new double[numberOfComponents];
        double[] Ai = new double[numberOfComponents];
        for (int i = 0; i < numberOfComponents; i++) {
            Bi[i] = componentArray[i].getBi();
            Ai[i] = componentArray[i].getAi();
        }

        for (int i = 0; i < numberOfComponents; i++) {
            for (int j = i; j < numberOfComponents; j++) {
                matrix[i][j] = FnB * (Bi[i] + Bi[j]) + FBD * (Bi[i] * Ai[j] + Bi[j] * Ai[i])
                        + FB * componentArray[i].getBij(j) + FBB * Bi[i] * Bi[j]
                        + FD * componentArray[i].getAij(j);
                matrix[j][i] = matrix[i][j];
            }
        }

        for (int i = 0; i < numberOfComponents; i++) {
            matrix[i][numberOfComponents] =
                    (FBT + FBD * AT) * Bi[i] + FDT * Ai[i] + FD * componentArray[i].getAiT(); // dFdndT
            matrix[numberOfComponents][i] = matrix[i][numberOfComponents];

            matrix[i][numberOfComponents + 1] = FnV + FBV * Bi[i] + FDV * Ai[i]; // dFdndV
            matrix[numberOfComponents + 1][i] = matrix[i][numberOfComponents + 1];
        }
        return matrix;
    }

    /**
     * <p>
     * dFdxdxMatrix.
     * </p>
     *
     * @return an array of {@link double} objects
     */
    public double[][] dFdxdxMatrix() {
        double[][] matrix = new double[numberOfComponents + 2][numberOfComponents + 2];

        matrix[0][0] = dFdTdT();
        matrix[1][0] = dFdTdV();
        matrix[0][1] = matrix[1][0];
        matrix[1][1] = dFdVdV();

        for (int i = 0; i < numberOfComponents; i++) {
            matrix[i + 2][0] = dFdNdT(i);
            matrix[0][i + 2] = matrix[i + 2][0];
        }

        for (int i = 0; i < numberOfComponents; i++) {
            matrix[i + 2][1] = dFdNdV(i);
            matrix[1][i + 2] = matrix[i + 2][1];
        }

        for (int i = 0; i < numberOfComponents; i++) {
            for (int j = i; j < numberOfComponents; j++) {
                matrix[i + 2][j + 2] = dFdNdN(i, j);
                matrix[j + 2][i + 2] = matrix[i + 2][j + 2];
            }
        }
        return matrix;
    }

    /** {@inheritDoc} */
    @Override
    public double dFdN(int i) {
        return ((ComponentEosInterface) getComponent(i)).dFdN(this, this.getNumberOfComponents(),
                temperature, pressure);
    }

    /** {@inheritDoc} */
    @Override
    public double dFdNdN(int i, int j) {
        return ((ComponentEosInterface) getComponent(i)).dFdNdN(j, this,
                this.getNumberOfComponents(), temperature, pressure);
    }

    /** {@inheritDoc} */
    @Override
    public double dFdNdV(int i) {
        return ((ComponentEosInterface) getComponent(i)).dFdNdV(this, this.getNumberOfComponents(),
                temperature, pressure);
    }

    /** {@inheritDoc} */
    @Override
    public double dFdNdT(int i) {
        return ((ComponentEosInterface) getComponent(i)).dFdNdT(this, this.getNumberOfComponents(),
                temperature, pressure);
    }
}<|MERGE_RESOLUTION|>--- conflicted
+++ resolved
@@ -76,15 +76,11 @@
     /** {@inheritDoc} */
     @Override
     public void init(double totalNumberOfMoles, int numberOfComponents, int type, int phase,
-<<<<<<< HEAD
-            double beta) {
-=======
             double beta) { // type = 0
                            // start
                            // init type
                            // =1 gi nye
                            // betingelser
->>>>>>> e5b15554
         if (!mixingRuleDefined) {
             setMixingRule(1);
         }
@@ -205,10 +201,6 @@
     public double molarVolume2(double pressure, double temperature, double A, double B, int phase)
             throws neqsim.util.exception.IsNaNException,
             neqsim.util.exception.TooManyIterationsException {
-<<<<<<< HEAD
-
-=======
->>>>>>> e5b15554
         double BonV = phase == 0 ? 2.0 / (2.0 + temperature / getPseudoCriticalTemperature())
                 : pressure * getB() / (numberOfMolesInPhase * temperature * R);
         if (BonV < 0) {
@@ -295,10 +287,6 @@
     public double molarVolume(double pressure, double temperature, double A, double B, int phase)
             throws neqsim.util.exception.IsNaNException,
             neqsim.util.exception.TooManyIterationsException {
-<<<<<<< HEAD
-
-=======
->>>>>>> e5b15554
         double BonV = phase == 0 ? 2.0 / (2.0 + temperature / getPseudoCriticalTemperature())
                 : pressure * getB() / (numberOfMolesInPhase * temperature * R);
 
@@ -587,10 +575,6 @@
     /** {@inheritDoc} */
     @Override
     public double getCpres() {
-<<<<<<< HEAD
-
-=======
->>>>>>> e5b15554
         return getCvres() + R * (-temperature / R * Math.pow(getdPdTVn(), 2.0) / getdPdVTn()
                 - numberOfMolesInPhase);
     }
@@ -670,8 +654,6 @@
         return g;
     }
 
-<<<<<<< HEAD
-=======
     /**
      * <p>
      * Getter for the field <code>f_loc</code>.
@@ -679,7 +661,6 @@
      *
      * @return a double
      */
->>>>>>> e5b15554
     public double getf_loc() {
         return f_loc;
     }
