--- conflicted
+++ resolved
@@ -144,12 +144,7 @@
       } else if (sumHydrocarbons > sumAqueous) {
         setType(PhaseType.OIL);
       } else {
-<<<<<<< HEAD
         setType(PhaseType.AQUEOUS);
-=======
-        // setType(PhaseType.AQUEOUS); // todo: this breaks tests
-        phaseTypeName = "aqueous";
->>>>>>> 38efcbb9
       }
 
       // if ((hasComponent("water") && getVolume() / getB() < 1.75 &&
