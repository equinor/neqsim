--- conflicted
+++ resolved
@@ -28,13 +28,8 @@
     // Class methods
 
     @Override
-<<<<<<< HEAD
-    public Object clone() {
-        Object clonedPhase = null;
-=======
     public PhaseEos clone() {
         PhaseEos clonedPhase = null;
->>>>>>> 5c88a656
         try {
             clonedPhase = (PhaseEos) super.clone();
         } catch (Exception e) {
