--- conflicted
+++ resolved
@@ -8,12 +8,6 @@
 import neqsim.thermo.mixingRule.EosMixingRulesInterface;
 
 /**
-<<<<<<< HEAD
- * @author Even Solbraa
- * @version
- */
-public interface PhaseEosInterface extends PhaseInterface {
-=======
  * <p>
  * PhaseEosInterface interface.
  * </p>
@@ -23,7 +17,6 @@
  */
 public interface PhaseEosInterface extends PhaseInterface {
     /** {@inheritDoc} */
->>>>>>> e5b15554
     @Override
     double getMolarVolume();
 
