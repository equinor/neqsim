/*
 * PhaseEosInterface.java
 *
 * Created on 5. juni 2000, 19:20
 */
package neqsim.thermo.phase;

import neqsim.thermo.mixingRule.EosMixingRulesInterface;

/**
<<<<<<< HEAD
 * @author Even Solbraa
 * @version
 */
public interface PhaseEosInterface extends PhaseInterface {
=======
 * <p>
 * PhaseEosInterface interface.
 * </p>
 *
 * @author Even Solbraa
 * @version $Id: $Id
 */
public interface PhaseEosInterface extends PhaseInterface {
    /** {@inheritDoc} */
>>>>>>> f5b5a8bf
    @Override
    double getMolarVolume();

    /**
     * <p>
     * getMixingRule.
     * </p>
     *
     * @return a {@link neqsim.thermo.mixingRule.EosMixingRulesInterface} object
     */
    public EosMixingRulesInterface getMixingRule();

    /**
     * <p>
     * getMixingRuleName.
     * </p>
     *
     * @return a {@link java.lang.String} object
     */
    public java.lang.String getMixingRuleName();

    /**
     * <p>
     * calcPressure.
     * </p>
     *
     * @return a double
     */
    public double calcPressure();

    /**
     * <p>
     * calcPressuredV.
     * </p>
     *
     * @return a double
     */
    public double calcPressuredV();

    /**
     * <p>
     * getPressureRepulsive.
     * </p>
     *
     * @return a double
     */
    public double getPressureRepulsive();

    /**
     * <p>
     * getPressureAtractive.
     * </p>
     *
     * @return a double
     */
    public double getPressureAtractive();

    /**
     * <p>
     * displayInteractionCoefficients.
     * </p>
     *
     * @param intType a {@link java.lang.String} object
     */
    public void displayInteractionCoefficients(String intType);
    // public double getA();
    // public double getB();
    // double calcA(ComponentEosInterface[] compArray, double temperature, double
    // pressure, int numbcomp);
    // double calcB(ComponentEosInterface[] compArray, double temperature, double
    // pressure, int numbcomp);
    // double calcA(ComponentEosInterface[] compArray, double temperature, double
    // pressure, int numbcomp);
    // double calcB(ComponentEosInterface[] compArray, double temperature, double
    // pressure, int numbcomp);

    /**
     * <p>
     * F.
     * </p>
     *
     * @return a double
     */
    public double F();

    /**
     * <p>
     * dFdN.
     * </p>
     *
     * @param i a int
     * @return a double
     */
    public double dFdN(int i);

    /**
     * <p>
     * dFdNdN.
     * </p>
     *
     * @param i a int
     * @param j a int
     * @return a double
     */
    public double dFdNdN(int i, int j);

    /**
     * <p>
     * dFdNdV.
     * </p>
     *
     * @param i a int
     * @return a double
     */
    public double dFdNdV(int i);

    /**
     * <p>
     * dFdNdT.
     * </p>
     *
     * @param i a int
     * @return a double
     */
    public double dFdNdT(int i);

    /**
     * <p>
     * getAresTV.
     * </p>
     *
     * @return a double
     */
    public double getAresTV();

    /**
     * <p>
     * getSresTV.
     * </p>
     *
     * @return a double
     */
    public double getSresTV();
}<|MERGE_RESOLUTION|>--- conflicted
+++ resolved
@@ -8,12 +8,6 @@
 import neqsim.thermo.mixingRule.EosMixingRulesInterface;
 
 /**
-<<<<<<< HEAD
- * @author Even Solbraa
- * @version
- */
-public interface PhaseEosInterface extends PhaseInterface {
-=======
  * <p>
  * PhaseEosInterface interface.
  * </p>
@@ -23,7 +17,6 @@
  */
 public interface PhaseEosInterface extends PhaseInterface {
     /** {@inheritDoc} */
->>>>>>> f5b5a8bf
     @Override
     double getMolarVolume();
 
