--- conflicted
+++ resolved
@@ -17,10 +17,7 @@
  * @version $Id: $Id
  */
 public interface PhaseEosInterface_1 extends PhaseInterface {
-<<<<<<< HEAD
-=======
     /** {@inheritDoc} */
->>>>>>> f5b5a8bf
     @Override
     double getMolarVolume();
 
