/*
 * PhaseGEInterface.java
 *
 * Created on 12. juli 2000, 00:26
 */

package neqsim.thermo.phase;

/**
 * <p>
 * PhaseGEInterface interface.
 * </p>
 *
 * @author Even Solbraa
 * @version $Id: $Id
 */
public interface PhaseGEInterface {
<<<<<<< HEAD
    public double getExessGibbsEnergy(PhaseInterface phase, int numberOfComponents,
            double temperature, double pressure, int phasetype);
=======
    /**
     * <p>
     * getExessGibbsEnergy.
     * </p>
     *
     * @param phase a {@link neqsim.thermo.phase.PhaseInterface} object
     * @param numberOfComponents a int
     * @param temperature a double
     * @param pressure a double
     * @param phasetype a int
     * @return a double
     */
    public double getExessGibbsEnergy(PhaseInterface phase, int numberOfComponents,
            double temperature, double pressure, int phasetype);

>>>>>>> f5b5a8bf
}<|MERGE_RESOLUTION|>--- conflicted
+++ resolved
@@ -15,10 +15,6 @@
  * @version $Id: $Id
  */
 public interface PhaseGEInterface {
-<<<<<<< HEAD
-    public double getExessGibbsEnergy(PhaseInterface phase, int numberOfComponents,
-            double temperature, double pressure, int phasetype);
-=======
     /**
      * <p>
      * getExessGibbsEnergy.
@@ -34,5 +30,4 @@
     public double getExessGibbsEnergy(PhaseInterface phase, int numberOfComponents,
             double temperature, double pressure, int phasetype);
 
->>>>>>> f5b5a8bf
 }