--- conflicted
+++ resolved
@@ -29,8 +29,5 @@
      */
     public double getExessGibbsEnergy(PhaseInterface phase, int numberOfComponents,
             double temperature, double pressure, int phasetype);
-<<<<<<< HEAD
-=======
 
->>>>>>> 24915a9b
 }