--- conflicted
+++ resolved
@@ -99,20 +99,6 @@
     }
   }
 
-<<<<<<< HEAD
-    /** {@inheritDoc} */
-    @Override
-    public double getExessGibbsEnergy(PhaseInterface phase, int numberOfComponents,
-            double temperature, double pressure, int phasetype) {
-        GE = 0;
-        for (int i = 0; i < numberOfComponents; i++) {
-            GE += phase.getComponents()[i].getx() * Math.log(
-                    ((ComponentGEInterface) componentArray[i]).getGamma(phase, numberOfComponents,
-                            temperature, pressure, phasetype, alpha, Dij, intparam, mixRule));
-        }
-
-        return R * temperature * numberOfMolesInPhase * GE; // phase.getNumberOfMolesInPhase()*
-=======
   /** {@inheritDoc} */
   @Override
   public double getExessGibbsEnergy(PhaseInterface phase, int numberOfComponents,
@@ -122,10 +108,9 @@
       GE += phase.getComponents()[i].getx()
           * Math.log(((ComponentGEInterface) componentArray[i]).getGamma(phase, numberOfComponents,
               temperature, pressure, phasetype, alpha, Dij, intparam, mixRule));
->>>>>>> a64c287a
     }
 
-    return R * temperature * numberOfMolesInPhase * GE;// phase.getNumberOfMolesInPhase()*
+    return R * temperature * numberOfMolesInPhase * GE; // phase.getNumberOfMolesInPhase()*
   }
 
   /** {@inheritDoc} */
