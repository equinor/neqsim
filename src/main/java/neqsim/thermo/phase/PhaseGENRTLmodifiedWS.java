package neqsim.thermo.phase;

import neqsim.thermo.component.ComponentGEInterface;
import neqsim.thermo.component.ComponentGENRTLmodifiedWS;

/**
 * <p>
 * PhaseGENRTLmodifiedWS class.
 * </p>
 *
 * @author Even Solbraa
 * @version $Id: $Id
 */
public class PhaseGENRTLmodifiedWS extends PhaseGENRTLmodifiedHV {
  private static final long serialVersionUID = 1000;

  /**
   * <p>
   * Constructor for PhaseGENRTLmodifiedWS.
   * </p>
   */
  public PhaseGENRTLmodifiedWS() {
    super();
  }

  /**
   * <p>
   * Constructor for PhaseGENRTLmodifiedWS.
   * </p>
   *
   * @param phase a {@link neqsim.thermo.phase.PhaseInterface} object
   * @param alpha an array of {@link double} objects
   * @param Dij an array of {@link double} objects
   * @param mixRule an array of {@link java.lang.String} objects
   * @param intparam an array of {@link double} objects
   */
  public PhaseGENRTLmodifiedWS(PhaseInterface phase, double[][] alpha, double[][] Dij,
      String[][] mixRule, double[][] intparam) {
    super(phase, alpha, Dij, mixRule, intparam);
    componentArray = new ComponentGENRTLmodifiedWS[alpha[0].length];
    for (int i = 0; i < alpha[0].length; i++) {
      numberOfComponents++;
      componentArray[i] = new ComponentGENRTLmodifiedWS(phase.getComponents()[i].getName(),
          phase.getComponents()[i].getNumberOfmoles(),
          phase.getComponents()[i].getNumberOfMolesInPhase(),
          phase.getComponents()[i].getComponentNumber());
    }
  }

  /**
   * <p>
   * Constructor for PhaseGENRTLmodifiedWS.
   * </p>
   *
   * @param phase a {@link neqsim.thermo.phase.PhaseInterface} object
   * @param alpha an array of {@link double} objects
   * @param Dij an array of {@link double} objects
   * @param DijT an array of {@link double} objects
   * @param mixRule an array of {@link java.lang.String} objects
   * @param intparam an array of {@link double} objects
   */
  public PhaseGENRTLmodifiedWS(PhaseInterface phase, double[][] alpha, double[][] Dij,
      double[][] DijT, String[][] mixRule, double[][] intparam) {
    super(phase, alpha, Dij, DijT, mixRule, intparam);
    componentArray = new ComponentGENRTLmodifiedWS[alpha[0].length];
    for (int i = 0; i < alpha[0].length; i++) {
      componentArray[i] = new ComponentGENRTLmodifiedWS(phase.getComponents()[i].getName(),
          phase.getComponents()[i].getNumberOfmoles(),
          phase.getComponents()[i].getNumberOfMolesInPhase(),
          phase.getComponents()[i].getComponentNumber());
    }
  }

  /** {@inheritDoc} */
  @Override
  public void init(double totalNumberOfMoles, int numberOfComponents, int type, int phase,
      double beta) {
    super.init(totalNumberOfMoles, numberOfComponents, type, phase, beta);
  }

  /** {@inheritDoc} */
  @Override
  public void setMixingRule(int type) {
    super.setMixingRule(type);
    this.intparam = mixSelect.getWSintparam();
    this.alpha = mixSelect.getNRTLalpha();
    this.mixRule = mixSelect.getClassicOrHV();
    this.Dij = mixSelect.getNRTLDij();
  }

  /** {@inheritDoc} */
  @Override
  public void addcomponent(String componentName, double moles, double molesInPhase,
      int compNumber) {
    super.addcomponent(molesInPhase);
    componentArray[compNumber] =
        new ComponentGENRTLmodifiedWS(componentName, moles, molesInPhase, compNumber);
  }

<<<<<<< HEAD
  /** {@inheritDoc} */
  @Override
  public double getExessGibbsEnergy(PhaseInterface phase, int numberOfComponents,
      double temperature, double pressure, int phasetype) {
    double GE = 0;
    for (int i = 0; i < numberOfComponents; i++) {
      if (type == 0) {
        GE += phase.getComponents()[i].getx() * Math
            .log(((ComponentGEInterface) componentArray[i]).getGamma(phase, numberOfComponents,
                temperature, pressure, phasetype, alpha, Dij, intparam, mixRule));
      }
      if (type == 1) {
        GE += phase.getComponents()[i].getx() * Math
            .log(((ComponentGENRTLmodifiedWS) componentArray[i]).getGamma(phase, numberOfComponents,
                temperature, pressure, phasetype, alpha, Dij, DijT, intparam, mixRule));
      }
=======
    /** {@inheritDoc} */
    @Override
    public double getExcessGibbsEnergy(PhaseInterface phase, int numberOfComponents,
            double temperature, double pressure, int phasetype) {
        double GE = 0;
        for (int i = 0; i < numberOfComponents; i++) {
            if (type == 0) {
                GE += phase.getComponents()[i].getx()
                        * Math.log(((ComponentGEInterface) componentArray[i]).getGamma(phase,
                                numberOfComponents, temperature, pressure, phasetype, alpha, Dij,
                                intparam, mixRule));
            }
            if (type == 1) {
                GE += phase.getComponents()[i].getx()
                        * Math.log(((ComponentGENRTLmodifiedWS) componentArray[i]).getGamma(phase,
                                numberOfComponents, temperature, pressure, phasetype, alpha, Dij,
                                DijT, intparam, mixRule));
            }
        }
        return R * temperature * GE * numberOfMolesInPhase;
>>>>>>> 8f70a557
    }
    return R * temperature * GE * numberOfMolesInPhase;
  }
}<|MERGE_RESOLUTION|>--- conflicted
+++ resolved
@@ -97,10 +97,9 @@
         new ComponentGENRTLmodifiedWS(componentName, moles, molesInPhase, compNumber);
   }
 
-<<<<<<< HEAD
   /** {@inheritDoc} */
   @Override
-  public double getExessGibbsEnergy(PhaseInterface phase, int numberOfComponents,
+  public double getExcessGibbsEnergy(PhaseInterface phase, int numberOfComponents,
       double temperature, double pressure, int phasetype) {
     double GE = 0;
     for (int i = 0; i < numberOfComponents; i++) {
@@ -114,28 +113,6 @@
             .log(((ComponentGENRTLmodifiedWS) componentArray[i]).getGamma(phase, numberOfComponents,
                 temperature, pressure, phasetype, alpha, Dij, DijT, intparam, mixRule));
       }
-=======
-    /** {@inheritDoc} */
-    @Override
-    public double getExcessGibbsEnergy(PhaseInterface phase, int numberOfComponents,
-            double temperature, double pressure, int phasetype) {
-        double GE = 0;
-        for (int i = 0; i < numberOfComponents; i++) {
-            if (type == 0) {
-                GE += phase.getComponents()[i].getx()
-                        * Math.log(((ComponentGEInterface) componentArray[i]).getGamma(phase,
-                                numberOfComponents, temperature, pressure, phasetype, alpha, Dij,
-                                intparam, mixRule));
-            }
-            if (type == 1) {
-                GE += phase.getComponents()[i].getx()
-                        * Math.log(((ComponentGENRTLmodifiedWS) componentArray[i]).getGamma(phase,
-                                numberOfComponents, temperature, pressure, phasetype, alpha, Dij,
-                                DijT, intparam, mixRule));
-            }
-        }
-        return R * temperature * GE * numberOfMolesInPhase;
->>>>>>> 8f70a557
     }
     return R * temperature * GE * numberOfMolesInPhase;
   }
