package neqsim.thermo.phase;

import neqsim.thermo.component.ComponentGEInterface;
import neqsim.thermo.component.ComponentGENRTLmodifiedWS;

/**
 * <p>
 * PhaseGENRTLmodifiedWS class.
 * </p>
 *
 * @author Even Solbraa
 * @version $Id: $Id
 */
public class PhaseGENRTLmodifiedWS extends PhaseGENRTLmodifiedHV {
    private static final long serialVersionUID = 1000;

<<<<<<< HEAD
=======
    /**
     * <p>
     * Constructor for PhaseGENRTLmodifiedWS.
     * </p>
     */
>>>>>>> e5b15554
    public PhaseGENRTLmodifiedWS() {
        super();
    }

<<<<<<< HEAD
=======
    /**
     * <p>
     * Constructor for PhaseGENRTLmodifiedWS.
     * </p>
     *
     * @param phase a {@link neqsim.thermo.phase.PhaseInterface} object
     * @param alpha an array of {@link double} objects
     * @param Dij an array of {@link double} objects
     * @param mixRule an array of {@link java.lang.String} objects
     * @param intparam an array of {@link double} objects
     */
>>>>>>> e5b15554
    public PhaseGENRTLmodifiedWS(PhaseInterface phase, double[][] alpha, double[][] Dij,
            String[][] mixRule, double[][] intparam) {
        super(phase, alpha, Dij, mixRule, intparam);
        componentArray = new ComponentGENRTLmodifiedWS[alpha[0].length];
        for (int i = 0; i < alpha[0].length; i++) {
            numberOfComponents++;
            componentArray[i] = new ComponentGENRTLmodifiedWS(phase.getComponents()[i].getName(),
                    phase.getComponents()[i].getNumberOfmoles(),
                    phase.getComponents()[i].getNumberOfMolesInPhase(),
                    phase.getComponents()[i].getComponentNumber());
        }
    }

<<<<<<< HEAD
=======
    /**
     * <p>
     * Constructor for PhaseGENRTLmodifiedWS.
     * </p>
     *
     * @param phase a {@link neqsim.thermo.phase.PhaseInterface} object
     * @param alpha an array of {@link double} objects
     * @param Dij an array of {@link double} objects
     * @param DijT an array of {@link double} objects
     * @param mixRule an array of {@link java.lang.String} objects
     * @param intparam an array of {@link double} objects
     */
>>>>>>> e5b15554
    public PhaseGENRTLmodifiedWS(PhaseInterface phase, double[][] alpha, double[][] Dij,
            double[][] DijT, String[][] mixRule, double[][] intparam) {
        super(phase, alpha, Dij, DijT, mixRule, intparam);
        componentArray = new ComponentGENRTLmodifiedWS[alpha[0].length];
        for (int i = 0; i < alpha[0].length; i++) {
            componentArray[i] = new ComponentGENRTLmodifiedWS(phase.getComponents()[i].getName(),
                    phase.getComponents()[i].getNumberOfmoles(),
                    phase.getComponents()[i].getNumberOfMolesInPhase(),
                    phase.getComponents()[i].getComponentNumber());
        }
    }

    /** {@inheritDoc} */
    @Override
    public void init(double totalNumberOfMoles, int numberOfComponents, int type, int phase,
<<<<<<< HEAD
            double beta) {
=======
            double beta) { // type = 0
                           // start
                           // init type
                           // =1 gi nye
                           // betingelser
>>>>>>> e5b15554
        super.init(totalNumberOfMoles, numberOfComponents, type, phase, beta);
    }

    /** {@inheritDoc} */
    @Override
    public void setMixingRule(int type) {
        super.setMixingRule(type);
        this.intparam = mixSelect.getWSintparam();
        this.alpha = mixSelect.getNRTLalpha();
        this.mixRule = mixSelect.getClassicOrHV();
        this.Dij = mixSelect.getNRTLDij();
    }

    /** {@inheritDoc} */
    @Override
    public void addcomponent(String componentName, double moles, double molesInPhase,
            int compNumber) {
        super.addcomponent(molesInPhase);
        componentArray[compNumber] =
                new ComponentGENRTLmodifiedWS(componentName, moles, molesInPhase, compNumber);
    }

    /** {@inheritDoc} */
    @Override
    public double getExessGibbsEnergy(PhaseInterface phase, int numberOfComponents,
            double temperature, double pressure, int phasetype) {
        double GE = 0;
        for (int i = 0; i < numberOfComponents; i++) {
            if (type == 0) {
                GE += phase.getComponents()[i].getx()
                        * Math.log(((ComponentGEInterface) componentArray[i]).getGamma(phase,
                                numberOfComponents, temperature, pressure, phasetype, alpha, Dij,
                                intparam, mixRule));
            }
            if (type == 1) {
                GE += phase.getComponents()[i].getx()
                        * Math.log(((ComponentGENRTLmodifiedWS) componentArray[i]).getGamma(phase,
                                numberOfComponents, temperature, pressure, phasetype, alpha, Dij,
                                DijT, intparam, mixRule));
            }
        }
        return R * temperature * GE * numberOfMolesInPhase;
    }
}<|MERGE_RESOLUTION|>--- conflicted
+++ resolved
@@ -14,20 +14,15 @@
 public class PhaseGENRTLmodifiedWS extends PhaseGENRTLmodifiedHV {
     private static final long serialVersionUID = 1000;
 
-<<<<<<< HEAD
-=======
     /**
      * <p>
      * Constructor for PhaseGENRTLmodifiedWS.
      * </p>
      */
->>>>>>> e5b15554
     public PhaseGENRTLmodifiedWS() {
         super();
     }
 
-<<<<<<< HEAD
-=======
     /**
      * <p>
      * Constructor for PhaseGENRTLmodifiedWS.
@@ -39,7 +34,6 @@
      * @param mixRule an array of {@link java.lang.String} objects
      * @param intparam an array of {@link double} objects
      */
->>>>>>> e5b15554
     public PhaseGENRTLmodifiedWS(PhaseInterface phase, double[][] alpha, double[][] Dij,
             String[][] mixRule, double[][] intparam) {
         super(phase, alpha, Dij, mixRule, intparam);
@@ -53,8 +47,6 @@
         }
     }
 
-<<<<<<< HEAD
-=======
     /**
      * <p>
      * Constructor for PhaseGENRTLmodifiedWS.
@@ -67,7 +59,6 @@
      * @param mixRule an array of {@link java.lang.String} objects
      * @param intparam an array of {@link double} objects
      */
->>>>>>> e5b15554
     public PhaseGENRTLmodifiedWS(PhaseInterface phase, double[][] alpha, double[][] Dij,
             double[][] DijT, String[][] mixRule, double[][] intparam) {
         super(phase, alpha, Dij, DijT, mixRule, intparam);
@@ -83,15 +74,11 @@
     /** {@inheritDoc} */
     @Override
     public void init(double totalNumberOfMoles, int numberOfComponents, int type, int phase,
-<<<<<<< HEAD
-            double beta) {
-=======
             double beta) { // type = 0
                            // start
                            // init type
                            // =1 gi nye
                            // betingelser
->>>>>>> e5b15554
         super.init(totalNumberOfMoles, numberOfComponents, type, phase, beta);
     }
 
