--- conflicted
+++ resolved
@@ -80,17 +80,6 @@
 
   /** {@inheritDoc} */
   @Override
-<<<<<<< HEAD
-  public void init(double totalNumberOfMoles, int numberOfComponents, int type, PhaseType pt,
-      double beta) {
-    IPHASE = pt.getValue() == 0 ? -1 : -2;
-    super.init(totalNumberOfMoles, numberOfComponents, type, pt, beta);
-    setxFracGERG();
-
-    if (!okVolume) {
-      IPHASE = pt.getValue() == 0 ? -2 : -1;
-      super.init(totalNumberOfMoles, numberOfComponents, type, pt, beta);
-=======
   public void init(double totalNumberOfMoles, int numberOfComponents, int type, PhaseType phase,
       double beta) {
     IPHASE = phase.getValue() == 0 ? -1 : -2;
@@ -100,7 +89,6 @@
     if (!okVolume) {
       IPHASE = phase.getValue() == 0 ? -2 : -1;
       super.init(totalNumberOfMoles, numberOfComponents, type, phase, beta);
->>>>>>> 7319f70a
     }
     if (type >= 1) {
       double[] temp = new double[18];
@@ -148,7 +136,7 @@
                            // xFracGERG[0],xFracGERG[1],xFracGERG[2],xFracGERG[3],xFracGERG[4],xFracGERG[5],xFracGERG[6],xFracGERG[7],xFracGERG[8],xFracGERG[9],xFracGERG[10],xFracGERG[11],xFracGERG[12],xFracGERG[13],xFracGERG[14],xFracGERG[15],xFracGERG[16],xFracGERG[17],IPHASE);
       CvGERG = alloTPX[5]; // gergEOS.CPOTPX(temperature,pressure/10.0,
                            // xFracGERG[0],xFracGERG[1],xFracGERG[2],xFracGERG[3],xFracGERG[4],xFracGERG[5],xFracGERG[6],xFracGERG[7],xFracGERG[8],xFracGERG[9],xFracGERG[10],xFracGERG[11],xFracGERG[12],xFracGERG[13],xFracGERG[14],xFracGERG[15],xFracGERG[16],xFracGERG[17],IPHASE);
-      super.init(totalNumberOfMoles, numberOfComponents, type, pt, beta);
+      super.init(totalNumberOfMoles, numberOfComponents, type, phase, beta);
     }
   }
 
