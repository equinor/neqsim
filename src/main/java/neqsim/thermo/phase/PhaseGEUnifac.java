package neqsim.thermo.phase;

import java.util.ArrayList;
import java.util.Arrays;
import org.apache.logging.log4j.LogManager;
import org.apache.logging.log4j.Logger;
import neqsim.thermo.atomElement.UNIFACgroup;
import neqsim.thermo.component.ComponentGEUnifac;
import neqsim.thermo.component.ComponentGEUniquac;

/**
 * <p>
 * PhaseGEUnifac class.
 * </p>
 *
 * @author Even Solbraa
 * @version $Id: $Id
 */
public class PhaseGEUnifac extends PhaseGEUniquac {
  private static final long serialVersionUID = 1000;
  static Logger logger = LogManager.getLogger(PhaseGEUnifac.class);

  double[][] aij = new double[1][1];
  double[][] bij = new double[1][1];
  double[][] cij = new double[1][1];
  boolean checkedGroups = false;

  /**
   * <p>
   * Constructor for PhaseGEUnifac.
   * </p>
   */
  public PhaseGEUnifac() {
    super();
    componentArray = new ComponentGEUnifac[MAX_NUMBER_OF_COMPONENTS];
  }

  /**
   * <p>
   * Constructor for PhaseGEUnifac.
   * </p>
   *
   * @param phase a {@link neqsim.thermo.phase.PhaseInterface} object
   * @param alpha an array of {@link double} objects
   * @param Dij an array of {@link double} objects
   * @param mixRule an array of {@link java.lang.String} objects
   * @param intparam an array of {@link double} objects
   */
  public PhaseGEUnifac(PhaseInterface phase, double[][] alpha, double[][] Dij, String[][] mixRule,
      double[][] intparam) {
    super(phase, alpha, Dij, mixRule, intparam);
    componentArray = new ComponentGEUnifac[alpha[0].length];
    for (int i = 0; i < alpha[0].length; i++) {
      componentArray[i] = new ComponentGEUnifac(phase.getComponents()[i].getName(),
          phase.getComponents()[i].getNumberOfmoles(),
          phase.getComponents()[i].getNumberOfMolesInPhase(),
          phase.getComponents()[i].getComponentNumber());
    }
  }

  /** {@inheritDoc} */
  @Override
  public void addcomponent(String componentName, double moles, double molesInPhase,
      int compNumber) {
    super.addcomponent(molesInPhase);
    componentArray[compNumber] =
        new ComponentGEUnifac(componentName, moles, molesInPhase, compNumber);
  }

  /** {@inheritDoc} */
  @Override
  public void setMixingRule(int type) {
    super.setMixingRule(type);
    if (!checkedGroups) {
      checkGroups();
    }
    logger.info("checking unifac groups...");
    calcaij();
  }

  /** {@inheritDoc} */
  @Override
  public void init(double totalNumberOfMoles, int numberOfComponents, int type, int phase,
      double beta) {
    // if(type==0) calcaij();
    super.init(totalNumberOfMoles, numberOfComponents, type, phase, beta);
    if (type == 0) {
      super.init(totalNumberOfMoles, numberOfComponents, 1, phase, beta);
    }
  }

  /**
   * <p>
   * calcaij.
   * </p>
   */
  public void calcaij() {
    aij = new double[((ComponentGEUnifac) getComponent(0))
        .getNumberOfUNIFACgroups()][((ComponentGEUnifac) getComponent(0))
            .getNumberOfUNIFACgroups()];
    for (int i = 0; i < ((ComponentGEUnifac) getComponent(0)).getNumberOfUNIFACgroups(); i++) {
      for (int j = 0; j < ((ComponentGEUnifac) getComponent(0)).getNumberOfUNIFACgroups(); j++) {
        try {
          neqsim.util.database.NeqSimDataBase database = new neqsim.util.database.NeqSimDataBase();
          java.sql.ResultSet dataSet = null;
          try {
            dataSet = database.getResultSet(("SELECT * FROM unifacinterparam WHERE MainGroup="
                + ((ComponentGEUnifac) getComponent(0)).getUnifacGroup(i).getMainGroup() + ""));
            dataSet.next();
            dataSet.getClob("MainGroup");
          } catch (Exception e) {
            dataSet.close();
            dataSet = database.getResultSet(("SELECT * FROM unifacinterparam WHERE MainGroup="
                + ((ComponentGEUnifac) getComponent(0)).getUnifacGroup(i).getMainGroup() + ""));
            dataSet.next();
          }

          aij[i][j] = Double.parseDouble(dataSet.getString(
              "n" + ((ComponentGEUnifac) getComponent(0)).getUnifacGroup(j).getMainGroup() + ""));
          if (Math.abs(aij[i][j]) < 1e-6) {
            logger
                .info(" i " + ((ComponentGEUnifac) getComponent(0)).getUnifacGroup(i).getMainGroup()
                    + " j " + ((ComponentGEUnifac) getComponent(0)).getUnifacGroup(j).getMainGroup()
                    + "  aij " + aij[i][j]);
          }
          dataSet.close();
          database.getConnection().close();
        } catch (Exception e) {
          logger.error("error", e);
          String err = e.toString();
          logger.error(err);
        }
      }
    }
    logger.info("finished finding interaction coefficient...A");
  }

<<<<<<< HEAD
  /**
   * <p>
   * checkGroups.
   * </p>
   */
  public void checkGroups() {
    ArrayList<neqsim.thermo.atomElement.UNIFACgroup> unifacGroups = new ArrayList<UNIFACgroup>();
=======
    /**
     * <p>
     * checkGroups.
     * </p>
     */
    public void checkGroups() {
        ArrayList<neqsim.thermo.atomElement.UNIFACgroup> unifacGroups =
                new ArrayList<UNIFACgroup>();

        for (int i = 0; i < numberOfComponents; i++) {
            for (int j = 0; j < ((ComponentGEUnifac) getComponent(i))
                    .getNumberOfUNIFACgroups(); j++) {
                if (!unifacGroups
                        .contains(((ComponentGEUnifac) getComponent(i)).getUnifacGroup(j))) {
                    unifacGroups.add(((ComponentGEUnifac) getComponent(i)).getUnifacGroup(j));
                } else
                  ; // System.out.println("no");
            }
        }

        for (int i = 0; i < numberOfComponents; i++) {
            for (int j = 0; j < unifacGroups.size(); j++) {
                if (!((ComponentGEUnifac) getComponent(i)).getUnifacGroups2()
                        .contains(unifacGroups.get(j))) {
                    ((ComponentGEUnifac) getComponent(i))
                            .addUNIFACgroup(unifacGroups.get(j).getSubGroup(), 0);
                }
            }
        }

        for (int i = 0; i < numberOfComponents; i++) {
            neqsim.thermo.atomElement.UNIFACgroup[] array =
                    ((ComponentGEUnifac) getComponent(i)).getUnifacGroups();
            java.util.Arrays.sort(array);
            ArrayList<UNIFACgroup> phaseList = new ArrayList<UNIFACgroup>(0);
            phaseList.addAll(Arrays.asList(array));
            ((ComponentGEUnifac) getComponent(i)).setUnifacGroups(phaseList);
        }
>>>>>>> b9d5f22d

    for (int i = 0; i < numberOfComponents; i++) {
      for (int j = 0; j < ((ComponentGEUnifac) getComponent(i)).getNumberOfUNIFACgroups(); j++) {
        if (!unifacGroups.contains(((ComponentGEUnifac) getComponent(i)).getUnifacGroup(j))) {
          unifacGroups.add(((ComponentGEUnifac) getComponent(i)).getUnifacGroup(j));
        } else
          ; // System.out.println("no");
      }
    }

    for (int i = 0; i < numberOfComponents; i++) {
      for (int j = 0; j < unifacGroups.size(); j++) {
        if (!((ComponentGEUnifac) getComponent(i)).getUnifacGroups2()
            .contains(unifacGroups.get(j))) {
          ((ComponentGEUnifac) getComponent(i)).addUNIFACgroup(unifacGroups.get(j).getSubGroup(),
              0);
        }
      }
    }

    for (int i = 0; i < numberOfComponents; i++) {
      neqsim.thermo.atomElement.UNIFACgroup[] array =
          ((ComponentGEUnifac) getComponent(i)).getUnifacGroups();
      java.util.Arrays.sort(array);
      ArrayList<UNIFACgroup> phaseList = new ArrayList<UNIFACgroup>(0);
      phaseList.addAll(Arrays.asList(array));
      ((ComponentGEUnifac) getComponent(i)).setUnifacGroups(phaseList);
    }

    for (int i = 0; i < numberOfComponents; i++) {
      for (int j = 0; j < ((ComponentGEUnifac) getComponent(i)).getNumberOfUNIFACgroups(); j++) {
        ((ComponentGEUnifac) getComponent(i)).getUnifacGroup(j).setGroupIndex(j);
        // System.out.println("i " + i + " " +
        // ((ComponentGEUnifac)getComponent(i)).getUnifacGroup(j).getSubGroup());
      }
    }
    checkedGroups = true;
  }

  /** {@inheritDoc} */
  @Override
  public double getExessGibbsEnergy(PhaseInterface phase, int numberOfComponents,
      double temperature, double pressure, int phasetype) {
    double GE = 0.0;
    for (int i = 0; i < numberOfComponents; i++) {
      GE += phase.getComponents()[i].getx() * Math.log(((ComponentGEUniquac) componentArray[i])
          .getGamma(phase, numberOfComponents, temperature, pressure, phasetype));
    }
    return R * phase.getTemperature() * GE * phase.getNumberOfMolesInPhase();
  }

  /** {@inheritDoc} */
  @Override
  public double getExessGibbsEnergy() {
    return getExessGibbsEnergy(this, numberOfComponents, temperature, pressure, phaseType);
  }

  /** {@inheritDoc} */
  @Override
  public double getGibbsEnergy() {
    double val = 0.0;
    for (int i = 0; i < numberOfComponents; i++) {
      val +=
          getComponent(i).getNumberOfMolesInPhase() * (getComponent(i).getLogFugacityCoefficient());
    }
    return R * temperature * ((val) + Math.log(pressure) * numberOfMolesInPhase);
  }

  /**
   * <p>
   * Getter for the field <code>aij</code>.
   * </p>
   *
   * @param i a int
   * @param j a int
   * @return a double
   */
  public double getAij(int i, int j) {
    return aij[i][j];
  }

  /**
   * <p>
   * Setter for the field <code>aij</code>.
   * </p>
   *
   * @param i a int
   * @param j a int
   * @param val a double
   */
  public void setAij(int i, int j, double val) {
    aij[i][j] = val;
  }

  /**
   * <p>
   * Getter for the field <code>bij</code>.
   * </p>
   *
   * @param i a int
   * @param j a int
   * @return a double
   */
  public double getBij(int i, int j) {
    return bij[i][j];
  }

  /**
   * <p>
   * Setter for the field <code>bij</code>.
   * </p>
   *
   * @param i a int
   * @param j a int
   * @param val a double
   */
  public void setBij(int i, int j, double val) {
    bij[i][j] = val;
  }

  /**
   * <p>
   * Getter for the field <code>cij</code>.
   * </p>
   *
   * @param i a int
   * @param j a int
   * @return a double
   */
  public double getCij(int i, int j) {
    return cij[i][j];
  }

  /**
   * <p>
   * Setter for the field <code>cij</code>.
   * </p>
   *
   * @param i a int
   * @param j a int
   * @param val a double
   */
  public void setCij(int i, int j, double val) {
    cij[i][j] = val;
  }
}<|MERGE_RESOLUTION|>--- conflicted
+++ resolved
@@ -17,133 +17,135 @@
  * @version $Id: $Id
  */
 public class PhaseGEUnifac extends PhaseGEUniquac {
-  private static final long serialVersionUID = 1000;
-  static Logger logger = LogManager.getLogger(PhaseGEUnifac.class);
-
-  double[][] aij = new double[1][1];
-  double[][] bij = new double[1][1];
-  double[][] cij = new double[1][1];
-  boolean checkedGroups = false;
-
-  /**
-   * <p>
-   * Constructor for PhaseGEUnifac.
-   * </p>
-   */
-  public PhaseGEUnifac() {
-    super();
-    componentArray = new ComponentGEUnifac[MAX_NUMBER_OF_COMPONENTS];
-  }
-
-  /**
-   * <p>
-   * Constructor for PhaseGEUnifac.
-   * </p>
-   *
-   * @param phase a {@link neqsim.thermo.phase.PhaseInterface} object
-   * @param alpha an array of {@link double} objects
-   * @param Dij an array of {@link double} objects
-   * @param mixRule an array of {@link java.lang.String} objects
-   * @param intparam an array of {@link double} objects
-   */
-  public PhaseGEUnifac(PhaseInterface phase, double[][] alpha, double[][] Dij, String[][] mixRule,
-      double[][] intparam) {
-    super(phase, alpha, Dij, mixRule, intparam);
-    componentArray = new ComponentGEUnifac[alpha[0].length];
-    for (int i = 0; i < alpha[0].length; i++) {
-      componentArray[i] = new ComponentGEUnifac(phase.getComponents()[i].getName(),
-          phase.getComponents()[i].getNumberOfmoles(),
-          phase.getComponents()[i].getNumberOfMolesInPhase(),
-          phase.getComponents()[i].getComponentNumber());
-    }
-  }
-
-  /** {@inheritDoc} */
-  @Override
-  public void addcomponent(String componentName, double moles, double molesInPhase,
-      int compNumber) {
-    super.addcomponent(molesInPhase);
-    componentArray[compNumber] =
-        new ComponentGEUnifac(componentName, moles, molesInPhase, compNumber);
-  }
-
-  /** {@inheritDoc} */
-  @Override
-  public void setMixingRule(int type) {
-    super.setMixingRule(type);
-    if (!checkedGroups) {
-      checkGroups();
-    }
-    logger.info("checking unifac groups...");
-    calcaij();
-  }
-
-  /** {@inheritDoc} */
-  @Override
-  public void init(double totalNumberOfMoles, int numberOfComponents, int type, int phase,
-      double beta) {
-    // if(type==0) calcaij();
-    super.init(totalNumberOfMoles, numberOfComponents, type, phase, beta);
-    if (type == 0) {
-      super.init(totalNumberOfMoles, numberOfComponents, 1, phase, beta);
-    }
-  }
-
-  /**
-   * <p>
-   * calcaij.
-   * </p>
-   */
-  public void calcaij() {
-    aij = new double[((ComponentGEUnifac) getComponent(0))
-        .getNumberOfUNIFACgroups()][((ComponentGEUnifac) getComponent(0))
-            .getNumberOfUNIFACgroups()];
-    for (int i = 0; i < ((ComponentGEUnifac) getComponent(0)).getNumberOfUNIFACgroups(); i++) {
-      for (int j = 0; j < ((ComponentGEUnifac) getComponent(0)).getNumberOfUNIFACgroups(); j++) {
-        try {
-          neqsim.util.database.NeqSimDataBase database = new neqsim.util.database.NeqSimDataBase();
-          java.sql.ResultSet dataSet = null;
-          try {
-            dataSet = database.getResultSet(("SELECT * FROM unifacinterparam WHERE MainGroup="
-                + ((ComponentGEUnifac) getComponent(0)).getUnifacGroup(i).getMainGroup() + ""));
-            dataSet.next();
-            dataSet.getClob("MainGroup");
-          } catch (Exception e) {
-            dataSet.close();
-            dataSet = database.getResultSet(("SELECT * FROM unifacinterparam WHERE MainGroup="
-                + ((ComponentGEUnifac) getComponent(0)).getUnifacGroup(i).getMainGroup() + ""));
-            dataSet.next();
-          }
-
-          aij[i][j] = Double.parseDouble(dataSet.getString(
-              "n" + ((ComponentGEUnifac) getComponent(0)).getUnifacGroup(j).getMainGroup() + ""));
-          if (Math.abs(aij[i][j]) < 1e-6) {
-            logger
-                .info(" i " + ((ComponentGEUnifac) getComponent(0)).getUnifacGroup(i).getMainGroup()
-                    + " j " + ((ComponentGEUnifac) getComponent(0)).getUnifacGroup(j).getMainGroup()
-                    + "  aij " + aij[i][j]);
-          }
-          dataSet.close();
-          database.getConnection().close();
-        } catch (Exception e) {
-          logger.error("error", e);
-          String err = e.toString();
-          logger.error(err);
-        }
-      }
-    }
-    logger.info("finished finding interaction coefficient...A");
-  }
-
-<<<<<<< HEAD
-  /**
-   * <p>
-   * checkGroups.
-   * </p>
-   */
-  public void checkGroups() {
-    ArrayList<neqsim.thermo.atomElement.UNIFACgroup> unifacGroups = new ArrayList<UNIFACgroup>();
-=======
+    private static final long serialVersionUID = 1000;
+
+    double[][] aij = new double[1][1];
+    double[][] bij = new double[1][1];
+    double[][] cij = new double[1][1];
+    boolean checkedGroups = false;
+    static Logger logger = LogManager.getLogger(PhaseGEUnifac.class);
+
+    /**
+     * <p>
+     * Constructor for PhaseGEUnifac.
+     * </p>
+     */
+    public PhaseGEUnifac() {
+        super();
+        componentArray = new ComponentGEUnifac[MAX_NUMBER_OF_COMPONENTS];
+    }
+
+    /**
+     * <p>
+     * Constructor for PhaseGEUnifac.
+     * </p>
+     *
+     * @param phase a {@link neqsim.thermo.phase.PhaseInterface} object
+     * @param alpha an array of {@link double} objects
+     * @param Dij an array of {@link double} objects
+     * @param mixRule an array of {@link java.lang.String} objects
+     * @param intparam an array of {@link double} objects
+     */
+    public PhaseGEUnifac(PhaseInterface phase, double[][] alpha, double[][] Dij, String[][] mixRule,
+            double[][] intparam) {
+        super(phase, alpha, Dij, mixRule, intparam);
+        componentArray = new ComponentGEUnifac[alpha[0].length];
+        for (int i = 0; i < alpha[0].length; i++) {
+            componentArray[i] = new ComponentGEUnifac(phase.getComponents()[i].getName(),
+                    phase.getComponents()[i].getNumberOfmoles(),
+                    phase.getComponents()[i].getNumberOfMolesInPhase(),
+                    phase.getComponents()[i].getComponentNumber());
+        }
+    }
+
+    /** {@inheritDoc} */
+    @Override
+    public void addcomponent(String componentName, double moles, double molesInPhase,
+            int compNumber) {
+        super.addcomponent(molesInPhase);
+        componentArray[compNumber] =
+                new ComponentGEUnifac(componentName, moles, molesInPhase, compNumber);
+    }
+
+    /** {@inheritDoc} */
+    @Override
+    public void setMixingRule(int type) {
+        super.setMixingRule(type);
+        if (!checkedGroups) {
+            checkGroups();
+        }
+        logger.info("checking unifac groups...");
+        calcaij();
+    }
+
+    /** {@inheritDoc} */
+    @Override
+    public void init(double totalNumberOfMoles, int numberOfComponents, int type, int phase,
+            double beta) {
+        // if(type==0) calcaij();
+        super.init(totalNumberOfMoles, numberOfComponents, type, phase, beta);
+        if (type == 0) {
+            super.init(totalNumberOfMoles, numberOfComponents, 1, phase, beta);
+        }
+    }
+
+    /**
+     * <p>
+     * calcaij.
+     * </p>
+     */
+    public void calcaij() {
+        aij = new double[((ComponentGEUnifac) getComponent(0))
+                .getNumberOfUNIFACgroups()][((ComponentGEUnifac) getComponent(0))
+                        .getNumberOfUNIFACgroups()];
+        for (int i = 0; i < ((ComponentGEUnifac) getComponent(0)).getNumberOfUNIFACgroups(); i++) {
+            for (int j = 0; j < ((ComponentGEUnifac) getComponent(0))
+                    .getNumberOfUNIFACgroups(); j++) {
+                try {
+                    neqsim.util.database.NeqSimDataBase database =
+                            new neqsim.util.database.NeqSimDataBase();
+                    java.sql.ResultSet dataSet = null;
+                    try {
+                        dataSet = database
+                                .getResultSet(("SELECT * FROM unifacinterparam WHERE MainGroup="
+                                        + ((ComponentGEUnifac) getComponent(0)).getUnifacGroup(i)
+                                                .getMainGroup()
+                                        + ""));
+                        dataSet.next();
+                        dataSet.getClob("MainGroup");
+                    } catch (Exception e) {
+                        dataSet.close();
+                        dataSet = database
+                                .getResultSet(("SELECT * FROM unifacinterparam WHERE MainGroup="
+                                        + ((ComponentGEUnifac) getComponent(0)).getUnifacGroup(i)
+                                                .getMainGroup()
+                                        + ""));
+                        dataSet.next();
+                    }
+
+                    aij[i][j] = Double.parseDouble(dataSet.getString("n"
+                            + ((ComponentGEUnifac) getComponent(0)).getUnifacGroup(j).getMainGroup()
+                            + ""));
+                    if (Math.abs(aij[i][j]) < 1e-6) {
+                        logger.info(" i "
+                                + ((ComponentGEUnifac) getComponent(0)).getUnifacGroup(i)
+                                        .getMainGroup()
+                                + " j " + ((ComponentGEUnifac) getComponent(0)).getUnifacGroup(j)
+                                        .getMainGroup()
+                                + "  aij " + aij[i][j]);
+                    }
+                    dataSet.close();
+                    database.getConnection().close();
+                } catch (Exception e) {
+                    logger.error("error", e);
+                    String err = e.toString();
+                    logger.error(err);
+                }
+            }
+        }
+        logger.info("finished finding interaction coefficient...A");
+    }
+
     /**
      * <p>
      * checkGroups.
@@ -182,150 +184,123 @@
             phaseList.addAll(Arrays.asList(array));
             ((ComponentGEUnifac) getComponent(i)).setUnifacGroups(phaseList);
         }
->>>>>>> b9d5f22d
-
-    for (int i = 0; i < numberOfComponents; i++) {
-      for (int j = 0; j < ((ComponentGEUnifac) getComponent(i)).getNumberOfUNIFACgroups(); j++) {
-        if (!unifacGroups.contains(((ComponentGEUnifac) getComponent(i)).getUnifacGroup(j))) {
-          unifacGroups.add(((ComponentGEUnifac) getComponent(i)).getUnifacGroup(j));
-        } else
-          ; // System.out.println("no");
-      }
-    }
-
-    for (int i = 0; i < numberOfComponents; i++) {
-      for (int j = 0; j < unifacGroups.size(); j++) {
-        if (!((ComponentGEUnifac) getComponent(i)).getUnifacGroups2()
-            .contains(unifacGroups.get(j))) {
-          ((ComponentGEUnifac) getComponent(i)).addUNIFACgroup(unifacGroups.get(j).getSubGroup(),
-              0);
-        }
-      }
-    }
-
-    for (int i = 0; i < numberOfComponents; i++) {
-      neqsim.thermo.atomElement.UNIFACgroup[] array =
-          ((ComponentGEUnifac) getComponent(i)).getUnifacGroups();
-      java.util.Arrays.sort(array);
-      ArrayList<UNIFACgroup> phaseList = new ArrayList<UNIFACgroup>(0);
-      phaseList.addAll(Arrays.asList(array));
-      ((ComponentGEUnifac) getComponent(i)).setUnifacGroups(phaseList);
-    }
-
-    for (int i = 0; i < numberOfComponents; i++) {
-      for (int j = 0; j < ((ComponentGEUnifac) getComponent(i)).getNumberOfUNIFACgroups(); j++) {
-        ((ComponentGEUnifac) getComponent(i)).getUnifacGroup(j).setGroupIndex(j);
-        // System.out.println("i " + i + " " +
-        // ((ComponentGEUnifac)getComponent(i)).getUnifacGroup(j).getSubGroup());
-      }
-    }
-    checkedGroups = true;
-  }
-
-  /** {@inheritDoc} */
-  @Override
-  public double getExessGibbsEnergy(PhaseInterface phase, int numberOfComponents,
-      double temperature, double pressure, int phasetype) {
-    double GE = 0.0;
-    for (int i = 0; i < numberOfComponents; i++) {
-      GE += phase.getComponents()[i].getx() * Math.log(((ComponentGEUniquac) componentArray[i])
-          .getGamma(phase, numberOfComponents, temperature, pressure, phasetype));
-    }
-    return R * phase.getTemperature() * GE * phase.getNumberOfMolesInPhase();
-  }
-
-  /** {@inheritDoc} */
-  @Override
-  public double getExessGibbsEnergy() {
-    return getExessGibbsEnergy(this, numberOfComponents, temperature, pressure, phaseType);
-  }
-
-  /** {@inheritDoc} */
-  @Override
-  public double getGibbsEnergy() {
-    double val = 0.0;
-    for (int i = 0; i < numberOfComponents; i++) {
-      val +=
-          getComponent(i).getNumberOfMolesInPhase() * (getComponent(i).getLogFugacityCoefficient());
-    }
-    return R * temperature * ((val) + Math.log(pressure) * numberOfMolesInPhase);
-  }
-
-  /**
-   * <p>
-   * Getter for the field <code>aij</code>.
-   * </p>
-   *
-   * @param i a int
-   * @param j a int
-   * @return a double
-   */
-  public double getAij(int i, int j) {
-    return aij[i][j];
-  }
-
-  /**
-   * <p>
-   * Setter for the field <code>aij</code>.
-   * </p>
-   *
-   * @param i a int
-   * @param j a int
-   * @param val a double
-   */
-  public void setAij(int i, int j, double val) {
-    aij[i][j] = val;
-  }
-
-  /**
-   * <p>
-   * Getter for the field <code>bij</code>.
-   * </p>
-   *
-   * @param i a int
-   * @param j a int
-   * @return a double
-   */
-  public double getBij(int i, int j) {
-    return bij[i][j];
-  }
-
-  /**
-   * <p>
-   * Setter for the field <code>bij</code>.
-   * </p>
-   *
-   * @param i a int
-   * @param j a int
-   * @param val a double
-   */
-  public void setBij(int i, int j, double val) {
-    bij[i][j] = val;
-  }
-
-  /**
-   * <p>
-   * Getter for the field <code>cij</code>.
-   * </p>
-   *
-   * @param i a int
-   * @param j a int
-   * @return a double
-   */
-  public double getCij(int i, int j) {
-    return cij[i][j];
-  }
-
-  /**
-   * <p>
-   * Setter for the field <code>cij</code>.
-   * </p>
-   *
-   * @param i a int
-   * @param j a int
-   * @param val a double
-   */
-  public void setCij(int i, int j, double val) {
-    cij[i][j] = val;
-  }
+
+        for (int i = 0; i < numberOfComponents; i++) {
+            for (int j = 0; j < ((ComponentGEUnifac) getComponent(i))
+                    .getNumberOfUNIFACgroups(); j++) {
+                ((ComponentGEUnifac) getComponent(i)).getUnifacGroup(j).setGroupIndex(j);
+                // System.out.println("i " + i + " " +
+                // ((ComponentGEUnifac)getComponent(i)).getUnifacGroup(j).getSubGroup());
+            }
+        }
+        checkedGroups = true;
+    }
+
+    /** {@inheritDoc} */
+    @Override
+    public double getExessGibbsEnergy(PhaseInterface phase, int numberOfComponents,
+            double temperature, double pressure, int phasetype) {
+        double GE = 0.0;
+        for (int i = 0; i < numberOfComponents; i++) {
+            GE += phase.getComponents()[i].getx()
+                    * Math.log(((ComponentGEUniquac) componentArray[i]).getGamma(phase,
+                            numberOfComponents, temperature, pressure, phasetype));
+        }
+        return R * phase.getTemperature() * GE * phase.getNumberOfMolesInPhase();
+    }
+
+    /** {@inheritDoc} */
+    @Override
+    public double getExessGibbsEnergy() {
+        return getExessGibbsEnergy(this, numberOfComponents, temperature, pressure, phaseType);
+    }
+
+    /** {@inheritDoc} */
+    @Override
+    public double getGibbsEnergy() {
+        double val = 0.0;
+        for (int i = 0; i < numberOfComponents; i++) {
+            val += getComponent(i).getNumberOfMolesInPhase()
+                    * (getComponent(i).getLogFugacityCoefficient());
+        }
+        return R * temperature * ((val) + Math.log(pressure) * numberOfMolesInPhase);
+    }
+
+    /**
+     * <p>
+     * Getter for the field <code>aij</code>.
+     * </p>
+     *
+     * @param i a int
+     * @param j a int
+     * @return a double
+     */
+    public double getAij(int i, int j) {
+        return aij[i][j];
+    }
+
+    /**
+     * <p>
+     * Setter for the field <code>aij</code>.
+     * </p>
+     *
+     * @param i a int
+     * @param j a int
+     * @param val a double
+     */
+    public void setAij(int i, int j, double val) {
+        aij[i][j] = val;
+    }
+
+    /**
+     * <p>
+     * Getter for the field <code>bij</code>.
+     * </p>
+     *
+     * @param i a int
+     * @param j a int
+     * @return a double
+     */
+    public double getBij(int i, int j) {
+        return bij[i][j];
+    }
+
+    /**
+     * <p>
+     * Setter for the field <code>bij</code>.
+     * </p>
+     *
+     * @param i a int
+     * @param j a int
+     * @param val a double
+     */
+    public void setBij(int i, int j, double val) {
+        bij[i][j] = val;
+    }
+
+    /**
+     * <p>
+     * Getter for the field <code>cij</code>.
+     * </p>
+     *
+     * @param i a int
+     * @param j a int
+     * @return a double
+     */
+    public double getCij(int i, int j) {
+        return cij[i][j];
+    }
+
+    /**
+     * <p>
+     * Setter for the field <code>cij</code>.
+     * </p>
+     *
+     * @param i a int
+     * @param j a int
+     * @param val a double
+     */
+    public void setCij(int i, int j, double val) {
+        cij[i][j] = val;
+    }
 }