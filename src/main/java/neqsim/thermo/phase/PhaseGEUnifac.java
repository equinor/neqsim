package neqsim.thermo.phase;

import java.util.ArrayList;
import java.util.Arrays;
import org.apache.logging.log4j.LogManager;
import org.apache.logging.log4j.Logger;
import neqsim.thermo.atomElement.UNIFACgroup;
import neqsim.thermo.component.ComponentGEUnifac;
import neqsim.thermo.component.ComponentGEUniquac;

/**
 * <p>
 * PhaseGEUnifac class.
 * </p>
 *
 * @author Even Solbraa
 * @version $Id: $Id
 */
public class PhaseGEUnifac extends PhaseGEUniquac {
  private static final long serialVersionUID = 1000;

  double[][] aij = new double[1][1];
  double[][] bij = new double[1][1];
  double[][] cij = new double[1][1];
  boolean checkedGroups = false;
  static Logger logger = LogManager.getLogger(PhaseGEUnifac.class);

  /**
   * <p>
   * Constructor for PhaseGEUnifac.
   * </p>
   */
  public PhaseGEUnifac() {
    super();
    componentArray = new ComponentGEUnifac[MAX_NUMBER_OF_COMPONENTS];
  }

  /**
   * <p>
   * Constructor for PhaseGEUnifac.
   * </p>
   *
   * @param phase a {@link neqsim.thermo.phase.PhaseInterface} object
   * @param alpha an array of {@link double} objects
   * @param Dij an array of {@link double} objects
   * @param mixRule an array of {@link String} objects
   * @param intparam an array of {@link double} objects
   */
  public PhaseGEUnifac(PhaseInterface phase, double[][] alpha, double[][] Dij, String[][] mixRule,
      double[][] intparam) {
    super(phase, alpha, Dij, mixRule, intparam);
    componentArray = new ComponentGEUnifac[alpha[0].length];
    for (int i = 0; i < alpha[0].length; i++) {
      componentArray[i] = new ComponentGEUnifac(phase.getComponents()[i].getName(),
          phase.getComponents()[i].getNumberOfmoles(),
          phase.getComponents()[i].getNumberOfMolesInPhase(),
          phase.getComponents()[i].getComponentNumber());
    }
  }

  /** {@inheritDoc} */
  @Override
  public void addComponent(String name, double moles, double molesInPhase, int compNumber) {
    super.addComponent(name, molesInPhase);
    componentArray[compNumber] = new ComponentGEUnifac(name, moles, molesInPhase, compNumber);
  }

  /** {@inheritDoc} */
  @Override
  public void setMixingRule(int type) {
    super.setMixingRule(type);
    if (!checkedGroups) {
      checkGroups();
    }
    logger.info("checking unifac groups...");
    calcaij();
  }

  /** {@inheritDoc} */
  @Override
<<<<<<< HEAD
  public void init(double totalNumberOfMoles, int numberOfComponents, int type, PhaseType pt,
=======
  public void init(double totalNumberOfMoles, int numberOfComponents, int type, PhaseType phase,
>>>>>>> 7319f70a
      double beta) {
    // if(type==0) calcaij();
    super.init(totalNumberOfMoles, numberOfComponents, type, pt, beta);
    if (type == 0) {
      super.init(totalNumberOfMoles, numberOfComponents, 1, pt, beta);
    }
  }

  /**
   * <p>
   * calcaij.
   * </p>
   */
  public void calcaij() {
    aij = new double[((ComponentGEUnifac) getComponent(0))
        .getNumberOfUNIFACgroups()][((ComponentGEUnifac) getComponent(0))
            .getNumberOfUNIFACgroups()];
    for (int i = 0; i < ((ComponentGEUnifac) getComponent(0)).getNumberOfUNIFACgroups(); i++) {
      for (int j = 0; j < ((ComponentGEUnifac) getComponent(0)).getNumberOfUNIFACgroups(); j++) {
        try (neqsim.util.database.NeqSimDataBase database =
            new neqsim.util.database.NeqSimDataBase()) {
          java.sql.ResultSet dataSet = null;
          try {
            dataSet = database.getResultSet(("SELECT * FROM unifacinterparam WHERE MainGroup="
                + ((ComponentGEUnifac) getComponent(0)).getUnifacGroup(i).getMainGroup() + ""));
            dataSet.next();
            dataSet.getClob("MainGroup");
          } catch (Exception ex) {
            logger.error(ex.getMessage(), ex);
            dataSet.close();
            dataSet = database.getResultSet(("SELECT * FROM unifacinterparam WHERE MainGroup="
                + ((ComponentGEUnifac) getComponent(0)).getUnifacGroup(i).getMainGroup() + ""));
            dataSet.next();
          }

          aij[i][j] = Double.parseDouble(dataSet.getString(
              "n" + ((ComponentGEUnifac) getComponent(0)).getUnifacGroup(j).getMainGroup() + ""));
          if (Math.abs(aij[i][j]) < 1e-6) {
            logger
                .info(" i " + ((ComponentGEUnifac) getComponent(0)).getUnifacGroup(i).getMainGroup()
                    + " j " + ((ComponentGEUnifac) getComponent(0)).getUnifacGroup(j).getMainGroup()
                    + "  aij " + aij[i][j]);
          }
          dataSet.close();
        } catch (Exception ex) {
          logger.error(ex.getMessage(), ex);
        }
      }
    }
    logger.info("finished finding interaction coefficient...A");
  }

  /**
   * <p>
   * checkGroups.
   * </p>
   */
  public void checkGroups() {
    ArrayList<neqsim.thermo.atomElement.UNIFACgroup> unifacGroups = new ArrayList<UNIFACgroup>();

    for (int i = 0; i < numberOfComponents; i++) {
      for (int j = 0; j < ((ComponentGEUnifac) getComponent(i)).getNumberOfUNIFACgroups(); j++) {
        if (!unifacGroups.contains(((ComponentGEUnifac) getComponent(i)).getUnifacGroup(j))) {
          unifacGroups.add(((ComponentGEUnifac) getComponent(i)).getUnifacGroup(j));
        } else
          ; // System.out.println("no");
      }
    }

    for (int i = 0; i < numberOfComponents; i++) {
      for (int j = 0; j < unifacGroups.size(); j++) {
        if (!((ComponentGEUnifac) getComponent(i)).getUnifacGroups2()
            .contains(unifacGroups.get(j))) {
          ((ComponentGEUnifac) getComponent(i)).addUNIFACgroup(unifacGroups.get(j).getSubGroup(),
              0);
        }
      }
    }

    for (int i = 0; i < numberOfComponents; i++) {
      neqsim.thermo.atomElement.UNIFACgroup[] array =
          ((ComponentGEUnifac) getComponent(i)).getUnifacGroups();
      java.util.Arrays.sort(array);
      ArrayList<UNIFACgroup> phaseList = new ArrayList<UNIFACgroup>(0);
      phaseList.addAll(Arrays.asList(array));
      ((ComponentGEUnifac) getComponent(i)).setUnifacGroups(phaseList);
    }

    for (int i = 0; i < numberOfComponents; i++) {
      for (int j = 0; j < ((ComponentGEUnifac) getComponent(i)).getNumberOfUNIFACgroups(); j++) {
        ((ComponentGEUnifac) getComponent(i)).getUnifacGroup(j).setGroupIndex(j);
        // System.out.println("i " + i + " " +
        // ((ComponentGEUnifac)getComponent(i)).getUnifacGroup(j).getSubGroup());
      }
    }
    checkedGroups = true;
  }

  /** {@inheritDoc} */
  @Override
  public double getExcessGibbsEnergy() {
    return getExcessGibbsEnergy(this, numberOfComponents, temperature, pressure, pt.getValue());
  }

  /** {@inheritDoc} */
  @Override
  public double getExcessGibbsEnergy(PhaseInterface phase, int numberOfComponents,
      double temperature, double pressure, int phasetype) {
    double GE = 0.0;
    for (int i = 0; i < numberOfComponents; i++) {
      GE += phase.getComponents()[i].getx() * Math.log(((ComponentGEUniquac) componentArray[i])
          .getGamma(phase, numberOfComponents, temperature, pressure, phasetype));
    }
    return R * phase.getTemperature() * GE * phase.getNumberOfMolesInPhase();
  }

  /** {@inheritDoc} */
  @Override
  public double getGibbsEnergy() {
    double val = 0.0;
    for (int i = 0; i < numberOfComponents; i++) {
      val +=
          getComponent(i).getNumberOfMolesInPhase() * (getComponent(i).getLogFugacityCoefficient());
    }
    return R * temperature * ((val) + Math.log(pressure) * numberOfMolesInPhase);
  }

  /**
   * <p>
   * Getter for the field <code>aij</code>.
   * </p>
   *
   * @param i a int
   * @param j a int
   * @return a double
   */
  public double getAij(int i, int j) {
    return aij[i][j];
  }

  /**
   * <p>
   * Setter for the field <code>aij</code>.
   * </p>
   *
   * @param i a int
   * @param j a int
   * @param val a double
   */
  public void setAij(int i, int j, double val) {
    aij[i][j] = val;
  }

  /**
   * <p>
   * Getter for the field <code>bij</code>.
   * </p>
   *
   * @param i a int
   * @param j a int
   * @return a double
   */
  public double getBij(int i, int j) {
    return bij[i][j];
  }

  /**
   * <p>
   * Setter for the field <code>bij</code>.
   * </p>
   *
   * @param i a int
   * @param j a int
   * @param val a double
   */
  public void setBij(int i, int j, double val) {
    bij[i][j] = val;
  }

  /**
   * <p>
   * Getter for the field <code>cij</code>.
   * </p>
   *
   * @param i a int
   * @param j a int
   * @return a double
   */
  public double getCij(int i, int j) {
    return cij[i][j];
  }

  /**
   * <p>
   * Setter for the field <code>cij</code>.
   * </p>
   *
   * @param i a int
   * @param j a int
   * @param val a double
   */
  public void setCij(int i, int j, double val) {
    cij[i][j] = val;
  }
}<|MERGE_RESOLUTION|>--- conflicted
+++ resolved
@@ -78,16 +78,12 @@
 
   /** {@inheritDoc} */
   @Override
-<<<<<<< HEAD
-  public void init(double totalNumberOfMoles, int numberOfComponents, int type, PhaseType pt,
-=======
   public void init(double totalNumberOfMoles, int numberOfComponents, int type, PhaseType phase,
->>>>>>> 7319f70a
       double beta) {
     // if(type==0) calcaij();
-    super.init(totalNumberOfMoles, numberOfComponents, type, pt, beta);
+    super.init(totalNumberOfMoles, numberOfComponents, type, phase, beta);
     if (type == 0) {
-      super.init(totalNumberOfMoles, numberOfComponents, 1, pt, beta);
+      super.init(totalNumberOfMoles, numberOfComponents, 1, phase, beta);
     }
   }
 
