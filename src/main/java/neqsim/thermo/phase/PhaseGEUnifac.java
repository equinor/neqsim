package neqsim.thermo.phase;

import java.util.ArrayList;
import java.util.Arrays;
import org.apache.logging.log4j.LogManager;
import org.apache.logging.log4j.Logger;
import neqsim.thermo.atomElement.UNIFACgroup;
import neqsim.thermo.component.ComponentGEUnifac;
import neqsim.thermo.component.ComponentGEUniquac;

/**
 * <p>
 * PhaseGEUnifac class.
 * </p>
 *
 * @author Even Solbraa
 * @version $Id: $Id
 */
public class PhaseGEUnifac extends PhaseGEUniquac {
    private static final long serialVersionUID = 1000;

<<<<<<< HEAD
=======
    /**
     *
     */
>>>>>>> e5b15554
    double[][] aij = new double[1][1];
    double[][] bij = new double[1][1];
    double[][] cij = new double[1][1];
    boolean checkedGroups = false;
    static Logger logger = LogManager.getLogger(PhaseGEUnifac.class);

    /**
<<<<<<< HEAD
     * Creates new PhaseGEUnifac
=======
     * <p>
     * Constructor for PhaseGEUnifac.
     * </p>
>>>>>>> e5b15554
     */
    public PhaseGEUnifac() {
        super();
        componentArray = new ComponentGEUnifac[MAX_NUMBER_OF_COMPONENTS];
    }

    /**
     * <p>
     * Constructor for PhaseGEUnifac.
     * </p>
     *
     * @param phase a {@link neqsim.thermo.phase.PhaseInterface} object
     * @param alpha an array of {@link double} objects
     * @param Dij an array of {@link double} objects
     * @param mixRule an array of {@link java.lang.String} objects
     * @param intparam an array of {@link double} objects
     */
    public PhaseGEUnifac(PhaseInterface phase, double[][] alpha, double[][] Dij, String[][] mixRule,
            double[][] intparam) {
        super(phase, alpha, Dij, mixRule, intparam);
        componentArray = new ComponentGEUnifac[alpha[0].length];
        for (int i = 0; i < alpha[0].length; i++) {
            componentArray[i] = new ComponentGEUnifac(phase.getComponents()[i].getName(),
                    phase.getComponents()[i].getNumberOfmoles(),
                    phase.getComponents()[i].getNumberOfMolesInPhase(),
                    phase.getComponents()[i].getComponentNumber());
        }
    }

    /** {@inheritDoc} */
    @Override
    public void addcomponent(String componentName, double moles, double molesInPhase,
            int compNumber) {
        super.addcomponent(molesInPhase);
        componentArray[compNumber] =
                new ComponentGEUnifac(componentName, moles, molesInPhase, compNumber);
    }

    /** {@inheritDoc} */
    @Override
    public void setMixingRule(int type) {
        super.setMixingRule(type);
        if (!checkedGroups) {
            checkGroups();
        }
        logger.info("checking unifac groups...");
        calcaij();
    }

    /** {@inheritDoc} */
    @Override
    public void init(double totalNumberOfMoles, int numberOfComponents, int type, int phase,
            double beta) {
        // if(type==0) calcaij();
        super.init(totalNumberOfMoles, numberOfComponents, type, phase, beta);
        if (type == 0) {
            super.init(totalNumberOfMoles, numberOfComponents, 1, phase, beta);
        }
    }

    /**
     * <p>
     * calcaij.
     * </p>
     */
    public void calcaij() {
        aij = new double[((ComponentGEUnifac) getComponent(0))
                .getNumberOfUNIFACgroups()][((ComponentGEUnifac) getComponent(0))
                        .getNumberOfUNIFACgroups()];
        for (int i = 0; i < ((ComponentGEUnifac) getComponent(0)).getNumberOfUNIFACgroups(); i++) {
            for (int j = 0; j < ((ComponentGEUnifac) getComponent(0))
                    .getNumberOfUNIFACgroups(); j++) {
                try {
                    neqsim.util.database.NeqSimDataBase database =
                            new neqsim.util.database.NeqSimDataBase();
                    java.sql.ResultSet dataSet = null;
                    try {
                        dataSet = database
                                .getResultSet(("SELECT * FROM unifacinterparam WHERE MainGroup="
                                        + ((ComponentGEUnifac) getComponent(0)).getUnifacGroup(i)
                                                .getMainGroup()
                                        + ""));
                        dataSet.next();
                        dataSet.getClob("MainGroup");
                    } catch (Exception e) {
                        dataSet.close();
                        dataSet = database
                                .getResultSet(("SELECT * FROM unifacinterparam WHERE MainGroup="
                                        + ((ComponentGEUnifac) getComponent(0)).getUnifacGroup(i)
                                                .getMainGroup()
                                        + ""));
                        dataSet.next();
                    }

                    aij[i][j] = Double.parseDouble(dataSet.getString("n"
                            + ((ComponentGEUnifac) getComponent(0)).getUnifacGroup(j).getMainGroup()
                            + ""));
                    if (Math.abs(aij[i][j]) < 1e-6) {
                        logger.info(" i "
                                + ((ComponentGEUnifac) getComponent(0)).getUnifacGroup(i)
                                        .getMainGroup()
                                + " j " + ((ComponentGEUnifac) getComponent(0)).getUnifacGroup(j)
                                        .getMainGroup()
                                + "  aij " + aij[i][j]);
                    }
                    dataSet.close();
                    database.getConnection().close();
                } catch (Exception e) {
                    logger.error("error", e);
                    String err = e.toString();
                    logger.error(err);
                }
            }
        }
        logger.info("finished finding interaction coefficient...A");
    }

    /**
     * <p>
     * checkGroups.
     * </p>
     */
    public void checkGroups() {
        ArrayList<neqsim.thermo.atomElement.UNIFACgroup> unifacGroups =
                new ArrayList<UNIFACgroup>();

        for (int i = 0; i < numberOfComponents; i++) {
            for (int j = 0; j < ((ComponentGEUnifac) getComponent(i))
                    .getNumberOfUNIFACgroups(); j++) {
                if (!unifacGroups
                        .contains(((ComponentGEUnifac) getComponent(i)).getUnifacGroup(j))) {
                    unifacGroups.add(((ComponentGEUnifac) getComponent(i)).getUnifacGroup(j));
                } else
                    ;// System.out.println("no");
            }
        }

        for (int i = 0; i < numberOfComponents; i++) {
            for (int j = 0; j < unifacGroups.size(); j++) {
                if (!((ComponentGEUnifac) getComponent(i)).getUnifacGroups2()
                        .contains(unifacGroups.get(j))) {
                    ((ComponentGEUnifac) getComponent(i))
                            .addUNIFACgroup(unifacGroups.get(j).getSubGroup(), 0);
                }
            }
        }

        for (int i = 0; i < numberOfComponents; i++) {
            neqsim.thermo.atomElement.UNIFACgroup[] array =
                    ((ComponentGEUnifac) getComponent(i)).getUnifacGroups();
            java.util.Arrays.sort(array);
            ArrayList<UNIFACgroup> phaseList = new ArrayList<UNIFACgroup>(0);
            phaseList.addAll(Arrays.asList(array));
            ((ComponentGEUnifac) getComponent(i)).setUnifacGroups(phaseList);
        }

        for (int i = 0; i < numberOfComponents; i++) {
            for (int j = 0; j < ((ComponentGEUnifac) getComponent(i))
                    .getNumberOfUNIFACgroups(); j++) {
                ((ComponentGEUnifac) getComponent(i)).getUnifacGroup(j).setGroupIndex(j);
                // System.out.println("i " + i + " " +
                // ((ComponentGEUnifac)getComponent(i)).getUnifacGroup(j).getSubGroup());
            }
        }
        checkedGroups = true;
    }

    /** {@inheritDoc} */
    @Override
    public double getExessGibbsEnergy(PhaseInterface phase, int numberOfComponents,
            double temperature, double pressure, int phasetype) {
        double GE = 0.0;
        for (int i = 0; i < numberOfComponents; i++) {
            GE += phase.getComponents()[i].getx()
                    * Math.log(((ComponentGEUniquac) componentArray[i]).getGamma(phase,
                            numberOfComponents, temperature, pressure, phasetype));
        }
        return R * phase.getTemperature() * GE * phase.getNumberOfMolesInPhase();
    }

    /** {@inheritDoc} */
    @Override
    public double getExessGibbsEnergy() {
        return getExessGibbsEnergy(this, numberOfComponents, temperature, pressure, phaseType);
    }

    /** {@inheritDoc} */
    @Override
    public double getGibbsEnergy() {
        double val = 0.0;
        for (int i = 0; i < numberOfComponents; i++) {
            val += getComponent(i).getNumberOfMolesInPhase()
                    * (getComponent(i).getLogFugasityCoeffisient());
        }
        return R * temperature * ((val) + Math.log(pressure) * numberOfMolesInPhase);
    }

    /**
     * <p>
     * Getter for the field <code>aij</code>.
     * </p>
     *
     * @param i a int
     * @param j a int
     * @return a double
     */
    public double getAij(int i, int j) {
        return aij[i][j];
    }

    /**
     * <p>
     * Setter for the field <code>aij</code>.
     * </p>
     *
     * @param i a int
     * @param j a int
     * @param val a double
     */
    public void setAij(int i, int j, double val) {
        aij[i][j] = val;
    }

    /**
     * <p>
     * Getter for the field <code>bij</code>.
     * </p>
     *
     * @param i a int
     * @param j a int
     * @return a double
     */
    public double getBij(int i, int j) {
        return bij[i][j];
    }

    /**
     * <p>
     * Setter for the field <code>bij</code>.
     * </p>
     *
     * @param i a int
     * @param j a int
     * @param val a double
     */
    public void setBij(int i, int j, double val) {
        bij[i][j] = val;
    }

    /**
     * <p>
     * Getter for the field <code>cij</code>.
     * </p>
     *
     * @param i a int
     * @param j a int
     * @return a double
     */
    public double getCij(int i, int j) {
        return cij[i][j];
    }

    /**
     * <p>
     * Setter for the field <code>cij</code>.
     * </p>
     *
     * @param i a int
     * @param j a int
     * @param val a double
     */
    public void setCij(int i, int j, double val) {
        cij[i][j] = val;
    }
}<|MERGE_RESOLUTION|>--- conflicted
+++ resolved
@@ -19,12 +19,9 @@
 public class PhaseGEUnifac extends PhaseGEUniquac {
     private static final long serialVersionUID = 1000;
 
-<<<<<<< HEAD
-=======
-    /**
-     *
-     */
->>>>>>> e5b15554
+    /**
+     *
+     */
     double[][] aij = new double[1][1];
     double[][] bij = new double[1][1];
     double[][] cij = new double[1][1];
@@ -32,13 +29,9 @@
     static Logger logger = LogManager.getLogger(PhaseGEUnifac.class);
 
     /**
-<<<<<<< HEAD
-     * Creates new PhaseGEUnifac
-=======
      * <p>
      * Constructor for PhaseGEUnifac.
      * </p>
->>>>>>> e5b15554
      */
     public PhaseGEUnifac() {
         super();
