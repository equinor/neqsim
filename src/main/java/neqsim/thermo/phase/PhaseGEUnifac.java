package neqsim.thermo.phase;

import java.util.ArrayList;
import java.util.Arrays;
import org.apache.logging.log4j.LogManager;
import org.apache.logging.log4j.Logger;
import neqsim.thermo.atomElement.UNIFACgroup;
import neqsim.thermo.component.ComponentGEUnifac;
import neqsim.thermo.component.ComponentGEUniquac;

/**
 * <p>
 * PhaseGEUnifac class.
 * </p>
 *
 * @author Even Solbraa
 * @version $Id: $Id
 */
public class PhaseGEUnifac extends PhaseGEUniquac {
  private static final long serialVersionUID = 1000;

  double[][] aij = new double[1][1];
  double[][] bij = new double[1][1];
  double[][] cij = new double[1][1];
  boolean checkedGroups = false;
  static Logger logger = LogManager.getLogger(PhaseGEUnifac.class);

  /**
   * <p>
   * Constructor for PhaseGEUnifac.
   * </p>
   */
  public PhaseGEUnifac() {
    super();
    componentArray = new ComponentGEUnifac[MAX_NUMBER_OF_COMPONENTS];
  }

  /**
   * <p>
   * Constructor for PhaseGEUnifac.
   * </p>
   *
   * @param phase a {@link neqsim.thermo.phase.PhaseInterface} object
   * @param alpha an array of {@link double} objects
   * @param Dij an array of {@link double} objects
   * @param mixRule an array of {@link java.lang.String} objects
   * @param intparam an array of {@link double} objects
   */
  public PhaseGEUnifac(PhaseInterface phase, double[][] alpha, double[][] Dij, String[][] mixRule,
      double[][] intparam) {
    super(phase, alpha, Dij, mixRule, intparam);
    componentArray = new ComponentGEUnifac[alpha[0].length];
    for (int i = 0; i < alpha[0].length; i++) {
      componentArray[i] = new ComponentGEUnifac(phase.getComponents()[i].getName(),
          phase.getComponents()[i].getNumberOfmoles(),
          phase.getComponents()[i].getNumberOfMolesInPhase(),
          phase.getComponents()[i].getComponentNumber());
    }
  }

  /** {@inheritDoc} */
  @Override
  public void addcomponent(String componentName, double moles, double molesInPhase,
      int compNumber) {
    super.addcomponent(molesInPhase);
    componentArray[compNumber] =
        new ComponentGEUnifac(componentName, moles, molesInPhase, compNumber);
  }

  /** {@inheritDoc} */
  @Override
  public void setMixingRule(int type) {
    super.setMixingRule(type);
    if (!checkedGroups) {
      checkGroups();
    }
    logger.info("checking unifac groups...");
    calcaij();
  }

  /** {@inheritDoc} */
  @Override
  public void init(double totalNumberOfMoles, int numberOfComponents, int type, int phase,
      double beta) {
    // if(type==0) calcaij();
    super.init(totalNumberOfMoles, numberOfComponents, type, phase, beta);
    if (type == 0) {
      super.init(totalNumberOfMoles, numberOfComponents, 1, phase, beta);
    }
  }

  /**
   * <p>
   * calcaij.
   * </p>
   */
  public void calcaij() {
    aij = new double[((ComponentGEUnifac) getComponent(0))
        .getNumberOfUNIFACgroups()][((ComponentGEUnifac) getComponent(0))
            .getNumberOfUNIFACgroups()];
    for (int i = 0; i < ((ComponentGEUnifac) getComponent(0)).getNumberOfUNIFACgroups(); i++) {
      for (int j = 0; j < ((ComponentGEUnifac) getComponent(0)).getNumberOfUNIFACgroups(); j++) {
        try {
          neqsim.util.database.NeqSimDataBase database = new neqsim.util.database.NeqSimDataBase();
          java.sql.ResultSet dataSet = null;
          try {
            dataSet = database.getResultSet(("SELECT * FROM unifacinterparam WHERE MainGroup="
                + ((ComponentGEUnifac) getComponent(0)).getUnifacGroup(i).getMainGroup() + ""));
            dataSet.next();
            dataSet.getClob("MainGroup");
          } catch (Exception ex) {
            dataSet.close();
            dataSet = database.getResultSet(("SELECT * FROM unifacinterparam WHERE MainGroup="
                + ((ComponentGEUnifac) getComponent(0)).getUnifacGroup(i).getMainGroup() + ""));
            dataSet.next();
          }

          aij[i][j] = Double.parseDouble(dataSet.getString(
              "n" + ((ComponentGEUnifac) getComponent(0)).getUnifacGroup(j).getMainGroup() + ""));
          if (Math.abs(aij[i][j]) < 1e-6) {
            logger
                .info(" i " + ((ComponentGEUnifac) getComponent(0)).getUnifacGroup(i).getMainGroup()
                    + " j " + ((ComponentGEUnifac) getComponent(0)).getUnifacGroup(j).getMainGroup()
                    + "  aij " + aij[i][j]);
          }
          dataSet.close();
          database.getConnection().close();
        } catch (Exception ex) {
          logger.error("error", ex);
<<<<<<< HEAD
          String err = ex.toString();
          logger.error(err);
=======
          logger.error(ex.toString());
>>>>>>> a22ae0e4
        }
      }
    }
    logger.info("finished finding interaction coefficient...A");
  }

  /**
   * <p>
   * checkGroups.
   * </p>
   */
  public void checkGroups() {
    ArrayList<neqsim.thermo.atomElement.UNIFACgroup> unifacGroups = new ArrayList<UNIFACgroup>();

    for (int i = 0; i < numberOfComponents; i++) {
      for (int j = 0; j < ((ComponentGEUnifac) getComponent(i)).getNumberOfUNIFACgroups(); j++) {
        if (!unifacGroups.contains(((ComponentGEUnifac) getComponent(i)).getUnifacGroup(j))) {
          unifacGroups.add(((ComponentGEUnifac) getComponent(i)).getUnifacGroup(j));
        } else
          ; // System.out.println("no");
      }
    }

    for (int i = 0; i < numberOfComponents; i++) {
      for (int j = 0; j < unifacGroups.size(); j++) {
        if (!((ComponentGEUnifac) getComponent(i)).getUnifacGroups2()
            .contains(unifacGroups.get(j))) {
          ((ComponentGEUnifac) getComponent(i)).addUNIFACgroup(unifacGroups.get(j).getSubGroup(),
              0);
        }
      }
    }

    for (int i = 0; i < numberOfComponents; i++) {
      neqsim.thermo.atomElement.UNIFACgroup[] array =
          ((ComponentGEUnifac) getComponent(i)).getUnifacGroups();
      java.util.Arrays.sort(array);
      ArrayList<UNIFACgroup> phaseList = new ArrayList<UNIFACgroup>(0);
      phaseList.addAll(Arrays.asList(array));
      ((ComponentGEUnifac) getComponent(i)).setUnifacGroups(phaseList);
    }

    for (int i = 0; i < numberOfComponents; i++) {
      for (int j = 0; j < ((ComponentGEUnifac) getComponent(i)).getNumberOfUNIFACgroups(); j++) {
        ((ComponentGEUnifac) getComponent(i)).getUnifacGroup(j).setGroupIndex(j);
        // System.out.println("i " + i + " " +
        // ((ComponentGEUnifac)getComponent(i)).getUnifacGroup(j).getSubGroup());
      }
    }
    checkedGroups = true;
  }

  /** {@inheritDoc} */
  @Override
  public double getExessGibbsEnergy(PhaseInterface phase, int numberOfComponents,
      double temperature, double pressure, int phasetype) {
    double GE = 0.0;
    for (int i = 0; i < numberOfComponents; i++) {
      GE += phase.getComponents()[i].getx() * Math.log(((ComponentGEUniquac) componentArray[i])
          .getGamma(phase, numberOfComponents, temperature, pressure, phasetype));
    }
    return R * phase.getTemperature() * GE * phase.getNumberOfMolesInPhase();
  }

  /** {@inheritDoc} */
  @Override
  public double getExessGibbsEnergy() {
    return getExessGibbsEnergy(this, numberOfComponents, temperature, pressure, phaseType);
  }

  /** {@inheritDoc} */
  @Override
  public double getGibbsEnergy() {
    double val = 0.0;
    for (int i = 0; i < numberOfComponents; i++) {
      val +=
          getComponent(i).getNumberOfMolesInPhase() * (getComponent(i).getLogFugacityCoefficient());
    }
    return R * temperature * ((val) + Math.log(pressure) * numberOfMolesInPhase);
  }

  /**
   * <p>
   * Getter for the field <code>aij</code>.
   * </p>
   *
   * @param i a int
   * @param j a int
   * @return a double
   */
  public double getAij(int i, int j) {
    return aij[i][j];
  }

  /**
   * <p>
   * Setter for the field <code>aij</code>.
   * </p>
   *
   * @param i a int
   * @param j a int
   * @param val a double
   */
  public void setAij(int i, int j, double val) {
    aij[i][j] = val;
  }

  /**
   * <p>
   * Getter for the field <code>bij</code>.
   * </p>
   *
   * @param i a int
   * @param j a int
   * @return a double
   */
  public double getBij(int i, int j) {
    return bij[i][j];
  }

  /**
   * <p>
   * Setter for the field <code>bij</code>.
   * </p>
   *
   * @param i a int
   * @param j a int
   * @param val a double
   */
  public void setBij(int i, int j, double val) {
    bij[i][j] = val;
  }

  /**
   * <p>
   * Getter for the field <code>cij</code>.
   * </p>
   *
   * @param i a int
   * @param j a int
   * @return a double
   */
  public double getCij(int i, int j) {
    return cij[i][j];
  }

  /**
   * <p>
   * Setter for the field <code>cij</code>.
   * </p>
   *
   * @param i a int
   * @param j a int
   * @param val a double
   */
  public void setCij(int i, int j, double val) {
    cij[i][j] = val;
  }
}<|MERGE_RESOLUTION|>--- conflicted
+++ resolved
@@ -127,12 +127,7 @@
           database.getConnection().close();
         } catch (Exception ex) {
           logger.error("error", ex);
-<<<<<<< HEAD
-          String err = ex.toString();
-          logger.error(err);
-=======
           logger.error(ex.toString());
->>>>>>> a22ae0e4
         }
       }
     }
