package neqsim.thermo.phase;

import org.apache.logging.log4j.LogManager;
import org.apache.logging.log4j.Logger;
import neqsim.thermo.component.ComponentGEUnifac;
import neqsim.thermo.component.ComponentGEUnifacPSRK;
import neqsim.thermo.component.ComponentGEUniquac;

/**
 * <p>
 * PhaseGEUnifacPSRK class.
 * </p>
 *
 * @author Even Solbraa
 * @version $Id: $Id
 */
public class PhaseGEUnifacPSRK extends PhaseGEUnifac {
    private static final long serialVersionUID = 1000;
    static Logger logger = LogManager.getLogger(PhaseGEUnifacPSRK.class);

<<<<<<< HEAD
    /** Creates new PhaseGEUnifacPSRK */
=======
    /**
     * <p>
     * Constructor for PhaseGEUnifacPSRK.
     * </p>
     */
>>>>>>> e5b15554
    public PhaseGEUnifacPSRK() {
        super();
        componentArray = new ComponentGEUnifacPSRK[MAX_NUMBER_OF_COMPONENTS];
    }

<<<<<<< HEAD
=======
    /**
     * <p>
     * Constructor for PhaseGEUnifacPSRK.
     * </p>
     *
     * @param phase a {@link neqsim.thermo.phase.PhaseInterface} object
     * @param alpha an array of {@link double} objects
     * @param Dij an array of {@link double} objects
     * @param mixRule an array of {@link java.lang.String} objects
     * @param intparam an array of {@link double} objects
     */
>>>>>>> e5b15554
    public PhaseGEUnifacPSRK(PhaseInterface phase, double[][] alpha, double[][] Dij,
            String[][] mixRule, double[][] intparam) {
        super(phase, alpha, Dij, mixRule, intparam);
        componentArray = new ComponentGEUnifac[alpha[0].length];
        for (int i = 0; i < alpha[0].length; i++) {
            componentArray[i] = new ComponentGEUnifacPSRK(phase.getComponents()[i].getName(),
                    phase.getComponents()[i].getNumberOfmoles(),
                    phase.getComponents()[i].getNumberOfMolesInPhase(),
                    phase.getComponents()[i].getComponentNumber());
        }
        this.setMixingRule(2);
    }

    /** {@inheritDoc} */
    @Override
    public void addcomponent(String componentName, double moles, double molesInPhase,
            int compNumber) {
        super.addcomponent(molesInPhase);
        componentArray[compNumber] =
                new ComponentGEUnifacPSRK(componentName, moles, molesInPhase, compNumber);
    }

    /** {@inheritDoc} */
    @Override
    public void setMixingRule(int type) {
        super.setMixingRule(type);
        if (!checkedGroups) {
            checkGroups();
        }
        calcbij();
        calccij();
    }

    /** {@inheritDoc} */
    @Override
    public void init(double totalNumberOfMoles, int numberOfComponents, int type, int phase,
<<<<<<< HEAD
            double beta) {
=======
            double beta) { // type = 0
                           // start
                           // init type
                           // =1 gi nye
                           // betingelser
>>>>>>> e5b15554
        super.init(totalNumberOfMoles, numberOfComponents, type, phase, beta);
    }

    /** {@inheritDoc} */
    @Override
    public double getExessGibbsEnergy(PhaseInterface phase, int numberOfComponents,
            double temperature, double pressure, int phasetype) {
        double GE = 0.0;
        for (int i = 0; i < numberOfComponents; i++) {
            GE += phase.getComponents()[i].getx()
                    * Math.log(((ComponentGEUniquac) componentArray[i]).getGamma(phase,
                            numberOfComponents, temperature, pressure, phasetype));
        }
        return R * phase.getTemperature() * GE * phase.getNumberOfMolesInPhase();// phase.getNumberOfMolesInPhase()*
    }

    /**
     * <p>
     * calcbij.
     * </p>
     */
    public void calcbij() {
        bij = new double[((ComponentGEUnifac) getComponent(0))
                .getNumberOfUNIFACgroups()][((ComponentGEUnifac) getComponent(0))
                        .getNumberOfUNIFACgroups()];
        for (int i = 0; i < ((ComponentGEUnifac) getComponent(0)).getNumberOfUNIFACgroups(); i++) {
            for (int j = 0; j < ((ComponentGEUnifac) getComponent(0))
                    .getNumberOfUNIFACgroups(); j++) {
                try {
                    neqsim.util.database.NeqSimDataBase database =
                            new neqsim.util.database.NeqSimDataBase();
                    java.sql.ResultSet dataSet = null;
                    try {
                        dataSet = database
                                .getResultSet(("SELECT * FROM unifacinterparamb WHERE MainGroup="
                                        + ((ComponentGEUnifac) getComponent(0)).getUnifacGroup(i)
                                                .getMainGroup()
                                        + ""));
                        dataSet.next();
                        dataSet.getClob("MainGroup");
                    } catch (Exception e) {
                        dataSet.close();
                        dataSet = database
                                .getResultSet(("SELECT * FROM unifacinterparamb WHERE MainGroup="
                                        + ((ComponentGEUnifac) getComponent(0)).getUnifacGroup(i)
                                                .getMainGroup()
                                        + ""));
                        dataSet.next();
                    }

                    bij[i][j] = Double.parseDouble(dataSet.getString("n"
                            + ((ComponentGEUnifac) getComponent(0)).getUnifacGroup(j).getMainGroup()
                            + ""));
                    // System.out.println("aij " + aij[i][j]);
                    dataSet.close();
                    database.getConnection().close();
                }

                catch (Exception e) {
                    String err = e.toString();
                    logger.error(err, e);
                }
            }
        }
        logger.info("finished finding interaction coefficient...B");
    }

    /**
     * <p>
     * calccij.
     * </p>
     */
    public void calccij() {
        cij = new double[((ComponentGEUnifac) getComponent(0))
                .getNumberOfUNIFACgroups()][((ComponentGEUnifac) getComponent(0))
                        .getNumberOfUNIFACgroups()];
        for (int i = 0; i < ((ComponentGEUnifac) getComponent(0)).getNumberOfUNIFACgroups(); i++) {
            for (int j = 0; j < ((ComponentGEUnifac) getComponent(0))
                    .getNumberOfUNIFACgroups(); j++) {
                try {
                    neqsim.util.database.NeqSimDataBase database =
                            new neqsim.util.database.NeqSimDataBase();
                    java.sql.ResultSet dataSet = null;
                    try {
                        dataSet = database
                                .getResultSet(("SELECT * FROM unifacinterparamc WHERE MainGroup="
                                        + ((ComponentGEUnifac) getComponent(0)).getUnifacGroup(i)
                                                .getMainGroup()
                                        + ""));
                        dataSet.next();
                        dataSet.getClob("MainGroup");
                    } catch (Exception e) {
                        dataSet.close();
                        dataSet = database
                                .getResultSet(("SELECT * FROM unifacinterparamc WHERE MainGroup="
                                        + ((ComponentGEUnifac) getComponent(0)).getUnifacGroup(i)
                                                .getMainGroup()
                                        + ""));
                        dataSet.next();
                    }

                    cij[i][j] = Double.parseDouble(dataSet.getString("n"
                            + ((ComponentGEUnifac) getComponent(0)).getUnifacGroup(j).getMainGroup()
                            + ""));
                    // System.out.println("aij " + aij[i][j]);
                    dataSet.close();
                    database.getConnection().close();
                }

                catch (Exception e) {
                    String err = e.toString();
                    logger.error(err, e);
                }
            }
        }
        logger.info("finished finding interaction coefficient...C");
    }
}<|MERGE_RESOLUTION|>--- conflicted
+++ resolved
@@ -18,22 +18,16 @@
     private static final long serialVersionUID = 1000;
     static Logger logger = LogManager.getLogger(PhaseGEUnifacPSRK.class);
 
-<<<<<<< HEAD
-    /** Creates new PhaseGEUnifacPSRK */
-=======
     /**
      * <p>
      * Constructor for PhaseGEUnifacPSRK.
      * </p>
      */
->>>>>>> e5b15554
     public PhaseGEUnifacPSRK() {
         super();
         componentArray = new ComponentGEUnifacPSRK[MAX_NUMBER_OF_COMPONENTS];
     }
 
-<<<<<<< HEAD
-=======
     /**
      * <p>
      * Constructor for PhaseGEUnifacPSRK.
@@ -45,7 +39,6 @@
      * @param mixRule an array of {@link java.lang.String} objects
      * @param intparam an array of {@link double} objects
      */
->>>>>>> e5b15554
     public PhaseGEUnifacPSRK(PhaseInterface phase, double[][] alpha, double[][] Dij,
             String[][] mixRule, double[][] intparam) {
         super(phase, alpha, Dij, mixRule, intparam);
@@ -82,15 +75,11 @@
     /** {@inheritDoc} */
     @Override
     public void init(double totalNumberOfMoles, int numberOfComponents, int type, int phase,
-<<<<<<< HEAD
-            double beta) {
-=======
             double beta) { // type = 0
                            // start
                            // init type
                            // =1 gi nye
                            // betingelser
->>>>>>> e5b15554
         super.init(totalNumberOfMoles, numberOfComponents, type, phase, beta);
     }
 
