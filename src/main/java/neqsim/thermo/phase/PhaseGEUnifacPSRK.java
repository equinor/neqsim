/*
 * PhaseGEUniquac.java
 *
 * Created on 11. juli 2000, 21:01
 */

package neqsim.thermo.phase;

import neqsim.thermo.component.ComponentGEUnifac;
import neqsim.thermo.component.ComponentGEUnifacPSRK;
import neqsim.thermo.component.ComponentGEUniquac;
import org.apache.logging.log4j.*;

/**
 * <p>
 * PhaseGEUnifacPSRK class.
 * </p>
 *
 * @author Even Solbraa
 * @version $Id: $Id
 */
public class PhaseGEUnifacPSRK extends PhaseGEUnifac {
    private static final long serialVersionUID = 1000;
    static Logger logger = LogManager.getLogger(PhaseGEUnifacPSRK.class);

    /**
     * <p>
     * Constructor for PhaseGEUnifacPSRK.
     * </p>
     */
    public PhaseGEUnifacPSRK() {
        super();
        componentArray = new ComponentGEUnifacPSRK[MAX_NUMBER_OF_COMPONENTS];
    }

<<<<<<< HEAD
=======
    /**
     * <p>
     * Constructor for PhaseGEUnifacPSRK.
     * </p>
     *
     * @param phase a {@link neqsim.thermo.phase.PhaseInterface} object
     * @param alpha an array of {@link double} objects
     * @param Dij an array of {@link double} objects
     * @param mixRule an array of {@link java.lang.String} objects
     * @param intparam an array of {@link double} objects
     */
>>>>>>> f5b5a8bf
    public PhaseGEUnifacPSRK(PhaseInterface phase, double[][] alpha, double[][] Dij,
            String[][] mixRule, double[][] intparam) {
        super(phase, alpha, Dij, mixRule, intparam);
        componentArray = new ComponentGEUnifac[alpha[0].length];
        for (int i = 0; i < alpha[0].length; i++) {
            componentArray[i] = new ComponentGEUnifacPSRK(phase.getComponents()[i].getName(),
                    phase.getComponents()[i].getNumberOfmoles(),
                    phase.getComponents()[i].getNumberOfMolesInPhase(),
                    phase.getComponents()[i].getComponentNumber());
        }
        this.setMixingRule(2);
    }

    /** {@inheritDoc} */
    @Override
    public void addcomponent(String componentName, double moles, double molesInPhase,
            int compNumber) {
        super.addcomponent(molesInPhase);
        componentArray[compNumber] =
                new ComponentGEUnifacPSRK(componentName, moles, molesInPhase, compNumber);
    }

    /** {@inheritDoc} */
    @Override
    public void setMixingRule(int type) {
        super.setMixingRule(type);
        if (!checkedGroups) {
            checkGroups();
        }
        calcbij();
        calccij();
    }

    /** {@inheritDoc} */
    @Override
    public void init(double totalNumberOfMoles, int numberOfComponents, int type, int phase,
            double beta) { // type = 0
                           // start
                           // init type
                           // =1 gi nye
                           // betingelser
        super.init(totalNumberOfMoles, numberOfComponents, type, phase, beta);
    }

    /** {@inheritDoc} */
    @Override
    public double getExessGibbsEnergy(PhaseInterface phase, int numberOfComponents,
            double temperature, double pressure, int phasetype) {
        double GE = 0.0;
        for (int i = 0; i < numberOfComponents; i++) {
            GE += phase.getComponents()[i].getx()
                    * Math.log(((ComponentGEUniquac) componentArray[i]).getGamma(phase,
                            numberOfComponents, temperature, pressure, phasetype));
        }
        return R * phase.getTemperature() * GE * phase.getNumberOfMolesInPhase();// phase.getNumberOfMolesInPhase()*
    }

    /**
     * <p>
     * calcbij.
     * </p>
     */
    public void calcbij() {
        bij = new double[((ComponentGEUnifac) getComponent(0))
                .getNumberOfUNIFACgroups()][((ComponentGEUnifac) getComponent(0))
                        .getNumberOfUNIFACgroups()];
        for (int i = 0; i < ((ComponentGEUnifac) getComponent(0)).getNumberOfUNIFACgroups(); i++) {
            for (int j = 0; j < ((ComponentGEUnifac) getComponent(0))
                    .getNumberOfUNIFACgroups(); j++) {
                try {
                    neqsim.util.database.NeqSimDataBase database =
                            new neqsim.util.database.NeqSimDataBase();
                    java.sql.ResultSet dataSet = null;
                    try {
                        dataSet = database
                                .getResultSet(("SELECT * FROM unifacinterparamb WHERE MainGroup="
                                        + ((ComponentGEUnifac) getComponent(0)).getUnifacGroup(i)
                                                .getMainGroup()
                                        + ""));
                        dataSet.next();
                        dataSet.getClob("MainGroup");
                    } catch (Exception e) {
                        dataSet.close();
                        dataSet = database
                                .getResultSet(("SELECT * FROM unifacinterparamb WHERE MainGroup="
                                        + ((ComponentGEUnifac) getComponent(0)).getUnifacGroup(i)
                                                .getMainGroup()
                                        + ""));
                        dataSet.next();
                    }

                    bij[i][j] = Double.parseDouble(dataSet.getString("n"
                            + ((ComponentGEUnifac) getComponent(0)).getUnifacGroup(j).getMainGroup()
                            + ""));
                    // System.out.println("aij " + aij[i][j]);
                    dataSet.close();
                    database.getConnection().close();
                }

                catch (Exception e) {
                    String err = e.toString();
                    logger.error(err, e);
                }
            }
        }
        logger.info("finished finding interaction coefficient...B");
    }

    /**
     * <p>
     * calccij.
     * </p>
     */
    public void calccij() {
        cij = new double[((ComponentGEUnifac) getComponent(0))
                .getNumberOfUNIFACgroups()][((ComponentGEUnifac) getComponent(0))
                        .getNumberOfUNIFACgroups()];
        for (int i = 0; i < ((ComponentGEUnifac) getComponent(0)).getNumberOfUNIFACgroups(); i++) {
            for (int j = 0; j < ((ComponentGEUnifac) getComponent(0))
                    .getNumberOfUNIFACgroups(); j++) {
                try {
                    neqsim.util.database.NeqSimDataBase database =
                            new neqsim.util.database.NeqSimDataBase();
                    java.sql.ResultSet dataSet = null;
                    try {
                        dataSet = database
                                .getResultSet(("SELECT * FROM unifacinterparamc WHERE MainGroup="
                                        + ((ComponentGEUnifac) getComponent(0)).getUnifacGroup(i)
                                                .getMainGroup()
                                        + ""));
                        dataSet.next();
                        dataSet.getClob("MainGroup");
                    } catch (Exception e) {
                        dataSet.close();
                        dataSet = database
                                .getResultSet(("SELECT * FROM unifacinterparamc WHERE MainGroup="
                                        + ((ComponentGEUnifac) getComponent(0)).getUnifacGroup(i)
                                                .getMainGroup()
                                        + ""));
                        dataSet.next();
                    }

                    cij[i][j] = Double.parseDouble(dataSet.getString("n"
                            + ((ComponentGEUnifac) getComponent(0)).getUnifacGroup(j).getMainGroup()
                            + ""));
                    // System.out.println("aij " + aij[i][j]);
                    dataSet.close();
                    database.getConnection().close();
                }

                catch (Exception e) {
                    String err = e.toString();
                    logger.error(err, e);
                }
            }
        }
        logger.info("finished finding interaction coefficient...C");
    }
}<|MERGE_RESOLUTION|>--- conflicted
+++ resolved
@@ -33,8 +33,6 @@
         componentArray = new ComponentGEUnifacPSRK[MAX_NUMBER_OF_COMPONENTS];
     }
 
-<<<<<<< HEAD
-=======
     /**
      * <p>
      * Constructor for PhaseGEUnifacPSRK.
@@ -46,7 +44,6 @@
      * @param mixRule an array of {@link java.lang.String} objects
      * @param intparam an array of {@link double} objects
      */
->>>>>>> f5b5a8bf
     public PhaseGEUnifacPSRK(PhaseInterface phase, double[][] alpha, double[][] Dij,
             String[][] mixRule, double[][] intparam) {
         super(phase, alpha, Dij, mixRule, intparam);
