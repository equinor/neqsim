--- conflicted
+++ resolved
@@ -246,12 +246,7 @@
           // System.out.println("aij " + aij[i][j]);
         }
       } catch (Exception ex) {
-<<<<<<< HEAD
-        String err = ex.toString();
-        logger.error(err, ex);
-=======
         logger.error(ex.toString(), ex);
->>>>>>> a22ae0e4
       } finally {
         try {
           if (dataSet != null) {
