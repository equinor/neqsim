--- conflicted
+++ resolved
@@ -35,8 +35,6 @@
         componentArray = new ComponentGEUnifacUMRPRU[MAX_NUMBER_OF_COMPONENTS];
     }
 
-<<<<<<< HEAD
-=======
     /**
      * <p>
      * Constructor for PhaseGEUnifacUMRPRU.
@@ -48,7 +46,6 @@
      * @param mixRule an array of {@link java.lang.String} objects
      * @param intparam an array of {@link double} objects
      */
->>>>>>> e5b15554
     public PhaseGEUnifacUMRPRU(PhaseInterface phase, double[][] alpha, double[][] Dij,
             String[][] mixRule, double[][] intparam) {
         super(phase, alpha, Dij, mixRule, intparam);
