package neqsim.thermo.phase;

import org.apache.logging.log4j.LogManager;
import org.apache.logging.log4j.Logger;
import neqsim.thermo.component.ComponentGEUnifac;
import neqsim.thermo.component.ComponentGEUnifacUMRPRU;
import neqsim.thermo.component.ComponentGEUniquac;

/**
 * <p>
 * PhaseGEUnifacUMRPRU class.
 * </p>
 *
 * @author Even Solbraa
 * @version $Id: $Id
 */
public class PhaseGEUnifacUMRPRU extends PhaseGEUnifac {
    private static final long serialVersionUID = 1000;
    double[] Qmix = null;
    double[][] QmixdN = null;
    String[] gropuNames = null;
    static Logger logger = LogManager.getLogger(PhaseGEUnifacUMRPRU.class);

    /**
     * <p>
     * Constructor for PhaseGEUnifacUMRPRU.
     * </p>
     */
    public PhaseGEUnifacUMRPRU() {
        super();
        componentArray = new ComponentGEUnifacUMRPRU[MAX_NUMBER_OF_COMPONENTS];
    }

<<<<<<< HEAD
=======
    /**
     * <p>
     * Constructor for PhaseGEUnifacUMRPRU.
     * </p>
     *
     * @param phase a {@link neqsim.thermo.phase.PhaseInterface} object
     * @param alpha an array of {@link double} objects
     * @param Dij an array of {@link double} objects
     * @param mixRule an array of {@link java.lang.String} objects
     * @param intparam an array of {@link double} objects
     */
>>>>>>> e5b15554
    public PhaseGEUnifacUMRPRU(PhaseInterface phase, double[][] alpha, double[][] Dij,
            String[][] mixRule, double[][] intparam) {
        super(phase, alpha, Dij, mixRule, intparam);
        componentArray = new ComponentGEUnifac[alpha[0].length];
        for (int i = 0; i < alpha[0].length; i++) {
            componentArray[i] = new ComponentGEUnifacUMRPRU(phase.getComponents()[i].getName(),
                    phase.getComponents()[i].getNumberOfmoles(),
                    phase.getComponents()[i].getNumberOfMolesInPhase(),
                    phase.getComponents()[i].getComponentNumber());
            componentArray[i].setAtractiveTerm(phase.getComponents()[i].getAtractiveTermNumber());
        }
        this.setMixingRule(2);
    }

    /** {@inheritDoc} */
    @Override
    public void addcomponent(String componentName, double moles, double molesInPhase,
            int compNumber) {
        super.addcomponent(molesInPhase);
        componentArray[compNumber] =
                new ComponentGEUnifacUMRPRU(componentName, moles, molesInPhase, compNumber);
    }

    /** {@inheritDoc} */
    @Override
    public void setMixingRule(int type) {
        super.setMixingRule(type);
        if (!checkedGroups) {
            checkGroups();
        }
        calcbij();
        calccij();
    }

    /** {@inheritDoc} */
    @Override
    public void init(double totalNumberOfMoles, int numberOfComponents, int type, int phase,
<<<<<<< HEAD
            double beta) {}
=======
            double beta) { // type = 0
                           // start
                           // init type
                           // =1 gi nye
                           // betingelser
        super.init(totalNumberOfMoles, numberOfComponents, type, phase, beta);
    }
>>>>>>> e5b15554

    /** {@inheritDoc} */
    @Override
    public double getExessGibbsEnergy(PhaseInterface phase, int numberOfComponents,
            double temperature, double pressure, int phasetype) {
        double GE = 0.0;
        ((ComponentGEUnifacUMRPRU) phase.getComponents()[0]).commonInit(phase, numberOfComponents,
                temperature, pressure, phasetype);

        initQmix();
        if (getInitType() > 2)
            initQmixdN();
        for (int i = 0; i < numberOfComponents; i++) {
            GE += phase.getComponents()[i].getx()
                    * Math.log(((ComponentGEUniquac) componentArray[i]).getGamma(phase,
                            numberOfComponents, temperature, pressure, phasetype));
        }
        return R * phase.getTemperature() * GE * phase.getNumberOfMolesInPhase();
    }

    /**
     * <p>
     * initQmix.
     * </p>
     */
    public void initQmix() {
        int numberOfGroups = ((ComponentGEUnifac) componentArray[0]).getUnifacGroups().length;
        Qmix = new double[numberOfGroups];
        gropuNames = new String[numberOfGroups];
        for (int i = 0; i < numberOfGroups; i++) {
            gropuNames[i] =
                    ((ComponentGEUnifac) componentArray[0]).getUnifacGroup(i).getGroupName();
            Qmix[i] = ((ComponentGEUnifac) componentArray[0]).getUnifacGroup(i).calcQMix(this);
        }
    }

    /**
     * <p>
     * initQmixdN.
     * </p>
     */
    public void initQmixdN() {
        int numberOfGroups = ((ComponentGEUnifac) componentArray[0]).getUnifacGroups().length;
        QmixdN = new double[numberOfGroups][componentArray.length];
        gropuNames = new String[numberOfGroups];
        for (int i = 0; i < numberOfGroups; i++) {
            gropuNames[i] =
                    ((ComponentGEUnifac) componentArray[0]).getUnifacGroup(i).getGroupName();
            QmixdN[i] = ((ComponentGEUnifac) componentArray[0]).getUnifacGroup(i).calcQMixdN(this);
        }
    }

    /**
     * <p>
     * getQmix.
     * </p>
     *
     * @param name a {@link java.lang.String} object
     * @return a double
     */
    public double getQmix(String name) {
        int test = ((ComponentGEUnifac) componentArray[0]).getUnifacGroups().length;
        for (int i = 0; i < gropuNames.length; i++) {
            if (name.equals(gropuNames[i]))
                return Qmix[i];
        }
        return 0.0;
    }

    /**
     * <p>
     * getQmixdN.
     * </p>
     *
     * @param name a {@link java.lang.String} object
     * @return an array of {@link double} objects
     */
    public double[] getQmixdN(String name) {
        int test = ((ComponentGEUnifac) componentArray[0]).getUnifacGroups().length;
        for (int i = 0; i < gropuNames.length; i++) {
            if (name.equals(gropuNames[i]))
                return QmixdN[i];
        }
        return QmixdN[0];
    }

    /** {@inheritDoc} */
    @Override
    public void calcaij() {
        neqsim.util.database.NeqSimDataBase database = new neqsim.util.database.NeqSimDataBase();
        java.sql.ResultSet dataSet = null;

        aij = new double[((ComponentGEUnifac) getComponent(0))
                .getNumberOfUNIFACgroups()][((ComponentGEUnifac) getComponent(0))
                        .getNumberOfUNIFACgroups()];

        for (int i = 0; i < ((ComponentGEUnifac) getComponent(0)).getNumberOfUNIFACgroups(); i++) {
            try {
                if (getPhase().getComponent(0).getAtractiveTermNumber() == 13) {
                    dataSet = database
                            .getResultSet(("SELECT * FROM unifacinterparama_umrmc WHERE MainGroup="
                                    + ((ComponentGEUnifac) getComponent(0)).getUnifacGroup(i)
                                            .getMainGroup()
                                    + ""));
                } else {
                    dataSet = database
                            .getResultSet(("SELECT * FROM unifacinterparama_umr WHERE MainGroup="
                                    + ((ComponentGEUnifac) getComponent(0)).getUnifacGroup(i)
                                            .getMainGroup()
                                    + ""));
                }
                dataSet.next();
                // dataSet.getClob("MainGroup");
                for (int j = 0; j < ((ComponentGEUnifac) getComponent(0))
                        .getNumberOfUNIFACgroups(); j++) {
                    aij[i][j] = Double.parseDouble(dataSet.getString("n"
                            + ((ComponentGEUnifac) getComponent(0)).getUnifacGroup(j).getMainGroup()
                            + ""));
                    // System.out.println("aij " + aij[i][j]);
                }
            } catch (Exception e) {
                String err = e.toString();
                logger.error(err, e);
            } finally {
                try {
                    if (dataSet != null) {
                        dataSet.close();
                    }
                } catch (Exception e) {
                    logger.error("err closing dataSet...", e);
                }
            }
        }
        try {
            if (database.getStatement() != null) {
                database.getStatement().close();
            }
            if (database.getConnection() != null) {
                database.getConnection().close();
            }
        } catch (Exception e) {
            logger.error("error closing database.....", e);
        }
        // System.out.println("finished finding interaction coefficient...C_UMR");
    }

    /**
     * <p>
     * calcbij.
     * </p>
     */
    public void calcbij() {
        neqsim.util.database.NeqSimDataBase database = new neqsim.util.database.NeqSimDataBase();
        java.sql.ResultSet dataSet = null;

        bij = new double[((ComponentGEUnifac) getComponent(0))
                .getNumberOfUNIFACgroups()][((ComponentGEUnifac) getComponent(0))
                        .getNumberOfUNIFACgroups()];

        for (int i = 0; i < ((ComponentGEUnifac) getComponent(0)).getNumberOfUNIFACgroups(); i++) {
            try {
                if (getPhase().getComponent(0).getAtractiveTermNumber() == 13) {
                    dataSet = database
                            .getResultSet(("SELECT * FROM unifacinterparamb_umrmc WHERE MainGroup="
                                    + ((ComponentGEUnifac) getComponent(0)).getUnifacGroup(i)
                                            .getMainGroup()
                                    + ""));
                } else {
                    dataSet = database
                            .getResultSet(("SELECT * FROM unifacinterparamb_umr WHERE MainGroup="
                                    + ((ComponentGEUnifac) getComponent(0)).getUnifacGroup(i)
                                            .getMainGroup()
                                    + ""));
                }
                dataSet.next();
                // dataSet.getClob("MainGroup");
                for (int j = 0; j < ((ComponentGEUnifac) getComponent(0))
                        .getNumberOfUNIFACgroups(); j++) {
                    bij[i][j] = Double.parseDouble(dataSet.getString("n"
                            + ((ComponentGEUnifac) getComponent(0)).getUnifacGroup(j).getMainGroup()
                            + ""));
                    // System.out.println("aij " + aij[i][j]);
                }
            } catch (Exception e) {
                String err = e.toString();
                logger.error(err, e);
            } finally {
                try {
                    if (dataSet != null) {
                        dataSet.close();
                    }
                } catch (Exception e) {
                    logger.error("err closing dataSet...", e);
                }
            }
        }
        try {
            if (database.getStatement() != null) {
                database.getStatement().close();
            }
            if (database.getConnection() != null) {
                database.getConnection().close();
            }
        } catch (Exception e) {
            logger.error("error closing database.....", e);
        }
        // System.out.println("finished finding interaction coefficient...C_UMR");
    }

    /**
     * <p>
     * calccij.
     * </p>
     */
    public void calccij() {
        neqsim.util.database.NeqSimDataBase database = new neqsim.util.database.NeqSimDataBase();
        java.sql.ResultSet dataSet = null;

        cij = new double[((ComponentGEUnifac) getComponent(0))
                .getNumberOfUNIFACgroups()][((ComponentGEUnifac) getComponent(0))
                        .getNumberOfUNIFACgroups()];

        for (int i = 0; i < ((ComponentGEUnifac) getComponent(0)).getNumberOfUNIFACgroups(); i++) {
            try {
                if (getPhase().getComponent(0).getAtractiveTermNumber() == 13) {
                    dataSet = database
                            .getResultSet(("SELECT * FROM unifacinterparamc_umrmc WHERE MainGroup="
                                    + ((ComponentGEUnifac) getComponent(0)).getUnifacGroup(i)
                                            .getMainGroup()
                                    + ""));
                } else {
                    dataSet = database
                            .getResultSet(("SELECT * FROM unifacinterparamc_umr WHERE MainGroup="
                                    + ((ComponentGEUnifac) getComponent(0)).getUnifacGroup(i)
                                            .getMainGroup()
                                    + ""));
                }
                dataSet.next();
                // dataSet.getClob("MainGroup");
                for (int j = 0; j < ((ComponentGEUnifac) getComponent(0))
                        .getNumberOfUNIFACgroups(); j++) {
                    cij[i][j] = Double.parseDouble(dataSet.getString("n"
                            + ((ComponentGEUnifac) getComponent(0)).getUnifacGroup(j).getMainGroup()
                            + ""));
                    // System.out.println("aij " + aij[i][j]);
                }
            } catch (Exception e) {
                String err = e.toString();
                logger.error(err, e);
            } finally {
                try {
                    if (dataSet != null) {
                        dataSet.close();
                    }
                } catch (Exception e) {
                    logger.error("err closing dataSet...", e);
                }
            }
        }
        try {
            if (database.getStatement() != null) {
                database.getStatement().close();
            }
            if (database.getConnection() != null) {
                database.getConnection().close();
            }
        } catch (Exception e) {
            logger.error("error closing database.....", e);
        }
        // System.out.println("finished finding interaction coefficient...C_UMR");
    }
}<|MERGE_RESOLUTION|>--- conflicted
+++ resolved
@@ -31,8 +31,6 @@
         componentArray = new ComponentGEUnifacUMRPRU[MAX_NUMBER_OF_COMPONENTS];
     }
 
-<<<<<<< HEAD
-=======
     /**
      * <p>
      * Constructor for PhaseGEUnifacUMRPRU.
@@ -44,7 +42,6 @@
      * @param mixRule an array of {@link java.lang.String} objects
      * @param intparam an array of {@link double} objects
      */
->>>>>>> e5b15554
     public PhaseGEUnifacUMRPRU(PhaseInterface phase, double[][] alpha, double[][] Dij,
             String[][] mixRule, double[][] intparam) {
         super(phase, alpha, Dij, mixRule, intparam);
@@ -82,9 +79,6 @@
     /** {@inheritDoc} */
     @Override
     public void init(double totalNumberOfMoles, int numberOfComponents, int type, int phase,
-<<<<<<< HEAD
-            double beta) {}
-=======
             double beta) { // type = 0
                            // start
                            // init type
@@ -92,7 +86,6 @@
                            // betingelser
         super.init(totalNumberOfMoles, numberOfComponents, type, phase, beta);
     }
->>>>>>> e5b15554
 
     /** {@inheritDoc} */
     @Override
