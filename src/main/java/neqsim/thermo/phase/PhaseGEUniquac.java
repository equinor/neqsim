/*
 * PhaseGEUniquac.java
 *
 * Created on 11. juli 2000, 21:01
 */

package neqsim.thermo.phase;

import neqsim.thermo.component.ComponentGEInterface;
import neqsim.thermo.component.ComponentGEUniquac;

/**
 * <p>
 * PhaseGEUniquac class.
 * </p>
 *
 * @author Even Solbraa
 * @version $Id: $Id
 */
public class PhaseGEUniquac extends PhaseGE {
  private static final long serialVersionUID = 1000;

  double[][] alpha;
  String[][] mixRule;
  double[][] intparam;
  double[][] Dij;
  double GE = 0.0;

  /**
   * <p>
   * Constructor for PhaseGEUniquac.
   * </p>
   */
  public PhaseGEUniquac() {
    super();
    componentArray = new ComponentGEInterface[MAX_NUMBER_OF_COMPONENTS];
  }

  /**
   * <p>
   * Constructor for PhaseGEUniquac.
   * </p>
   *
   * @param phase a {@link neqsim.thermo.phase.PhaseInterface} object
   * @param alpha an array of {@link double} objects
   * @param Dij an array of {@link double} objects
   * @param mixRule an array of {@link String} objects
   * @param intparam an array of {@link double} objects
   */
  public PhaseGEUniquac(PhaseInterface phase, double[][] alpha, double[][] Dij, String[][] mixRule,
      double[][] intparam) {
    super();
    componentArray = new ComponentGEUniquac[alpha[0].length];
    this.mixRule = mixRule;
    this.alpha = alpha;
    this.Dij = Dij;
    this.intparam = intparam;
    for (int i = 0; i < alpha[0].length; i++) {
      numberOfComponents++;
      componentArray[i] = new ComponentGEUniquac(phase.getComponents()[i].getName(),
          phase.getComponents()[i].getNumberOfmoles(),
          phase.getComponents()[i].getNumberOfMolesInPhase(),
          phase.getComponents()[i].getComponentNumber());
    }
  }

  /** {@inheritDoc} */
  @Override
  public void addComponent(String name, double moles, double molesInPhase, int compNumber) {
    super.addComponent(name, molesInPhase);
    componentArray[compNumber] = new ComponentGEUniquac(name, moles, molesInPhase, compNumber);
  }

  /** {@inheritDoc} */
  @Override
<<<<<<< HEAD
  public void setMixingRule(int type) {
    super.setMixingRule(type);
  }

  /** {@inheritDoc} */
  @Override
  public void init(double totalNumberOfMoles, int numberOfComponents, int type, PhaseType pt,
      double beta) {
    super.init(totalNumberOfMoles, numberOfComponents, type, pt, beta);
  }

  /** {@inheritDoc} */
  @Override
=======
>>>>>>> 7319f70a
  public double getGibbsEnergy() {
    return R * temperature * numberOfMolesInPhase * (GE + Math.log(pressure));
  }

  /** {@inheritDoc} */
  @Override
  public double getExcessGibbsEnergy() {
    // GE = getExcessGibbsEnergy(this, numberOfComponents, temperature, pressure,
    // phaseType);
    return GE;
  }

  /** {@inheritDoc} */
  @Override
  public double getExcessGibbsEnergy(PhaseInterface phase, int numberOfComponents,
      double temperature, double pressure, int phasetype) {
    GE = 0;
    for (int i = 0; i < numberOfComponents; i++) {
      GE += phase.getComponents()[i].getx()
          * Math.log(((ComponentGEInterface) componentArray[i]).getGamma(phase, numberOfComponents,
              temperature, pressure, phasetype, alpha, Dij, intparam, mixRule));
    }

    return R * temperature * numberOfMolesInPhase * GE;
  }
}<|MERGE_RESOLUTION|>--- conflicted
+++ resolved
@@ -73,22 +73,6 @@
 
   /** {@inheritDoc} */
   @Override
-<<<<<<< HEAD
-  public void setMixingRule(int type) {
-    super.setMixingRule(type);
-  }
-
-  /** {@inheritDoc} */
-  @Override
-  public void init(double totalNumberOfMoles, int numberOfComponents, int type, PhaseType pt,
-      double beta) {
-    super.init(totalNumberOfMoles, numberOfComponents, type, pt, beta);
-  }
-
-  /** {@inheritDoc} */
-  @Override
-=======
->>>>>>> 7319f70a
   public double getGibbsEnergy() {
     return R * temperature * numberOfMolesInPhase * (GE + Math.log(pressure));
   }
