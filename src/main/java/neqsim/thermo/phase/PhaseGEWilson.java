package neqsim.thermo.phase;

import neqsim.thermo.component.ComponentGEWilson;

/**
 * <p>
 * PhaseGEWilson class.
 * </p>
 *
 * @author Even Solbraa
 * @version $Id: $Id
 */
public class PhaseGEWilson extends PhaseGE {
  private static final long serialVersionUID = 1000;

  double GE = 0;

  /**
   * <p>
   * Constructor for PhaseGEWilson.
   * </p>
   */
  public PhaseGEWilson() {
    super();
    componentArray = new ComponentGEWilson[MAX_NUMBER_OF_COMPONENTS];
  }

  /**
   * <p>
   * Constructor for PhaseGEWilson.
   * </p>
   *
   * @param phase a {@link neqsim.thermo.phase.PhaseInterface} object
   * @param alpha an array of {@link double} objects
   * @param Dij an array of {@link double} objects
   * @param mixRule an array of {@link java.lang.String} objects
   * @param intparam an array of {@link double} objects
   */
  public PhaseGEWilson(PhaseInterface phase, double[][] alpha, double[][] Dij, String[][] mixRule,
      double[][] intparam) {
    super();
    componentArray = new ComponentGEWilson[alpha[0].length];
    for (int i = 0; i < alpha[0].length; i++) {
      numberOfComponents++;
      componentArray[i] = new ComponentGEWilson(phase.getComponents()[i].getName(),
          phase.getComponents()[i].getNumberOfmoles(),
          phase.getComponents()[i].getNumberOfMolesInPhase(),
          phase.getComponents()[i].getComponentNumber());
    }
  }

  /** {@inheritDoc} */
  @Override
<<<<<<< HEAD
  public void addcomponent(String componentName, double moles, double molesInPhase,
      int compNumber) {
    super.addcomponent(molesInPhase);
    componentArray[compNumber] =
        new ComponentGEWilson(componentName, moles, molesInPhase, compNumber);
=======
  public void addComponent(String name, double moles, double molesInPhase, int compNumber) {
    super.addComponent(name, molesInPhase);
    componentArray[compNumber] = new ComponentGEWilson(name, moles, molesInPhase, compNumber);
>>>>>>> 46e4e97d
  }

  /** {@inheritDoc} */
  @Override
  public void setMixingRule(int type) {
    super.setMixingRule(type);
  }

  /** {@inheritDoc} */
  @Override
  public void init(double totalNumberOfMoles, int numberOfComponents, int type, int phase,
      double beta) {
    super.init(totalNumberOfMoles, numberOfComponents, type, phase, beta);
  }

  /** {@inheritDoc} */
  @Override
  public double getGibbsEnergy() {
    return R * temperature * numberOfMolesInPhase * (GE + Math.log(pressure));
  }

  /** {@inheritDoc} */
  @Override
  public double getExcessGibbsEnergy() {
    // GE = getExcessGibbsEnergy(this, numberOfComponents, temperature, pressure,
    // phaseType);
    return GE;
  }

  /** {@inheritDoc} */
  @Override
  public double getExcessGibbsEnergy(PhaseInterface phase, int numberOfComponents,
      double temperature, double pressure, int phasetype) {
    GE = 0;
    for (int i = 0; i < numberOfComponents; i++) {
      GE += phase.getComponents()[i].getx()
          * Math.log(((ComponentGEWilson) componentArray[i]).getWilsonActivityCoefficient(phase));
    }

    return R * temperature * numberOfMolesInPhase * GE;
  }
}<|MERGE_RESOLUTION|>--- conflicted
+++ resolved
@@ -51,17 +51,9 @@
 
   /** {@inheritDoc} */
   @Override
-<<<<<<< HEAD
-  public void addcomponent(String componentName, double moles, double molesInPhase,
-      int compNumber) {
-    super.addcomponent(molesInPhase);
-    componentArray[compNumber] =
-        new ComponentGEWilson(componentName, moles, molesInPhase, compNumber);
-=======
   public void addComponent(String name, double moles, double molesInPhase, int compNumber) {
     super.addComponent(name, molesInPhase);
     componentArray[compNumber] = new ComponentGEWilson(name, moles, molesInPhase, compNumber);
->>>>>>> 46e4e97d
   }
 
   /** {@inheritDoc} */
