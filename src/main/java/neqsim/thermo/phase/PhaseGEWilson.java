package neqsim.thermo.phase;

import neqsim.thermo.component.ComponentGEWilson;

/**
 * <p>
 * PhaseGEWilson class.
 * </p>
 *
 * @author Even Solbraa
 * @version $Id: $Id
 */
public class PhaseGEWilson extends PhaseGE {
  private static final long serialVersionUID = 1000;

  double GE = 0;

  /**
   * <p>
   * Constructor for PhaseGEWilson.
   * </p>
   */
  public PhaseGEWilson() {
    super();
    componentArray = new ComponentGEWilson[MAX_NUMBER_OF_COMPONENTS];
  }

  /**
   * <p>
   * Constructor for PhaseGEWilson.
   * </p>
   *
   * @param phase a {@link neqsim.thermo.phase.PhaseInterface} object
   * @param alpha an array of {@link double} objects
   * @param Dij an array of {@link double} objects
   * @param mixRule an array of {@link java.lang.String} objects
   * @param intparam an array of {@link double} objects
   */
  public PhaseGEWilson(PhaseInterface phase, double[][] alpha, double[][] Dij, String[][] mixRule,
      double[][] intparam) {
    super();
    componentArray = new ComponentGEWilson[alpha[0].length];
    for (int i = 0; i < alpha[0].length; i++) {
      numberOfComponents++;
      componentArray[i] = new ComponentGEWilson(phase.getComponents()[i].getName(),
          phase.getComponents()[i].getNumberOfmoles(),
          phase.getComponents()[i].getNumberOfMolesInPhase(),
          phase.getComponents()[i].getComponentNumber());
    }
  }

  /** {@inheritDoc} */
  @Override
  public void addcomponent(String componentName, double moles, double molesInPhase,
      int compNumber) {
    super.addcomponent(molesInPhase);
    componentArray[compNumber] =
        new ComponentGEWilson(componentName, moles, molesInPhase, compNumber);
  }

  /** {@inheritDoc} */
  @Override
  public void setMixingRule(int type) {
    super.setMixingRule(type);
  }

<<<<<<< HEAD
  /** {@inheritDoc} */
  @Override
  public void init(double totalNumberOfMoles, int numberOfComponents, int type, int phase,
      double beta) {
    super.init(totalNumberOfMoles, numberOfComponents, type, phase, beta);
  }
=======
    /** {@inheritDoc} */
    @Override
    public double getExcessGibbsEnergy(PhaseInterface phase, int numberOfComponents,
            double temperature, double pressure, int phasetype) {
        GE = 0;
        for (int i = 0; i < numberOfComponents; i++) {
            GE += phase.getComponents()[i].getx() * Math.log(
                    ((ComponentGEWilson) componentArray[i]).getWilsonActivityCoefficient(phase));
        }
>>>>>>> 8f70a557

  /** {@inheritDoc} */
  @Override
  public double getExessGibbsEnergy(PhaseInterface phase, int numberOfComponents,
      double temperature, double pressure, int phasetype) {
    GE = 0;
    for (int i = 0; i < numberOfComponents; i++) {
      GE += phase.getComponents()[i].getx()
          * Math.log(((ComponentGEWilson) componentArray[i]).getWilsonActivityCoefficient(phase));
    }

    return R * temperature * numberOfMolesInPhase * GE;
  }

<<<<<<< HEAD
  /** {@inheritDoc} */
  @Override
  public double getGibbsEnergy() {
    return R * temperature * numberOfMolesInPhase * (GE + Math.log(pressure));
  }

  /** {@inheritDoc} */
  @Override
  public double getExessGibbsEnergy() {
    // GE = getExessGibbsEnergy(this, numberOfComponents, temperature, pressure,
    // phaseType);
    return GE;
  }
=======
    /** {@inheritDoc} */
    @Override
    public double getExcessGibbsEnergy() {
      // GE = getExcessGibbsEnergy(this, numberOfComponents, temperature, pressure,
        // phaseType);
        return GE;
    }
>>>>>>> 8f70a557
}<|MERGE_RESOLUTION|>--- conflicted
+++ resolved
@@ -64,28 +64,30 @@
     super.setMixingRule(type);
   }
 
-<<<<<<< HEAD
   /** {@inheritDoc} */
   @Override
   public void init(double totalNumberOfMoles, int numberOfComponents, int type, int phase,
       double beta) {
     super.init(totalNumberOfMoles, numberOfComponents, type, phase, beta);
   }
-=======
-    /** {@inheritDoc} */
-    @Override
-    public double getExcessGibbsEnergy(PhaseInterface phase, int numberOfComponents,
-            double temperature, double pressure, int phasetype) {
-        GE = 0;
-        for (int i = 0; i < numberOfComponents; i++) {
-            GE += phase.getComponents()[i].getx() * Math.log(
-                    ((ComponentGEWilson) componentArray[i]).getWilsonActivityCoefficient(phase));
-        }
->>>>>>> 8f70a557
 
   /** {@inheritDoc} */
   @Override
-  public double getExessGibbsEnergy(PhaseInterface phase, int numberOfComponents,
+  public double getGibbsEnergy() {
+    return R * temperature * numberOfMolesInPhase * (GE + Math.log(pressure));
+  }
+
+  /** {@inheritDoc} */
+  @Override
+  public double getExcessGibbsEnergy() {
+    // GE = getExcessGibbsEnergy(this, numberOfComponents, temperature, pressure,
+    // phaseType);
+    return GE;
+  }
+
+  /** {@inheritDoc} */
+  @Override
+  public double getExcessGibbsEnergy(PhaseInterface phase, int numberOfComponents,
       double temperature, double pressure, int phasetype) {
     GE = 0;
     for (int i = 0; i < numberOfComponents; i++) {
@@ -95,28 +97,4 @@
 
     return R * temperature * numberOfMolesInPhase * GE;
   }
-
-<<<<<<< HEAD
-  /** {@inheritDoc} */
-  @Override
-  public double getGibbsEnergy() {
-    return R * temperature * numberOfMolesInPhase * (GE + Math.log(pressure));
-  }
-
-  /** {@inheritDoc} */
-  @Override
-  public double getExessGibbsEnergy() {
-    // GE = getExessGibbsEnergy(this, numberOfComponents, temperature, pressure,
-    // phaseType);
-    return GE;
-  }
-=======
-    /** {@inheritDoc} */
-    @Override
-    public double getExcessGibbsEnergy() {
-      // GE = getExcessGibbsEnergy(this, numberOfComponents, temperature, pressure,
-        // phaseType);
-        return GE;
-    }
->>>>>>> 8f70a557
 }