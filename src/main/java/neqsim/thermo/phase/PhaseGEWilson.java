package neqsim.thermo.phase;

import neqsim.thermo.component.ComponentGEWilson;

/**
 * <p>
 * PhaseGEWilson class.
 * </p>
 *
 * @author Even Solbraa
 * @version $Id: $Id
 */
public class PhaseGEWilson extends PhaseGE {
    private static final long serialVersionUID = 1000;

    double GE = 0;

    /**
<<<<<<< HEAD
     * Creates new PhaseGEWilson
=======
     * <p>
     * Constructor for PhaseGEWilson.
     * </p>
>>>>>>> e5b15554
     */
    public PhaseGEWilson() {
        super();
        componentArray = new ComponentGEWilson[MAX_NUMBER_OF_COMPONENTS];
    }

    /**
     * <p>
     * Constructor for PhaseGEWilson.
     * </p>
     *
     * @param phase a {@link neqsim.thermo.phase.PhaseInterface} object
     * @param alpha an array of {@link double} objects
     * @param Dij an array of {@link double} objects
     * @param mixRule an array of {@link java.lang.String} objects
     * @param intparam an array of {@link double} objects
     */
    public PhaseGEWilson(PhaseInterface phase, double[][] alpha, double[][] Dij, String[][] mixRule,
            double[][] intparam) {
        super();
        componentArray = new ComponentGEWilson[alpha[0].length];
        for (int i = 0; i < alpha[0].length; i++) {
            numberOfComponents++;
            componentArray[i] = new ComponentGEWilson(phase.getComponents()[i].getName(),
                    phase.getComponents()[i].getNumberOfmoles(),
                    phase.getComponents()[i].getNumberOfMolesInPhase(),
                    phase.getComponents()[i].getComponentNumber());
        }
    }

    /** {@inheritDoc} */
    @Override
    public void addcomponent(String componentName, double moles, double molesInPhase,
            int compNumber) {
        super.addcomponent(molesInPhase);
        componentArray[compNumber] =
                new ComponentGEWilson(componentName, moles, molesInPhase, compNumber);
    }

    /** {@inheritDoc} */
    @Override
    public void setMixingRule(int type) {
        super.setMixingRule(type);
    }

    /** {@inheritDoc} */
    @Override
    public void init(double totalNumberOfMoles, int numberOfComponents, int type, int phase,
            double beta) {
        super.init(totalNumberOfMoles, numberOfComponents, type, phase, beta);
    }

    /** {@inheritDoc} */
    @Override
    public double getExessGibbsEnergy(PhaseInterface phase, int numberOfComponents,
            double temperature, double pressure, int phasetype) {
        GE = 0;
        for (int i = 0; i < numberOfComponents; i++) {
            GE += phase.getComponents()[i].getx() * Math.log(
                    ((ComponentGEWilson) componentArray[i]).getWilsonActivityCoeffisient(phase));
        }

        return R * temperature * numberOfMolesInPhase * GE;
    }

    /** {@inheritDoc} */
    @Override
    public double getGibbsEnergy() {
        return R * temperature * numberOfMolesInPhase * (GE + Math.log(pressure));
    }

    /** {@inheritDoc} */
    @Override
    public double getExessGibbsEnergy() {
        // GE = getExessGibbsEnergy(this, numberOfComponents, temperature, pressure,
        // phaseType);
        return GE;
    }
}<|MERGE_RESOLUTION|>--- conflicted
+++ resolved
@@ -16,13 +16,9 @@
     double GE = 0;
 
     /**
-<<<<<<< HEAD
-     * Creates new PhaseGEWilson
-=======
      * <p>
      * Constructor for PhaseGEWilson.
      * </p>
->>>>>>> e5b15554
      */
     public PhaseGEWilson() {
         super();
