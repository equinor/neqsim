--- conflicted
+++ resolved
@@ -765,23 +765,6 @@
 
   /**
    * <p>
-<<<<<<< HEAD
-   * addMoles.
-   * </p>
-   *
-   * @param component Component number
-   * @param dn a double
-   */
-  public void addMoles(int component, double dn);
-
-  /**
-   * <p>
-   * addMolesChemReac.
-   * </p>
-   *
-   * @param component Component number
-   * @param dn a double
-=======
    * Change the number of moles of component of phase,i.e., <code>numberOfMolesInPhase</code> but do
    * not change the total number of moles of component in system.
    * 
@@ -808,7 +791,6 @@
    *
    * @param component Component number to change
    * @param dn Number of moles of component added to phase and system
->>>>>>> d0753990
    */
   public default void addMolesChemReac(int component, double dn) {
     addMolesChemReac(component, dn, dn);
