/*
 * PhaseInterface.java
 *
 * Created on 3. juni 2000, 14:45
 */
package neqsim.thermo.phase;

import neqsim.thermo.ThermodynamicConstantsInterface;
import neqsim.thermo.component.ComponentInterface;
import neqsim.thermo.system.SystemInterface;

/**
 * <p>
 * PhaseInterface interface.
 * </p>
 *
 * @author Even Solbraa
 * @version $Id: $Id
 */
public interface PhaseInterface extends ThermodynamicConstantsInterface, Cloneable {
<<<<<<< HEAD
	/**
	 * <p>
	 * addcomponent.
	 * </p>
	 *
	 * @param componentName a {@link java.lang.String} object
	 * @param molesInPhase  a double
	 * @param moles         a double
	 * @param compNumber    a int
	 */
	public void addcomponent(String componentName, double molesInPhase, double moles, int compNumber);

	/**
	 * <p>
	 * setMoleFractions.
	 * </p>
	 *
	 * @param x an array of {@link double} objects
	 */
	public void setMoleFractions(double[] x);

	/**
	 * <p>
	 * getPhaseFraction.
	 * </p>
	 *
	 * @return a double
	 */
	public double getPhaseFraction();

	/**
	 * <p>
	 * getComposition.
	 * </p>
	 *
	 * @param unit The unit as a string -
	 *             molefraction/wtfraction/molespersec/volumefraction
	 * @return composition array with unit
	 */
	public double[] getComposition(String unit);

	/**
	 * <p>
	 * getCp0.
	 * </p>
	 *
	 * @return a double
	 */
	public double getCp0();

	/**
	 * method to get density of a phase using the AGA8-Detail EoS
	 *
	 * @return density with unit kg/m3
	 */
	public double getDensity_AGA8();

	/**
	 * method to get the Joule Thomson Coefficient of a phase note: implemented in
	 * phaseEos
	 *
	 * @param unit The unit as a string. Supported units are K/bar, C/bar
	 * @return Joule Thomson coefficient in given unit
	 */
	public double getJouleThomsonCoefficient(String unit);

	/**
	 * Returns the mole composition vector in unit mole fraction
	 *
	 * @return an array of {@link double} objects
	 */
	public double[] getMolarComposition();

	/**
	 * <p>
	 * resetPhysicalProperties.
	 * </p>
	 */
	public void resetPhysicalProperties();

	/**
	 * method to return fluid volume
	 *
	 * @param unit The unit as a string. Supported units are m3, litre
	 * @return volume in specified unit
	 */
	public double getVolume(String unit);

	/**
	 * method to return heat capacity ratio calculated as Cp/(Cp-R)
	 *
	 * @return kappa
	 */
	public double getGamma2();

	/**
	 * method to return heat capacity ratio/adiabatic index/Poisson constant. The
	 * method calculates it as Cp (real) /Cv (real)
	 *
	 * @return gamma
	 */
	public double getGamma();

	/**
	 * <p>
	 * getComponentWithIndex.
	 * </p>
	 *
	 * @param index a int
	 * @return a {@link neqsim.thermo.component.ComponentInterface} object
	 */
	public ComponentInterface getComponentWithIndex(int index);

	/**
	 * <p>
	 * getWtFractionOfWaxFormingComponents.
	 * </p>
	 *
	 * @return a double
	 */
	public double getWtFractionOfWaxFormingComponents();

	/**
	 * <p>
	 * init.
	 * </p>
	 */
	public void init();

	/**
	 * <p>
	 * getdrhodN.
	 * </p>
	 *
	 * @return a double
	 */
	public double getdrhodN();

	/**
	 * <p>
	 * initPhysicalProperties.
	 * </p>
	 *
	 * @param type a {@link java.lang.String} object
	 */
	public void initPhysicalProperties(String type);

	/**
	 * <p>
	 * getdrhodP.
	 * </p>
	 *
	 * @return a double
	 */
	public double getdrhodP();

	/**
	 * <p>
	 * getdrhodT.
	 * </p>
	 *
	 * @return a double
	 */
	public double getdrhodT();

	/**
	 * <p>
	 * getEnthalpydP.
	 * </p>
	 *
	 * @return a double
	 */
	public double getEnthalpydP();

	/**
	 * <p>
	 * getEnthalpydT.
	 * </p>
	 *
	 * @return a double
	 */
	public double getEnthalpydT();

	/**
	 * <p>
	 * getEntropydP.
	 * </p>
	 *
	 * @return a double
	 */
	public double getEntropydP();

	/**
	 * <p>
	 * getEntropydT.
	 * </p>
	 *
	 * @return a double
	 */
	public double getEntropydT();

	/**
	 * <p>
	 * getMoleFraction.
	 * </p>
	 *
	 * @return a double
	 */
	public double getMoleFraction();

	/**
	 * <p>
	 * init.
	 * </p>
	 *
	 * @param totalNumberOfMoles a double
	 * @param numberOfComponents a int
	 * @param type               a int. Use 0 to init, and 1 to reset.
	 * @param phase              a int
	 * @param beta               a double
	 */
	public void init(double totalNumberOfMoles, int numberOfComponents, int type, int phase, double beta);

	/**
	 * <p>
	 * initPhysicalProperties.
	 * </p>
	 */
	public void initPhysicalProperties();

	/**
	 * <p>
	 * setInitType.
	 * </p>
	 *
	 * @param initType a int
	 */
	public void setInitType(int initType);

	/**
	 * <p>
	 * getcomponentArray.
	 * </p>
	 *
	 * @return an array of {@link neqsim.thermo.component.ComponentInterface}
	 *         objects
	 */
	public ComponentInterface[] getcomponentArray();

	/**
	 * <p>
	 * getMass.
	 * </p>
	 *
	 * @return a double
	 */
	public double getMass();

	/**
	 * <p>
	 * getWtFraction.
	 * </p>
	 *
	 * @param system a {@link neqsim.thermo.system.SystemInterface} object
	 * @return a double
	 */
	public double getWtFraction(SystemInterface system);

	/**
	 * method to return molar volume of the phase note: without Peneloux volume
	 * correction
	 *
	 * @return molar volume volume in unit m3/mol*1e5
	 */
	public double getMolarVolume();

	/**
	 * method to return flow rate of a phase
	 *
	 * @param flowunit The unit as a string. Supported units are kg/sec, kg/min,
	 *                 m3/sec, m3/min, m3/hr, mole/sec, mole/min, mole/hr
	 * @return flow rate in specified unit
	 */
	public double getFlowRate(String flowunit);

	/**
	 * <p>
	 * setComponentArray.
	 * </p>
	 *
	 * @param components an array of
	 *                   {@link neqsim.thermo.component.ComponentInterface} objects
	 */
	public void setComponentArray(ComponentInterface[] components);

	/**
	 * method to get density of a phase using the GERG-2008 EoS
	 *
	 * @return density with unit kg/m3
	 */
	public double getDensity_GERG2008();

	/**
	 * <p>
	 * getProperties_GERG2008.
	 * </p>
	 *
	 * @return a double array of properties calculated by GERG in the order and
	 *         unit: Pressure [kPa], Compressibility factor[-], d(P)/d(rho)
	 *         [kPa/(mol/l)], d^2(P)/d(rho)^2 [kPa/(mol/l)^2, d2(P)/d2(T) [kPa/K],
	 *         d(P)/d(T) [kPa/K], Energy [J/mol], Enthalpy [J/mol], Entropy
	 *         [J/mol-K], Isochoric heat capacity [J/mol-K], Isobaric heat capacity
	 *         [J/mol-K], Speed of sound [m/s], Gibbs energy [J/mol], Joule-Thomson
	 *         coefficient [K/kPa], Isentropic exponent[-]
	 */
	public double[] getProperties_GERG2008();

	/**
	 * method to get density of a phase note: does not use Peneloux volume
	 * correction
	 *
	 * @return density with unit kg/m3
	 */
	public double getDensity();

	/**
	 * method to get density of a fluid note: with Peneloux volume correction
	 *
	 * @param unit The unit as a string. Supported units are kg/m3, mol/m3
	 * @return density in specified unit
	 */
	public double getDensity(String unit);

	/**
	 * <p>
	 * removeComponent.
	 * </p>
	 *
	 * @param componentName a {@link java.lang.String} object
	 * @param moles         a double
	 * @param molesInPhase  a double
	 * @param compNumber    a int
	 */
	public void removeComponent(String componentName, double moles, double molesInPhase, int compNumber);

	/**
	 * <p>
	 * getFugacity.
	 * </p>
	 *
	 * @param compNumb a int
	 * @return a double
	 */
	public double getFugacity(int compNumb);

	/**
	 * method to return phase volume note: without Peneloux volume correction
	 *
	 * @return volume in unit m3*1e5
	 */
	public double getTotalVolume();

	/**
	 * method to return phase volume with Peneloux volume correction need to call
	 * initPhysicalProperties() before this method is called
	 *
	 * @return volume in unit m3
	 */
	public double getCorrectedVolume();

	/**
	 * <p>
	 * hasTBPFraction.
	 * </p>
	 *
	 * @return a boolean
	 */
	public boolean hasTBPFraction();

	/**
	 * <p>
	 * getMolalMeanIonicActivity.
	 * </p>
	 *
	 * @param comp1 a int
	 * @param comp2 a int
	 * @return a double
	 */
	public double getMolalMeanIonicActivity(int comp1, int comp2);

	/**
	 * <p>
	 * getMixGibbsEnergy.
	 * </p>
	 *
	 * @return a double
	 */
	public double getMixGibbsEnergy();

	/**
	 * <p>
	 * hasPlusFraction.
	 * </p>
	 *
	 * @return a boolean
	 */
	public boolean hasPlusFraction();

	/**
	 * <p>
	 * getExessGibbsEnergy.
	 * </p>
	 *
	 * @return a double
	 */
	public double getExessGibbsEnergy();

	/**
	 * <p>
	 * getSresTP.
	 * </p>
	 *
	 * @return a double
	 */
	public double getSresTP();

	/**
	 * <p>
	 * setPhaseType.
	 * </p>
	 *
	 * @param phaseType a int
	 */
	public void setPhaseType(int phaseType);

	/**
	 * <p>
	 * setBeta.
	 * </p>
	 *
	 * @param beta a double
	 */
	public void setBeta(double beta);

	/**
	 * method to return phase volume note: without Peneloux volume correction
	 *
	 * @return volume in unit m3*1e5
	 */
	public double getVolume();

	/**
	 * <p>
	 * setProperties.
	 * </p>
	 *
	 * @param phase a {@link neqsim.thermo.phase.PhaseInterface} object
	 */
	public void setProperties(PhaseInterface phase);

	/**
	 * <p>
	 * useVolumeCorrection.
	 * </p>
	 *
	 * @param volcor a boolean
	 */
	public void useVolumeCorrection(boolean volcor);

	/**
	 * <p>
	 * useVolumeCorrection.
	 * </p>
	 *
	 * @return a boolean
	 */
	public boolean useVolumeCorrection();

	/**
	 * <p>
	 * getBeta.
	 * </p>
	 *
	 * @return a double
	 */
	public double getBeta();

	/**
	 * <p>
	 * getWtFrac.
	 * </p>
	 *
	 * @param component a int
	 * @return a double
	 */
	public double getWtFrac(int component);

	/**
	 * <p>
	 * getWtFrac.
	 * </p>
	 *
	 * @param componentName a {@link java.lang.String} object
	 * @return a double
	 */
	public double getWtFrac(String componentName);

	/**
	 * <p>
	 * setMixingRuleGEModel.
	 * </p>
	 *
	 * @param name a {@link java.lang.String} object
	 */
	public void setMixingRuleGEModel(String name);

	/**
	 * <p>
	 * getComponent.
	 * </p>
	 *
	 * @param i a int
	 * @return a {@link neqsim.thermo.component.ComponentInterface} object
	 */
	public ComponentInterface getComponent(int i);

	/**
	 * <p>
	 * getActivityCoefficient.
	 * </p>
	 *
	 * @param k a int
	 * @param p a int
	 * @return a double
	 */
	public double getActivityCoefficient(int k, int p);

	/**
	 * <p>
	 * setPressure.
	 * </p>
	 *
	 * @param pres a double
	 */
	public void setPressure(double pres);

	/**
	 * <p>
	 * getpH.
	 * </p>
	 *
	 * @return a double
	 */
	public double getpH();

	/**
	 * <p>
	 * normalize.
	 * </p>
	 */
	public void normalize();

	/**
	 * <p>
	 * getLogPureComponentFugacity.
	 * </p>
	 *
	 * @param k a int
	 * @return a double
	 */
	public double getLogPureComponentFugacity(int k);

	/**
	 * <p>
	 * getPureComponentFugacity.
	 * </p>
	 *
	 * @param k    a int
	 * @param pure a boolean
	 * @return a double
	 */
	public double getPureComponentFugacity(int k, boolean pure);

	/**
	 * <p>
	 * addMolesChemReac.
	 * </p>
	 *
	 * @param component a int
	 * @param dn        a double
	 * @param totdn     a double
	 */
	public void addMolesChemReac(int component, double dn, double totdn);

	/**
	 * <p>
	 * setEmptyFluid.
	 * </p>
	 */
	public void setEmptyFluid();

	/**
	 * <p>
	 * setPhysicalProperties.
	 * </p>
	 */
	public void setPhysicalProperties();

	/**
	 * <p>
	 * getComponent.
	 * </p>
	 *
	 * @param name a {@link java.lang.String} object
	 * @return a {@link neqsim.thermo.component.ComponentInterface} object
	 */
	public ComponentInterface getComponent(String name);

	/**
	 * <p>
	 * getInitType.
	 * </p>
	 *
	 * @return a int
	 */
	public int getInitType();

	/**
	 * <p>
	 * setAtractiveTerm.
	 * </p>
	 *
	 * @param i a int
	 */
	public void setAtractiveTerm(int i);

	/**
	 * <p>
	 * resetMixingRule.
	 * </p>
	 *
	 * @param type a int
	 */
	public void resetMixingRule(int type);

	/**
	 * method to set the temperature of a phase
	 *
	 * @param temperature in unit Kelvin
	 */
	public void setTemperature(double temperature);

	/**
	 * <p>
	 * addMolesChemReac.
	 * </p>
	 *
	 * @param component a int
	 * @param dn        a double
	 */
	public void addMolesChemReac(int component, double dn);

	/**
	 * <p>
	 * getPhysicalProperties.
	 * </p>
	 *
	 * @return a
	 *         {@link neqsim.physicalProperties.physicalPropertySystem.PhysicalPropertiesInterface}
	 *         object
	 */
	public neqsim.physicalProperties.physicalPropertySystem.PhysicalPropertiesInterface getPhysicalProperties();

	/**
	 * <p>
	 * molarVolume.
	 * </p>
	 *
	 * @param pressure    a double
	 * @param temperature a double
	 * @param A           a double
	 * @param B           a double
	 * @param phase       a int
	 * @return a double
	 * @throws neqsim.util.exception.IsNaNException             if any.
	 * @throws neqsim.util.exception.TooManyIterationsException if any.
	 */
	double molarVolume(double pressure, double temperature, double A, double B, int phase)
			throws neqsim.util.exception.IsNaNException, neqsim.util.exception.TooManyIterationsException;

	/**
	 * <p>
	 * geta.
	 * </p>
	 *
	 * @param phase       a {@link neqsim.thermo.phase.PhaseInterface} object
	 * @param temperature a double
	 * @param pressure    a double
	 * @param numbcomp    a int
	 * @return a double
	 */
	public double geta(PhaseInterface phase, double temperature, double pressure, int numbcomp);

	/**
	 * <p>
	 * getb.
	 * </p>
	 *
	 * @param phase       a {@link neqsim.thermo.phase.PhaseInterface} object
	 * @param temperature a double
	 * @param pressure    a double
	 * @param numbcomp    a int
	 * @return a double
	 */
	public double getb(PhaseInterface phase, double temperature, double pressure, int numbcomp);

	/**
	 * <p>
	 * getAntoineVaporPressure.
	 * </p>
	 *
	 * @param temp a double
	 * @return a double
	 */
	public double getAntoineVaporPressure(double temp);

	/**
	 * <p>
	 * calcA.
	 * </p>
	 *
	 * @param phase       a {@link neqsim.thermo.phase.PhaseInterface} object
	 * @param temperature a double
	 * @param pressure    a double
	 * @param numbcomp    a int
	 * @return a double
	 */
	double calcA(PhaseInterface phase, double temperature, double pressure, int numbcomp);

	/**
	 * <p>
	 * calcB.
	 * </p>
	 *
	 * @param phase       a {@link neqsim.thermo.phase.PhaseInterface} object
	 * @param temperature a double
	 * @param pressure    a double
	 * @param numbcomp    a int
	 * @return a double
	 */
	double calcB(PhaseInterface phase, double temperature, double pressure, int numbcomp);

	/**
	 * <p>
	 * calcAi.
	 * </p>
	 *
	 * @param compNumb    a int
	 * @param phase       a {@link neqsim.thermo.phase.PhaseInterface} object
	 * @param temperature a double
	 * @param pressure    a double
	 * @param numbcomp    a int
	 * @return a double
	 */
	double calcAi(int compNumb, PhaseInterface phase, double temperature, double pressure, int numbcomp);

	/**
	 * <p>
	 * calcAiT.
	 * </p>
	 *
	 * @param compNumb    a int
	 * @param phase       a {@link neqsim.thermo.phase.PhaseInterface} object
	 * @param temperature a double
	 * @param pressure    a double
	 * @param numbcomp    a int
	 * @return a double
	 */
	double calcAiT(int compNumb, PhaseInterface phase, double temperature, double pressure, int numbcomp);

	/**
	 * <p>
	 * calcAij.
	 * </p>
	 *
	 * @param compNumb    a int
	 * @param j           a int
	 * @param phase       a {@link neqsim.thermo.phase.PhaseInterface} object
	 * @param temperature a double
	 * @param pressure    a double
	 * @param numbcomp    a int
	 * @return a double
	 */
	double calcAij(int compNumb, int j, PhaseInterface phase, double temperature, double pressure, int numbcomp);

	/**
	 * <p>
	 * calcBij.
	 * </p>
	 *
	 * @param compNumb    a int
	 * @param j           a int
	 * @param phase       a {@link neqsim.thermo.phase.PhaseInterface} object
	 * @param temperature a double
	 * @param pressure    a double
	 * @param numbcomp    a int
	 * @return a double
	 */
	double calcBij(int compNumb, int j, PhaseInterface phase, double temperature, double pressure, int numbcomp);

	/**
	 * <p>
	 * calcAT.
	 * </p>
	 *
	 * @param compNumb    a int
	 * @param phase       a {@link neqsim.thermo.phase.PhaseInterface} object
	 * @param temperature a double
	 * @param pressure    a double
	 * @param numbcomp    a int
	 * @return a double
	 */
	double calcAT(int compNumb, PhaseInterface phase, double temperature, double pressure, int numbcomp);

	/**
	 * <p>
	 * calcBi.
	 * </p>
	 *
	 * @param compNumb    a int
	 * @param phase       a {@link neqsim.thermo.phase.PhaseInterface} object
	 * @param temperature a double
	 * @param pressure    a double
	 * @param numbcomp    a int
	 * @return a double
	 */
	double calcBi(int compNumb, PhaseInterface phase, double temperature, double pressure, int numbcomp);

	/**
	 * <p>
	 * calcR.
	 * </p>
	 *
	 * @return a double
	 */
	double calcR();

	// double getf();

	/**
	 * <p>
	 * getg.
	 * </p>
	 *
	 * @return a double
	 */
	double getg();

	/**
	 * <p>
	 * addMoles.
	 * </p>
	 *
	 * @param component a int
	 * @param dn        a double
	 */
	public void addMoles(int component, double dn);

	/**
	 * method to return enthalpy of a phase in unit Joule
	 *
	 * @return a double
	 */
	public double getEnthalpy();

	/**
	 * method to return phase enthalpy in a given unit
	 *
	 * @param unit The unit as a string. Supported units are J, J/mol, J/kg and
	 *             kJ/kg
	 * @return enthalpy in specified unit
	 */
	public double getEnthalpy(String unit);

	/**
	 * method to return entropy of the phase
	 *
	 * @return a double
	 */
	public double getEntropy();

	/**
	 * method to return entropy of the phase
	 *
	 * @param unit The unit as a string. Supported units are J/K, J/moleK, J/kgK and
	 *             kJ/kgK
	 * @return entropy in specified unit
	 */
	public double getEntropy(String unit);

	/**
	 * method to return viscosity of the phase
	 *
	 * @return viscosity in unit kg/msec
	 */
	public double getViscosity();

	/**
	 * method to return viscosity og the phase in a given unit
	 *
	 * @param unit The unit as a string. Supported units are kg/msec, cP
	 *             (centipoise)
	 * @return viscosity in specified unit
	 */
	public double getViscosity(String unit);

	/**
	 * method to return conductivity of a phase
	 *
	 * @return conductivity in unit W/m*K
	 */
	public double getConductivity();

	/**
	 * method to return conductivity in a given unit
	 *
	 * @param unit The unit as a string. Supported units are W/mK, W/cmK
	 * @return conductivity in specified unit
	 */
	public double getConductivity(String unit);

	/**
	 * method to return conductivity of a phase
	 *
	 * @return conductivity in unit W/m*K
	 */
	public double getThermalConductivity();

	/**
	 * method to return conductivity in a given unit
	 *
	 * @param unit The unit as a string. Supported units are W/mK, W/cmK
	 * @return conductivity in specified unit
	 */
	public double getThermalConductivity(String unit);

	/**
	 * method to return specific heat capacity (Cp)
	 *
	 * @return Cp in unit J/K
	 */
	public double getCp();

	/**
	 * method to return specific heat capacity (Cp) in a given unit
	 *
	 * @param unit The unit as a string. Supported units are J/K, J/molK, J/kgK and
	 *             kJ/kgK
	 * @return Cp in specified unit
	 */
	public double getCp(String unit);

	/**
	 * <p>
	 * getHresTP.
	 * </p>
	 *
	 * @return a double
	 */
	public double getHresTP();

	/**
	 * <p>
	 * getGresTP.
	 * </p>
	 *
	 * @return a double
	 */
	public double getGresTP();

	/**
	 * method to return specific heat capacity (Cv)
	 *
	 * @return Cv in unit J/K
	 */
	public double getCv();

	/**
	 * method to return specific heat capacity (Cv) in a given unit
	 *
	 * @param unit The unit as a string. Supported units are J/K, J/molK, J/kgK and
	 *             kJ/kgK
	 * @return Cv in specified unit
	 */
	public double getCv(String unit);

	/**
	 * method to return real gas isentropic exponent (kappa = - Cp/Cv*(v/p)*dp/dv
	 *
	 * @return kappa
	 */
	public double getKappa();

	/**
	 * <p>
	 * getCpres.
	 * </p>
	 *
	 * @return a double
	 */
	public double getCpres();

	/**
	 * <p>
	 * getZ.
	 * </p>
	 *
	 * @return a double
	 */
	public double getZ();

	/**
	 * <p>
	 * setPhysicalProperties.
	 * </p>
	 *
	 * @param type a int
	 */
	public void setPhysicalProperties(int type);

	/**
	 * <p>
	 * getPseudoCriticalPressure.
	 * </p>
	 *
	 * @return a double
	 */
	public double getPseudoCriticalPressure();

	/**
	 * <p>
	 * getPseudoCriticalTemperature.
	 * </p>
	 *
	 * @return a double
	 */
	public double getPseudoCriticalTemperature();

	/**
	 * <p>
	 * getPhase.
	 * </p>
	 *
	 * @return a {@link neqsim.thermo.phase.PhaseInterface} object
	 */
	PhaseInterface getPhase();

	/**
	 * <p>
	 * getNumberOfComponents.
	 * </p>
	 *
	 * @return a int
	 */
	public int getNumberOfComponents();

	/**
	 * <p>
	 * setNumberOfComponents.
	 * </p>
	 *
	 * @param k a int
	 */
	public void setNumberOfComponents(int k);

	/**
	 * method to get the Joule Thomson Coefficient of a phase note: implemented in
	 * phaseEos
	 *
	 * @return Joule Thomson coefficient in K/bar
	 */
	public double getJouleThomsonCoefficient();

	/**
	 * <p>
	 * setMixingRule.
	 * </p>
	 *
	 * @param type a int
	 */
	public void setMixingRule(int type);

	/**
	 * <p>
	 * getComponents.
	 * </p>
	 *
	 * @return an array of {@link neqsim.thermo.component.ComponentInterface}
	 *         objects
	 */
	ComponentInterface[] getComponents();

	/**
	 * <p>
	 * getNumberOfMolesInPhase.
	 * </p>
	 *
	 * @return a double
	 */
	public double getNumberOfMolesInPhase();

	/**
	 * <p>
	 * getPhaseType.
	 * </p>
	 *
	 * @return a int
	 */
	public int getPhaseType();

	/**
	 * <p>
	 * calcMolarVolume.
	 * </p>
	 *
	 * @param test a boolean
	 */
	public void calcMolarVolume(boolean test);

	/**
	 * <p>
	 * setTotalVolume.
	 * </p>
	 *
	 * @param volume a double
	 */
	public void setTotalVolume(double volume);

	/**
	 * <p>
	 * setMolarVolume.
	 * </p>
	 *
	 * @param molarVolume a double
	 */
	public void setMolarVolume(double molarVolume);

	/**
	 * <p>
	 * getPureComponentFugacity.
	 * </p>
	 *
	 * @param k a int
	 * @return a double
	 */
	public double getPureComponentFugacity(int k);
	// public double getInfiniteDiluteFugacity(int k);

	/**
	 * <p>
	 * getInfiniteDiluteFugacity.
	 * </p>
	 *
	 * @param k a int
	 * @param p a int
	 * @return a double
	 */
	public double getInfiniteDiluteFugacity(int k, int p);

	/**
	 * <p>
	 * getHelmholtzEnergy.
	 * </p>
	 *
	 * @return a double
	 */
	public double getHelmholtzEnergy();

	/**
	 * <p>
	 * getNumberOfMolecularComponents.
	 * </p>
	 *
	 * @return a int
	 */
	public int getNumberOfMolecularComponents();

	/**
	 * <p>
	 * getNumberOfIonicComponents.
	 * </p>
	 *
	 * @return a int
	 */
	public int getNumberOfIonicComponents();

	/**
	 * <p>
	 * getFugacity.
	 * </p>
	 *
	 * @param compName a {@link java.lang.String} object
	 * @return a double
	 */
	public double getFugacity(String compName);
	// double calcA2(PhaseInterface phase, double temperature, double pressure, int
	// numbcomp);
	// double calcB2(PhaseInterface phase, double temperature, double pressure, int
	// numbcomp);

	/**
	 * <p>
	 * getA.
	 * </p>
	 *
	 * @return a double
	 */
	public double getA();

	/**
	 * <p>
	 * getB.
	 * </p>
	 *
	 * @return a double
	 */
	public double getB();
	// public double getBi();

	/**
	 * <p>
	 * getAT.
	 * </p>
	 *
	 * @return a double
	 */
	public double getAT();

	/**
	 * <p>
	 * getATT.
	 * </p>
	 *
	 * @return a double
	 */
	public double getATT();
	// public double getAiT();

	/**
	 * <p>
	 * getGibbsEnergy.
	 * </p>
	 *
	 * @return a double
	 */
	public double getGibbsEnergy();

	/**
	 * <p>
	 * clone.
	 * </p>
	 *
	 * @return a {@link neqsim.thermo.phase.PhaseInterface} object
	 */
	public PhaseInterface clone();

	/**
	 * method to get temperature
	 *
	 * @return temperature in unit K
	 */
	public double getTemperature();

	/**
	 * method to get pressure
	 *
	 * @return pressure in unit bara
	 */
	public double getPressure();

	/**
	 * method to return pressure in a given unit
	 *
	 * @param unit The unit as a string. Supported units are bara, barg, Pa and MPa
	 * @return pressure in specified unit
	 */
	public double getPressure(String unit);

	/**
	 * method to get molar mass of a fluid phase
	 *
	 * @return molar mass in unit kg/mol
	 */
	public double getMolarMass();

	/**
	 * <p>
	 * getInternalEnergy.
	 * </p>
	 *
	 * @return a double
	 */
	public double getInternalEnergy();

	/**
	 * <p>
	 * getdPdrho.
	 * </p>
	 *
	 * @return a double
	 */
	public double getdPdrho();

	/**
	 * <p>
	 * getdPdTVn.
	 * </p>
	 *
	 * @return a double
	 */
	public double getdPdTVn();

	/**
	 * <p>
	 * getdPdVTn.
	 * </p>
	 *
	 * @return a double
	 */
	public double getdPdVTn();

	/**
	 * <p>
	 * Fn.
	 * </p>
	 *
	 * @return a double
	 */
	public double Fn();

	/**
	 * <p>
	 * FT.
	 * </p>
	 *
	 * @return a double
	 */
	public double FT();

	/**
	 * <p>
	 * FV.
	 * </p>
	 *
	 * @return a double
	 */
	public double FV();

	/**
	 * <p>
	 * FD.
	 * </p>
	 *
	 * @return a double
	 */
	public double FD();

	/**
	 * <p>
	 * FB.
	 * </p>
	 *
	 * @return a double
	 */
	public double FB();

	/**
	 * <p>
	 * gb.
	 * </p>
	 *
	 * @return a double
	 */
	public double gb();

	/**
	 * <p>
	 * fb.
	 * </p>
	 *
	 * @return a double
	 */
	public double fb();

	/**
	 * <p>
	 * gV.
	 * </p>
	 *
	 * @return a double
	 */
	public double gV();

	/**
	 * <p>
	 * fv.
	 * </p>
	 *
	 * @return a double
	 */
	public double fv();

	/**
	 * <p>
	 * FnV.
	 * </p>
	 *
	 * @return a double
	 */
	public double FnV();

	/**
	 * <p>
	 * FnB.
	 * </p>
	 *
	 * @return a double
	 */
	public double FnB();

	/**
	 * <p>
	 * FTT.
	 * </p>
	 *
	 * @return a double
	 */
	public double FTT();

	/**
	 * <p>
	 * FBT.
	 * </p>
	 *
	 * @return a double
	 */
	public double FBT();

	/**
	 * <p>
	 * FDT.
	 * </p>
	 *
	 * @return a double
	 */
	public double FDT();

	/**
	 * <p>
	 * FBV.
	 * </p>
	 *
	 * @return a double
	 */
	public double FBV();

	/**
	 * <p>
	 * FBB.
	 * </p>
	 *
	 * @return a double
	 */
	public double FBB();

	/**
	 * <p>
	 * FDV.
	 * </p>
	 *
	 * @return a double
	 */
	public double FDV();

	/**
	 * <p>
	 * FBD.
	 * </p>
	 *
	 * @return a double
	 */
	public double FBD();

	/**
	 * <p>
	 * FTV.
	 * </p>
	 *
	 * @return a double
	 */
	public double FTV();

	/**
	 * <p>
	 * FVV.
	 * </p>
	 *
	 * @return a double
	 */
	public double FVV();

	/**
	 * <p>
	 * gVV.
	 * </p>
	 *
	 * @return a double
	 */
	public double gVV();

	/**
	 * <p>
	 * gBV.
	 * </p>
	 *
	 * @return a double
	 */
	public double gBV();

	/**
	 * <p>
	 * gBB.
	 * </p>
	 *
	 * @return a double
	 */
	public double gBB();

	/**
	 * <p>
	 * fVV.
	 * </p>
	 *
	 * @return a double
	 */
	public double fVV();

	/**
	 * <p>
	 * fBV.
	 * </p>
	 *
	 * @return a double
	 */
	public double fBV();

	/**
	 * <p>
	 * fBB.
	 * </p>
	 *
	 * @return a double
	 */
	public double fBB();

	/**
	 * <p>
	 * dFdT.
	 * </p>
	 *
	 * @return a double
	 */
	public double dFdT();

	/**
	 * <p>
	 * dFdV.
	 * </p>
	 *
	 * @return a double
	 */
	public double dFdV();

	/**
	 * <p>
	 * dFdTdV.
	 * </p>
	 *
	 * @return a double
	 */
	public double dFdTdV();

	/**
	 * <p>
	 * dFdVdV.
	 * </p>
	 *
	 * @return a double
	 */
	public double dFdVdV();

	/**
	 * <p>
	 * dFdTdT.
	 * </p>
	 *
	 * @return a double
	 */
	public double dFdTdT();

	/**
	 * <p>
	 * getOsmoticCoefficientOfWater.
	 * </p>
	 *
	 * @return a double
	 */
	public double getOsmoticCoefficientOfWater();

	/**
	 * <p>
	 * getOsmoticCoefficient.
	 * </p>
	 *
	 * @param watNumb a int
	 * @return a double
	 */
	public double getOsmoticCoefficient(int watNumb);

	/**
	 * <p>
	 * getMeanIonicActivity.
	 * </p>
	 *
	 * @param comp1 a int
	 * @param comp2 a int
	 * @return a double
	 */
	public double getMeanIonicActivity(int comp1, int comp2);

	/**
	 * <p>
	 * getLogInfiniteDiluteFugacity.
	 * </p>
	 *
	 * @param k a int
	 * @param p a int
	 * @return a double
	 */
	public double getLogInfiniteDiluteFugacity(int k, int p);

	/**
	 * <p>
	 * getLogInfiniteDiluteFugacity.
	 * </p>
	 *
	 * @param k a int
	 * @return a double
	 */
	public double getLogInfiniteDiluteFugacity(int k);

	/**
	 * <p>
	 * getActivityCoefficient.
	 * </p>
	 *
	 * @param k a int
	 * @return a double
	 */
	public double getActivityCoefficient(int k);

	/**
	 * <p>
	 * getMixingRuleNumber.
	 * </p>
	 *
	 * @return a int
	 */
	public int getMixingRuleNumber();

	/**
	 * <p>
	 * initRefPhases.
	 * </p>
	 *
	 * @param onlyPure a boolean
	 */
	public void initRefPhases(boolean onlyPure);

	/**
	 * <p>
	 * getRefPhase.
	 * </p>
	 *
	 * @param index a int
	 * @return a {@link neqsim.thermo.phase.PhaseInterface} object
	 */
	public neqsim.thermo.phase.PhaseInterface getRefPhase(int index);

	/**
	 * <p>
	 * getRefPhase.
	 * </p>
	 *
	 * @return an array of {@link neqsim.thermo.phase.PhaseInterface} objects
	 */
	public neqsim.thermo.phase.PhaseInterface[] getRefPhase();

	/**
	 * <p>
	 * setRefPhase.
	 * </p>
	 *
	 * @param index    a int
	 * @param refPhase a {@link neqsim.thermo.phase.PhaseInterface} object
	 */
	public void setRefPhase(int index, neqsim.thermo.phase.PhaseInterface refPhase);

	/**
	 * <p>
	 * setRefPhase.
	 * </p>
	 *
	 * @param refPhase an array of {@link neqsim.thermo.phase.PhaseInterface}
	 *                 objects
	 */
	public void setRefPhase(neqsim.thermo.phase.PhaseInterface[] refPhase);

	/**
	 * <p>
	 * getPhysicalPropertyType.
	 * </p>
	 *
	 * @return a int
	 */
	public int getPhysicalPropertyType();

	/**
	 * <p>
	 * setPhysicalPropertyType.
	 * </p>
	 *
	 * @param physicalPropertyType a int
	 */
	public void setPhysicalPropertyType(int physicalPropertyType);

	/**
	 * <p>
	 * setParams.
	 * </p>
	 *
	 * @param phase    a {@link neqsim.thermo.phase.PhaseInterface} object
	 * @param alpha    an array of {@link double} objects
	 * @param Dij      an array of {@link double} objects
	 * @param DijT     an array of {@link double} objects
	 * @param mixRule  an array of {@link java.lang.String} objects
	 * @param intparam an array of {@link double} objects
	 */
	public void setParams(PhaseInterface phase, double[][] alpha, double[][] Dij, double[][] DijT, String[][] mixRule,
			double[][] intparam);

	/**
	 * <p>
	 * getPhaseTypeName.
	 * </p>
	 *
	 * @return a {@link java.lang.String} object
	 */
	public java.lang.String getPhaseTypeName();

	/**
	 * <p>
	 * setPhaseTypeName.
	 * </p>
	 *
	 * @param phaseTypeName a {@link java.lang.String} object
	 */
	public void setPhaseTypeName(java.lang.String phaseTypeName);

	/**
	 * <p>
	 * isMixingRuleDefined.
	 * </p>
	 *
	 * @return a boolean
	 */
	public boolean isMixingRuleDefined();

	/**
	 * <p>
	 * setMixingRuleDefined.
	 * </p>
	 *
	 * @param mixingRuleDefined a boolean
	 */
	public void setMixingRuleDefined(boolean mixingRuleDefined);

	/**
	 * <p>
	 * getActivityCoefficientSymetric.
	 * </p>
	 *
	 * @param k a int
	 * @return a double
	 */
	public double getActivityCoefficientSymetric(int k);

	/**
	 * <p>
	 * getActivityCoefficientUnSymetric.
	 * </p>
	 *
	 * @param k a int
	 * @return a double
	 */
	public double getActivityCoefficientUnSymetric(int k);

	/**
	 * <p>
	 * getExessGibbsEnergySymetric.
	 * </p>
	 *
	 * @return a double
	 */
	public double getExessGibbsEnergySymetric();

	/**
	 * <p>
	 * hasComponent.
	 * </p>
	 *
	 * @param name a {@link java.lang.String} object
	 * @return a boolean
	 */
	public boolean hasComponent(String name);

	/**
	 * <p>
	 * getLogActivityCoefficient.
	 * </p>
	 *
	 * @param k a int
	 * @param p a int
	 * @return a double
	 */
	public double getLogActivityCoefficient(int k, int p);

	/**
	 * <p>
	 * isConstantPhaseVolume.
	 * </p>
	 *
	 * @return a boolean
	 */
	public boolean isConstantPhaseVolume();

	/**
	 * <p>
	 * setConstantPhaseVolume.
	 * </p>
	 *
	 * @param constantPhaseVolume a boolean
	 */
	public void setConstantPhaseVolume(boolean constantPhaseVolume);

	/**
	 * method to get the speed of sound of a phase note: implemented in phaseEos
	 *
	 * @return speed of sound in m/s
	 */
	public double getSoundSpeed();
=======
    /**
     * <p>
     * addcomponent.
     * </p>
     *
     * @param componentName a {@link java.lang.String} object
     * @param molesInPhase a double
     * @param moles a double
     * @param compNumber a int
     */
    public void addcomponent(String componentName, double molesInPhase, double moles,
            int compNumber);

    /**
     * <p>
     * setMoleFractions.
     * </p>
     *
     * @param x an array of {@link double} objects
     */
    public void setMoleFractions(double[] x);

    /**
     * <p>
     * getPhaseFraction.
     * </p>
     *
     * @return a double
     */
    public double getPhaseFraction();

    /**
     * <p>
     * getComposition.
     * </p>
     *
     * @param unit The unit as a string - molefraction/wtfraction/molespersec/volumefraction
     * @return composition array with unit
     */
    public double[] getComposition(String unit);

    /**
     * <p>
     * getCp0.
     * </p>
     *
     * @return a double
     */
    public double getCp0();

    /**
     * method to get density of a phase using the AGA8-Detail EoS
     *
     * @return density with unit kg/m3
     */
    public double getDensity_AGA8();

    /**
     * method to get the Joule Thomson Coefficient of a phase note: implemented in phaseEos
     *
     * @param unit The unit as a string. Supported units are K/bar, C/bar
     * @return Joule Thomson coefficient in given unit
     */
    public double getJouleThomsonCoefficient(String unit);

    /**
     * Returns the mole composition vector in unit mole fraction
     *
     * @return an array of {@link double} objects
     */
    public double[] getMolarComposition();

    /**
     * <p>
     * resetPhysicalProperties.
     * </p>
     */
    public void resetPhysicalProperties();

    /**
     * method to return fluid volume
     *
     * @param unit The unit as a string. Supported units are m3, litre
     * @return volume in specified unit
     */
    public double getVolume(String unit);

    /**
     * method to return heat capacity ratio calculated as Cp/(Cp-R)
     *
     * @return kappa
     */
    public double getGamma2();

    /**
     * method to return heat capacity ratio/adiabatic index/Poisson constant. The method calculates
     * it as Cp (real) /Cv (real)
     *
     * @return gamma
     */
    public double getGamma();

    /**
     * <p>
     * getComponentWithIndex.
     * </p>
     *
     * @param index a int
     * @return a {@link neqsim.thermo.component.ComponentInterface} object
     */
    public ComponentInterface getComponentWithIndex(int index);

    /**
     * <p>
     * getWtFractionOfWaxFormingComponents.
     * </p>
     *
     * @return a double
     */
    public double getWtFractionOfWaxFormingComponents();

    /**
     * <p>
     * init.
     * </p>
     */
    public void init();

    /**
     * <p>
     * getdrhodN.
     * </p>
     *
     * @return a double
     */
    public double getdrhodN();

    /**
     * <p>
     * initPhysicalProperties.
     * </p>
     *
     * @param type a {@link java.lang.String} object
     */
    public void initPhysicalProperties(String type);

    /**
     * <p>
     * getdrhodP.
     * </p>
     *
     * @return a double
     */
    public double getdrhodP();

    /**
     * <p>
     * getdrhodT.
     * </p>
     *
     * @return a double
     */
    public double getdrhodT();

    /**
     * <p>
     * getEnthalpydP.
     * </p>
     *
     * @return a double
     */
    public double getEnthalpydP();

    /**
     * <p>
     * getEnthalpydT.
     * </p>
     *
     * @return a double
     */
    public double getEnthalpydT();

    /**
     * <p>
     * getEntropydP.
     * </p>
     *
     * @return a double
     */
    public double getEntropydP();

    /**
     * <p>
     * getEntropydT.
     * </p>
     *
     * @return a double
     */
    public double getEntropydT();

    /**
     * <p>
     * getMoleFraction.
     * </p>
     *
     * @return a double
     */
    public double getMoleFraction();

    /**
     * <p>
     * init.
     * </p>
     *
     * @param totalNumberOfMoles a double
     * @param numberOfComponents a int
     * @param type a int. Use 0 to init, and 1 to reset.
     * @param phase a int
     * @param beta a double
     */
    public void init(double totalNumberOfMoles, int numberOfComponents, int type, int phase,
            double beta);

    /**
     * <p>
     * initPhysicalProperties.
     * </p>
     */
    public void initPhysicalProperties();

    /**
     * <p>
     * setInitType.
     * </p>
     *
     * @param initType a int
     */
    public void setInitType(int initType);

    /**
     * <p>
     * getcomponentArray.
     * </p>
     *
     * @return an array of {@link neqsim.thermo.component.ComponentInterface} objects
     */
    public ComponentInterface[] getcomponentArray();

    /**
     * <p>
     * getMass.
     * </p>
     *
     * @return a double
     */
    public double getMass();

    /**
     * <p>
     * getWtFraction.
     * </p>
     *
     * @param system a {@link neqsim.thermo.system.SystemInterface} object
     * @return a double
     */
    public double getWtFraction(SystemInterface system);

    /**
     * method to return molar volume of the phase note: without Peneloux volume correction
     *
     * @return molar volume volume in unit m3/mol*1e5
     */
    public double getMolarVolume();

    /**
     * method to return flow rate of a phase
     *
     * @param flowunit The unit as a string. Supported units are kg/sec, kg/min, m3/sec, m3/min,
     *        m3/hr, mole/sec, mole/min, mole/hr
     * @return flow rate in specified unit
     */
    public double getFlowRate(String flowunit);

    /**
     * <p>
     * setComponentArray.
     * </p>
     *
     * @param components an array of {@link neqsim.thermo.component.ComponentInterface} objects
     */
    public void setComponentArray(ComponentInterface[] components);

    /**
     * method to get density of a phase using the GERG-2008 EoS
     *
     * @return density with unit kg/m3
     */
    public double getDensity_GERG2008();

    /**
     * <p>
     * getProperties_GERG2008.
     * </p>
     *
     * @return an array of {@link double} objects
     */
    public double[] getProperties_GERG2008();

    /**
     * method to get density of a phase note: does not use Peneloux volume correction
     *
     * @return density with unit kg/m3
     */
    public double getDensity();

    /**
     * method to get density of a fluid note: with Peneloux volume correction
     *
     * @param unit The unit as a string. Supported units are kg/m3, mol/m3
     * @return density in specified unit
     */
    public double getDensity(String unit);

    /**
     * <p>
     * removeComponent.
     * </p>
     *
     * @param componentName a {@link java.lang.String} object
     * @param moles a double
     * @param molesInPhase a double
     * @param compNumber a int
     */
    public void removeComponent(String componentName, double moles, double molesInPhase,
            int compNumber);

    /**
     * <p>
     * getFugacity.
     * </p>
     *
     * @param compNumb a int
     * @return a double
     */
    public double getFugacity(int compNumb);

    /**
     * method to return phase volume note: without Peneloux volume correction
     *
     * @return volume in unit m3*1e5
     */
    public double getTotalVolume();

    /**
     * method to return phase volume with Peneloux volume correction need to call
     * initPhysicalProperties() before this method is called
     *
     * @return volume in unit m3
     */
    public double getCorrectedVolume();

    /**
     * <p>
     * hasTBPFraction.
     * </p>
     *
     * @return a boolean
     */
    public boolean hasTBPFraction();

    /**
     * <p>
     * getMolalMeanIonicActivity.
     * </p>
     *
     * @param comp1 a int
     * @param comp2 a int
     * @return a double
     */
    public double getMolalMeanIonicActivity(int comp1, int comp2);

    /**
     * <p>
     * getMixGibbsEnergy.
     * </p>
     *
     * @return a double
     */
    public double getMixGibbsEnergy();

    /**
     * <p>
     * hasPlusFraction.
     * </p>
     *
     * @return a boolean
     */
    public boolean hasPlusFraction();

    /**
     * <p>
     * getExessGibbsEnergy.
     * </p>
     *
     * @return a double
     */
    public double getExessGibbsEnergy();

    /**
     * <p>
     * getSresTP.
     * </p>
     *
     * @return a double
     */
    public double getSresTP();

    /**
     * <p>
     * setPhaseType.
     * </p>
     *
     * @param phaseType a int
     */
    public void setPhaseType(int phaseType);

    /**
     * <p>
     * setBeta.
     * </p>
     *
     * @param beta a double
     */
    public void setBeta(double beta);

    /**
     * method to return phase volume note: without Peneloux volume correction
     *
     * @return volume in unit m3*1e5
     */
    public double getVolume();

    /**
     * <p>
     * setProperties.
     * </p>
     *
     * @param phase a {@link neqsim.thermo.phase.PhaseInterface} object
     */
    public void setProperties(PhaseInterface phase);

    /**
     * <p>
     * useVolumeCorrection.
     * </p>
     *
     * @param volcor a boolean
     */
    public void useVolumeCorrection(boolean volcor);

    /**
     * <p>
     * useVolumeCorrection.
     * </p>
     *
     * @return a boolean
     */
    public boolean useVolumeCorrection();

    /**
     * <p>
     * getBeta.
     * </p>
     *
     * @return a double
     */
    public double getBeta();

    /**
     * <p>
     * getWtFrac.
     * </p>
     *
     * @param component a int
     * @return a double
     */
    public double getWtFrac(int component);

    /**
     * <p>
     * getWtFrac.
     * </p>
     *
     * @param componentName a {@link java.lang.String} object
     * @return a double
     */
    public double getWtFrac(String componentName);

    /**
     * <p>
     * setMixingRuleGEModel.
     * </p>
     *
     * @param name a {@link java.lang.String} object
     */
    public void setMixingRuleGEModel(String name);

    /**
     * <p>
     * getComponent.
     * </p>
     *
     * @param i a int
     * @return a {@link neqsim.thermo.component.ComponentInterface} object
     */
    public ComponentInterface getComponent(int i);

    /**
     * <p>
     * getActivityCoefficient.
     * </p>
     *
     * @param k a int
     * @param p a int
     * @return a double
     */
    public double getActivityCoefficient(int k, int p);

    /**
     * <p>
     * setPressure.
     * </p>
     *
     * @param pres a double
     */
    public void setPressure(double pres);

    /**
     * <p>
     * getpH.
     * </p>
     *
     * @return a double
     */
    public double getpH();

    /**
     * <p>
     * normalize.
     * </p>
     */
    public void normalize();

    /**
     * <p>
     * getLogPureComponentFugacity.
     * </p>
     *
     * @param k a int
     * @return a double
     */
    public double getLogPureComponentFugacity(int k);

    /**
     * <p>
     * getPureComponentFugacity.
     * </p>
     *
     * @param k a int
     * @param pure a boolean
     * @return a double
     */
    public double getPureComponentFugacity(int k, boolean pure);

    /**
     * <p>
     * addMolesChemReac.
     * </p>
     *
     * @param component a int
     * @param dn a double
     * @param totdn a double
     */
    public void addMolesChemReac(int component, double dn, double totdn);

    /**
     * <p>
     * setEmptyFluid.
     * </p>
     */
    public void setEmptyFluid();

    /**
     * <p>
     * setPhysicalProperties.
     * </p>
     */
    public void setPhysicalProperties();

    /**
     * <p>
     * getComponent.
     * </p>
     *
     * @param name a {@link java.lang.String} object
     * @return a {@link neqsim.thermo.component.ComponentInterface} object
     */
    public ComponentInterface getComponent(String name);

    /**
     * <p>
     * getInitType.
     * </p>
     *
     * @return a int
     */
    public int getInitType();

    /**
     * <p>
     * setAttractiveTerm.
     * </p>
     *
     * @param i a int
     */
    public void setAttractiveTerm(int i);

    /**
     * <p>
     * resetMixingRule.
     * </p>
     *
     * @param type a int
     */
    public void resetMixingRule(int type);

    /**
     * method to set the temperature of a phase
     *
     * @param temperature in unit Kelvin
     */
    public void setTemperature(double temperature);

    /**
     * <p>
     * addMolesChemReac.
     * </p>
     *
     * @param component a int
     * @param dn a double
     */
    public void addMolesChemReac(int component, double dn);

    /**
     * <p>
     * getPhysicalProperties.
     * </p>
     *
     * @return a
     *         {@link neqsim.physicalProperties.physicalPropertySystem.PhysicalPropertiesInterface}
     *         object
     */
    public neqsim.physicalProperties.physicalPropertySystem.PhysicalPropertiesInterface getPhysicalProperties();

    /**
     * <p>
     * molarVolume.
     * </p>
     *
     * @param pressure a double
     * @param temperature a double
     * @param A a double
     * @param B a double
     * @param phase a int
     * @return a double
     * @throws neqsim.util.exception.IsNaNException if any.
     * @throws neqsim.util.exception.TooManyIterationsException if any.
     */
    double molarVolume(double pressure, double temperature, double A, double B, int phase)
            throws neqsim.util.exception.IsNaNException,
            neqsim.util.exception.TooManyIterationsException;

    /**
     * <p>
     * geta.
     * </p>
     *
     * @param phase a {@link neqsim.thermo.phase.PhaseInterface} object
     * @param temperature a double
     * @param pressure a double
     * @param numbcomp a int
     * @return a double
     */
    public double geta(PhaseInterface phase, double temperature, double pressure, int numbcomp);

    /**
     * <p>
     * getb.
     * </p>
     *
     * @param phase a {@link neqsim.thermo.phase.PhaseInterface} object
     * @param temperature a double
     * @param pressure a double
     * @param numbcomp a int
     * @return a double
     */
    public double getb(PhaseInterface phase, double temperature, double pressure, int numbcomp);

    /**
     * <p>
     * getAntoineVaporPressure.
     * </p>
     *
     * @param temp a double
     * @return a double
     */
    public double getAntoineVaporPressure(double temp);

    /**
     * <p>
     * calcA.
     * </p>
     *
     * @param phase a {@link neqsim.thermo.phase.PhaseInterface} object
     * @param temperature a double
     * @param pressure a double
     * @param numbcomp a int
     * @return a double
     */
    double calcA(PhaseInterface phase, double temperature, double pressure, int numbcomp);

    /**
     * <p>
     * calcB.
     * </p>
     *
     * @param phase a {@link neqsim.thermo.phase.PhaseInterface} object
     * @param temperature a double
     * @param pressure a double
     * @param numbcomp a int
     * @return a double
     */
    double calcB(PhaseInterface phase, double temperature, double pressure, int numbcomp);

    /**
     * <p>
     * calcAi.
     * </p>
     *
     * @param compNumb a int
     * @param phase a {@link neqsim.thermo.phase.PhaseInterface} object
     * @param temperature a double
     * @param pressure a double
     * @param numbcomp a int
     * @return a double
     */
    double calcAi(int compNumb, PhaseInterface phase, double temperature, double pressure,
            int numbcomp);

    /**
     * <p>
     * calcAiT.
     * </p>
     *
     * @param compNumb a int
     * @param phase a {@link neqsim.thermo.phase.PhaseInterface} object
     * @param temperature a double
     * @param pressure a double
     * @param numbcomp a int
     * @return a double
     */
    double calcAiT(int compNumb, PhaseInterface phase, double temperature, double pressure,
            int numbcomp);

    /**
     * <p>
     * calcAij.
     * </p>
     *
     * @param compNumb a int
     * @param j a int
     * @param phase a {@link neqsim.thermo.phase.PhaseInterface} object
     * @param temperature a double
     * @param pressure a double
     * @param numbcomp a int
     * @return a double
     */
    double calcAij(int compNumb, int j, PhaseInterface phase, double temperature, double pressure,
            int numbcomp);

    /**
     * <p>
     * calcBij.
     * </p>
     *
     * @param compNumb a int
     * @param j a int
     * @param phase a {@link neqsim.thermo.phase.PhaseInterface} object
     * @param temperature a double
     * @param pressure a double
     * @param numbcomp a int
     * @return a double
     */
    double calcBij(int compNumb, int j, PhaseInterface phase, double temperature, double pressure,
            int numbcomp);

    /**
     * <p>
     * calcAT.
     * </p>
     *
     * @param compNumb a int
     * @param phase a {@link neqsim.thermo.phase.PhaseInterface} object
     * @param temperature a double
     * @param pressure a double
     * @param numbcomp a int
     * @return a double
     */
    double calcAT(int compNumb, PhaseInterface phase, double temperature, double pressure,
            int numbcomp);

    /**
     * <p>
     * calcBi.
     * </p>
     *
     * @param compNumb a int
     * @param phase a {@link neqsim.thermo.phase.PhaseInterface} object
     * @param temperature a double
     * @param pressure a double
     * @param numbcomp a int
     * @return a double
     */
    double calcBi(int compNumb, PhaseInterface phase, double temperature, double pressure,
            int numbcomp);

    /**
     * <p>
     * calcR.
     * </p>
     *
     * @return a double
     */
    double calcR();

    // double getf();

    /**
     * <p>
     * getg.
     * </p>
     *
     * @return a double
     */
    double getg();

    /**
     * <p>
     * addMoles.
     * </p>
     *
     * @param component a int
     * @param dn a double
     */
    public void addMoles(int component, double dn);

    /**
     * method to return enthalpy of a phase in unit Joule
     *
     * @return a double
     */
    public double getEnthalpy();

    /**
     * method to return phase enthalpy in a given unit
     *
     * @param unit The unit as a string. Supported units are J, J/mol, J/kg and kJ/kg
     * @return enthalpy in specified unit
     */
    public double getEnthalpy(String unit);

    /**
     * method to return entropy of the phase
     *
     * @return a double
     */
    public double getEntropy();

    /**
     * method to return entropy of the phase
     *
     * @param unit The unit as a string. Supported units are J/K, J/moleK, J/kgK and kJ/kgK
     * @return entropy in specified unit
     */
    public double getEntropy(String unit);

    /**
     * method to return viscosity of the phase
     *
     * @return viscosity in unit kg/msec
     */
    public double getViscosity();

    /**
     * method to return viscosity og the phase in a given unit
     *
     * @param unit The unit as a string. Supported units are kg/msec, cP (centipoise)
     * @return viscosity in specified unit
     */
    public double getViscosity(String unit);

    /**
     * method to return conductivity of a phase
     *
     * @return conductivity in unit W/m*K
     */
    public double getConductivity();

    /**
     * method to return conductivity in a given unit
     *
     * @param unit The unit as a string. Supported units are W/mK, W/cmK
     * @return conductivity in specified unit
     */
    public double getConductivity(String unit);

    /**
     * method to return conductivity of a phase
     *
     * @return conductivity in unit W/m*K
     */
    public double getThermalConductivity();

    /**
     * method to return conductivity in a given unit
     *
     * @param unit The unit as a string. Supported units are W/mK, W/cmK
     * @return conductivity in specified unit
     */
    public double getThermalConductivity(String unit);

    /**
     * method to return specific heat capacity (Cp)
     *
     * @return Cp in unit J/K
     */
    public double getCp();

    /**
     * method to return specific heat capacity (Cp) in a given unit
     *
     * @param unit The unit as a string. Supported units are J/K, J/molK, J/kgK and kJ/kgK
     * @return Cp in specified unit
     */
    public double getCp(String unit);

    /**
     * <p>
     * getHresTP.
     * </p>
     *
     * @return a double
     */
    public double getHresTP();

    /**
     * <p>
     * getGresTP.
     * </p>
     *
     * @return a double
     */
    public double getGresTP();

    /**
     * method to return specific heat capacity (Cv)
     *
     * @return Cv in unit J/K
     */
    public double getCv();

    /**
     * method to return specific heat capacity (Cv) in a given unit
     *
     * @param unit The unit as a string. Supported units are J/K, J/molK, J/kgK and kJ/kgK
     * @return Cv in specified unit
     */
    public double getCv(String unit);

    /**
     * method to return real gas isentropic exponent (kappa = - Cp/Cv*(v/p)*dp/dv
     *
     * @return kappa
     */
    public double getKappa();

    /**
     * <p>
     * getCpres.
     * </p>
     *
     * @return a double
     */
    public double getCpres();

    /**
     * <p>
     * getZ.
     * </p>
     *
     * @return a double
     */
    public double getZ();

    /**
     * <p>
     * setPhysicalProperties.
     * </p>
     *
     * @param type a int
     */
    public void setPhysicalProperties(int type);

    /**
     * <p>
     * getPseudoCriticalPressure.
     * </p>
     *
     * @return a double
     */
    public double getPseudoCriticalPressure();

    /**
     * <p>
     * getPseudoCriticalTemperature.
     * </p>
     *
     * @return a double
     */
    public double getPseudoCriticalTemperature();

    /**
     * <p>
     * getPhase.
     * </p>
     *
     * @return a {@link neqsim.thermo.phase.PhaseInterface} object
     */
    PhaseInterface getPhase();

    /**
     * <p>
     * getNumberOfComponents.
     * </p>
     *
     * @return a int
     */
    public int getNumberOfComponents();

    /**
     * <p>
     * setNumberOfComponents.
     * </p>
     *
     * @param k a int
     */
    public void setNumberOfComponents(int k);

    /**
     * method to get the Joule Thomson Coefficient of a phase note: implemented in phaseEos
     *
     * @return Joule Thomson coefficient in K/bar
     */
    public double getJouleThomsonCoefficient();

    /**
     * <p>
     * setMixingRule.
     * </p>
     *
     * @param type a int
     */
    public void setMixingRule(int type);

    /**
     * <p>
     * getComponents.
     * </p>
     *
     * @return an array of {@link neqsim.thermo.component.ComponentInterface} objects
     */
    ComponentInterface[] getComponents();

    /**
     * <p>
     * getNumberOfMolesInPhase.
     * </p>
     *
     * @return a double
     */
    public double getNumberOfMolesInPhase();

    /**
     * <p>
     * getPhaseType.
     * </p>
     *
     * @return a int
     */
    public int getPhaseType();

    /**
     * <p>
     * calcMolarVolume.
     * </p>
     *
     * @param test a boolean
     */
    public void calcMolarVolume(boolean test);

    /**
     * <p>
     * setTotalVolume.
     * </p>
     *
     * @param volume a double
     */
    public void setTotalVolume(double volume);

    /**
     * <p>
     * setMolarVolume.
     * </p>
     *
     * @param molarVolume a double
     */
    public void setMolarVolume(double molarVolume);

    /**
     * <p>
     * getPureComponentFugacity.
     * </p>
     *
     * @param k a int
     * @return a double
     */
    public double getPureComponentFugacity(int k);
    // public double getInfiniteDiluteFugacity(int k);

    /**
     * <p>
     * getInfiniteDiluteFugacity.
     * </p>
     *
     * @param k a int
     * @param p a int
     * @return a double
     */
    public double getInfiniteDiluteFugacity(int k, int p);

    /**
     * <p>
     * getHelmholtzEnergy.
     * </p>
     *
     * @return a double
     */
    public double getHelmholtzEnergy();

    /**
     * <p>
     * getNumberOfMolecularComponents.
     * </p>
     *
     * @return a int
     */
    public int getNumberOfMolecularComponents();

    /**
     * <p>
     * getNumberOfIonicComponents.
     * </p>
     *
     * @return a int
     */
    public int getNumberOfIonicComponents();

    /**
     * <p>
     * getFugacity.
     * </p>
     *
     * @param compName a {@link java.lang.String} object
     * @return a double
     */
    public double getFugacity(String compName);
    // double calcA2(PhaseInterface phase, double temperature, double pressure, int
    // numbcomp);
    // double calcB2(PhaseInterface phase, double temperature, double pressure, int
    // numbcomp);

    /**
     * <p>
     * getA.
     * </p>
     *
     * @return a double
     */
    public double getA();

    /**
     * <p>
     * getB.
     * </p>
     *
     * @return a double
     */
    public double getB();
    // public double getBi();

    /**
     * <p>
     * getAT.
     * </p>
     *
     * @return a double
     */
    public double getAT();

    /**
     * <p>
     * getATT.
     * </p>
     *
     * @return a double
     */
    public double getATT();
    // public double getAiT();

    /**
     * <p>
     * getGibbsEnergy.
     * </p>
     *
     * @return a double
     */
    public double getGibbsEnergy();

    /**
     * <p>
     * clone.
     * </p>
     *
     * @return a {@link neqsim.thermo.phase.PhaseInterface} object
     */
    public PhaseInterface clone();

    /**
     * method to get temperature
     *
     * @return temperature in unit K
     */
    public double getTemperature();

    /**
     * method to get pressure
     *
     * @return pressure in unit bara
     */
    public double getPressure();

    /**
     * method to return pressure in a given unit
     *
     * @param unit The unit as a string. Supported units are bara, barg, Pa and MPa
     * @return pressure in specified unit
     */
    public double getPressure(String unit);

    /**
     * method to get molar mass of a fluid phase
     *
     * @return molar mass in unit kg/mol
     */
    public double getMolarMass();

    /**
     * <p>
     * getInternalEnergy.
     * </p>
     *
     * @return a double
     */
    public double getInternalEnergy();

    /**
     * <p>
     * getdPdrho.
     * </p>
     *
     * @return a double
     */
    public double getdPdrho();

    /**
     * <p>
     * getdPdTVn.
     * </p>
     *
     * @return a double
     */
    public double getdPdTVn();

    /**
     * <p>
     * getdPdVTn.
     * </p>
     *
     * @return a double
     */
    public double getdPdVTn();

    /**
     * <p>
     * Fn.
     * </p>
     *
     * @return a double
     */
    public double Fn();

    /**
     * <p>
     * FT.
     * </p>
     *
     * @return a double
     */
    public double FT();

    /**
     * <p>
     * FV.
     * </p>
     *
     * @return a double
     */
    public double FV();

    /**
     * <p>
     * FD.
     * </p>
     *
     * @return a double
     */
    public double FD();

    /**
     * <p>
     * FB.
     * </p>
     *
     * @return a double
     */
    public double FB();

    /**
     * <p>
     * gb.
     * </p>
     *
     * @return a double
     */
    public double gb();

    /**
     * <p>
     * fb.
     * </p>
     *
     * @return a double
     */
    public double fb();

    /**
     * <p>
     * gV.
     * </p>
     *
     * @return a double
     */
    public double gV();

    /**
     * <p>
     * fv.
     * </p>
     *
     * @return a double
     */
    public double fv();

    /**
     * <p>
     * FnV.
     * </p>
     *
     * @return a double
     */
    public double FnV();

    /**
     * <p>
     * FnB.
     * </p>
     *
     * @return a double
     */
    public double FnB();

    /**
     * <p>
     * FTT.
     * </p>
     *
     * @return a double
     */
    public double FTT();

    /**
     * <p>
     * FBT.
     * </p>
     *
     * @return a double
     */
    public double FBT();

    /**
     * <p>
     * FDT.
     * </p>
     *
     * @return a double
     */
    public double FDT();

    /**
     * <p>
     * FBV.
     * </p>
     *
     * @return a double
     */
    public double FBV();

    /**
     * <p>
     * FBB.
     * </p>
     *
     * @return a double
     */
    public double FBB();

    /**
     * <p>
     * FDV.
     * </p>
     *
     * @return a double
     */
    public double FDV();

    /**
     * <p>
     * FBD.
     * </p>
     *
     * @return a double
     */
    public double FBD();

    /**
     * <p>
     * FTV.
     * </p>
     *
     * @return a double
     */
    public double FTV();

    /**
     * <p>
     * FVV.
     * </p>
     *
     * @return a double
     */
    public double FVV();

    /**
     * <p>
     * gVV.
     * </p>
     *
     * @return a double
     */
    public double gVV();

    /**
     * <p>
     * gBV.
     * </p>
     *
     * @return a double
     */
    public double gBV();

    /**
     * <p>
     * gBB.
     * </p>
     *
     * @return a double
     */
    public double gBB();

    /**
     * <p>
     * fVV.
     * </p>
     *
     * @return a double
     */
    public double fVV();

    /**
     * <p>
     * fBV.
     * </p>
     *
     * @return a double
     */
    public double fBV();

    /**
     * <p>
     * fBB.
     * </p>
     *
     * @return a double
     */
    public double fBB();

    /**
     * <p>
     * dFdT.
     * </p>
     *
     * @return a double
     */
    public double dFdT();

    /**
     * <p>
     * dFdV.
     * </p>
     *
     * @return a double
     */
    public double dFdV();

    /**
     * <p>
     * dFdTdV.
     * </p>
     *
     * @return a double
     */
    public double dFdTdV();

    /**
     * <p>
     * dFdVdV.
     * </p>
     *
     * @return a double
     */
    public double dFdVdV();

    /**
     * <p>
     * dFdTdT.
     * </p>
     *
     * @return a double
     */
    public double dFdTdT();

    /**
     * <p>
     * getOsmoticCoefficientOfWater.
     * </p>
     *
     * @return a double
     */
    public double getOsmoticCoefficientOfWater();

    /**
     * <p>
     * getOsmoticCoefficient.
     * </p>
     *
     * @param watNumb a int
     * @return a double
     */
    public double getOsmoticCoefficient(int watNumb);

    /**
     * <p>
     * getMeanIonicActivity.
     * </p>
     *
     * @param comp1 a int
     * @param comp2 a int
     * @return a double
     */
    public double getMeanIonicActivity(int comp1, int comp2);

    /**
     * <p>
     * getLogInfiniteDiluteFugacity.
     * </p>
     *
     * @param k a int
     * @param p a int
     * @return a double
     */
    public double getLogInfiniteDiluteFugacity(int k, int p);

    /**
     * <p>
     * getLogInfiniteDiluteFugacity.
     * </p>
     *
     * @param k a int
     * @return a double
     */
    public double getLogInfiniteDiluteFugacity(int k);

    /**
     * <p>
     * getActivityCoefficient.
     * </p>
     *
     * @param k a int
     * @return a double
     */
    public double getActivityCoefficient(int k);

    /**
     * <p>
     * getMixingRuleNumber.
     * </p>
     *
     * @return a int
     */
    public int getMixingRuleNumber();

    /**
     * <p>
     * initRefPhases.
     * </p>
     *
     * @param onlyPure a boolean
     */
    public void initRefPhases(boolean onlyPure);

    /**
     * <p>
     * getRefPhase.
     * </p>
     *
     * @param index a int
     * @return a {@link neqsim.thermo.phase.PhaseInterface} object
     */
    public neqsim.thermo.phase.PhaseInterface getRefPhase(int index);

    /**
     * <p>
     * getRefPhase.
     * </p>
     *
     * @return an array of {@link neqsim.thermo.phase.PhaseInterface} objects
     */
    public neqsim.thermo.phase.PhaseInterface[] getRefPhase();

    /**
     * <p>
     * setRefPhase.
     * </p>
     *
     * @param index a int
     * @param refPhase a {@link neqsim.thermo.phase.PhaseInterface} object
     */
    public void setRefPhase(int index, neqsim.thermo.phase.PhaseInterface refPhase);

    /**
     * <p>
     * setRefPhase.
     * </p>
     *
     * @param refPhase an array of {@link neqsim.thermo.phase.PhaseInterface} objects
     */
    public void setRefPhase(neqsim.thermo.phase.PhaseInterface[] refPhase);

    /**
     * <p>
     * getPhysicalPropertyType.
     * </p>
     *
     * @return a int
     */
    public int getPhysicalPropertyType();

    /**
     * <p>
     * setPhysicalPropertyType.
     * </p>
     *
     * @param physicalPropertyType a int
     */
    public void setPhysicalPropertyType(int physicalPropertyType);

    /**
     * <p>
     * setParams.
     * </p>
     *
     * @param phase a {@link neqsim.thermo.phase.PhaseInterface} object
     * @param alpha an array of {@link double} objects
     * @param Dij an array of {@link double} objects
     * @param DijT an array of {@link double} objects
     * @param mixRule an array of {@link java.lang.String} objects
     * @param intparam an array of {@link double} objects
     */
    public void setParams(PhaseInterface phase, double[][] alpha, double[][] Dij, double[][] DijT,
            String[][] mixRule, double[][] intparam);

    /**
     * <p>
     * getPhaseTypeName.
     * </p>
     *
     * @return a {@link java.lang.String} object
     */
    public java.lang.String getPhaseTypeName();

    /**
     * <p>
     * setPhaseTypeName.
     * </p>
     *
     * @param phaseTypeName a {@link java.lang.String} object
     */
    public void setPhaseTypeName(java.lang.String phaseTypeName);

    /**
     * <p>
     * isMixingRuleDefined.
     * </p>
     *
     * @return a boolean
     */
    public boolean isMixingRuleDefined();

    /**
     * <p>
     * setMixingRuleDefined.
     * </p>
     *
     * @param mixingRuleDefined a boolean
     */
    public void setMixingRuleDefined(boolean mixingRuleDefined);

    /**
     * <p>
     * getActivityCoefficientSymetric.
     * </p>
     *
     * @param k a int
     * @return a double
     */
    public double getActivityCoefficientSymetric(int k);

    /**
     * <p>
     * getActivityCoefficientUnSymetric.
     * </p>
     *
     * @param k a int
     * @return a double
     */
    public double getActivityCoefficientUnSymetric(int k);

    /**
     * <p>
     * getExessGibbsEnergySymetric.
     * </p>
     *
     * @return a double
     */
    public double getExessGibbsEnergySymetric();

    /**
     * <p>
     * hasComponent.
     * </p>
     *
     * @param name a {@link java.lang.String} object
     * @return a boolean
     */
    public boolean hasComponent(String name);

    /**
     * <p>
     * getLogActivityCoefficient.
     * </p>
     *
     * @param k a int
     * @param p a int
     * @return a double
     */
    public double getLogActivityCoefficient(int k, int p);

    /**
     * <p>
     * isConstantPhaseVolume.
     * </p>
     *
     * @return a boolean
     */
    public boolean isConstantPhaseVolume();

    /**
     * <p>
     * setConstantPhaseVolume.
     * </p>
     *
     * @param constantPhaseVolume a boolean
     */
    public void setConstantPhaseVolume(boolean constantPhaseVolume);

    /**
     * method to get the speed of sound of a phase note: implemented in phaseEos
     *
     * @return speed of sound in m/s
     */
    public double getSoundSpeed();
>>>>>>> 4020a77b
}<|MERGE_RESOLUTION|>--- conflicted
+++ resolved
@@ -18,18 +18,18 @@
  * @version $Id: $Id
  */
 public interface PhaseInterface extends ThermodynamicConstantsInterface, Cloneable {
-<<<<<<< HEAD
 	/**
 	 * <p>
 	 * addcomponent.
 	 * </p>
 	 *
 	 * @param componentName a {@link java.lang.String} object
-	 * @param molesInPhase  a double
-	 * @param moles         a double
-	 * @param compNumber    a int
-	 */
-	public void addcomponent(String componentName, double molesInPhase, double moles, int compNumber);
+	 * @param molesInPhase a double
+	 * @param moles a double
+	 * @param compNumber a int
+	 */
+	public void addcomponent(String componentName, double molesInPhase, double moles,
+			int compNumber);
 
 	/**
 	 * <p>
@@ -54,8 +54,7 @@
 	 * getComposition.
 	 * </p>
 	 *
-	 * @param unit The unit as a string -
-	 *             molefraction/wtfraction/molespersec/volumefraction
+	 * @param unit The unit as a string - molefraction/wtfraction/molespersec/volumefraction
 	 * @return composition array with unit
 	 */
 	public double[] getComposition(String unit);
@@ -77,8 +76,7 @@
 	public double getDensity_AGA8();
 
 	/**
-	 * method to get the Joule Thomson Coefficient of a phase note: implemented in
-	 * phaseEos
+	 * method to get the Joule Thomson Coefficient of a phase note: implemented in phaseEos
 	 *
 	 * @param unit The unit as a string. Supported units are K/bar, C/bar
 	 * @return Joule Thomson coefficient in given unit
@@ -115,8 +113,8 @@
 	public double getGamma2();
 
 	/**
-	 * method to return heat capacity ratio/adiabatic index/Poisson constant. The
-	 * method calculates it as Cp (real) /Cv (real)
+	 * method to return heat capacity ratio/adiabatic index/Poisson constant. The method calculates
+	 * it as Cp (real) /Cv (real)
 	 *
 	 * @return gamma
 	 */
@@ -236,11 +234,12 @@
 	 *
 	 * @param totalNumberOfMoles a double
 	 * @param numberOfComponents a int
-	 * @param type               a int. Use 0 to init, and 1 to reset.
-	 * @param phase              a int
-	 * @param beta               a double
-	 */
-	public void init(double totalNumberOfMoles, int numberOfComponents, int type, int phase, double beta);
+	 * @param type a int. Use 0 to init, and 1 to reset.
+	 * @param phase a int
+	 * @param beta a double
+	 */
+	public void init(double totalNumberOfMoles, int numberOfComponents, int type, int phase,
+			double beta);
 
 	/**
 	 * <p>
@@ -263,8 +262,7 @@
 	 * getcomponentArray.
 	 * </p>
 	 *
-	 * @return an array of {@link neqsim.thermo.component.ComponentInterface}
-	 *         objects
+	 * @return an array of {@link neqsim.thermo.component.ComponentInterface} objects
 	 */
 	public ComponentInterface[] getcomponentArray();
 
@@ -288,8 +286,7 @@
 	public double getWtFraction(SystemInterface system);
 
 	/**
-	 * method to return molar volume of the phase note: without Peneloux volume
-	 * correction
+	 * method to return molar volume of the phase note: without Peneloux volume correction
 	 *
 	 * @return molar volume volume in unit m3/mol*1e5
 	 */
@@ -298,8 +295,8 @@
 	/**
 	 * method to return flow rate of a phase
 	 *
-	 * @param flowunit The unit as a string. Supported units are kg/sec, kg/min,
-	 *                 m3/sec, m3/min, m3/hr, mole/sec, mole/min, mole/hr
+	 * @param flowunit The unit as a string. Supported units are kg/sec, kg/min, m3/sec, m3/min,
+	 *        m3/hr, mole/sec, mole/min, mole/hr
 	 * @return flow rate in specified unit
 	 */
 	public double getFlowRate(String flowunit);
@@ -309,8 +306,7 @@
 	 * setComponentArray.
 	 * </p>
 	 *
-	 * @param components an array of
-	 *                   {@link neqsim.thermo.component.ComponentInterface} objects
+	 * @param components an array of {@link neqsim.thermo.component.ComponentInterface} objects
 	 */
 	public void setComponentArray(ComponentInterface[] components);
 
@@ -326,19 +322,12 @@
 	 * getProperties_GERG2008.
 	 * </p>
 	 *
-	 * @return a double array of properties calculated by GERG in the order and
-	 *         unit: Pressure [kPa], Compressibility factor[-], d(P)/d(rho)
-	 *         [kPa/(mol/l)], d^2(P)/d(rho)^2 [kPa/(mol/l)^2, d2(P)/d2(T) [kPa/K],
-	 *         d(P)/d(T) [kPa/K], Energy [J/mol], Enthalpy [J/mol], Entropy
-	 *         [J/mol-K], Isochoric heat capacity [J/mol-K], Isobaric heat capacity
-	 *         [J/mol-K], Speed of sound [m/s], Gibbs energy [J/mol], Joule-Thomson
-	 *         coefficient [K/kPa], Isentropic exponent[-]
+	 * @return an array of {@link double} objects
 	 */
 	public double[] getProperties_GERG2008();
 
 	/**
-	 * method to get density of a phase note: does not use Peneloux volume
-	 * correction
+	 * method to get density of a phase note: does not use Peneloux volume correction
 	 *
 	 * @return density with unit kg/m3
 	 */
@@ -358,11 +347,12 @@
 	 * </p>
 	 *
 	 * @param componentName a {@link java.lang.String} object
-	 * @param moles         a double
-	 * @param molesInPhase  a double
-	 * @param compNumber    a int
-	 */
-	public void removeComponent(String componentName, double moles, double molesInPhase, int compNumber);
+	 * @param moles a double
+	 * @param molesInPhase a double
+	 * @param compNumber a int
+	 */
+	public void removeComponent(String componentName, double moles, double molesInPhase,
+			int compNumber);
 
 	/**
 	 * <p>
@@ -596,7 +586,7 @@
 	 * getPureComponentFugacity.
 	 * </p>
 	 *
-	 * @param k    a int
+	 * @param k a int
 	 * @param pure a boolean
 	 * @return a double
 	 */
@@ -608,8 +598,8 @@
 	 * </p>
 	 *
 	 * @param component a int
-	 * @param dn        a double
-	 * @param totdn     a double
+	 * @param dn a double
+	 * @param totdn a double
 	 */
 	public void addMolesChemReac(int component, double dn, double totdn);
 
@@ -648,12 +638,12 @@
 
 	/**
 	 * <p>
-	 * setAtractiveTerm.
+	 * setAttractiveTerm.
 	 * </p>
 	 *
 	 * @param i a int
 	 */
-	public void setAtractiveTerm(int i);
+	public void setAttractiveTerm(int i);
 
 	/**
 	 * <p>
@@ -677,7 +667,7 @@
 	 * </p>
 	 *
 	 * @param component a int
-	 * @param dn        a double
+	 * @param dn a double
 	 */
 	public void addMolesChemReac(int component, double dn);
 
@@ -697,27 +687,28 @@
 	 * molarVolume.
 	 * </p>
 	 *
-	 * @param pressure    a double
+	 * @param pressure a double
 	 * @param temperature a double
-	 * @param A           a double
-	 * @param B           a double
-	 * @param phase       a int
-	 * @return a double
-	 * @throws neqsim.util.exception.IsNaNException             if any.
+	 * @param A a double
+	 * @param B a double
+	 * @param phase a int
+	 * @return a double
+	 * @throws neqsim.util.exception.IsNaNException if any.
 	 * @throws neqsim.util.exception.TooManyIterationsException if any.
 	 */
 	double molarVolume(double pressure, double temperature, double A, double B, int phase)
-			throws neqsim.util.exception.IsNaNException, neqsim.util.exception.TooManyIterationsException;
+			throws neqsim.util.exception.IsNaNException,
+			neqsim.util.exception.TooManyIterationsException;
 
 	/**
 	 * <p>
 	 * geta.
 	 * </p>
 	 *
-	 * @param phase       a {@link neqsim.thermo.phase.PhaseInterface} object
+	 * @param phase a {@link neqsim.thermo.phase.PhaseInterface} object
 	 * @param temperature a double
-	 * @param pressure    a double
-	 * @param numbcomp    a int
+	 * @param pressure a double
+	 * @param numbcomp a int
 	 * @return a double
 	 */
 	public double geta(PhaseInterface phase, double temperature, double pressure, int numbcomp);
@@ -727,10 +718,10 @@
 	 * getb.
 	 * </p>
 	 *
-	 * @param phase       a {@link neqsim.thermo.phase.PhaseInterface} object
+	 * @param phase a {@link neqsim.thermo.phase.PhaseInterface} object
 	 * @param temperature a double
-	 * @param pressure    a double
-	 * @param numbcomp    a int
+	 * @param pressure a double
+	 * @param numbcomp a int
 	 * @return a double
 	 */
 	public double getb(PhaseInterface phase, double temperature, double pressure, int numbcomp);
@@ -750,10 +741,10 @@
 	 * calcA.
 	 * </p>
 	 *
-	 * @param phase       a {@link neqsim.thermo.phase.PhaseInterface} object
+	 * @param phase a {@link neqsim.thermo.phase.PhaseInterface} object
 	 * @param temperature a double
-	 * @param pressure    a double
-	 * @param numbcomp    a int
+	 * @param pressure a double
+	 * @param numbcomp a int
 	 * @return a double
 	 */
 	double calcA(PhaseInterface phase, double temperature, double pressure, int numbcomp);
@@ -763,10 +754,10 @@
 	 * calcB.
 	 * </p>
 	 *
-	 * @param phase       a {@link neqsim.thermo.phase.PhaseInterface} object
+	 * @param phase a {@link neqsim.thermo.phase.PhaseInterface} object
 	 * @param temperature a double
-	 * @param pressure    a double
-	 * @param numbcomp    a int
+	 * @param pressure a double
+	 * @param numbcomp a int
 	 * @return a double
 	 */
 	double calcB(PhaseInterface phase, double temperature, double pressure, int numbcomp);
@@ -776,86 +767,92 @@
 	 * calcAi.
 	 * </p>
 	 *
-	 * @param compNumb    a int
-	 * @param phase       a {@link neqsim.thermo.phase.PhaseInterface} object
+	 * @param compNumb a int
+	 * @param phase a {@link neqsim.thermo.phase.PhaseInterface} object
 	 * @param temperature a double
-	 * @param pressure    a double
-	 * @param numbcomp    a int
-	 * @return a double
-	 */
-	double calcAi(int compNumb, PhaseInterface phase, double temperature, double pressure, int numbcomp);
+	 * @param pressure a double
+	 * @param numbcomp a int
+	 * @return a double
+	 */
+	double calcAi(int compNumb, PhaseInterface phase, double temperature, double pressure,
+			int numbcomp);
 
 	/**
 	 * <p>
 	 * calcAiT.
 	 * </p>
 	 *
-	 * @param compNumb    a int
-	 * @param phase       a {@link neqsim.thermo.phase.PhaseInterface} object
+	 * @param compNumb a int
+	 * @param phase a {@link neqsim.thermo.phase.PhaseInterface} object
 	 * @param temperature a double
-	 * @param pressure    a double
-	 * @param numbcomp    a int
-	 * @return a double
-	 */
-	double calcAiT(int compNumb, PhaseInterface phase, double temperature, double pressure, int numbcomp);
+	 * @param pressure a double
+	 * @param numbcomp a int
+	 * @return a double
+	 */
+	double calcAiT(int compNumb, PhaseInterface phase, double temperature, double pressure,
+			int numbcomp);
 
 	/**
 	 * <p>
 	 * calcAij.
 	 * </p>
 	 *
-	 * @param compNumb    a int
-	 * @param j           a int
-	 * @param phase       a {@link neqsim.thermo.phase.PhaseInterface} object
+	 * @param compNumb a int
+	 * @param j a int
+	 * @param phase a {@link neqsim.thermo.phase.PhaseInterface} object
 	 * @param temperature a double
-	 * @param pressure    a double
-	 * @param numbcomp    a int
-	 * @return a double
-	 */
-	double calcAij(int compNumb, int j, PhaseInterface phase, double temperature, double pressure, int numbcomp);
+	 * @param pressure a double
+	 * @param numbcomp a int
+	 * @return a double
+	 */
+	double calcAij(int compNumb, int j, PhaseInterface phase, double temperature, double pressure,
+			int numbcomp);
 
 	/**
 	 * <p>
 	 * calcBij.
 	 * </p>
 	 *
-	 * @param compNumb    a int
-	 * @param j           a int
-	 * @param phase       a {@link neqsim.thermo.phase.PhaseInterface} object
+	 * @param compNumb a int
+	 * @param j a int
+	 * @param phase a {@link neqsim.thermo.phase.PhaseInterface} object
 	 * @param temperature a double
-	 * @param pressure    a double
-	 * @param numbcomp    a int
-	 * @return a double
-	 */
-	double calcBij(int compNumb, int j, PhaseInterface phase, double temperature, double pressure, int numbcomp);
+	 * @param pressure a double
+	 * @param numbcomp a int
+	 * @return a double
+	 */
+	double calcBij(int compNumb, int j, PhaseInterface phase, double temperature, double pressure,
+			int numbcomp);
 
 	/**
 	 * <p>
 	 * calcAT.
 	 * </p>
 	 *
-	 * @param compNumb    a int
-	 * @param phase       a {@link neqsim.thermo.phase.PhaseInterface} object
+	 * @param compNumb a int
+	 * @param phase a {@link neqsim.thermo.phase.PhaseInterface} object
 	 * @param temperature a double
-	 * @param pressure    a double
-	 * @param numbcomp    a int
-	 * @return a double
-	 */
-	double calcAT(int compNumb, PhaseInterface phase, double temperature, double pressure, int numbcomp);
+	 * @param pressure a double
+	 * @param numbcomp a int
+	 * @return a double
+	 */
+	double calcAT(int compNumb, PhaseInterface phase, double temperature, double pressure,
+			int numbcomp);
 
 	/**
 	 * <p>
 	 * calcBi.
 	 * </p>
 	 *
-	 * @param compNumb    a int
-	 * @param phase       a {@link neqsim.thermo.phase.PhaseInterface} object
+	 * @param compNumb a int
+	 * @param phase a {@link neqsim.thermo.phase.PhaseInterface} object
 	 * @param temperature a double
-	 * @param pressure    a double
-	 * @param numbcomp    a int
-	 * @return a double
-	 */
-	double calcBi(int compNumb, PhaseInterface phase, double temperature, double pressure, int numbcomp);
+	 * @param pressure a double
+	 * @param numbcomp a int
+	 * @return a double
+	 */
+	double calcBi(int compNumb, PhaseInterface phase, double temperature, double pressure,
+			int numbcomp);
 
 	/**
 	 * <p>
@@ -883,7 +880,7 @@
 	 * </p>
 	 *
 	 * @param component a int
-	 * @param dn        a double
+	 * @param dn a double
 	 */
 	public void addMoles(int component, double dn);
 
@@ -897,8 +894,7 @@
 	/**
 	 * method to return phase enthalpy in a given unit
 	 *
-	 * @param unit The unit as a string. Supported units are J, J/mol, J/kg and
-	 *             kJ/kg
+	 * @param unit The unit as a string. Supported units are J, J/mol, J/kg and kJ/kg
 	 * @return enthalpy in specified unit
 	 */
 	public double getEnthalpy(String unit);
@@ -913,8 +909,7 @@
 	/**
 	 * method to return entropy of the phase
 	 *
-	 * @param unit The unit as a string. Supported units are J/K, J/moleK, J/kgK and
-	 *             kJ/kgK
+	 * @param unit The unit as a string. Supported units are J/K, J/moleK, J/kgK and kJ/kgK
 	 * @return entropy in specified unit
 	 */
 	public double getEntropy(String unit);
@@ -929,8 +924,7 @@
 	/**
 	 * method to return viscosity og the phase in a given unit
 	 *
-	 * @param unit The unit as a string. Supported units are kg/msec, cP
-	 *             (centipoise)
+	 * @param unit The unit as a string. Supported units are kg/msec, cP (centipoise)
 	 * @return viscosity in specified unit
 	 */
 	public double getViscosity(String unit);
@@ -975,8 +969,7 @@
 	/**
 	 * method to return specific heat capacity (Cp) in a given unit
 	 *
-	 * @param unit The unit as a string. Supported units are J/K, J/molK, J/kgK and
-	 *             kJ/kgK
+	 * @param unit The unit as a string. Supported units are J/K, J/molK, J/kgK and kJ/kgK
 	 * @return Cp in specified unit
 	 */
 	public double getCp(String unit);
@@ -1009,8 +1002,7 @@
 	/**
 	 * method to return specific heat capacity (Cv) in a given unit
 	 *
-	 * @param unit The unit as a string. Supported units are J/K, J/molK, J/kgK and
-	 *             kJ/kgK
+	 * @param unit The unit as a string. Supported units are J/K, J/molK, J/kgK and kJ/kgK
 	 * @return Cv in specified unit
 	 */
 	public double getCv(String unit);
@@ -1095,8 +1087,7 @@
 	public void setNumberOfComponents(int k);
 
 	/**
-	 * method to get the Joule Thomson Coefficient of a phase note: implemented in
-	 * phaseEos
+	 * method to get the Joule Thomson Coefficient of a phase note: implemented in phaseEos
 	 *
 	 * @return Joule Thomson coefficient in K/bar
 	 */
@@ -1116,8 +1107,7 @@
 	 * getComponents.
 	 * </p>
 	 *
-	 * @return an array of {@link neqsim.thermo.component.ComponentInterface}
-	 *         objects
+	 * @return an array of {@link neqsim.thermo.component.ComponentInterface} objects
 	 */
 	ComponentInterface[] getComponents();
 
@@ -1732,7 +1722,7 @@
 	 * setRefPhase.
 	 * </p>
 	 *
-	 * @param index    a int
+	 * @param index a int
 	 * @param refPhase a {@link neqsim.thermo.phase.PhaseInterface} object
 	 */
 	public void setRefPhase(int index, neqsim.thermo.phase.PhaseInterface refPhase);
@@ -1742,8 +1732,7 @@
 	 * setRefPhase.
 	 * </p>
 	 *
-	 * @param refPhase an array of {@link neqsim.thermo.phase.PhaseInterface}
-	 *                 objects
+	 * @param refPhase an array of {@link neqsim.thermo.phase.PhaseInterface} objects
 	 */
 	public void setRefPhase(neqsim.thermo.phase.PhaseInterface[] refPhase);
 
@@ -1770,15 +1759,15 @@
 	 * setParams.
 	 * </p>
 	 *
-	 * @param phase    a {@link neqsim.thermo.phase.PhaseInterface} object
-	 * @param alpha    an array of {@link double} objects
-	 * @param Dij      an array of {@link double} objects
-	 * @param DijT     an array of {@link double} objects
-	 * @param mixRule  an array of {@link java.lang.String} objects
+	 * @param phase a {@link neqsim.thermo.phase.PhaseInterface} object
+	 * @param alpha an array of {@link double} objects
+	 * @param Dij an array of {@link double} objects
+	 * @param DijT an array of {@link double} objects
+	 * @param mixRule an array of {@link java.lang.String} objects
 	 * @param intparam an array of {@link double} objects
 	 */
-	public void setParams(PhaseInterface phase, double[][] alpha, double[][] Dij, double[][] DijT, String[][] mixRule,
-			double[][] intparam);
+	public void setParams(PhaseInterface phase, double[][] alpha, double[][] Dij, double[][] DijT,
+			String[][] mixRule, double[][] intparam);
 
 	/**
 	 * <p>
@@ -1890,1867 +1879,4 @@
 	 * @return speed of sound in m/s
 	 */
 	public double getSoundSpeed();
-=======
-    /**
-     * <p>
-     * addcomponent.
-     * </p>
-     *
-     * @param componentName a {@link java.lang.String} object
-     * @param molesInPhase a double
-     * @param moles a double
-     * @param compNumber a int
-     */
-    public void addcomponent(String componentName, double molesInPhase, double moles,
-            int compNumber);
-
-    /**
-     * <p>
-     * setMoleFractions.
-     * </p>
-     *
-     * @param x an array of {@link double} objects
-     */
-    public void setMoleFractions(double[] x);
-
-    /**
-     * <p>
-     * getPhaseFraction.
-     * </p>
-     *
-     * @return a double
-     */
-    public double getPhaseFraction();
-
-    /**
-     * <p>
-     * getComposition.
-     * </p>
-     *
-     * @param unit The unit as a string - molefraction/wtfraction/molespersec/volumefraction
-     * @return composition array with unit
-     */
-    public double[] getComposition(String unit);
-
-    /**
-     * <p>
-     * getCp0.
-     * </p>
-     *
-     * @return a double
-     */
-    public double getCp0();
-
-    /**
-     * method to get density of a phase using the AGA8-Detail EoS
-     *
-     * @return density with unit kg/m3
-     */
-    public double getDensity_AGA8();
-
-    /**
-     * method to get the Joule Thomson Coefficient of a phase note: implemented in phaseEos
-     *
-     * @param unit The unit as a string. Supported units are K/bar, C/bar
-     * @return Joule Thomson coefficient in given unit
-     */
-    public double getJouleThomsonCoefficient(String unit);
-
-    /**
-     * Returns the mole composition vector in unit mole fraction
-     *
-     * @return an array of {@link double} objects
-     */
-    public double[] getMolarComposition();
-
-    /**
-     * <p>
-     * resetPhysicalProperties.
-     * </p>
-     */
-    public void resetPhysicalProperties();
-
-    /**
-     * method to return fluid volume
-     *
-     * @param unit The unit as a string. Supported units are m3, litre
-     * @return volume in specified unit
-     */
-    public double getVolume(String unit);
-
-    /**
-     * method to return heat capacity ratio calculated as Cp/(Cp-R)
-     *
-     * @return kappa
-     */
-    public double getGamma2();
-
-    /**
-     * method to return heat capacity ratio/adiabatic index/Poisson constant. The method calculates
-     * it as Cp (real) /Cv (real)
-     *
-     * @return gamma
-     */
-    public double getGamma();
-
-    /**
-     * <p>
-     * getComponentWithIndex.
-     * </p>
-     *
-     * @param index a int
-     * @return a {@link neqsim.thermo.component.ComponentInterface} object
-     */
-    public ComponentInterface getComponentWithIndex(int index);
-
-    /**
-     * <p>
-     * getWtFractionOfWaxFormingComponents.
-     * </p>
-     *
-     * @return a double
-     */
-    public double getWtFractionOfWaxFormingComponents();
-
-    /**
-     * <p>
-     * init.
-     * </p>
-     */
-    public void init();
-
-    /**
-     * <p>
-     * getdrhodN.
-     * </p>
-     *
-     * @return a double
-     */
-    public double getdrhodN();
-
-    /**
-     * <p>
-     * initPhysicalProperties.
-     * </p>
-     *
-     * @param type a {@link java.lang.String} object
-     */
-    public void initPhysicalProperties(String type);
-
-    /**
-     * <p>
-     * getdrhodP.
-     * </p>
-     *
-     * @return a double
-     */
-    public double getdrhodP();
-
-    /**
-     * <p>
-     * getdrhodT.
-     * </p>
-     *
-     * @return a double
-     */
-    public double getdrhodT();
-
-    /**
-     * <p>
-     * getEnthalpydP.
-     * </p>
-     *
-     * @return a double
-     */
-    public double getEnthalpydP();
-
-    /**
-     * <p>
-     * getEnthalpydT.
-     * </p>
-     *
-     * @return a double
-     */
-    public double getEnthalpydT();
-
-    /**
-     * <p>
-     * getEntropydP.
-     * </p>
-     *
-     * @return a double
-     */
-    public double getEntropydP();
-
-    /**
-     * <p>
-     * getEntropydT.
-     * </p>
-     *
-     * @return a double
-     */
-    public double getEntropydT();
-
-    /**
-     * <p>
-     * getMoleFraction.
-     * </p>
-     *
-     * @return a double
-     */
-    public double getMoleFraction();
-
-    /**
-     * <p>
-     * init.
-     * </p>
-     *
-     * @param totalNumberOfMoles a double
-     * @param numberOfComponents a int
-     * @param type a int. Use 0 to init, and 1 to reset.
-     * @param phase a int
-     * @param beta a double
-     */
-    public void init(double totalNumberOfMoles, int numberOfComponents, int type, int phase,
-            double beta);
-
-    /**
-     * <p>
-     * initPhysicalProperties.
-     * </p>
-     */
-    public void initPhysicalProperties();
-
-    /**
-     * <p>
-     * setInitType.
-     * </p>
-     *
-     * @param initType a int
-     */
-    public void setInitType(int initType);
-
-    /**
-     * <p>
-     * getcomponentArray.
-     * </p>
-     *
-     * @return an array of {@link neqsim.thermo.component.ComponentInterface} objects
-     */
-    public ComponentInterface[] getcomponentArray();
-
-    /**
-     * <p>
-     * getMass.
-     * </p>
-     *
-     * @return a double
-     */
-    public double getMass();
-
-    /**
-     * <p>
-     * getWtFraction.
-     * </p>
-     *
-     * @param system a {@link neqsim.thermo.system.SystemInterface} object
-     * @return a double
-     */
-    public double getWtFraction(SystemInterface system);
-
-    /**
-     * method to return molar volume of the phase note: without Peneloux volume correction
-     *
-     * @return molar volume volume in unit m3/mol*1e5
-     */
-    public double getMolarVolume();
-
-    /**
-     * method to return flow rate of a phase
-     *
-     * @param flowunit The unit as a string. Supported units are kg/sec, kg/min, m3/sec, m3/min,
-     *        m3/hr, mole/sec, mole/min, mole/hr
-     * @return flow rate in specified unit
-     */
-    public double getFlowRate(String flowunit);
-
-    /**
-     * <p>
-     * setComponentArray.
-     * </p>
-     *
-     * @param components an array of {@link neqsim.thermo.component.ComponentInterface} objects
-     */
-    public void setComponentArray(ComponentInterface[] components);
-
-    /**
-     * method to get density of a phase using the GERG-2008 EoS
-     *
-     * @return density with unit kg/m3
-     */
-    public double getDensity_GERG2008();
-
-    /**
-     * <p>
-     * getProperties_GERG2008.
-     * </p>
-     *
-     * @return an array of {@link double} objects
-     */
-    public double[] getProperties_GERG2008();
-
-    /**
-     * method to get density of a phase note: does not use Peneloux volume correction
-     *
-     * @return density with unit kg/m3
-     */
-    public double getDensity();
-
-    /**
-     * method to get density of a fluid note: with Peneloux volume correction
-     *
-     * @param unit The unit as a string. Supported units are kg/m3, mol/m3
-     * @return density in specified unit
-     */
-    public double getDensity(String unit);
-
-    /**
-     * <p>
-     * removeComponent.
-     * </p>
-     *
-     * @param componentName a {@link java.lang.String} object
-     * @param moles a double
-     * @param molesInPhase a double
-     * @param compNumber a int
-     */
-    public void removeComponent(String componentName, double moles, double molesInPhase,
-            int compNumber);
-
-    /**
-     * <p>
-     * getFugacity.
-     * </p>
-     *
-     * @param compNumb a int
-     * @return a double
-     */
-    public double getFugacity(int compNumb);
-
-    /**
-     * method to return phase volume note: without Peneloux volume correction
-     *
-     * @return volume in unit m3*1e5
-     */
-    public double getTotalVolume();
-
-    /**
-     * method to return phase volume with Peneloux volume correction need to call
-     * initPhysicalProperties() before this method is called
-     *
-     * @return volume in unit m3
-     */
-    public double getCorrectedVolume();
-
-    /**
-     * <p>
-     * hasTBPFraction.
-     * </p>
-     *
-     * @return a boolean
-     */
-    public boolean hasTBPFraction();
-
-    /**
-     * <p>
-     * getMolalMeanIonicActivity.
-     * </p>
-     *
-     * @param comp1 a int
-     * @param comp2 a int
-     * @return a double
-     */
-    public double getMolalMeanIonicActivity(int comp1, int comp2);
-
-    /**
-     * <p>
-     * getMixGibbsEnergy.
-     * </p>
-     *
-     * @return a double
-     */
-    public double getMixGibbsEnergy();
-
-    /**
-     * <p>
-     * hasPlusFraction.
-     * </p>
-     *
-     * @return a boolean
-     */
-    public boolean hasPlusFraction();
-
-    /**
-     * <p>
-     * getExessGibbsEnergy.
-     * </p>
-     *
-     * @return a double
-     */
-    public double getExessGibbsEnergy();
-
-    /**
-     * <p>
-     * getSresTP.
-     * </p>
-     *
-     * @return a double
-     */
-    public double getSresTP();
-
-    /**
-     * <p>
-     * setPhaseType.
-     * </p>
-     *
-     * @param phaseType a int
-     */
-    public void setPhaseType(int phaseType);
-
-    /**
-     * <p>
-     * setBeta.
-     * </p>
-     *
-     * @param beta a double
-     */
-    public void setBeta(double beta);
-
-    /**
-     * method to return phase volume note: without Peneloux volume correction
-     *
-     * @return volume in unit m3*1e5
-     */
-    public double getVolume();
-
-    /**
-     * <p>
-     * setProperties.
-     * </p>
-     *
-     * @param phase a {@link neqsim.thermo.phase.PhaseInterface} object
-     */
-    public void setProperties(PhaseInterface phase);
-
-    /**
-     * <p>
-     * useVolumeCorrection.
-     * </p>
-     *
-     * @param volcor a boolean
-     */
-    public void useVolumeCorrection(boolean volcor);
-
-    /**
-     * <p>
-     * useVolumeCorrection.
-     * </p>
-     *
-     * @return a boolean
-     */
-    public boolean useVolumeCorrection();
-
-    /**
-     * <p>
-     * getBeta.
-     * </p>
-     *
-     * @return a double
-     */
-    public double getBeta();
-
-    /**
-     * <p>
-     * getWtFrac.
-     * </p>
-     *
-     * @param component a int
-     * @return a double
-     */
-    public double getWtFrac(int component);
-
-    /**
-     * <p>
-     * getWtFrac.
-     * </p>
-     *
-     * @param componentName a {@link java.lang.String} object
-     * @return a double
-     */
-    public double getWtFrac(String componentName);
-
-    /**
-     * <p>
-     * setMixingRuleGEModel.
-     * </p>
-     *
-     * @param name a {@link java.lang.String} object
-     */
-    public void setMixingRuleGEModel(String name);
-
-    /**
-     * <p>
-     * getComponent.
-     * </p>
-     *
-     * @param i a int
-     * @return a {@link neqsim.thermo.component.ComponentInterface} object
-     */
-    public ComponentInterface getComponent(int i);
-
-    /**
-     * <p>
-     * getActivityCoefficient.
-     * </p>
-     *
-     * @param k a int
-     * @param p a int
-     * @return a double
-     */
-    public double getActivityCoefficient(int k, int p);
-
-    /**
-     * <p>
-     * setPressure.
-     * </p>
-     *
-     * @param pres a double
-     */
-    public void setPressure(double pres);
-
-    /**
-     * <p>
-     * getpH.
-     * </p>
-     *
-     * @return a double
-     */
-    public double getpH();
-
-    /**
-     * <p>
-     * normalize.
-     * </p>
-     */
-    public void normalize();
-
-    /**
-     * <p>
-     * getLogPureComponentFugacity.
-     * </p>
-     *
-     * @param k a int
-     * @return a double
-     */
-    public double getLogPureComponentFugacity(int k);
-
-    /**
-     * <p>
-     * getPureComponentFugacity.
-     * </p>
-     *
-     * @param k a int
-     * @param pure a boolean
-     * @return a double
-     */
-    public double getPureComponentFugacity(int k, boolean pure);
-
-    /**
-     * <p>
-     * addMolesChemReac.
-     * </p>
-     *
-     * @param component a int
-     * @param dn a double
-     * @param totdn a double
-     */
-    public void addMolesChemReac(int component, double dn, double totdn);
-
-    /**
-     * <p>
-     * setEmptyFluid.
-     * </p>
-     */
-    public void setEmptyFluid();
-
-    /**
-     * <p>
-     * setPhysicalProperties.
-     * </p>
-     */
-    public void setPhysicalProperties();
-
-    /**
-     * <p>
-     * getComponent.
-     * </p>
-     *
-     * @param name a {@link java.lang.String} object
-     * @return a {@link neqsim.thermo.component.ComponentInterface} object
-     */
-    public ComponentInterface getComponent(String name);
-
-    /**
-     * <p>
-     * getInitType.
-     * </p>
-     *
-     * @return a int
-     */
-    public int getInitType();
-
-    /**
-     * <p>
-     * setAttractiveTerm.
-     * </p>
-     *
-     * @param i a int
-     */
-    public void setAttractiveTerm(int i);
-
-    /**
-     * <p>
-     * resetMixingRule.
-     * </p>
-     *
-     * @param type a int
-     */
-    public void resetMixingRule(int type);
-
-    /**
-     * method to set the temperature of a phase
-     *
-     * @param temperature in unit Kelvin
-     */
-    public void setTemperature(double temperature);
-
-    /**
-     * <p>
-     * addMolesChemReac.
-     * </p>
-     *
-     * @param component a int
-     * @param dn a double
-     */
-    public void addMolesChemReac(int component, double dn);
-
-    /**
-     * <p>
-     * getPhysicalProperties.
-     * </p>
-     *
-     * @return a
-     *         {@link neqsim.physicalProperties.physicalPropertySystem.PhysicalPropertiesInterface}
-     *         object
-     */
-    public neqsim.physicalProperties.physicalPropertySystem.PhysicalPropertiesInterface getPhysicalProperties();
-
-    /**
-     * <p>
-     * molarVolume.
-     * </p>
-     *
-     * @param pressure a double
-     * @param temperature a double
-     * @param A a double
-     * @param B a double
-     * @param phase a int
-     * @return a double
-     * @throws neqsim.util.exception.IsNaNException if any.
-     * @throws neqsim.util.exception.TooManyIterationsException if any.
-     */
-    double molarVolume(double pressure, double temperature, double A, double B, int phase)
-            throws neqsim.util.exception.IsNaNException,
-            neqsim.util.exception.TooManyIterationsException;
-
-    /**
-     * <p>
-     * geta.
-     * </p>
-     *
-     * @param phase a {@link neqsim.thermo.phase.PhaseInterface} object
-     * @param temperature a double
-     * @param pressure a double
-     * @param numbcomp a int
-     * @return a double
-     */
-    public double geta(PhaseInterface phase, double temperature, double pressure, int numbcomp);
-
-    /**
-     * <p>
-     * getb.
-     * </p>
-     *
-     * @param phase a {@link neqsim.thermo.phase.PhaseInterface} object
-     * @param temperature a double
-     * @param pressure a double
-     * @param numbcomp a int
-     * @return a double
-     */
-    public double getb(PhaseInterface phase, double temperature, double pressure, int numbcomp);
-
-    /**
-     * <p>
-     * getAntoineVaporPressure.
-     * </p>
-     *
-     * @param temp a double
-     * @return a double
-     */
-    public double getAntoineVaporPressure(double temp);
-
-    /**
-     * <p>
-     * calcA.
-     * </p>
-     *
-     * @param phase a {@link neqsim.thermo.phase.PhaseInterface} object
-     * @param temperature a double
-     * @param pressure a double
-     * @param numbcomp a int
-     * @return a double
-     */
-    double calcA(PhaseInterface phase, double temperature, double pressure, int numbcomp);
-
-    /**
-     * <p>
-     * calcB.
-     * </p>
-     *
-     * @param phase a {@link neqsim.thermo.phase.PhaseInterface} object
-     * @param temperature a double
-     * @param pressure a double
-     * @param numbcomp a int
-     * @return a double
-     */
-    double calcB(PhaseInterface phase, double temperature, double pressure, int numbcomp);
-
-    /**
-     * <p>
-     * calcAi.
-     * </p>
-     *
-     * @param compNumb a int
-     * @param phase a {@link neqsim.thermo.phase.PhaseInterface} object
-     * @param temperature a double
-     * @param pressure a double
-     * @param numbcomp a int
-     * @return a double
-     */
-    double calcAi(int compNumb, PhaseInterface phase, double temperature, double pressure,
-            int numbcomp);
-
-    /**
-     * <p>
-     * calcAiT.
-     * </p>
-     *
-     * @param compNumb a int
-     * @param phase a {@link neqsim.thermo.phase.PhaseInterface} object
-     * @param temperature a double
-     * @param pressure a double
-     * @param numbcomp a int
-     * @return a double
-     */
-    double calcAiT(int compNumb, PhaseInterface phase, double temperature, double pressure,
-            int numbcomp);
-
-    /**
-     * <p>
-     * calcAij.
-     * </p>
-     *
-     * @param compNumb a int
-     * @param j a int
-     * @param phase a {@link neqsim.thermo.phase.PhaseInterface} object
-     * @param temperature a double
-     * @param pressure a double
-     * @param numbcomp a int
-     * @return a double
-     */
-    double calcAij(int compNumb, int j, PhaseInterface phase, double temperature, double pressure,
-            int numbcomp);
-
-    /**
-     * <p>
-     * calcBij.
-     * </p>
-     *
-     * @param compNumb a int
-     * @param j a int
-     * @param phase a {@link neqsim.thermo.phase.PhaseInterface} object
-     * @param temperature a double
-     * @param pressure a double
-     * @param numbcomp a int
-     * @return a double
-     */
-    double calcBij(int compNumb, int j, PhaseInterface phase, double temperature, double pressure,
-            int numbcomp);
-
-    /**
-     * <p>
-     * calcAT.
-     * </p>
-     *
-     * @param compNumb a int
-     * @param phase a {@link neqsim.thermo.phase.PhaseInterface} object
-     * @param temperature a double
-     * @param pressure a double
-     * @param numbcomp a int
-     * @return a double
-     */
-    double calcAT(int compNumb, PhaseInterface phase, double temperature, double pressure,
-            int numbcomp);
-
-    /**
-     * <p>
-     * calcBi.
-     * </p>
-     *
-     * @param compNumb a int
-     * @param phase a {@link neqsim.thermo.phase.PhaseInterface} object
-     * @param temperature a double
-     * @param pressure a double
-     * @param numbcomp a int
-     * @return a double
-     */
-    double calcBi(int compNumb, PhaseInterface phase, double temperature, double pressure,
-            int numbcomp);
-
-    /**
-     * <p>
-     * calcR.
-     * </p>
-     *
-     * @return a double
-     */
-    double calcR();
-
-    // double getf();
-
-    /**
-     * <p>
-     * getg.
-     * </p>
-     *
-     * @return a double
-     */
-    double getg();
-
-    /**
-     * <p>
-     * addMoles.
-     * </p>
-     *
-     * @param component a int
-     * @param dn a double
-     */
-    public void addMoles(int component, double dn);
-
-    /**
-     * method to return enthalpy of a phase in unit Joule
-     *
-     * @return a double
-     */
-    public double getEnthalpy();
-
-    /**
-     * method to return phase enthalpy in a given unit
-     *
-     * @param unit The unit as a string. Supported units are J, J/mol, J/kg and kJ/kg
-     * @return enthalpy in specified unit
-     */
-    public double getEnthalpy(String unit);
-
-    /**
-     * method to return entropy of the phase
-     *
-     * @return a double
-     */
-    public double getEntropy();
-
-    /**
-     * method to return entropy of the phase
-     *
-     * @param unit The unit as a string. Supported units are J/K, J/moleK, J/kgK and kJ/kgK
-     * @return entropy in specified unit
-     */
-    public double getEntropy(String unit);
-
-    /**
-     * method to return viscosity of the phase
-     *
-     * @return viscosity in unit kg/msec
-     */
-    public double getViscosity();
-
-    /**
-     * method to return viscosity og the phase in a given unit
-     *
-     * @param unit The unit as a string. Supported units are kg/msec, cP (centipoise)
-     * @return viscosity in specified unit
-     */
-    public double getViscosity(String unit);
-
-    /**
-     * method to return conductivity of a phase
-     *
-     * @return conductivity in unit W/m*K
-     */
-    public double getConductivity();
-
-    /**
-     * method to return conductivity in a given unit
-     *
-     * @param unit The unit as a string. Supported units are W/mK, W/cmK
-     * @return conductivity in specified unit
-     */
-    public double getConductivity(String unit);
-
-    /**
-     * method to return conductivity of a phase
-     *
-     * @return conductivity in unit W/m*K
-     */
-    public double getThermalConductivity();
-
-    /**
-     * method to return conductivity in a given unit
-     *
-     * @param unit The unit as a string. Supported units are W/mK, W/cmK
-     * @return conductivity in specified unit
-     */
-    public double getThermalConductivity(String unit);
-
-    /**
-     * method to return specific heat capacity (Cp)
-     *
-     * @return Cp in unit J/K
-     */
-    public double getCp();
-
-    /**
-     * method to return specific heat capacity (Cp) in a given unit
-     *
-     * @param unit The unit as a string. Supported units are J/K, J/molK, J/kgK and kJ/kgK
-     * @return Cp in specified unit
-     */
-    public double getCp(String unit);
-
-    /**
-     * <p>
-     * getHresTP.
-     * </p>
-     *
-     * @return a double
-     */
-    public double getHresTP();
-
-    /**
-     * <p>
-     * getGresTP.
-     * </p>
-     *
-     * @return a double
-     */
-    public double getGresTP();
-
-    /**
-     * method to return specific heat capacity (Cv)
-     *
-     * @return Cv in unit J/K
-     */
-    public double getCv();
-
-    /**
-     * method to return specific heat capacity (Cv) in a given unit
-     *
-     * @param unit The unit as a string. Supported units are J/K, J/molK, J/kgK and kJ/kgK
-     * @return Cv in specified unit
-     */
-    public double getCv(String unit);
-
-    /**
-     * method to return real gas isentropic exponent (kappa = - Cp/Cv*(v/p)*dp/dv
-     *
-     * @return kappa
-     */
-    public double getKappa();
-
-    /**
-     * <p>
-     * getCpres.
-     * </p>
-     *
-     * @return a double
-     */
-    public double getCpres();
-
-    /**
-     * <p>
-     * getZ.
-     * </p>
-     *
-     * @return a double
-     */
-    public double getZ();
-
-    /**
-     * <p>
-     * setPhysicalProperties.
-     * </p>
-     *
-     * @param type a int
-     */
-    public void setPhysicalProperties(int type);
-
-    /**
-     * <p>
-     * getPseudoCriticalPressure.
-     * </p>
-     *
-     * @return a double
-     */
-    public double getPseudoCriticalPressure();
-
-    /**
-     * <p>
-     * getPseudoCriticalTemperature.
-     * </p>
-     *
-     * @return a double
-     */
-    public double getPseudoCriticalTemperature();
-
-    /**
-     * <p>
-     * getPhase.
-     * </p>
-     *
-     * @return a {@link neqsim.thermo.phase.PhaseInterface} object
-     */
-    PhaseInterface getPhase();
-
-    /**
-     * <p>
-     * getNumberOfComponents.
-     * </p>
-     *
-     * @return a int
-     */
-    public int getNumberOfComponents();
-
-    /**
-     * <p>
-     * setNumberOfComponents.
-     * </p>
-     *
-     * @param k a int
-     */
-    public void setNumberOfComponents(int k);
-
-    /**
-     * method to get the Joule Thomson Coefficient of a phase note: implemented in phaseEos
-     *
-     * @return Joule Thomson coefficient in K/bar
-     */
-    public double getJouleThomsonCoefficient();
-
-    /**
-     * <p>
-     * setMixingRule.
-     * </p>
-     *
-     * @param type a int
-     */
-    public void setMixingRule(int type);
-
-    /**
-     * <p>
-     * getComponents.
-     * </p>
-     *
-     * @return an array of {@link neqsim.thermo.component.ComponentInterface} objects
-     */
-    ComponentInterface[] getComponents();
-
-    /**
-     * <p>
-     * getNumberOfMolesInPhase.
-     * </p>
-     *
-     * @return a double
-     */
-    public double getNumberOfMolesInPhase();
-
-    /**
-     * <p>
-     * getPhaseType.
-     * </p>
-     *
-     * @return a int
-     */
-    public int getPhaseType();
-
-    /**
-     * <p>
-     * calcMolarVolume.
-     * </p>
-     *
-     * @param test a boolean
-     */
-    public void calcMolarVolume(boolean test);
-
-    /**
-     * <p>
-     * setTotalVolume.
-     * </p>
-     *
-     * @param volume a double
-     */
-    public void setTotalVolume(double volume);
-
-    /**
-     * <p>
-     * setMolarVolume.
-     * </p>
-     *
-     * @param molarVolume a double
-     */
-    public void setMolarVolume(double molarVolume);
-
-    /**
-     * <p>
-     * getPureComponentFugacity.
-     * </p>
-     *
-     * @param k a int
-     * @return a double
-     */
-    public double getPureComponentFugacity(int k);
-    // public double getInfiniteDiluteFugacity(int k);
-
-    /**
-     * <p>
-     * getInfiniteDiluteFugacity.
-     * </p>
-     *
-     * @param k a int
-     * @param p a int
-     * @return a double
-     */
-    public double getInfiniteDiluteFugacity(int k, int p);
-
-    /**
-     * <p>
-     * getHelmholtzEnergy.
-     * </p>
-     *
-     * @return a double
-     */
-    public double getHelmholtzEnergy();
-
-    /**
-     * <p>
-     * getNumberOfMolecularComponents.
-     * </p>
-     *
-     * @return a int
-     */
-    public int getNumberOfMolecularComponents();
-
-    /**
-     * <p>
-     * getNumberOfIonicComponents.
-     * </p>
-     *
-     * @return a int
-     */
-    public int getNumberOfIonicComponents();
-
-    /**
-     * <p>
-     * getFugacity.
-     * </p>
-     *
-     * @param compName a {@link java.lang.String} object
-     * @return a double
-     */
-    public double getFugacity(String compName);
-    // double calcA2(PhaseInterface phase, double temperature, double pressure, int
-    // numbcomp);
-    // double calcB2(PhaseInterface phase, double temperature, double pressure, int
-    // numbcomp);
-
-    /**
-     * <p>
-     * getA.
-     * </p>
-     *
-     * @return a double
-     */
-    public double getA();
-
-    /**
-     * <p>
-     * getB.
-     * </p>
-     *
-     * @return a double
-     */
-    public double getB();
-    // public double getBi();
-
-    /**
-     * <p>
-     * getAT.
-     * </p>
-     *
-     * @return a double
-     */
-    public double getAT();
-
-    /**
-     * <p>
-     * getATT.
-     * </p>
-     *
-     * @return a double
-     */
-    public double getATT();
-    // public double getAiT();
-
-    /**
-     * <p>
-     * getGibbsEnergy.
-     * </p>
-     *
-     * @return a double
-     */
-    public double getGibbsEnergy();
-
-    /**
-     * <p>
-     * clone.
-     * </p>
-     *
-     * @return a {@link neqsim.thermo.phase.PhaseInterface} object
-     */
-    public PhaseInterface clone();
-
-    /**
-     * method to get temperature
-     *
-     * @return temperature in unit K
-     */
-    public double getTemperature();
-
-    /**
-     * method to get pressure
-     *
-     * @return pressure in unit bara
-     */
-    public double getPressure();
-
-    /**
-     * method to return pressure in a given unit
-     *
-     * @param unit The unit as a string. Supported units are bara, barg, Pa and MPa
-     * @return pressure in specified unit
-     */
-    public double getPressure(String unit);
-
-    /**
-     * method to get molar mass of a fluid phase
-     *
-     * @return molar mass in unit kg/mol
-     */
-    public double getMolarMass();
-
-    /**
-     * <p>
-     * getInternalEnergy.
-     * </p>
-     *
-     * @return a double
-     */
-    public double getInternalEnergy();
-
-    /**
-     * <p>
-     * getdPdrho.
-     * </p>
-     *
-     * @return a double
-     */
-    public double getdPdrho();
-
-    /**
-     * <p>
-     * getdPdTVn.
-     * </p>
-     *
-     * @return a double
-     */
-    public double getdPdTVn();
-
-    /**
-     * <p>
-     * getdPdVTn.
-     * </p>
-     *
-     * @return a double
-     */
-    public double getdPdVTn();
-
-    /**
-     * <p>
-     * Fn.
-     * </p>
-     *
-     * @return a double
-     */
-    public double Fn();
-
-    /**
-     * <p>
-     * FT.
-     * </p>
-     *
-     * @return a double
-     */
-    public double FT();
-
-    /**
-     * <p>
-     * FV.
-     * </p>
-     *
-     * @return a double
-     */
-    public double FV();
-
-    /**
-     * <p>
-     * FD.
-     * </p>
-     *
-     * @return a double
-     */
-    public double FD();
-
-    /**
-     * <p>
-     * FB.
-     * </p>
-     *
-     * @return a double
-     */
-    public double FB();
-
-    /**
-     * <p>
-     * gb.
-     * </p>
-     *
-     * @return a double
-     */
-    public double gb();
-
-    /**
-     * <p>
-     * fb.
-     * </p>
-     *
-     * @return a double
-     */
-    public double fb();
-
-    /**
-     * <p>
-     * gV.
-     * </p>
-     *
-     * @return a double
-     */
-    public double gV();
-
-    /**
-     * <p>
-     * fv.
-     * </p>
-     *
-     * @return a double
-     */
-    public double fv();
-
-    /**
-     * <p>
-     * FnV.
-     * </p>
-     *
-     * @return a double
-     */
-    public double FnV();
-
-    /**
-     * <p>
-     * FnB.
-     * </p>
-     *
-     * @return a double
-     */
-    public double FnB();
-
-    /**
-     * <p>
-     * FTT.
-     * </p>
-     *
-     * @return a double
-     */
-    public double FTT();
-
-    /**
-     * <p>
-     * FBT.
-     * </p>
-     *
-     * @return a double
-     */
-    public double FBT();
-
-    /**
-     * <p>
-     * FDT.
-     * </p>
-     *
-     * @return a double
-     */
-    public double FDT();
-
-    /**
-     * <p>
-     * FBV.
-     * </p>
-     *
-     * @return a double
-     */
-    public double FBV();
-
-    /**
-     * <p>
-     * FBB.
-     * </p>
-     *
-     * @return a double
-     */
-    public double FBB();
-
-    /**
-     * <p>
-     * FDV.
-     * </p>
-     *
-     * @return a double
-     */
-    public double FDV();
-
-    /**
-     * <p>
-     * FBD.
-     * </p>
-     *
-     * @return a double
-     */
-    public double FBD();
-
-    /**
-     * <p>
-     * FTV.
-     * </p>
-     *
-     * @return a double
-     */
-    public double FTV();
-
-    /**
-     * <p>
-     * FVV.
-     * </p>
-     *
-     * @return a double
-     */
-    public double FVV();
-
-    /**
-     * <p>
-     * gVV.
-     * </p>
-     *
-     * @return a double
-     */
-    public double gVV();
-
-    /**
-     * <p>
-     * gBV.
-     * </p>
-     *
-     * @return a double
-     */
-    public double gBV();
-
-    /**
-     * <p>
-     * gBB.
-     * </p>
-     *
-     * @return a double
-     */
-    public double gBB();
-
-    /**
-     * <p>
-     * fVV.
-     * </p>
-     *
-     * @return a double
-     */
-    public double fVV();
-
-    /**
-     * <p>
-     * fBV.
-     * </p>
-     *
-     * @return a double
-     */
-    public double fBV();
-
-    /**
-     * <p>
-     * fBB.
-     * </p>
-     *
-     * @return a double
-     */
-    public double fBB();
-
-    /**
-     * <p>
-     * dFdT.
-     * </p>
-     *
-     * @return a double
-     */
-    public double dFdT();
-
-    /**
-     * <p>
-     * dFdV.
-     * </p>
-     *
-     * @return a double
-     */
-    public double dFdV();
-
-    /**
-     * <p>
-     * dFdTdV.
-     * </p>
-     *
-     * @return a double
-     */
-    public double dFdTdV();
-
-    /**
-     * <p>
-     * dFdVdV.
-     * </p>
-     *
-     * @return a double
-     */
-    public double dFdVdV();
-
-    /**
-     * <p>
-     * dFdTdT.
-     * </p>
-     *
-     * @return a double
-     */
-    public double dFdTdT();
-
-    /**
-     * <p>
-     * getOsmoticCoefficientOfWater.
-     * </p>
-     *
-     * @return a double
-     */
-    public double getOsmoticCoefficientOfWater();
-
-    /**
-     * <p>
-     * getOsmoticCoefficient.
-     * </p>
-     *
-     * @param watNumb a int
-     * @return a double
-     */
-    public double getOsmoticCoefficient(int watNumb);
-
-    /**
-     * <p>
-     * getMeanIonicActivity.
-     * </p>
-     *
-     * @param comp1 a int
-     * @param comp2 a int
-     * @return a double
-     */
-    public double getMeanIonicActivity(int comp1, int comp2);
-
-    /**
-     * <p>
-     * getLogInfiniteDiluteFugacity.
-     * </p>
-     *
-     * @param k a int
-     * @param p a int
-     * @return a double
-     */
-    public double getLogInfiniteDiluteFugacity(int k, int p);
-
-    /**
-     * <p>
-     * getLogInfiniteDiluteFugacity.
-     * </p>
-     *
-     * @param k a int
-     * @return a double
-     */
-    public double getLogInfiniteDiluteFugacity(int k);
-
-    /**
-     * <p>
-     * getActivityCoefficient.
-     * </p>
-     *
-     * @param k a int
-     * @return a double
-     */
-    public double getActivityCoefficient(int k);
-
-    /**
-     * <p>
-     * getMixingRuleNumber.
-     * </p>
-     *
-     * @return a int
-     */
-    public int getMixingRuleNumber();
-
-    /**
-     * <p>
-     * initRefPhases.
-     * </p>
-     *
-     * @param onlyPure a boolean
-     */
-    public void initRefPhases(boolean onlyPure);
-
-    /**
-     * <p>
-     * getRefPhase.
-     * </p>
-     *
-     * @param index a int
-     * @return a {@link neqsim.thermo.phase.PhaseInterface} object
-     */
-    public neqsim.thermo.phase.PhaseInterface getRefPhase(int index);
-
-    /**
-     * <p>
-     * getRefPhase.
-     * </p>
-     *
-     * @return an array of {@link neqsim.thermo.phase.PhaseInterface} objects
-     */
-    public neqsim.thermo.phase.PhaseInterface[] getRefPhase();
-
-    /**
-     * <p>
-     * setRefPhase.
-     * </p>
-     *
-     * @param index a int
-     * @param refPhase a {@link neqsim.thermo.phase.PhaseInterface} object
-     */
-    public void setRefPhase(int index, neqsim.thermo.phase.PhaseInterface refPhase);
-
-    /**
-     * <p>
-     * setRefPhase.
-     * </p>
-     *
-     * @param refPhase an array of {@link neqsim.thermo.phase.PhaseInterface} objects
-     */
-    public void setRefPhase(neqsim.thermo.phase.PhaseInterface[] refPhase);
-
-    /**
-     * <p>
-     * getPhysicalPropertyType.
-     * </p>
-     *
-     * @return a int
-     */
-    public int getPhysicalPropertyType();
-
-    /**
-     * <p>
-     * setPhysicalPropertyType.
-     * </p>
-     *
-     * @param physicalPropertyType a int
-     */
-    public void setPhysicalPropertyType(int physicalPropertyType);
-
-    /**
-     * <p>
-     * setParams.
-     * </p>
-     *
-     * @param phase a {@link neqsim.thermo.phase.PhaseInterface} object
-     * @param alpha an array of {@link double} objects
-     * @param Dij an array of {@link double} objects
-     * @param DijT an array of {@link double} objects
-     * @param mixRule an array of {@link java.lang.String} objects
-     * @param intparam an array of {@link double} objects
-     */
-    public void setParams(PhaseInterface phase, double[][] alpha, double[][] Dij, double[][] DijT,
-            String[][] mixRule, double[][] intparam);
-
-    /**
-     * <p>
-     * getPhaseTypeName.
-     * </p>
-     *
-     * @return a {@link java.lang.String} object
-     */
-    public java.lang.String getPhaseTypeName();
-
-    /**
-     * <p>
-     * setPhaseTypeName.
-     * </p>
-     *
-     * @param phaseTypeName a {@link java.lang.String} object
-     */
-    public void setPhaseTypeName(java.lang.String phaseTypeName);
-
-    /**
-     * <p>
-     * isMixingRuleDefined.
-     * </p>
-     *
-     * @return a boolean
-     */
-    public boolean isMixingRuleDefined();
-
-    /**
-     * <p>
-     * setMixingRuleDefined.
-     * </p>
-     *
-     * @param mixingRuleDefined a boolean
-     */
-    public void setMixingRuleDefined(boolean mixingRuleDefined);
-
-    /**
-     * <p>
-     * getActivityCoefficientSymetric.
-     * </p>
-     *
-     * @param k a int
-     * @return a double
-     */
-    public double getActivityCoefficientSymetric(int k);
-
-    /**
-     * <p>
-     * getActivityCoefficientUnSymetric.
-     * </p>
-     *
-     * @param k a int
-     * @return a double
-     */
-    public double getActivityCoefficientUnSymetric(int k);
-
-    /**
-     * <p>
-     * getExessGibbsEnergySymetric.
-     * </p>
-     *
-     * @return a double
-     */
-    public double getExessGibbsEnergySymetric();
-
-    /**
-     * <p>
-     * hasComponent.
-     * </p>
-     *
-     * @param name a {@link java.lang.String} object
-     * @return a boolean
-     */
-    public boolean hasComponent(String name);
-
-    /**
-     * <p>
-     * getLogActivityCoefficient.
-     * </p>
-     *
-     * @param k a int
-     * @param p a int
-     * @return a double
-     */
-    public double getLogActivityCoefficient(int k, int p);
-
-    /**
-     * <p>
-     * isConstantPhaseVolume.
-     * </p>
-     *
-     * @return a boolean
-     */
-    public boolean isConstantPhaseVolume();
-
-    /**
-     * <p>
-     * setConstantPhaseVolume.
-     * </p>
-     *
-     * @param constantPhaseVolume a boolean
-     */
-    public void setConstantPhaseVolume(boolean constantPhaseVolume);
-
-    /**
-     * method to get the speed of sound of a phase note: implemented in phaseEos
-     *
-     * @return speed of sound in m/s
-     */
-    public double getSoundSpeed();
->>>>>>> 4020a77b
 }