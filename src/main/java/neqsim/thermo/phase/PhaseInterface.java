/*
 * PhaseInterface.java
 *
 * Created on 3. juni 2000, 14:45
 */

package neqsim.thermo.phase;

import neqsim.physicalproperties.PhysicalPropertyType;
import neqsim.physicalproperties.system.PhysicalProperties;
import neqsim.physicalproperties.system.PhysicalPropertyModel;
import neqsim.thermo.ThermodynamicConstantsInterface;
import neqsim.thermo.component.ComponentInterface;
import neqsim.thermo.mixingrule.EosMixingRuleType;
import neqsim.thermo.mixingrule.MixingRuleTypeInterface;
import neqsim.thermo.mixingrule.MixingRulesInterface;
import neqsim.thermo.system.SystemInterface;

/**
 * <p>
 * PhaseInterface interface.
 * </p>
 *
 * @author Even Solbraa
 * @version $Id: $Id
 */
public interface PhaseInterface extends ThermodynamicConstantsInterface, Cloneable {
  /**
   * <p>
   * Add component to component array and update moles variables.
   * </p>
   *
   * @param name Name of component.
   * @param moles Total number of moles of component.
   * @param molesInPhase Number of moles in phase.
   * @param compIndex Index number of component in phase object component array.
   */
  public void addComponent(String name, double moles, double molesInPhase, int compIndex);

  /**
   * <p>
   * Set <code>x</code> and normalize for all Components in phase.
   * </p>
   *
   * @param x Mole fractions of component in a phase.
   */
  public void setMoleFractions(double[] x);

  /**
   * <p>
   * getPhaseFraction.
   * </p>
   *
   * @return a double
   */
  public double getPhaseFraction();

  /**
   * <p>
   * Returns the composition vector in unit molefraction/wtfraction/molespersec/volumefraction.
   * </p>
   *
   * @param unit Supported units are molefraction, wtfraction, molespersec, volumefraction
   * @return composition array with unit
   */
  public double[] getComposition(String unit);

  /**
   * <p>
   * getCp0.
   * </p>
   *
   * @return a double
   */
  public double getCp0();

  /**
   * method to get density of a phase using the AGA8-Detail EoS.
   *
   * @return density with unit kg/m3
   */
  public double getDensity_AGA8();

  /**
   * method to get the Joule Thomson Coefficient of a phase.
   *
   * @return Joule Thomson coefficient in K/bar
   */
  public double getJouleThomsonCoefficient();

  /**
   * method to get the Joule Thomson Coefficient of a phase.
   *
   * @param unit Supported units are K/bar, C/bar
   * @return Joule Thomson coefficient in specified unit
   */
  public double getJouleThomsonCoefficient(String unit);

  /**
   * Returns the mole composition vector in unit mole fraction.
   *
   * @return an array of type double
   */
  public double[] getMolarComposition();

  /**
   * method to return phase volume note: without Peneloux volume correction.
   *
   * @return volume in unit m3*1e5
   */
  public double getVolume();

  /**
   * method to return fluid volume.
   *
   * @param unit Supported units are m3, litre
   * @return volume in specified unit
   */
  public double getVolume(String unit);

  /**
   * method to return heat capacity ratio/adiabatic index/Poisson constant. The method calculates it
   * as Cp (real) /Cv (real).
   *
   * @return gamma
   */
  public double getGamma();

  /**
   * method to return heat capacity ratio calculated as Cp/(Cp-R*getNumberOfMolesInPhase).
   *
   * @return kappa
   */
  public default double getGamma2() {
    return getCp() / (getCp() - ThermodynamicConstantsInterface.R * getNumberOfMolesInPhase());
  }

  /**
   * <p>
   * getComponentWithIndex.
   * </p>
   *
   * @param index a int
   * @return a {@link neqsim.thermo.component.ComponentInterface} object
   */
  public ComponentInterface getComponentWithIndex(int index);

  /**
   * <p>
   * getWtFractionOfWaxFormingComponents.
   * </p>
   *
   * @return a double
   */
  public double getWtFractionOfWaxFormingComponents();

  /**
   * <p>
   * getCompressibilityX.
   * </p>
   *
   * @return a double
   */
  public double getCompressibilityX();

  /**
   * <p>
   * getCompressibilityY.
   * </p>
   *
   * @return a double
   */
  public double getCompressibilityY();

  /**
   * <p>
   * getIsothermalCompressibility.
   * </p>
   *
   * @return a double
   */
  public double getIsothermalCompressibility();

  /**
   * <p>
   * getIsobaricThermalExpansivity.
   * </p>
   *
   * @return a double
   */
  public double getIsobaricThermalExpansivity();

  /**
   * <p>
   * getdrhodN.
   * </p>
   *
   * @return a double
   */
  public double getdrhodN();

  /**
   * <p>
   * setInitType.
   * </p>
   *
   * @param initType a int
   */
  public void setInitType(int initType);

  /**
   * <p>
   * Init using current phase properties.
   * </p>
   */
  public default void init() {
    init(getNumberOfMolesInPhase() / getBeta(), getNumberOfComponents(), getInitType(), getType(),
        getBeta());
  }

  /**
   * <p>
   * init. Uses existing phase type.
   * </p>
   *
   * @param totalNumberOfMoles Total number of moles in all phases of Stream.
   * @param numberOfComponents Number of components in system.
   * @param initType a int. Use 0 to init, and 1 to reset.
   * @param beta Mole fraction of this phase in system.
   */
  public default void init(double totalNumberOfMoles, int numberOfComponents, int initType,
      double beta) {
    init(totalNumberOfMoles, numberOfComponents, initType, getType(), beta);
  }

  /**
   * <p>
   * init.
   * </p>
   *
   * @param totalNumberOfMoles Total number of moles in all phases of Stream.
   * @param numberOfComponents Number of components in system.
   * @param initType a int. Use 0 to init, and 1 to reset.
   * @param pt Type of phase.
   * @param beta Mole fraction of this phase in system.
   */
  public void init(double totalNumberOfMoles, int numberOfComponents, int initType, PhaseType pt,
      double beta);

  /**
   * <p>
   * Init / calculate all physical properties of phase.
   * </p>
   */
  public void initPhysicalProperties();

  /**
   * <p>
   * Init / calculate specified physical property of phase.
   * </p>
   *
   * @param ppt PhysicalPropertyType enum object.
   */
  public void initPhysicalProperties(PhysicalPropertyType ppt);

  /**
   * Initialize / calculate a specified physical properties for all phases and interfaces.
   *
   * @param name Name of physical property.
   */
  public default void initPhysicalProperties(String name) {
    initPhysicalProperties(PhysicalPropertyType.byName(name));
  }

  /**
   * <p>
   * getdrhodP.
   * </p>
   *
   * @return a double
   */
  public double getdrhodP();

  /**
   * <p>
   * getdrhodT.
   * </p>
   *
   * @return a double
   */
  public double getdrhodT();

  /**
   * <p>
   * getEnthalpydP.
   * </p>
   *
   * @return a double
   */
  public double getEnthalpydP();

  /**
   * <p>
   * getEnthalpydT.
   * </p>
   *
   * @return a double
   */
  public double getEnthalpydT();

  /**
   * <p>
   * getEntropydP.
   * </p>
   *
   * @return a double
   */
  public double getEntropydP();

  /**
   * <p>
   * getEntropydT.
   * </p>
   *
   * @return a double
   */
  public double getEntropydT();

  /**
   * <p>
   * getMoleFraction.
   * </p>
   *
   * @return a double
   */
  public double getMoleFraction();

  /**
   * <p>
   * Get component array of Phase.
   * </p>
   *
   * @return an array of {@link neqsim.thermo.component.ComponentInterface} objects
   */
  public ComponentInterface[] getcomponentArray();

  /**
   * Get normalized names of components in phase.
   *
   * @return Array of names of components in phase.
   */
  public String[] getComponentNames();

  /**
   * <p>
   * getMass.
   * </p>
   *
   * @return a double
   */
  public double getMass();

  /**
   * <p>
   * getWtFraction.
   * </p>
   *
   * @param system a {@link neqsim.thermo.system.SystemInterface} object
   * @return a double
   */
  public double getWtFraction(SystemInterface system);

  /**
   * method to return molar volume of the phase note: without Peneloux volume correction.
   *
   * @return molar volume volume in unit m3/mol*1e5
   */
  public double getMolarVolume();

  /**
   * method to return molar volume of the fluid: eventual volume correction included.
   *
   * @param unit Supported units are m3/mol, litre/mol
   * @return molar volume volume in unit
   */
  public double getMolarVolume(String unit);

  /**
   * method to return flow rate of a phase.
   *
   * @param flowunit Supported units are kg/sec, kg/min, kg/hr, m3/sec, m3/min, m3/hr, ft3/sec,
   *        mole/sec, mole/min, mole/hr
   * @return flow rate in specified unit
   */
  public double getFlowRate(String flowunit);

  /**
   * <p>
   * setComponentArray.
   * </p>
   *
   * @param components an array of {@link neqsim.thermo.component.ComponentInterface} objects
   */
  public void setComponentArray(ComponentInterface[] components);

  /**
   * method to get density of a phase using the GERG-2008 EoS.
   *
   * @return density with unit kg/m3
   */
  public double getDensity_GERG2008();

  /**
   * <p>
   * method to get GERG properties of a phase using the GERG-2008 EoS.
   * </p>
   *
   * @return an array of type double
   */
  public double[] getProperties_GERG2008();


<<<<<<< HEAD

  /**
 * method to get helium density of a phase using the Vega EoS.
 *
 * @return density with unit kg/m3
 */
  public double getDensity_Vega();

  /**
   * <p>
   * method to get helium properties of a phase using the Vega EoS.
=======
  /**
   * method to get Leachman density of a phase using the Leachman EoS.
   * 
   * @param hydrogenType Supported types are 'normal', 'para', 'ortho'
   * @return density with unit kg/m3
   */
  public double getDensity_Leachman(String hydrogenType);

  /**
   * Overloaded method to get the Leachman density with default hydrogen type ('normal').
   *
   * @return density with unit kg/m3
   */
  public double getDensity_Leachman();

  /**
   * <p>
   * method to get Leachman properties of a phase using the Leachman EoS.
>>>>>>> ffa079d1
   * </p>
   *
   * @return an array of type double
   */
<<<<<<< HEAD
  public double[] getProperties_Vega();
=======

  public double[] getProperties_Leachman(String hydrogenType);

  /**
   * Overloaded method to get the Leachman properties with default hydrogen type ('normal').
   *
   * @return density with unit kg/m3
   */

  public double[] getProperties_Leachman();
>>>>>>> ffa079d1

  /**
   * method to get density of a phase note: does not use Peneloux volume correction.
   *
   * @return density with unit kg/m3
   */
  public double getDensity();

  /**
   * method to get density of a fluid note: with Peneloux volume correction.
   *
   * @param unit Supported units are kg/m3, mol/m3
   * @return density in specified unit
   */
  public double getDensity(String unit);

  /**
   * <p>
   * Remove component from Phase.
   * </p>
   *
   * @param name Name of component.
   * @param moles Total number of moles of component.
   * @param molesInPhase Number of moles in phase.
   */
  public void removeComponent(String name, double moles, double molesInPhase);

  /**
   * <p>
   * getFugacity.
   * </p>
   *
   * @param compNumb a int
   * @return a double
   */
  public double getFugacity(int compNumb);

  /**
   * <p>
   * getFugacity.
   * </p>
   *
   * @param compName a {@link java.lang.String} object
   * @return a double
   */
  public double getFugacity(String compName);

  /**
   * method to return phase volume note: without Peneloux volume correction.
   *
   * @return volume in unit m3*1e5
   */
  public double getTotalVolume();

  /**
   * method to return phase volume with Peneloux volume correction need to call
   * initPhysicalProperties() before this method is called.
   *
   * @return volume in unit m3
   */
  public double getCorrectedVolume();

  /**
   * <p>
   * hasTBPFraction.
   * </p>
   *
   * @return a boolean
   */
  public boolean hasTBPFraction();

  /**
   * <p>
   * getMolalMeanIonicActivity.
   * </p>
   *
   * @param comp1 a int
   * @param comp2 a int
   * @return a double
   */
  public double getMolalMeanIonicActivity(int comp1, int comp2);

  /**
   * <p>
   * getGibbsEnergy.
   * </p>
   *
   * @return a double
   */
  public double getGibbsEnergy();

  /**
   * <p>
   * getMixGibbsEnergy.
   * </p>
   *
   * @return a double
   */
  public double getMixGibbsEnergy();

  /**
   * <p>
   * getExcessGibbsEnergy.
   * </p>
   *
   * @return a double
   */
  public double getExcessGibbsEnergy();

  /**
   * <p>
   * getExcessGibbsEnergySymetric.
   * </p>
   *
   * @return a double
   */
  public double getExcessGibbsEnergySymetric();

  /**
   * <p>
   * hasPlusFraction.
   * </p>
   *
   * @return a boolean
   */
  public boolean hasPlusFraction();

  /**
   * <p>
   * getSresTP.
   * </p>
   *
   * @return a double
   */
  public double getSresTP();

  /**
   * <p>
   * setProperties. Transfer properties from another phase object.
   * </p>
   *
   * @param phase a {@link neqsim.thermo.phase.PhaseInterface} object
   */
  public void setProperties(PhaseInterface phase);

  /**
   * <p>
   * useVolumeCorrection.
   * </p>
   *
   * @param volcor a boolean
   */
  public void useVolumeCorrection(boolean volcor);

  /**
   * <p>
   * useVolumeCorrection.
   * </p>
   *
   * @return a boolean
   */
  public boolean useVolumeCorrection();

  /**
   * <p>
   * Getter for property <code>beta</code>. Beta is the mole fraction of a phase of all the moles of
   * a system.
   * </p>
   *
   * @return Beta value
   */
  public double getBeta();

  /**
   * <p>
   * Setter for property <code>beta</code>. Beta is the mole fraction of a phase of all the moles of
   * a system.
   * </p>
   *
   * @param b Beta value to set.
   */
  public void setBeta(double b);

  /**
   * <p>
   * getWtFrac.
   * </p>
   *
   * @param component a int
   * @return a double
   */
  public double getWtFrac(int component);

  /**
   * <p>
   * getWtFrac.
   * </p>
   *
   * @param componentName a {@link java.lang.String} object
   * @return a double
   */
  public double getWtFrac(String componentName);

  /**
   * <p>
   * setMixingRuleGEModel.
   * </p>
   *
   * @param name a {@link java.lang.String} object
   */
  public void setMixingRuleGEModel(String name);

  /**
   * <p>
   * Get Component by name.
   * </p>
   *
   * @param name Name of component
   * @return a {@link neqsim.thermo.component.ComponentInterface} object
   */
  public ComponentInterface getComponent(String name);

  /**
   * <p>
   * Get Component by index.
   * </p>
   *
   * @param i Component index
   * @return a {@link neqsim.thermo.component.ComponentInterface} object
   */
  public ComponentInterface getComponent(int i);

  /**
   * <p>
   * getActivityCoefficient.
   * </p>
   *
   * @param k a int
   * @return a double
   */
  public double getActivityCoefficient(int k);

  /**
   * <p>
   * getActivityCoefficient.
   * </p>
   *
   * @param k a int
   * @param p a int
   * @return a double
   */
  public double getActivityCoefficient(int k, int p);

  /**
   * <p>
   * Set the pressure in bara (absolute pressure in bar).
   * </p>
   *
   * @param pres a double
   */
  public void setPressure(double pres);

  /**
   * <p>
   * getpH.
   * </p>
   *
   * @return a double
   */
  public double getpH();

  /**
   * Normalize property <code>x</code>.
   * 
   * <p>
   * Property <code>x</code> is the mole fraction of a component in a specific phase. Normalizing,
   * means that the sum of <code>x</code> for all Components in a phase equal 1.0.
   * </p>
   */
  public void normalize();

  /**
   * <p>
   * getLogPureComponentFugacity.
   * </p>
   *
   * @param k a int
   * @return a double
   */
  public double getLogPureComponentFugacity(int k);

  /**
   * <p>
   * getPureComponentFugacity.
   * </p>
   *
   * @param k a int
   * @return a double
   */
  public double getPureComponentFugacity(int k);

  /**
   * <p>
   * getPureComponentFugacity.
   * </p>
   *
   * @param k a int
   * @param pure a boolean
   * @return a double
   */
  public double getPureComponentFugacity(int k, boolean pure);

  /**
   * <p>
   * Change the number of moles of component of phase,i.e., <code>numberOfMolesInPhase</code> but do
   * not change the total number of moles of component in system.
   *
   * NB! Phase fraction <code>beta</code> is not updated by this method. Must be done separately to
   * keep consistency between phase and component calculation of total number of moles in system.
   * </p>
   *
   * @param component Component number to change
   * @param dn Number of moles of component added to phase
   */
  public default void addMoles(int component, double dn) {
    addMolesChemReac(component, dn, 0);
  }

  /**
   * <p>
   * Change the number of moles of component of phase, i.e., <code>numberOfMolesInPhase</code>, and
   * total number of moles of component in system, i.e., <code>numberOfMoles</code> with the same
   * amount.
   *
   * NB! Phase fraction <code>beta</code> is not updated by this method. Must be done separately to
   * keep consistency between phase and component calculation of total number of moles in system.
   * </p>
   *
   * @param component Component number to change
   * @param dn Number of moles of component added to phase and system
   */
  public default void addMolesChemReac(int component, double dn) {
    addMolesChemReac(component, dn, dn);
  }

  /**
   * <p>
   * Change the number of moles of component of phase, i.e., <code>numberOfMolesInPhase</code> and
   * <code>Component</code> properties for the number of moles of component of phase, i.e.,
   * <code>numberOfMolesInPhase</code>, and total number of moles of component in system, i.e.,
   * <code>numberOfMoles</code> with separate amounts.
   *
   * NB! Phase fraction <code>beta</code> is not updated by this method. Must be done separately to
   * keep consistency between phase and component calculation of total number of moles in system.
   * </p>
   *
   * @param component Component number to change
   * @param dn Number of moles of component to add to phase
   * @param totdn Number of moles of component to add to system
   */
  public void addMolesChemReac(int component, double dn, double totdn);

  /**
   * <p>
   * Set the flow rate (moles) of all components to zero.
   * </p>
   */
  public void setEmptyFluid();

  /**
   * <p>
   * getPhysicalProperties.
   * </p>
   *
   * @return a {@link neqsim.physicalproperties.system.PhysicalProperties} object
   */
  public PhysicalProperties getPhysicalProperties();

  /**
   * <p>
   * resetPhysicalProperties.
   * </p>
   */
  public void resetPhysicalProperties();

  /**
   * <p>
   * Specify the type of the physical properties.
   * </p>
   */
  public default void setPhysicalProperties() {
    setPhysicalProperties(getPhysicalPropertyModel());
  }

  /**
   * <p>
   * Specify the type of the physical properties.
   * </p>
   *
   * @param ppm PhysicalPropertyModel enum object
   */
  public void setPhysicalProperties(PhysicalPropertyModel ppm);

  /**
   * <p>
   * Getter for property ppm.
   * </p>
   *
   * @return a {@link neqsim.physicalproperties.system.PhysicalPropertyModel} object
   */
  public PhysicalPropertyModel getPhysicalPropertyModel();

  /**
   * <p>
   * Setter for property ppm.
   * </p>
   *
   * @param ppm PhysicalPropertyModel enum object
   */
  public void setPpm(PhysicalPropertyModel ppm);

  /**
   * <p>
   * setPhysicalPropertyModel.
   * </p>
   *
   * @param ppm a {@link neqsim.physicalproperties.system.PhysicalPropertyModel} object
   */
  public void setPhysicalPropertyModel(PhysicalPropertyModel ppm);

  /**
   * <p>
   * getInitType.
   * </p>
   *
   * @return a int
   */
  public int getInitType();

  /**
   * <p>
   * setAttractiveTerm.
   * </p>
   *
   * @param i a int
   */
  public void setAttractiveTerm(int i);

  /**
   * <p>
   * setMixingRule.
   * </p>
   *
   * @param mr a MixingRuleTypeInterface
   */
  public void setMixingRule(MixingRuleTypeInterface mr);

  /**
   * <p>
   * setMixingRule.
   * </p>
   *
   * @param mr a int
   */
  public default void setMixingRule(int mr) {
    setMixingRule(EosMixingRuleType.byValue(mr));
  }

  /**
   * <p>
   * resetMixingRule.
   * </p>
   *
   * @param mr a int
   */
  public void resetMixingRule(MixingRuleTypeInterface mr);

  /**
   * Set the temperature of a phase.
   *
   * @param temperature in unit Kelvin
   */
  public void setTemperature(double temperature);

  /**
   * <p>
   * molarVolume.
   * </p>
   *
   * @param pressure a double
   * @param temperature a double
   * @param A a double
   * @param B a double
   * @param pt the PhaseType of the phase
   * @return a double
   * @throws neqsim.util.exception.IsNaNException if any.
   * @throws neqsim.util.exception.TooManyIterationsException if any.
   */
  double molarVolume(double pressure, double temperature, double A, double B, PhaseType pt)
      throws neqsim.util.exception.IsNaNException, neqsim.util.exception.TooManyIterationsException;

  /**
   * <p>
   * geta.
   * </p>
   *
   * @param phase a {@link neqsim.thermo.phase.PhaseInterface} object
   * @param temperature a double
   * @param pressure a double
   * @param numbcomp a int
   * @return a double
   */
  public double geta(PhaseInterface phase, double temperature, double pressure, int numbcomp);

  /**
   * <p>
   * getb.
   * </p>
   *
   * @param phase a {@link neqsim.thermo.phase.PhaseInterface} object
   * @param temperature a double
   * @param pressure a double
   * @param numbcomp a int
   * @return a double
   */
  public double getb(PhaseInterface phase, double temperature, double pressure, int numbcomp);

  /**
   * <p>
   * getAntoineVaporPressure.
   * </p>
   *
   * @param temp a double
   * @return a double
   */
  public double getAntoineVaporPressure(double temp);

  /**
   * <p>
   * calcA.
   * </p>
   *
   * @param phase a {@link neqsim.thermo.phase.PhaseInterface} object
   * @param temperature a double
   * @param pressure a double
   * @param numbcomp a int
   * @return a double
   */
  double calcA(PhaseInterface phase, double temperature, double pressure, int numbcomp);

  /**
   * <p>
   * calcB.
   * </p>
   *
   * @param phase a {@link neqsim.thermo.phase.PhaseInterface} object
   * @param temperature a double
   * @param pressure a double
   * @param numbcomp a int
   * @return a double
   */
  double calcB(PhaseInterface phase, double temperature, double pressure, int numbcomp);

  /**
   * <p>
   * calcAi.
   * </p>
   *
   * @param compNumb a int
   * @param phase a {@link neqsim.thermo.phase.PhaseInterface} object
   * @param temperature a double
   * @param pressure a double
   * @param numbcomp a int
   * @return a double
   */
  double calcAi(int compNumb, PhaseInterface phase, double temperature, double pressure,
      int numbcomp);

  /**
   * <p>
   * calcAiT.
   * </p>
   *
   * @param compNumb a int
   * @param phase a {@link neqsim.thermo.phase.PhaseInterface} object
   * @param temperature a double
   * @param pressure a double
   * @param numbcomp a int
   * @return a double
   */
  double calcAiT(int compNumb, PhaseInterface phase, double temperature, double pressure,
      int numbcomp);

  /**
   * <p>
   * calcAij.
   * </p>
   *
   * @param compNumb a int
   * @param j a int
   * @param phase a {@link neqsim.thermo.phase.PhaseInterface} object
   * @param temperature a double
   * @param pressure a double
   * @param numbcomp a int
   * @return a double
   */
  double calcAij(int compNumb, int j, PhaseInterface phase, double temperature, double pressure,
      int numbcomp);

  /**
   * <p>
   * calcBij.
   * </p>
   *
   * @param compNumb a int
   * @param j a int
   * @param phase a {@link neqsim.thermo.phase.PhaseInterface} object
   * @param temperature a double
   * @param pressure a double
   * @param numbcomp a int
   * @return a double
   */
  double calcBij(int compNumb, int j, PhaseInterface phase, double temperature, double pressure,
      int numbcomp);

  /**
   * <p>
   * calcAT.
   * </p>
   *
   * @param compNumb a int
   * @param phase a {@link neqsim.thermo.phase.PhaseInterface} object
   * @param temperature a double
   * @param pressure a double
   * @param numbcomp a int
   * @return a double
   */
  double calcAT(int compNumb, PhaseInterface phase, double temperature, double pressure,
      int numbcomp);

  /**
   * <p>
   * calcBi.
   * </p>
   *
   * @param compNumb a int
   * @param phase a {@link neqsim.thermo.phase.PhaseInterface} object
   * @param temperature a double
   * @param pressure a double
   * @param numbcomp a int
   * @return a double
   */
  double calcBi(int compNumb, PhaseInterface phase, double temperature, double pressure,
      int numbcomp);

  /**
   * <p>
   * calcR.
   * </p>
   *
   * @return a double
   */
  double calcR();

  // double getf();

  /**
   * <p>
   * getg.
   * </p>
   *
   * @return a double
   */
  double getg();

  /**
   * method to return enthalpy of a phase in unit Joule.
   *
   * @return a double
   */
  public double getEnthalpy();

  /**
   * method to return phase enthalpy in a specified unit.
   *
   * @param unit Supported units are J, J/mol, kJ/kmol, J/kg and kJ/kg
   * @return enthalpy in specified unit
   */
  public double getEnthalpy(String unit);

  /**
   * method to return entropy of the phase.
   *
   * @return a double
   */
  public double getEntropy();

  /**
   * method to return entropy of the phase.
   *
   * @param unit Supported units are J/K, J/moleK, J/kgK and kJ/kgK
   * @return entropy in specified unit
   */
  public double getEntropy(String unit);

  /**
   * method to return viscosity of the phase.
   *
   * @return viscosity in unit kg/msec
   */
  public double getViscosity();

  /**
   * method to return viscosity of the phase in a specified unit.
   *
   * @param unit Supported units are kg/msec, Pas, cP (centipoise)
   * @return viscosity in specified unit
   */
  public double getViscosity(String unit);

  /**
   * method to return conductivity of a phase.
   *
   * @return conductivity in unit W/m*K
   */
  public double getThermalConductivity();

  /**
   * method to return conductivity in a specified unit.
   *
   * @param unit Supported units are W/mK, W/cmK
   * @return conductivity in specified unit
   */
  public double getThermalConductivity(String unit);

  /**
   * method to return specific heat capacity (Cp).
   *
   * @return Cp in unit J/K
   */
  public double getCp();

  /**
   * method to return specific heat capacity (Cp) in a specified unit.
   *
   * @param unit Supported units are J/K, J/molK, J/kgK and kJ/kgK
   * @return Cp in specified unit
   */
  public double getCp(String unit);

  /**
   * <p>
   * getHresTP.
   * </p>
   *
   * @return a double
   */
  public double getHresTP();

  /**
   * <p>
   * getGresTP.
   * </p>
   *
   * @return a double
   */
  public double getGresTP();

  /**
   * method to return specific heat capacity (Cv).
   *
   * @return Cv in unit J/K
   */
  public double getCv();

  /**
   * method to return specific heat capacity (Cv) in a specified unit.
   *
   * @param unit Supported units are J/K, J/molK, J/kgK and kJ/kgK
   * @return Cv in specified unit
   */
  public double getCv(String unit);

  /**
   * method to return real gas isentropic exponent (kappa = - Cp/Cv*(v/p)*dp/dv method to return
   * heat capacity ratio/adiabatic index/Poisson constant.
   *
   * @return kappa
   */
  public double getKappa();

  /**
   * <p>
   * getCpres.
   * </p>
   *
   * @return a double
   */
  public double getCpres();

  /**
   * <p>
   * getZ.
   * </p>
   *
   * @return a double
   */
  public double getZ();

  /**
   * <p>
   * getPseudoCriticalPressure.
   * </p>
   *
   * @return a double
   */
  public double getPseudoCriticalPressure();

  /**
   * <p>
   * getPseudoCriticalTemperature.
   * </p>
   *
   * @return a double
   */
  public double getPseudoCriticalTemperature();

  /**
   * <p>
   * getPhase.
   * </p>
   *
   * @return a {@link neqsim.thermo.phase.PhaseInterface} object
   */
  PhaseInterface getPhase();

  /**
   * <p>
   * Get number of components added to Phase.
   * </p>
   *
   * @return the number of components in Phase.
   */
  public int getNumberOfComponents();

  /**
   * <p>
   * setNumberOfComponents.
   * </p>
   *
   * @param k a int
   */
  public void setNumberOfComponents(int k);

  /**
   * <p>
   * getComponents.
   * </p>
   *
   * @return an array of {@link neqsim.thermo.component.ComponentInterface} objects
   */
  ComponentInterface[] getComponents();

  /**
   * <p>
   * Get the number of moles the phase contains.
   * </p>
   *
   * @return The number of moles in the phase.
   */
  public double getNumberOfMolesInPhase();

  /**
   * <p>
   * calcMolarVolume.
   * </p>
   *
   * @param test a boolean
   */
  public void calcMolarVolume(boolean test);

  /**
   * <p>
   * setTotalVolume.
   * </p>
   *
   * @param volume a double
   */
  public void setTotalVolume(double volume);

  /**
   * <p>
   * setMolarVolume.
   * </p>
   *
   * @param molarVolume a double
   */
  public void setMolarVolume(double molarVolume);

  // public double getInfiniteDiluteFugacity(int k);

  /**
   * <p>
   * getInfiniteDiluteFugacity.
   * </p>
   *
   * @param k a int
   * @param p a int
   * @return a double
   */
  public double getInfiniteDiluteFugacity(int k, int p);

  /**
   * <p>
   * getHelmholtzEnergy.
   * </p>
   *
   * @return a double
   */
  public double getHelmholtzEnergy();

  /**
   * <p>
   * getNumberOfMolecularComponents.
   * </p>
   *
   * @return a int
   */
  public int getNumberOfMolecularComponents();

  /**
   * <p>
   * getNumberOfIonicComponents.
   * </p>
   *
   * @return a int
   */
  public int getNumberOfIonicComponents();

  // double calcA2(PhaseInterface phase, double temperature, double pressure, int
  // numbcomp);
  // double calcB2(PhaseInterface phase, double temperature, double pressure, int
  // numbcomp);

  /**
   * <p>
   * getA.
   * </p>
   *
   * @return a double
   */
  public double getA();

  /**
   * <p>
   * getB.
   * </p>
   *
   * @return a double
   */
  public double getB();
  // public double getBi();

  /**
   * <p>
   * getAT.
   * </p>
   *
   * @return a double
   */
  public double getAT();

  /**
   * <p>
   * getATT.
   * </p>
   *
   * @return a double
   */
  public double getATT();
  // public double getAiT();

  /**
   * <p>
   * clone.
   * </p>
   *
   * @return a {@link neqsim.thermo.phase.PhaseInterface} object
   */
  public PhaseInterface clone();

  /**
   * Get temperature of phase.
   *
   * @return temperature in unit K
   */
  public double getTemperature();

  /**
   * method to return temperature in a specified unit.
   *
   * @param unit Supported units are K, C, R
   * @return temperature in specified unit
   */
  public double getTemperature(String unit);

  /**
   * Get pressure of phase.
   *
   * @return pressure in unit bara
   */
  public double getPressure();

  /**
   * Get pressure of phase in a specified unit.
   *
   * @param unit Supported units are bara, barg, Pa, MPa, psi, psia, psig
   * @return pressure in specified unit
   */
  public double getPressure(String unit);

  /**
   * Get molar mass of phase.
   *
   * @return molar mass in unit kg/mol
   */
  public double getMolarMass();

  /**
   * method to get molar mass of a fluid phase.
   *
   * @param unit Supported units are kg/mol, gr/mol
   * @return molar mass in specified unit
   */
  public double getMolarMass(String unit);

  /**
   * <p>
   * getInternalEnergy.
   * </p>
   *
   * @return a double
   */
  public double getInternalEnergy();

  /**
   * <p>
   * getdPdrho.
   * </p>
   *
   * @return a double
   */
  public double getdPdrho();

  /**
   * <p>
   * getdPdTVn.
   * </p>
   *
   * @return a double
   */
  public double getdPdTVn();

  /**
   * <p>
   * getdPdVTn.
   * </p>
   *
   * @return a double
   */
  public double getdPdVTn();

  /**
   * <p>
   * Fn.
   * </p>
   *
   * @return a double
   */
  public double Fn();

  /**
   * <p>
   * FT.
   * </p>
   *
   * @return a double
   */
  public double FT();

  /**
   * <p>
   * FV.
   * </p>
   *
   * @return a double
   */
  public double FV();

  /**
   * <p>
   * FD.
   * </p>
   *
   * @return a double
   */
  public double FD();

  /**
   * <p>
   * FB.
   * </p>
   *
   * @return a double
   */
  public double FB();

  /**
   * <p>
   * gb.
   * </p>
   *
   * @return a double
   */
  public double gb();

  /**
   * <p>
   * fb.
   * </p>
   *
   * @return a double
   */
  public double fb();

  /**
   * <p>
   * gV.
   * </p>
   *
   * @return a double
   */
  public double gV();

  /**
   * <p>
   * fv.
   * </p>
   *
   * @return a double
   */
  public double fv();

  /**
   * <p>
   * FnV.
   * </p>
   *
   * @return a double
   */
  public double FnV();

  /**
   * <p>
   * FnB.
   * </p>
   *
   * @return a double
   */
  public double FnB();

  /**
   * <p>
   * FTT.
   * </p>
   *
   * @return a double
   */
  public double FTT();

  /**
   * <p>
   * FBT.
   * </p>
   *
   * @return a double
   */
  public double FBT();

  /**
   * <p>
   * FDT.
   * </p>
   *
   * @return a double
   */
  public double FDT();

  /**
   * <p>
   * FBV.
   * </p>
   *
   * @return a double
   */
  public double FBV();

  /**
   * <p>
   * FBB.
   * </p>
   *
   * @return a double
   */
  public double FBB();

  /**
   * <p>
   * FDV.
   * </p>
   *
   * @return a double
   */
  public double FDV();

  /**
   * <p>
   * FBD.
   * </p>
   *
   * @return a double
   */
  public double FBD();

  /**
   * <p>
   * FTV.
   * </p>
   *
   * @return a double
   */
  public double FTV();

  /**
   * <p>
   * FVV.
   * </p>
   *
   * @return a double
   */
  public double FVV();

  /**
   * <p>
   * gVV.
   * </p>
   *
   * @return a double
   */
  public double gVV();

  /**
   * <p>
   * gBV.
   * </p>
   *
   * @return a double
   */
  public double gBV();

  /**
   * <p>
   * gBB.
   * </p>
   *
   * @return a double
   */
  public double gBB();

  /**
   * <p>
   * fVV.
   * </p>
   *
   * @return a double
   */
  public double fVV();

  /**
   * <p>
   * fBV.
   * </p>
   *
   * @return a double
   */
  public double fBV();

  /**
   * <p>
   * fBB.
   * </p>
   *
   * @return a double
   */
  public double fBB();

  /**
   * <p>
   * Calculate derivative of F per Temperature, i.e., dF/dT.
   * </p>
   *
   * @return a double
   */
  public double dFdT();

  /**
   * <p>
   * Calculate derivative of F per Volume, i.e., dF/dV.
   * </p>
   *
   * @return a double
   */
  public double dFdV();

  /**
   * <p>
   * Calculate derivative of F per Temperature and Volume, i.e., dF/dT * 1/dV.
   * </p>
   *
   * @return a double
   */
  public double dFdTdV();

  /**
   * <p>
   * dFdVdV.
   * </p>
   *
   * @return a double
   */
  public double dFdVdV();

  /**
   * <p>
   * dFdTdT.
   * </p>
   *
   * @return a double
   */
  public double dFdTdT();

  /**
   * <p>
   * getOsmoticCoefficientOfWater.
   * </p>
   *
   * @return a double
   */
  public double getOsmoticCoefficientOfWater();

  /**
   * <p>
   * getOsmoticCoefficient.
   * </p>
   *
   * @param watNumb a int
   * @return a double
   */
  public double getOsmoticCoefficient(int watNumb);

  /**
   * <p>
   * getMeanIonicActivity.
   * </p>
   *
   * @param comp1 a int
   * @param comp2 a int
   * @return a double
   */
  public double getMeanIonicActivity(int comp1, int comp2);

  /**
   * <p>
   * getLogInfiniteDiluteFugacity.
   * </p>
   *
   * @param k a int
   * @param p a int
   * @return a double
   */
  public double getLogInfiniteDiluteFugacity(int k, int p);

  /**
   * <p>
   * getLogInfiniteDiluteFugacity.
   * </p>
   *
   * @param k a int
   * @return a double
   */
  public double getLogInfiniteDiluteFugacity(int k);

  /**
   * Get mixing rule.
   *
   * @return a MixingRulesInterface
   */
  public MixingRulesInterface getMixingRule();

  /**
   * Get mixing rule type.
   *
   * @return a MixingRuleTypeInterface
   */
  public MixingRuleTypeInterface getMixingRuleType();

  /**
   * <p>
   * initRefPhases.
   * </p>
   *
   * @param onlyPure a boolean
   */
  public void initRefPhases(boolean onlyPure);

  /**
   * <p>
   * Indexed getter for property refPhase.
   * </p>
   *
   * @param index a int
   * @return a {@link neqsim.thermo.phase.PhaseInterface} object
   */
  public neqsim.thermo.phase.PhaseInterface getRefPhase(int index);

  /**
   * <p>
   * Getter for property refPhase.
   * </p>
   *
   * @return an array of {@link neqsim.thermo.phase.PhaseInterface} objects
   */
  public neqsim.thermo.phase.PhaseInterface[] getRefPhase();

  /**
   * <p>
   * Indexed setter for property refPhase.
   * </p>
   *
   * @param index a int
   * @param refPhase a {@link neqsim.thermo.phase.PhaseInterface} object
   */
  public void setRefPhase(int index, neqsim.thermo.phase.PhaseInterface refPhase);

  /**
   * <p>
   * Setter for property refPhase.
   * </p>
   *
   * @param refPhase an array of {@link neqsim.thermo.phase.PhaseInterface} objects
   */
  public void setRefPhase(neqsim.thermo.phase.PhaseInterface[] refPhase);

  /**
   * <p>
   * setParams.
   * </p>
   *
   * @param phase a {@link neqsim.thermo.phase.PhaseInterface} object
   * @param alpha an array of type double
   * @param Dij an array of type double
   * @param DijT an array of type double
   * @param mixRule an array of {@link java.lang.String} objects
   * @param intparam an array of type double
   */
  public void setParams(PhaseInterface phase, double[][] alpha, double[][] Dij, double[][] DijT,
      String[][] mixRule, double[][] intparam);

  /**
   * Getter for property pt.
   *
   * @return PhaseType enum object.
   */
  public PhaseType getType();

  /**
   * Setter for property pt.
   *
   * @param pt PhaseType to set.
   */
  public void setType(PhaseType pt);

  /**
   * <p>
   * Getter for property phaseTypeName.
   * </p>
   *
   * @return a {@link java.lang.String} object
   */
  public default String getPhaseTypeName() {
    return getType().getDesc();
  }

  /**
   * <p>
   * Setter for property phaseTypeName.
   * </p>
   *
   * @param phaseTypeName a {@link java.lang.String} object
   */
  public default void setPhaseTypeName(String phaseTypeName) {
    setType(PhaseType.byDesc(phaseTypeName));
  }

  /**
   * <p>
   * Check if mixing rule is defined.
   * </p>
   *
   * @return Returns true if MixingRule is defined and false if not.
   */
  public boolean isMixingRuleDefined();

  /**
   * <p>
   * getActivityCoefficientSymetric.
   * </p>
   *
   * @param k a int
   * @return a double
   */
  public double getActivityCoefficientSymetric(int k);

  /**
   * <p>
   * getActivityCoefficientUnSymetric.
   * </p>
   *
   * @param k a int
   * @return a double
   */
  public double getActivityCoefficientUnSymetric(int k);

  /**
   * Verify if phase has a component.
   *
   * @param name Name of component to look for. NB! Converts name to normalized name.
   * @return True if component is found.
   */
  public default boolean hasComponent(String name) {
    return hasComponent(name, true);
  }

  /**
   * Verify if phase has a component.
   *
   * @param name Name of component to look for.
   * @param normalized Set true to convert input name to normalized component name.
   * @return True if component is found.
   */
  public boolean hasComponent(String name, boolean normalized);

  /**
   * <p>
   * getLogActivityCoefficient.
   * </p>
   *
   * @param k a int
   * @param p a int
   * @return a double
   */
  public double getLogActivityCoefficient(int k, int p);

  /**
   * <p>
   * isConstantPhaseVolume.
   * </p>
   *
   * @return a boolean
   */
  public boolean isConstantPhaseVolume();

  /**
   * <p>
   * setConstantPhaseVolume.
   * </p>
   *
   * @param constantPhaseVolume a boolean
   */
  public void setConstantPhaseVolume(boolean constantPhaseVolume);

  /**
   * method to get the speed of sound of a phase note: implemented in phaseEos.
   *
   * @return speed of sound in m/s
   */
  public double getSoundSpeed();

  /**
   * method to get the speed of sound of a system. The sound speed is implemented based on a molar
   * average over the phases
   *
   * @param unit Supported units are m/s, km/h
   * @return speed of sound in m/s
   */
  public double getSoundSpeed(String unit);

  /**
   * method to return name of thermodynamic model
   *
   * @return String model name
   */
  public String getModelName();

  /**
   * method to return Z volume corrected gas compressibility
   *
   * @return double Z volume corrected
   */
  public double getZvolcorr();
}<|MERGE_RESOLUTION|>--- conflicted
+++ resolved
@@ -420,7 +420,7 @@
   public double[] getProperties_GERG2008();
 
 
-<<<<<<< HEAD
+
 
   /**
  * method to get helium density of a phase using the Vega EoS.
@@ -429,10 +429,7 @@
  */
   public double getDensity_Vega();
 
-  /**
-   * <p>
-   * method to get helium properties of a phase using the Vega EoS.
-=======
+ 
   /**
    * method to get Leachman density of a phase using the Leachman EoS.
    * 
@@ -451,14 +448,13 @@
   /**
    * <p>
    * method to get Leachman properties of a phase using the Leachman EoS.
->>>>>>> ffa079d1
    * </p>
    *
    * @return an array of type double
    */
-<<<<<<< HEAD
+
   public double[] getProperties_Vega();
-=======
+
 
   public double[] getProperties_Leachman(String hydrogenType);
 
@@ -469,7 +465,7 @@
    */
 
   public double[] getProperties_Leachman();
->>>>>>> ffa079d1
+
 
   /**
    * method to get density of a phase note: does not use Peneloux volume correction.
