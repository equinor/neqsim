/*
 * PhaseInterface.java
 *
 * Created on 3. juni 2000, 14:45
 */

package neqsim.thermo.phase;

import neqsim.thermo.ThermodynamicConstantsInterface;
import neqsim.thermo.component.ComponentInterface;
import neqsim.thermo.system.SystemInterface;

/**
 * <p>
 * PhaseInterface interface.
 * </p>
 *
 * @author Even Solbraa
 * @version $Id: $Id
 */
public interface PhaseInterface extends ThermodynamicConstantsInterface, Cloneable {
  /**
   * <p>
   * addcomponent.
   * </p>
   *
   * @param name a {@link java.lang.String} object
   * @param moles a double
   * @param molesInPhase a double
   * @param compNumber a int
   */
  public void addComponent(String name, double moles, double molesInPhase, int compNumber);

  /**
   * <p>
   * addcomponent.
   * </p>
   *
   * @param name a {@link java.lang.String} object
   * @param moles a double
   * @param molesInPhase a double
   * @param compNumber a int
   * @deprecated Replaced by {@link addComponent}
   */
  @Deprecated
  public default void addcomponent(String name, double moles, double molesInPhase, int compNumber) {
    this.addComponent(name, moles, molesInPhase, compNumber);
  }

  /**
   * <p>
   * setMoleFractions.
   * </p>
   *
   * @param x an array of {@link double} objects
   */
  public void setMoleFractions(double[] x);

  /**
   * <p>
   * getPhaseFraction.
   * </p>
   *
   * @return a double
   */
  public double getPhaseFraction();

  /**
   * <p>
   * Returns the composition vector in unit molefraction/wtfraction/molespersec/volumefraction.
   * </p>
   *
   * @param unit Supported units are molefraction, wtfraction, molespersec, volumefraction
   * @return composition array with unit
   */
  public double[] getComposition(String unit);

  /**
   * <p>
   * getCp0.
   * </p>
   *
   * @return a double
   */
  public double getCp0();

  /**
   * method to get density of a phase using the AGA8-Detail EoS.
   *
   * @return density with unit kg/m3
   */
  public double getDensity_AGA8();

  /**
   * method to get the Joule Thomson Coefficient of a phase.
   *
   * @return Joule Thomson coefficient in K/bar
   */
  public double getJouleThomsonCoefficient();

  /**
   * method to get the Joule Thomson Coefficient of a phase.
   *
   * @param unit Supported units are K/bar, C/bar
   * @return Joule Thomson coefficient in specified unit
   */
  public double getJouleThomsonCoefficient(String unit);

  /**
   * Returns the mole composition vector in unit mole fraction.
   *
   * @return an array of {@link double} objects
   */
  public double[] getMolarComposition();

  /**
   * <p>
   * resetPhysicalProperties.
   * </p>
   */
  public void resetPhysicalProperties();

  /**
   * method to return phase volume note: without Peneloux volume correction.
   *
   * @return volume in unit m3*1e5
   */
  public double getVolume();

  /**
   * method to return fluid volume.
   *
   * @param unit Supported units are m3, litre
   * @return volume in specified unit
   */
  public double getVolume(String unit);

  /**
   * method to return heat capacity ratio/adiabatic index/Poisson constant. The method calculates it
   * as Cp (real) /Cv (real).
   *
   * @return gamma
   */
  public double getGamma();

  /**
   * method to return heat capacity ratio calculated as Cp/(Cp-R*getNumberOfMolesInPhase).
   *
   * @return kappa
   */
  public default double getGamma2() {
    return getCp() / (getCp() - ThermodynamicConstantsInterface.R * getNumberOfMolesInPhase());
  }

  /**
   * <p>
   * getComponentWithIndex.
   * </p>
   *
   * @param index a int
   * @return a {@link neqsim.thermo.component.ComponentInterface} object
   */
  public ComponentInterface getComponentWithIndex(int index);

  /**
   * <p>
   * getWtFractionOfWaxFormingComponents.
   * </p>
   *
   * @return a double
   */
  public double getWtFractionOfWaxFormingComponents();

  /**
   * <p>
   * getCompressibilityX.
   * </p>
   *
   * @return a double
   */
  public double getCompressibilityX();

  /**
   * <p>
   * getCompressibilityY.
   * </p>
   *
   * @return a double
   */
  public double getCompressibilityY();

  /**
   * <p>
   * getIsothermalCompressibility.
   * </p>
   *
   * @return a double
   */
  public double getIsothermalCompressibility();

  /**
   * <p>
   * getIsobaricThermalExpansivity.
   * </p>
   *
   * @return a double
   */
  public double getIsobaricThermalExpansivity();

  /**
   * <p>
   * getdrhodN.
   * </p>
   *
   * @return a double
   */
  public double getdrhodN();

  /**
   * <p>
   * setInitType.
   * </p>
   *
   * @param initType a int
   */
  public void setInitType(int initType);

  /**
   * <p>
   * init.
   * </p>
   */
  public void init();

  /**
   * <p>
   * init. Uses existing phase type.
   * </p>
   *
   * @param totalNumberOfMoles Total number of moles in all phases of Stream.
   * @param numberOfComponents Number of components.
   * @param type a int. Use 0 to init, and 1 to reset.
   * @param beta Beta parameter.
   */
  public default void init(double totalNumberOfMoles, int numberOfComponents, int type,
      double beta) {
    init(totalNumberOfMoles, numberOfComponents, type, getType(), beta);
  }

  /**
   * <p>
   * init.
   * </p>
   *
   * @param totalNumberOfMoles a double
   * @param numberOfComponents a int
   * @param type a int. Use 0 to init, and 1 to reset.
   * @param pt Type of phase.
   * @param beta a double
   */
<<<<<<< HEAD
  public void init(double totalNumberOfMoles, int numberOfComponents, int type, PhaseType pt,
      double beta);
=======
  public default void init(double totalNumberOfMoles, int numberOfComponents, int type,
      PhaseType pt, double beta) {
    init(totalNumberOfMoles, numberOfComponents, type, pt.getValue(), beta);
  }
>>>>>>> 38efcbb9

  /**
   * <p>
   * init.
   * </p>
   *
   * @param totalNumberOfMoles a double
   * @param numberOfComponents a int
   * @param type a int. Use 0 to init, and 1 to reset.
<<<<<<< HEAD
   * @param phase Phase type index.
   * @param beta a double
   * @deprecated Replace function using PhaseType input.
   */
  @Deprecated
  public default void init(double totalNumberOfMoles, int numberOfComponents, int type, int phase,
      double beta) {
    init(totalNumberOfMoles, numberOfComponents, type, PhaseType.byValue(phase), beta);
  }


=======
   * @param ptNumber Phase type index.
   * @param beta a double
   * @deprecated Replace with init-function using PhaseType input.
   */
  @Deprecated
  public void init(double totalNumberOfMoles, int numberOfComponents, int type, int ptNumber,
      double beta);
>>>>>>> 38efcbb9

  /**
   * <p>
   * initPhysicalProperties.
   * </p>
   */
  public void initPhysicalProperties();

  /**
   * <p>
   * initPhysicalProperties.
   * </p>
   *
   * @param type a {@link java.lang.String} object
   */
  public void initPhysicalProperties(String type);

  /**
   * <p>
   * getdrhodP.
   * </p>
   *
   * @return a double
   */
  public double getdrhodP();

  /**
   * <p>
   * getdrhodT.
   * </p>
   *
   * @return a double
   */
  public double getdrhodT();

  /**
   * <p>
   * getEnthalpydP.
   * </p>
   *
   * @return a double
   */
  public double getEnthalpydP();

  /**
   * <p>
   * getEnthalpydT.
   * </p>
   *
   * @return a double
   */
  public double getEnthalpydT();

  /**
   * <p>
   * getEntropydP.
   * </p>
   *
   * @return a double
   */
  public double getEntropydP();

  /**
   * <p>
   * getEntropydT.
   * </p>
   *
   * @return a double
   */
  public double getEntropydT();

  /**
   * <p>
   * getMoleFraction.
   * </p>
   *
   * @return a double
   */
  public double getMoleFraction();

  /**
   * <p>
   * getcomponentArray.
   * </p>
   *
   * @return an array of {@link neqsim.thermo.component.ComponentInterface} objects
   */
  public ComponentInterface[] getcomponentArray();

  /**
   * <p>
   * getMass.
   * </p>
   *
   * @return a double
   */
  public double getMass();

  /**
   * <p>
   * getWtFraction.
   * </p>
   *
   * @param system a {@link neqsim.thermo.system.SystemInterface} object
   * @return a double
   */
  public double getWtFraction(SystemInterface system);

  /**
   * method to return molar volume of the phase note: without Peneloux volume correction.
   *
   * @return molar volume volume in unit m3/mol*1e5
   */
  public double getMolarVolume();

  /**
   * method to return flow rate of a phase.
   *
   * @param flowunit Supported units are kg/sec, kg/min, m3/sec, m3/min, m3/hr, mole/sec, mole/min,
   *        mole/hr
   * @return flow rate in specified unit
   */
  public double getFlowRate(String flowunit);

  /**
   * <p>
   * setComponentArray.
   * </p>
   *
   * @param components an array of {@link neqsim.thermo.component.ComponentInterface} objects
   */
  public void setComponentArray(ComponentInterface[] components);

  /**
   * method to get density of a phase using the GERG-2008 EoS.
   *
   * @return density with unit kg/m3
   */
  public double getDensity_GERG2008();

  /**
   * <p>
   * method to get GERG properties of a phase using the GERG-2008 EoS.
   * </p>
   *
   * @return an array of {@link double} objects
   */
  public double[] getProperties_GERG2008();

  /**
   * method to get density of a phase note: does not use Peneloux volume correction.
   *
   * @return density with unit kg/m3
   */
  public double getDensity();

  /**
   * method to get density of a fluid note: with Peneloux volume correction.
   *
   * @param unit Supported units are kg/m3, mol/m3
   * @return density in specified unit
   */
  public double getDensity(String unit);

  /**
   * <p>
   * removeComponent.
   * </p>
   *
   * @param name a {@link java.lang.String} object
   * @param moles a double
   * @param molesInPhase a double
   * @param compNumber a int
   */
  public void removeComponent(String name, double moles, double molesInPhase, int compNumber);

  /**
   * <p>
   * getFugacity.
   * </p>
   *
   * @param compNumb a int
   * @return a double
   */
  public double getFugacity(int compNumb);

  /**
   * <p>
   * getFugacity.
   * </p>
   *
   * @param compName a {@link java.lang.String} object
   * @return a double
   */
  public double getFugacity(String compName);

  /**
   * method to return phase volume note: without Peneloux volume correction.
   *
   * @return volume in unit m3*1e5
   */
  public double getTotalVolume();

  /**
   * method to return phase volume with Peneloux volume correction need to call
   * initPhysicalProperties() before this method is called.
   *
   * @return volume in unit m3
   */
  public double getCorrectedVolume();

  /**
   * <p>
   * hasTBPFraction.
   * </p>
   *
   * @return a boolean
   */
  public boolean hasTBPFraction();

  /**
   * <p>
   * getMolalMeanIonicActivity.
   * </p>
   *
   * @param comp1 a int
   * @param comp2 a int
   * @return a double
   */
  public double getMolalMeanIonicActivity(int comp1, int comp2);

  /**
   * <p>
   * getGibbsEnergy.
   * </p>
   *
   * @return a double
   */
  public double getGibbsEnergy();

  /**
   * <p>
   * getMixGibbsEnergy.
   * </p>
   *
   * @return a double
   */
  public double getMixGibbsEnergy();

  /**
   * <p>
   * getExessGibbsEnergy.
   * </p>
   *
   * @return a double
   * @deprecated Replaced by {@link getExcessGibbsEnergy}.
   */
  @Deprecated
  public default double getExessGibbsEnergy() {
    return getExcessGibbsEnergy();
  }

  /**
   * <p>
   * getExessGibbsEnergySymetric.
   * </p>
   *
   *
   * @return a double
   * @deprecated Replace by {@link getExcessGibbsEnergySymetric}.
   */
  @Deprecated
  public default double getExessGibbsEnergySymetric() {
    return getExcessGibbsEnergySymetric();
  }

  /**
   * <p>
   * getExcessGibbsEnergy.
   * </p>
   *
   * @return a double
   */
  public double getExcessGibbsEnergy();

  /**
   * <p>
   * getExcessGibbsEnergySymetric.
   * </p>
   *
   * @return a double
   */
  public double getExcessGibbsEnergySymetric();

  /**
   * <p>
   * hasPlusFraction.
   * </p>
   *
   * @return a boolean
   */
  public boolean hasPlusFraction();

  /**
   * <p>
   * getSresTP.
   * </p>
   *
   * @return a double
   */
  public double getSresTP();

  /**
   * <p>
   * Setter for property beta.
   * </p>
   *
   * @param beta a double
   */
  public void setBeta(double beta);

  /**
   * <p>
   * setProperties. Transfer properties from another phase object.
   * </p>
   *
   * @param phase a {@link neqsim.thermo.phase.PhaseInterface} object
   */
  public void setProperties(PhaseInterface phase);

  /**
   * <p>
   * useVolumeCorrection.
   * </p>
   *
   * @param volcor a boolean
   */
  public void useVolumeCorrection(boolean volcor);

  /**
   * <p>
   * useVolumeCorrection.
   * </p>
   *
   * @return a boolean
   */
  public boolean useVolumeCorrection();

  /**
   * <p>
   * getBeta.
   * </p>
   *
   * @return a double
   */
  public double getBeta();

  /**
   * <p>
   * getWtFrac.
   * </p>
   *
   * @param component a int
   * @return a double
   */
  public double getWtFrac(int component);

  /**
   * <p>
   * getWtFrac.
   * </p>
   *
   * @param componentName a {@link java.lang.String} object
   * @return a double
   */
  public double getWtFrac(String componentName);

  /**
   * <p>
   * setMixingRuleGEModel.
   * </p>
   *
   * @param name a {@link java.lang.String} object
   */
  public void setMixingRuleGEModel(String name);

  /**
   * <p>
   * getComponent.
   * </p>
   *
   * @param name a {@link java.lang.String} object
   * @return a {@link neqsim.thermo.component.ComponentInterface} object
   */
  public ComponentInterface getComponent(String name);

  /**
   * <p>
   * getComponent.
   * </p>
   *
   * @param i a int
   * @return a {@link neqsim.thermo.component.ComponentInterface} object
   */
  public ComponentInterface getComponent(int i);

  /**
   * <p>
   * getActivityCoefficient.
   * </p>
   *
   * @param k a int
   * @return a double
   */
  public double getActivityCoefficient(int k);

  /**
   * <p>
   * getActivityCoefficient.
   * </p>
   *
   * @param k a int
   * @param p a int
   * @return a double
   */
  public double getActivityCoefficient(int k, int p);

  /**
   * <p>
   * Set the pressure in bara (absolute pressure in bar).
   * </p>
   *
   * @param pres a double
   */
  public void setPressure(double pres);

  /**
   * <p>
   * getpH.
   * </p>
   *
   * @return a double
   */
  public double getpH();

  /**
   * <p>
   * normalize.
   * </p>
   */
  public void normalize();

  /**
   * <p>
   * getLogPureComponentFugacity.
   * </p>
   *
   * @param k a int
   * @return a double
   */
  public double getLogPureComponentFugacity(int k);

  /**
   * <p>
   * getPureComponentFugacity.
   * </p>
   *
   * @param k a int
   * @return a double
   */
  public double getPureComponentFugacity(int k);

  /**
   * <p>
   * getPureComponentFugacity.
   * </p>
   *
   * @param k a int
   * @param pure a boolean
   * @return a double
   */
  public double getPureComponentFugacity(int k, boolean pure);

  /**
   * <p>
   * addMolesChemReac.
   * </p>
   *
   * @param component a int
   * @param dn a double
   */
  public void addMolesChemReac(int component, double dn);

  /**
   * <p>
   * addMolesChemReac.
   * </p>
   *
   * @param component Component number
   * @param dn a double
   * @param totdn a double
   */
  public void addMolesChemReac(int component, double dn, double totdn);

  /**
   * <p>
   * setEmptyFluid.
   * </p>
   */
  public void setEmptyFluid();

  /**
   * <p>
   * setPhysicalProperties.
   * </p>
   */
  public void setPhysicalProperties();

  /**
   * <p>
   * specify the type model for the physical properties you want to use.
   * </p>
   *
   * @param type 0 Orginal/default 1 Water 2 Glycol 3 Amine 4 CO2Water 6 Basic
   */
  public void setPhysicalProperties(int type);

  /**
   * <p>
   * getInitType.
   * </p>
   *
   * @return a int
   */
  public int getInitType();

  /**
   * <p>
   * setAttractiveTerm.
   * </p>
   *
   * @param i a int
   */
  public void setAttractiveTerm(int i);

  /**
   * <p>
   * resetMixingRule.
   * </p>
   *
   * @param type a int
   */
  public void resetMixingRule(int type);

  /**
   * Set the temperature of a phase.
   *
   * @param temperature in unit Kelvin
   */
  public void setTemperature(double temperature);

  /**
   * <p>
   * getPhysicalProperties.
   * </p>
   *
   * @return a {@link neqsim.physicalProperties.physicalPropertySystem.PhysicalPropertiesInterface}
   *         object
   */
  public neqsim.physicalProperties.physicalPropertySystem.PhysicalPropertiesInterface getPhysicalProperties();

  /**
   * <p>
   * molarVolume.
   * </p>
   *
   * @param pressure a double
   * @param temperature a double
   * @param A a double
   * @param B a double
   * @param phase a int
   * @return a double
   * @throws neqsim.util.exception.IsNaNException if any.
   * @throws neqsim.util.exception.TooManyIterationsException if any.
   */
  double molarVolume(double pressure, double temperature, double A, double B, int phase)
      throws neqsim.util.exception.IsNaNException, neqsim.util.exception.TooManyIterationsException;

  /**
   * <p>
   * geta.
   * </p>
   *
   * @param phase a {@link neqsim.thermo.phase.PhaseInterface} object
   * @param temperature a double
   * @param pressure a double
   * @param numbcomp a int
   * @return a double
   */
  public double geta(PhaseInterface phase, double temperature, double pressure, int numbcomp);

  /**
   * <p>
   * getb.
   * </p>
   *
   * @param phase a {@link neqsim.thermo.phase.PhaseInterface} object
   * @param temperature a double
   * @param pressure a double
   * @param numbcomp a int
   * @return a double
   */
  public double getb(PhaseInterface phase, double temperature, double pressure, int numbcomp);

  /**
   * <p>
   * getAntoineVaporPressure.
   * </p>
   *
   * @param temp a double
   * @return a double
   */
  public double getAntoineVaporPressure(double temp);

  /**
   * <p>
   * calcA.
   * </p>
   *
   * @param phase a {@link neqsim.thermo.phase.PhaseInterface} object
   * @param temperature a double
   * @param pressure a double
   * @param numbcomp a int
   * @return a double
   */
  double calcA(PhaseInterface phase, double temperature, double pressure, int numbcomp);

  /**
   * <p>
   * calcB.
   * </p>
   *
   * @param phase a {@link neqsim.thermo.phase.PhaseInterface} object
   * @param temperature a double
   * @param pressure a double
   * @param numbcomp a int
   * @return a double
   */
  double calcB(PhaseInterface phase, double temperature, double pressure, int numbcomp);

  /**
   * <p>
   * calcAi.
   * </p>
   *
   * @param compNumb a int
   * @param phase a {@link neqsim.thermo.phase.PhaseInterface} object
   * @param temperature a double
   * @param pressure a double
   * @param numbcomp a int
   * @return a double
   */
  double calcAi(int compNumb, PhaseInterface phase, double temperature, double pressure,
      int numbcomp);

  /**
   * <p>
   * calcAiT.
   * </p>
   *
   * @param compNumb a int
   * @param phase a {@link neqsim.thermo.phase.PhaseInterface} object
   * @param temperature a double
   * @param pressure a double
   * @param numbcomp a int
   * @return a double
   */
  double calcAiT(int compNumb, PhaseInterface phase, double temperature, double pressure,
      int numbcomp);

  /**
   * <p>
   * calcAij.
   * </p>
   *
   * @param compNumb a int
   * @param j a int
   * @param phase a {@link neqsim.thermo.phase.PhaseInterface} object
   * @param temperature a double
   * @param pressure a double
   * @param numbcomp a int
   * @return a double
   */
  double calcAij(int compNumb, int j, PhaseInterface phase, double temperature, double pressure,
      int numbcomp);

  /**
   * <p>
   * calcBij.
   * </p>
   *
   * @param compNumb a int
   * @param j a int
   * @param phase a {@link neqsim.thermo.phase.PhaseInterface} object
   * @param temperature a double
   * @param pressure a double
   * @param numbcomp a int
   * @return a double
   */
  double calcBij(int compNumb, int j, PhaseInterface phase, double temperature, double pressure,
      int numbcomp);

  /**
   * <p>
   * calcAT.
   * </p>
   *
   * @param compNumb a int
   * @param phase a {@link neqsim.thermo.phase.PhaseInterface} object
   * @param temperature a double
   * @param pressure a double
   * @param numbcomp a int
   * @return a double
   */
  double calcAT(int compNumb, PhaseInterface phase, double temperature, double pressure,
      int numbcomp);

  /**
   * <p>
   * calcBi.
   * </p>
   *
   * @param compNumb a int
   * @param phase a {@link neqsim.thermo.phase.PhaseInterface} object
   * @param temperature a double
   * @param pressure a double
   * @param numbcomp a int
   * @return a double
   */
  double calcBi(int compNumb, PhaseInterface phase, double temperature, double pressure,
      int numbcomp);

  /**
   * <p>
   * calcR.
   * </p>
   *
   * @return a double
   */
  double calcR();

  // double getf();

  /**
   * <p>
   * getg.
   * </p>
   *
   * @return a double
   */
  double getg();

  /**
   * <p>
   * addMoles.
   * </p>
   *
   * @param component a int
   * @param dn a double
   */
  public void addMoles(int component, double dn);

  /**
   * method to return enthalpy of a phase in unit Joule.
   *
   * @return a double
   */
  public double getEnthalpy();

  /**
   * method to return phase enthalpy in a specified unit.
   *
   * @param unit Supported units are J, J/mol, J/kg and kJ/kg
   * @return enthalpy in specified unit
   */
  public double getEnthalpy(String unit);

  /**
   * method to return entropy of the phase.
   *
   * @return a double
   */
  public double getEntropy();

  /**
   * method to return entropy of the phase.
   *
   * @param unit Supported units are J/K, J/moleK, J/kgK and kJ/kgK
   * @return entropy in specified unit
   */
  public double getEntropy(String unit);

  /**
   * method to return viscosity of the phase.
   *
   * @return viscosity in unit kg/msec
   */
  public double getViscosity();

  /**
   * method to return viscosity og the phase in a specified unit.
   *
   * @param unit Supported units are kg/msec, cP (centipoise)
   * @return viscosity in specified unit
   */
  public double getViscosity(String unit);

  /**
   * method to return conductivity of a phase.
   *
   * @return conductivity in unit W/m*K
   * @deprecated use {@link #getThermalConductivity()} instead.
   */
  @Deprecated
  public double getConductivity();

  /**
   * method to return conductivity in a specified unit.
   *
   * @param unit Supported units are W/mK, W/cmK
   * @return conductivity in specified unit
   * @deprecated use {@link #getThermalConductivity(String unit)} instead.
   */
  @Deprecated
  public double getConductivity(String unit);

  /**
   * method to return conductivity of a phase.
   *
   * @return conductivity in unit W/m*K
   */
  public double getThermalConductivity();

  /**
   * method to return conductivity in a specified unit.
   *
   * @param unit Supported units are W/mK, W/cmK
   * @return conductivity in specified unit
   */
  public double getThermalConductivity(String unit);

  /**
   * method to return specific heat capacity (Cp).
   *
   * @return Cp in unit J/K
   */
  public double getCp();

  /**
   * method to return specific heat capacity (Cp) in a specified unit.
   *
   * @param unit Supported units are J/K, J/molK, J/kgK and kJ/kgK
   * @return Cp in specified unit
   */
  public double getCp(String unit);

  /**
   * <p>
   * getHresTP.
   * </p>
   *
   * @return a double
   */
  public double getHresTP();

  /**
   * <p>
   * getGresTP.
   * </p>
   *
   * @return a double
   */
  public double getGresTP();

  /**
   * method to return specific heat capacity (Cv).
   *
   * @return Cv in unit J/K
   */
  public double getCv();

  /**
   * method to return specific heat capacity (Cv) in a specified unit.
   *
   * @param unit Supported units are J/K, J/molK, J/kgK and kJ/kgK
   * @return Cv in specified unit
   */
  public double getCv(String unit);

  /**
   * method to return real gas isentropic exponent (kappa = - Cp/Cv*(v/p)*dp/dv method to return
   * heat capacity ratio/adiabatic index/Poisson constant.
   *
   * @return kappa
   */
  public double getKappa();

  /**
   * <p>
   * getCpres.
   * </p>
   *
   * @return a double
   */
  public double getCpres();

  /**
   * <p>
   * getZ.
   * </p>
   *
   * @return a double
   */
  public double getZ();

  /**
   * <p>
   * getPseudoCriticalPressure.
   * </p>
   *
   * @return a double
   */
  public double getPseudoCriticalPressure();

  /**
   * <p>
   * getPseudoCriticalTemperature.
   * </p>
   *
   * @return a double
   */
  public double getPseudoCriticalTemperature();

  /**
   * <p>
   * getPhase.
   * </p>
   *
   * @return a {@link neqsim.thermo.phase.PhaseInterface} object
   */
  PhaseInterface getPhase();

  /**
   * <p>
   * Get number of components added to Phase.
   * </p>
   *
   * @return the number of components in Phase.
   */
  public int getNumberOfComponents();

  /**
   * <p>
   * setNumberOfComponents.
   * </p>
   *
   * @param k a int
   */
  public void setNumberOfComponents(int k);

  /**
   * <p>
   * setMixingRule.
   * </p>
   *
   * @param type a int
   */
  public void setMixingRule(int type);

  /**
   * <p>
   * getComponents.
   * </p>
   *
   * @return an array of {@link neqsim.thermo.component.ComponentInterface} objects
   */
  ComponentInterface[] getComponents();

  /**
   * <p>
   * getNumberOfMolesInPhase.
   * </p>
   *
   * @return a double
   */
  public double getNumberOfMolesInPhase();

  /**
   * <p>
   * calcMolarVolume.
   * </p>
   *
   * @param test a boolean
   */
  public void calcMolarVolume(boolean test);

  /**
   * <p>
   * setTotalVolume.
   * </p>
   *
   * @param volume a double
   */
  public void setTotalVolume(double volume);

  /**
   * <p>
   * setMolarVolume.
   * </p>
   *
   * @param molarVolume a double
   */
  public void setMolarVolume(double molarVolume);

  // public double getInfiniteDiluteFugacity(int k);

  /**
   * <p>
   * getInfiniteDiluteFugacity.
   * </p>
   *
   * @param k a int
   * @param p a int
   * @return a double
   */
  public double getInfiniteDiluteFugacity(int k, int p);

  /**
   * <p>
   * getHelmholtzEnergy.
   * </p>
   *
   * @return a double
   */
  public double getHelmholtzEnergy();

  /**
   * <p>
   * getNumberOfMolecularComponents.
   * </p>
   *
   * @return a int
   */
  public int getNumberOfMolecularComponents();

  /**
   * <p>
   * getNumberOfIonicComponents.
   * </p>
   *
   * @return a int
   */
  public int getNumberOfIonicComponents();

  // double calcA2(PhaseInterface phase, double temperature, double pressure, int
  // numbcomp);
  // double calcB2(PhaseInterface phase, double temperature, double pressure, int
  // numbcomp);

  /**
   * <p>
   * getA.
   * </p>
   *
   * @return a double
   */
  public double getA();

  /**
   * <p>
   * getB.
   * </p>
   *
   * @return a double
   */
  public double getB();
  // public double getBi();

  /**
   * <p>
   * getAT.
   * </p>
   *
   * @return a double
   */
  public double getAT();

  /**
   * <p>
   * getATT.
   * </p>
   *
   * @return a double
   */
  public double getATT();
  // public double getAiT();

  /**
   * <p>
   * clone.
   * </p>
   *
   * @return a {@link neqsim.thermo.phase.PhaseInterface} object
   */
  public PhaseInterface clone();

  /**
   * Get temperature of phase.
   *
   * @return temperature in unit K
   */
  public double getTemperature();

  /**
   * Get pressure of phase.
   *
   * @return pressure in unit bara
   */
  public double getPressure();

  /**
   * Get pressure of phase in a specified unit.
   *
   * @param unit Supported units are bara, barg, Pa and MPa
   * @return pressure in specified unit
   */
  public double getPressure(String unit);

  /**
   * method to get molar mass of a fluid phase.
   *
   * @return molar mass in unit kg/mol
   */
  public double getMolarMass();

  /**
   * <p>
   * getInternalEnergy.
   * </p>
   *
   * @return a double
   */
  public double getInternalEnergy();

  /**
   * <p>
   * getdPdrho.
   * </p>
   *
   * @return a double
   */
  public double getdPdrho();

  /**
   * <p>
   * getdPdTVn.
   * </p>
   *
   * @return a double
   */
  public double getdPdTVn();

  /**
   * <p>
   * getdPdVTn.
   * </p>
   *
   * @return a double
   */
  public double getdPdVTn();

  /**
   * <p>
   * Fn.
   * </p>
   *
   * @return a double
   */
  public double Fn();

  /**
   * <p>
   * FT.
   * </p>
   *
   * @return a double
   */
  public double FT();

  /**
   * <p>
   * FV.
   * </p>
   *
   * @return a double
   */
  public double FV();

  /**
   * <p>
   * FD.
   * </p>
   *
   * @return a double
   */
  public double FD();

  /**
   * <p>
   * FB.
   * </p>
   *
   * @return a double
   */
  public double FB();

  /**
   * <p>
   * gb.
   * </p>
   *
   * @return a double
   */
  public double gb();

  /**
   * <p>
   * fb.
   * </p>
   *
   * @return a double
   */
  public double fb();

  /**
   * <p>
   * gV.
   * </p>
   *
   * @return a double
   */
  public double gV();

  /**
   * <p>
   * fv.
   * </p>
   *
   * @return a double
   */
  public double fv();

  /**
   * <p>
   * FnV.
   * </p>
   *
   * @return a double
   */
  public double FnV();

  /**
   * <p>
   * FnB.
   * </p>
   *
   * @return a double
   */
  public double FnB();

  /**
   * <p>
   * FTT.
   * </p>
   *
   * @return a double
   */
  public double FTT();

  /**
   * <p>
   * FBT.
   * </p>
   *
   * @return a double
   */
  public double FBT();

  /**
   * <p>
   * FDT.
   * </p>
   *
   * @return a double
   */
  public double FDT();

  /**
   * <p>
   * FBV.
   * </p>
   *
   * @return a double
   */
  public double FBV();

  /**
   * <p>
   * FBB.
   * </p>
   *
   * @return a double
   */
  public double FBB();

  /**
   * <p>
   * FDV.
   * </p>
   *
   * @return a double
   */
  public double FDV();

  /**
   * <p>
   * FBD.
   * </p>
   *
   * @return a double
   */
  public double FBD();

  /**
   * <p>
   * FTV.
   * </p>
   *
   * @return a double
   */
  public double FTV();

  /**
   * <p>
   * FVV.
   * </p>
   *
   * @return a double
   */
  public double FVV();

  /**
   * <p>
   * gVV.
   * </p>
   *
   * @return a double
   */
  public double gVV();

  /**
   * <p>
   * gBV.
   * </p>
   *
   * @return a double
   */
  public double gBV();

  /**
   * <p>
   * gBB.
   * </p>
   *
   * @return a double
   */
  public double gBB();

  /**
   * <p>
   * fVV.
   * </p>
   *
   * @return a double
   */
  public double fVV();

  /**
   * <p>
   * fBV.
   * </p>
   *
   * @return a double
   */
  public double fBV();

  /**
   * <p>
   * fBB.
   * </p>
   *
   * @return a double
   */
  public double fBB();

  /**
   * <p>
   * dFdT.
   * </p>
   *
   * @return a double
   */
  public double dFdT();

  /**
   * <p>
   * dFdV.
   * </p>
   *
   * @return a double
   */
  public double dFdV();

  /**
   * <p>
   * dFdTdV.
   * </p>
   *
   * @return a double
   */
  public double dFdTdV();

  /**
   * <p>
   * dFdVdV.
   * </p>
   *
   * @return a double
   */
  public double dFdVdV();

  /**
   * <p>
   * dFdTdT.
   * </p>
   *
   * @return a double
   */
  public double dFdTdT();

  /**
   * <p>
   * getOsmoticCoefficientOfWater.
   * </p>
   *
   * @return a double
   */
  public double getOsmoticCoefficientOfWater();

  /**
   * <p>
   * getOsmoticCoefficient.
   * </p>
   *
   * @param watNumb a int
   * @return a double
   */
  public double getOsmoticCoefficient(int watNumb);

  /**
   * <p>
   * getMeanIonicActivity.
   * </p>
   *
   * @param comp1 a int
   * @param comp2 a int
   * @return a double
   */
  public double getMeanIonicActivity(int comp1, int comp2);

  /**
   * <p>
   * getLogInfiniteDiluteFugacity.
   * </p>
   *
   * @param k a int
   * @param p a int
   * @return a double
   */
  public double getLogInfiniteDiluteFugacity(int k, int p);

  /**
   * <p>
   * getLogInfiniteDiluteFugacity.
   * </p>
   *
   * @param k a int
   * @return a double
   */
  public double getLogInfiniteDiluteFugacity(int k);

  /**
   * <p>
   * Getter for property mixingRuleNumber.
   * </p>
   *
   * @return a int
   */
  public int getMixingRuleNumber();

  /**
   * <p>
   * initRefPhases.
   * </p>
   *
   * @param onlyPure a boolean
   */
  public void initRefPhases(boolean onlyPure);

  /**
   * <p>
   * Indexed getter for property refPhase.
   * </p>
   *
   * @param index a int
   * @return a {@link neqsim.thermo.phase.PhaseInterface} object
   */
  public neqsim.thermo.phase.PhaseInterface getRefPhase(int index);

  /**
   * <p>
   * Getter for property refPhase.
   * </p>
   *
   * @return an array of {@link neqsim.thermo.phase.PhaseInterface} objects
   */
  public neqsim.thermo.phase.PhaseInterface[] getRefPhase();

  /**
   * <p>
   * Indexed setter for property refPhase.
   * </p>
   *
   * @param index a int
   * @param refPhase a {@link neqsim.thermo.phase.PhaseInterface} object
   */
  public void setRefPhase(int index, neqsim.thermo.phase.PhaseInterface refPhase);

  /**
   * <p>
   * Setter for property refPhase.
   * </p>
   *
   * @param refPhase an array of {@link neqsim.thermo.phase.PhaseInterface} objects
   */
  public void setRefPhase(neqsim.thermo.phase.PhaseInterface[] refPhase);

  /**
   * <p>
   * Getter for property physicalPropertyType.
   * </p>
   *
   * @return a int
   */
  public int getPhysicalPropertyType();

  /**
   * <p>
   * Setter for property physicalPropertyType.
   * </p>
   *
   * @param physicalPropertyType a int
   */
  public void setPhysicalPropertyType(int physicalPropertyType);

  /**
   * <p>
   * setParams.
   * </p>
   *
   * @param phase a {@link neqsim.thermo.phase.PhaseInterface} object
   * @param alpha an array of {@link double} objects
   * @param Dij an array of {@link double} objects
   * @param DijT an array of {@link double} objects
   * @param mixRule an array of {@link java.lang.String} objects
   * @param intparam an array of {@link double} objects
   */
  public void setParams(PhaseInterface phase, double[][] alpha, double[][] Dij, double[][] DijT,
      String[][] mixRule, double[][] intparam);

  /**
   * Getter for property pt.
   *
   * @return PhaseType enum object.
   */
  public PhaseType getType();

  /**
   * Setter for property pt.
   *
<<<<<<< HEAD
   * @param pt PhaseType enum object to set.
=======
   * @param pt PhaseType to set.
>>>>>>> 38efcbb9
   */
  public void setType(PhaseType pt);

  /**
   * <p>
   * Getter for property phasetype as int.
   * </p>
   *
   * @return a int
   * @deprecated Replace with {@link getType}
   */
  @Deprecated
  public default int getPhaseType() {
    return getType().getValue();
  }

  /**
   * <p>
   * Setter for property phaseType.
   * </p>
   *
<<<<<<< HEAD
   * @param phaseType Phasetype as int.
=======
   * @param phaseType PhaseType as int.
>>>>>>> 38efcbb9
   * @deprecated Replace with {@link setType}
   */
  @Deprecated
  public default void setPhaseType(int phaseType) {
    setType(PhaseType.byValue(phaseType));
  }

  /**
   * <p>
   * Getter for property phaseTypeName.
   * </p>
   *
   * @return a {@link java.lang.String} object
   * @deprecated Replace with {@link getType}
   */
  @Deprecated
  public default java.lang.String getPhaseTypeName() {
    return getType().getDesc();
  }

  /**
   * <p>
   * Setter for property phaseTypeName.
   * </p>
   *
   * @param phaseTypeName a {@link java.lang.String} object
   * @deprecated Replace with {@link setType}
   */
  @Deprecated
  public default void setPhaseTypeName(java.lang.String phaseTypeName) {
    setType(PhaseType.byDesc(phaseTypeName));
  }

  /**
   * <p>
   * Getter for property mixingRuleDefined.
   * </p>
   *
   * @return a boolean
   */
  public boolean isMixingRuleDefined();

  /**
   * <p>
   * Setter for property mixingRuleDefined.
   * </p>
   *
   * @param mixingRuleDefined a boolean
   */
  public void setMixingRuleDefined(boolean mixingRuleDefined);

  /**
   * <p>
   * getActivityCoefficientSymetric.
   * </p>
   *
   * @param k a int
   * @return a double
   */
  public double getActivityCoefficientSymetric(int k);

  /**
   * <p>
   * getActivityCoefficientUnSymetric.
   * </p>
   *
   * @param k a int
   * @return a double
   */
  public double getActivityCoefficientUnSymetric(int k);

  /**
   * <p>
   * hasComponent.
   * </p>
   *
   * @param name a {@link java.lang.String} object
   * @return a boolean
   */
  public boolean hasComponent(String name);

  /**
   * <p>
   * getLogActivityCoefficient.
   * </p>
   *
   * @param k a int
   * @param p a int
   * @return a double
   */
  public double getLogActivityCoefficient(int k, int p);

  /**
   * <p>
   * isConstantPhaseVolume.
   * </p>
   *
   * @return a boolean
   */
  public boolean isConstantPhaseVolume();

  /**
   * <p>
   * setConstantPhaseVolume.
   * </p>
   *
   * @param constantPhaseVolume a boolean
   */
  public void setConstantPhaseVolume(boolean constantPhaseVolume);

  /**
   * method to get the speed of sound of a phase note: implemented in phaseEos.
   *
   * @return speed of sound in m/s
   */
  public double getSoundSpeed();
}<|MERGE_RESOLUTION|>--- conflicted
+++ resolved
@@ -258,15 +258,8 @@
    * @param pt Type of phase.
    * @param beta a double
    */
-<<<<<<< HEAD
   public void init(double totalNumberOfMoles, int numberOfComponents, int type, PhaseType pt,
       double beta);
-=======
-  public default void init(double totalNumberOfMoles, int numberOfComponents, int type,
-      PhaseType pt, double beta) {
-    init(totalNumberOfMoles, numberOfComponents, type, pt.getValue(), beta);
-  }
->>>>>>> 38efcbb9
 
   /**
    * <p>
@@ -276,27 +269,15 @@
    * @param totalNumberOfMoles a double
    * @param numberOfComponents a int
    * @param type a int. Use 0 to init, and 1 to reset.
-<<<<<<< HEAD
-   * @param phase Phase type index.
-   * @param beta a double
-   * @deprecated Replace function using PhaseType input.
-   */
-  @Deprecated
-  public default void init(double totalNumberOfMoles, int numberOfComponents, int type, int phase,
-      double beta) {
-    init(totalNumberOfMoles, numberOfComponents, type, PhaseType.byValue(phase), beta);
-  }
-
-
-=======
    * @param ptNumber Phase type index.
    * @param beta a double
    * @deprecated Replace with init-function using PhaseType input.
    */
   @Deprecated
-  public void init(double totalNumberOfMoles, int numberOfComponents, int type, int ptNumber,
-      double beta);
->>>>>>> 38efcbb9
+  public default void init(double totalNumberOfMoles, int numberOfComponents, int type,
+      int ptNumber, double beta) {
+    init(totalNumberOfMoles, numberOfComponents, type, PhaseType.byValue(ptNumber), beta);
+  }
 
   /**
    * <p>
@@ -1907,11 +1888,10 @@
   /**
    * Setter for property pt.
    *
-<<<<<<< HEAD
-   * @param pt PhaseType enum object to set.
-=======
-   * @param pt PhaseType to set.
->>>>>>> 38efcbb9
+   * <<<<<<< HEAD
+   * 
+   * @param pt PhaseType enum object to set. =======
+   * @param pt PhaseType to set. >>>>>>> master
    */
   public void setType(PhaseType pt);
 
@@ -1933,11 +1913,10 @@
    * Setter for property phaseType.
    * </p>
    *
-<<<<<<< HEAD
-   * @param phaseType Phasetype as int.
-=======
-   * @param phaseType PhaseType as int.
->>>>>>> 38efcbb9
+   * <<<<<<< HEAD
+   * 
+   * @param phaseType Phasetype as int. =======
+   * @param phaseType PhaseType as int. >>>>>>> master
    * @deprecated Replace with {@link setType}
    */
   @Deprecated
