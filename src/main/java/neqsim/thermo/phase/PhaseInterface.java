--- conflicted
+++ resolved
@@ -447,11 +447,7 @@
    * removeComponent.
    * </p>
    *
-<<<<<<< HEAD
-   * @param name a {@link java.lang.String} object
-=======
    * @param name a {@link String} object
->>>>>>> 42662b16
    * @param moles a double
    * @param molesInPhase a double
    * @param compNumber a int
@@ -547,8 +543,6 @@
   /**
    * <p>
    * getExessGibbsEnergySymetric.
-<<<<<<< HEAD
-=======
    * </p>
    *
    *
@@ -563,39 +557,15 @@
   /**
    * <p>
    * getExcessGibbsEnergy.
->>>>>>> 42662b16
-   * </p>
-   *
-   *
-   * @return a double
-   * @deprecated Replace by {@link getExcessGibbsEnergySymetric}.
-   */
-<<<<<<< HEAD
-  @Deprecated
-  public default double getExessGibbsEnergySymetric() {
-    return getExcessGibbsEnergySymetric();
-  }
-
-  /**
-   * <p>
-   * getExcessGibbsEnergy.
-=======
+   * </p>
+   *
+   * @return a double
+   */
   public double getExcessGibbsEnergy();
 
   /**
    * <p>
    * getExcessGibbsEnergySymetric.
->>>>>>> 42662b16
-   * </p>
-   *
-   * @return a double
-   */
-<<<<<<< HEAD
-  public double getExcessGibbsEnergy();
-
-  /**
-   * <p>
-   * getExcessGibbsEnergySymetric.
    * </p>
    *
    * @return a double
@@ -622,30 +592,6 @@
 
   /**
    * <p>
-=======
-  public double getExcessGibbsEnergySymetric();
-
-  /**
-   * <p>
-   * hasPlusFraction.
-   * </p>
-   *
-   * @return a boolean
-   */
-  public boolean hasPlusFraction();
-
-  /**
-   * <p>
-   * getSresTP.
-   * </p>
-   *
-   * @return a double
-   */
-  public double getSresTP();
-
-  /**
-   * <p>
->>>>>>> 42662b16
    * setProperties. Transfer properties from another phase object.
    * </p>
    *
@@ -1979,19 +1925,11 @@
    * Getter for property phaseTypeName.
    * </p>
    *
-<<<<<<< HEAD
-   * @return a {@link java.lang.String} object
-   * @deprecated Replace with {@link getType}
-   */
-  @Deprecated
-  public default java.lang.String getPhaseTypeName() {
-=======
    * @return a {@link String} object
    * @deprecated Replace with {@link getType}
    */
   @Deprecated
   public default String getPhaseTypeName() {
->>>>>>> 42662b16
     return getType().getDesc();
   }
 
@@ -2000,19 +1938,11 @@
    * Setter for property phaseTypeName.
    * </p>
    *
-<<<<<<< HEAD
-   * @param phaseTypeName a {@link java.lang.String} object
-   * @deprecated Replace with {@link setType}
-   */
-  @Deprecated
-  public default void setPhaseTypeName(java.lang.String phaseTypeName) {
-=======
    * @param phaseTypeName a {@link String} object
    * @deprecated Replace with {@link setType}
    */
   @Deprecated
   public default void setPhaseTypeName(String phaseTypeName) {
->>>>>>> 42662b16
     setType(PhaseType.byDesc(phaseTypeName));
   }
 
