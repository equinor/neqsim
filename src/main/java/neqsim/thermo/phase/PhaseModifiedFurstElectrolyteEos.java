--- conflicted
+++ resolved
@@ -11,17 +11,12 @@
 import neqsim.thermo.component.ComponentModifiedFurstElectrolyteEos;
 
 /**
-<<<<<<< HEAD
- * @author Even Solbraa
- * @version
-=======
  * <p>
  * PhaseModifiedFurstElectrolyteEos class.
  * </p>
  *
  * @author Even Solbraa
  * @version $Id: $Id
->>>>>>> e5b15554
  */
 public class PhaseModifiedFurstElectrolyteEos extends PhaseSrkEos {
     private static final long serialVersionUID = 1000;
@@ -40,15 +35,11 @@
     // double gammLRdV=0.0;
     // PhaseInterface[] refPhase;// = new PhaseInterface[10];
 
-<<<<<<< HEAD
-    /** Creates new PhaseModifiedFurstElectrolyteEos */
-=======
     /**
      * <p>
      * Constructor for PhaseModifiedFurstElectrolyteEos.
      * </p>
      */
->>>>>>> e5b15554
     public PhaseModifiedFurstElectrolyteEos() {
         super();
         electrolyteMixingRule = mixSelect.getElectrolyteMixingRule(this);
@@ -80,15 +71,11 @@
     /** {@inheritDoc} */
     @Override
     public void init(double totalNumberOfMoles, int numberOfComponents, int type, int phase,
-<<<<<<< HEAD
-            double beta) {
-=======
             double beta) { // type = 0
                            // start
                            // init type
                            // =1 gi nye
                            // betingelser
->>>>>>> e5b15554
         super.init(totalNumberOfMoles, numberOfComponents, type, phase, beta);
         if (type == 0) {
             electrolyteMixingRule = mixSelect.getElectrolyteMixingRule(this);
@@ -199,8 +186,6 @@
                         moles, molesInPhase, compNumber);
     }
 
-<<<<<<< HEAD
-=======
     /**
      * <p>
      * calcSolventDiElectricConstant.
@@ -209,7 +194,6 @@
      * @param temperature a double
      * @return a double
      */
->>>>>>> e5b15554
     public double calcSolventDiElectricConstant(double temperature) {
         double ans1 = 0.0, ans2 = 1e-50;
         for (int i = 0; i < numberOfComponents; i++) {
@@ -505,10 +489,6 @@
     public double molarVolume(double pressure, double temperature, double A, double B, int phase)
             throws neqsim.util.exception.IsNaNException,
             neqsim.util.exception.TooManyIterationsException {
-<<<<<<< HEAD
-
-=======
->>>>>>> e5b15554
         // double BonV = phase== 0 ?
         // 2.0/(2.0+temperature/getPseudoCriticalTemperature()):0.1*pressure*getB()/(numberOfMolesInPhase*temperature*R);
         double BonV = phase == 0 ? 0.99 : 1e-5;
@@ -602,8 +582,6 @@
         return W;
     }
 
-<<<<<<< HEAD
-=======
     /**
      * <p>
      * calcWi.
@@ -616,23 +594,11 @@
      * @param numbcomp a int
      * @return a double
      */
->>>>>>> e5b15554
     public double calcWi(int compNumb, PhaseInterface phase, double temperature, double pressure,
             int numbcomp) {
         return electrolyteMixingRule.calcWi(compNumb, phase, temperature, pressure, numbcomp);
     }
 
-<<<<<<< HEAD
-    public double calcWiT(int compNumb, PhaseInterface phase, double temperature, double pressure,
-            int numbcomp) {
-        return electrolyteMixingRule.calcWiT(compNumb, phase, temperature, pressure, numbcomp);
-    }
-
-    public double calcWij(int compNumb, int compNumbj, PhaseInterface phase, double temperature,
-            double pressure, int numbcomp) {
-        return electrolyteMixingRule.calcWij(compNumb, compNumbj, phase, temperature, pressure,
-                numbcomp);
-=======
     /**
      * <p>
      * calcWiT.
@@ -648,7 +614,6 @@
     public double calcWiT(int compNumb, PhaseInterface phase, double temperature, double pressure,
             int numbcomp) {
         return electrolyteMixingRule.calcWiT(compNumb, phase, temperature, pressure, numbcomp);
->>>>>>> e5b15554
     }
 
     /**
@@ -677,8 +642,6 @@
                 / (1.0 + getEpsIonic() / 2.0);
     }
 
-<<<<<<< HEAD
-=======
     /**
      * <p>
      * calcDiElectricConstantdV.
@@ -687,7 +650,6 @@
      * @param temperature a double
      * @return a double
      */
->>>>>>> e5b15554
     public double calcDiElectricConstantdV(double temperature) {
         double X = (1.0 - getEpsIonic()) / (1.0 + getEpsIonic() / 2.0);
         // double Y= getSolventDiElectricConstant(); 10-2002
@@ -1747,19 +1709,15 @@
         return diElectricConstant;
     }
 
-<<<<<<< HEAD
+    /**
+     * <p>
+     * setFurstIonicCoefficient.
+     * </p>
+     *
+     * @param params an array of {@link double} objects
+     */
     public void setFurstIonicCoefficient(double[] params) {}
 
-=======
-    /**
-     * <p>
-     * setFurstIonicCoefficient.
-     * </p>
-     *
-     * @param params an array of {@link double} objects
-     */
-    public void setFurstIonicCoefficient(double[] params) {}
-
     /**
      * <p>
      * Getter for the field <code>epsIonicdVdV</code>.
@@ -1767,7 +1725,6 @@
      *
      * @return a double
      */
->>>>>>> e5b15554
     public double getEpsIonicdVdV() {
         return epsIonicdVdV;
     }
