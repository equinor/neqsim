--- conflicted
+++ resolved
@@ -11,17 +11,12 @@
 import neqsim.thermo.component.ComponentModifiedFurstElectrolyteEos;
 
 /**
-<<<<<<< HEAD
- * @author Even Solbraa
- * @version
-=======
  * <p>
  * PhaseModifiedFurstElectrolyteEos class.
  * </p>
  *
  * @author Even Solbraa
  * @version $Id: $Id
->>>>>>> f5b5a8bf
  */
 public class PhaseModifiedFurstElectrolyteEos extends PhaseSrkEos {
     private static final long serialVersionUID = 1000;
@@ -191,8 +186,6 @@
                         moles, molesInPhase, compNumber);
     }
 
-<<<<<<< HEAD
-=======
     /**
      * <p>
      * calcSolventDiElectricConstant.
@@ -201,7 +194,6 @@
      * @param temperature a double
      * @return a double
      */
->>>>>>> f5b5a8bf
     public double calcSolventDiElectricConstant(double temperature) {
         double ans1 = 0.0, ans2 = 1e-50;
         for (int i = 0; i < numberOfComponents; i++) {
@@ -590,8 +582,6 @@
         return W;
     }
 
-<<<<<<< HEAD
-=======
     /**
      * <p>
      * calcWi.
@@ -604,23 +594,11 @@
      * @param numbcomp a int
      * @return a double
      */
->>>>>>> f5b5a8bf
     public double calcWi(int compNumb, PhaseInterface phase, double temperature, double pressure,
             int numbcomp) {
         return electrolyteMixingRule.calcWi(compNumb, phase, temperature, pressure, numbcomp);
     }
 
-<<<<<<< HEAD
-    public double calcWiT(int compNumb, PhaseInterface phase, double temperature, double pressure,
-            int numbcomp) {
-        return electrolyteMixingRule.calcWiT(compNumb, phase, temperature, pressure, numbcomp);
-    }
-
-    public double calcWij(int compNumb, int compNumbj, PhaseInterface phase, double temperature,
-            double pressure, int numbcomp) {
-        return electrolyteMixingRule.calcWij(compNumb, compNumbj, phase, temperature, pressure,
-                numbcomp);
-=======
     /**
      * <p>
      * calcWiT.
@@ -636,7 +614,6 @@
     public double calcWiT(int compNumb, PhaseInterface phase, double temperature, double pressure,
             int numbcomp) {
         return electrolyteMixingRule.calcWiT(compNumb, phase, temperature, pressure, numbcomp);
->>>>>>> f5b5a8bf
     }
 
     /**
@@ -665,8 +642,6 @@
                 / (1.0 + getEpsIonic() / 2.0);
     }
 
-<<<<<<< HEAD
-=======
     /**
      * <p>
      * calcDiElectricConstantdV.
@@ -675,7 +650,6 @@
      * @param temperature a double
      * @return a double
      */
->>>>>>> f5b5a8bf
     public double calcDiElectricConstantdV(double temperature) {
         double X = (1.0 - getEpsIonic()) / (1.0 + getEpsIonic() / 2.0);
         // double Y= getSolventDiElectricConstant(); 10-2002
@@ -973,10 +947,7 @@
                     * Math.pow(componentArray[i].getIonicCharge(), 2.0)
                     / (1.0 + getShieldingParameter()
                             * componentArray[i].getLennardJonesMolecularDiameter() * 1e-10);
-<<<<<<< HEAD
-=======
-
->>>>>>> f5b5a8bf
+
         }
         return ans2 + ans;
     }
@@ -1738,19 +1709,15 @@
         return diElectricConstant;
     }
 
-<<<<<<< HEAD
+    /**
+     * <p>
+     * setFurstIonicCoefficient.
+     * </p>
+     *
+     * @param params an array of {@link double} objects
+     */
     public void setFurstIonicCoefficient(double[] params) {}
 
-=======
-    /**
-     * <p>
-     * setFurstIonicCoefficient.
-     * </p>
-     *
-     * @param params an array of {@link double} objects
-     */
-    public void setFurstIonicCoefficient(double[] params) {}
-
     /**
      * <p>
      * Getter for the field <code>epsIonicdVdV</code>.
@@ -1758,7 +1725,6 @@
      *
      * @return a double
      */
->>>>>>> f5b5a8bf
     public double getEpsIonicdVdV() {
         return epsIonicdVdV;
     }
