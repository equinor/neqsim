--- conflicted
+++ resolved
@@ -411,11 +411,7 @@
    * @return a double
    */
   public double calcGammaLRdV() {
-<<<<<<< HEAD
-    if (getPhaseType() == 1) {
-=======
     if (pt.getValue() == 1) {
->>>>>>> 42662b16
       return 0.0;
     }
     // return 0.0; // problem ved ren komponent
