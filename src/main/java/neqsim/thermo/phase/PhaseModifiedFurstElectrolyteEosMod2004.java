--- conflicted
+++ resolved
@@ -108,13 +108,9 @@
 
   /** {@inheritDoc} */
   @Override
-<<<<<<< HEAD
-  public void init(double totalNumberOfMoles, int numberOfComponents, int type, PhaseType pt,
-=======
   public void init(double totalNumberOfMoles, int numberOfComponents, int type, PhaseType phase,
->>>>>>> 7319f70a
       double beta) {
-    super.init(totalNumberOfMoles, numberOfComponents, type, pt, beta);
+    super.init(totalNumberOfMoles, numberOfComponents, type, phase, beta);
     if (type == 0) {
       electrolyteMixingRule = mixSelect.getElectrolyteMixingRule(this);
     }
