package neqsim.thermo.phase;

import org.apache.logging.log4j.LogManager;
import org.apache.logging.log4j.Logger;
import neqsim.thermo.ThermodynamicConstantsInterface;
import neqsim.thermo.component.ComponentPCSAFT;

/**
 * <p>
 * PhasePCSAFTRahmat class.
 * </p>
 *
 * @author Even Solbraa
 * @version $Id: $Id
 */
public class PhasePCSAFTRahmat extends PhasePCSAFT {
    private static final long serialVersionUID = 1000;

    double nSAFT = 1.0;
    double dnSAFTdV = 1.0, dnSAFTdVdV = 1.0, dnSAFTdVdVdV = 1.0;
    double dmeanSAFT = 0.0;
    double dSAFT = 1.0;
    double mSAFT = 1.0;
    double mdSAFT = 1.0;
    double nmSAFT = 1.0;
    double mmin1SAFT = 1.0;
    double ghsSAFT = 1.0;
    double aHSSAFT = 1.0;
    double volumeSAFT = 1.0;
    double daHCSAFTdN = 1.0;
    double daHSSAFTdN = 1.0, dgHSSAFTdN = 1.0;
    double daHSSAFTdNdN = 1.0, dgHSSAFTdNdN = 1.0;
    double daHSSAFTdNdNdN = 1.0, dgHSSAFTdNdNdN = 1.0;
    // by Rahmat
    double dNSAFTdT = 1.0;
    double dF1dispVolTermdT = 0.0;
    double dF1dispI1dT = 1.0, dF2dispI2dT = 1.0;
    double dF2dispZHCdT = 1.0;
    double dF1dispSumTermdT = 1.0, dF2dispSumTermdT = 1.0;
    int useHS = 1, useDISP1 = 1, useDISP2 = 1;
    private double[][] aConstSAFT = {
            {0.9105631445, 0.6361281449, 2.6861347891, -26.547362491, 97.759208784, -159.59154087,
                    91.297774084},
            {-0.3084016918, 0.1860531159, -2.5030047259, 21.419793629, -65.255885330, 83.318680481,
                    -33.746922930},
            {-0.0906148351, 0.4527842806, 0.5962700728, -1.7241829131, -4.1302112531, 13.776631870,
                    -8.6728470368}};
    private double[][] bConstSAFT = {
            {0.7240946941, 2.2382791861, -4.0025849485, -21.003576815, 26.855641363, 206.55133841,
                    -355.60235612},
            {-0.5755498075, 0.6995095521, 3.8925673390, -17.215471648, 192.67226447, -161.82646165,
                    -165.20769346},
            {0.0976883116, -0.2557574982, -9.1558561530, 20.642075974, -38.804430052, 93.626774077,
                    -29.666905585}};
    private double F1dispVolTerm = 1.0, F1dispSumTerm = 1.0, F1dispI1 = 1.0, F2dispI2 = 1.0,
            F2dispZHC = 1.0, F2dispZHCdN = 1.0, F2dispZHCdm = 1.0, F2dispZHCdV = 1.0, F2dispI2dVdV,
            F2dispI2dVdVdV = 0.0, F2dispZHCdVdV = 1.0, F2dispZHCdVdVdV = 1.0, F1dispI1dNdN = 1.0,
            F1dispI1dNdNdN = 1.0;
    private double F1dispVolTermdV = 1.0, F1dispVolTermdVdV = 1.0, F1dispI1dN = 1.0,
            F1dispI1dm = 1.0, F1dispI1dV = 1.0, F2dispI2dV = 1.0, F2dispI2dN = 1.0,
            F2dispI2dm = 1.0, F2dispSumTerm = 0.0, F2dispZHCdNdN = 1.0, F2dispZHCdNdNdN = 1.0,
            F2dispI2dNdN = 1.0, F2dispI2dNdNdN = 1.0, F1dispI1dVdV = 1.0, F1dispI1dVdVdV = 1.0;
    private double F1dispVolTermdVdVdV = 1.0;
    static Logger logger = LogManager.getLogger(PhasePCSAFTRahmat.class);

<<<<<<< HEAD
=======
    /**
     * <p>
     * Constructor for PhasePCSAFTRahmat.
     * </p>
     */
>>>>>>> e5b15554
    public PhasePCSAFTRahmat() {
        super();
    }

    /** {@inheritDoc} */
    @Override
    public PhasePCSAFTRahmat clone() {
        PhasePCSAFTRahmat clonedPhase = null;
        try {
            clonedPhase = (PhasePCSAFTRahmat) super.clone();
        } catch (Exception e) {
            logger.error("Cloning failed.", e);
        }

        return clonedPhase;
    }

    /** {@inheritDoc} */
    @Override
    public void addcomponent(String componentName, double moles, double molesInPhase,
            int compNumber) {
        super.addcomponent(molesInPhase);
        componentArray[compNumber] =
                new ComponentPCSAFT(componentName, moles, molesInPhase, compNumber);
    }

    /** {@inheritDoc} */
    @Override
    public void init(double totalNumberOfMoles, int numberOfComponents, int type, int phase,
<<<<<<< HEAD
            double beta) {
=======
            double beta) { // type = 0
                           // start
                           // init type
                           // =1 gi nye
                           // betingelser
>>>>>>> e5b15554
        for (int i = 0; i < numberOfComponents; i++) {
            componentArray[i].Finit(this, temperature, pressure, totalNumberOfMoles, beta,
                    numberOfComponents, type);
        }
        super.init(totalNumberOfMoles, numberOfComponents, type, phase, beta);
    }

    /** {@inheritDoc} */
    @Override
    public void volInit() {
        volumeSAFT = getVolume() * 1.0e-5;
        setDmeanSAFT(calcdmeanSAFT());
        setDSAFT(calcdSAFT());
        // System.out.println("saft volume " + getVolumeSAFT());
        // System.out.println("dsaft " + getDSAFT());
        setNSAFT(1.0 * ThermodynamicConstantsInterface.pi / 6.0
                * ThermodynamicConstantsInterface.avagadroNumber * getNumberOfMolesInPhase()
                / volumeSAFT * getDSAFT());
        dnSAFTdV = -1.0 * ThermodynamicConstantsInterface.pi / 6.0
                * ThermodynamicConstantsInterface.avagadroNumber * getNumberOfMolesInPhase()
                / Math.pow(volumeSAFT, 2.0) * getDSAFT();
        dnSAFTdVdV = 2.0 * ThermodynamicConstantsInterface.pi / 6.0
                * ThermodynamicConstantsInterface.avagadroNumber * getNumberOfMolesInPhase()
                / Math.pow(volumeSAFT, 3.0) * getDSAFT();
        // System.out.println("N SAFT " + getNSAFT());
        dnSAFTdVdVdV = -6.0 * ThermodynamicConstantsInterface.pi / 6.0
                * ThermodynamicConstantsInterface.avagadroNumber * getNumberOfMolesInPhase()
                / Math.pow(volumeSAFT, 4.0) * getDSAFT();
        //

        // added by rahmat

        dNSAFTdT = 1.0 * ThermodynamicConstantsInterface.pi / 6.0
                * ThermodynamicConstantsInterface.avagadroNumber * getNumberOfMolesInPhase()
                / volumeSAFT * getdDSAFTdT();

        setGhsSAFT((1.0 - nSAFT / 2.0) / Math.pow(1.0 - nSAFT, 3.0));
        setmSAFT(calcmSAFT());
        setMmin1SAFT(calcmmin1SAFT());
        setmdSAFT(calcmdSAFT());
        setAHSSAFT((4.0 * getNSAFT() - 3.0 * Math.pow(getNSAFT(), 2.0))
                / Math.pow(1.0 - getNSAFT(), 2.0));
        daHSSAFTdN = ((4.0 - 6.0 * getNSAFT()) * Math.pow(1.0 - getNSAFT(), 2.0)
                - (4.0 * getNSAFT() - 3 * Math.pow(getNSAFT(), 2.0)) * 2.0 * (1.0 - getNSAFT())
                        * (-1.0))
                / Math.pow(1.0 - getNSAFT(), 4.0);
        daHSSAFTdNdN = (-6.0 * Math.pow(1.0 - getNSAFT(), 2.0)
                + 2.0 * (1.0 - getNSAFT()) * (4.0 - 6 * getNSAFT()))
                / Math.pow(1.0 - getNSAFT(), 4.0)
                + ((8.0 - 12.0 * getNSAFT()) * Math.pow(1.0 - getNSAFT(), 3.0)
                        + (8.0 - 6.0 * Math.pow(getNSAFT(), 2.0)) * 3.0
                                * Math.pow(1.0 - getNSAFT(), 2.0))
                        / Math.pow(1.0 - getNSAFT(), 6.0);
        daHSSAFTdNdNdN = -36 / Math.pow((1 - getNSAFT()), 3)
                + (18.0 * (4.0 - 6.0 * getNSAFT())) / Math.pow((1 - getNSAFT()), 4.0)
                + (24.0 * (4.0 * getNSAFT() - 3.0 * Math.pow(getNSAFT(), 2.0)))
                        / Math.pow((1 - getNSAFT()), 5.0);

        dgHSSAFTdN = (-0.5 * Math.pow(1.0 - getNSAFT(), 3.0)
                - (1.0 - getNSAFT() / 2.0) * 3.0 * Math.pow(1.0 - nSAFT, 2.0) * (-1.0))
                / Math.pow(1.0 - getNSAFT(), 6.0);
        dgHSSAFTdNdN = -3.0 / 2.0 * Math.pow(1.0 - getNSAFT(), 2.0)
                / Math.pow(1.0 - getNSAFT(), 6.0)
                + (-3.0 / 2.0 * Math.pow(1.0 - getNSAFT(), 4.0)
                        + 4.0 * Math.pow(1.0 - getNSAFT(), 3.0) * (3.0 - 3.0 / 2.0 * getNSAFT()))
                        / Math.pow(1.0 - getNSAFT(), 8.0);
        dgHSSAFTdNdNdN = -6.0 / Math.pow(1.0 - getNSAFT(), 5.0)
                - (12.0 * (3.0 - 1.5 * getNSAFT())) / Math.pow(1.0 - getNSAFT(), 6.0)
                + (8 * (-1.5 * Math.pow(1.0 - getNSAFT(), 4)
                        + 4.0 * Math.pow(1.0 - getNSAFT(), 3) * (3.0 - 1.5 * getNSAFT())))
                        / Math.pow(1.0 - getNSAFT(), 9);

        setF1dispVolTerm(ThermodynamicConstantsInterface.avagadroNumber * getNumberOfMolesInPhase()
                / getVolumeSAFT());
        F1dispSumTerm = calcF1dispSumTerm();
        F1dispI1 = calcF1dispI1();
        F1dispVolTermdV = -ThermodynamicConstantsInterface.avagadroNumber
                * getNumberOfMolesInPhase() / Math.pow(getVolumeSAFT(), 2.0);
        F1dispVolTermdVdV = 2.0 * ThermodynamicConstantsInterface.avagadroNumber
                * getNumberOfMolesInPhase() / Math.pow(getVolumeSAFT(), 3.0);
        F1dispVolTermdVdVdV = -6.0 * ThermodynamicConstantsInterface.avagadroNumber
                * getNumberOfMolesInPhase() / Math.pow(getVolumeSAFT(), 4.0);

        // added by rahmat
        dF1dispI1dT = calcdF1dispI1dT();
        dF2dispI2dT = calcdF2dispI2dT();
        dF1dispSumTermdT = calcdF1dispSumTermdT();
        dF2dispSumTermdT = calcdF2dispSumTermdT();
        dF2dispZHCdT = calcdF2dispZHCdT();

        F1dispI1dN = calcF1dispI1dN();
        F1dispI1dNdN = calcF1dispI1dNdN();
        F1dispI1dNdNdN = calcF1dispI1dNdNdN();

        F1dispI1dm = calcF1dispI1dm();
        F1dispI1dV = F1dispI1dN * getDnSAFTdV();
        F1dispI1dVdV = F1dispI1dNdN * getDnSAFTdV() * getDnSAFTdV() + F1dispI1dN * dnSAFTdVdV; // F1dispI1dNdN*dnSAFTdVdV;

        // added by Rahmat
        F1dispI1dVdVdV = F1dispI1dNdNdN * getDnSAFTdV() * getDnSAFTdV() * getDnSAFTdV()
                + F1dispI1dN * 2.0 * getDnSAFTdV() * dnSAFTdVdV + F1dispI1dNdN * dnSAFTdVdV
                + F1dispI1dN * dnSAFTdVdVdV; // F1dispI1dNdN*dnSAFTdVdV;

        setF2dispSumTerm(calcF2dispSumTerm());
        setF2dispI2(calcF2dispI2());
        F2dispI2dN = calcF2dispI2dN();
        F2dispI2dNdN = calcF2dispI2dNdN();
        // added by Rahmat
        F2dispI2dNdNdN = calcF2dispI2dNdNdN();

        F2dispI2dm = calcF2dispI2dm();

        F2dispI2dV = F2dispI2dN * getDnSAFTdV();
        F2dispI2dVdV = F2dispI2dNdN * getDnSAFTdV() * getDnSAFTdV() + F2dispI2dN * dnSAFTdVdV;// F2dispI2dNdN*dnSAFTdVdV;;

        // added by Rahmat
        F2dispI2dVdVdV = F2dispI2dNdNdN * getDnSAFTdV() * getDnSAFTdV() * getDnSAFTdV()
                + F2dispI2dN * 2.0 * getDnSAFTdV() * dnSAFTdVdV + F2dispI2dNdN * dnSAFTdVdV
                + F2dispI2dN * dnSAFTdVdVdV;

        F2dispZHC = calcF2dispZHC();
        F2dispZHCdN = calcF2dispZHCdN();
        F2dispZHCdNdN = calcF2dispZHCdNdN();
        F2dispZHCdNdNdN = calcF2dispZHCdNdNdN();

        setF2dispZHCdm(calcF2dispZHCdm());
        F2dispZHCdV = F2dispZHCdN * getDnSAFTdV();
        F2dispZHCdVdV = F2dispZHCdNdN * getDnSAFTdV() * getDnSAFTdV() + F2dispZHCdN * dnSAFTdVdV; // F2dispZHCdNdN*dnSAFTdVdV*0;
        F2dispZHCdVdVdV = F2dispZHCdNdNdN * getDnSAFTdV() * getDnSAFTdV() * getDnSAFTdV()
                + F2dispZHCdNdN * 2.0 * getDnSAFTdV() * dnSAFTdVdV + F2dispZHCdNdN * dnSAFTdVdV
                + F2dispZHCdN * dnSAFTdVdVdV;
    }

    /** {@inheritDoc} */
    @Override
    public double calcF2dispZHC() {
        double temp = 1.0
                + getmSAFT() * (8.0 * getNSAFT() - 2.0 * Math.pow(getNSAFT(), 2.0))
                        / Math.pow(1.0 - getNSAFT(), 4.0)
                + (1.0 - getmSAFT())
                        * (20 * getNSAFT() - 27 * Math.pow(getNSAFT(), 2.0)
                                + 12 * Math.pow(getNSAFT(), 3.0) - 2 * Math.pow(getNSAFT(), 4.0))
                        / Math.pow((1.0 - getNSAFT()) * (2.0 - getNSAFT()), 2.0);
        return 1.0 / temp;
    }

    /** {@inheritDoc} */
    @Override
    public double calcF2dispZHCdm() {
        double temp = -Math.pow(F2dispZHC, 2.0);
        return temp * ((8.0 * getNSAFT() - 2.0 * Math.pow(getNSAFT(), 2.0))
                / Math.pow(1.0 - getNSAFT(), 4.0)
                - (20 * getNSAFT() - 27 * Math.pow(getNSAFT(), 2.0) + 12 * Math.pow(getNSAFT(), 3.0)
                        - 2 * Math.pow(getNSAFT(), 4.0))
                        / Math.pow((1.0 - getNSAFT()) * (2.0 - getNSAFT()), 2.0));
    }

    /** {@inheritDoc} */
    @Override
    public double calcF2dispZHCdN() {
        double temp0 = -Math.pow(F2dispZHC, 2.0);
        double temp1 = Math.pow((1.0 - getNSAFT()) * (2.0 - getNSAFT()), 2.0);
        double temp2 = 20.0 * getNSAFT() - 27.0 * Math.pow(getNSAFT(), 2.0)
                + 12.0 * Math.pow(getNSAFT(), 3.0) - 2.0 * Math.pow(getNSAFT(), 4.0);
        // ikke rett implementert
        return temp0 * (getmSAFT()
                * ((8.0 - 4.0 * getNSAFT()) * Math.pow(1.0 - getNSAFT(), 4.0)
                        - 4.0 * Math.pow(1.0 - getNSAFT(), 3.0) * (-1.0)
                                * (8.0 * getNSAFT() - 2.0 * Math.pow(getNSAFT(), 2.0)))
                / Math.pow(1.0 - getNSAFT(), 8.0)
                + (1.0 - getmSAFT())
                        * ((20.0 - (2.0 * 27.0) * getNSAFT()
                                + (12.0 * 3.0) * Math.pow(getNSAFT(), 2.0)
                                - 8.0 * Math.pow(getNSAFT(), 3.0)) * temp1
                                - (2.0 * (2.0 - 3.0 * getNSAFT() + Math.pow(getNSAFT(), 2.0))
                                        * (-3.0 + 2.0 * getNSAFT())) * temp2)
                        / Math.pow(temp1, 2.0));
    }

    /** {@inheritDoc} */
    @Override
    public double calcF2dispZHCdNdN() {
        double temp0 = 2.0 * Math.pow(F2dispZHC, 3.0);
        double temp1 = Math.pow((1.0 - getNSAFT()) * (2.0 - getNSAFT()), 2.0);
        double temp11 = Math.pow((1.0 - getNSAFT()) * (2.0 - getNSAFT()), 3.0);
        double temp2 = 20.0 * getNSAFT() - 27.0 * Math.pow(getNSAFT(), 2.0)
                + 12.0 * Math.pow(getNSAFT(), 3.0) - 2.0 * Math.pow(getNSAFT(), 4.0);

        double temp1der = 2.0 * (2.0 - 3.0 * getNSAFT() + Math.pow(getNSAFT(), 2.0))
                * (-3.0 + 2.0 * getNSAFT());
        double temp11der = 3.0 * Math.pow(2.0 - 3.0 * getNSAFT() + Math.pow(getNSAFT(), 2.0), 2.0)
                * (-3.0 + 2.0 * getNSAFT());
        // ikke rett implementert
        double temp3 = (getmSAFT()
                * ((8.0 - 4.0 * getNSAFT()) * Math.pow(1.0 - getNSAFT(), 4.0)
                        - 4.0 * Math.pow(1.0 - getNSAFT(), 3.0) * (-1.0)
                                * (8.0 * getNSAFT() - 2.0 * Math.pow(getNSAFT(), 2.0)))
                / Math.pow(1.0 - getNSAFT(), 8.0)
                + (1.0 - getmSAFT())
                        * ((20.0 - (2.0 * 27.0) * getNSAFT()
                                + (12.0 * 3.0) * Math.pow(getNSAFT(), 2.0)
                                - 8.0 * Math.pow(getNSAFT(), 3.0)) * temp1
                                - (2.0 * (2.0 - 3.0 * getNSAFT() + Math.pow(getNSAFT(), 2.0))
                                        * (-3.0 + 2.0 * getNSAFT())) * temp2)
                        / Math.pow(temp1, 2.0));

        double temp4 = -Math.pow(F2dispZHC, 2.0);
        double dZdndn =
                getmSAFT()
                        * ((-4.0 * Math.pow(1.0 - getNSAFT(), 4.0) - 4.0
                                * Math.pow(1.0 - getNSAFT(), 3.0) * (-1.0)
                                * (8.0 - 4.0 * getNSAFT())) / Math.pow(1.0 - getNSAFT(), 8.0)
                                + ((32.0 - 16.0 * getNSAFT()) * Math.pow(1.0 - getNSAFT(), 5.0)
                                        - 5.0 * Math.pow(1.0 - getNSAFT(), 4.0) * (-1.0)
                                                * (32.0 * getNSAFT()
                                                        - 8.0 * Math.pow(getNSAFT(), 2.0)))
                                        / Math.pow(1.0 - getNSAFT(), 10.0))
                        + (1.0 - getmSAFT())
                                * (((-54.0 + 72.0 * getNSAFT() - 24.0 * Math.pow(getNSAFT(), 2.0))
                                        * temp1
                                        - temp1der * (20.0 - 54.0 * getNSAFT()
                                                + 36.0 * Math.pow(getNSAFT(), 2.0)
                                                - 8.0 * Math.pow(getNSAFT(), 3.0)))
                                        / Math.pow(temp1, 2.0)
                                        - ((-40.0 * Math.pow(getNSAFT(), 4.0)
                                                + 240.0 * Math.pow(getNSAFT(), 3.0)
                                                - 3.0 * 180.0 * Math.pow(getNSAFT(), 2.0)
                                                + 242.0 * 2.0 * getNSAFT() - 120.0) * temp11
                                                - temp11der * (-8.0 * Math.pow(getNSAFT(), 5.0)
                                                        + 60.0 * Math.pow(getNSAFT(), 4.0)
                                                        - 180.0 * Math.pow(getNSAFT(), 3.0)
                                                        + 242.0 * Math.pow(getNSAFT(), 2.0)
                                                        - 120.0 * getNSAFT()))
                                                / Math.pow(temp11, 2.0));

        return temp0 * Math.pow(temp3, 2.0) + temp4 * dZdndn;
    }

    /**
     * <p>
     * calcF2dispZHCdNdNdN.
     * </p>
     *
     * @return a double
     */
    public double calcF2dispZHCdNdNdN() {
        double temp = -6
                * Math.pow(
                        (getmSAFT() * (8.0
                                - 4.0 * getNSAFT()) / Math.pow((1.0 - getNSAFT()),
                                        4)
                                + 4 * getmSAFT() * (8.0 * getNSAFT()
                                        - 2.0 * Math.pow(getNSAFT(), 2)
                                                / Math.pow((1.0 - getNSAFT()), 5)
                                        + (1.0 - getmSAFT())
                                                * (20 - 54 * getNSAFT()
                                                        + 36 * Math.pow(getNSAFT(), 2)
                                                        - 8 * Math.pow(getNSAFT(), 3))
                                                / (Math.pow((1.0 - getNSAFT()), 2)
                                                        * Math.pow((2.0 - getNSAFT()), 2))
                                        + (2 * (1.0 - getmSAFT()))
                                                * (20 * getNSAFT() - 27 * Math.pow(getNSAFT(), 2)
                                                        + 12 * Math.pow(getNSAFT(), 3)
                                                        - 2 * Math.pow(getNSAFT(), 4))
                                                / (Math.pow((1.0 - getNSAFT()), 3)
                                                        * Math.pow((2.0 - getNSAFT()), 2))
                                        + (2 * (1.0 - getmSAFT()))
                                                * (20 * getNSAFT() - 27 * Math.pow(getNSAFT(), 2)
                                                        + 12 * Math.pow(getNSAFT(), 3)
                                                        - 2 * Math.pow(getNSAFT(), 4))
                                                / (Math.pow((1.0 - getNSAFT()), 2)
                                                        * Math.pow((2.0 - getNSAFT()), 3)))),
                        3)
                / Math.pow((1.0
                        + getmSAFT() * (8.0 * getNSAFT() - 2.0 * Math.pow(getNSAFT(), 2))
                                / Math.pow((1.0 - getNSAFT()), 4)
                        + (1.0 - getmSAFT()) * (20 * getNSAFT() - 27 * Math.pow(getNSAFT(), 2)
                                + 12 * Math.pow(getNSAFT(), 3) - 2 * Math.pow(getNSAFT(), 4))
                                / (Math.pow((1.0 - getNSAFT()), 2)
                                        * Math.pow((2.0 - getNSAFT()), 2))),
                        4)
                + (6 * (getmSAFT() * (8.0 - 4.0 * getNSAFT()) / Math.pow((1.0 - getNSAFT()), 4)
                        + 4 * getmSAFT() * (8.0 * getNSAFT() - Math.pow(2.0 * getNSAFT(), 2))
                                / Math.pow((1.0 - getNSAFT()), 5)
                        + (1.0 - getmSAFT())
                                * (20 - 54 * getNSAFT() + 36 * Math.pow(getNSAFT(), 2)
                                        - 8 * Math.pow(getNSAFT(), 3))
                                / (Math.pow((1.0 - getNSAFT()), 2)
                                        * Math.pow((2.0 - getNSAFT()), 2))
                        + (2 * (1.0 - getmSAFT())) * (20 * getNSAFT() - 27 * Math.pow(getNSAFT(), 2)
                                + 12 * Math.pow(getNSAFT(), 3) - 2 * Math.pow(getNSAFT(), 4))
                                / (Math.pow((1.0 - getNSAFT()), 3)
                                        * Math.pow((2.0 - getNSAFT()), 2))
                        + (2 * (1.0 - getmSAFT())) * (20 * getNSAFT() - 27 * Math.pow(getNSAFT(), 2)
                                + 12 * Math.pow(getNSAFT(), 3) - 2 * Math.pow(getNSAFT(), 4))
                                / (Math.pow((1.0 - getNSAFT()), 2)
                                        * Math.pow((2.0 - getNSAFT()), 3))))
                        * (-4.0 * getmSAFT() / Math.pow((1.0 - getNSAFT()), 4)
                                + 8 * getmSAFT() * (8.0 - 4.0 * getNSAFT())
                                        / Math.pow((1.0 - getNSAFT()), 5)
                                + 20 * getmSAFT()
                                        * (8.0 * getNSAFT() - 2.0 * Math.pow(getNSAFT(), 2))
                                        / Math.pow((1.0 - getNSAFT()), 6)
                                + (1.0 - getmSAFT())
                                        * (-54 + 72 * getNSAFT() - 24 * Math.pow(getNSAFT(), 2))
                                        / (Math.pow((1.0 - getNSAFT()), 2)
                                                * Math.pow((2.0 - getNSAFT()), 2))
                                + (4 * (1.0 - getmSAFT()))
                                        * (20 - 54 * getNSAFT() + 36 * Math.pow(getNSAFT(), 2)
                                                - 8 * Math.pow(getNSAFT(), 3))
                                        / (Math.pow((1.0 - getNSAFT()), 3)
                                                * Math.pow((2.0 - getNSAFT()), 2))
                                + (4 * (1.0 - getmSAFT()))
                                        * (20 - 54 * getNSAFT() + 36 * Math.pow(getNSAFT(), 2)
                                                - 8 * Math.pow(getNSAFT(), 3))
                                        / (Math.pow((1.0 - getNSAFT()), 2)
                                                * Math.pow((2.0 - getNSAFT()), 3))
                                + (6 * (1.0 - getmSAFT()))
                                        * (20 * getNSAFT() - 27 * Math.pow(getNSAFT(), 2)
                                                + 12 * Math.pow(getNSAFT(), 3)
                                                - 2 * Math.pow(getNSAFT(), 4))
                                        / (Math.pow((1.0 - getNSAFT()), 4)
                                                * Math.pow((2.0 - getNSAFT()), 2))
                                + (8 * (1.0 - getmSAFT()))
                                        * (20 * getNSAFT() - 27 * Math.pow(getNSAFT(), 2)
                                                + 12 * Math.pow(getNSAFT(), 3)
                                                - 2 * Math.pow(getNSAFT(), 4))
                                        / (Math.pow((1.0 - getNSAFT()), 3)
                                                * Math.pow((2.0 - getNSAFT()), 3))
                                + (6 * (1.0 - getmSAFT()))
                                        * (20 * getNSAFT() - 27 * Math.pow(getNSAFT(), 2)
                                                + 12 * Math.pow(getNSAFT(), 3)
                                                - 2 * Math.pow(getNSAFT(), 4))
                                        / (Math.pow((1.0 - getNSAFT()), 2)
                                                * Math.pow((2.0 - getNSAFT()), 4)))
                        / Math.pow(1.0
                                + getmSAFT() * (8.0 * getNSAFT() - 2.0 * Math.pow(getNSAFT(), 2))
                                        / Math.pow((1.0 - getNSAFT()), 4)
                                + ((1.0 - getmSAFT())
                                        * (20 * getNSAFT() - 27 * Math.pow(getNSAFT(), 2)
                                                + 12 * Math.pow(getNSAFT(), 3)
                                                - 2 * Math.pow(getNSAFT(), 4))
                                        / (Math.pow((1.0 - getNSAFT()), 2)
                                                * Math.pow((2.0 - getNSAFT()), 2))),
                                3)
                - (-48.0 * getmSAFT() / Math.pow((1.0 - getNSAFT()), 5)
                        + 60 * getmSAFT() * (8.0 - 4.0 * getNSAFT())
                                / Math.pow((1.0 - getNSAFT()), 6)
                        + 120 * getmSAFT() * (8.0 * getNSAFT() - 2.0 * Math.pow(getNSAFT(), 2))
                                / Math.pow((1.0 - getNSAFT()), 7)
                        + (1.0 - getmSAFT()) * (72 - 48 * getNSAFT())
                                / (Math.pow((1.0 - getNSAFT()), 2)
                                        * Math.pow((2.0 - getNSAFT()), 2))
                        + (6 * (1.0 - getmSAFT()))
                                * (-54 + 72 * getNSAFT() - 24 * Math.pow(getNSAFT(), 2))
                                / (Math.pow((1.0 - getNSAFT()), 3)
                                        * Math.pow((2.0 - getNSAFT()), 2))
                        + (6 * (1.0 - getmSAFT()))
                                * (-54 + 72 * getNSAFT() - 24 * Math.pow(getNSAFT(), 2))
                                / (Math.pow((1.0 - getNSAFT()), 2)
                                        * Math.pow((2.0 - getNSAFT()), 3))
                        + (18 * (1.0 - getmSAFT()))
                                * (20 - 54 * getNSAFT() + 36 * Math.pow(getNSAFT(), 2)
                                        - 8 * Math.pow(getNSAFT(), 3))
                                / (Math.pow((1.0 - getNSAFT()), 4)
                                        * Math.pow((2.0 - getNSAFT()), 2))
                        + (24 * (1.0 - getmSAFT()))
                                * (20 - 54 * getNSAFT() + 36 * Math.pow(getNSAFT(), 2)
                                        - 8 * Math.pow(getNSAFT(), 3))
                                / (Math.pow((1.0 - getNSAFT()), 3)
                                        * Math.pow((2.0 - getNSAFT()), 3))
                        + (18 * (1.0 - getmSAFT()))
                                * (20 - 54 * getNSAFT() + 36 * Math.pow(getNSAFT(), 2)
                                        - 8 * Math.pow(getNSAFT(), 3))
                                / (Math.pow((1.0 - getNSAFT()), 2)
                                        * Math.pow((2.0 - getNSAFT()), 4))
                        + (24 * (1.0 - getmSAFT()))
                                * (20 * getNSAFT() - 27 * Math.pow(getNSAFT(), 2)
                                        + 12 * Math.pow(getNSAFT(), 3)
                                        - 2 * Math.pow(getNSAFT(), 4))
                                / (Math.pow((1.0 - getNSAFT()), 5)
                                        * Math.pow((2.0 - getNSAFT()), 2))
                        + (36 * (1.0 - getmSAFT()))
                                * (20 * getNSAFT() - 27 * Math.pow(getNSAFT(), 2)
                                        + 12 * Math.pow(getNSAFT(), 3)
                                        - 2 * Math.pow(getNSAFT(), 4))
                                / (Math.pow((1.0 - getNSAFT()), 4)
                                        * Math.pow((2.0 - getNSAFT()), 3))
                        + (36 * (1.0 - getmSAFT()))
                                * (20 * getNSAFT() - 27 * Math.pow(getNSAFT(), 2)
                                        + 12 * Math.pow(getNSAFT(), 3)
                                        - 2 * Math.pow(getNSAFT(), 4))
                                / (Math.pow((1.0 - getNSAFT()), 3)
                                        * Math.pow((2.0 - getNSAFT()), 4))
                        + (24 * (1.0 - getmSAFT()))
                                * (20 * getNSAFT() - 27 * Math.pow(getNSAFT(), 2)
                                        + 12 * Math.pow(getNSAFT(), 3)
                                        - 2 * Math.pow(getNSAFT(), 4))
                                / (Math.pow((1.0 - getNSAFT()), 2)
                                        * Math.pow((2.0 - getNSAFT()), 5)))
                        / Math.pow((1.0
                                + getmSAFT() * (8.0 * getNSAFT() - 2.0 * Math.pow(getNSAFT(), 2))
                                        / Math.pow((1.0 - getNSAFT()), 4)
                                + (1.0 - getmSAFT())
                                        * (20 * getNSAFT() - 27 * Math.pow(getNSAFT(), 2)
                                                + 12 * Math.pow(getNSAFT(), 3)
                                                - 2 * Math.pow(getNSAFT(), 4))
                                        / (Math.pow((1.0 - getNSAFT()), 2)
                                                * Math.pow((2.0 - getNSAFT()), 2))),
                                2);

        return temp;

    }

    // added by rahmat
    /**
     * <p>
     * calcdF2dispZHCdT.
     * </p>
     *
     * @return a double
     */
    public double calcdF2dispZHCdT() {
        double temp0 = -Math.pow(F2dispZHC, 2.0);
        double temp1 = getmSAFT()
                * ((8 - 4 * getNSAFT()) * dNSAFTdT * Math.pow(1 - getNSAFT(), 4)
                        + 4 * Math.pow(1 - getNSAFT(), 3) * dNSAFTdT
                                * (8 * getNSAFT() - 2 * Math.pow(getNSAFT(), 2)))
                / Math.pow(1 - getNSAFT(), 8);
        double temp2a = (1 - getmSAFT())
                * (20 - 54 * getNSAFT() + 36 * Math.pow(getNSAFT(), 2)
                        + 8 * Math.pow(getNSAFT(), 3))
                * dNSAFTdT * Math.pow((1 - getNSAFT()) * (2 - getNSAFT()), 2);
        double temp2b = (1 - getmSAFT()) * 2 * ((1 - getNSAFT()) * (2 - getNSAFT()))
                * (-1 * dNSAFTdT * (2 - getNSAFT()) + (-1) * dNSAFTdT * (1 - getNSAFT()))
                * (20 * getNSAFT() - 27 * Math.pow(getNSAFT(), 2) + 12 * Math.pow(getNSAFT(), 3)
                        - 2 * Math.pow(getNSAFT(), 4));
        double temp2 = (temp2a - temp2b) / Math.pow((1 - getNSAFT()) * (2 - getNSAFT()), 4);
        return temp0 * (temp1 + temp2);
    }

    /** {@inheritDoc} */
    @Override
    public double calcmSAFT() {
        double temp2 = 0.0;
        for (int i = 0; i < numberOfComponents; i++) {
            temp2 += getComponent(i).getNumberOfMolesInPhase() * getComponent(i).getmSAFTi()
                    / getNumberOfMolesInPhase();
        }

        return temp2;
    }

    /** {@inheritDoc} */
    @Override
    public double calcF1dispSumTerm() {
        double temp1 = 0.0;

        for (int i = 0; i < numberOfComponents; i++) {
            for (int j = 0; j < numberOfComponents; j++) {
                temp1 += getComponent(i).getNumberOfMolesInPhase()
                        * getComponent(j).getNumberOfMolesInPhase() * getComponent(i).getmSAFTi()
                        * getComponent(j).getmSAFTi()
                        * Math.sqrt(getComponent(i).getEpsikSAFT() / temperature
                                * getComponent(j).getEpsikSAFT() / temperature)
                        * (1.0 - mixRule.getBinaryInteractionParameter(i, j))
                        * Math.pow(0.5 * (getComponent(i).getSigmaSAFTi()
                                + getComponent(j).getSigmaSAFTi()), 3.0);
            }
        }
        return temp1 / Math.pow(getNumberOfMolesInPhase(), 2.0);
    }

    // added by rahmat
    /**
     * <p>
     * calcdF1dispSumTermdT.
     * </p>
     *
     * @return a double
     */
    public double calcdF1dispSumTermdT() {
        double temp1 = 0.0;
        for (int i = 0; i < numberOfComponents; i++) {
            for (int j = 0; j < numberOfComponents; j++) {
                temp1 += getComponent(i).getNumberOfMolesInPhase()
                        * getComponent(j).getNumberOfMolesInPhase() * getComponent(i).getmSAFTi()
                        * getComponent(j).getmSAFTi()
                        * Math.sqrt(getComponent(i).getEpsikSAFT() / temperature
                                * getComponent(j).getEpsikSAFT() / temperature)
                        * (1.0 - mixRule.getBinaryInteractionParameter(i, j))
                        * Math.pow(0.5 * (getComponent(i).getSigmaSAFTi()
                                + getComponent(j).getSigmaSAFTi()), 3.0)
                        * (-1 / temperature);
            }
        }
        return temp1 / Math.pow(getNumberOfMolesInPhase(), 2.0);
    }

    /**
     * <p>
     * calcdF2dispSumTermdT.
     * </p>
     *
     * @return a double
     */
    public double calcdF2dispSumTermdT() {
        double temp1 = 0.0;
        for (int i = 0; i < numberOfComponents; i++) {
            for (int j = 0; j < numberOfComponents; j++) {
                temp1 += getComponent(i).getNumberOfMolesInPhase()
                        * getComponent(j).getNumberOfMolesInPhase() * getComponent(i).getmSAFTi()
                        * getComponent(j).getmSAFTi()
                        * (getComponent(i).getEpsikSAFT() / temperature
                                * getComponent(j).getEpsikSAFT() / temperature)
                        * Math.pow(1.0 - mixRule.getBinaryInteractionParameter(i, j), 2)
                        * Math.pow(0.5 * (getComponent(i).getSigmaSAFTi()
                                + getComponent(j).getSigmaSAFTi()), 3.0)
                        * (-2 / temperature);
            }
        }
        return temp1 / Math.pow(getNumberOfMolesInPhase(), 2.0);
    }

    /** {@inheritDoc} */
    @Override
    public double calcF2dispSumTerm() {
        double temp1 = 0.0;
        for (int i = 0; i < numberOfComponents; i++) {
            for (int j = 0; j < numberOfComponents; j++) {
                temp1 += getComponent(i).getNumberOfMolesInPhase()
                        * getComponent(j).getNumberOfMolesInPhase() * getComponent(i).getmSAFTi()
                        * getComponent(j).getmSAFTi() * getComponent(i).getEpsikSAFT() / temperature
                        * getComponent(j).getEpsikSAFT() / temperature
                        * Math.pow((1.0 - mixRule.getBinaryInteractionParameter(i, j)), 2.0)
                        * Math.pow(0.5 * (getComponent(i).getSigmaSAFTi()
                                + getComponent(j).getSigmaSAFTi()), 3.0);
            }
        }
        return temp1 / Math.pow(getNumberOfMolesInPhase(), 2.0);
    }

    /** {@inheritDoc} */
    @Override
    public double calcF1dispI1dN() {
        double temp1 = 0.0;
        for (int i = 1; i < 7; i++) {
            temp1 += i * getaSAFT(i, getmSAFT(), aConstSAFT) * Math.pow(getNSAFT(), i - 1.0);
        }
        return temp1;
    }

    /** {@inheritDoc} */
    @Override
    public double calcF1dispI1dNdN() {
        double temp1 = 0.0;
        for (int i = 2; i < 7; i++) {
            temp1 += (i - 1.0) * i * getaSAFT(i, getmSAFT(), aConstSAFT)
                    * Math.pow(getNSAFT(), i - 2.0);
        }
        return temp1;
    }

    // added by Rahmat
    /**
     * <p>
     * calcF1dispI1dNdNdN.
     * </p>
     *
     * @return a double
     */
    public double calcF1dispI1dNdNdN() {
        double temp1 = 0.0;
        for (int i = 2; i < 7; i++) {
            temp1 += (i - 1.0) * (i - 2.0) * i * getaSAFT(i, getmSAFT(), aConstSAFT)
                    * Math.pow(getNSAFT(), i - 3.0);
        }
        return temp1;
    }

    /** {@inheritDoc} */
    @Override
    public double calcF1dispI1dm() {
        double temp1 = 0.0;
        for (int i = 0; i < 7; i++) {
            temp1 += getaSAFTdm(i, getmSAFT(), aConstSAFT) * Math.pow(getNSAFT(), i);
        }
        return temp1;
    }

    /** {@inheritDoc} */
    @Override
    public double calcF2dispI2dN() {
        double temp1 = 0.0;
        for (int i = 1; i < 7; i++) {
            temp1 += i * getaSAFT(i, getmSAFT(), bConstSAFT) * Math.pow(getNSAFT(), i - 1.0);
        }
        return temp1;
    }

    /** {@inheritDoc} */
    @Override
    public double calcF2dispI2dNdN() {
        double temp1 = 0.0;
        for (int i = 2; i < 7; i++) {
            temp1 += (i - 1.0) * i * getaSAFT(i, getmSAFT(), bConstSAFT)
                    * Math.pow(getNSAFT(), i - 2.0);
        }
        return temp1;
    }

    /**
     * <p>
     * calcF2dispI2dNdNdN.
     * </p>
     *
     * @return a double
     */
    public double calcF2dispI2dNdNdN() {
        double temp1 = 0.0;
        for (int i = 2; i < 7; i++) {
            temp1 += (i - 1.0) * (i - 2.0) * i * getaSAFT(i, getmSAFT(), bConstSAFT)
                    * Math.pow(getNSAFT(), i - 3.0);
        }
        return temp1;
    }

    /** {@inheritDoc} */
    @Override
    public double calcF2dispI2dm() {
        double temp1 = 0.0;
        for (int i = 0; i < 7; i++) {
            temp1 += getaSAFTdm(i, getmSAFT(), bConstSAFT) * Math.pow(getNSAFT(), i);
        }
        return temp1;
    }

    /** {@inheritDoc} */
    @Override
    public double calcF1dispI1() {
        double temp1 = 0.0;
        for (int i = 0; i < 7; i++) {
            temp1 += getaSAFT(i, getmSAFT(), aConstSAFT) * Math.pow(getNSAFT(), i);
        }
        return temp1;
    }

    // added by rahmat
    /**
     * <p>
     * calcdF1dispI1dT.
     * </p>
     *
     * @return a double
     */
    public double calcdF1dispI1dT() {
        double temp1 = 0.0;
        for (int i = 0; i < 7; i++) {
            temp1 += getaSAFT(i, getmSAFT(), aConstSAFT) * i * Math.pow(getNSAFT(), i - 1)
                    * dNSAFTdT;
        }
        return temp1;
    }

    /**
     * <p>
     * calcdF2dispI2dT.
     * </p>
     *
     * @return a double
     */
    public double calcdF2dispI2dT() {
        double temp1 = 0.0;
        for (int i = 0; i < 7; i++) {
            temp1 += getaSAFT(i, getmSAFT(), bConstSAFT) * i * Math.pow(getNSAFT(), i - 1)
                    * dNSAFTdT;
        }
        return temp1;
    }

    /** {@inheritDoc} */
    @Override
    public double calcF2dispI2() {
        double temp1 = 0.0;
        for (int i = 0; i < 7; i++) {
            temp1 += getaSAFT(i, getmSAFT(), bConstSAFT) * Math.pow(getNSAFT(), i);
        }
        return temp1;
    }

    /** {@inheritDoc} */
    @Override
    public double getaSAFT(int i, double m, double ab[][]) {
        return ab[0][i] + (m - 1.0) / m * ab[1][i] + (m - 1.0) / m * (m - 2.0) / m * ab[2][i];
    }

    /** {@inheritDoc} */
    @Override
    public double getaSAFTdm(int i, double m, double ab[][]) {
        return (m - (m - 1.0)) / (m * m) * ab[1][i]
                + ((2.0 * m - 3.0) * m * m - 2 * m * (m * m - 3 * m + 2)) / Math.pow(m, 4.0)
                        * ab[2][i];
    }

    /** {@inheritDoc} */
    @Override
    public double calcmdSAFT() {
        double temp2 = 0.0;
        for (int i = 0; i < numberOfComponents; i++) {
            temp2 += getComponent(i).getNumberOfMolesInPhase() / getNumberOfMolesInPhase()
                    * getComponent(i).getmSAFTi()
                    * Math.pow(((ComponentPCSAFT) getComponent(i)).getdSAFTi(), 3.0);
        }

        return temp2;
    }

    /** {@inheritDoc} */
    @Override
    public double calcmmin1SAFT() {
        double temp2 = 0.0;
        for (int i = 0; i < numberOfComponents; i++) {
            temp2 += getComponent(i).getNumberOfMolesInPhase() / getNumberOfMolesInPhase()
                    * (getComponent(i).getmSAFTi() - 1.0);
        }

        return temp2;
    }

    /** {@inheritDoc} */
    @Override
    public double calcdmeanSAFT() {
        double temp = 0.0, temp2 = 0.0;
        for (int i = 0; i < numberOfComponents; i++) {
            temp += getComponent(i).getNumberOfMolesInPhase() * getComponent(i).getmSAFTi()
                    * Math.pow(((ComponentPCSAFT) getComponent(i)).getdSAFTi(), 3.0);
            temp2 += getComponent(i).getNumberOfMolesInPhase() * getComponent(i).getmSAFTi();
        }
        return Math.pow(temp / temp2, 1.0 / 3.0);
    }

    // need to check (modified by rahmat)
    /** {@inheritDoc} */
    @Override
    public double calcdSAFT() {
        double temp1 = 0.0;
        for (int i = 0; i < numberOfComponents; i++) {
            temp1 += getComponent(i).getNumberOfMolesInPhase() * getComponent(i).getmSAFTi()
                    * Math.pow(((ComponentPCSAFT) getComponent(i)).getdSAFTi(), 3.0);

        }
        // System.out.println("d saft calc " + temp/getNumberOfMolesInPhase());
        return temp1 / getNumberOfMolesInPhase();

    }

    /** {@inheritDoc} */
    @Override
    public double getNSAFT() {
        return nSAFT;
    }

    /** {@inheritDoc} */
    @Override
    public void setNSAFT(double nSAFT) {
        this.nSAFT = nSAFT;
    }

    /** {@inheritDoc} */
    @Override
    public double getDSAFT() {
        return dSAFT;
    }

    /** {@inheritDoc} */
    @Override
    public void setDSAFT(double dSAFT) {
        this.dSAFT = dSAFT;
    }

    /** {@inheritDoc} */
    @Override
    public double getGhsSAFT() {
        return ghsSAFT;
    }

    /** {@inheritDoc} */
    @Override
    public void setGhsSAFT(double ghsSAFT) {
        this.ghsSAFT = ghsSAFT;
    }

    /** {@inheritDoc} */
    @Override
    public double F_HC_SAFT() {
        return getNumberOfMolesInPhase()
                * (getmSAFT() * getAHSSAFT() - getMmin1SAFT() * Math.log(getGhsSAFT()));/// (ThermodynamicConstantsInterface.R*temperature);
    }

    /** {@inheritDoc} */
    @Override
    public double dF_HC_SAFTdV() {
        return getNumberOfMolesInPhase() * (getmSAFT() * daHSSAFTdN * getDnSAFTdV()
                - getMmin1SAFT() * 1.0 / getGhsSAFT() * getDgHSSAFTdN() * getDnSAFTdV());/// (ThermodynamicConstantsInterface.R*temperature);
    }

    // edited by Rahmat
    /** {@inheritDoc} */
    @Override
    public double dFdT() {
        return useHS * dF_HC_SAFTdT() + useDISP1 * dF_DISP1_SAFTdT() + useDISP2 * dF_DISP2_SAFTdT();
    }

    /**
     * <p>
     * dF_HC_SAFTdT.
     * </p>
     *
     * @return a double
     */
    public double dF_HC_SAFTdT() {
        return getNumberOfMolesInPhase() * (getmSAFT() * daHSSAFTdN * dNSAFTdT
                - getMmin1SAFT() * 1.0 / getGhsSAFT() * getDgHSSAFTdN() * dNSAFTdT);/// (ThermodynamicConstantsInterface.R*temperature);
    }

    /** {@inheritDoc} */
    @Override
    public double dF_HC_SAFTdVdV() {
        return getNumberOfMolesInPhase()
                * (getmSAFT() * daHSSAFTdNdN * getDnSAFTdV() * getDnSAFTdV()
                        + getmSAFT() * daHSSAFTdN * dnSAFTdVdV
                        + getMmin1SAFT() * Math.pow(getGhsSAFT(), -2.0)
                                * Math.pow(getDgHSSAFTdN(), 2.0) * getDnSAFTdV() * getDnSAFTdV()
                        - getMmin1SAFT() * Math.pow(getGhsSAFT(), -1.0) * dgHSSAFTdNdN * dnSAFTdV
                                * dnSAFTdV
                        - getMmin1SAFT() * 1.0 / getGhsSAFT() * getDgHSSAFTdN() * dnSAFTdVdV); // (ThermodynamicConstantsInterface.R*temperature);
    }
    // additonal dF_HC_SAFTdVdVdV (by Rahmat)

    /** {@inheritDoc} */
    @Override
    public double dF_HC_SAFTdVdVdV() {
        return getNumberOfMolesInPhase()
                * (getmSAFT() * daHSSAFTdNdNdN * getDnSAFTdV() * getDnSAFTdV() * getDnSAFTdV()
                        + getmSAFT() * daHSSAFTdNdN * 2.0 * dnSAFTdV * dnSAFTdVdV
                        + getmSAFT() * daHSSAFTdNdN * dnSAFTdV * dnSAFTdVdV
                        + getmSAFT() * daHSSAFTdN * dnSAFTdVdVdV
                        - 2.0 * getMmin1SAFT() * Math.pow(getGhsSAFT(), -3.0)
                                * Math.pow(getDgHSSAFTdN(), 3.0) * getDnSAFTdV() * getDnSAFTdV()
                                * getDnSAFTdV()
                        + getMmin1SAFT() * Math.pow(getGhsSAFT(), -2.0) * 2.0 * getDgHSSAFTdN()
                                * dgHSSAFTdNdN * getDnSAFTdV() * getDnSAFTdV() * getDnSAFTdV()
                        + getMmin1SAFT() * Math.pow(getGhsSAFT(), -2.0)
                                * Math.pow(getDgHSSAFTdN(), 2.0) * 2.0 * getDnSAFTdV() * dnSAFTdVdV
                        + getMmin1SAFT() * Math.pow(getGhsSAFT(), -2.0) * getDgHSSAFTdN()
                                * dgHSSAFTdNdN * dnSAFTdV * dnSAFTdV * dnSAFTdV
                        - getMmin1SAFT() * Math.pow(getGhsSAFT(), -1.0) * dgHSSAFTdNdNdN * dnSAFTdV
                                * dnSAFTdV * dnSAFTdV
                        - getMmin1SAFT() * Math.pow(getGhsSAFT(), -1.0) * dgHSSAFTdNdN * 2.0
                                * dnSAFTdV * dnSAFTdVdV
                        + getMmin1SAFT() * Math.pow(getGhsSAFT(), -2.0)
                                * Math.pow(getDgHSSAFTdN(), 2) * dnSAFTdV * dnSAFTdVdV
                        - getMmin1SAFT() * Math.pow(getGhsSAFT(), -1.0) * dgHSSAFTdNdN * dnSAFTdV
                                * dnSAFTdVdV
                        - getMmin1SAFT() * Math.pow(getGhsSAFT(), -1.0) * getDgHSSAFTdN()
                                * dnSAFTdVdVdV);
    }

<<<<<<< HEAD
=======
    /** {@inheritDoc} */
>>>>>>> e5b15554
    @Override
    public double F_DISP1_SAFT() {
        return getNumberOfMolesInPhase() * (-2.0 * ThermodynamicConstantsInterface.pi
                * getF1dispVolTerm() * getF1dispSumTerm() * getF1dispI1());/// (ThermodynamicConstantsInterface.R*temperature);
    }

    /** {@inheritDoc} */
    @Override
    public double dF_DISP1_SAFTdV() {
        return getNumberOfMolesInPhase() * (-2.0 * ThermodynamicConstantsInterface.pi
                * F1dispVolTermdV * getF1dispSumTerm() * getF1dispI1()
                - 2.0 * ThermodynamicConstantsInterface.pi * F1dispVolTerm * getF1dispSumTerm()
                        * F1dispI1dV);/// (ThermodynamicConstantsInterface.R*temperature);
    }

    /** {@inheritDoc} */
    @Override
    public double dF_DISP1_SAFTdVdV() {
        return getNumberOfMolesInPhase() * ((-2.0 * ThermodynamicConstantsInterface.pi
                * F1dispVolTermdVdV * getF1dispSumTerm() * getF1dispI1())
                + (-2.0 * ThermodynamicConstantsInterface.pi * F1dispVolTermdV * getF1dispSumTerm()
                        * F1dispI1dV)
                + (-2.0 * ThermodynamicConstantsInterface.pi * F1dispVolTermdV * getF1dispSumTerm()
                        * F1dispI1dV)
                + (-2.0 * ThermodynamicConstantsInterface.pi * F1dispVolTerm * getF1dispSumTerm()
                        * F1dispI1dVdV));
    }

    // added by Rahmat
    /**
     * <p>
     * dF_DISP1_SAFTdVdVdV.
     * </p>
     *
     * @return a double
     */
    public double dF_DISP1_SAFTdVdVdV() {
        return getNumberOfMolesInPhase() * ((-2.0 * ThermodynamicConstantsInterface.pi
                * F1dispVolTermdVdVdV * getF1dispSumTerm() * getF1dispI1())
                + (-2.0 * ThermodynamicConstantsInterface.pi * F1dispVolTermdVdV
                        * getF1dispSumTerm() * F1dispI1dV)
                + (-2.0 * ThermodynamicConstantsInterface.pi * F1dispVolTermdVdV
                        * getF1dispSumTerm() * F1dispI1dV)
                + (-2.0 * ThermodynamicConstantsInterface.pi * F1dispVolTermdV * getF1dispSumTerm()
                        * F1dispI1dVdV)
                + (-2.0 * ThermodynamicConstantsInterface.pi * F1dispVolTermdVdV
                        * getF1dispSumTerm() * F1dispI1dV)
                + (-2.0 * ThermodynamicConstantsInterface.pi * F1dispVolTermdV * getF1dispSumTerm()
                        * F1dispI1dVdV)
                + (-2.0 * ThermodynamicConstantsInterface.pi * F1dispVolTermdV * getF1dispSumTerm()
                        * F1dispI1dVdV)
                + (-2.0 * ThermodynamicConstantsInterface.pi * F1dispVolTerm * getF1dispSumTerm()
                        * F1dispI1dVdVdV));

    }

    // added by Rahmat
    /**
     * <p>
     * dF_DISP1_SAFTdT.
     * </p>
     *
     * @return a double
     */
    public double dF_DISP1_SAFTdT() {
        return getNumberOfMolesInPhase() * (-2.0 * ThermodynamicConstantsInterface.pi
                * (dF1dispVolTermdT * getF1dispSumTerm() * getF1dispI1()
                        + dF1dispSumTermdT * getF1dispVolTerm() * getF1dispI1()
                        + dF1dispI1dT * getF1dispVolTerm() * getF1dispSumTerm()));
    }

    /**
     * <p>
     * dF_DISP2_SAFTdT.
     * </p>
     *
     * @return a double
     */
    public double dF_DISP2_SAFTdT() {
        return getNumberOfMolesInPhase() * (-1 * ThermodynamicConstantsInterface.pi * getmSAFT())
                * getF1dispVolTerm()
                * (dF2dispSumTermdT * getF2dispI2() * getF2dispZHC()
                        + dF2dispI2dT * getF2dispSumTerm() * getF2dispZHC()
                        + dF2dispZHCdT * getF2dispSumTerm() * getF2dispI2());
    }

<<<<<<< HEAD
=======
    /** {@inheritDoc} */
>>>>>>> e5b15554
    @Override
    public double F_DISP2_SAFT() {
        return getNumberOfMolesInPhase() * (-ThermodynamicConstantsInterface.pi * getmSAFT()
                * getF1dispVolTerm() * getF2dispSumTerm() * getF2dispI2() * getF2dispZHC());/// (ThermodynamicConstantsInterface.R*temperature);
    }

<<<<<<< HEAD
=======
    /** {@inheritDoc} */
>>>>>>> e5b15554
    @Override
    public double dF_DISP2_SAFTdV() {
        return getNumberOfMolesInPhase() * (-ThermodynamicConstantsInterface.pi * getmSAFT()
                * F1dispVolTermdV * getF2dispSumTerm() * getF2dispI2() * getF2dispZHC()
                - ThermodynamicConstantsInterface.pi * getmSAFT() * F1dispVolTerm
                        * getF2dispSumTerm() * F2dispI2dV * getF2dispZHC()
                - ThermodynamicConstantsInterface.pi * getmSAFT() * F1dispVolTerm
                        * getF2dispSumTerm() * getF2dispI2() * F2dispZHCdV);/// (ThermodynamicConstantsInterface.R*temperature);
    }

<<<<<<< HEAD
=======
    /** {@inheritDoc} */
>>>>>>> e5b15554
    @Override
    public double dF_DISP2_SAFTdVdV() {
        return getNumberOfMolesInPhase() * ((-ThermodynamicConstantsInterface.pi * getmSAFT()
                * F1dispVolTermdVdV * getF2dispSumTerm() * getF2dispI2() * getF2dispZHC())
                - (ThermodynamicConstantsInterface.pi * getmSAFT() * F1dispVolTermdV
                        * getF2dispSumTerm() * getF2dispZHC() * F2dispI2dV)
                - (ThermodynamicConstantsInterface.pi * getmSAFT() * F1dispVolTermdV
                        * getF2dispSumTerm() * getF2dispI2() * F2dispZHCdV)
                - ThermodynamicConstantsInterface.pi * getmSAFT() * F1dispVolTermdV
                        * getF2dispSumTerm() * F2dispI2dV * getF2dispZHC()
                - ThermodynamicConstantsInterface.pi * getmSAFT() * F1dispVolTerm
                        * getF2dispSumTerm() * F2dispI2dVdV * getF2dispZHC()
                - ThermodynamicConstantsInterface.pi * getmSAFT() * F1dispVolTerm
                        * getF2dispSumTerm() * F2dispI2dV * F2dispZHCdV
                - (ThermodynamicConstantsInterface.pi * getmSAFT() * F1dispVolTermdV
                        * getF2dispSumTerm() * getF2dispI2() * F2dispZHCdV)
                - (ThermodynamicConstantsInterface.pi * getmSAFT() * F1dispVolTerm
                        * getF2dispSumTerm() * F2dispI2dV * F2dispZHCdV)
                - (ThermodynamicConstantsInterface.pi * getmSAFT() * F1dispVolTerm
                        * getF2dispSumTerm() * getF2dispI2() * F2dispZHCdVdV));
    }

<<<<<<< HEAD
=======
    /**
     * <p>
     * dF_DISP2_SAFTdVdVdV.
     * </p>
     *
     * @return a double
     */
>>>>>>> e5b15554
    public double dF_DISP2_SAFTdVdVdV() {
        return getNumberOfMolesInPhase() * ((-ThermodynamicConstantsInterface.pi * getmSAFT()
                * F1dispVolTermdVdVdV * getF2dispSumTerm() * getF2dispI2() * getF2dispZHC())
                + (-ThermodynamicConstantsInterface.pi * getmSAFT() * F1dispVolTermdVdV
                        * getF2dispSumTerm() * F2dispI2dV * getF2dispZHC())
                + (-ThermodynamicConstantsInterface.pi * getmSAFT() * F1dispVolTermdVdV
                        * getF2dispSumTerm() * getF2dispI2() * F2dispZHCdV)
                + -(ThermodynamicConstantsInterface.pi * getmSAFT() * F1dispVolTermdVdV
                        * getF2dispSumTerm() * getF2dispZHC() * F2dispI2dV)
                + -(ThermodynamicConstantsInterface.pi * getmSAFT() * F1dispVolTermdV
                        * getF2dispSumTerm() * F2dispZHCdV * F2dispI2dV)
                + -(ThermodynamicConstantsInterface.pi * getmSAFT() * F1dispVolTermdV
                        * getF2dispSumTerm() * getF2dispZHC() * F2dispI2dVdV)
                + -(ThermodynamicConstantsInterface.pi * getmSAFT() * F1dispVolTermdVdV
                        * getF2dispSumTerm() * getF2dispI2() * F2dispZHCdV)
                - (ThermodynamicConstantsInterface.pi * getmSAFT() * F1dispVolTermdV
                        * getF2dispSumTerm() * F2dispI2dV * F2dispZHCdV)
                - (ThermodynamicConstantsInterface.pi * getmSAFT() * F1dispVolTermdV
                        * getF2dispSumTerm() * getF2dispI2() * F2dispZHCdVdV)
                - ThermodynamicConstantsInterface.pi * getmSAFT() * F1dispVolTermdVdV
                        * getF2dispSumTerm() * F2dispI2dV * getF2dispZHC()
                - ThermodynamicConstantsInterface.pi * getmSAFT() * F1dispVolTermdV
                        * getF2dispSumTerm() * F2dispI2dVdV * getF2dispZHC()
                - ThermodynamicConstantsInterface.pi * getmSAFT() * F1dispVolTermdV
                        * getF2dispSumTerm() * F2dispI2dV * F2dispZHCdV
                - ThermodynamicConstantsInterface.pi * getmSAFT() * F1dispVolTermdV
                        * getF2dispSumTerm() * F2dispI2dVdV * getF2dispZHC()
                - ThermodynamicConstantsInterface.pi * getmSAFT() * F1dispVolTerm
                        * getF2dispSumTerm() * F2dispI2dVdVdV * getF2dispZHC()
                - ThermodynamicConstantsInterface.pi * getmSAFT() * F1dispVolTerm
                        * getF2dispSumTerm() * F2dispI2dVdV * F2dispZHCdV
                - ThermodynamicConstantsInterface.pi * getmSAFT() * F1dispVolTermdV
                        * getF2dispSumTerm() * F2dispI2dV * F2dispZHCdV
                - ThermodynamicConstantsInterface.pi * getmSAFT() * F1dispVolTerm
                        * getF2dispSumTerm() * F2dispI2dVdV * F2dispZHCdV
                - ThermodynamicConstantsInterface.pi * getmSAFT() * F1dispVolTerm
                        * getF2dispSumTerm() * F2dispI2dV * F2dispZHCdVdV
                - (ThermodynamicConstantsInterface.pi * getmSAFT() * F1dispVolTermdVdV
                        * getF2dispSumTerm() * getF2dispI2() * F2dispZHCdV)
                - (ThermodynamicConstantsInterface.pi * getmSAFT() * F1dispVolTermdV
                        * getF2dispSumTerm() * F2dispI2dV * F2dispZHCdV)
                - (ThermodynamicConstantsInterface.pi * getmSAFT() * F1dispVolTermdV
                        * getF2dispSumTerm() * getF2dispI2() * F2dispZHCdVdV)
                - (ThermodynamicConstantsInterface.pi * getmSAFT() * F1dispVolTermdV
                        * getF2dispSumTerm() * F2dispI2dV * F2dispZHCdV)
                - (ThermodynamicConstantsInterface.pi * getmSAFT() * F1dispVolTerm
                        * getF2dispSumTerm() * F2dispI2dVdV * F2dispZHCdV)
                - (ThermodynamicConstantsInterface.pi * getmSAFT() * F1dispVolTerm
                        * getF2dispSumTerm() * F2dispI2dV * F2dispZHCdVdV)
                - (ThermodynamicConstantsInterface.pi * getmSAFT() * F1dispVolTermdV
                        * getF2dispSumTerm() * getF2dispI2() * F2dispZHCdVdV)
                - (ThermodynamicConstantsInterface.pi * getmSAFT() * F1dispVolTerm
                        * getF2dispSumTerm() * F2dispI2dV * F2dispZHCdVdV)
                - (ThermodynamicConstantsInterface.pi * getmSAFT() * F1dispVolTerm
                        * getF2dispSumTerm() * getF2dispI2() * F2dispZHCdVdVdV)
                - (ThermodynamicConstantsInterface.pi * getmSAFT() * F1dispVolTermdVdV
                        * getF2dispSumTerm() * getF2dispI2() * F2dispZHCdV)
                - (ThermodynamicConstantsInterface.pi * getmSAFT() * F1dispVolTermdV
                        * getF2dispSumTerm() * F2dispI2dV * F2dispZHCdV)
                - (ThermodynamicConstantsInterface.pi * getmSAFT() * F1dispVolTermdV
                        * getF2dispSumTerm() * getF2dispI2() * F2dispZHCdVdV)
                - (ThermodynamicConstantsInterface.pi * getmSAFT() * F1dispVolTermdV
                        * getF2dispSumTerm() * F2dispI2dV * F2dispZHCdV)
                - (ThermodynamicConstantsInterface.pi * getmSAFT() * F1dispVolTerm
                        * getF2dispSumTerm() * F2dispI2dVdV * F2dispZHCdV)
                - (ThermodynamicConstantsInterface.pi * getmSAFT() * F1dispVolTerm
                        * getF2dispSumTerm() * F2dispI2dV * F2dispZHCdVdV)
                - (ThermodynamicConstantsInterface.pi * getmSAFT() * F1dispVolTermdV
                        * getF2dispSumTerm() * getF2dispI2() * F2dispZHCdVdV)
                - (ThermodynamicConstantsInterface.pi * getmSAFT() * F1dispVolTerm
                        * getF2dispSumTerm() * F2dispI2dV * F2dispZHCdVdV)
                - (ThermodynamicConstantsInterface.pi * getmSAFT() * F1dispVolTerm
                        * getF2dispSumTerm() * getF2dispI2() * F2dispZHCdVdVdV));
    }

<<<<<<< HEAD
=======
    /** {@inheritDoc} */
>>>>>>> e5b15554
    @Override
    public double getF() {
        // System.out.println("F-HC " + useHS*F_HC_SAFT());
        //
        // System.out.println("F-DISP1 " + useDISP1*F_DISP1_SAFT());
        //
        // System.out.println("F-DISP2 " + useDISP2*F_DISP2_SAFT());
        return useHS * F_HC_SAFT() + useDISP1 * F_DISP1_SAFT() + useDISP2 * F_DISP2_SAFT();
    }

    /** {@inheritDoc} */
    @Override
    public double dFdV() {
        // System.out.println("N-saft " + getNSAFT());
        // System.out.println("F-HC " + useHS*F_HC_SAFT());
        // System.out.println("F-DISP1 " + useDISP1*F_DISP1_SAFT());
        //
        // System.out.println("F-DISP2 " + useDISP2*F_DISP2_SAFT());

        return (useHS * dF_HC_SAFTdV() + useDISP1 * dF_DISP1_SAFTdV()
                + useDISP2 * dF_DISP2_SAFTdV()) * 1.0e-5;
    }

    /** {@inheritDoc} */
    @Override
    public double dFdVdV() {
        return (useHS * dF_HC_SAFTdVdV() + useDISP1 * dF_DISP1_SAFTdVdV()
                + useDISP2 * dF_DISP2_SAFTdVdV()) * 1.0e-10;
    }

    /** {@inheritDoc} */
    @Override
    public double dFdVdVdV() {
<<<<<<< HEAD

=======
>>>>>>> e5b15554
        return (useHS * dF_HC_SAFTdVdVdV() + useDISP1 * dF_DISP1_SAFTdVdVdV()
                + useDISP2 * dF_DISP2_SAFTdVdVdV()) * 1.0e-20;
    }

    /** {@inheritDoc} */
    @Override
    public double getmdSAFT() {
        return mdSAFT;
    }

    /** {@inheritDoc} */
    @Override
    public void setmdSAFT(double mdSAFT) {
        this.mdSAFT = mdSAFT;
    }

    /** {@inheritDoc} */
    @Override
    public double getmSAFT() {
        return mSAFT;
    }

    /** {@inheritDoc} */
    @Override
    public void setmSAFT(double mSAFT) {
        this.mSAFT = mSAFT;
    }

    /** {@inheritDoc} */
    @Override
    public double getAHSSAFT() {
        return aHSSAFT;
    }

    /** {@inheritDoc} */
    @Override
    public void setAHSSAFT(double aHSSAFT) {
        this.aHSSAFT = aHSSAFT;
    }

    /** {@inheritDoc} */
    @Override
    public double getMmin1SAFT() {
        return mmin1SAFT;
    }

    /** {@inheritDoc} */
    @Override
    public void setMmin1SAFT(double mmin1SAFT) {
        this.mmin1SAFT = mmin1SAFT;
    }

    /** {@inheritDoc} */
    @Override
    public double getVolumeSAFT() {
        return volumeSAFT;
    }

    /** {@inheritDoc} */
    @Override
    public void setVolumeSAFT(double volumeSAFT) {
        this.volumeSAFT = volumeSAFT;
    }

    /** {@inheritDoc} */
    @Override
    public double getDgHSSAFTdN() {
        return dgHSSAFTdN;
    }

    /** {@inheritDoc} */
    @Override
    public void setDgHSSAFTdN(double dgHSSAFTdN) {
        this.dgHSSAFTdN = dgHSSAFTdN;
    }

    /** {@inheritDoc} */
    @Override
    public double getDnSAFTdV() {
        return dnSAFTdV;
    }

    // added by rahmat
    /**
     * <p>
     * getdDSAFTdT.
     * </p>
     *
     * @return a double
     */
    public double getdDSAFTdT() {
        double temp = 0.0;
        for (int i = 0; i < numberOfComponents; i++) {
            temp += getComponent(i).getNumberOfMolesInPhase() * getComponent(i).getmSAFTi()
                    / getNumberOfMolesInPhase() * 3
                    * Math.pow(((ComponentPCSAFT) getComponent(i)).getdSAFTi(), 2.0)
                    * (-1.08 / Math.pow(temperature, 2))
                    * Math.pow(getComponent(i).getSigmaSAFTi(), 3)
                    * Math.pow(
                            1 - 0.12 * Math.exp(-3 * getComponent(i).getEpsikSAFT() / temperature),
                            2)
                    * getComponent(i).getEpsikSAFT()
                    * Math.exp(-3 * getComponent(i).getEpsikSAFT() / temperature);
        }
        return temp;
    }

    /** {@inheritDoc} */
    @Override
    public void setDnSAFTdV(double dnSAFTdV) {
        this.dnSAFTdV = dnSAFTdV;
    }

    /** {@inheritDoc} */
    @Override
    public double getF1dispVolTerm() {
        return F1dispVolTerm;
    }

    /** {@inheritDoc} */
    @Override
    public void setF1dispVolTerm(double F1dispVolTerm) {
        this.F1dispVolTerm = F1dispVolTerm;
    }

    /** {@inheritDoc} */
    @Override
    public double getF1dispSumTerm() {
        return F1dispSumTerm;
    }

    /** {@inheritDoc} */
    @Override
    public double getF1dispI1() {
        return F1dispI1;
    }

    /** {@inheritDoc} */
    @Override
    public double getF2dispI2() {
        return F2dispI2;
    }

    /** {@inheritDoc} */
    @Override
    public void setF2dispI2(double F2dispI2) {
        this.F2dispI2 = F2dispI2;
    }

    /** {@inheritDoc} */
    @Override
    public double getF2dispZHC() {
        return F2dispZHC;
    }

    /** {@inheritDoc} */
    @Override
    public void setF2dispZHC(double F2dispZHC) {
        this.F2dispZHC = F2dispZHC;
    }

    /** {@inheritDoc} */
    @Override
    public double getF2dispZHCdN() {
        return F2dispZHCdN;
    }

    /** {@inheritDoc} */
    @Override
    public double getF2dispZHCdm() {
        return F2dispZHCdm;
    }

    /** {@inheritDoc} */
    @Override
    public double molarVolume(double pressure, double temperature, double A, double B, int phase)
            throws neqsim.util.exception.IsNaNException,
            neqsim.util.exception.TooManyIterationsException {
<<<<<<< HEAD

=======
>>>>>>> e5b15554
        double BonV = phase == 0 ? 2.0 / (2.0 + temperature / getPseudoCriticalTemperature())
                : pressure * getB() / (numberOfMolesInPhase * temperature * R);
        // double BonV = phase== 0 ? 0.99:1e-5;

        if (BonV < 0) {
            BonV = 1.0e-6;
        }
        if (BonV > 1.0) {
            BonV = 1.0 - 1.0e-6;
        }
        double BonVold = BonV;
        double Btemp = 0, Dtemp = 0, h = 0, hOld = 0, dh = 0, dhOld = 0, gvvv = 0, fvvv = 0,
                dhh = 1;
        double d1 = 0, d2 = 0;
        Btemp = getB();
        Dtemp = getA();
        if (Btemp <= 0) {
            logger.info("b negative in volume calc");
        }
        setMolarVolume(1.0 / BonV * Btemp / numberOfMolesInPhase);
        int iterations = 0;
        double oldMolarVolume = 0.0;
        // System.out.println("volume " + getVolume());
        do {
            iterations++;
            this.volInit();
            oldMolarVolume = getMolarVolume();
            h = pressure - calcPressure();
            dh = -calcPressuredV();
            d1 = -h / dh;
            double newVolume = getMolarVolume() + 0.9 * d1 / numberOfMolesInPhase;
            if (newVolume > 1e-100) {
                setMolarVolume(newVolume);
            } else {
                setMolarVolume(oldMolarVolume / 10.0);
            }

            /*
             * BonVold = BonV; //BonV = BonVold; h = BonVold -
             * Btemp/numberOfMolesInPhase*dFdV()-pressure*Btemp/(numberOfMolesInPhase*R*
             * temperature); dh = 1.0 +
             * Btemp/Math.pow(BonVold,2.0)*(Btemp/numberOfMolesInPhase*dFdVdV()); //dhh =
             * -2.0*Btemp/Math.pow(BonV,3.0)*(Btemp/numberOfMolesInPhase*dFdVdV())-Math.pow(
             * Btemp,2.0)/Math.pow(BonV,4.0)*(Btemp/numberOfMolesInPhase*dFdVdVdV());
             * 
             * //made by Rahmat
             * 
             * BonV = BonVold - 0.5* (2* h * dh / ((2* Math.pow(dh,2) - h * dhh)));
             * 
             * double dBonV = BonV - BonVold; dhh = (dh - dhOld)/ dBonV; dhOld = dh;
             * 
             * hOld = h;
             * 
             * 
             * //d1 = - h/dh; //d2 = - dh/dhh; //BonV += d1;//*(1.0+0.5*-1.0); /*
             * if(Math.abs(d1/d2)<=1.0){ BonV += d1*(1.0+0.5*d1/d2); } else if(d1/d2<-1){ BonV +=
             * d1*(1.0+0.5*-1.0); } else if(d1/d2>1){ BonV += d2; double hnew = h +d2*-h/d1;
             * if(Math.abs(hnew)>Math.abs(h)){ System.out.println("volume correction needed....");
             * BonV = phase== 1 ?
             * 2.0/(2.0+temperature/getPseudoCriticalTemperature()):pressure*getB()/(
             * numberOfMolesInPhase*temperature*R); } }
             * 
             * if(BonV>1){ BonV=1.0-1.0e-6; BonVold=10; } if (BonV < 0) { BonV = 1.0e-16; BonVold =
             * 10; }
             */
            // setMolarVolume(1.0 / BonV * Btemp / numberOfMolesInPhase);
            Z = pressure * getMolarVolume() / (R * temperature);
            // System.out.println("BonV " + BonV);
        } // while(Math.abs((BonV-BonVold)/BonV)>1.0e-10 && iterations<500);
        while (Math.abs((oldMolarVolume - getMolarVolume()) / oldMolarVolume) > 1.0e-10
                && iterations < 100);

        // while(Math.abs((h-hOld)/h)>1.0e-10 && iterations<6000);
        // System.out.println("error BonV " + Math.abs((BonV-BonVold)/BonV));
        // System.out.println("iterations " + iterations);
        /*
         * if(BonV<0){ BonV = pressure*getB()/(numberOfMolesInPhase*temperature*R);
         * setMolarVolume(1.0 / BonV * Btemp / numberOfMolesInPhase); Z =
         * pressure*getMolarVolume()/(R*temperature);
         * 
         * } if(iterations>=6000) throw new util.exception.TooManyIterationsException();
         * if(Double.isNaN(getMolarVolume())) throw new util.exception.IsNaNException();
         * 
         * // if(phaseType==0) System.out.println("density " + getDensity());//"BonV: " + BonV +
         * " "+"  itert: " + iterations +" " + "  phase " + phaseType+ "  " + h + " " +dh + " B " +
         * Btemp + "  D " + Dtemp + " gv" + gV() + " fv " + fv() + " fvv" + fVV());
         */
        return getMolarVolume();

    }

    /** {@inheritDoc} */
    @Override
    public double getDmeanSAFT() {
        return dmeanSAFT;
    }

    /** {@inheritDoc} */
    @Override
    public void setDmeanSAFT(double dmeanSAFT) {
        this.dmeanSAFT = dmeanSAFT;
    }

    /** {@inheritDoc} */
    @Override
    public double getNmSAFT() {
        return nmSAFT;
    }

    /** {@inheritDoc} */
    @Override
    public void setNmSAFT(double nmSAFT) {
        this.nmSAFT = nmSAFT;
    }

    /** {@inheritDoc} */
    @Override
    public double getF2dispSumTerm() {
        return F2dispSumTerm;
    }

    /** {@inheritDoc} */
    @Override
    public void setF2dispSumTerm(double F2dispSumTerm) {
        this.F2dispSumTerm = F2dispSumTerm;
    }

    /** {@inheritDoc} */
    @Override
    public void setF2dispZHCdm(double F2dispZHCdm) {
        this.F2dispZHCdm = F2dispZHCdm;
    }
}<|MERGE_RESOLUTION|>--- conflicted
+++ resolved
@@ -63,14 +63,11 @@
     private double F1dispVolTermdVdVdV = 1.0;
     static Logger logger = LogManager.getLogger(PhasePCSAFTRahmat.class);
 
-<<<<<<< HEAD
-=======
     /**
      * <p>
      * Constructor for PhasePCSAFTRahmat.
      * </p>
      */
->>>>>>> e5b15554
     public PhasePCSAFTRahmat() {
         super();
     }
@@ -100,15 +97,11 @@
     /** {@inheritDoc} */
     @Override
     public void init(double totalNumberOfMoles, int numberOfComponents, int type, int phase,
-<<<<<<< HEAD
-            double beta) {
-=======
             double beta) { // type = 0
                            // start
                            // init type
                            // =1 gi nye
                            // betingelser
->>>>>>> e5b15554
         for (int i = 0; i < numberOfComponents; i++) {
             componentArray[i].Finit(this, temperature, pressure, totalNumberOfMoles, beta,
                     numberOfComponents, type);
@@ -978,10 +971,7 @@
                                 * dnSAFTdVdVdV);
     }
 
-<<<<<<< HEAD
-=======
-    /** {@inheritDoc} */
->>>>>>> e5b15554
+    /** {@inheritDoc} */
     @Override
     public double F_DISP1_SAFT() {
         return getNumberOfMolesInPhase() * (-2.0 * ThermodynamicConstantsInterface.pi
@@ -1068,20 +1058,14 @@
                         + dF2dispZHCdT * getF2dispSumTerm() * getF2dispI2());
     }
 
-<<<<<<< HEAD
-=======
-    /** {@inheritDoc} */
->>>>>>> e5b15554
+    /** {@inheritDoc} */
     @Override
     public double F_DISP2_SAFT() {
         return getNumberOfMolesInPhase() * (-ThermodynamicConstantsInterface.pi * getmSAFT()
                 * getF1dispVolTerm() * getF2dispSumTerm() * getF2dispI2() * getF2dispZHC());/// (ThermodynamicConstantsInterface.R*temperature);
     }
 
-<<<<<<< HEAD
-=======
-    /** {@inheritDoc} */
->>>>>>> e5b15554
+    /** {@inheritDoc} */
     @Override
     public double dF_DISP2_SAFTdV() {
         return getNumberOfMolesInPhase() * (-ThermodynamicConstantsInterface.pi * getmSAFT()
@@ -1092,10 +1076,7 @@
                         * getF2dispSumTerm() * getF2dispI2() * F2dispZHCdV);/// (ThermodynamicConstantsInterface.R*temperature);
     }
 
-<<<<<<< HEAD
-=======
-    /** {@inheritDoc} */
->>>>>>> e5b15554
+    /** {@inheritDoc} */
     @Override
     public double dF_DISP2_SAFTdVdV() {
         return getNumberOfMolesInPhase() * ((-ThermodynamicConstantsInterface.pi * getmSAFT()
@@ -1118,8 +1099,6 @@
                         * getF2dispSumTerm() * getF2dispI2() * F2dispZHCdVdV));
     }
 
-<<<<<<< HEAD
-=======
     /**
      * <p>
      * dF_DISP2_SAFTdVdVdV.
@@ -1127,7 +1106,6 @@
      *
      * @return a double
      */
->>>>>>> e5b15554
     public double dF_DISP2_SAFTdVdVdV() {
         return getNumberOfMolesInPhase() * ((-ThermodynamicConstantsInterface.pi * getmSAFT()
                 * F1dispVolTermdVdVdV * getF2dispSumTerm() * getF2dispI2() * getF2dispZHC())
@@ -1203,10 +1181,7 @@
                         * getF2dispSumTerm() * getF2dispI2() * F2dispZHCdVdVdV));
     }
 
-<<<<<<< HEAD
-=======
-    /** {@inheritDoc} */
->>>>>>> e5b15554
+    /** {@inheritDoc} */
     @Override
     public double getF() {
         // System.out.println("F-HC " + useHS*F_HC_SAFT());
@@ -1240,10 +1215,6 @@
     /** {@inheritDoc} */
     @Override
     public double dFdVdVdV() {
-<<<<<<< HEAD
-
-=======
->>>>>>> e5b15554
         return (useHS * dF_HC_SAFTdVdVdV() + useDISP1 * dF_DISP1_SAFTdVdVdV()
                 + useDISP2 * dF_DISP2_SAFTdVdVdV()) * 1.0e-20;
     }
@@ -1422,10 +1393,6 @@
     public double molarVolume(double pressure, double temperature, double A, double B, int phase)
             throws neqsim.util.exception.IsNaNException,
             neqsim.util.exception.TooManyIterationsException {
-<<<<<<< HEAD
-
-=======
->>>>>>> e5b15554
         double BonV = phase == 0 ? 2.0 / (2.0 + temperature / getPseudoCriticalTemperature())
                 : pressure * getB() / (numberOfMolesInPhase * temperature * R);
         // double BonV = phase== 0 ? 0.99:1e-5;
