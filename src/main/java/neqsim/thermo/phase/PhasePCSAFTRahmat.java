/*
 * PhaseSrkEos.java
 *
 * Created on 3. juni 2000, 14:38
 */
package neqsim.thermo.phase;

import org.apache.logging.log4j.LogManager;
import org.apache.logging.log4j.Logger;
import neqsim.thermo.ThermodynamicConstantsInterface;
import neqsim.thermo.component.ComponentPCSAFT;

/**
 * <p>
 * PhasePCSAFTRahmat class.
 * </p>
 *
 * @author Even Solbraa
 * @version $Id: $Id
 */
public class PhasePCSAFTRahmat extends PhasePCSAFT {
<<<<<<< HEAD
        private static final long serialVersionUID = 1000;

        double nSAFT = 1.0;
        double dnSAFTdV = 1.0, dnSAFTdVdV = 1.0, dnSAFTdVdVdV = 1.0;
        double dmeanSAFT = 0.0;
        double dSAFT = 1.0;
        double mSAFT = 1.0;
        double mdSAFT = 1.0;
        double nmSAFT = 1.0;
        double mmin1SAFT = 1.0;
        double ghsSAFT = 1.0;
        double aHSSAFT = 1.0;
        double volumeSAFT = 1.0;
        double daHCSAFTdN = 1.0;
        double daHSSAFTdN = 1.0, dgHSSAFTdN = 1.0;
        double daHSSAFTdNdN = 1.0, dgHSSAFTdNdN = 1.0;
        double daHSSAFTdNdNdN = 1.0, dgHSSAFTdNdNdN = 1.0;
        // by Rahmat
        double dNSAFTdT = 1.0;
        double dF1dispVolTermdT = 0.0;
        double dF1dispI1dT = 1.0, dF2dispI2dT = 1.0;
        double dF2dispZHCdT = 1.0;
        double dF1dispSumTermdT = 1.0, dF2dispSumTermdT = 1.0;
        int useHS = 1, useDISP1 = 1, useDISP2 = 1;
        private double[][] aConstSAFT = {
                        {0.9105631445, 0.6361281449, 2.6861347891, -26.547362491, 97.759208784,
                                        -159.59154087, 91.297774084},
                        {-0.3084016918, 0.1860531159, -2.5030047259, 21.419793629, -65.255885330,
                                        83.318680481, -33.746922930},
                        {-0.0906148351, 0.4527842806, 0.5962700728, -1.7241829131, -4.1302112531,
                                        13.776631870, -8.6728470368}};
        private double[][] bConstSAFT = {
                        {0.7240946941, 2.2382791861, -4.0025849485, -21.003576815, 26.855641363,
                                        206.55133841, -355.60235612},
                        {-0.5755498075, 0.6995095521, 3.8925673390, -17.215471648, 192.67226447,
                                        -161.82646165, -165.20769346},
                        {0.0976883116, -0.2557574982, -9.1558561530, 20.642075974, -38.804430052,
                                        93.626774077, -29.666905585}};
        private double F1dispVolTerm = 1.0, F1dispSumTerm = 1.0, F1dispI1 = 1.0, F2dispI2 = 1.0,
                        F2dispZHC = 1.0, F2dispZHCdN = 1.0, F2dispZHCdm = 1.0, F2dispZHCdV = 1.0,
                        F2dispI2dVdV, F2dispI2dVdVdV = 0.0, F2dispZHCdVdV = 1.0,
                        F2dispZHCdVdVdV = 1.0, F1dispI1dNdN = 1.0, F1dispI1dNdNdN = 1.0;
        private double F1dispVolTermdV = 1.0, F1dispVolTermdVdV = 1.0, F1dispI1dN = 1.0,
                        F1dispI1dm = 1.0, F1dispI1dV = 1.0, F2dispI2dV = 1.0, F2dispI2dN = 1.0,
                        F2dispI2dm = 1.0, F2dispSumTerm = 0.0, F2dispZHCdNdN = 1.0,
                        F2dispZHCdNdNdN = 1.0, F2dispI2dNdN = 1.0, F2dispI2dNdNdN = 1.0,
                        F1dispI1dVdV = 1.0, F1dispI1dVdVdV = 1.0;
        private double F1dispVolTermdVdVdV = 1.0;
        static Logger logger = LogManager.getLogger(PhasePCSAFTRahmat.class);
=======
    private static final long serialVersionUID = 1000;
>>>>>>> e5b15554

    double nSAFT = 1.0;
    double dnSAFTdV = 1.0, dnSAFTdVdV = 1.0, dnSAFTdVdVdV = 1.0;
    double dmeanSAFT = 0.0;
    double dSAFT = 1.0;
    double mSAFT = 1.0;
    double mdSAFT = 1.0;
    double nmSAFT = 1.0;
    double mmin1SAFT = 1.0;
    double ghsSAFT = 1.0;
    double aHSSAFT = 1.0;
    double volumeSAFT = 1.0;
    double daHCSAFTdN = 1.0;
    double daHSSAFTdN = 1.0, dgHSSAFTdN = 1.0;
    double daHSSAFTdNdN = 1.0, dgHSSAFTdNdN = 1.0;
    double daHSSAFTdNdNdN = 1.0, dgHSSAFTdNdNdN = 1.0;
    // by Rahmat
    double dNSAFTdT = 1.0;
    double dF1dispVolTermdT = 0.0;
    double dF1dispI1dT = 1.0, dF2dispI2dT = 1.0;
    double dF2dispZHCdT = 1.0;
    double dF1dispSumTermdT = 1.0, dF2dispSumTermdT = 1.0;
    int useHS = 1, useDISP1 = 1, useDISP2 = 1;
    private double[][] aConstSAFT = {
            {0.9105631445, 0.6361281449, 2.6861347891, -26.547362491, 97.759208784, -159.59154087,
                    91.297774084},
            {-0.3084016918, 0.1860531159, -2.5030047259, 21.419793629, -65.255885330, 83.318680481,
                    -33.746922930},
            {-0.0906148351, 0.4527842806, 0.5962700728, -1.7241829131, -4.1302112531, 13.776631870,
                    -8.6728470368}};
    private double[][] bConstSAFT = {
            {0.7240946941, 2.2382791861, -4.0025849485, -21.003576815, 26.855641363, 206.55133841,
                    -355.60235612},
            {-0.5755498075, 0.6995095521, 3.8925673390, -17.215471648, 192.67226447, -161.82646165,
                    -165.20769346},
            {0.0976883116, -0.2557574982, -9.1558561530, 20.642075974, -38.804430052, 93.626774077,
                    -29.666905585}};
    private double F1dispVolTerm = 1.0, F1dispSumTerm = 1.0, F1dispI1 = 1.0, F2dispI2 = 1.0,
            F2dispZHC = 1.0, F2dispZHCdN = 1.0, F2dispZHCdm = 1.0, F2dispZHCdV = 1.0, F2dispI2dVdV,
            F2dispI2dVdVdV = 0.0, F2dispZHCdVdV = 1.0, F2dispZHCdVdVdV = 1.0, F1dispI1dNdN = 1.0,
            F1dispI1dNdNdN = 1.0;
    private double F1dispVolTermdV = 1.0, F1dispVolTermdVdV = 1.0, F1dispI1dN = 1.0,
            F1dispI1dm = 1.0, F1dispI1dV = 1.0, F2dispI2dV = 1.0, F2dispI2dN = 1.0,
            F2dispI2dm = 1.0, F2dispSumTerm = 0.0, F2dispZHCdNdN = 1.0, F2dispZHCdNdNdN = 1.0,
            F2dispI2dNdN = 1.0, F2dispI2dNdNdN = 1.0, F1dispI1dVdV = 1.0, F1dispI1dVdVdV = 1.0;
    private double F1dispVolTermdVdVdV = 1.0;
    static Logger logger = LogManager.getLogger(PhasePCSAFTRahmat.class);

    /**
     * <p>
     * Constructor for PhasePCSAFTRahmat.
     * </p>
     */
    public PhasePCSAFTRahmat() {
        super();
    }

    /** {@inheritDoc} */
    @Override
    public PhasePCSAFTRahmat clone() {
        PhasePCSAFTRahmat clonedPhase = null;
        try {
            clonedPhase = (PhasePCSAFTRahmat) super.clone();
        } catch (Exception e) {
            logger.error("Cloning failed.", e);
        }

<<<<<<< HEAD
        @Override
        public Object clone() {
                PhasePCSAFTRahmat clonedPhase = null;
                try {
                        clonedPhase = (PhasePCSAFTRahmat) super.clone();
                } catch (Exception e) {
                        logger.error("Cloning failed.", e);
                }

                return clonedPhase;
        }
=======
        return clonedPhase;
    }

    /** {@inheritDoc} */
    @Override
    public void addcomponent(String componentName, double moles, double molesInPhase,
            int compNumber) {
        super.addcomponent(molesInPhase);
        componentArray[compNumber] =
                new ComponentPCSAFT(componentName, moles, molesInPhase, compNumber);
    }

    /** {@inheritDoc} */
    @Override
    public void init(double totalNumberOfMoles, int numberOfComponents, int type, int phase,
            double beta) { // type = 0
                           // start
                           // init type
                           // =1 gi nye
                           // betingelser
        for (int i = 0; i < numberOfComponents; i++) {
            componentArray[i].Finit(this, temperature, pressure, totalNumberOfMoles, beta,
                    numberOfComponents, type);
        }
        super.init(totalNumberOfMoles, numberOfComponents, type, phase, beta);
    }

    /** {@inheritDoc} */
    @Override
    public void volInit() {
        volumeSAFT = getVolume() * 1.0e-5;
        setDmeanSAFT(calcdmeanSAFT());
        setDSAFT(calcdSAFT());
        // System.out.println("saft volume " + getVolumeSAFT());
        // System.out.println("dsaft " + getDSAFT());
        setNSAFT(1.0 * ThermodynamicConstantsInterface.pi / 6.0
                * ThermodynamicConstantsInterface.avagadroNumber * getNumberOfMolesInPhase()
                / volumeSAFT * getDSAFT());
        dnSAFTdV = -1.0 * ThermodynamicConstantsInterface.pi / 6.0
                * ThermodynamicConstantsInterface.avagadroNumber * getNumberOfMolesInPhase()
                / Math.pow(volumeSAFT, 2.0) * getDSAFT();
        dnSAFTdVdV = 2.0 * ThermodynamicConstantsInterface.pi / 6.0
                * ThermodynamicConstantsInterface.avagadroNumber * getNumberOfMolesInPhase()
                / Math.pow(volumeSAFT, 3.0) * getDSAFT();
        // System.out.println("N SAFT " + getNSAFT());
        dnSAFTdVdVdV = -6.0 * ThermodynamicConstantsInterface.pi / 6.0
                * ThermodynamicConstantsInterface.avagadroNumber * getNumberOfMolesInPhase()
                / Math.pow(volumeSAFT, 4.0) * getDSAFT();
        //

        // added by rahmat

        dNSAFTdT = 1.0 * ThermodynamicConstantsInterface.pi / 6.0
                * ThermodynamicConstantsInterface.avagadroNumber * getNumberOfMolesInPhase()
                / volumeSAFT * getdDSAFTdT();

        setGhsSAFT((1.0 - nSAFT / 2.0) / Math.pow(1.0 - nSAFT, 3.0));
        setmSAFT(calcmSAFT());
        setMmin1SAFT(calcmmin1SAFT());
        setmdSAFT(calcmdSAFT());
        setAHSSAFT((4.0 * getNSAFT() - 3.0 * Math.pow(getNSAFT(), 2.0))
                / Math.pow(1.0 - getNSAFT(), 2.0));
        daHSSAFTdN = ((4.0 - 6.0 * getNSAFT()) * Math.pow(1.0 - getNSAFT(), 2.0)
                - (4.0 * getNSAFT() - 3 * Math.pow(getNSAFT(), 2.0)) * 2.0 * (1.0 - getNSAFT())
                        * (-1.0))
                / Math.pow(1.0 - getNSAFT(), 4.0);
        daHSSAFTdNdN = (-6.0 * Math.pow(1.0 - getNSAFT(), 2.0)
                + 2.0 * (1.0 - getNSAFT()) * (4.0 - 6 * getNSAFT()))
                / Math.pow(1.0 - getNSAFT(), 4.0)
                + ((8.0 - 12.0 * getNSAFT()) * Math.pow(1.0 - getNSAFT(), 3.0)
                        + (8.0 - 6.0 * Math.pow(getNSAFT(), 2.0)) * 3.0
                                * Math.pow(1.0 - getNSAFT(), 2.0))
                        / Math.pow(1.0 - getNSAFT(), 6.0);
        daHSSAFTdNdNdN = -36 / Math.pow((1 - getNSAFT()), 3)
                + (18.0 * (4.0 - 6.0 * getNSAFT())) / Math.pow((1 - getNSAFT()), 4.0)
                + (24.0 * (4.0 * getNSAFT() - 3.0 * Math.pow(getNSAFT(), 2.0)))
                        / Math.pow((1 - getNSAFT()), 5.0);

        dgHSSAFTdN = (-0.5 * Math.pow(1.0 - getNSAFT(), 3.0)
                - (1.0 - getNSAFT() / 2.0) * 3.0 * Math.pow(1.0 - nSAFT, 2.0) * (-1.0))
                / Math.pow(1.0 - getNSAFT(), 6.0);
        dgHSSAFTdNdN = -3.0 / 2.0 * Math.pow(1.0 - getNSAFT(), 2.0)
                / Math.pow(1.0 - getNSAFT(), 6.0)
                + (-3.0 / 2.0 * Math.pow(1.0 - getNSAFT(), 4.0)
                        + 4.0 * Math.pow(1.0 - getNSAFT(), 3.0) * (3.0 - 3.0 / 2.0 * getNSAFT()))
                        / Math.pow(1.0 - getNSAFT(), 8.0);
        dgHSSAFTdNdNdN = -6.0 / Math.pow(1.0 - getNSAFT(), 5.0)
                - (12.0 * (3.0 - 1.5 * getNSAFT())) / Math.pow(1.0 - getNSAFT(), 6.0)
                + (8 * (-1.5 * Math.pow(1.0 - getNSAFT(), 4)
                        + 4.0 * Math.pow(1.0 - getNSAFT(), 3) * (3.0 - 1.5 * getNSAFT())))
                        / Math.pow(1.0 - getNSAFT(), 9);

        setF1dispVolTerm(ThermodynamicConstantsInterface.avagadroNumber * getNumberOfMolesInPhase()
                / getVolumeSAFT());
        F1dispSumTerm = calcF1dispSumTerm();
        F1dispI1 = calcF1dispI1();
        F1dispVolTermdV = -ThermodynamicConstantsInterface.avagadroNumber
                * getNumberOfMolesInPhase() / Math.pow(getVolumeSAFT(), 2.0);
        F1dispVolTermdVdV = 2.0 * ThermodynamicConstantsInterface.avagadroNumber
                * getNumberOfMolesInPhase() / Math.pow(getVolumeSAFT(), 3.0);
        F1dispVolTermdVdVdV = -6.0 * ThermodynamicConstantsInterface.avagadroNumber
                * getNumberOfMolesInPhase() / Math.pow(getVolumeSAFT(), 4.0);

        // added by rahmat
        dF1dispI1dT = calcdF1dispI1dT();
        dF2dispI2dT = calcdF2dispI2dT();
        dF1dispSumTermdT = calcdF1dispSumTermdT();
        dF2dispSumTermdT = calcdF2dispSumTermdT();
        dF2dispZHCdT = calcdF2dispZHCdT();

        F1dispI1dN = calcF1dispI1dN();
        F1dispI1dNdN = calcF1dispI1dNdN();
        F1dispI1dNdNdN = calcF1dispI1dNdNdN();

        F1dispI1dm = calcF1dispI1dm();
        F1dispI1dV = F1dispI1dN * getDnSAFTdV();
        F1dispI1dVdV = F1dispI1dNdN * getDnSAFTdV() * getDnSAFTdV() + F1dispI1dN * dnSAFTdVdV; // F1dispI1dNdN*dnSAFTdVdV;

        // added by Rahmat
        F1dispI1dVdVdV = F1dispI1dNdNdN * getDnSAFTdV() * getDnSAFTdV() * getDnSAFTdV()
                + F1dispI1dN * 2.0 * getDnSAFTdV() * dnSAFTdVdV + F1dispI1dNdN * dnSAFTdVdV
                + F1dispI1dN * dnSAFTdVdVdV; // F1dispI1dNdN*dnSAFTdVdV;

        setF2dispSumTerm(calcF2dispSumTerm());
        setF2dispI2(calcF2dispI2());
        F2dispI2dN = calcF2dispI2dN();
        F2dispI2dNdN = calcF2dispI2dNdN();
        // added by Rahmat
        F2dispI2dNdNdN = calcF2dispI2dNdNdN();
>>>>>>> e5b15554

        @Override
        public void addcomponent(String componentName, double moles, double molesInPhase,
                        int compNumber) {
                super.addcomponent(molesInPhase);
                componentArray[compNumber] =
                                new ComponentPCSAFT(componentName, moles, molesInPhase, compNumber);
        }

        @Override
        public void init(double totalNumberOfMoles, int numberOfComponents, int type, int phase,
                        double beta) { // type = 0
                                       // start
                                       // init type
                                       // =1 gi nye
                                       // betingelser
                for (int i = 0; i < numberOfComponents; i++) {
                        componentArray[i].Finit(this, temperature, pressure, totalNumberOfMoles,
                                        beta, numberOfComponents, type);
                }
                super.init(totalNumberOfMoles, numberOfComponents, type, phase, beta);
        }

<<<<<<< HEAD
        @Override
        public void volInit() {
                volumeSAFT = getVolume() * 1.0e-5;
                setDmeanSAFT(calcdmeanSAFT());
                setDSAFT(calcdSAFT());
                // System.out.println("saft volume " + getVolumeSAFT());
                // System.out.println("dsaft " + getDSAFT());
                setNSAFT(1.0 * ThermodynamicConstantsInterface.pi / 6.0
                                * ThermodynamicConstantsInterface.avagadroNumber
                                * getNumberOfMolesInPhase() / volumeSAFT * getDSAFT());
                dnSAFTdV = -1.0 * ThermodynamicConstantsInterface.pi / 6.0
                                * ThermodynamicConstantsInterface.avagadroNumber
                                * getNumberOfMolesInPhase() / Math.pow(volumeSAFT, 2.0)
                                * getDSAFT();
                dnSAFTdVdV = 2.0 * ThermodynamicConstantsInterface.pi / 6.0
                                * ThermodynamicConstantsInterface.avagadroNumber
                                * getNumberOfMolesInPhase() / Math.pow(volumeSAFT, 3.0)
                                * getDSAFT();
                // System.out.println("N SAFT " + getNSAFT());
                dnSAFTdVdVdV = -6.0 * ThermodynamicConstantsInterface.pi / 6.0
                                * ThermodynamicConstantsInterface.avagadroNumber
                                * getNumberOfMolesInPhase() / Math.pow(volumeSAFT, 4.0)
                                * getDSAFT();

                // added by rahmat

                dNSAFTdT = 1.0 * ThermodynamicConstantsInterface.pi / 6.0
                                * ThermodynamicConstantsInterface.avagadroNumber
                                * getNumberOfMolesInPhase() / volumeSAFT * getdDSAFTdT();

                setGhsSAFT((1.0 - nSAFT / 2.0) / Math.pow(1.0 - nSAFT, 3.0));
                setmSAFT(calcmSAFT());
                setMmin1SAFT(calcmmin1SAFT());
                setmdSAFT(calcmdSAFT());
                setAHSSAFT((4.0 * getNSAFT() - 3.0 * Math.pow(getNSAFT(), 2.0))
                                / Math.pow(1.0 - getNSAFT(), 2.0));
                daHSSAFTdN = ((4.0 - 6.0 * getNSAFT()) * Math.pow(1.0 - getNSAFT(), 2.0)
                                - (4.0 * getNSAFT() - 3 * Math.pow(getNSAFT(), 2.0)) * 2.0
                                                * (1.0 - getNSAFT()) * (-1.0))
                                / Math.pow(1.0 - getNSAFT(), 4.0);
                daHSSAFTdNdN = (-6.0 * Math.pow(1.0 - getNSAFT(), 2.0)
                                + 2.0 * (1.0 - getNSAFT()) * (4.0 - 6 * getNSAFT()))
                                / Math.pow(1.0 - getNSAFT(), 4.0)
                                + ((8.0 - 12.0 * getNSAFT()) * Math.pow(1.0 - getNSAFT(), 3.0)
                                                + (8.0 - 6.0 * Math.pow(getNSAFT(), 2.0)) * 3.0
                                                                * Math.pow(1.0 - getNSAFT(), 2.0))
                                                / Math.pow(1.0 - getNSAFT(), 6.0);
                daHSSAFTdNdNdN = -36 / Math.pow((1 - getNSAFT()), 3)
                                + (18.0 * (4.0 - 6.0 * getNSAFT()))
                                                / Math.pow((1 - getNSAFT()), 4.0)
                                + (24.0 * (4.0 * getNSAFT() - 3.0 * Math.pow(getNSAFT(), 2.0)))
                                                / Math.pow((1 - getNSAFT()), 5.0);

                dgHSSAFTdN = (-0.5 * Math.pow(1.0 - getNSAFT(), 3.0) - (1.0 - getNSAFT() / 2.0)
                                * 3.0 * Math.pow(1.0 - nSAFT, 2.0) * (-1.0))
                                / Math.pow(1.0 - getNSAFT(), 6.0);
                dgHSSAFTdNdN = -3.0 / 2.0 * Math.pow(1.0 - getNSAFT(), 2.0)
                                / Math.pow(1.0 - getNSAFT(), 6.0)
                                + (-3.0 / 2.0 * Math.pow(1.0 - getNSAFT(), 4.0)
                                                + 4.0 * Math.pow(1.0 - getNSAFT(), 3.0)
                                                                * (3.0 - 3.0 / 2.0 * getNSAFT()))
                                                / Math.pow(1.0 - getNSAFT(), 8.0);
                dgHSSAFTdNdNdN = -6.0 / Math.pow(1.0 - getNSAFT(), 5.0)
                                - (12.0 * (3.0 - 1.5 * getNSAFT()))
                                                / Math.pow(1.0 - getNSAFT(), 6.0)
                                + (8 * (-1.5 * Math.pow(1.0 - getNSAFT(), 4)
                                                + 4.0 * Math.pow(1.0 - getNSAFT(), 3)
                                                                * (3.0 - 1.5 * getNSAFT())))
                                                / Math.pow(1.0 - getNSAFT(), 9);

                setF1dispVolTerm(ThermodynamicConstantsInterface.avagadroNumber
                                * getNumberOfMolesInPhase() / getVolumeSAFT());
                F1dispSumTerm = calcF1dispSumTerm();
                F1dispI1 = calcF1dispI1();
                F1dispVolTermdV = -ThermodynamicConstantsInterface.avagadroNumber
                                * getNumberOfMolesInPhase() / Math.pow(getVolumeSAFT(), 2.0);
                F1dispVolTermdVdV = 2.0 * ThermodynamicConstantsInterface.avagadroNumber
                                * getNumberOfMolesInPhase() / Math.pow(getVolumeSAFT(), 3.0);
                F1dispVolTermdVdVdV = -6.0 * ThermodynamicConstantsInterface.avagadroNumber
                                * getNumberOfMolesInPhase() / Math.pow(getVolumeSAFT(), 4.0);

                // added by rahmat
                dF1dispI1dT = calcdF1dispI1dT();
                dF2dispI2dT = calcdF2dispI2dT();
                dF1dispSumTermdT = calcdF1dispSumTermdT();
                dF2dispSumTermdT = calcdF2dispSumTermdT();
                dF2dispZHCdT = calcdF2dispZHCdT();

                F1dispI1dN = calcF1dispI1dN();
                F1dispI1dNdN = calcF1dispI1dNdN();
                F1dispI1dNdNdN = calcF1dispI1dNdNdN();

                F1dispI1dm = calcF1dispI1dm();
                F1dispI1dV = F1dispI1dN * getDnSAFTdV();
                F1dispI1dVdV = F1dispI1dNdN * getDnSAFTdV() * getDnSAFTdV()
                                + F1dispI1dN * dnSAFTdVdV; // F1dispI1dNdN*dnSAFTdVdV;

                // added by Rahmat
                F1dispI1dVdVdV = F1dispI1dNdNdN * getDnSAFTdV() * getDnSAFTdV() * getDnSAFTdV()
                                + F1dispI1dN * 2.0 * getDnSAFTdV() * dnSAFTdVdV
                                + F1dispI1dNdN * dnSAFTdVdV + F1dispI1dN * dnSAFTdVdVdV; // F1dispI1dNdN*dnSAFTdVdV;

                setF2dispSumTerm(calcF2dispSumTerm());
                setF2dispI2(calcF2dispI2());
                F2dispI2dN = calcF2dispI2dN();
                F2dispI2dNdN = calcF2dispI2dNdN();
                // added by Rahmat
                F2dispI2dNdNdN = calcF2dispI2dNdNdN();

                F2dispI2dm = calcF2dispI2dm();

                F2dispI2dV = F2dispI2dN * getDnSAFTdV();
                F2dispI2dVdV = F2dispI2dNdN * getDnSAFTdV() * getDnSAFTdV()
                                + F2dispI2dN * dnSAFTdVdV;// F2dispI2dNdN*dnSAFTdVdV;;

                // added by Rahmat
                F2dispI2dVdVdV = F2dispI2dNdNdN * getDnSAFTdV() * getDnSAFTdV() * getDnSAFTdV()
                                + F2dispI2dN * 2.0 * getDnSAFTdV() * dnSAFTdVdV
                                + F2dispI2dNdN * dnSAFTdVdV + F2dispI2dN * dnSAFTdVdVdV;

                F2dispZHC = calcF2dispZHC();
                F2dispZHCdN = calcF2dispZHCdN();
                F2dispZHCdNdN = calcF2dispZHCdNdN();
                F2dispZHCdNdNdN = calcF2dispZHCdNdNdN();

                setF2dispZHCdm(calcF2dispZHCdm());
                F2dispZHCdV = F2dispZHCdN * getDnSAFTdV();
                F2dispZHCdVdV = F2dispZHCdNdN * getDnSAFTdV() * getDnSAFTdV()
                                + F2dispZHCdN * dnSAFTdVdV; // F2dispZHCdNdN*dnSAFTdVdV*0;
                F2dispZHCdVdVdV = F2dispZHCdNdNdN * getDnSAFTdV() * getDnSAFTdV() * getDnSAFTdV()
                                + F2dispZHCdNdN * 2.0 * getDnSAFTdV() * dnSAFTdVdV
                                + F2dispZHCdNdN * dnSAFTdVdV + F2dispZHCdN * dnSAFTdVdVdV;
        }

        @Override
        public double calcF2dispZHC() {
                double temp = 1.0
                                + getmSAFT() * (8.0 * getNSAFT() - 2.0 * Math.pow(getNSAFT(), 2.0))
                                                / Math.pow(1.0 - getNSAFT(), 4.0)
                                + (1.0 - getmSAFT())
                                                * (20 * getNSAFT() - 27 * Math.pow(getNSAFT(), 2.0)
                                                                + 12 * Math.pow(getNSAFT(), 3.0)
                                                                - 2 * Math.pow(getNSAFT(), 4.0))
                                                / Math.pow((1.0 - getNSAFT()) * (2.0 - getNSAFT()),
                                                                2.0);
                return 1.0 / temp;
        }

        @Override
        public double calcF2dispZHCdm() {
                double temp = -Math.pow(F2dispZHC, 2.0);
                return temp * ((8.0 * getNSAFT() - 2.0 * Math.pow(getNSAFT(), 2.0))
                                / Math.pow(1.0 - getNSAFT(), 4.0)
                                - (20 * getNSAFT() - 27 * Math.pow(getNSAFT(), 2.0)
                                                + 12 * Math.pow(getNSAFT(), 3.0)
                                                - 2 * Math.pow(getNSAFT(), 4.0))
                                                / Math.pow((1.0 - getNSAFT()) * (2.0 - getNSAFT()),
                                                                2.0));
        }

        @Override
        public double calcF2dispZHCdN() {
                double temp0 = -Math.pow(F2dispZHC, 2.0);
                double temp1 = Math.pow((1.0 - getNSAFT()) * (2.0 - getNSAFT()), 2.0);
                double temp2 = 20.0 * getNSAFT() - 27.0 * Math.pow(getNSAFT(), 2.0)
                                + 12.0 * Math.pow(getNSAFT(), 3.0)
                                - 2.0 * Math.pow(getNSAFT(), 4.0);
                // ikke rett implementert
                return temp0 * (getmSAFT()
                                * ((8.0 - 4.0 * getNSAFT()) * Math.pow(1.0 - getNSAFT(), 4.0) - 4.0
                                                * Math.pow(1.0 - getNSAFT(), 3.0) * (-1.0)
                                                * (8.0 * getNSAFT()
                                                                - 2.0 * Math.pow(getNSAFT(), 2.0)))
                                / Math.pow(1.0 - getNSAFT(), 8.0)
                                + (1.0 - getmSAFT()) * ((20.0 - (2.0 * 27.0) * getNSAFT()
                                                + (12.0 * 3.0) * Math.pow(getNSAFT(), 2.0)
                                                - 8.0 * Math.pow(getNSAFT(), 3.0)) * temp1
                                                - (2.0 * (2.0 - 3.0 * getNSAFT()
                                                                + Math.pow(getNSAFT(), 2.0))
                                                                * (-3.0 + 2.0 * getNSAFT()))
                                                                * temp2)
                                                / Math.pow(temp1, 2.0));
        }

        @Override
        public double calcF2dispZHCdNdN() {
                double temp0 = 2.0 * Math.pow(F2dispZHC, 3.0);
                double temp1 = Math.pow((1.0 - getNSAFT()) * (2.0 - getNSAFT()), 2.0);
                double temp11 = Math.pow((1.0 - getNSAFT()) * (2.0 - getNSAFT()), 3.0);
                double temp2 = 20.0 * getNSAFT() - 27.0 * Math.pow(getNSAFT(), 2.0)
                                + 12.0 * Math.pow(getNSAFT(), 3.0)
                                - 2.0 * Math.pow(getNSAFT(), 4.0);

                double temp1der = 2.0 * (2.0 - 3.0 * getNSAFT() + Math.pow(getNSAFT(), 2.0))
                                * (-3.0 + 2.0 * getNSAFT());
                double temp11der = 3.0
                                * Math.pow(2.0 - 3.0 * getNSAFT() + Math.pow(getNSAFT(), 2.0), 2.0)
                                * (-3.0 + 2.0 * getNSAFT());
                // ikke rett implementert
                double temp3 = (getmSAFT()
                                * ((8.0 - 4.0 * getNSAFT()) * Math.pow(1.0 - getNSAFT(), 4.0) - 4.0
                                                * Math.pow(1.0 - getNSAFT(), 3.0) * (-1.0)
                                                * (8.0 * getNSAFT()
                                                                - 2.0 * Math.pow(getNSAFT(), 2.0)))
                                / Math.pow(1.0 - getNSAFT(), 8.0)
                                + (1.0 - getmSAFT()) * ((20.0 - (2.0 * 27.0) * getNSAFT()
                                                + (12.0 * 3.0) * Math.pow(getNSAFT(), 2.0)
                                                - 8.0 * Math.pow(getNSAFT(), 3.0)) * temp1
                                                - (2.0 * (2.0 - 3.0 * getNSAFT()
                                                                + Math.pow(getNSAFT(), 2.0))
                                                                * (-3.0 + 2.0 * getNSAFT()))
                                                                * temp2)
                                                / Math.pow(temp1, 2.0));

                double temp4 = -Math.pow(F2dispZHC, 2.0);
                double dZdndn = getmSAFT()
                                * ((-4.0 * Math.pow(1.0 - getNSAFT(), 4.0) - 4.0
                                                * Math.pow(1.0 - getNSAFT(), 3.0) * (-1.0) * (8.0
                                                                - 4.0 * getNSAFT()))
                                                / Math.pow(1.0 - getNSAFT(), 8.0)
                                                + ((32.0 - 16.0 * getNSAFT())
                                                                * Math.pow(1.0 - getNSAFT(), 5.0)
                                                                - 5.0 * Math.pow(1.0
                                                                                - getNSAFT(), 4.0)
                                                                                * (-1.0)
                                                                                * (32.0 * getNSAFT()
                                                                                                - 8.0 * Math.pow(
                                                                                                                getNSAFT(),
                                                                                                                2.0)))
                                                                / Math.pow(1.0 - getNSAFT(), 10.0))
                                + (1.0 - getmSAFT()) * (((-54.0 + 72.0 * getNSAFT()
                                                - 24.0 * Math.pow(getNSAFT(), 2.0)) * temp1
                                                - temp1der * (20.0 - 54.0 * getNSAFT()
                                                                + 36.0 * Math.pow(getNSAFT(), 2.0)
                                                                - 8.0 * Math.pow(getNSAFT(), 3.0)))
                                                / Math.pow(temp1, 2.0)
                                                - ((-40.0 * Math.pow(getNSAFT(), 4.0)
                                                                + 240.0 * Math.pow(getNSAFT(), 3.0)
                                                                - 3.0 * 180.0 * Math.pow(getNSAFT(),
                                                                                2.0)
                                                                + 242.0 * 2.0 * getNSAFT() - 120.0)
                                                                * temp11
                                                                - temp11der * (-8.0 * Math.pow(
                                                                                getNSAFT(), 5.0)
                                                                                + 60.0 * Math.pow(
                                                                                                getNSAFT(),
                                                                                                4.0)
                                                                                - 180.0 * Math.pow(
                                                                                                getNSAFT(),
                                                                                                3.0)
                                                                                + 242.0 * Math.pow(
                                                                                                getNSAFT(),
                                                                                                2.0)
                                                                                - 120.0 * getNSAFT()))
                                                                / Math.pow(temp11, 2.0));

                return temp0 * Math.pow(temp3, 2.0) + temp4 * dZdndn;
        }

        public double calcF2dispZHCdNdNdN() {
                double temp = -6 * Math.pow((getmSAFT() * (8.0 - 4.0 * getNSAFT())
                                / Math.pow((1.0 - getNSAFT()), 4)
                                + 4 * getmSAFT() * (8.0 * getNSAFT()
                                                - 2.0 * Math.pow(getNSAFT(), 2)
                                                                / Math.pow((1.0 - getNSAFT()), 5)
                                                + (1.0 - getmSAFT()) * (20 - 54 * getNSAFT()
                                                                + 36 * Math.pow(getNSAFT(), 2)
                                                                - 8 * Math.pow(getNSAFT(), 3))
                                                                / (Math.pow((1.0 - getNSAFT()), 2)
                                                                                * Math.pow((2.0 - getNSAFT()),
                                                                                                2))
                                                + (2 * (1.0 - getmSAFT())) * (20 * getNSAFT()
                                                                - 27 * Math.pow(getNSAFT(), 2)
                                                                + 12 * Math.pow(getNSAFT(), 3)
                                                                - 2 * Math.pow(getNSAFT(), 4))
                                                                / (Math.pow((1.0 - getNSAFT()), 3)
                                                                                * Math.pow((2.0 - getNSAFT()),
                                                                                                2))
                                                + (2 * (1.0 - getmSAFT())) * (20 * getNSAFT()
                                                                - 27 * Math.pow(getNSAFT(), 2)
                                                                + 12 * Math.pow(getNSAFT(), 3)
                                                                - 2 * Math.pow(getNSAFT(), 4))
                                                                / (Math.pow((1.0 - getNSAFT()), 2)
                                                                                * Math.pow((2.0 - getNSAFT()),
                                                                                                3)))),
                                3)
                                / Math.pow((1.0 + getmSAFT()
                                                * (8.0 * getNSAFT() - 2.0 * Math.pow(getNSAFT(), 2))
                                                / Math.pow((1.0 - getNSAFT()), 4)
                                                + (1.0 - getmSAFT()) * (20 * getNSAFT()
                                                                - 27 * Math.pow(getNSAFT(), 2)
                                                                + 12 * Math.pow(getNSAFT(), 3)
                                                                - 2 * Math.pow(getNSAFT(), 4))
                                                                / (Math.pow((1.0 - getNSAFT()), 2)
                                                                                * Math.pow((2.0 - getNSAFT()),
                                                                                                2))),
                                                4)
                                + (6 * (getmSAFT() * (8.0 - 4.0 * getNSAFT())
                                                / Math.pow((1.0 - getNSAFT()), 4)
                                                + 4 * getmSAFT() * (8.0 * getNSAFT()
                                                                - Math.pow(2.0 * getNSAFT(), 2))
                                                                / Math.pow((1.0 - getNSAFT()), 5)
                                                + (1.0 - getmSAFT()) * (20 - 54 * getNSAFT()
                                                                + 36 * Math.pow(getNSAFT(), 2)
                                                                - 8 * Math.pow(getNSAFT(), 3))
                                                                / (Math.pow((1.0 - getNSAFT()), 2)
                                                                                * Math.pow((2.0 - getNSAFT()),
                                                                                                2))
                                                + (2 * (1.0 - getmSAFT())) * (20 * getNSAFT()
                                                                - 27 * Math.pow(getNSAFT(), 2)
                                                                + 12 * Math.pow(getNSAFT(), 3)
                                                                - 2 * Math.pow(getNSAFT(), 4))
                                                                / (Math.pow((1.0 - getNSAFT()), 3)
                                                                                * Math.pow((2.0 - getNSAFT()),
                                                                                                2))
                                                + (2 * (1.0 - getmSAFT())) * (20 * getNSAFT()
                                                                - 27 * Math.pow(getNSAFT(), 2)
                                                                + 12 * Math.pow(getNSAFT(), 3)
                                                                - 2 * Math.pow(getNSAFT(), 4))
                                                                / (Math.pow((1.0 - getNSAFT()), 2)
                                                                                * Math.pow((2.0 - getNSAFT()),
                                                                                                3))))
                                                * (-4.0 * getmSAFT()
                                                                / Math.pow((1.0 - getNSAFT()), 4)
                                                                + 8 * getmSAFT() * (8.0
                                                                                - 4.0 * getNSAFT())
                                                                                / Math.pow((1.0 - getNSAFT()),
                                                                                                5)
                                                                + 20 * getmSAFT() * (8.0
                                                                                * getNSAFT()
                                                                                - 2.0 * Math.pow(
                                                                                                getNSAFT(),
                                                                                                2))
                                                                                / Math.pow((1.0 - getNSAFT()),
                                                                                                6)
                                                                + (1.0 - getmSAFT()) * (-54
                                                                                + 72 * getNSAFT()
                                                                                - 24 * Math.pow(getNSAFT(),
                                                                                                2))
                                                                                / (Math.pow((1.0 - getNSAFT()),
                                                                                                2)
                                                                                                * Math.pow((2.0 - getNSAFT()),
                                                                                                                2))
                                                                + (4 * (1.0 - getmSAFT())) * (20
                                                                                - 54 * getNSAFT()
                                                                                + 36 * Math.pow(getNSAFT(),
                                                                                                2)
                                                                                - 8 * Math.pow(getNSAFT(),
                                                                                                3))
                                                                                / (Math.pow((1.0 - getNSAFT()),
                                                                                                3)
                                                                                                * Math.pow((2.0 - getNSAFT()),
                                                                                                                2))
                                                                + (4 * (1.0 - getmSAFT())) * (20
                                                                                - 54 * getNSAFT()
                                                                                + 36 * Math.pow(getNSAFT(),
                                                                                                2)
                                                                                - 8 * Math.pow(getNSAFT(),
                                                                                                3))
                                                                                / (Math.pow((1.0 - getNSAFT()),
                                                                                                2)
                                                                                                * Math.pow((2.0 - getNSAFT()),
                                                                                                                3))
                                                                + (6 * (1.0 - getmSAFT())) * (20
                                                                                * getNSAFT()
                                                                                - 27 * Math.pow(getNSAFT(),
                                                                                                2)
                                                                                + 12 * Math.pow(getNSAFT(),
                                                                                                3)
                                                                                - 2 * Math.pow(getNSAFT(),
                                                                                                4))
                                                                                / (Math.pow((1.0 - getNSAFT()),
                                                                                                4)
                                                                                                * Math.pow((2.0 - getNSAFT()),
                                                                                                                2))
                                                                + (8 * (1.0 - getmSAFT())) * (20
                                                                                * getNSAFT()
                                                                                - 27 * Math.pow(getNSAFT(),
                                                                                                2)
                                                                                + 12 * Math.pow(getNSAFT(),
                                                                                                3)
                                                                                - 2 * Math.pow(getNSAFT(),
                                                                                                4))
                                                                                / (Math.pow((1.0 - getNSAFT()),
                                                                                                3)
                                                                                                * Math.pow((2.0 - getNSAFT()),
                                                                                                                3))
                                                                + (6 * (1.0 - getmSAFT())) * (20
                                                                                * getNSAFT()
                                                                                - 27 * Math.pow(getNSAFT(),
                                                                                                2)
                                                                                + 12 * Math.pow(getNSAFT(),
                                                                                                3)
                                                                                - 2 * Math.pow(getNSAFT(),
                                                                                                4))
                                                                                / (Math.pow((1.0 - getNSAFT()),
                                                                                                2)
                                                                                                * Math.pow((2.0 - getNSAFT()),
                                                                                                                4)))
                                                / Math.pow(1.0 + getmSAFT() * (8.0 * getNSAFT()
                                                                - 2.0 * Math.pow(getNSAFT(), 2))
                                                                / Math.pow((1.0 - getNSAFT()), 4)
                                                                + ((1.0 - getmSAFT()) * (20
                                                                                * getNSAFT()
                                                                                - 27 * Math.pow(getNSAFT(),
                                                                                                2)
                                                                                + 12 * Math.pow(getNSAFT(),
                                                                                                3)
                                                                                - 2 * Math.pow(getNSAFT(),
                                                                                                4))
                                                                                / (Math.pow((1.0 - getNSAFT()),
                                                                                                2)
                                                                                                * Math.pow((2.0 - getNSAFT()),
                                                                                                                2))),
                                                                3)
                                - (-48.0 * getmSAFT() / Math.pow((1.0 - getNSAFT()), 5)
                                                + 60 * getmSAFT() * (8.0 - 4.0 * getNSAFT())
                                                                / Math.pow((1.0 - getNSAFT()), 6)
                                                + 120 * getmSAFT() * (8.0 * getNSAFT()
                                                                - 2.0 * Math.pow(getNSAFT(), 2))
                                                                / Math.pow((1.0 - getNSAFT()), 7)
                                                + (1.0 - getmSAFT()) * (72 - 48 * getNSAFT())
                                                                / (Math.pow((1.0 - getNSAFT()), 2)
                                                                                * Math.pow((2.0 - getNSAFT()),
                                                                                                2))
                                                + (6 * (1.0 - getmSAFT())) * (-54 + 72 * getNSAFT()
                                                                - 24 * Math.pow(getNSAFT(), 2))
                                                                / (Math.pow((1.0 - getNSAFT()), 3)
                                                                                * Math.pow((2.0 - getNSAFT()),
                                                                                                2))
                                                + (6 * (1.0 - getmSAFT())) * (-54 + 72 * getNSAFT()
                                                                - 24 * Math.pow(getNSAFT(), 2))
                                                                / (Math.pow((1.0 - getNSAFT()), 2)
                                                                                * Math.pow((2.0 - getNSAFT()),
                                                                                                3))
                                                + (18 * (1.0 - getmSAFT())) * (20 - 54 * getNSAFT()
                                                                + 36 * Math.pow(getNSAFT(), 2)
                                                                - 8 * Math.pow(getNSAFT(), 3))
                                                                / (Math.pow((1.0 - getNSAFT()), 4)
                                                                                * Math.pow((2.0 - getNSAFT()),
                                                                                                2))
                                                + (24 * (1.0 - getmSAFT())) * (20 - 54 * getNSAFT()
                                                                + 36 * Math.pow(getNSAFT(), 2)
                                                                - 8 * Math.pow(getNSAFT(), 3))
                                                                / (Math.pow((1.0 - getNSAFT()), 3)
                                                                                * Math.pow((2.0 - getNSAFT()),
                                                                                                3))
                                                + (18 * (1.0 - getmSAFT())) * (20 - 54 * getNSAFT()
                                                                + 36 * Math.pow(getNSAFT(), 2)
                                                                - 8 * Math.pow(getNSAFT(), 3))
                                                                / (Math.pow((1.0 - getNSAFT()), 2)
                                                                                * Math.pow((2.0 - getNSAFT()),
                                                                                                4))
                                                + (24 * (1.0 - getmSAFT())) * (20 * getNSAFT()
                                                                - 27 * Math.pow(getNSAFT(), 2)
                                                                + 12 * Math.pow(getNSAFT(), 3)
                                                                - 2 * Math.pow(getNSAFT(), 4))
                                                                / (Math.pow((1.0 - getNSAFT()), 5)
                                                                                * Math.pow((2.0 - getNSAFT()),
                                                                                                2))
                                                + (36 * (1.0 - getmSAFT())) * (20 * getNSAFT()
                                                                - 27 * Math.pow(getNSAFT(), 2)
                                                                + 12 * Math.pow(getNSAFT(), 3)
                                                                - 2 * Math.pow(getNSAFT(), 4))
                                                                / (Math.pow((1.0 - getNSAFT()), 4)
                                                                                * Math.pow((2.0 - getNSAFT()),
                                                                                                3))
                                                + (36 * (1.0 - getmSAFT())) * (20 * getNSAFT()
                                                                - 27 * Math.pow(getNSAFT(), 2)
                                                                + 12 * Math.pow(getNSAFT(), 3)
                                                                - 2 * Math.pow(getNSAFT(), 4))
                                                                / (Math.pow((1.0 - getNSAFT()), 3)
                                                                                * Math.pow((2.0 - getNSAFT()),
                                                                                                4))
                                                + (24 * (1.0 - getmSAFT())) * (20 * getNSAFT()
                                                                - 27 * Math.pow(getNSAFT(), 2)
                                                                + 12 * Math.pow(getNSAFT(), 3)
                                                                - 2 * Math.pow(getNSAFT(), 4))
                                                                / (Math.pow((1.0 - getNSAFT()), 2)
                                                                                * Math.pow((2.0 - getNSAFT()),
                                                                                                5)))
                                                / Math.pow((1.0 + getmSAFT() * (8.0 * getNSAFT()
                                                                - 2.0 * Math.pow(getNSAFT(), 2))
                                                                / Math.pow((1.0 - getNSAFT()), 4)
                                                                + (1.0 - getmSAFT()) * (20
                                                                                * getNSAFT()
                                                                                - 27 * Math.pow(getNSAFT(),
                                                                                                2)
                                                                                + 12 * Math.pow(getNSAFT(),
                                                                                                3)
                                                                                - 2 * Math.pow(getNSAFT(),
                                                                                                4))
                                                                                / (Math.pow((1.0 - getNSAFT()),
                                                                                                2)
                                                                                                * Math.pow((2.0 - getNSAFT()),
                                                                                                                2))),
                                                                2);

                return temp;
        }

        // added by rahmat
        public double calcdF2dispZHCdT() {
                double temp0 = -Math.pow(F2dispZHC, 2.0);
                double temp1 = getmSAFT()
                                * ((8 - 4 * getNSAFT()) * dNSAFTdT * Math.pow(1 - getNSAFT(), 4) + 4
                                                * Math.pow(1 - getNSAFT(), 3) * dNSAFTdT
                                                * (8 * getNSAFT() - 2 * Math.pow(getNSAFT(), 2)))
                                / Math.pow(1 - getNSAFT(), 8);
                double temp2a = (1 - getmSAFT())
                                * (20 - 54 * getNSAFT() + 36 * Math.pow(getNSAFT(), 2)
                                                + 8 * Math.pow(getNSAFT(), 3))
                                * dNSAFTdT * Math.pow((1 - getNSAFT()) * (2 - getNSAFT()), 2);
                double temp2b = (1 - getmSAFT()) * 2 * ((1 - getNSAFT()) * (2 - getNSAFT()))
                                * (-1 * dNSAFTdT * (2 - getNSAFT())
                                                + (-1) * dNSAFTdT * (1 - getNSAFT()))
                                * (20 * getNSAFT() - 27 * Math.pow(getNSAFT(), 2)
                                                + 12 * Math.pow(getNSAFT(), 3)
                                                - 2 * Math.pow(getNSAFT(), 4));
                double temp2 = (temp2a - temp2b) / Math.pow((1 - getNSAFT()) * (2 - getNSAFT()), 4);
                return temp0 * (temp1 + temp2);
        }

        @Override
        public double calcmSAFT() {
                double temp2 = 0.0;
                for (int i = 0; i < numberOfComponents; i++) {
                        temp2 += getComponent(i).getNumberOfMolesInPhase()
                                        * getComponent(i).getmSAFTi() / getNumberOfMolesInPhase();
                }

                return temp2;
        }

        @Override
        public double calcF1dispSumTerm() {
                double temp1 = 0.0;

                for (int i = 0; i < numberOfComponents; i++) {
                        for (int j = 0; j < numberOfComponents; j++) {
                                temp1 += getComponent(i).getNumberOfMolesInPhase()
                                                * getComponent(j).getNumberOfMolesInPhase()
                                                * getComponent(i).getmSAFTi()
                                                * getComponent(j).getmSAFTi()
                                                * Math.sqrt(getComponent(i).getEpsikSAFT()
                                                                / temperature
                                                                * getComponent(j).getEpsikSAFT()
                                                                / temperature)
                                                * (1.0 - mixRule.getBinaryInteractionParameter(i,
                                                                j))
                                                * Math.pow(0.5 * (getComponent(i).getSigmaSAFTi()
                                                                + getComponent(j).getSigmaSAFTi()),
                                                                3.0);
                        }
                }
                return temp1 / Math.pow(getNumberOfMolesInPhase(), 2.0);
        }

        // added by rahmat
        public double calcdF1dispSumTermdT() {
                double temp1 = 0.0;
                for (int i = 0; i < numberOfComponents; i++) {
                        for (int j = 0; j < numberOfComponents; j++) {
                                temp1 += getComponent(i).getNumberOfMolesInPhase()
                                                * getComponent(j).getNumberOfMolesInPhase()
                                                * getComponent(i).getmSAFTi()
                                                * getComponent(j).getmSAFTi()
                                                * Math.sqrt(getComponent(i).getEpsikSAFT()
                                                                / temperature
                                                                * getComponent(j).getEpsikSAFT()
                                                                / temperature)
                                                * (1.0 - mixRule.getBinaryInteractionParameter(i,
                                                                j))
                                                * Math.pow(0.5 * (getComponent(i).getSigmaSAFTi()
                                                                + getComponent(j).getSigmaSAFTi()),
                                                                3.0)
                                                * (-1 / temperature);
                        }
                }
                return temp1 / Math.pow(getNumberOfMolesInPhase(), 2.0);
=======
        // added by Rahmat
        F2dispI2dVdVdV = F2dispI2dNdNdN * getDnSAFTdV() * getDnSAFTdV() * getDnSAFTdV()
                + F2dispI2dN * 2.0 * getDnSAFTdV() * dnSAFTdVdV + F2dispI2dNdN * dnSAFTdVdV
                + F2dispI2dN * dnSAFTdVdVdV;

        F2dispZHC = calcF2dispZHC();
        F2dispZHCdN = calcF2dispZHCdN();
        F2dispZHCdNdN = calcF2dispZHCdNdN();
        F2dispZHCdNdNdN = calcF2dispZHCdNdNdN();

        setF2dispZHCdm(calcF2dispZHCdm());
        F2dispZHCdV = F2dispZHCdN * getDnSAFTdV();
        F2dispZHCdVdV = F2dispZHCdNdN * getDnSAFTdV() * getDnSAFTdV() + F2dispZHCdN * dnSAFTdVdV; // F2dispZHCdNdN*dnSAFTdVdV*0;
        F2dispZHCdVdVdV = F2dispZHCdNdNdN * getDnSAFTdV() * getDnSAFTdV() * getDnSAFTdV()
                + F2dispZHCdNdN * 2.0 * getDnSAFTdV() * dnSAFTdVdV + F2dispZHCdNdN * dnSAFTdVdV
                + F2dispZHCdN * dnSAFTdVdVdV;
    }

    /** {@inheritDoc} */
    @Override
    public double calcF2dispZHC() {
        double temp = 1.0
                + getmSAFT() * (8.0 * getNSAFT() - 2.0 * Math.pow(getNSAFT(), 2.0))
                        / Math.pow(1.0 - getNSAFT(), 4.0)
                + (1.0 - getmSAFT())
                        * (20 * getNSAFT() - 27 * Math.pow(getNSAFT(), 2.0)
                                + 12 * Math.pow(getNSAFT(), 3.0) - 2 * Math.pow(getNSAFT(), 4.0))
                        / Math.pow((1.0 - getNSAFT()) * (2.0 - getNSAFT()), 2.0);
        return 1.0 / temp;
    }

    /** {@inheritDoc} */
    @Override
    public double calcF2dispZHCdm() {
        double temp = -Math.pow(F2dispZHC, 2.0);
        return temp * ((8.0 * getNSAFT() - 2.0 * Math.pow(getNSAFT(), 2.0))
                / Math.pow(1.0 - getNSAFT(), 4.0)
                - (20 * getNSAFT() - 27 * Math.pow(getNSAFT(), 2.0) + 12 * Math.pow(getNSAFT(), 3.0)
                        - 2 * Math.pow(getNSAFT(), 4.0))
                        / Math.pow((1.0 - getNSAFT()) * (2.0 - getNSAFT()), 2.0));
    }

    /** {@inheritDoc} */
    @Override
    public double calcF2dispZHCdN() {
        double temp0 = -Math.pow(F2dispZHC, 2.0);
        double temp1 = Math.pow((1.0 - getNSAFT()) * (2.0 - getNSAFT()), 2.0);
        double temp2 = 20.0 * getNSAFT() - 27.0 * Math.pow(getNSAFT(), 2.0)
                + 12.0 * Math.pow(getNSAFT(), 3.0) - 2.0 * Math.pow(getNSAFT(), 4.0);
        // ikke rett implementert
        return temp0 * (getmSAFT()
                * ((8.0 - 4.0 * getNSAFT()) * Math.pow(1.0 - getNSAFT(), 4.0)
                        - 4.0 * Math.pow(1.0 - getNSAFT(), 3.0) * (-1.0)
                                * (8.0 * getNSAFT() - 2.0 * Math.pow(getNSAFT(), 2.0)))
                / Math.pow(1.0 - getNSAFT(), 8.0)
                + (1.0 - getmSAFT())
                        * ((20.0 - (2.0 * 27.0) * getNSAFT()
                                + (12.0 * 3.0) * Math.pow(getNSAFT(), 2.0)
                                - 8.0 * Math.pow(getNSAFT(), 3.0)) * temp1
                                - (2.0 * (2.0 - 3.0 * getNSAFT() + Math.pow(getNSAFT(), 2.0))
                                        * (-3.0 + 2.0 * getNSAFT())) * temp2)
                        / Math.pow(temp1, 2.0));
    }

    /** {@inheritDoc} */
    @Override
    public double calcF2dispZHCdNdN() {
        double temp0 = 2.0 * Math.pow(F2dispZHC, 3.0);
        double temp1 = Math.pow((1.0 - getNSAFT()) * (2.0 - getNSAFT()), 2.0);
        double temp11 = Math.pow((1.0 - getNSAFT()) * (2.0 - getNSAFT()), 3.0);
        double temp2 = 20.0 * getNSAFT() - 27.0 * Math.pow(getNSAFT(), 2.0)
                + 12.0 * Math.pow(getNSAFT(), 3.0) - 2.0 * Math.pow(getNSAFT(), 4.0);

        double temp1der = 2.0 * (2.0 - 3.0 * getNSAFT() + Math.pow(getNSAFT(), 2.0))
                * (-3.0 + 2.0 * getNSAFT());
        double temp11der = 3.0 * Math.pow(2.0 - 3.0 * getNSAFT() + Math.pow(getNSAFT(), 2.0), 2.0)
                * (-3.0 + 2.0 * getNSAFT());
        // ikke rett implementert
        double temp3 = (getmSAFT()
                * ((8.0 - 4.0 * getNSAFT()) * Math.pow(1.0 - getNSAFT(), 4.0)
                        - 4.0 * Math.pow(1.0 - getNSAFT(), 3.0) * (-1.0)
                                * (8.0 * getNSAFT() - 2.0 * Math.pow(getNSAFT(), 2.0)))
                / Math.pow(1.0 - getNSAFT(), 8.0)
                + (1.0 - getmSAFT())
                        * ((20.0 - (2.0 * 27.0) * getNSAFT()
                                + (12.0 * 3.0) * Math.pow(getNSAFT(), 2.0)
                                - 8.0 * Math.pow(getNSAFT(), 3.0)) * temp1
                                - (2.0 * (2.0 - 3.0 * getNSAFT() + Math.pow(getNSAFT(), 2.0))
                                        * (-3.0 + 2.0 * getNSAFT())) * temp2)
                        / Math.pow(temp1, 2.0));

        double temp4 = -Math.pow(F2dispZHC, 2.0);
        double dZdndn =
                getmSAFT()
                        * ((-4.0 * Math.pow(1.0 - getNSAFT(), 4.0) - 4.0
                                * Math.pow(1.0 - getNSAFT(), 3.0) * (-1.0)
                                * (8.0 - 4.0 * getNSAFT())) / Math.pow(1.0 - getNSAFT(), 8.0)
                                + ((32.0 - 16.0 * getNSAFT()) * Math.pow(1.0 - getNSAFT(), 5.0)
                                        - 5.0 * Math.pow(1.0 - getNSAFT(), 4.0) * (-1.0)
                                                * (32.0 * getNSAFT()
                                                        - 8.0 * Math.pow(getNSAFT(), 2.0)))
                                        / Math.pow(1.0 - getNSAFT(), 10.0))
                        + (1.0 - getmSAFT())
                                * (((-54.0 + 72.0 * getNSAFT() - 24.0 * Math.pow(getNSAFT(), 2.0))
                                        * temp1
                                        - temp1der * (20.0 - 54.0 * getNSAFT()
                                                + 36.0 * Math.pow(getNSAFT(), 2.0)
                                                - 8.0 * Math.pow(getNSAFT(), 3.0)))
                                        / Math.pow(temp1, 2.0)
                                        - ((-40.0 * Math.pow(getNSAFT(), 4.0)
                                                + 240.0 * Math.pow(getNSAFT(), 3.0)
                                                - 3.0 * 180.0 * Math.pow(getNSAFT(), 2.0)
                                                + 242.0 * 2.0 * getNSAFT() - 120.0) * temp11
                                                - temp11der * (-8.0 * Math.pow(getNSAFT(), 5.0)
                                                        + 60.0 * Math.pow(getNSAFT(), 4.0)
                                                        - 180.0 * Math.pow(getNSAFT(), 3.0)
                                                        + 242.0 * Math.pow(getNSAFT(), 2.0)
                                                        - 120.0 * getNSAFT()))
                                                / Math.pow(temp11, 2.0));

        return temp0 * Math.pow(temp3, 2.0) + temp4 * dZdndn;
    }

    /**
     * <p>
     * calcF2dispZHCdNdNdN.
     * </p>
     *
     * @return a double
     */
    public double calcF2dispZHCdNdNdN() {
        double temp = -6
                * Math.pow(
                        (getmSAFT() * (8.0
                                - 4.0 * getNSAFT()) / Math.pow((1.0 - getNSAFT()),
                                        4)
                                + 4 * getmSAFT() * (8.0 * getNSAFT()
                                        - 2.0 * Math.pow(getNSAFT(), 2)
                                                / Math.pow((1.0 - getNSAFT()), 5)
                                        + (1.0 - getmSAFT())
                                                * (20 - 54 * getNSAFT()
                                                        + 36 * Math.pow(getNSAFT(), 2)
                                                        - 8 * Math.pow(getNSAFT(), 3))
                                                / (Math.pow((1.0 - getNSAFT()), 2)
                                                        * Math.pow((2.0 - getNSAFT()), 2))
                                        + (2 * (1.0 - getmSAFT()))
                                                * (20 * getNSAFT() - 27 * Math.pow(getNSAFT(), 2)
                                                        + 12 * Math.pow(getNSAFT(), 3)
                                                        - 2 * Math.pow(getNSAFT(), 4))
                                                / (Math.pow((1.0 - getNSAFT()), 3)
                                                        * Math.pow((2.0 - getNSAFT()), 2))
                                        + (2 * (1.0 - getmSAFT()))
                                                * (20 * getNSAFT() - 27 * Math.pow(getNSAFT(), 2)
                                                        + 12 * Math.pow(getNSAFT(), 3)
                                                        - 2 * Math.pow(getNSAFT(), 4))
                                                / (Math.pow((1.0 - getNSAFT()), 2)
                                                        * Math.pow((2.0 - getNSAFT()), 3)))),
                        3)
                / Math.pow((1.0
                        + getmSAFT() * (8.0 * getNSAFT() - 2.0 * Math.pow(getNSAFT(), 2))
                                / Math.pow((1.0 - getNSAFT()), 4)
                        + (1.0 - getmSAFT()) * (20 * getNSAFT() - 27 * Math.pow(getNSAFT(), 2)
                                + 12 * Math.pow(getNSAFT(), 3) - 2 * Math.pow(getNSAFT(), 4))
                                / (Math.pow((1.0 - getNSAFT()), 2)
                                        * Math.pow((2.0 - getNSAFT()), 2))),
                        4)
                + (6 * (getmSAFT() * (8.0 - 4.0 * getNSAFT()) / Math.pow((1.0 - getNSAFT()), 4)
                        + 4 * getmSAFT() * (8.0 * getNSAFT() - Math.pow(2.0 * getNSAFT(), 2))
                                / Math.pow((1.0 - getNSAFT()), 5)
                        + (1.0 - getmSAFT())
                                * (20 - 54 * getNSAFT() + 36 * Math.pow(getNSAFT(), 2)
                                        - 8 * Math.pow(getNSAFT(), 3))
                                / (Math.pow((1.0 - getNSAFT()), 2)
                                        * Math.pow((2.0 - getNSAFT()), 2))
                        + (2 * (1.0 - getmSAFT())) * (20 * getNSAFT() - 27 * Math.pow(getNSAFT(), 2)
                                + 12 * Math.pow(getNSAFT(), 3) - 2 * Math.pow(getNSAFT(), 4))
                                / (Math.pow((1.0 - getNSAFT()), 3)
                                        * Math.pow((2.0 - getNSAFT()), 2))
                        + (2 * (1.0 - getmSAFT())) * (20 * getNSAFT() - 27 * Math.pow(getNSAFT(), 2)
                                + 12 * Math.pow(getNSAFT(), 3) - 2 * Math.pow(getNSAFT(), 4))
                                / (Math.pow((1.0 - getNSAFT()), 2)
                                        * Math.pow((2.0 - getNSAFT()), 3))))
                        * (-4.0 * getmSAFT() / Math.pow((1.0 - getNSAFT()), 4)
                                + 8 * getmSAFT() * (8.0 - 4.0 * getNSAFT())
                                        / Math.pow((1.0 - getNSAFT()), 5)
                                + 20 * getmSAFT()
                                        * (8.0 * getNSAFT() - 2.0 * Math.pow(getNSAFT(), 2))
                                        / Math.pow((1.0 - getNSAFT()), 6)
                                + (1.0 - getmSAFT())
                                        * (-54 + 72 * getNSAFT() - 24 * Math.pow(getNSAFT(), 2))
                                        / (Math.pow((1.0 - getNSAFT()), 2)
                                                * Math.pow((2.0 - getNSAFT()), 2))
                                + (4 * (1.0 - getmSAFT()))
                                        * (20 - 54 * getNSAFT() + 36 * Math.pow(getNSAFT(), 2)
                                                - 8 * Math.pow(getNSAFT(), 3))
                                        / (Math.pow((1.0 - getNSAFT()), 3)
                                                * Math.pow((2.0 - getNSAFT()), 2))
                                + (4 * (1.0 - getmSAFT()))
                                        * (20 - 54 * getNSAFT() + 36 * Math.pow(getNSAFT(), 2)
                                                - 8 * Math.pow(getNSAFT(), 3))
                                        / (Math.pow((1.0 - getNSAFT()), 2)
                                                * Math.pow((2.0 - getNSAFT()), 3))
                                + (6 * (1.0 - getmSAFT()))
                                        * (20 * getNSAFT() - 27 * Math.pow(getNSAFT(), 2)
                                                + 12 * Math.pow(getNSAFT(), 3)
                                                - 2 * Math.pow(getNSAFT(), 4))
                                        / (Math.pow((1.0 - getNSAFT()), 4)
                                                * Math.pow((2.0 - getNSAFT()), 2))
                                + (8 * (1.0 - getmSAFT()))
                                        * (20 * getNSAFT() - 27 * Math.pow(getNSAFT(), 2)
                                                + 12 * Math.pow(getNSAFT(), 3)
                                                - 2 * Math.pow(getNSAFT(), 4))
                                        / (Math.pow((1.0 - getNSAFT()), 3)
                                                * Math.pow((2.0 - getNSAFT()), 3))
                                + (6 * (1.0 - getmSAFT()))
                                        * (20 * getNSAFT() - 27 * Math.pow(getNSAFT(), 2)
                                                + 12 * Math.pow(getNSAFT(), 3)
                                                - 2 * Math.pow(getNSAFT(), 4))
                                        / (Math.pow((1.0 - getNSAFT()), 2)
                                                * Math.pow((2.0 - getNSAFT()), 4)))
                        / Math.pow(1.0
                                + getmSAFT() * (8.0 * getNSAFT() - 2.0 * Math.pow(getNSAFT(), 2))
                                        / Math.pow((1.0 - getNSAFT()), 4)
                                + ((1.0 - getmSAFT())
                                        * (20 * getNSAFT() - 27 * Math.pow(getNSAFT(), 2)
                                                + 12 * Math.pow(getNSAFT(), 3)
                                                - 2 * Math.pow(getNSAFT(), 4))
                                        / (Math.pow((1.0 - getNSAFT()), 2)
                                                * Math.pow((2.0 - getNSAFT()), 2))),
                                3)
                - (-48.0 * getmSAFT() / Math.pow((1.0 - getNSAFT()), 5)
                        + 60 * getmSAFT() * (8.0 - 4.0 * getNSAFT())
                                / Math.pow((1.0 - getNSAFT()), 6)
                        + 120 * getmSAFT() * (8.0 * getNSAFT() - 2.0 * Math.pow(getNSAFT(), 2))
                                / Math.pow((1.0 - getNSAFT()), 7)
                        + (1.0 - getmSAFT()) * (72 - 48 * getNSAFT())
                                / (Math.pow((1.0 - getNSAFT()), 2)
                                        * Math.pow((2.0 - getNSAFT()), 2))
                        + (6 * (1.0 - getmSAFT()))
                                * (-54 + 72 * getNSAFT() - 24 * Math.pow(getNSAFT(), 2))
                                / (Math.pow((1.0 - getNSAFT()), 3)
                                        * Math.pow((2.0 - getNSAFT()), 2))
                        + (6 * (1.0 - getmSAFT()))
                                * (-54 + 72 * getNSAFT() - 24 * Math.pow(getNSAFT(), 2))
                                / (Math.pow((1.0 - getNSAFT()), 2)
                                        * Math.pow((2.0 - getNSAFT()), 3))
                        + (18 * (1.0 - getmSAFT()))
                                * (20 - 54 * getNSAFT() + 36 * Math.pow(getNSAFT(), 2)
                                        - 8 * Math.pow(getNSAFT(), 3))
                                / (Math.pow((1.0 - getNSAFT()), 4)
                                        * Math.pow((2.0 - getNSAFT()), 2))
                        + (24 * (1.0 - getmSAFT()))
                                * (20 - 54 * getNSAFT() + 36 * Math.pow(getNSAFT(), 2)
                                        - 8 * Math.pow(getNSAFT(), 3))
                                / (Math.pow((1.0 - getNSAFT()), 3)
                                        * Math.pow((2.0 - getNSAFT()), 3))
                        + (18 * (1.0 - getmSAFT()))
                                * (20 - 54 * getNSAFT() + 36 * Math.pow(getNSAFT(), 2)
                                        - 8 * Math.pow(getNSAFT(), 3))
                                / (Math.pow((1.0 - getNSAFT()), 2)
                                        * Math.pow((2.0 - getNSAFT()), 4))
                        + (24 * (1.0 - getmSAFT()))
                                * (20 * getNSAFT() - 27 * Math.pow(getNSAFT(), 2)
                                        + 12 * Math.pow(getNSAFT(), 3)
                                        - 2 * Math.pow(getNSAFT(), 4))
                                / (Math.pow((1.0 - getNSAFT()), 5)
                                        * Math.pow((2.0 - getNSAFT()), 2))
                        + (36 * (1.0 - getmSAFT()))
                                * (20 * getNSAFT() - 27 * Math.pow(getNSAFT(), 2)
                                        + 12 * Math.pow(getNSAFT(), 3)
                                        - 2 * Math.pow(getNSAFT(), 4))
                                / (Math.pow((1.0 - getNSAFT()), 4)
                                        * Math.pow((2.0 - getNSAFT()), 3))
                        + (36 * (1.0 - getmSAFT()))
                                * (20 * getNSAFT() - 27 * Math.pow(getNSAFT(), 2)
                                        + 12 * Math.pow(getNSAFT(), 3)
                                        - 2 * Math.pow(getNSAFT(), 4))
                                / (Math.pow((1.0 - getNSAFT()), 3)
                                        * Math.pow((2.0 - getNSAFT()), 4))
                        + (24 * (1.0 - getmSAFT()))
                                * (20 * getNSAFT() - 27 * Math.pow(getNSAFT(), 2)
                                        + 12 * Math.pow(getNSAFT(), 3)
                                        - 2 * Math.pow(getNSAFT(), 4))
                                / (Math.pow((1.0 - getNSAFT()), 2)
                                        * Math.pow((2.0 - getNSAFT()), 5)))
                        / Math.pow((1.0
                                + getmSAFT() * (8.0 * getNSAFT() - 2.0 * Math.pow(getNSAFT(), 2))
                                        / Math.pow((1.0 - getNSAFT()), 4)
                                + (1.0 - getmSAFT())
                                        * (20 * getNSAFT() - 27 * Math.pow(getNSAFT(), 2)
                                                + 12 * Math.pow(getNSAFT(), 3)
                                                - 2 * Math.pow(getNSAFT(), 4))
                                        / (Math.pow((1.0 - getNSAFT()), 2)
                                                * Math.pow((2.0 - getNSAFT()), 2))),
                                2);

        return temp;

    }

    // added by rahmat
    /**
     * <p>
     * calcdF2dispZHCdT.
     * </p>
     *
     * @return a double
     */
    public double calcdF2dispZHCdT() {
        double temp0 = -Math.pow(F2dispZHC, 2.0);
        double temp1 = getmSAFT()
                * ((8 - 4 * getNSAFT()) * dNSAFTdT * Math.pow(1 - getNSAFT(), 4)
                        + 4 * Math.pow(1 - getNSAFT(), 3) * dNSAFTdT
                                * (8 * getNSAFT() - 2 * Math.pow(getNSAFT(), 2)))
                / Math.pow(1 - getNSAFT(), 8);
        double temp2a = (1 - getmSAFT())
                * (20 - 54 * getNSAFT() + 36 * Math.pow(getNSAFT(), 2)
                        + 8 * Math.pow(getNSAFT(), 3))
                * dNSAFTdT * Math.pow((1 - getNSAFT()) * (2 - getNSAFT()), 2);
        double temp2b = (1 - getmSAFT()) * 2 * ((1 - getNSAFT()) * (2 - getNSAFT()))
                * (-1 * dNSAFTdT * (2 - getNSAFT()) + (-1) * dNSAFTdT * (1 - getNSAFT()))
                * (20 * getNSAFT() - 27 * Math.pow(getNSAFT(), 2) + 12 * Math.pow(getNSAFT(), 3)
                        - 2 * Math.pow(getNSAFT(), 4));
        double temp2 = (temp2a - temp2b) / Math.pow((1 - getNSAFT()) * (2 - getNSAFT()), 4);
        return temp0 * (temp1 + temp2);
    }

    /** {@inheritDoc} */
    @Override
    public double calcmSAFT() {
        double temp2 = 0.0;
        for (int i = 0; i < numberOfComponents; i++) {
            temp2 += getComponent(i).getNumberOfMolesInPhase() * getComponent(i).getmSAFTi()
                    / getNumberOfMolesInPhase();
        }

        return temp2;
    }

    /** {@inheritDoc} */
    @Override
    public double calcF1dispSumTerm() {
        double temp1 = 0.0;

        for (int i = 0; i < numberOfComponents; i++) {
            for (int j = 0; j < numberOfComponents; j++) {
                temp1 += getComponent(i).getNumberOfMolesInPhase()
                        * getComponent(j).getNumberOfMolesInPhase() * getComponent(i).getmSAFTi()
                        * getComponent(j).getmSAFTi()
                        * Math.sqrt(getComponent(i).getEpsikSAFT() / temperature
                                * getComponent(j).getEpsikSAFT() / temperature)
                        * (1.0 - mixRule.getBinaryInteractionParameter(i, j))
                        * Math.pow(0.5 * (getComponent(i).getSigmaSAFTi()
                                + getComponent(j).getSigmaSAFTi()), 3.0);
            }
        }
        return temp1 / Math.pow(getNumberOfMolesInPhase(), 2.0);
    }

    // added by rahmat
    /**
     * <p>
     * calcdF1dispSumTermdT.
     * </p>
     *
     * @return a double
     */
    public double calcdF1dispSumTermdT() {
        double temp1 = 0.0;
        for (int i = 0; i < numberOfComponents; i++) {
            for (int j = 0; j < numberOfComponents; j++) {
                temp1 += getComponent(i).getNumberOfMolesInPhase()
                        * getComponent(j).getNumberOfMolesInPhase() * getComponent(i).getmSAFTi()
                        * getComponent(j).getmSAFTi()
                        * Math.sqrt(getComponent(i).getEpsikSAFT() / temperature
                                * getComponent(j).getEpsikSAFT() / temperature)
                        * (1.0 - mixRule.getBinaryInteractionParameter(i, j))
                        * Math.pow(0.5 * (getComponent(i).getSigmaSAFTi()
                                + getComponent(j).getSigmaSAFTi()), 3.0)
                        * (-1 / temperature);
            }
        }
        return temp1 / Math.pow(getNumberOfMolesInPhase(), 2.0);
    }

    /**
     * <p>
     * calcdF2dispSumTermdT.
     * </p>
     *
     * @return a double
     */
    public double calcdF2dispSumTermdT() {
        double temp1 = 0.0;
        for (int i = 0; i < numberOfComponents; i++) {
            for (int j = 0; j < numberOfComponents; j++) {
                temp1 += getComponent(i).getNumberOfMolesInPhase()
                        * getComponent(j).getNumberOfMolesInPhase() * getComponent(i).getmSAFTi()
                        * getComponent(j).getmSAFTi()
                        * (getComponent(i).getEpsikSAFT() / temperature
                                * getComponent(j).getEpsikSAFT() / temperature)
                        * Math.pow(1.0 - mixRule.getBinaryInteractionParameter(i, j), 2)
                        * Math.pow(0.5 * (getComponent(i).getSigmaSAFTi()
                                + getComponent(j).getSigmaSAFTi()), 3.0)
                        * (-2 / temperature);
            }
        }
        return temp1 / Math.pow(getNumberOfMolesInPhase(), 2.0);
    }

    /** {@inheritDoc} */
    @Override
    public double calcF2dispSumTerm() {
        double temp1 = 0.0;
        for (int i = 0; i < numberOfComponents; i++) {
            for (int j = 0; j < numberOfComponents; j++) {
                temp1 += getComponent(i).getNumberOfMolesInPhase()
                        * getComponent(j).getNumberOfMolesInPhase() * getComponent(i).getmSAFTi()
                        * getComponent(j).getmSAFTi() * getComponent(i).getEpsikSAFT() / temperature
                        * getComponent(j).getEpsikSAFT() / temperature
                        * Math.pow((1.0 - mixRule.getBinaryInteractionParameter(i, j)), 2.0)
                        * Math.pow(0.5 * (getComponent(i).getSigmaSAFTi()
                                + getComponent(j).getSigmaSAFTi()), 3.0);
            }
        }
        return temp1 / Math.pow(getNumberOfMolesInPhase(), 2.0);
    }

    /** {@inheritDoc} */
    @Override
    public double calcF1dispI1dN() {
        double temp1 = 0.0;
        for (int i = 1; i < 7; i++) {
            temp1 += i * getaSAFT(i, getmSAFT(), aConstSAFT) * Math.pow(getNSAFT(), i - 1.0);
>>>>>>> e5b15554
        }

<<<<<<< HEAD
        public double calcdF2dispSumTermdT() {
                double temp1 = 0.0;
                for (int i = 0; i < numberOfComponents; i++) {
                        for (int j = 0; j < numberOfComponents; j++) {
                                temp1 += getComponent(i).getNumberOfMolesInPhase()
                                                * getComponent(j).getNumberOfMolesInPhase()
                                                * getComponent(i).getmSAFTi()
                                                * getComponent(j).getmSAFTi()
                                                * (getComponent(i).getEpsikSAFT() / temperature
                                                                * getComponent(j).getEpsikSAFT()
                                                                / temperature)
                                                * Math.pow(1.0 - mixRule
                                                                .getBinaryInteractionParameter(i,
                                                                                j),
                                                                2)
                                                * Math.pow(0.5 * (getComponent(i).getSigmaSAFTi()
                                                                + getComponent(j).getSigmaSAFTi()),
                                                                3.0)
                                                * (-2 / temperature);
                        }
                }
                return temp1 / Math.pow(getNumberOfMolesInPhase(), 2.0);
=======
    /** {@inheritDoc} */
    @Override
    public double calcF1dispI1dNdN() {
        double temp1 = 0.0;
        for (int i = 2; i < 7; i++) {
            temp1 += (i - 1.0) * i * getaSAFT(i, getmSAFT(), aConstSAFT)
                    * Math.pow(getNSAFT(), i - 2.0);
>>>>>>> e5b15554
        }

<<<<<<< HEAD
        @Override
        public double calcF2dispSumTerm() {
                double temp1 = 0.0;
                for (int i = 0; i < numberOfComponents; i++) {
                        for (int j = 0; j < numberOfComponents; j++) {
                                temp1 += getComponent(i).getNumberOfMolesInPhase()
                                                * getComponent(j).getNumberOfMolesInPhase()
                                                * getComponent(i).getmSAFTi()
                                                * getComponent(j).getmSAFTi()
                                                * getComponent(i).getEpsikSAFT() / temperature
                                                * getComponent(j).getEpsikSAFT() / temperature
                                                * Math.pow((1.0 - mixRule
                                                                .getBinaryInteractionParameter(i,
                                                                                j)),
                                                                2.0)
                                                * Math.pow(0.5 * (getComponent(i).getSigmaSAFTi()
                                                                + getComponent(j).getSigmaSAFTi()),
                                                                3.0);
                        }
                }
                return temp1 / Math.pow(getNumberOfMolesInPhase(), 2.0);
=======
    // added by Rahmat
    /**
     * <p>
     * calcF1dispI1dNdNdN.
     * </p>
     *
     * @return a double
     */
    public double calcF1dispI1dNdNdN() {
        double temp1 = 0.0;
        for (int i = 2; i < 7; i++) {
            temp1 += (i - 1.0) * (i - 2.0) * i * getaSAFT(i, getmSAFT(), aConstSAFT)
                    * Math.pow(getNSAFT(), i - 3.0);
>>>>>>> e5b15554
        }

<<<<<<< HEAD
        @Override
        public double calcF1dispI1dN() {
                double temp1 = 0.0;
                for (int i = 1; i < 7; i++) {
                        temp1 += i * getaSAFT(i, getmSAFT(), aConstSAFT)
                                        * Math.pow(getNSAFT(), i - 1.0);
                }
                return temp1;
=======
    /** {@inheritDoc} */
    @Override
    public double calcF1dispI1dm() {
        double temp1 = 0.0;
        for (int i = 0; i < 7; i++) {
            temp1 += getaSAFTdm(i, getmSAFT(), aConstSAFT) * Math.pow(getNSAFT(), i);
>>>>>>> e5b15554
        }

<<<<<<< HEAD
        @Override
        public double calcF1dispI1dNdN() {
                double temp1 = 0.0;
                for (int i = 2; i < 7; i++) {
                        temp1 += (i - 1.0) * i * getaSAFT(i, getmSAFT(), aConstSAFT)
                                        * Math.pow(getNSAFT(), i - 2.0);
                }
                return temp1;
=======
    /** {@inheritDoc} */
    @Override
    public double calcF2dispI2dN() {
        double temp1 = 0.0;
        for (int i = 1; i < 7; i++) {
            temp1 += i * getaSAFT(i, getmSAFT(), bConstSAFT) * Math.pow(getNSAFT(), i - 1.0);
>>>>>>> e5b15554
        }

<<<<<<< HEAD
        // added by Rahmat
        public double calcF1dispI1dNdNdN() {
                double temp1 = 0.0;
                for (int i = 2; i < 7; i++) {
                        temp1 += (i - 1.0) * (i - 2.0) * i * getaSAFT(i, getmSAFT(), aConstSAFT)
                                        * Math.pow(getNSAFT(), i - 3.0);
                }
                return temp1;
=======
    /** {@inheritDoc} */
    @Override
    public double calcF2dispI2dNdN() {
        double temp1 = 0.0;
        for (int i = 2; i < 7; i++) {
            temp1 += (i - 1.0) * i * getaSAFT(i, getmSAFT(), bConstSAFT)
                    * Math.pow(getNSAFT(), i - 2.0);
>>>>>>> e5b15554
        }

<<<<<<< HEAD
        @Override
        public double calcF1dispI1dm() {
                double temp1 = 0.0;
                for (int i = 0; i < 7; i++) {
                        temp1 += getaSAFTdm(i, getmSAFT(), aConstSAFT) * Math.pow(getNSAFT(), i);
                }
                return temp1;
=======
    /**
     * <p>
     * calcF2dispI2dNdNdN.
     * </p>
     *
     * @return a double
     */
    public double calcF2dispI2dNdNdN() {
        double temp1 = 0.0;
        for (int i = 2; i < 7; i++) {
            temp1 += (i - 1.0) * (i - 2.0) * i * getaSAFT(i, getmSAFT(), bConstSAFT)
                    * Math.pow(getNSAFT(), i - 3.0);
>>>>>>> e5b15554
        }

<<<<<<< HEAD
        @Override
        public double calcF2dispI2dN() {
                double temp1 = 0.0;
                for (int i = 1; i < 7; i++) {
                        temp1 += i * getaSAFT(i, getmSAFT(), bConstSAFT)
                                        * Math.pow(getNSAFT(), i - 1.0);
                }
                return temp1;
=======
    /** {@inheritDoc} */
    @Override
    public double calcF2dispI2dm() {
        double temp1 = 0.0;
        for (int i = 0; i < 7; i++) {
            temp1 += getaSAFTdm(i, getmSAFT(), bConstSAFT) * Math.pow(getNSAFT(), i);
>>>>>>> e5b15554
        }

<<<<<<< HEAD
        @Override
        public double calcF2dispI2dNdN() {
                double temp1 = 0.0;
                for (int i = 2; i < 7; i++) {
                        temp1 += (i - 1.0) * i * getaSAFT(i, getmSAFT(), bConstSAFT)
                                        * Math.pow(getNSAFT(), i - 2.0);
                }
                return temp1;
=======
    /** {@inheritDoc} */
    @Override
    public double calcF1dispI1() {
        double temp1 = 0.0;
        for (int i = 0; i < 7; i++) {
            temp1 += getaSAFT(i, getmSAFT(), aConstSAFT) * Math.pow(getNSAFT(), i);
>>>>>>> e5b15554
        }

<<<<<<< HEAD
        public double calcF2dispI2dNdNdN() {
                double temp1 = 0.0;
                for (int i = 2; i < 7; i++) {
                        temp1 += (i - 1.0) * (i - 2.0) * i * getaSAFT(i, getmSAFT(), bConstSAFT)
                                        * Math.pow(getNSAFT(), i - 3.0);
                }
                return temp1;
=======
    // added by rahmat
    /**
     * <p>
     * calcdF1dispI1dT.
     * </p>
     *
     * @return a double
     */
    public double calcdF1dispI1dT() {
        double temp1 = 0.0;
        for (int i = 0; i < 7; i++) {
            temp1 += getaSAFT(i, getmSAFT(), aConstSAFT) * i * Math.pow(getNSAFT(), i - 1)
                    * dNSAFTdT;
>>>>>>> e5b15554
        }

<<<<<<< HEAD
        @Override
        public double calcF2dispI2dm() {
                double temp1 = 0.0;
                for (int i = 0; i < 7; i++) {
                        temp1 += getaSAFTdm(i, getmSAFT(), bConstSAFT) * Math.pow(getNSAFT(), i);
                }
                return temp1;
=======
    /**
     * <p>
     * calcdF2dispI2dT.
     * </p>
     *
     * @return a double
     */
    public double calcdF2dispI2dT() {
        double temp1 = 0.0;
        for (int i = 0; i < 7; i++) {
            temp1 += getaSAFT(i, getmSAFT(), bConstSAFT) * i * Math.pow(getNSAFT(), i - 1)
                    * dNSAFTdT;
>>>>>>> e5b15554
        }

<<<<<<< HEAD
        @Override
        public double calcF1dispI1() {
                double temp1 = 0.0;
                for (int i = 0; i < 7; i++) {
                        temp1 += getaSAFT(i, getmSAFT(), aConstSAFT) * Math.pow(getNSAFT(), i);
                }
                return temp1;
=======
    /** {@inheritDoc} */
    @Override
    public double calcF2dispI2() {
        double temp1 = 0.0;
        for (int i = 0; i < 7; i++) {
            temp1 += getaSAFT(i, getmSAFT(), bConstSAFT) * Math.pow(getNSAFT(), i);
>>>>>>> e5b15554
        }

<<<<<<< HEAD
        // added by rahmat
        public double calcdF1dispI1dT() {
                double temp1 = 0.0;
                for (int i = 0; i < 7; i++) {
                        temp1 += getaSAFT(i, getmSAFT(), aConstSAFT) * i
                                        * Math.pow(getNSAFT(), i - 1) * dNSAFTdT;
                }
                return temp1;
        }

        public double calcdF2dispI2dT() {
                double temp1 = 0.0;
                for (int i = 0; i < 7; i++) {
                        temp1 += getaSAFT(i, getmSAFT(), bConstSAFT) * i
                                        * Math.pow(getNSAFT(), i - 1) * dNSAFTdT;
                }
                return temp1;
        }

        @Override
        public double calcF2dispI2() {
                double temp1 = 0.0;
                for (int i = 0; i < 7; i++) {
                        temp1 += getaSAFT(i, getmSAFT(), bConstSAFT) * Math.pow(getNSAFT(), i);
                }
                return temp1;
=======
    /** {@inheritDoc} */
    @Override
    public double getaSAFT(int i, double m, double ab[][]) {
        return ab[0][i] + (m - 1.0) / m * ab[1][i] + (m - 1.0) / m * (m - 2.0) / m * ab[2][i];
    }

    /** {@inheritDoc} */
    @Override
    public double getaSAFTdm(int i, double m, double ab[][]) {
        return (m - (m - 1.0)) / (m * m) * ab[1][i]
                + ((2.0 * m - 3.0) * m * m - 2 * m * (m * m - 3 * m + 2)) / Math.pow(m, 4.0)
                        * ab[2][i];
    }

    /** {@inheritDoc} */
    @Override
    public double calcmdSAFT() {
        double temp2 = 0.0;
        for (int i = 0; i < numberOfComponents; i++) {
            temp2 += getComponent(i).getNumberOfMolesInPhase() / getNumberOfMolesInPhase()
                    * getComponent(i).getmSAFTi()
                    * Math.pow(((ComponentPCSAFT) getComponent(i)).getdSAFTi(), 3.0);
>>>>>>> e5b15554
        }

        @Override
        public double getaSAFT(int i, double m, double ab[][]) {
                return ab[0][i] + (m - 1.0) / m * ab[1][i]
                                + (m - 1.0) / m * (m - 2.0) / m * ab[2][i];
        }

<<<<<<< HEAD
        @Override
        public double getaSAFTdm(int i, double m, double ab[][]) {
                return (m - (m - 1.0)) / (m * m) * ab[1][i]
                                + ((2.0 * m - 3.0) * m * m - 2 * m * (m * m - 3 * m + 2))
                                                / Math.pow(m, 4.0) * ab[2][i];
=======
    /** {@inheritDoc} */
    @Override
    public double calcmmin1SAFT() {
        double temp2 = 0.0;
        for (int i = 0; i < numberOfComponents; i++) {
            temp2 += getComponent(i).getNumberOfMolesInPhase() / getNumberOfMolesInPhase()
                    * (getComponent(i).getmSAFTi() - 1.0);
>>>>>>> e5b15554
        }

        @Override
        public double calcmdSAFT() {
                double temp2 = 0.0;
                for (int i = 0; i < numberOfComponents; i++) {
                        temp2 += getComponent(i).getNumberOfMolesInPhase()
                                        / getNumberOfMolesInPhase() * getComponent(i).getmSAFTi()
                                        * Math.pow(((ComponentPCSAFT) getComponent(i)).getdSAFTi(),
                                                        3.0);
                }

                return temp2;
        }

<<<<<<< HEAD
        @Override
        public double calcmmin1SAFT() {
                double temp2 = 0.0;
                for (int i = 0; i < numberOfComponents; i++) {
                        temp2 += getComponent(i).getNumberOfMolesInPhase()
                                        / getNumberOfMolesInPhase()
                                        * (getComponent(i).getmSAFTi() - 1.0);
                }

                return temp2;
        }
=======
    /** {@inheritDoc} */
    @Override
    public double calcdmeanSAFT() {
        double temp = 0.0, temp2 = 0.0;
        for (int i = 0; i < numberOfComponents; i++) {
            temp += getComponent(i).getNumberOfMolesInPhase() * getComponent(i).getmSAFTi()
                    * Math.pow(((ComponentPCSAFT) getComponent(i)).getdSAFTi(), 3.0);
            temp2 += getComponent(i).getNumberOfMolesInPhase() * getComponent(i).getmSAFTi();
        }
        return Math.pow(temp / temp2, 1.0 / 3.0);
    }

    // need to check (modified by rahmat)
    /** {@inheritDoc} */
    @Override
    public double calcdSAFT() {
        double temp1 = 0.0;
        for (int i = 0; i < numberOfComponents; i++) {
            temp1 += getComponent(i).getNumberOfMolesInPhase() * getComponent(i).getmSAFTi()
                    * Math.pow(((ComponentPCSAFT) getComponent(i)).getdSAFTi(), 3.0);
>>>>>>> e5b15554

        @Override
        public double calcdmeanSAFT() {
                double temp = 0.0, temp2 = 0.0;
                for (int i = 0; i < numberOfComponents; i++) {
                        temp += getComponent(i).getNumberOfMolesInPhase()
                                        * getComponent(i).getmSAFTi()
                                        * Math.pow(((ComponentPCSAFT) getComponent(i)).getdSAFTi(),
                                                        3.0);
                        temp2 += getComponent(i).getNumberOfMolesInPhase()
                                        * getComponent(i).getmSAFTi();
                }
                return Math.pow(temp / temp2, 1.0 / 3.0);
        }

        // need to check (modified by rahmat)
        @Override
        public double calcdSAFT() {
                double temp1 = 0.0;
                for (int i = 0; i < numberOfComponents; i++) {
                        temp1 += getComponent(i).getNumberOfMolesInPhase()
                                        * getComponent(i).getmSAFTi()
                                        * Math.pow(((ComponentPCSAFT) getComponent(i)).getdSAFTi(),
                                                        3.0);
                }
                // System.out.println("d saft calc " + temp/getNumberOfMolesInPhase());
                return temp1 / getNumberOfMolesInPhase();
        }

<<<<<<< HEAD
        @Override
        public double getNSAFT() {
                return nSAFT;
        }

        @Override
        public void setNSAFT(double nSAFT) {
                this.nSAFT = nSAFT;
        }

        @Override
        public double getDSAFT() {
                return dSAFT;
        }

        @Override
        public void setDSAFT(double dSAFT) {
                this.dSAFT = dSAFT;
        }

        @Override
        public double getGhsSAFT() {
                return ghsSAFT;
        }

        @Override
        public void setGhsSAFT(double ghsSAFT) {
                this.ghsSAFT = ghsSAFT;
        }

        @Override
        public double F_HC_SAFT() {
                return getNumberOfMolesInPhase() * (getmSAFT() * getAHSSAFT()
                                - getMmin1SAFT() * Math.log(getGhsSAFT()));/// (ThermodynamicConstantsInterface.R*temperature);
        }

        @Override
        public double dF_HC_SAFTdV() {
                return getNumberOfMolesInPhase()
                                * (getmSAFT() * daHSSAFTdN * getDnSAFTdV() - getMmin1SAFT() * 1.0
                                                / getGhsSAFT() * getDgHSSAFTdN() * getDnSAFTdV());/// (ThermodynamicConstantsInterface.R*temperature);
        }

        // edited by Rahmat
        @Override
        public double dFdT() {
                return useHS * dF_HC_SAFTdT() + useDISP1 * dF_DISP1_SAFTdT()
                                + useDISP2 * dF_DISP2_SAFTdT();
        }

        public double dF_HC_SAFTdT() {
                return getNumberOfMolesInPhase() * (getmSAFT() * daHSSAFTdN * dNSAFTdT
                                - getMmin1SAFT() * 1.0 / getGhsSAFT() * getDgHSSAFTdN() * dNSAFTdT);/// (ThermodynamicConstantsInterface.R*temperature);
        }

        @Override
        public double dF_HC_SAFTdVdV() {
                return getNumberOfMolesInPhase()
                                * (getmSAFT() * daHSSAFTdNdN * getDnSAFTdV() * getDnSAFTdV()
                                                + getmSAFT() * daHSSAFTdN * dnSAFTdVdV
                                                + getMmin1SAFT() * Math.pow(getGhsSAFT(), -2.0)
                                                                * Math.pow(getDgHSSAFTdN(), 2.0)
                                                                * getDnSAFTdV() * getDnSAFTdV()
                                                - getMmin1SAFT() * Math.pow(getGhsSAFT(), -1.0)
                                                                * dgHSSAFTdNdN * dnSAFTdV * dnSAFTdV
                                                - getMmin1SAFT() * 1.0 / getGhsSAFT()
                                                                * getDgHSSAFTdN() * dnSAFTdVdV); // (ThermodynamicConstantsInterface.R*temperature);
        }
        // additonal dF_HC_SAFTdVdVdV (by Rahmat)

        @Override
        public double dF_HC_SAFTdVdVdV() {
                return getNumberOfMolesInPhase() * (getmSAFT() * daHSSAFTdNdNdN * getDnSAFTdV()
                                * getDnSAFTdV() * getDnSAFTdV()
                                + getmSAFT() * daHSSAFTdNdN * 2.0 * dnSAFTdV * dnSAFTdVdV
                                + getmSAFT() * daHSSAFTdNdN * dnSAFTdV * dnSAFTdVdV
                                + getmSAFT() * daHSSAFTdN * dnSAFTdVdVdV
                                - 2.0 * getMmin1SAFT() * Math.pow(getGhsSAFT(), -3.0)
                                                * Math.pow(getDgHSSAFTdN(), 3.0) * getDnSAFTdV()
                                                * getDnSAFTdV() * getDnSAFTdV()
                                + getMmin1SAFT() * Math.pow(getGhsSAFT(), -2.0) * 2.0
                                                * getDgHSSAFTdN() * dgHSSAFTdNdN * getDnSAFTdV()
                                                * getDnSAFTdV() * getDnSAFTdV()
                                + getMmin1SAFT() * Math.pow(getGhsSAFT(), -2.0)
                                                * Math.pow(getDgHSSAFTdN(), 2.0) * 2.0
                                                * getDnSAFTdV() * dnSAFTdVdV
                                + getMmin1SAFT() * Math.pow(getGhsSAFT(), -2.0) * getDgHSSAFTdN()
                                                * dgHSSAFTdNdN * dnSAFTdV * dnSAFTdV * dnSAFTdV
                                - getMmin1SAFT() * Math.pow(getGhsSAFT(), -1.0) * dgHSSAFTdNdNdN
                                                * dnSAFTdV * dnSAFTdV * dnSAFTdV
                                - getMmin1SAFT() * Math.pow(getGhsSAFT(), -1.0) * dgHSSAFTdNdN * 2.0
                                                * dnSAFTdV * dnSAFTdVdV
                                + getMmin1SAFT() * Math.pow(getGhsSAFT(), -2.0)
                                                * Math.pow(getDgHSSAFTdN(), 2) * dnSAFTdV
                                                * dnSAFTdVdV
                                - getMmin1SAFT() * Math.pow(getGhsSAFT(), -1.0) * dgHSSAFTdNdN
                                                * dnSAFTdV * dnSAFTdVdV
                                - getMmin1SAFT() * Math.pow(getGhsSAFT(), -1.0) * getDgHSSAFTdN()
                                                * dnSAFTdVdVdV);
        }

        @Override
        public double F_DISP1_SAFT() {
                return getNumberOfMolesInPhase() * (-2.0 * ThermodynamicConstantsInterface.pi
                                * getF1dispVolTerm() * getF1dispSumTerm() * getF1dispI1());/// (ThermodynamicConstantsInterface.R*temperature);
        }

        @Override
        public double dF_DISP1_SAFTdV() {
                return getNumberOfMolesInPhase() * (-2.0 * ThermodynamicConstantsInterface.pi
                                * F1dispVolTermdV * getF1dispSumTerm() * getF1dispI1()
                                - 2.0 * ThermodynamicConstantsInterface.pi * F1dispVolTerm
                                                * getF1dispSumTerm() * F1dispI1dV);/// (ThermodynamicConstantsInterface.R*temperature);
        }

        @Override
        public double dF_DISP1_SAFTdVdV() {
                return getNumberOfMolesInPhase() * ((-2.0 * ThermodynamicConstantsInterface.pi
                                * F1dispVolTermdVdV * getF1dispSumTerm() * getF1dispI1())
                                + (-2.0 * ThermodynamicConstantsInterface.pi * F1dispVolTermdV
                                                * getF1dispSumTerm() * F1dispI1dV)
                                + (-2.0 * ThermodynamicConstantsInterface.pi * F1dispVolTermdV
                                                * getF1dispSumTerm() * F1dispI1dV)
                                + (-2.0 * ThermodynamicConstantsInterface.pi * F1dispVolTerm
                                                * getF1dispSumTerm() * F1dispI1dVdV));
        }

        // added by Rahmat
        public double dF_DISP1_SAFTdVdVdV() {
                return getNumberOfMolesInPhase() * ((-2.0 * ThermodynamicConstantsInterface.pi
                                * F1dispVolTermdVdVdV * getF1dispSumTerm() * getF1dispI1())
                                + (-2.0 * ThermodynamicConstantsInterface.pi * F1dispVolTermdVdV
                                                * getF1dispSumTerm() * F1dispI1dV)
                                + (-2.0 * ThermodynamicConstantsInterface.pi * F1dispVolTermdVdV
                                                * getF1dispSumTerm() * F1dispI1dV)
                                + (-2.0 * ThermodynamicConstantsInterface.pi * F1dispVolTermdV
                                                * getF1dispSumTerm() * F1dispI1dVdV)
                                + (-2.0 * ThermodynamicConstantsInterface.pi * F1dispVolTermdVdV
                                                * getF1dispSumTerm() * F1dispI1dV)
                                + (-2.0 * ThermodynamicConstantsInterface.pi * F1dispVolTermdV
                                                * getF1dispSumTerm() * F1dispI1dVdV)
                                + (-2.0 * ThermodynamicConstantsInterface.pi * F1dispVolTermdV
                                                * getF1dispSumTerm() * F1dispI1dVdV)
                                + (-2.0 * ThermodynamicConstantsInterface.pi * F1dispVolTerm
                                                * getF1dispSumTerm() * F1dispI1dVdVdV));
        }

        // added by Rahmat
        public double dF_DISP1_SAFTdT() {
                return getNumberOfMolesInPhase() * (-2.0 * ThermodynamicConstantsInterface.pi
                                * (dF1dispVolTermdT * getF1dispSumTerm() * getF1dispI1()
                                                + dF1dispSumTermdT * getF1dispVolTerm()
                                                                * getF1dispI1()
                                                + dF1dispI1dT * getF1dispVolTerm()
                                                                * getF1dispSumTerm()));
        }
=======
    /** {@inheritDoc} */
    @Override
    public double getNSAFT() {
        return nSAFT;
    }

    /** {@inheritDoc} */
    @Override
    public void setNSAFT(double nSAFT) {
        this.nSAFT = nSAFT;
    }

    /** {@inheritDoc} */
    @Override
    public double getDSAFT() {
        return dSAFT;
    }

    /** {@inheritDoc} */
    @Override
    public void setDSAFT(double dSAFT) {
        this.dSAFT = dSAFT;
    }

    /** {@inheritDoc} */
    @Override
    public double getGhsSAFT() {
        return ghsSAFT;
    }

    /** {@inheritDoc} */
    @Override
    public void setGhsSAFT(double ghsSAFT) {
        this.ghsSAFT = ghsSAFT;
    }

    /** {@inheritDoc} */
    @Override
    public double F_HC_SAFT() {
        return getNumberOfMolesInPhase()
                * (getmSAFT() * getAHSSAFT() - getMmin1SAFT() * Math.log(getGhsSAFT()));/// (ThermodynamicConstantsInterface.R*temperature);
    }

    /** {@inheritDoc} */
    @Override
    public double dF_HC_SAFTdV() {
        return getNumberOfMolesInPhase() * (getmSAFT() * daHSSAFTdN * getDnSAFTdV()
                - getMmin1SAFT() * 1.0 / getGhsSAFT() * getDgHSSAFTdN() * getDnSAFTdV());/// (ThermodynamicConstantsInterface.R*temperature);
    }

    // edited by Rahmat
    /** {@inheritDoc} */
    @Override
    public double dFdT() {
        return useHS * dF_HC_SAFTdT() + useDISP1 * dF_DISP1_SAFTdT() + useDISP2 * dF_DISP2_SAFTdT();
    }

    /**
     * <p>
     * dF_HC_SAFTdT.
     * </p>
     *
     * @return a double
     */
    public double dF_HC_SAFTdT() {
        return getNumberOfMolesInPhase() * (getmSAFT() * daHSSAFTdN * dNSAFTdT
                - getMmin1SAFT() * 1.0 / getGhsSAFT() * getDgHSSAFTdN() * dNSAFTdT);/// (ThermodynamicConstantsInterface.R*temperature);
    }

    /** {@inheritDoc} */
    @Override
    public double dF_HC_SAFTdVdV() {
        return getNumberOfMolesInPhase()
                * (getmSAFT() * daHSSAFTdNdN * getDnSAFTdV() * getDnSAFTdV()
                        + getmSAFT() * daHSSAFTdN * dnSAFTdVdV
                        + getMmin1SAFT() * Math.pow(getGhsSAFT(), -2.0)
                                * Math.pow(getDgHSSAFTdN(), 2.0) * getDnSAFTdV() * getDnSAFTdV()
                        - getMmin1SAFT() * Math.pow(getGhsSAFT(), -1.0) * dgHSSAFTdNdN * dnSAFTdV
                                * dnSAFTdV
                        - getMmin1SAFT() * 1.0 / getGhsSAFT() * getDgHSSAFTdN() * dnSAFTdVdV); // (ThermodynamicConstantsInterface.R*temperature);
    }
    // additonal dF_HC_SAFTdVdVdV (by Rahmat)

    /** {@inheritDoc} */
    @Override
    public double dF_HC_SAFTdVdVdV() {
        return getNumberOfMolesInPhase()
                * (getmSAFT() * daHSSAFTdNdNdN * getDnSAFTdV() * getDnSAFTdV() * getDnSAFTdV()
                        + getmSAFT() * daHSSAFTdNdN * 2.0 * dnSAFTdV * dnSAFTdVdV
                        + getmSAFT() * daHSSAFTdNdN * dnSAFTdV * dnSAFTdVdV
                        + getmSAFT() * daHSSAFTdN * dnSAFTdVdVdV
                        - 2.0 * getMmin1SAFT() * Math.pow(getGhsSAFT(), -3.0)
                                * Math.pow(getDgHSSAFTdN(), 3.0) * getDnSAFTdV() * getDnSAFTdV()
                                * getDnSAFTdV()
                        + getMmin1SAFT() * Math.pow(getGhsSAFT(), -2.0) * 2.0 * getDgHSSAFTdN()
                                * dgHSSAFTdNdN * getDnSAFTdV() * getDnSAFTdV() * getDnSAFTdV()
                        + getMmin1SAFT() * Math.pow(getGhsSAFT(), -2.0)
                                * Math.pow(getDgHSSAFTdN(), 2.0) * 2.0 * getDnSAFTdV() * dnSAFTdVdV
                        + getMmin1SAFT() * Math.pow(getGhsSAFT(), -2.0) * getDgHSSAFTdN()
                                * dgHSSAFTdNdN * dnSAFTdV * dnSAFTdV * dnSAFTdV
                        - getMmin1SAFT() * Math.pow(getGhsSAFT(), -1.0) * dgHSSAFTdNdNdN * dnSAFTdV
                                * dnSAFTdV * dnSAFTdV
                        - getMmin1SAFT() * Math.pow(getGhsSAFT(), -1.0) * dgHSSAFTdNdN * 2.0
                                * dnSAFTdV * dnSAFTdVdV
                        + getMmin1SAFT() * Math.pow(getGhsSAFT(), -2.0)
                                * Math.pow(getDgHSSAFTdN(), 2) * dnSAFTdV * dnSAFTdVdV
                        - getMmin1SAFT() * Math.pow(getGhsSAFT(), -1.0) * dgHSSAFTdNdN * dnSAFTdV
                                * dnSAFTdVdV
                        - getMmin1SAFT() * Math.pow(getGhsSAFT(), -1.0) * getDgHSSAFTdN()
                                * dnSAFTdVdVdV);
    }

    /** {@inheritDoc} */
    @Override
    public double F_DISP1_SAFT() {
        return getNumberOfMolesInPhase() * (-2.0 * ThermodynamicConstantsInterface.pi
                * getF1dispVolTerm() * getF1dispSumTerm() * getF1dispI1());/// (ThermodynamicConstantsInterface.R*temperature);
    }

    /** {@inheritDoc} */
    @Override
    public double dF_DISP1_SAFTdV() {
        return getNumberOfMolesInPhase() * (-2.0 * ThermodynamicConstantsInterface.pi
                * F1dispVolTermdV * getF1dispSumTerm() * getF1dispI1()
                - 2.0 * ThermodynamicConstantsInterface.pi * F1dispVolTerm * getF1dispSumTerm()
                        * F1dispI1dV);/// (ThermodynamicConstantsInterface.R*temperature);
    }

    /** {@inheritDoc} */
    @Override
    public double dF_DISP1_SAFTdVdV() {
        return getNumberOfMolesInPhase() * ((-2.0 * ThermodynamicConstantsInterface.pi
                * F1dispVolTermdVdV * getF1dispSumTerm() * getF1dispI1())
                + (-2.0 * ThermodynamicConstantsInterface.pi * F1dispVolTermdV * getF1dispSumTerm()
                        * F1dispI1dV)
                + (-2.0 * ThermodynamicConstantsInterface.pi * F1dispVolTermdV * getF1dispSumTerm()
                        * F1dispI1dV)
                + (-2.0 * ThermodynamicConstantsInterface.pi * F1dispVolTerm * getF1dispSumTerm()
                        * F1dispI1dVdV));
    }

    // added by Rahmat
    /**
     * <p>
     * dF_DISP1_SAFTdVdVdV.
     * </p>
     *
     * @return a double
     */
    public double dF_DISP1_SAFTdVdVdV() {
        return getNumberOfMolesInPhase() * ((-2.0 * ThermodynamicConstantsInterface.pi
                * F1dispVolTermdVdVdV * getF1dispSumTerm() * getF1dispI1())
                + (-2.0 * ThermodynamicConstantsInterface.pi * F1dispVolTermdVdV
                        * getF1dispSumTerm() * F1dispI1dV)
                + (-2.0 * ThermodynamicConstantsInterface.pi * F1dispVolTermdVdV
                        * getF1dispSumTerm() * F1dispI1dV)
                + (-2.0 * ThermodynamicConstantsInterface.pi * F1dispVolTermdV * getF1dispSumTerm()
                        * F1dispI1dVdV)
                + (-2.0 * ThermodynamicConstantsInterface.pi * F1dispVolTermdVdV
                        * getF1dispSumTerm() * F1dispI1dV)
                + (-2.0 * ThermodynamicConstantsInterface.pi * F1dispVolTermdV * getF1dispSumTerm()
                        * F1dispI1dVdV)
                + (-2.0 * ThermodynamicConstantsInterface.pi * F1dispVolTermdV * getF1dispSumTerm()
                        * F1dispI1dVdV)
                + (-2.0 * ThermodynamicConstantsInterface.pi * F1dispVolTerm * getF1dispSumTerm()
                        * F1dispI1dVdVdV));
>>>>>>> e5b15554

        public double dF_DISP2_SAFTdT() {
                return getNumberOfMolesInPhase()
                                * (-1 * ThermodynamicConstantsInterface.pi * getmSAFT())
                                * getF1dispVolTerm()
                                * (dF2dispSumTermdT * getF2dispI2() * getF2dispZHC()
                                                + dF2dispI2dT * getF2dispSumTerm() * getF2dispZHC()
                                                + dF2dispZHCdT * getF2dispSumTerm()
                                                                * getF2dispI2());
        }

<<<<<<< HEAD
        @Override
        public double F_DISP2_SAFT() {
                return getNumberOfMolesInPhase() * (-ThermodynamicConstantsInterface.pi * getmSAFT()
                                * getF1dispVolTerm() * getF2dispSumTerm() * getF2dispI2()
                                * getF2dispZHC());/// (ThermodynamicConstantsInterface.R*temperature);
        }

        @Override
        public double dF_DISP2_SAFTdV() {
                return getNumberOfMolesInPhase() * (-ThermodynamicConstantsInterface.pi * getmSAFT()
                                * F1dispVolTermdV * getF2dispSumTerm() * getF2dispI2()
                                * getF2dispZHC()
                                - ThermodynamicConstantsInterface.pi * getmSAFT() * F1dispVolTerm
                                                * getF2dispSumTerm() * F2dispI2dV * getF2dispZHC()
                                - ThermodynamicConstantsInterface.pi * getmSAFT() * F1dispVolTerm
                                                * getF2dispSumTerm() * getF2dispI2() * F2dispZHCdV);/// (ThermodynamicConstantsInterface.R*temperature);
        }

        @Override
        public double dF_DISP2_SAFTdVdV() {
                return getNumberOfMolesInPhase() * ((-ThermodynamicConstantsInterface.pi
                                * getmSAFT() * F1dispVolTermdVdV * getF2dispSumTerm()
                                * getF2dispI2() * getF2dispZHC())
                                - (ThermodynamicConstantsInterface.pi * getmSAFT() * F1dispVolTermdV
                                                * getF2dispSumTerm() * getF2dispZHC() * F2dispI2dV)
                                - (ThermodynamicConstantsInterface.pi * getmSAFT() * F1dispVolTermdV
                                                * getF2dispSumTerm() * getF2dispI2() * F2dispZHCdV)
                                - ThermodynamicConstantsInterface.pi * getmSAFT() * F1dispVolTermdV
                                                * getF2dispSumTerm() * F2dispI2dV * getF2dispZHC()
                                - ThermodynamicConstantsInterface.pi * getmSAFT() * F1dispVolTerm
                                                * getF2dispSumTerm() * F2dispI2dVdV * getF2dispZHC()
                                - ThermodynamicConstantsInterface.pi * getmSAFT() * F1dispVolTerm
                                                * getF2dispSumTerm() * F2dispI2dV * F2dispZHCdV
                                - (ThermodynamicConstantsInterface.pi * getmSAFT() * F1dispVolTermdV
                                                * getF2dispSumTerm() * getF2dispI2() * F2dispZHCdV)
                                - (ThermodynamicConstantsInterface.pi * getmSAFT() * F1dispVolTerm
                                                * getF2dispSumTerm() * F2dispI2dV * F2dispZHCdV)
                                - (ThermodynamicConstantsInterface.pi * getmSAFT() * F1dispVolTerm
                                                * getF2dispSumTerm() * getF2dispI2()
                                                * F2dispZHCdVdV));
        }

        public double dF_DISP2_SAFTdVdVdV() {
                return getNumberOfMolesInPhase() * ((-ThermodynamicConstantsInterface.pi
                                * getmSAFT() * F1dispVolTermdVdVdV * getF2dispSumTerm()
                                * getF2dispI2() * getF2dispZHC())
                                + (-ThermodynamicConstantsInterface.pi * getmSAFT()
                                                * F1dispVolTermdVdV * getF2dispSumTerm()
                                                * F2dispI2dV * getF2dispZHC())
                                + (-ThermodynamicConstantsInterface.pi * getmSAFT()
                                                * F1dispVolTermdVdV * getF2dispSumTerm()
                                                * getF2dispI2() * F2dispZHCdV)
                                + -(ThermodynamicConstantsInterface.pi * getmSAFT()
                                                * F1dispVolTermdVdV * getF2dispSumTerm()
                                                * getF2dispZHC() * F2dispI2dV)
                                + -(ThermodynamicConstantsInterface.pi * getmSAFT()
                                                * F1dispVolTermdV * getF2dispSumTerm() * F2dispZHCdV
                                                * F2dispI2dV)
                                + -(ThermodynamicConstantsInterface.pi * getmSAFT()
                                                * F1dispVolTermdV * getF2dispSumTerm()
                                                * getF2dispZHC() * F2dispI2dVdV)
                                + -(ThermodynamicConstantsInterface.pi * getmSAFT()
                                                * F1dispVolTermdVdV * getF2dispSumTerm()
                                                * getF2dispI2() * F2dispZHCdV)
                                - (ThermodynamicConstantsInterface.pi * getmSAFT() * F1dispVolTermdV
                                                * getF2dispSumTerm() * F2dispI2dV * F2dispZHCdV)
                                - (ThermodynamicConstantsInterface.pi * getmSAFT() * F1dispVolTermdV
                                                * getF2dispSumTerm() * getF2dispI2()
                                                * F2dispZHCdVdV)
                                - ThermodynamicConstantsInterface.pi * getmSAFT()
                                                * F1dispVolTermdVdV * getF2dispSumTerm()
                                                * F2dispI2dV * getF2dispZHC()
                                - ThermodynamicConstantsInterface.pi * getmSAFT() * F1dispVolTermdV
                                                * getF2dispSumTerm() * F2dispI2dVdV * getF2dispZHC()
                                - ThermodynamicConstantsInterface.pi * getmSAFT() * F1dispVolTermdV
                                                * getF2dispSumTerm() * F2dispI2dV * F2dispZHCdV
                                - ThermodynamicConstantsInterface.pi * getmSAFT() * F1dispVolTermdV
                                                * getF2dispSumTerm() * F2dispI2dVdV * getF2dispZHC()
                                - ThermodynamicConstantsInterface.pi * getmSAFT() * F1dispVolTerm
                                                * getF2dispSumTerm() * F2dispI2dVdVdV
                                                * getF2dispZHC()
                                - ThermodynamicConstantsInterface.pi * getmSAFT() * F1dispVolTerm
                                                * getF2dispSumTerm() * F2dispI2dVdV * F2dispZHCdV
                                - ThermodynamicConstantsInterface.pi * getmSAFT() * F1dispVolTermdV
                                                * getF2dispSumTerm() * F2dispI2dV * F2dispZHCdV
                                - ThermodynamicConstantsInterface.pi * getmSAFT() * F1dispVolTerm
                                                * getF2dispSumTerm() * F2dispI2dVdV * F2dispZHCdV
                                - ThermodynamicConstantsInterface.pi * getmSAFT() * F1dispVolTerm
                                                * getF2dispSumTerm() * F2dispI2dV * F2dispZHCdVdV
                                - (ThermodynamicConstantsInterface.pi * getmSAFT()
                                                * F1dispVolTermdVdV * getF2dispSumTerm()
                                                * getF2dispI2() * F2dispZHCdV)
                                - (ThermodynamicConstantsInterface.pi * getmSAFT() * F1dispVolTermdV
                                                * getF2dispSumTerm() * F2dispI2dV * F2dispZHCdV)
                                - (ThermodynamicConstantsInterface.pi * getmSAFT() * F1dispVolTermdV
                                                * getF2dispSumTerm() * getF2dispI2()
                                                * F2dispZHCdVdV)
                                - (ThermodynamicConstantsInterface.pi * getmSAFT() * F1dispVolTermdV
                                                * getF2dispSumTerm() * F2dispI2dV * F2dispZHCdV)
                                - (ThermodynamicConstantsInterface.pi * getmSAFT() * F1dispVolTerm
                                                * getF2dispSumTerm() * F2dispI2dVdV * F2dispZHCdV)
                                - (ThermodynamicConstantsInterface.pi * getmSAFT() * F1dispVolTerm
                                                * getF2dispSumTerm() * F2dispI2dV * F2dispZHCdVdV)
                                - (ThermodynamicConstantsInterface.pi * getmSAFT() * F1dispVolTermdV
                                                * getF2dispSumTerm() * getF2dispI2()
                                                * F2dispZHCdVdV)
                                - (ThermodynamicConstantsInterface.pi * getmSAFT() * F1dispVolTerm
                                                * getF2dispSumTerm() * F2dispI2dV * F2dispZHCdVdV)
                                - (ThermodynamicConstantsInterface.pi * getmSAFT() * F1dispVolTerm
                                                * getF2dispSumTerm() * getF2dispI2()
                                                * F2dispZHCdVdVdV)
                                - (ThermodynamicConstantsInterface.pi * getmSAFT()
                                                * F1dispVolTermdVdV * getF2dispSumTerm()
                                                * getF2dispI2() * F2dispZHCdV)
                                - (ThermodynamicConstantsInterface.pi * getmSAFT() * F1dispVolTermdV
                                                * getF2dispSumTerm() * F2dispI2dV * F2dispZHCdV)
                                - (ThermodynamicConstantsInterface.pi * getmSAFT() * F1dispVolTermdV
                                                * getF2dispSumTerm() * getF2dispI2()
                                                * F2dispZHCdVdV)
                                - (ThermodynamicConstantsInterface.pi * getmSAFT() * F1dispVolTermdV
                                                * getF2dispSumTerm() * F2dispI2dV * F2dispZHCdV)
                                - (ThermodynamicConstantsInterface.pi * getmSAFT() * F1dispVolTerm
                                                * getF2dispSumTerm() * F2dispI2dVdV * F2dispZHCdV)
                                - (ThermodynamicConstantsInterface.pi * getmSAFT() * F1dispVolTerm
                                                * getF2dispSumTerm() * F2dispI2dV * F2dispZHCdVdV)
                                - (ThermodynamicConstantsInterface.pi * getmSAFT() * F1dispVolTermdV
                                                * getF2dispSumTerm() * getF2dispI2()
                                                * F2dispZHCdVdV)
                                - (ThermodynamicConstantsInterface.pi * getmSAFT() * F1dispVolTerm
                                                * getF2dispSumTerm() * F2dispI2dV * F2dispZHCdVdV)
                                - (ThermodynamicConstantsInterface.pi * getmSAFT() * F1dispVolTerm
                                                * getF2dispSumTerm() * getF2dispI2()
                                                * F2dispZHCdVdVdV));
        }

        @Override
        public double getF() {
                // System.out.println("F-HC " + useHS*F_HC_SAFT());

                // System.out.println("F-DISP1 " + useDISP1*F_DISP1_SAFT());

                // System.out.println("F-DISP2 " + useDISP2*F_DISP2_SAFT());
                return useHS * F_HC_SAFT() + useDISP1 * F_DISP1_SAFT() + useDISP2 * F_DISP2_SAFT();
        }

        @Override
        public double dFdV() {
                // System.out.println("N-saft " + getNSAFT());
                // System.out.println("F-HC " + useHS*F_HC_SAFT());
                // System.out.println("F-DISP1 " + useDISP1*F_DISP1_SAFT());

                // System.out.println("F-DISP2 " + useDISP2*F_DISP2_SAFT());

                return (useHS * dF_HC_SAFTdV() + useDISP1 * dF_DISP1_SAFTdV()
                                + useDISP2 * dF_DISP2_SAFTdV()) * 1.0e-5;
        }

        @Override
        public double dFdVdV() {
                return (useHS * dF_HC_SAFTdVdV() + useDISP1 * dF_DISP1_SAFTdVdV()
                                + useDISP2 * dF_DISP2_SAFTdVdV()) * 1.0e-10;
        }

        @Override
        public double dFdVdVdV() {
                return (useHS * dF_HC_SAFTdVdVdV() + useDISP1 * dF_DISP1_SAFTdVdVdV()
                                + useDISP2 * dF_DISP2_SAFTdVdVdV()) * 1.0e-20;
        }

        @Override
        public double getmdSAFT() {
                return mdSAFT;
        }

        @Override
        public void setmdSAFT(double mdSAFT) {
                this.mdSAFT = mdSAFT;
        }

        @Override
        public double getmSAFT() {
                return mSAFT;
        }

        @Override
        public void setmSAFT(double mSAFT) {
                this.mSAFT = mSAFT;
        }

        @Override
        public double getAHSSAFT() {
                return aHSSAFT;
        }

        @Override
        public void setAHSSAFT(double aHSSAFT) {
                this.aHSSAFT = aHSSAFT;
        }

        @Override
        public double getMmin1SAFT() {
                return mmin1SAFT;
        }

        @Override
        public void setMmin1SAFT(double mmin1SAFT) {
                this.mmin1SAFT = mmin1SAFT;
        }

        @Override
        public double getVolumeSAFT() {
                return volumeSAFT;
        }

        @Override
        public void setVolumeSAFT(double volumeSAFT) {
                this.volumeSAFT = volumeSAFT;
        }

        @Override
        public double getDgHSSAFTdN() {
                return dgHSSAFTdN;
        }

        @Override
        public void setDgHSSAFTdN(double dgHSSAFTdN) {
                this.dgHSSAFTdN = dgHSSAFTdN;
        }

        @Override
        public double getDnSAFTdV() {
                return dnSAFTdV;
        }

        // added by rahmat
        public double getdDSAFTdT() {
                double temp = 0.0;
                for (int i = 0; i < numberOfComponents; i++) {
                        temp += getComponent(i).getNumberOfMolesInPhase()
                                        * getComponent(i).getmSAFTi() / getNumberOfMolesInPhase()
                                        * 3
                                        * Math.pow(((ComponentPCSAFT) getComponent(i)).getdSAFTi(),
                                                        2.0)
                                        * (-1.08 / Math.pow(temperature, 2))
                                        * Math.pow(getComponent(i).getSigmaSAFTi(), 3)
                                        * Math.pow(1 - 0.12 * Math
                                                        .exp(-3 * getComponent(i).getEpsikSAFT()
                                                                        / temperature),
                                                        2)
                                        * getComponent(i).getEpsikSAFT()
                                        * Math.exp(-3 * getComponent(i).getEpsikSAFT()
                                                        / temperature);
                }
                return temp;
        }

        @Override
        public void setDnSAFTdV(double dnSAFTdV) {
                this.dnSAFTdV = dnSAFTdV;
        }

        @Override
        public double getF1dispVolTerm() {
                return F1dispVolTerm;
        }

        @Override
        public void setF1dispVolTerm(double F1dispVolTerm) {
                this.F1dispVolTerm = F1dispVolTerm;
        }

        @Override
        public double getF1dispSumTerm() {
                return F1dispSumTerm;
        }

        @Override
        public double getF1dispI1() {
                return F1dispI1;
        }

        @Override
        public double getF2dispI2() {
                return F2dispI2;
        }

        @Override
        public void setF2dispI2(double F2dispI2) {
                this.F2dispI2 = F2dispI2;
        }

        @Override
        public double getF2dispZHC() {
                return F2dispZHC;
        }

        @Override
        public void setF2dispZHC(double F2dispZHC) {
                this.F2dispZHC = F2dispZHC;
        }

        @Override
        public double getF2dispZHCdN() {
                return F2dispZHCdN;
        }

        @Override
        public double getF2dispZHCdm() {
                return F2dispZHCdm;
        }
=======
    // added by Rahmat
    /**
     * <p>
     * dF_DISP1_SAFTdT.
     * </p>
     *
     * @return a double
     */
    public double dF_DISP1_SAFTdT() {
        return getNumberOfMolesInPhase() * (-2.0 * ThermodynamicConstantsInterface.pi
                * (dF1dispVolTermdT * getF1dispSumTerm() * getF1dispI1()
                        + dF1dispSumTermdT * getF1dispVolTerm() * getF1dispI1()
                        + dF1dispI1dT * getF1dispVolTerm() * getF1dispSumTerm()));
    }

    /**
     * <p>
     * dF_DISP2_SAFTdT.
     * </p>
     *
     * @return a double
     */
    public double dF_DISP2_SAFTdT() {
        return getNumberOfMolesInPhase() * (-1 * ThermodynamicConstantsInterface.pi * getmSAFT())
                * getF1dispVolTerm()
                * (dF2dispSumTermdT * getF2dispI2() * getF2dispZHC()
                        + dF2dispI2dT * getF2dispSumTerm() * getF2dispZHC()
                        + dF2dispZHCdT * getF2dispSumTerm() * getF2dispI2());
    }

    /** {@inheritDoc} */
    @Override
    public double F_DISP2_SAFT() {
        return getNumberOfMolesInPhase() * (-ThermodynamicConstantsInterface.pi * getmSAFT()
                * getF1dispVolTerm() * getF2dispSumTerm() * getF2dispI2() * getF2dispZHC());/// (ThermodynamicConstantsInterface.R*temperature);
    }

    /** {@inheritDoc} */
    @Override
    public double dF_DISP2_SAFTdV() {
        return getNumberOfMolesInPhase() * (-ThermodynamicConstantsInterface.pi * getmSAFT()
                * F1dispVolTermdV * getF2dispSumTerm() * getF2dispI2() * getF2dispZHC()
                - ThermodynamicConstantsInterface.pi * getmSAFT() * F1dispVolTerm
                        * getF2dispSumTerm() * F2dispI2dV * getF2dispZHC()
                - ThermodynamicConstantsInterface.pi * getmSAFT() * F1dispVolTerm
                        * getF2dispSumTerm() * getF2dispI2() * F2dispZHCdV);/// (ThermodynamicConstantsInterface.R*temperature);
    }

    /** {@inheritDoc} */
    @Override
    public double dF_DISP2_SAFTdVdV() {
        return getNumberOfMolesInPhase() * ((-ThermodynamicConstantsInterface.pi * getmSAFT()
                * F1dispVolTermdVdV * getF2dispSumTerm() * getF2dispI2() * getF2dispZHC())
                - (ThermodynamicConstantsInterface.pi * getmSAFT() * F1dispVolTermdV
                        * getF2dispSumTerm() * getF2dispZHC() * F2dispI2dV)
                - (ThermodynamicConstantsInterface.pi * getmSAFT() * F1dispVolTermdV
                        * getF2dispSumTerm() * getF2dispI2() * F2dispZHCdV)
                - ThermodynamicConstantsInterface.pi * getmSAFT() * F1dispVolTermdV
                        * getF2dispSumTerm() * F2dispI2dV * getF2dispZHC()
                - ThermodynamicConstantsInterface.pi * getmSAFT() * F1dispVolTerm
                        * getF2dispSumTerm() * F2dispI2dVdV * getF2dispZHC()
                - ThermodynamicConstantsInterface.pi * getmSAFT() * F1dispVolTerm
                        * getF2dispSumTerm() * F2dispI2dV * F2dispZHCdV
                - (ThermodynamicConstantsInterface.pi * getmSAFT() * F1dispVolTermdV
                        * getF2dispSumTerm() * getF2dispI2() * F2dispZHCdV)
                - (ThermodynamicConstantsInterface.pi * getmSAFT() * F1dispVolTerm
                        * getF2dispSumTerm() * F2dispI2dV * F2dispZHCdV)
                - (ThermodynamicConstantsInterface.pi * getmSAFT() * F1dispVolTerm
                        * getF2dispSumTerm() * getF2dispI2() * F2dispZHCdVdV));
    }

    /**
     * <p>
     * dF_DISP2_SAFTdVdVdV.
     * </p>
     *
     * @return a double
     */
    public double dF_DISP2_SAFTdVdVdV() {
        return getNumberOfMolesInPhase() * ((-ThermodynamicConstantsInterface.pi * getmSAFT()
                * F1dispVolTermdVdVdV * getF2dispSumTerm() * getF2dispI2() * getF2dispZHC())
                + (-ThermodynamicConstantsInterface.pi * getmSAFT() * F1dispVolTermdVdV
                        * getF2dispSumTerm() * F2dispI2dV * getF2dispZHC())
                + (-ThermodynamicConstantsInterface.pi * getmSAFT() * F1dispVolTermdVdV
                        * getF2dispSumTerm() * getF2dispI2() * F2dispZHCdV)
                + -(ThermodynamicConstantsInterface.pi * getmSAFT() * F1dispVolTermdVdV
                        * getF2dispSumTerm() * getF2dispZHC() * F2dispI2dV)
                + -(ThermodynamicConstantsInterface.pi * getmSAFT() * F1dispVolTermdV
                        * getF2dispSumTerm() * F2dispZHCdV * F2dispI2dV)
                + -(ThermodynamicConstantsInterface.pi * getmSAFT() * F1dispVolTermdV
                        * getF2dispSumTerm() * getF2dispZHC() * F2dispI2dVdV)
                + -(ThermodynamicConstantsInterface.pi * getmSAFT() * F1dispVolTermdVdV
                        * getF2dispSumTerm() * getF2dispI2() * F2dispZHCdV)
                - (ThermodynamicConstantsInterface.pi * getmSAFT() * F1dispVolTermdV
                        * getF2dispSumTerm() * F2dispI2dV * F2dispZHCdV)
                - (ThermodynamicConstantsInterface.pi * getmSAFT() * F1dispVolTermdV
                        * getF2dispSumTerm() * getF2dispI2() * F2dispZHCdVdV)
                - ThermodynamicConstantsInterface.pi * getmSAFT() * F1dispVolTermdVdV
                        * getF2dispSumTerm() * F2dispI2dV * getF2dispZHC()
                - ThermodynamicConstantsInterface.pi * getmSAFT() * F1dispVolTermdV
                        * getF2dispSumTerm() * F2dispI2dVdV * getF2dispZHC()
                - ThermodynamicConstantsInterface.pi * getmSAFT() * F1dispVolTermdV
                        * getF2dispSumTerm() * F2dispI2dV * F2dispZHCdV
                - ThermodynamicConstantsInterface.pi * getmSAFT() * F1dispVolTermdV
                        * getF2dispSumTerm() * F2dispI2dVdV * getF2dispZHC()
                - ThermodynamicConstantsInterface.pi * getmSAFT() * F1dispVolTerm
                        * getF2dispSumTerm() * F2dispI2dVdVdV * getF2dispZHC()
                - ThermodynamicConstantsInterface.pi * getmSAFT() * F1dispVolTerm
                        * getF2dispSumTerm() * F2dispI2dVdV * F2dispZHCdV
                - ThermodynamicConstantsInterface.pi * getmSAFT() * F1dispVolTermdV
                        * getF2dispSumTerm() * F2dispI2dV * F2dispZHCdV
                - ThermodynamicConstantsInterface.pi * getmSAFT() * F1dispVolTerm
                        * getF2dispSumTerm() * F2dispI2dVdV * F2dispZHCdV
                - ThermodynamicConstantsInterface.pi * getmSAFT() * F1dispVolTerm
                        * getF2dispSumTerm() * F2dispI2dV * F2dispZHCdVdV
                - (ThermodynamicConstantsInterface.pi * getmSAFT() * F1dispVolTermdVdV
                        * getF2dispSumTerm() * getF2dispI2() * F2dispZHCdV)
                - (ThermodynamicConstantsInterface.pi * getmSAFT() * F1dispVolTermdV
                        * getF2dispSumTerm() * F2dispI2dV * F2dispZHCdV)
                - (ThermodynamicConstantsInterface.pi * getmSAFT() * F1dispVolTermdV
                        * getF2dispSumTerm() * getF2dispI2() * F2dispZHCdVdV)
                - (ThermodynamicConstantsInterface.pi * getmSAFT() * F1dispVolTermdV
                        * getF2dispSumTerm() * F2dispI2dV * F2dispZHCdV)
                - (ThermodynamicConstantsInterface.pi * getmSAFT() * F1dispVolTerm
                        * getF2dispSumTerm() * F2dispI2dVdV * F2dispZHCdV)
                - (ThermodynamicConstantsInterface.pi * getmSAFT() * F1dispVolTerm
                        * getF2dispSumTerm() * F2dispI2dV * F2dispZHCdVdV)
                - (ThermodynamicConstantsInterface.pi * getmSAFT() * F1dispVolTermdV
                        * getF2dispSumTerm() * getF2dispI2() * F2dispZHCdVdV)
                - (ThermodynamicConstantsInterface.pi * getmSAFT() * F1dispVolTerm
                        * getF2dispSumTerm() * F2dispI2dV * F2dispZHCdVdV)
                - (ThermodynamicConstantsInterface.pi * getmSAFT() * F1dispVolTerm
                        * getF2dispSumTerm() * getF2dispI2() * F2dispZHCdVdVdV)
                - (ThermodynamicConstantsInterface.pi * getmSAFT() * F1dispVolTermdVdV
                        * getF2dispSumTerm() * getF2dispI2() * F2dispZHCdV)
                - (ThermodynamicConstantsInterface.pi * getmSAFT() * F1dispVolTermdV
                        * getF2dispSumTerm() * F2dispI2dV * F2dispZHCdV)
                - (ThermodynamicConstantsInterface.pi * getmSAFT() * F1dispVolTermdV
                        * getF2dispSumTerm() * getF2dispI2() * F2dispZHCdVdV)
                - (ThermodynamicConstantsInterface.pi * getmSAFT() * F1dispVolTermdV
                        * getF2dispSumTerm() * F2dispI2dV * F2dispZHCdV)
                - (ThermodynamicConstantsInterface.pi * getmSAFT() * F1dispVolTerm
                        * getF2dispSumTerm() * F2dispI2dVdV * F2dispZHCdV)
                - (ThermodynamicConstantsInterface.pi * getmSAFT() * F1dispVolTerm
                        * getF2dispSumTerm() * F2dispI2dV * F2dispZHCdVdV)
                - (ThermodynamicConstantsInterface.pi * getmSAFT() * F1dispVolTermdV
                        * getF2dispSumTerm() * getF2dispI2() * F2dispZHCdVdV)
                - (ThermodynamicConstantsInterface.pi * getmSAFT() * F1dispVolTerm
                        * getF2dispSumTerm() * F2dispI2dV * F2dispZHCdVdV)
                - (ThermodynamicConstantsInterface.pi * getmSAFT() * F1dispVolTerm
                        * getF2dispSumTerm() * getF2dispI2() * F2dispZHCdVdVdV));
    }

    /** {@inheritDoc} */
    @Override
    public double getF() {
        // System.out.println("F-HC " + useHS*F_HC_SAFT());
        //
        // System.out.println("F-DISP1 " + useDISP1*F_DISP1_SAFT());
        //
        // System.out.println("F-DISP2 " + useDISP2*F_DISP2_SAFT());
        return useHS * F_HC_SAFT() + useDISP1 * F_DISP1_SAFT() + useDISP2 * F_DISP2_SAFT();
    }

    /** {@inheritDoc} */
    @Override
    public double dFdV() {
        // System.out.println("N-saft " + getNSAFT());
        // System.out.println("F-HC " + useHS*F_HC_SAFT());
        // System.out.println("F-DISP1 " + useDISP1*F_DISP1_SAFT());
        //
        // System.out.println("F-DISP2 " + useDISP2*F_DISP2_SAFT());

        return (useHS * dF_HC_SAFTdV() + useDISP1 * dF_DISP1_SAFTdV()
                + useDISP2 * dF_DISP2_SAFTdV()) * 1.0e-5;
    }

    /** {@inheritDoc} */
    @Override
    public double dFdVdV() {
        return (useHS * dF_HC_SAFTdVdV() + useDISP1 * dF_DISP1_SAFTdVdV()
                + useDISP2 * dF_DISP2_SAFTdVdV()) * 1.0e-10;
    }

    /** {@inheritDoc} */
    @Override
    public double dFdVdVdV() {
        return (useHS * dF_HC_SAFTdVdVdV() + useDISP1 * dF_DISP1_SAFTdVdVdV()
                + useDISP2 * dF_DISP2_SAFTdVdVdV()) * 1.0e-20;
    }

    /** {@inheritDoc} */
    @Override
    public double getmdSAFT() {
        return mdSAFT;
    }

    /** {@inheritDoc} */
    @Override
    public void setmdSAFT(double mdSAFT) {
        this.mdSAFT = mdSAFT;
    }

    /** {@inheritDoc} */
    @Override
    public double getmSAFT() {
        return mSAFT;
    }

    /** {@inheritDoc} */
    @Override
    public void setmSAFT(double mSAFT) {
        this.mSAFT = mSAFT;
    }

    /** {@inheritDoc} */
    @Override
    public double getAHSSAFT() {
        return aHSSAFT;
    }

    /** {@inheritDoc} */
    @Override
    public void setAHSSAFT(double aHSSAFT) {
        this.aHSSAFT = aHSSAFT;
    }

    /** {@inheritDoc} */
    @Override
    public double getMmin1SAFT() {
        return mmin1SAFT;
    }

    /** {@inheritDoc} */
    @Override
    public void setMmin1SAFT(double mmin1SAFT) {
        this.mmin1SAFT = mmin1SAFT;
    }

    /** {@inheritDoc} */
    @Override
    public double getVolumeSAFT() {
        return volumeSAFT;
    }

    /** {@inheritDoc} */
    @Override
    public void setVolumeSAFT(double volumeSAFT) {
        this.volumeSAFT = volumeSAFT;
    }

    /** {@inheritDoc} */
    @Override
    public double getDgHSSAFTdN() {
        return dgHSSAFTdN;
    }

    /** {@inheritDoc} */
    @Override
    public void setDgHSSAFTdN(double dgHSSAFTdN) {
        this.dgHSSAFTdN = dgHSSAFTdN;
    }

    /** {@inheritDoc} */
    @Override
    public double getDnSAFTdV() {
        return dnSAFTdV;
    }

    // added by rahmat
    /**
     * <p>
     * getdDSAFTdT.
     * </p>
     *
     * @return a double
     */
    public double getdDSAFTdT() {
        double temp = 0.0;
        for (int i = 0; i < numberOfComponents; i++) {
            temp += getComponent(i).getNumberOfMolesInPhase() * getComponent(i).getmSAFTi()
                    / getNumberOfMolesInPhase() * 3
                    * Math.pow(((ComponentPCSAFT) getComponent(i)).getdSAFTi(), 2.0)
                    * (-1.08 / Math.pow(temperature, 2))
                    * Math.pow(getComponent(i).getSigmaSAFTi(), 3)
                    * Math.pow(
                            1 - 0.12 * Math.exp(-3 * getComponent(i).getEpsikSAFT() / temperature),
                            2)
                    * getComponent(i).getEpsikSAFT()
                    * Math.exp(-3 * getComponent(i).getEpsikSAFT() / temperature);
        }
        return temp;
    }

    /** {@inheritDoc} */
    @Override
    public void setDnSAFTdV(double dnSAFTdV) {
        this.dnSAFTdV = dnSAFTdV;
    }

    /** {@inheritDoc} */
    @Override
    public double getF1dispVolTerm() {
        return F1dispVolTerm;
    }

    /** {@inheritDoc} */
    @Override
    public void setF1dispVolTerm(double F1dispVolTerm) {
        this.F1dispVolTerm = F1dispVolTerm;
    }

    /** {@inheritDoc} */
    @Override
    public double getF1dispSumTerm() {
        return F1dispSumTerm;
    }

    /** {@inheritDoc} */
    @Override
    public double getF1dispI1() {
        return F1dispI1;
    }

    /** {@inheritDoc} */
    @Override
    public double getF2dispI2() {
        return F2dispI2;
    }

    /** {@inheritDoc} */
    @Override
    public void setF2dispI2(double F2dispI2) {
        this.F2dispI2 = F2dispI2;
    }

    /** {@inheritDoc} */
    @Override
    public double getF2dispZHC() {
        return F2dispZHC;
    }

    /** {@inheritDoc} */
    @Override
    public void setF2dispZHC(double F2dispZHC) {
        this.F2dispZHC = F2dispZHC;
    }

    /** {@inheritDoc} */
    @Override
    public double getF2dispZHCdN() {
        return F2dispZHCdN;
    }

    /** {@inheritDoc} */
    @Override
    public double getF2dispZHCdm() {
        return F2dispZHCdm;
    }

    /** {@inheritDoc} */
    @Override
    public double molarVolume(double pressure, double temperature, double A, double B, int phase)
            throws neqsim.util.exception.IsNaNException,
            neqsim.util.exception.TooManyIterationsException {
        double BonV = phase == 0 ? 2.0 / (2.0 + temperature / getPseudoCriticalTemperature())
                : pressure * getB() / (numberOfMolesInPhase * temperature * R);
        // double BonV = phase== 0 ? 0.99:1e-5;

        if (BonV < 0) {
            BonV = 1.0e-6;
        }
        if (BonV > 1.0) {
            BonV = 1.0 - 1.0e-6;
        }
        double BonVold = BonV;
        double Btemp = 0, Dtemp = 0, h = 0, hOld = 0, dh = 0, dhOld = 0, gvvv = 0, fvvv = 0,
                dhh = 1;
        double d1 = 0, d2 = 0;
        Btemp = getB();
        Dtemp = getA();
        if (Btemp <= 0) {
            logger.info("b negative in volume calc");
        }
        setMolarVolume(1.0 / BonV * Btemp / numberOfMolesInPhase);
        int iterations = 0;
        double oldMolarVolume = 0.0;
        // System.out.println("volume " + getVolume());
        do {
            iterations++;
            this.volInit();
            oldMolarVolume = getMolarVolume();
            h = pressure - calcPressure();
            dh = -calcPressuredV();
            d1 = -h / dh;
            double newVolume = getMolarVolume() + 0.9 * d1 / numberOfMolesInPhase;
            if (newVolume > 1e-100) {
                setMolarVolume(newVolume);
            } else {
                setMolarVolume(oldMolarVolume / 10.0);
            }

            /*
             * BonVold = BonV; //BonV = BonVold; h = BonVold -
             * Btemp/numberOfMolesInPhase*dFdV()-pressure*Btemp/(numberOfMolesInPhase*R*
             * temperature); dh = 1.0 +
             * Btemp/Math.pow(BonVold,2.0)*(Btemp/numberOfMolesInPhase*dFdVdV()); //dhh =
             * -2.0*Btemp/Math.pow(BonV,3.0)*(Btemp/numberOfMolesInPhase*dFdVdV())-Math.pow(
             * Btemp,2.0)/Math.pow(BonV,4.0)*(Btemp/numberOfMolesInPhase*dFdVdVdV());
             * 
             * //made by Rahmat
             * 
             * BonV = BonVold - 0.5* (2* h * dh / ((2* Math.pow(dh,2) - h * dhh)));
             * 
             * double dBonV = BonV - BonVold; dhh = (dh - dhOld)/ dBonV; dhOld = dh;
             * 
             * hOld = h;
             * 
             * 
             * //d1 = - h/dh; //d2 = - dh/dhh; //BonV += d1;//*(1.0+0.5*-1.0); /*
             * if(Math.abs(d1/d2)<=1.0){ BonV += d1*(1.0+0.5*d1/d2); } else if(d1/d2<-1){ BonV +=
             * d1*(1.0+0.5*-1.0); } else if(d1/d2>1){ BonV += d2; double hnew = h +d2*-h/d1;
             * if(Math.abs(hnew)>Math.abs(h)){ System.out.println("volume correction needed....");
             * BonV = phase== 1 ?
             * 2.0/(2.0+temperature/getPseudoCriticalTemperature()):pressure*getB()/(
             * numberOfMolesInPhase*temperature*R); } }
             * 
             * if(BonV>1){ BonV=1.0-1.0e-6; BonVold=10; } if (BonV < 0) { BonV = 1.0e-16; BonVold =
             * 10; }
             */
            // setMolarVolume(1.0 / BonV * Btemp / numberOfMolesInPhase);
            Z = pressure * getMolarVolume() / (R * temperature);
            // System.out.println("BonV " + BonV);
        } // while(Math.abs((BonV-BonVold)/BonV)>1.0e-10 && iterations<500);
        while (Math.abs((oldMolarVolume - getMolarVolume()) / oldMolarVolume) > 1.0e-10
                && iterations < 100);

        // while(Math.abs((h-hOld)/h)>1.0e-10 && iterations<6000);
        // System.out.println("error BonV " + Math.abs((BonV-BonVold)/BonV));
        // System.out.println("iterations " + iterations);
        /*
         * if(BonV<0){ BonV = pressure*getB()/(numberOfMolesInPhase*temperature*R);
         * setMolarVolume(1.0 / BonV * Btemp / numberOfMolesInPhase); Z =
         * pressure*getMolarVolume()/(R*temperature);
         * 
         * } if(iterations>=6000) throw new util.exception.TooManyIterationsException();
         * if(Double.isNaN(getMolarVolume())) throw new util.exception.IsNaNException();
         * 
         * // if(phaseType==0) System.out.println("density " + getDensity());//"BonV: " + BonV +
         * " "+"  itert: " + iterations +" " + "  phase " + phaseType+ "  " + h + " " +dh + " B " +
         * Btemp + "  D " + Dtemp + " gv" + gV() + " fv " + fv() + " fvv" + fVV());
         */
        return getMolarVolume();
>>>>>>> e5b15554

        @Override
        public double molarVolume(double pressure, double temperature, double A, double B,
                        int phase) throws neqsim.util.exception.IsNaNException,
                        neqsim.util.exception.TooManyIterationsException {
                double BonV = phase == 0
                                ? 2.0 / (2.0 + temperature / getPseudoCriticalTemperature())
                                : pressure * getB() / (numberOfMolesInPhase * temperature * R);
                // double BonV = phase== 0 ? 0.99:1e-5;

                if (BonV < 0) {
                        BonV = 1.0e-6;
                }
                if (BonV > 1.0) {
                        BonV = 1.0 - 1.0e-6;
                }
                double BonVold = BonV;
                double Btemp = 0, Dtemp = 0, h = 0, hOld = 0, dh = 0, dhOld = 0, gvvv = 0, fvvv = 0,
                                dhh = 1;
                double d1 = 0, d2 = 0;
                Btemp = getB();
                Dtemp = getA();
                if (Btemp <= 0) {
                        logger.info("b negative in volume calc");
                }
                setMolarVolume(1.0 / BonV * Btemp / numberOfMolesInPhase);
                int iterations = 0;
                double oldMolarVolume = 0.0;
                // System.out.println("volume " + getVolume());
                do {
                        iterations++;
                        this.volInit();
                        oldMolarVolume = getMolarVolume();
                        h = pressure - calcPressure();
                        dh = -calcPressuredV();
                        d1 = -h / dh;
                        double newVolume = getMolarVolume() + 0.9 * d1 / numberOfMolesInPhase;
                        if (newVolume > 1e-100) {
                                setMolarVolume(newVolume);
                        } else {
                                setMolarVolume(oldMolarVolume / 10.0);
                        }

                        /*
                         * BonVold = BonV; //BonV = BonVold; h = BonVold -
                         * Btemp/numberOfMolesInPhase*dFdV()-pressure*Btemp/(numberOfMolesInPhase*R*
                         * temperature); dh = 1.0 +
                         * Btemp/Math.pow(BonVold,2.0)*(Btemp/numberOfMolesInPhase*dFdVdV()); //dhh
                         * =
                         * -2.0*Btemp/Math.pow(BonV,3.0)*(Btemp/numberOfMolesInPhase*dFdVdV())-Math.
                         * pow(
                         * Btemp,2.0)/Math.pow(BonV,4.0)*(Btemp/numberOfMolesInPhase*dFdVdVdV());
                         * 
                         * //made by Rahmat
                         * 
                         * BonV = BonVold - 0.5* (2* h * dh / ((2* Math.pow(dh,2) - h * dhh)));
                         * 
                         * double dBonV = BonV - BonVold; dhh = (dh - dhOld)/ dBonV; dhOld = dh;
                         * 
                         * hOld = h;
                         * 
                         * 
                         * //d1 = - h/dh; //d2 = - dh/dhh; //BonV += d1;//*(1.0+0.5*-1.0); /*
                         * if(Math.abs(d1/d2)<=1.0){ BonV += d1*(1.0+0.5*d1/d2); } else
                         * if(d1/d2<-1){ BonV += d1*(1.0+0.5*-1.0); } else if(d1/d2>1){ BonV += d2;
                         * double hnew = h +d2*-h/d1; if(Math.abs(hnew)>Math.abs(h)){
                         * System.out.println("volume correction needed...."); BonV = phase== 1 ?
                         * 2.0/(2.0+temperature/getPseudoCriticalTemperature()):pressure*getB()/(
                         * numberOfMolesInPhase*temperature*R); } }
                         * 
                         * if(BonV>1){ BonV=1.0-1.0e-6; BonVold=10; } if (BonV < 0) { BonV =
                         * 1.0e-16; BonVold = 10; }
                         */
                        // setMolarVolume(1.0 / BonV * Btemp / numberOfMolesInPhase);
                        Z = pressure * getMolarVolume() / (R * temperature);
                        // System.out.println("BonV " + BonV);
                } // while(Math.abs((BonV-BonVold)/BonV)>1.0e-10 && iterations<500);
                while (Math.abs((oldMolarVolume - getMolarVolume()) / oldMolarVolume) > 1.0e-10
                                && iterations < 100);

                // while(Math.abs((h-hOld)/h)>1.0e-10 && iterations<6000);
                // System.out.println("error BonV " + Math.abs((BonV-BonVold)/BonV));
                // System.out.println("iterations " + iterations);
                /*
                 * if(BonV<0){ BonV = pressure*getB()/(numberOfMolesInPhase*temperature*R);
                 * setMolarVolume(1.0 / BonV * Btemp / numberOfMolesInPhase); Z =
                 * pressure*getMolarVolume()/(R*temperature);
                 * 
                 * } if(iterations>=6000) throw new util.exception.TooManyIterationsException();
                 * if(Double.isNaN(getMolarVolume())) throw new util.exception.IsNaNException();
                 * 
                 * // if(phaseType==0) System.out.println("density " + getDensity());//"BonV: " +
                 * BonV + " "+"  itert: " + iterations +" " + "  phase " + phaseType+ "  " + h + " "
                 * +dh + " B " + Btemp + "  D " + Dtemp + " gv" + gV() + " fv " + fv() + " fvv" +
                 * fVV());
                 */
                return getMolarVolume();
        }

<<<<<<< HEAD
        @Override
        public double getDmeanSAFT() {
                return dmeanSAFT;
        }

        @Override
        public void setDmeanSAFT(double dmeanSAFT) {
                this.dmeanSAFT = dmeanSAFT;
        }

        @Override
        public double getNmSAFT() {
                return nmSAFT;
        }

        @Override
        public void setNmSAFT(double nmSAFT) {
                this.nmSAFT = nmSAFT;
        }

        @Override
        public double getF2dispSumTerm() {
                return F2dispSumTerm;
        }

        @Override
        public void setF2dispSumTerm(double F2dispSumTerm) {
                this.F2dispSumTerm = F2dispSumTerm;
        }

        @Override
        public void setF2dispZHCdm(double F2dispZHCdm) {
                this.F2dispZHCdm = F2dispZHCdm;
        }
=======
    /** {@inheritDoc} */
    @Override
    public double getDmeanSAFT() {
        return dmeanSAFT;
    }

    /** {@inheritDoc} */
    @Override
    public void setDmeanSAFT(double dmeanSAFT) {
        this.dmeanSAFT = dmeanSAFT;
    }

    /** {@inheritDoc} */
    @Override
    public double getNmSAFT() {
        return nmSAFT;
    }

    /** {@inheritDoc} */
    @Override
    public void setNmSAFT(double nmSAFT) {
        this.nmSAFT = nmSAFT;
    }

    /** {@inheritDoc} */
    @Override
    public double getF2dispSumTerm() {
        return F2dispSumTerm;
    }

    /** {@inheritDoc} */
    @Override
    public void setF2dispSumTerm(double F2dispSumTerm) {
        this.F2dispSumTerm = F2dispSumTerm;
    }

    /** {@inheritDoc} */
    @Override
    public void setF2dispZHCdm(double F2dispZHCdm) {
        this.F2dispZHCdm = F2dispZHCdm;
    }
>>>>>>> e5b15554
}<|MERGE_RESOLUTION|>--- conflicted
+++ resolved
@@ -19,59 +19,7 @@
  * @version $Id: $Id
  */
 public class PhasePCSAFTRahmat extends PhasePCSAFT {
-<<<<<<< HEAD
-        private static final long serialVersionUID = 1000;
-
-        double nSAFT = 1.0;
-        double dnSAFTdV = 1.0, dnSAFTdVdV = 1.0, dnSAFTdVdVdV = 1.0;
-        double dmeanSAFT = 0.0;
-        double dSAFT = 1.0;
-        double mSAFT = 1.0;
-        double mdSAFT = 1.0;
-        double nmSAFT = 1.0;
-        double mmin1SAFT = 1.0;
-        double ghsSAFT = 1.0;
-        double aHSSAFT = 1.0;
-        double volumeSAFT = 1.0;
-        double daHCSAFTdN = 1.0;
-        double daHSSAFTdN = 1.0, dgHSSAFTdN = 1.0;
-        double daHSSAFTdNdN = 1.0, dgHSSAFTdNdN = 1.0;
-        double daHSSAFTdNdNdN = 1.0, dgHSSAFTdNdNdN = 1.0;
-        // by Rahmat
-        double dNSAFTdT = 1.0;
-        double dF1dispVolTermdT = 0.0;
-        double dF1dispI1dT = 1.0, dF2dispI2dT = 1.0;
-        double dF2dispZHCdT = 1.0;
-        double dF1dispSumTermdT = 1.0, dF2dispSumTermdT = 1.0;
-        int useHS = 1, useDISP1 = 1, useDISP2 = 1;
-        private double[][] aConstSAFT = {
-                        {0.9105631445, 0.6361281449, 2.6861347891, -26.547362491, 97.759208784,
-                                        -159.59154087, 91.297774084},
-                        {-0.3084016918, 0.1860531159, -2.5030047259, 21.419793629, -65.255885330,
-                                        83.318680481, -33.746922930},
-                        {-0.0906148351, 0.4527842806, 0.5962700728, -1.7241829131, -4.1302112531,
-                                        13.776631870, -8.6728470368}};
-        private double[][] bConstSAFT = {
-                        {0.7240946941, 2.2382791861, -4.0025849485, -21.003576815, 26.855641363,
-                                        206.55133841, -355.60235612},
-                        {-0.5755498075, 0.6995095521, 3.8925673390, -17.215471648, 192.67226447,
-                                        -161.82646165, -165.20769346},
-                        {0.0976883116, -0.2557574982, -9.1558561530, 20.642075974, -38.804430052,
-                                        93.626774077, -29.666905585}};
-        private double F1dispVolTerm = 1.0, F1dispSumTerm = 1.0, F1dispI1 = 1.0, F2dispI2 = 1.0,
-                        F2dispZHC = 1.0, F2dispZHCdN = 1.0, F2dispZHCdm = 1.0, F2dispZHCdV = 1.0,
-                        F2dispI2dVdV, F2dispI2dVdVdV = 0.0, F2dispZHCdVdV = 1.0,
-                        F2dispZHCdVdVdV = 1.0, F1dispI1dNdN = 1.0, F1dispI1dNdNdN = 1.0;
-        private double F1dispVolTermdV = 1.0, F1dispVolTermdVdV = 1.0, F1dispI1dN = 1.0,
-                        F1dispI1dm = 1.0, F1dispI1dV = 1.0, F2dispI2dV = 1.0, F2dispI2dN = 1.0,
-                        F2dispI2dm = 1.0, F2dispSumTerm = 0.0, F2dispZHCdNdN = 1.0,
-                        F2dispZHCdNdNdN = 1.0, F2dispI2dNdN = 1.0, F2dispI2dNdNdN = 1.0,
-                        F1dispI1dVdV = 1.0, F1dispI1dVdVdV = 1.0;
-        private double F1dispVolTermdVdVdV = 1.0;
-        static Logger logger = LogManager.getLogger(PhasePCSAFTRahmat.class);
-=======
     private static final long serialVersionUID = 1000;
->>>>>>> e5b15554
 
     double nSAFT = 1.0;
     double dnSAFTdV = 1.0, dnSAFTdVdV = 1.0, dnSAFTdVdVdV = 1.0;
@@ -139,7 +87,6 @@
             logger.error("Cloning failed.", e);
         }
 
-<<<<<<< HEAD
         @Override
         public Object clone() {
                 PhasePCSAFTRahmat clonedPhase = null;
@@ -148,12 +95,6 @@
                 } catch (Exception e) {
                         logger.error("Cloning failed.", e);
                 }
-
-                return clonedPhase;
-        }
-=======
-        return clonedPhase;
-    }
 
     /** {@inheritDoc} */
     @Override
@@ -176,8 +117,6 @@
             componentArray[i].Finit(this, temperature, pressure, totalNumberOfMoles, beta,
                     numberOfComponents, type);
         }
-        super.init(totalNumberOfMoles, numberOfComponents, type, phase, beta);
-    }
 
     /** {@inheritDoc} */
     @Override
@@ -202,7 +141,19 @@
                 / Math.pow(volumeSAFT, 4.0) * getDSAFT();
         //
 
-        // added by rahmat
+        @Override
+        public void init(double totalNumberOfMoles, int numberOfComponents, int type, int phase,
+                        double beta) { // type = 0
+                                       // start
+                                       // init type
+                                       // =1 gi nye
+                                       // betingelser
+                for (int i = 0; i < numberOfComponents; i++) {
+                        componentArray[i].Finit(this, temperature, pressure, totalNumberOfMoles,
+                                        beta, numberOfComponents, type);
+                }
+                super.init(totalNumberOfMoles, numberOfComponents, type, phase, beta);
+        }
 
         dNSAFTdT = 1.0 * ThermodynamicConstantsInterface.pi / 6.0
                 * ThermodynamicConstantsInterface.avagadroNumber * getNumberOfMolesInPhase()
@@ -255,110 +206,6 @@
         F1dispVolTermdVdVdV = -6.0 * ThermodynamicConstantsInterface.avagadroNumber
                 * getNumberOfMolesInPhase() / Math.pow(getVolumeSAFT(), 4.0);
 
-        // added by rahmat
-        dF1dispI1dT = calcdF1dispI1dT();
-        dF2dispI2dT = calcdF2dispI2dT();
-        dF1dispSumTermdT = calcdF1dispSumTermdT();
-        dF2dispSumTermdT = calcdF2dispSumTermdT();
-        dF2dispZHCdT = calcdF2dispZHCdT();
-
-        F1dispI1dN = calcF1dispI1dN();
-        F1dispI1dNdN = calcF1dispI1dNdN();
-        F1dispI1dNdNdN = calcF1dispI1dNdNdN();
-
-        F1dispI1dm = calcF1dispI1dm();
-        F1dispI1dV = F1dispI1dN * getDnSAFTdV();
-        F1dispI1dVdV = F1dispI1dNdN * getDnSAFTdV() * getDnSAFTdV() + F1dispI1dN * dnSAFTdVdV; // F1dispI1dNdN*dnSAFTdVdV;
-
-        // added by Rahmat
-        F1dispI1dVdVdV = F1dispI1dNdNdN * getDnSAFTdV() * getDnSAFTdV() * getDnSAFTdV()
-                + F1dispI1dN * 2.0 * getDnSAFTdV() * dnSAFTdVdV + F1dispI1dNdN * dnSAFTdVdV
-                + F1dispI1dN * dnSAFTdVdVdV; // F1dispI1dNdN*dnSAFTdVdV;
-
-        setF2dispSumTerm(calcF2dispSumTerm());
-        setF2dispI2(calcF2dispI2());
-        F2dispI2dN = calcF2dispI2dN();
-        F2dispI2dNdN = calcF2dispI2dNdN();
-        // added by Rahmat
-        F2dispI2dNdNdN = calcF2dispI2dNdNdN();
->>>>>>> e5b15554
-
-        @Override
-        public void addcomponent(String componentName, double moles, double molesInPhase,
-                        int compNumber) {
-                super.addcomponent(molesInPhase);
-                componentArray[compNumber] =
-                                new ComponentPCSAFT(componentName, moles, molesInPhase, compNumber);
-        }
-
-        @Override
-        public void init(double totalNumberOfMoles, int numberOfComponents, int type, int phase,
-                        double beta) { // type = 0
-                                       // start
-                                       // init type
-                                       // =1 gi nye
-                                       // betingelser
-                for (int i = 0; i < numberOfComponents; i++) {
-                        componentArray[i].Finit(this, temperature, pressure, totalNumberOfMoles,
-                                        beta, numberOfComponents, type);
-                }
-                super.init(totalNumberOfMoles, numberOfComponents, type, phase, beta);
-        }
-
-<<<<<<< HEAD
-        @Override
-        public void volInit() {
-                volumeSAFT = getVolume() * 1.0e-5;
-                setDmeanSAFT(calcdmeanSAFT());
-                setDSAFT(calcdSAFT());
-                // System.out.println("saft volume " + getVolumeSAFT());
-                // System.out.println("dsaft " + getDSAFT());
-                setNSAFT(1.0 * ThermodynamicConstantsInterface.pi / 6.0
-                                * ThermodynamicConstantsInterface.avagadroNumber
-                                * getNumberOfMolesInPhase() / volumeSAFT * getDSAFT());
-                dnSAFTdV = -1.0 * ThermodynamicConstantsInterface.pi / 6.0
-                                * ThermodynamicConstantsInterface.avagadroNumber
-                                * getNumberOfMolesInPhase() / Math.pow(volumeSAFT, 2.0)
-                                * getDSAFT();
-                dnSAFTdVdV = 2.0 * ThermodynamicConstantsInterface.pi / 6.0
-                                * ThermodynamicConstantsInterface.avagadroNumber
-                                * getNumberOfMolesInPhase() / Math.pow(volumeSAFT, 3.0)
-                                * getDSAFT();
-                // System.out.println("N SAFT " + getNSAFT());
-                dnSAFTdVdVdV = -6.0 * ThermodynamicConstantsInterface.pi / 6.0
-                                * ThermodynamicConstantsInterface.avagadroNumber
-                                * getNumberOfMolesInPhase() / Math.pow(volumeSAFT, 4.0)
-                                * getDSAFT();
-
-                // added by rahmat
-
-                dNSAFTdT = 1.0 * ThermodynamicConstantsInterface.pi / 6.0
-                                * ThermodynamicConstantsInterface.avagadroNumber
-                                * getNumberOfMolesInPhase() / volumeSAFT * getdDSAFTdT();
-
-                setGhsSAFT((1.0 - nSAFT / 2.0) / Math.pow(1.0 - nSAFT, 3.0));
-                setmSAFT(calcmSAFT());
-                setMmin1SAFT(calcmmin1SAFT());
-                setmdSAFT(calcmdSAFT());
-                setAHSSAFT((4.0 * getNSAFT() - 3.0 * Math.pow(getNSAFT(), 2.0))
-                                / Math.pow(1.0 - getNSAFT(), 2.0));
-                daHSSAFTdN = ((4.0 - 6.0 * getNSAFT()) * Math.pow(1.0 - getNSAFT(), 2.0)
-                                - (4.0 * getNSAFT() - 3 * Math.pow(getNSAFT(), 2.0)) * 2.0
-                                                * (1.0 - getNSAFT()) * (-1.0))
-                                / Math.pow(1.0 - getNSAFT(), 4.0);
-                daHSSAFTdNdN = (-6.0 * Math.pow(1.0 - getNSAFT(), 2.0)
-                                + 2.0 * (1.0 - getNSAFT()) * (4.0 - 6 * getNSAFT()))
-                                / Math.pow(1.0 - getNSAFT(), 4.0)
-                                + ((8.0 - 12.0 * getNSAFT()) * Math.pow(1.0 - getNSAFT(), 3.0)
-                                                + (8.0 - 6.0 * Math.pow(getNSAFT(), 2.0)) * 3.0
-                                                                * Math.pow(1.0 - getNSAFT(), 2.0))
-                                                / Math.pow(1.0 - getNSAFT(), 6.0);
-                daHSSAFTdNdNdN = -36 / Math.pow((1 - getNSAFT()), 3)
-                                + (18.0 * (4.0 - 6.0 * getNSAFT()))
-                                                / Math.pow((1 - getNSAFT()), 4.0)
-                                + (24.0 * (4.0 * getNSAFT() - 3.0 * Math.pow(getNSAFT(), 2.0)))
-                                                / Math.pow((1 - getNSAFT()), 5.0);
-
                 dgHSSAFTdN = (-0.5 * Math.pow(1.0 - getNSAFT(), 3.0) - (1.0 - getNSAFT() / 2.0)
                                 * 3.0 * Math.pow(1.0 - nSAFT, 2.0) * (-1.0))
                                 / Math.pow(1.0 - getNSAFT(), 6.0);
@@ -394,9 +241,10 @@
                 dF2dispSumTermdT = calcdF2dispSumTermdT();
                 dF2dispZHCdT = calcdF2dispZHCdT();
 
-                F1dispI1dN = calcF1dispI1dN();
-                F1dispI1dNdN = calcF1dispI1dNdN();
-                F1dispI1dNdNdN = calcF1dispI1dNdNdN();
+        // added by Rahmat
+        F1dispI1dVdVdV = F1dispI1dNdNdN * getDnSAFTdV() * getDnSAFTdV() * getDnSAFTdV()
+                + F1dispI1dN * 2.0 * getDnSAFTdV() * dnSAFTdVdV + F1dispI1dNdN * dnSAFTdVdV
+                + F1dispI1dN * dnSAFTdVdVdV; // F1dispI1dNdN*dnSAFTdVdV;
 
                 F1dispI1dm = calcF1dispI1dm();
                 F1dispI1dV = F1dispI1dN * getDnSAFTdV();
@@ -415,7 +263,10 @@
                 // added by Rahmat
                 F2dispI2dNdNdN = calcF2dispI2dNdNdN();
 
-                F2dispI2dm = calcF2dispI2dm();
+        // added by Rahmat
+        F2dispI2dVdVdV = F2dispI2dNdNdN * getDnSAFTdV() * getDnSAFTdV() * getDnSAFTdV()
+                + F2dispI2dN * 2.0 * getDnSAFTdV() * dnSAFTdVdV + F2dispI2dNdN * dnSAFTdVdV
+                + F2dispI2dN * dnSAFTdVdVdV;
 
                 F2dispI2dV = F2dispI2dN * getDnSAFTdV();
                 F2dispI2dVdV = F2dispI2dNdN * getDnSAFTdV() * getDnSAFTdV()
@@ -425,485 +276,6 @@
                 F2dispI2dVdVdV = F2dispI2dNdNdN * getDnSAFTdV() * getDnSAFTdV() * getDnSAFTdV()
                                 + F2dispI2dN * 2.0 * getDnSAFTdV() * dnSAFTdVdV
                                 + F2dispI2dNdN * dnSAFTdVdV + F2dispI2dN * dnSAFTdVdVdV;
-
-                F2dispZHC = calcF2dispZHC();
-                F2dispZHCdN = calcF2dispZHCdN();
-                F2dispZHCdNdN = calcF2dispZHCdNdN();
-                F2dispZHCdNdNdN = calcF2dispZHCdNdNdN();
-
-                setF2dispZHCdm(calcF2dispZHCdm());
-                F2dispZHCdV = F2dispZHCdN * getDnSAFTdV();
-                F2dispZHCdVdV = F2dispZHCdNdN * getDnSAFTdV() * getDnSAFTdV()
-                                + F2dispZHCdN * dnSAFTdVdV; // F2dispZHCdNdN*dnSAFTdVdV*0;
-                F2dispZHCdVdVdV = F2dispZHCdNdNdN * getDnSAFTdV() * getDnSAFTdV() * getDnSAFTdV()
-                                + F2dispZHCdNdN * 2.0 * getDnSAFTdV() * dnSAFTdVdV
-                                + F2dispZHCdNdN * dnSAFTdVdV + F2dispZHCdN * dnSAFTdVdVdV;
-        }
-
-        @Override
-        public double calcF2dispZHC() {
-                double temp = 1.0
-                                + getmSAFT() * (8.0 * getNSAFT() - 2.0 * Math.pow(getNSAFT(), 2.0))
-                                                / Math.pow(1.0 - getNSAFT(), 4.0)
-                                + (1.0 - getmSAFT())
-                                                * (20 * getNSAFT() - 27 * Math.pow(getNSAFT(), 2.0)
-                                                                + 12 * Math.pow(getNSAFT(), 3.0)
-                                                                - 2 * Math.pow(getNSAFT(), 4.0))
-                                                / Math.pow((1.0 - getNSAFT()) * (2.0 - getNSAFT()),
-                                                                2.0);
-                return 1.0 / temp;
-        }
-
-        @Override
-        public double calcF2dispZHCdm() {
-                double temp = -Math.pow(F2dispZHC, 2.0);
-                return temp * ((8.0 * getNSAFT() - 2.0 * Math.pow(getNSAFT(), 2.0))
-                                / Math.pow(1.0 - getNSAFT(), 4.0)
-                                - (20 * getNSAFT() - 27 * Math.pow(getNSAFT(), 2.0)
-                                                + 12 * Math.pow(getNSAFT(), 3.0)
-                                                - 2 * Math.pow(getNSAFT(), 4.0))
-                                                / Math.pow((1.0 - getNSAFT()) * (2.0 - getNSAFT()),
-                                                                2.0));
-        }
-
-        @Override
-        public double calcF2dispZHCdN() {
-                double temp0 = -Math.pow(F2dispZHC, 2.0);
-                double temp1 = Math.pow((1.0 - getNSAFT()) * (2.0 - getNSAFT()), 2.0);
-                double temp2 = 20.0 * getNSAFT() - 27.0 * Math.pow(getNSAFT(), 2.0)
-                                + 12.0 * Math.pow(getNSAFT(), 3.0)
-                                - 2.0 * Math.pow(getNSAFT(), 4.0);
-                // ikke rett implementert
-                return temp0 * (getmSAFT()
-                                * ((8.0 - 4.0 * getNSAFT()) * Math.pow(1.0 - getNSAFT(), 4.0) - 4.0
-                                                * Math.pow(1.0 - getNSAFT(), 3.0) * (-1.0)
-                                                * (8.0 * getNSAFT()
-                                                                - 2.0 * Math.pow(getNSAFT(), 2.0)))
-                                / Math.pow(1.0 - getNSAFT(), 8.0)
-                                + (1.0 - getmSAFT()) * ((20.0 - (2.0 * 27.0) * getNSAFT()
-                                                + (12.0 * 3.0) * Math.pow(getNSAFT(), 2.0)
-                                                - 8.0 * Math.pow(getNSAFT(), 3.0)) * temp1
-                                                - (2.0 * (2.0 - 3.0 * getNSAFT()
-                                                                + Math.pow(getNSAFT(), 2.0))
-                                                                * (-3.0 + 2.0 * getNSAFT()))
-                                                                * temp2)
-                                                / Math.pow(temp1, 2.0));
-        }
-
-        @Override
-        public double calcF2dispZHCdNdN() {
-                double temp0 = 2.0 * Math.pow(F2dispZHC, 3.0);
-                double temp1 = Math.pow((1.0 - getNSAFT()) * (2.0 - getNSAFT()), 2.0);
-                double temp11 = Math.pow((1.0 - getNSAFT()) * (2.0 - getNSAFT()), 3.0);
-                double temp2 = 20.0 * getNSAFT() - 27.0 * Math.pow(getNSAFT(), 2.0)
-                                + 12.0 * Math.pow(getNSAFT(), 3.0)
-                                - 2.0 * Math.pow(getNSAFT(), 4.0);
-
-                double temp1der = 2.0 * (2.0 - 3.0 * getNSAFT() + Math.pow(getNSAFT(), 2.0))
-                                * (-3.0 + 2.0 * getNSAFT());
-                double temp11der = 3.0
-                                * Math.pow(2.0 - 3.0 * getNSAFT() + Math.pow(getNSAFT(), 2.0), 2.0)
-                                * (-3.0 + 2.0 * getNSAFT());
-                // ikke rett implementert
-                double temp3 = (getmSAFT()
-                                * ((8.0 - 4.0 * getNSAFT()) * Math.pow(1.0 - getNSAFT(), 4.0) - 4.0
-                                                * Math.pow(1.0 - getNSAFT(), 3.0) * (-1.0)
-                                                * (8.0 * getNSAFT()
-                                                                - 2.0 * Math.pow(getNSAFT(), 2.0)))
-                                / Math.pow(1.0 - getNSAFT(), 8.0)
-                                + (1.0 - getmSAFT()) * ((20.0 - (2.0 * 27.0) * getNSAFT()
-                                                + (12.0 * 3.0) * Math.pow(getNSAFT(), 2.0)
-                                                - 8.0 * Math.pow(getNSAFT(), 3.0)) * temp1
-                                                - (2.0 * (2.0 - 3.0 * getNSAFT()
-                                                                + Math.pow(getNSAFT(), 2.0))
-                                                                * (-3.0 + 2.0 * getNSAFT()))
-                                                                * temp2)
-                                                / Math.pow(temp1, 2.0));
-
-                double temp4 = -Math.pow(F2dispZHC, 2.0);
-                double dZdndn = getmSAFT()
-                                * ((-4.0 * Math.pow(1.0 - getNSAFT(), 4.0) - 4.0
-                                                * Math.pow(1.0 - getNSAFT(), 3.0) * (-1.0) * (8.0
-                                                                - 4.0 * getNSAFT()))
-                                                / Math.pow(1.0 - getNSAFT(), 8.0)
-                                                + ((32.0 - 16.0 * getNSAFT())
-                                                                * Math.pow(1.0 - getNSAFT(), 5.0)
-                                                                - 5.0 * Math.pow(1.0
-                                                                                - getNSAFT(), 4.0)
-                                                                                * (-1.0)
-                                                                                * (32.0 * getNSAFT()
-                                                                                                - 8.0 * Math.pow(
-                                                                                                                getNSAFT(),
-                                                                                                                2.0)))
-                                                                / Math.pow(1.0 - getNSAFT(), 10.0))
-                                + (1.0 - getmSAFT()) * (((-54.0 + 72.0 * getNSAFT()
-                                                - 24.0 * Math.pow(getNSAFT(), 2.0)) * temp1
-                                                - temp1der * (20.0 - 54.0 * getNSAFT()
-                                                                + 36.0 * Math.pow(getNSAFT(), 2.0)
-                                                                - 8.0 * Math.pow(getNSAFT(), 3.0)))
-                                                / Math.pow(temp1, 2.0)
-                                                - ((-40.0 * Math.pow(getNSAFT(), 4.0)
-                                                                + 240.0 * Math.pow(getNSAFT(), 3.0)
-                                                                - 3.0 * 180.0 * Math.pow(getNSAFT(),
-                                                                                2.0)
-                                                                + 242.0 * 2.0 * getNSAFT() - 120.0)
-                                                                * temp11
-                                                                - temp11der * (-8.0 * Math.pow(
-                                                                                getNSAFT(), 5.0)
-                                                                                + 60.0 * Math.pow(
-                                                                                                getNSAFT(),
-                                                                                                4.0)
-                                                                                - 180.0 * Math.pow(
-                                                                                                getNSAFT(),
-                                                                                                3.0)
-                                                                                + 242.0 * Math.pow(
-                                                                                                getNSAFT(),
-                                                                                                2.0)
-                                                                                - 120.0 * getNSAFT()))
-                                                                / Math.pow(temp11, 2.0));
-
-                return temp0 * Math.pow(temp3, 2.0) + temp4 * dZdndn;
-        }
-
-        public double calcF2dispZHCdNdNdN() {
-                double temp = -6 * Math.pow((getmSAFT() * (8.0 - 4.0 * getNSAFT())
-                                / Math.pow((1.0 - getNSAFT()), 4)
-                                + 4 * getmSAFT() * (8.0 * getNSAFT()
-                                                - 2.0 * Math.pow(getNSAFT(), 2)
-                                                                / Math.pow((1.0 - getNSAFT()), 5)
-                                                + (1.0 - getmSAFT()) * (20 - 54 * getNSAFT()
-                                                                + 36 * Math.pow(getNSAFT(), 2)
-                                                                - 8 * Math.pow(getNSAFT(), 3))
-                                                                / (Math.pow((1.0 - getNSAFT()), 2)
-                                                                                * Math.pow((2.0 - getNSAFT()),
-                                                                                                2))
-                                                + (2 * (1.0 - getmSAFT())) * (20 * getNSAFT()
-                                                                - 27 * Math.pow(getNSAFT(), 2)
-                                                                + 12 * Math.pow(getNSAFT(), 3)
-                                                                - 2 * Math.pow(getNSAFT(), 4))
-                                                                / (Math.pow((1.0 - getNSAFT()), 3)
-                                                                                * Math.pow((2.0 - getNSAFT()),
-                                                                                                2))
-                                                + (2 * (1.0 - getmSAFT())) * (20 * getNSAFT()
-                                                                - 27 * Math.pow(getNSAFT(), 2)
-                                                                + 12 * Math.pow(getNSAFT(), 3)
-                                                                - 2 * Math.pow(getNSAFT(), 4))
-                                                                / (Math.pow((1.0 - getNSAFT()), 2)
-                                                                                * Math.pow((2.0 - getNSAFT()),
-                                                                                                3)))),
-                                3)
-                                / Math.pow((1.0 + getmSAFT()
-                                                * (8.0 * getNSAFT() - 2.0 * Math.pow(getNSAFT(), 2))
-                                                / Math.pow((1.0 - getNSAFT()), 4)
-                                                + (1.0 - getmSAFT()) * (20 * getNSAFT()
-                                                                - 27 * Math.pow(getNSAFT(), 2)
-                                                                + 12 * Math.pow(getNSAFT(), 3)
-                                                                - 2 * Math.pow(getNSAFT(), 4))
-                                                                / (Math.pow((1.0 - getNSAFT()), 2)
-                                                                                * Math.pow((2.0 - getNSAFT()),
-                                                                                                2))),
-                                                4)
-                                + (6 * (getmSAFT() * (8.0 - 4.0 * getNSAFT())
-                                                / Math.pow((1.0 - getNSAFT()), 4)
-                                                + 4 * getmSAFT() * (8.0 * getNSAFT()
-                                                                - Math.pow(2.0 * getNSAFT(), 2))
-                                                                / Math.pow((1.0 - getNSAFT()), 5)
-                                                + (1.0 - getmSAFT()) * (20 - 54 * getNSAFT()
-                                                                + 36 * Math.pow(getNSAFT(), 2)
-                                                                - 8 * Math.pow(getNSAFT(), 3))
-                                                                / (Math.pow((1.0 - getNSAFT()), 2)
-                                                                                * Math.pow((2.0 - getNSAFT()),
-                                                                                                2))
-                                                + (2 * (1.0 - getmSAFT())) * (20 * getNSAFT()
-                                                                - 27 * Math.pow(getNSAFT(), 2)
-                                                                + 12 * Math.pow(getNSAFT(), 3)
-                                                                - 2 * Math.pow(getNSAFT(), 4))
-                                                                / (Math.pow((1.0 - getNSAFT()), 3)
-                                                                                * Math.pow((2.0 - getNSAFT()),
-                                                                                                2))
-                                                + (2 * (1.0 - getmSAFT())) * (20 * getNSAFT()
-                                                                - 27 * Math.pow(getNSAFT(), 2)
-                                                                + 12 * Math.pow(getNSAFT(), 3)
-                                                                - 2 * Math.pow(getNSAFT(), 4))
-                                                                / (Math.pow((1.0 - getNSAFT()), 2)
-                                                                                * Math.pow((2.0 - getNSAFT()),
-                                                                                                3))))
-                                                * (-4.0 * getmSAFT()
-                                                                / Math.pow((1.0 - getNSAFT()), 4)
-                                                                + 8 * getmSAFT() * (8.0
-                                                                                - 4.0 * getNSAFT())
-                                                                                / Math.pow((1.0 - getNSAFT()),
-                                                                                                5)
-                                                                + 20 * getmSAFT() * (8.0
-                                                                                * getNSAFT()
-                                                                                - 2.0 * Math.pow(
-                                                                                                getNSAFT(),
-                                                                                                2))
-                                                                                / Math.pow((1.0 - getNSAFT()),
-                                                                                                6)
-                                                                + (1.0 - getmSAFT()) * (-54
-                                                                                + 72 * getNSAFT()
-                                                                                - 24 * Math.pow(getNSAFT(),
-                                                                                                2))
-                                                                                / (Math.pow((1.0 - getNSAFT()),
-                                                                                                2)
-                                                                                                * Math.pow((2.0 - getNSAFT()),
-                                                                                                                2))
-                                                                + (4 * (1.0 - getmSAFT())) * (20
-                                                                                - 54 * getNSAFT()
-                                                                                + 36 * Math.pow(getNSAFT(),
-                                                                                                2)
-                                                                                - 8 * Math.pow(getNSAFT(),
-                                                                                                3))
-                                                                                / (Math.pow((1.0 - getNSAFT()),
-                                                                                                3)
-                                                                                                * Math.pow((2.0 - getNSAFT()),
-                                                                                                                2))
-                                                                + (4 * (1.0 - getmSAFT())) * (20
-                                                                                - 54 * getNSAFT()
-                                                                                + 36 * Math.pow(getNSAFT(),
-                                                                                                2)
-                                                                                - 8 * Math.pow(getNSAFT(),
-                                                                                                3))
-                                                                                / (Math.pow((1.0 - getNSAFT()),
-                                                                                                2)
-                                                                                                * Math.pow((2.0 - getNSAFT()),
-                                                                                                                3))
-                                                                + (6 * (1.0 - getmSAFT())) * (20
-                                                                                * getNSAFT()
-                                                                                - 27 * Math.pow(getNSAFT(),
-                                                                                                2)
-                                                                                + 12 * Math.pow(getNSAFT(),
-                                                                                                3)
-                                                                                - 2 * Math.pow(getNSAFT(),
-                                                                                                4))
-                                                                                / (Math.pow((1.0 - getNSAFT()),
-                                                                                                4)
-                                                                                                * Math.pow((2.0 - getNSAFT()),
-                                                                                                                2))
-                                                                + (8 * (1.0 - getmSAFT())) * (20
-                                                                                * getNSAFT()
-                                                                                - 27 * Math.pow(getNSAFT(),
-                                                                                                2)
-                                                                                + 12 * Math.pow(getNSAFT(),
-                                                                                                3)
-                                                                                - 2 * Math.pow(getNSAFT(),
-                                                                                                4))
-                                                                                / (Math.pow((1.0 - getNSAFT()),
-                                                                                                3)
-                                                                                                * Math.pow((2.0 - getNSAFT()),
-                                                                                                                3))
-                                                                + (6 * (1.0 - getmSAFT())) * (20
-                                                                                * getNSAFT()
-                                                                                - 27 * Math.pow(getNSAFT(),
-                                                                                                2)
-                                                                                + 12 * Math.pow(getNSAFT(),
-                                                                                                3)
-                                                                                - 2 * Math.pow(getNSAFT(),
-                                                                                                4))
-                                                                                / (Math.pow((1.0 - getNSAFT()),
-                                                                                                2)
-                                                                                                * Math.pow((2.0 - getNSAFT()),
-                                                                                                                4)))
-                                                / Math.pow(1.0 + getmSAFT() * (8.0 * getNSAFT()
-                                                                - 2.0 * Math.pow(getNSAFT(), 2))
-                                                                / Math.pow((1.0 - getNSAFT()), 4)
-                                                                + ((1.0 - getmSAFT()) * (20
-                                                                                * getNSAFT()
-                                                                                - 27 * Math.pow(getNSAFT(),
-                                                                                                2)
-                                                                                + 12 * Math.pow(getNSAFT(),
-                                                                                                3)
-                                                                                - 2 * Math.pow(getNSAFT(),
-                                                                                                4))
-                                                                                / (Math.pow((1.0 - getNSAFT()),
-                                                                                                2)
-                                                                                                * Math.pow((2.0 - getNSAFT()),
-                                                                                                                2))),
-                                                                3)
-                                - (-48.0 * getmSAFT() / Math.pow((1.0 - getNSAFT()), 5)
-                                                + 60 * getmSAFT() * (8.0 - 4.0 * getNSAFT())
-                                                                / Math.pow((1.0 - getNSAFT()), 6)
-                                                + 120 * getmSAFT() * (8.0 * getNSAFT()
-                                                                - 2.0 * Math.pow(getNSAFT(), 2))
-                                                                / Math.pow((1.0 - getNSAFT()), 7)
-                                                + (1.0 - getmSAFT()) * (72 - 48 * getNSAFT())
-                                                                / (Math.pow((1.0 - getNSAFT()), 2)
-                                                                                * Math.pow((2.0 - getNSAFT()),
-                                                                                                2))
-                                                + (6 * (1.0 - getmSAFT())) * (-54 + 72 * getNSAFT()
-                                                                - 24 * Math.pow(getNSAFT(), 2))
-                                                                / (Math.pow((1.0 - getNSAFT()), 3)
-                                                                                * Math.pow((2.0 - getNSAFT()),
-                                                                                                2))
-                                                + (6 * (1.0 - getmSAFT())) * (-54 + 72 * getNSAFT()
-                                                                - 24 * Math.pow(getNSAFT(), 2))
-                                                                / (Math.pow((1.0 - getNSAFT()), 2)
-                                                                                * Math.pow((2.0 - getNSAFT()),
-                                                                                                3))
-                                                + (18 * (1.0 - getmSAFT())) * (20 - 54 * getNSAFT()
-                                                                + 36 * Math.pow(getNSAFT(), 2)
-                                                                - 8 * Math.pow(getNSAFT(), 3))
-                                                                / (Math.pow((1.0 - getNSAFT()), 4)
-                                                                                * Math.pow((2.0 - getNSAFT()),
-                                                                                                2))
-                                                + (24 * (1.0 - getmSAFT())) * (20 - 54 * getNSAFT()
-                                                                + 36 * Math.pow(getNSAFT(), 2)
-                                                                - 8 * Math.pow(getNSAFT(), 3))
-                                                                / (Math.pow((1.0 - getNSAFT()), 3)
-                                                                                * Math.pow((2.0 - getNSAFT()),
-                                                                                                3))
-                                                + (18 * (1.0 - getmSAFT())) * (20 - 54 * getNSAFT()
-                                                                + 36 * Math.pow(getNSAFT(), 2)
-                                                                - 8 * Math.pow(getNSAFT(), 3))
-                                                                / (Math.pow((1.0 - getNSAFT()), 2)
-                                                                                * Math.pow((2.0 - getNSAFT()),
-                                                                                                4))
-                                                + (24 * (1.0 - getmSAFT())) * (20 * getNSAFT()
-                                                                - 27 * Math.pow(getNSAFT(), 2)
-                                                                + 12 * Math.pow(getNSAFT(), 3)
-                                                                - 2 * Math.pow(getNSAFT(), 4))
-                                                                / (Math.pow((1.0 - getNSAFT()), 5)
-                                                                                * Math.pow((2.0 - getNSAFT()),
-                                                                                                2))
-                                                + (36 * (1.0 - getmSAFT())) * (20 * getNSAFT()
-                                                                - 27 * Math.pow(getNSAFT(), 2)
-                                                                + 12 * Math.pow(getNSAFT(), 3)
-                                                                - 2 * Math.pow(getNSAFT(), 4))
-                                                                / (Math.pow((1.0 - getNSAFT()), 4)
-                                                                                * Math.pow((2.0 - getNSAFT()),
-                                                                                                3))
-                                                + (36 * (1.0 - getmSAFT())) * (20 * getNSAFT()
-                                                                - 27 * Math.pow(getNSAFT(), 2)
-                                                                + 12 * Math.pow(getNSAFT(), 3)
-                                                                - 2 * Math.pow(getNSAFT(), 4))
-                                                                / (Math.pow((1.0 - getNSAFT()), 3)
-                                                                                * Math.pow((2.0 - getNSAFT()),
-                                                                                                4))
-                                                + (24 * (1.0 - getmSAFT())) * (20 * getNSAFT()
-                                                                - 27 * Math.pow(getNSAFT(), 2)
-                                                                + 12 * Math.pow(getNSAFT(), 3)
-                                                                - 2 * Math.pow(getNSAFT(), 4))
-                                                                / (Math.pow((1.0 - getNSAFT()), 2)
-                                                                                * Math.pow((2.0 - getNSAFT()),
-                                                                                                5)))
-                                                / Math.pow((1.0 + getmSAFT() * (8.0 * getNSAFT()
-                                                                - 2.0 * Math.pow(getNSAFT(), 2))
-                                                                / Math.pow((1.0 - getNSAFT()), 4)
-                                                                + (1.0 - getmSAFT()) * (20
-                                                                                * getNSAFT()
-                                                                                - 27 * Math.pow(getNSAFT(),
-                                                                                                2)
-                                                                                + 12 * Math.pow(getNSAFT(),
-                                                                                                3)
-                                                                                - 2 * Math.pow(getNSAFT(),
-                                                                                                4))
-                                                                                / (Math.pow((1.0 - getNSAFT()),
-                                                                                                2)
-                                                                                                * Math.pow((2.0 - getNSAFT()),
-                                                                                                                2))),
-                                                                2);
-
-                return temp;
-        }
-
-        // added by rahmat
-        public double calcdF2dispZHCdT() {
-                double temp0 = -Math.pow(F2dispZHC, 2.0);
-                double temp1 = getmSAFT()
-                                * ((8 - 4 * getNSAFT()) * dNSAFTdT * Math.pow(1 - getNSAFT(), 4) + 4
-                                                * Math.pow(1 - getNSAFT(), 3) * dNSAFTdT
-                                                * (8 * getNSAFT() - 2 * Math.pow(getNSAFT(), 2)))
-                                / Math.pow(1 - getNSAFT(), 8);
-                double temp2a = (1 - getmSAFT())
-                                * (20 - 54 * getNSAFT() + 36 * Math.pow(getNSAFT(), 2)
-                                                + 8 * Math.pow(getNSAFT(), 3))
-                                * dNSAFTdT * Math.pow((1 - getNSAFT()) * (2 - getNSAFT()), 2);
-                double temp2b = (1 - getmSAFT()) * 2 * ((1 - getNSAFT()) * (2 - getNSAFT()))
-                                * (-1 * dNSAFTdT * (2 - getNSAFT())
-                                                + (-1) * dNSAFTdT * (1 - getNSAFT()))
-                                * (20 * getNSAFT() - 27 * Math.pow(getNSAFT(), 2)
-                                                + 12 * Math.pow(getNSAFT(), 3)
-                                                - 2 * Math.pow(getNSAFT(), 4));
-                double temp2 = (temp2a - temp2b) / Math.pow((1 - getNSAFT()) * (2 - getNSAFT()), 4);
-                return temp0 * (temp1 + temp2);
-        }
-
-        @Override
-        public double calcmSAFT() {
-                double temp2 = 0.0;
-                for (int i = 0; i < numberOfComponents; i++) {
-                        temp2 += getComponent(i).getNumberOfMolesInPhase()
-                                        * getComponent(i).getmSAFTi() / getNumberOfMolesInPhase();
-                }
-
-                return temp2;
-        }
-
-        @Override
-        public double calcF1dispSumTerm() {
-                double temp1 = 0.0;
-
-                for (int i = 0; i < numberOfComponents; i++) {
-                        for (int j = 0; j < numberOfComponents; j++) {
-                                temp1 += getComponent(i).getNumberOfMolesInPhase()
-                                                * getComponent(j).getNumberOfMolesInPhase()
-                                                * getComponent(i).getmSAFTi()
-                                                * getComponent(j).getmSAFTi()
-                                                * Math.sqrt(getComponent(i).getEpsikSAFT()
-                                                                / temperature
-                                                                * getComponent(j).getEpsikSAFT()
-                                                                / temperature)
-                                                * (1.0 - mixRule.getBinaryInteractionParameter(i,
-                                                                j))
-                                                * Math.pow(0.5 * (getComponent(i).getSigmaSAFTi()
-                                                                + getComponent(j).getSigmaSAFTi()),
-                                                                3.0);
-                        }
-                }
-                return temp1 / Math.pow(getNumberOfMolesInPhase(), 2.0);
-        }
-
-        // added by rahmat
-        public double calcdF1dispSumTermdT() {
-                double temp1 = 0.0;
-                for (int i = 0; i < numberOfComponents; i++) {
-                        for (int j = 0; j < numberOfComponents; j++) {
-                                temp1 += getComponent(i).getNumberOfMolesInPhase()
-                                                * getComponent(j).getNumberOfMolesInPhase()
-                                                * getComponent(i).getmSAFTi()
-                                                * getComponent(j).getmSAFTi()
-                                                * Math.sqrt(getComponent(i).getEpsikSAFT()
-                                                                / temperature
-                                                                * getComponent(j).getEpsikSAFT()
-                                                                / temperature)
-                                                * (1.0 - mixRule.getBinaryInteractionParameter(i,
-                                                                j))
-                                                * Math.pow(0.5 * (getComponent(i).getSigmaSAFTi()
-                                                                + getComponent(j).getSigmaSAFTi()),
-                                                                3.0)
-                                                * (-1 / temperature);
-                        }
-                }
-                return temp1 / Math.pow(getNumberOfMolesInPhase(), 2.0);
-=======
-        // added by Rahmat
-        F2dispI2dVdVdV = F2dispI2dNdNdN * getDnSAFTdV() * getDnSAFTdV() * getDnSAFTdV()
-                + F2dispI2dN * 2.0 * getDnSAFTdV() * dnSAFTdVdV + F2dispI2dNdN * dnSAFTdVdV
-                + F2dispI2dN * dnSAFTdVdVdV;
-
-        F2dispZHC = calcF2dispZHC();
-        F2dispZHCdN = calcF2dispZHCdN();
-        F2dispZHCdNdN = calcF2dispZHCdNdN();
-        F2dispZHCdNdNdN = calcF2dispZHCdNdNdN();
-
-        setF2dispZHCdm(calcF2dispZHCdm());
-        F2dispZHCdV = F2dispZHCdN * getDnSAFTdV();
-        F2dispZHCdVdV = F2dispZHCdNdN * getDnSAFTdV() * getDnSAFTdV() + F2dispZHCdN * dnSAFTdVdV; // F2dispZHCdNdN*dnSAFTdVdV*0;
-        F2dispZHCdVdVdV = F2dispZHCdNdNdN * getDnSAFTdV() * getDnSAFTdV() * getDnSAFTdV()
-                + F2dispZHCdNdN * 2.0 * getDnSAFTdV() * dnSAFTdVdV + F2dispZHCdNdN * dnSAFTdVdV
-                + F2dispZHCdN * dnSAFTdVdVdV;
-    }
 
     /** {@inheritDoc} */
     @Override
@@ -1321,33 +693,10 @@
         double temp1 = 0.0;
         for (int i = 1; i < 7; i++) {
             temp1 += i * getaSAFT(i, getmSAFT(), aConstSAFT) * Math.pow(getNSAFT(), i - 1.0);
->>>>>>> e5b15554
-        }
-
-<<<<<<< HEAD
-        public double calcdF2dispSumTermdT() {
-                double temp1 = 0.0;
-                for (int i = 0; i < numberOfComponents; i++) {
-                        for (int j = 0; j < numberOfComponents; j++) {
-                                temp1 += getComponent(i).getNumberOfMolesInPhase()
-                                                * getComponent(j).getNumberOfMolesInPhase()
-                                                * getComponent(i).getmSAFTi()
-                                                * getComponent(j).getmSAFTi()
-                                                * (getComponent(i).getEpsikSAFT() / temperature
-                                                                * getComponent(j).getEpsikSAFT()
-                                                                / temperature)
-                                                * Math.pow(1.0 - mixRule
-                                                                .getBinaryInteractionParameter(i,
-                                                                                j),
-                                                                2)
-                                                * Math.pow(0.5 * (getComponent(i).getSigmaSAFTi()
-                                                                + getComponent(j).getSigmaSAFTi()),
-                                                                3.0)
-                                                * (-2 / temperature);
-                        }
-                }
-                return temp1 / Math.pow(getNumberOfMolesInPhase(), 2.0);
-=======
+        }
+        return temp1;
+    }
+
     /** {@inheritDoc} */
     @Override
     public double calcF1dispI1dNdN() {
@@ -1355,32 +704,10 @@
         for (int i = 2; i < 7; i++) {
             temp1 += (i - 1.0) * i * getaSAFT(i, getmSAFT(), aConstSAFT)
                     * Math.pow(getNSAFT(), i - 2.0);
->>>>>>> e5b15554
-        }
-
-<<<<<<< HEAD
-        @Override
-        public double calcF2dispSumTerm() {
-                double temp1 = 0.0;
-                for (int i = 0; i < numberOfComponents; i++) {
-                        for (int j = 0; j < numberOfComponents; j++) {
-                                temp1 += getComponent(i).getNumberOfMolesInPhase()
-                                                * getComponent(j).getNumberOfMolesInPhase()
-                                                * getComponent(i).getmSAFTi()
-                                                * getComponent(j).getmSAFTi()
-                                                * getComponent(i).getEpsikSAFT() / temperature
-                                                * getComponent(j).getEpsikSAFT() / temperature
-                                                * Math.pow((1.0 - mixRule
-                                                                .getBinaryInteractionParameter(i,
-                                                                                j)),
-                                                                2.0)
-                                                * Math.pow(0.5 * (getComponent(i).getSigmaSAFTi()
-                                                                + getComponent(j).getSigmaSAFTi()),
-                                                                3.0);
-                        }
-                }
-                return temp1 / Math.pow(getNumberOfMolesInPhase(), 2.0);
-=======
+        }
+        return temp1;
+    }
+
     // added by Rahmat
     /**
      * <p>
@@ -1394,57 +721,30 @@
         for (int i = 2; i < 7; i++) {
             temp1 += (i - 1.0) * (i - 2.0) * i * getaSAFT(i, getmSAFT(), aConstSAFT)
                     * Math.pow(getNSAFT(), i - 3.0);
->>>>>>> e5b15554
-        }
-
-<<<<<<< HEAD
-        @Override
-        public double calcF1dispI1dN() {
-                double temp1 = 0.0;
-                for (int i = 1; i < 7; i++) {
-                        temp1 += i * getaSAFT(i, getmSAFT(), aConstSAFT)
-                                        * Math.pow(getNSAFT(), i - 1.0);
-                }
-                return temp1;
-=======
+        }
+        return temp1;
+    }
+
     /** {@inheritDoc} */
     @Override
     public double calcF1dispI1dm() {
         double temp1 = 0.0;
         for (int i = 0; i < 7; i++) {
             temp1 += getaSAFTdm(i, getmSAFT(), aConstSAFT) * Math.pow(getNSAFT(), i);
->>>>>>> e5b15554
-        }
-
-<<<<<<< HEAD
-        @Override
-        public double calcF1dispI1dNdN() {
-                double temp1 = 0.0;
-                for (int i = 2; i < 7; i++) {
-                        temp1 += (i - 1.0) * i * getaSAFT(i, getmSAFT(), aConstSAFT)
-                                        * Math.pow(getNSAFT(), i - 2.0);
-                }
-                return temp1;
-=======
+        }
+        return temp1;
+    }
+
     /** {@inheritDoc} */
     @Override
     public double calcF2dispI2dN() {
         double temp1 = 0.0;
         for (int i = 1; i < 7; i++) {
             temp1 += i * getaSAFT(i, getmSAFT(), bConstSAFT) * Math.pow(getNSAFT(), i - 1.0);
->>>>>>> e5b15554
-        }
-
-<<<<<<< HEAD
-        // added by Rahmat
-        public double calcF1dispI1dNdNdN() {
-                double temp1 = 0.0;
-                for (int i = 2; i < 7; i++) {
-                        temp1 += (i - 1.0) * (i - 2.0) * i * getaSAFT(i, getmSAFT(), aConstSAFT)
-                                        * Math.pow(getNSAFT(), i - 3.0);
-                }
-                return temp1;
-=======
+        }
+        return temp1;
+    }
+
     /** {@inheritDoc} */
     @Override
     public double calcF2dispI2dNdN() {
@@ -1452,18 +752,10 @@
         for (int i = 2; i < 7; i++) {
             temp1 += (i - 1.0) * i * getaSAFT(i, getmSAFT(), bConstSAFT)
                     * Math.pow(getNSAFT(), i - 2.0);
->>>>>>> e5b15554
-        }
-
-<<<<<<< HEAD
-        @Override
-        public double calcF1dispI1dm() {
-                double temp1 = 0.0;
-                for (int i = 0; i < 7; i++) {
-                        temp1 += getaSAFTdm(i, getmSAFT(), aConstSAFT) * Math.pow(getNSAFT(), i);
-                }
-                return temp1;
-=======
+        }
+        return temp1;
+    }
+
     /**
      * <p>
      * calcF2dispI2dNdNdN.
@@ -1476,56 +768,30 @@
         for (int i = 2; i < 7; i++) {
             temp1 += (i - 1.0) * (i - 2.0) * i * getaSAFT(i, getmSAFT(), bConstSAFT)
                     * Math.pow(getNSAFT(), i - 3.0);
->>>>>>> e5b15554
-        }
-
-<<<<<<< HEAD
-        @Override
-        public double calcF2dispI2dN() {
-                double temp1 = 0.0;
-                for (int i = 1; i < 7; i++) {
-                        temp1 += i * getaSAFT(i, getmSAFT(), bConstSAFT)
-                                        * Math.pow(getNSAFT(), i - 1.0);
-                }
-                return temp1;
-=======
+        }
+        return temp1;
+    }
+
     /** {@inheritDoc} */
     @Override
     public double calcF2dispI2dm() {
         double temp1 = 0.0;
         for (int i = 0; i < 7; i++) {
             temp1 += getaSAFTdm(i, getmSAFT(), bConstSAFT) * Math.pow(getNSAFT(), i);
->>>>>>> e5b15554
-        }
-
-<<<<<<< HEAD
-        @Override
-        public double calcF2dispI2dNdN() {
-                double temp1 = 0.0;
-                for (int i = 2; i < 7; i++) {
-                        temp1 += (i - 1.0) * i * getaSAFT(i, getmSAFT(), bConstSAFT)
-                                        * Math.pow(getNSAFT(), i - 2.0);
-                }
-                return temp1;
-=======
+        }
+        return temp1;
+    }
+
     /** {@inheritDoc} */
     @Override
     public double calcF1dispI1() {
         double temp1 = 0.0;
         for (int i = 0; i < 7; i++) {
             temp1 += getaSAFT(i, getmSAFT(), aConstSAFT) * Math.pow(getNSAFT(), i);
->>>>>>> e5b15554
-        }
-
-<<<<<<< HEAD
-        public double calcF2dispI2dNdNdN() {
-                double temp1 = 0.0;
-                for (int i = 2; i < 7; i++) {
-                        temp1 += (i - 1.0) * (i - 2.0) * i * getaSAFT(i, getmSAFT(), bConstSAFT)
-                                        * Math.pow(getNSAFT(), i - 3.0);
-                }
-                return temp1;
-=======
+        }
+        return temp1;
+    }
+
     // added by rahmat
     /**
      * <p>
@@ -1539,18 +805,10 @@
         for (int i = 0; i < 7; i++) {
             temp1 += getaSAFT(i, getmSAFT(), aConstSAFT) * i * Math.pow(getNSAFT(), i - 1)
                     * dNSAFTdT;
->>>>>>> e5b15554
-        }
-
-<<<<<<< HEAD
-        @Override
-        public double calcF2dispI2dm() {
-                double temp1 = 0.0;
-                for (int i = 0; i < 7; i++) {
-                        temp1 += getaSAFTdm(i, getmSAFT(), bConstSAFT) * Math.pow(getNSAFT(), i);
-                }
-                return temp1;
-=======
+        }
+        return temp1;
+    }
+
     /**
      * <p>
      * calcdF2dispI2dT.
@@ -1563,55 +821,20 @@
         for (int i = 0; i < 7; i++) {
             temp1 += getaSAFT(i, getmSAFT(), bConstSAFT) * i * Math.pow(getNSAFT(), i - 1)
                     * dNSAFTdT;
->>>>>>> e5b15554
-        }
-
-<<<<<<< HEAD
-        @Override
-        public double calcF1dispI1() {
-                double temp1 = 0.0;
-                for (int i = 0; i < 7; i++) {
-                        temp1 += getaSAFT(i, getmSAFT(), aConstSAFT) * Math.pow(getNSAFT(), i);
-                }
-                return temp1;
-=======
+        }
+        return temp1;
+    }
+
     /** {@inheritDoc} */
     @Override
     public double calcF2dispI2() {
         double temp1 = 0.0;
         for (int i = 0; i < 7; i++) {
             temp1 += getaSAFT(i, getmSAFT(), bConstSAFT) * Math.pow(getNSAFT(), i);
->>>>>>> e5b15554
-        }
-
-<<<<<<< HEAD
-        // added by rahmat
-        public double calcdF1dispI1dT() {
-                double temp1 = 0.0;
-                for (int i = 0; i < 7; i++) {
-                        temp1 += getaSAFT(i, getmSAFT(), aConstSAFT) * i
-                                        * Math.pow(getNSAFT(), i - 1) * dNSAFTdT;
-                }
-                return temp1;
-        }
-
-        public double calcdF2dispI2dT() {
-                double temp1 = 0.0;
-                for (int i = 0; i < 7; i++) {
-                        temp1 += getaSAFT(i, getmSAFT(), bConstSAFT) * i
-                                        * Math.pow(getNSAFT(), i - 1) * dNSAFTdT;
-                }
-                return temp1;
-        }
-
-        @Override
-        public double calcF2dispI2() {
-                double temp1 = 0.0;
-                for (int i = 0; i < 7; i++) {
-                        temp1 += getaSAFT(i, getmSAFT(), bConstSAFT) * Math.pow(getNSAFT(), i);
-                }
-                return temp1;
-=======
+        }
+        return temp1;
+    }
+
     /** {@inheritDoc} */
     @Override
     public double getaSAFT(int i, double m, double ab[][]) {
@@ -1634,22 +857,16 @@
             temp2 += getComponent(i).getNumberOfMolesInPhase() / getNumberOfMolesInPhase()
                     * getComponent(i).getmSAFTi()
                     * Math.pow(((ComponentPCSAFT) getComponent(i)).getdSAFTi(), 3.0);
->>>>>>> e5b15554
         }
 
         @Override
-        public double getaSAFT(int i, double m, double ab[][]) {
-                return ab[0][i] + (m - 1.0) / m * ab[1][i]
-                                + (m - 1.0) / m * (m - 2.0) / m * ab[2][i];
-        }
-
-<<<<<<< HEAD
-        @Override
-        public double getaSAFTdm(int i, double m, double ab[][]) {
-                return (m - (m - 1.0)) / (m * m) * ab[1][i]
-                                + ((2.0 * m - 3.0) * m * m - 2 * m * (m * m - 3 * m + 2))
-                                                / Math.pow(m, 4.0) * ab[2][i];
-=======
+        public double calcmSAFT() {
+                double temp2 = 0.0;
+                for (int i = 0; i < numberOfComponents; i++) {
+                        temp2 += getComponent(i).getNumberOfMolesInPhase()
+                                        * getComponent(i).getmSAFTi() / getNumberOfMolesInPhase();
+                }
+
     /** {@inheritDoc} */
     @Override
     public double calcmmin1SAFT() {
@@ -1657,35 +874,12 @@
         for (int i = 0; i < numberOfComponents; i++) {
             temp2 += getComponent(i).getNumberOfMolesInPhase() / getNumberOfMolesInPhase()
                     * (getComponent(i).getmSAFTi() - 1.0);
->>>>>>> e5b15554
         }
 
         @Override
-        public double calcmdSAFT() {
-                double temp2 = 0.0;
-                for (int i = 0; i < numberOfComponents; i++) {
-                        temp2 += getComponent(i).getNumberOfMolesInPhase()
-                                        / getNumberOfMolesInPhase() * getComponent(i).getmSAFTi()
-                                        * Math.pow(((ComponentPCSAFT) getComponent(i)).getdSAFTi(),
-                                                        3.0);
-                }
-
-                return temp2;
-        }
-
-<<<<<<< HEAD
-        @Override
-        public double calcmmin1SAFT() {
-                double temp2 = 0.0;
-                for (int i = 0; i < numberOfComponents; i++) {
-                        temp2 += getComponent(i).getNumberOfMolesInPhase()
-                                        / getNumberOfMolesInPhase()
-                                        * (getComponent(i).getmSAFTi() - 1.0);
-                }
-
-                return temp2;
-        }
-=======
+        public double calcF1dispSumTerm() {
+                double temp1 = 0.0;
+
     /** {@inheritDoc} */
     @Override
     public double calcdmeanSAFT() {
@@ -1706,194 +900,33 @@
         for (int i = 0; i < numberOfComponents; i++) {
             temp1 += getComponent(i).getNumberOfMolesInPhase() * getComponent(i).getmSAFTi()
                     * Math.pow(((ComponentPCSAFT) getComponent(i)).getdSAFTi(), 3.0);
->>>>>>> e5b15554
-
-        @Override
-        public double calcdmeanSAFT() {
-                double temp = 0.0, temp2 = 0.0;
-                for (int i = 0; i < numberOfComponents; i++) {
-                        temp += getComponent(i).getNumberOfMolesInPhase()
-                                        * getComponent(i).getmSAFTi()
-                                        * Math.pow(((ComponentPCSAFT) getComponent(i)).getdSAFTi(),
-                                                        3.0);
-                        temp2 += getComponent(i).getNumberOfMolesInPhase()
-                                        * getComponent(i).getmSAFTi();
-                }
-                return Math.pow(temp / temp2, 1.0 / 3.0);
-        }
-
-        // need to check (modified by rahmat)
-        @Override
-        public double calcdSAFT() {
+
+        // added by rahmat
+        public double calcdF1dispSumTermdT() {
                 double temp1 = 0.0;
                 for (int i = 0; i < numberOfComponents; i++) {
-                        temp1 += getComponent(i).getNumberOfMolesInPhase()
-                                        * getComponent(i).getmSAFTi()
-                                        * Math.pow(((ComponentPCSAFT) getComponent(i)).getdSAFTi(),
-                                                        3.0);
+                        for (int j = 0; j < numberOfComponents; j++) {
+                                temp1 += getComponent(i).getNumberOfMolesInPhase()
+                                                * getComponent(j).getNumberOfMolesInPhase()
+                                                * getComponent(i).getmSAFTi()
+                                                * getComponent(j).getmSAFTi()
+                                                * Math.sqrt(getComponent(i).getEpsikSAFT()
+                                                                / temperature
+                                                                * getComponent(j).getEpsikSAFT()
+                                                                / temperature)
+                                                * (1.0 - mixRule.getBinaryInteractionParameter(i,
+                                                                j))
+                                                * Math.pow(0.5 * (getComponent(i).getSigmaSAFTi()
+                                                                + getComponent(j).getSigmaSAFTi()),
+                                                                3.0)
+                                                * (-1 / temperature);
+                        }
                 }
-                // System.out.println("d saft calc " + temp/getNumberOfMolesInPhase());
-                return temp1 / getNumberOfMolesInPhase();
-        }
-
-<<<<<<< HEAD
-        @Override
-        public double getNSAFT() {
-                return nSAFT;
-        }
-
-        @Override
-        public void setNSAFT(double nSAFT) {
-                this.nSAFT = nSAFT;
-        }
-
-        @Override
-        public double getDSAFT() {
-                return dSAFT;
-        }
-
-        @Override
-        public void setDSAFT(double dSAFT) {
-                this.dSAFT = dSAFT;
-        }
-
-        @Override
-        public double getGhsSAFT() {
-                return ghsSAFT;
-        }
-
-        @Override
-        public void setGhsSAFT(double ghsSAFT) {
-                this.ghsSAFT = ghsSAFT;
-        }
-
-        @Override
-        public double F_HC_SAFT() {
-                return getNumberOfMolesInPhase() * (getmSAFT() * getAHSSAFT()
-                                - getMmin1SAFT() * Math.log(getGhsSAFT()));/// (ThermodynamicConstantsInterface.R*temperature);
-        }
-
-        @Override
-        public double dF_HC_SAFTdV() {
-                return getNumberOfMolesInPhase()
-                                * (getmSAFT() * daHSSAFTdN * getDnSAFTdV() - getMmin1SAFT() * 1.0
-                                                / getGhsSAFT() * getDgHSSAFTdN() * getDnSAFTdV());/// (ThermodynamicConstantsInterface.R*temperature);
-        }
-
-        // edited by Rahmat
-        @Override
-        public double dFdT() {
-                return useHS * dF_HC_SAFTdT() + useDISP1 * dF_DISP1_SAFTdT()
-                                + useDISP2 * dF_DISP2_SAFTdT();
-        }
-
-        public double dF_HC_SAFTdT() {
-                return getNumberOfMolesInPhase() * (getmSAFT() * daHSSAFTdN * dNSAFTdT
-                                - getMmin1SAFT() * 1.0 / getGhsSAFT() * getDgHSSAFTdN() * dNSAFTdT);/// (ThermodynamicConstantsInterface.R*temperature);
-        }
-
-        @Override
-        public double dF_HC_SAFTdVdV() {
-                return getNumberOfMolesInPhase()
-                                * (getmSAFT() * daHSSAFTdNdN * getDnSAFTdV() * getDnSAFTdV()
-                                                + getmSAFT() * daHSSAFTdN * dnSAFTdVdV
-                                                + getMmin1SAFT() * Math.pow(getGhsSAFT(), -2.0)
-                                                                * Math.pow(getDgHSSAFTdN(), 2.0)
-                                                                * getDnSAFTdV() * getDnSAFTdV()
-                                                - getMmin1SAFT() * Math.pow(getGhsSAFT(), -1.0)
-                                                                * dgHSSAFTdNdN * dnSAFTdV * dnSAFTdV
-                                                - getMmin1SAFT() * 1.0 / getGhsSAFT()
-                                                                * getDgHSSAFTdN() * dnSAFTdVdV); // (ThermodynamicConstantsInterface.R*temperature);
-        }
-        // additonal dF_HC_SAFTdVdVdV (by Rahmat)
-
-        @Override
-        public double dF_HC_SAFTdVdVdV() {
-                return getNumberOfMolesInPhase() * (getmSAFT() * daHSSAFTdNdNdN * getDnSAFTdV()
-                                * getDnSAFTdV() * getDnSAFTdV()
-                                + getmSAFT() * daHSSAFTdNdN * 2.0 * dnSAFTdV * dnSAFTdVdV
-                                + getmSAFT() * daHSSAFTdNdN * dnSAFTdV * dnSAFTdVdV
-                                + getmSAFT() * daHSSAFTdN * dnSAFTdVdVdV
-                                - 2.0 * getMmin1SAFT() * Math.pow(getGhsSAFT(), -3.0)
-                                                * Math.pow(getDgHSSAFTdN(), 3.0) * getDnSAFTdV()
-                                                * getDnSAFTdV() * getDnSAFTdV()
-                                + getMmin1SAFT() * Math.pow(getGhsSAFT(), -2.0) * 2.0
-                                                * getDgHSSAFTdN() * dgHSSAFTdNdN * getDnSAFTdV()
-                                                * getDnSAFTdV() * getDnSAFTdV()
-                                + getMmin1SAFT() * Math.pow(getGhsSAFT(), -2.0)
-                                                * Math.pow(getDgHSSAFTdN(), 2.0) * 2.0
-                                                * getDnSAFTdV() * dnSAFTdVdV
-                                + getMmin1SAFT() * Math.pow(getGhsSAFT(), -2.0) * getDgHSSAFTdN()
-                                                * dgHSSAFTdNdN * dnSAFTdV * dnSAFTdV * dnSAFTdV
-                                - getMmin1SAFT() * Math.pow(getGhsSAFT(), -1.0) * dgHSSAFTdNdNdN
-                                                * dnSAFTdV * dnSAFTdV * dnSAFTdV
-                                - getMmin1SAFT() * Math.pow(getGhsSAFT(), -1.0) * dgHSSAFTdNdN * 2.0
-                                                * dnSAFTdV * dnSAFTdVdV
-                                + getMmin1SAFT() * Math.pow(getGhsSAFT(), -2.0)
-                                                * Math.pow(getDgHSSAFTdN(), 2) * dnSAFTdV
-                                                * dnSAFTdVdV
-                                - getMmin1SAFT() * Math.pow(getGhsSAFT(), -1.0) * dgHSSAFTdNdN
-                                                * dnSAFTdV * dnSAFTdVdV
-                                - getMmin1SAFT() * Math.pow(getGhsSAFT(), -1.0) * getDgHSSAFTdN()
-                                                * dnSAFTdVdVdV);
-        }
-
-        @Override
-        public double F_DISP1_SAFT() {
-                return getNumberOfMolesInPhase() * (-2.0 * ThermodynamicConstantsInterface.pi
-                                * getF1dispVolTerm() * getF1dispSumTerm() * getF1dispI1());/// (ThermodynamicConstantsInterface.R*temperature);
-        }
-
-        @Override
-        public double dF_DISP1_SAFTdV() {
-                return getNumberOfMolesInPhase() * (-2.0 * ThermodynamicConstantsInterface.pi
-                                * F1dispVolTermdV * getF1dispSumTerm() * getF1dispI1()
-                                - 2.0 * ThermodynamicConstantsInterface.pi * F1dispVolTerm
-                                                * getF1dispSumTerm() * F1dispI1dV);/// (ThermodynamicConstantsInterface.R*temperature);
-        }
-
-        @Override
-        public double dF_DISP1_SAFTdVdV() {
-                return getNumberOfMolesInPhase() * ((-2.0 * ThermodynamicConstantsInterface.pi
-                                * F1dispVolTermdVdV * getF1dispSumTerm() * getF1dispI1())
-                                + (-2.0 * ThermodynamicConstantsInterface.pi * F1dispVolTermdV
-                                                * getF1dispSumTerm() * F1dispI1dV)
-                                + (-2.0 * ThermodynamicConstantsInterface.pi * F1dispVolTermdV
-                                                * getF1dispSumTerm() * F1dispI1dV)
-                                + (-2.0 * ThermodynamicConstantsInterface.pi * F1dispVolTerm
-                                                * getF1dispSumTerm() * F1dispI1dVdV));
-        }
-
-        // added by Rahmat
-        public double dF_DISP1_SAFTdVdVdV() {
-                return getNumberOfMolesInPhase() * ((-2.0 * ThermodynamicConstantsInterface.pi
-                                * F1dispVolTermdVdVdV * getF1dispSumTerm() * getF1dispI1())
-                                + (-2.0 * ThermodynamicConstantsInterface.pi * F1dispVolTermdVdV
-                                                * getF1dispSumTerm() * F1dispI1dV)
-                                + (-2.0 * ThermodynamicConstantsInterface.pi * F1dispVolTermdVdV
-                                                * getF1dispSumTerm() * F1dispI1dV)
-                                + (-2.0 * ThermodynamicConstantsInterface.pi * F1dispVolTermdV
-                                                * getF1dispSumTerm() * F1dispI1dVdV)
-                                + (-2.0 * ThermodynamicConstantsInterface.pi * F1dispVolTermdVdV
-                                                * getF1dispSumTerm() * F1dispI1dV)
-                                + (-2.0 * ThermodynamicConstantsInterface.pi * F1dispVolTermdV
-                                                * getF1dispSumTerm() * F1dispI1dVdV)
-                                + (-2.0 * ThermodynamicConstantsInterface.pi * F1dispVolTermdV
-                                                * getF1dispSumTerm() * F1dispI1dVdV)
-                                + (-2.0 * ThermodynamicConstantsInterface.pi * F1dispVolTerm
-                                                * getF1dispSumTerm() * F1dispI1dVdVdV));
-        }
-
-        // added by Rahmat
-        public double dF_DISP1_SAFTdT() {
-                return getNumberOfMolesInPhase() * (-2.0 * ThermodynamicConstantsInterface.pi
-                                * (dF1dispVolTermdT * getF1dispSumTerm() * getF1dispI1()
-                                                + dF1dispSumTermdT * getF1dispVolTerm()
-                                                                * getF1dispI1()
-                                                + dF1dispI1dT * getF1dispVolTerm()
-                                                                * getF1dispSumTerm()));
-        }
-=======
+                return temp1 / Math.pow(getNumberOfMolesInPhase(), 2.0);
+        }
+
+    }
+
     /** {@inheritDoc} */
     @Override
     public double getNSAFT() {
@@ -2060,330 +1093,9 @@
                         * F1dispI1dVdV)
                 + (-2.0 * ThermodynamicConstantsInterface.pi * F1dispVolTerm * getF1dispSumTerm()
                         * F1dispI1dVdVdV));
->>>>>>> e5b15554
-
-        public double dF_DISP2_SAFTdT() {
-                return getNumberOfMolesInPhase()
-                                * (-1 * ThermodynamicConstantsInterface.pi * getmSAFT())
-                                * getF1dispVolTerm()
-                                * (dF2dispSumTermdT * getF2dispI2() * getF2dispZHC()
-                                                + dF2dispI2dT * getF2dispSumTerm() * getF2dispZHC()
-                                                + dF2dispZHCdT * getF2dispSumTerm()
-                                                                * getF2dispI2());
-        }
-
-<<<<<<< HEAD
-        @Override
-        public double F_DISP2_SAFT() {
-                return getNumberOfMolesInPhase() * (-ThermodynamicConstantsInterface.pi * getmSAFT()
-                                * getF1dispVolTerm() * getF2dispSumTerm() * getF2dispI2()
-                                * getF2dispZHC());/// (ThermodynamicConstantsInterface.R*temperature);
-        }
-
-        @Override
-        public double dF_DISP2_SAFTdV() {
-                return getNumberOfMolesInPhase() * (-ThermodynamicConstantsInterface.pi * getmSAFT()
-                                * F1dispVolTermdV * getF2dispSumTerm() * getF2dispI2()
-                                * getF2dispZHC()
-                                - ThermodynamicConstantsInterface.pi * getmSAFT() * F1dispVolTerm
-                                                * getF2dispSumTerm() * F2dispI2dV * getF2dispZHC()
-                                - ThermodynamicConstantsInterface.pi * getmSAFT() * F1dispVolTerm
-                                                * getF2dispSumTerm() * getF2dispI2() * F2dispZHCdV);/// (ThermodynamicConstantsInterface.R*temperature);
-        }
-
-        @Override
-        public double dF_DISP2_SAFTdVdV() {
-                return getNumberOfMolesInPhase() * ((-ThermodynamicConstantsInterface.pi
-                                * getmSAFT() * F1dispVolTermdVdV * getF2dispSumTerm()
-                                * getF2dispI2() * getF2dispZHC())
-                                - (ThermodynamicConstantsInterface.pi * getmSAFT() * F1dispVolTermdV
-                                                * getF2dispSumTerm() * getF2dispZHC() * F2dispI2dV)
-                                - (ThermodynamicConstantsInterface.pi * getmSAFT() * F1dispVolTermdV
-                                                * getF2dispSumTerm() * getF2dispI2() * F2dispZHCdV)
-                                - ThermodynamicConstantsInterface.pi * getmSAFT() * F1dispVolTermdV
-                                                * getF2dispSumTerm() * F2dispI2dV * getF2dispZHC()
-                                - ThermodynamicConstantsInterface.pi * getmSAFT() * F1dispVolTerm
-                                                * getF2dispSumTerm() * F2dispI2dVdV * getF2dispZHC()
-                                - ThermodynamicConstantsInterface.pi * getmSAFT() * F1dispVolTerm
-                                                * getF2dispSumTerm() * F2dispI2dV * F2dispZHCdV
-                                - (ThermodynamicConstantsInterface.pi * getmSAFT() * F1dispVolTermdV
-                                                * getF2dispSumTerm() * getF2dispI2() * F2dispZHCdV)
-                                - (ThermodynamicConstantsInterface.pi * getmSAFT() * F1dispVolTerm
-                                                * getF2dispSumTerm() * F2dispI2dV * F2dispZHCdV)
-                                - (ThermodynamicConstantsInterface.pi * getmSAFT() * F1dispVolTerm
-                                                * getF2dispSumTerm() * getF2dispI2()
-                                                * F2dispZHCdVdV));
-        }
-
-        public double dF_DISP2_SAFTdVdVdV() {
-                return getNumberOfMolesInPhase() * ((-ThermodynamicConstantsInterface.pi
-                                * getmSAFT() * F1dispVolTermdVdVdV * getF2dispSumTerm()
-                                * getF2dispI2() * getF2dispZHC())
-                                + (-ThermodynamicConstantsInterface.pi * getmSAFT()
-                                                * F1dispVolTermdVdV * getF2dispSumTerm()
-                                                * F2dispI2dV * getF2dispZHC())
-                                + (-ThermodynamicConstantsInterface.pi * getmSAFT()
-                                                * F1dispVolTermdVdV * getF2dispSumTerm()
-                                                * getF2dispI2() * F2dispZHCdV)
-                                + -(ThermodynamicConstantsInterface.pi * getmSAFT()
-                                                * F1dispVolTermdVdV * getF2dispSumTerm()
-                                                * getF2dispZHC() * F2dispI2dV)
-                                + -(ThermodynamicConstantsInterface.pi * getmSAFT()
-                                                * F1dispVolTermdV * getF2dispSumTerm() * F2dispZHCdV
-                                                * F2dispI2dV)
-                                + -(ThermodynamicConstantsInterface.pi * getmSAFT()
-                                                * F1dispVolTermdV * getF2dispSumTerm()
-                                                * getF2dispZHC() * F2dispI2dVdV)
-                                + -(ThermodynamicConstantsInterface.pi * getmSAFT()
-                                                * F1dispVolTermdVdV * getF2dispSumTerm()
-                                                * getF2dispI2() * F2dispZHCdV)
-                                - (ThermodynamicConstantsInterface.pi * getmSAFT() * F1dispVolTermdV
-                                                * getF2dispSumTerm() * F2dispI2dV * F2dispZHCdV)
-                                - (ThermodynamicConstantsInterface.pi * getmSAFT() * F1dispVolTermdV
-                                                * getF2dispSumTerm() * getF2dispI2()
-                                                * F2dispZHCdVdV)
-                                - ThermodynamicConstantsInterface.pi * getmSAFT()
-                                                * F1dispVolTermdVdV * getF2dispSumTerm()
-                                                * F2dispI2dV * getF2dispZHC()
-                                - ThermodynamicConstantsInterface.pi * getmSAFT() * F1dispVolTermdV
-                                                * getF2dispSumTerm() * F2dispI2dVdV * getF2dispZHC()
-                                - ThermodynamicConstantsInterface.pi * getmSAFT() * F1dispVolTermdV
-                                                * getF2dispSumTerm() * F2dispI2dV * F2dispZHCdV
-                                - ThermodynamicConstantsInterface.pi * getmSAFT() * F1dispVolTermdV
-                                                * getF2dispSumTerm() * F2dispI2dVdV * getF2dispZHC()
-                                - ThermodynamicConstantsInterface.pi * getmSAFT() * F1dispVolTerm
-                                                * getF2dispSumTerm() * F2dispI2dVdVdV
-                                                * getF2dispZHC()
-                                - ThermodynamicConstantsInterface.pi * getmSAFT() * F1dispVolTerm
-                                                * getF2dispSumTerm() * F2dispI2dVdV * F2dispZHCdV
-                                - ThermodynamicConstantsInterface.pi * getmSAFT() * F1dispVolTermdV
-                                                * getF2dispSumTerm() * F2dispI2dV * F2dispZHCdV
-                                - ThermodynamicConstantsInterface.pi * getmSAFT() * F1dispVolTerm
-                                                * getF2dispSumTerm() * F2dispI2dVdV * F2dispZHCdV
-                                - ThermodynamicConstantsInterface.pi * getmSAFT() * F1dispVolTerm
-                                                * getF2dispSumTerm() * F2dispI2dV * F2dispZHCdVdV
-                                - (ThermodynamicConstantsInterface.pi * getmSAFT()
-                                                * F1dispVolTermdVdV * getF2dispSumTerm()
-                                                * getF2dispI2() * F2dispZHCdV)
-                                - (ThermodynamicConstantsInterface.pi * getmSAFT() * F1dispVolTermdV
-                                                * getF2dispSumTerm() * F2dispI2dV * F2dispZHCdV)
-                                - (ThermodynamicConstantsInterface.pi * getmSAFT() * F1dispVolTermdV
-                                                * getF2dispSumTerm() * getF2dispI2()
-                                                * F2dispZHCdVdV)
-                                - (ThermodynamicConstantsInterface.pi * getmSAFT() * F1dispVolTermdV
-                                                * getF2dispSumTerm() * F2dispI2dV * F2dispZHCdV)
-                                - (ThermodynamicConstantsInterface.pi * getmSAFT() * F1dispVolTerm
-                                                * getF2dispSumTerm() * F2dispI2dVdV * F2dispZHCdV)
-                                - (ThermodynamicConstantsInterface.pi * getmSAFT() * F1dispVolTerm
-                                                * getF2dispSumTerm() * F2dispI2dV * F2dispZHCdVdV)
-                                - (ThermodynamicConstantsInterface.pi * getmSAFT() * F1dispVolTermdV
-                                                * getF2dispSumTerm() * getF2dispI2()
-                                                * F2dispZHCdVdV)
-                                - (ThermodynamicConstantsInterface.pi * getmSAFT() * F1dispVolTerm
-                                                * getF2dispSumTerm() * F2dispI2dV * F2dispZHCdVdV)
-                                - (ThermodynamicConstantsInterface.pi * getmSAFT() * F1dispVolTerm
-                                                * getF2dispSumTerm() * getF2dispI2()
-                                                * F2dispZHCdVdVdV)
-                                - (ThermodynamicConstantsInterface.pi * getmSAFT()
-                                                * F1dispVolTermdVdV * getF2dispSumTerm()
-                                                * getF2dispI2() * F2dispZHCdV)
-                                - (ThermodynamicConstantsInterface.pi * getmSAFT() * F1dispVolTermdV
-                                                * getF2dispSumTerm() * F2dispI2dV * F2dispZHCdV)
-                                - (ThermodynamicConstantsInterface.pi * getmSAFT() * F1dispVolTermdV
-                                                * getF2dispSumTerm() * getF2dispI2()
-                                                * F2dispZHCdVdV)
-                                - (ThermodynamicConstantsInterface.pi * getmSAFT() * F1dispVolTermdV
-                                                * getF2dispSumTerm() * F2dispI2dV * F2dispZHCdV)
-                                - (ThermodynamicConstantsInterface.pi * getmSAFT() * F1dispVolTerm
-                                                * getF2dispSumTerm() * F2dispI2dVdV * F2dispZHCdV)
-                                - (ThermodynamicConstantsInterface.pi * getmSAFT() * F1dispVolTerm
-                                                * getF2dispSumTerm() * F2dispI2dV * F2dispZHCdVdV)
-                                - (ThermodynamicConstantsInterface.pi * getmSAFT() * F1dispVolTermdV
-                                                * getF2dispSumTerm() * getF2dispI2()
-                                                * F2dispZHCdVdV)
-                                - (ThermodynamicConstantsInterface.pi * getmSAFT() * F1dispVolTerm
-                                                * getF2dispSumTerm() * F2dispI2dV * F2dispZHCdVdV)
-                                - (ThermodynamicConstantsInterface.pi * getmSAFT() * F1dispVolTerm
-                                                * getF2dispSumTerm() * getF2dispI2()
-                                                * F2dispZHCdVdVdV));
-        }
-
-        @Override
-        public double getF() {
-                // System.out.println("F-HC " + useHS*F_HC_SAFT());
-
-                // System.out.println("F-DISP1 " + useDISP1*F_DISP1_SAFT());
-
-                // System.out.println("F-DISP2 " + useDISP2*F_DISP2_SAFT());
-                return useHS * F_HC_SAFT() + useDISP1 * F_DISP1_SAFT() + useDISP2 * F_DISP2_SAFT();
-        }
-
-        @Override
-        public double dFdV() {
-                // System.out.println("N-saft " + getNSAFT());
-                // System.out.println("F-HC " + useHS*F_HC_SAFT());
-                // System.out.println("F-DISP1 " + useDISP1*F_DISP1_SAFT());
-
-                // System.out.println("F-DISP2 " + useDISP2*F_DISP2_SAFT());
-
-                return (useHS * dF_HC_SAFTdV() + useDISP1 * dF_DISP1_SAFTdV()
-                                + useDISP2 * dF_DISP2_SAFTdV()) * 1.0e-5;
-        }
-
-        @Override
-        public double dFdVdV() {
-                return (useHS * dF_HC_SAFTdVdV() + useDISP1 * dF_DISP1_SAFTdVdV()
-                                + useDISP2 * dF_DISP2_SAFTdVdV()) * 1.0e-10;
-        }
-
-        @Override
-        public double dFdVdVdV() {
-                return (useHS * dF_HC_SAFTdVdVdV() + useDISP1 * dF_DISP1_SAFTdVdVdV()
-                                + useDISP2 * dF_DISP2_SAFTdVdVdV()) * 1.0e-20;
-        }
-
-        @Override
-        public double getmdSAFT() {
-                return mdSAFT;
-        }
-
-        @Override
-        public void setmdSAFT(double mdSAFT) {
-                this.mdSAFT = mdSAFT;
-        }
-
-        @Override
-        public double getmSAFT() {
-                return mSAFT;
-        }
-
-        @Override
-        public void setmSAFT(double mSAFT) {
-                this.mSAFT = mSAFT;
-        }
-
-        @Override
-        public double getAHSSAFT() {
-                return aHSSAFT;
-        }
-
-        @Override
-        public void setAHSSAFT(double aHSSAFT) {
-                this.aHSSAFT = aHSSAFT;
-        }
-
-        @Override
-        public double getMmin1SAFT() {
-                return mmin1SAFT;
-        }
-
-        @Override
-        public void setMmin1SAFT(double mmin1SAFT) {
-                this.mmin1SAFT = mmin1SAFT;
-        }
-
-        @Override
-        public double getVolumeSAFT() {
-                return volumeSAFT;
-        }
-
-        @Override
-        public void setVolumeSAFT(double volumeSAFT) {
-                this.volumeSAFT = volumeSAFT;
-        }
-
-        @Override
-        public double getDgHSSAFTdN() {
-                return dgHSSAFTdN;
-        }
-
-        @Override
-        public void setDgHSSAFTdN(double dgHSSAFTdN) {
-                this.dgHSSAFTdN = dgHSSAFTdN;
-        }
-
-        @Override
-        public double getDnSAFTdV() {
-                return dnSAFTdV;
-        }
-
-        // added by rahmat
-        public double getdDSAFTdT() {
-                double temp = 0.0;
-                for (int i = 0; i < numberOfComponents; i++) {
-                        temp += getComponent(i).getNumberOfMolesInPhase()
-                                        * getComponent(i).getmSAFTi() / getNumberOfMolesInPhase()
-                                        * 3
-                                        * Math.pow(((ComponentPCSAFT) getComponent(i)).getdSAFTi(),
-                                                        2.0)
-                                        * (-1.08 / Math.pow(temperature, 2))
-                                        * Math.pow(getComponent(i).getSigmaSAFTi(), 3)
-                                        * Math.pow(1 - 0.12 * Math
-                                                        .exp(-3 * getComponent(i).getEpsikSAFT()
-                                                                        / temperature),
-                                                        2)
-                                        * getComponent(i).getEpsikSAFT()
-                                        * Math.exp(-3 * getComponent(i).getEpsikSAFT()
-                                                        / temperature);
-                }
-                return temp;
-        }
-
-        @Override
-        public void setDnSAFTdV(double dnSAFTdV) {
-                this.dnSAFTdV = dnSAFTdV;
-        }
-
-        @Override
-        public double getF1dispVolTerm() {
-                return F1dispVolTerm;
-        }
-
-        @Override
-        public void setF1dispVolTerm(double F1dispVolTerm) {
-                this.F1dispVolTerm = F1dispVolTerm;
-        }
-
-        @Override
-        public double getF1dispSumTerm() {
-                return F1dispSumTerm;
-        }
-
-        @Override
-        public double getF1dispI1() {
-                return F1dispI1;
-        }
-
-        @Override
-        public double getF2dispI2() {
-                return F2dispI2;
-        }
-
-        @Override
-        public void setF2dispI2(double F2dispI2) {
-                this.F2dispI2 = F2dispI2;
-        }
-
-        @Override
-        public double getF2dispZHC() {
-                return F2dispZHC;
-        }
-
-        @Override
-        public void setF2dispZHC(double F2dispZHC) {
-                this.F2dispZHC = F2dispZHC;
-        }
-
-        @Override
-        public double getF2dispZHCdN() {
-                return F2dispZHCdN;
-        }
-
-        @Override
-        public double getF2dispZHCdm() {
-                return F2dispZHCdm;
-        }
-=======
+
+    }
+
     // added by Rahmat
     /**
      * <p>
@@ -2675,8 +1387,6 @@
                     * getComponent(i).getEpsikSAFT()
                     * Math.exp(-3 * getComponent(i).getEpsikSAFT() / temperature);
         }
-        return temp;
-    }
 
     /** {@inheritDoc} */
     @Override
@@ -2756,8 +1466,15 @@
         if (BonV < 0) {
             BonV = 1.0e-6;
         }
-        if (BonV > 1.0) {
-            BonV = 1.0 - 1.0e-6;
+
+        @Override
+        public double calcF1dispI1dN() {
+                double temp1 = 0.0;
+                for (int i = 1; i < 7; i++) {
+                        temp1 += i * getaSAFT(i, getmSAFT(), aConstSAFT)
+                                        * Math.pow(getNSAFT(), i - 1.0);
+                }
+                return temp1;
         }
         double BonVold = BonV;
         double Btemp = 0, Dtemp = 0, h = 0, hOld = 0, dh = 0, dhOld = 0, gvvv = 0, fvvv = 0,
@@ -2768,23 +1485,6 @@
         if (Btemp <= 0) {
             logger.info("b negative in volume calc");
         }
-        setMolarVolume(1.0 / BonV * Btemp / numberOfMolesInPhase);
-        int iterations = 0;
-        double oldMolarVolume = 0.0;
-        // System.out.println("volume " + getVolume());
-        do {
-            iterations++;
-            this.volInit();
-            oldMolarVolume = getMolarVolume();
-            h = pressure - calcPressure();
-            dh = -calcPressuredV();
-            d1 = -h / dh;
-            double newVolume = getMolarVolume() + 0.9 * d1 / numberOfMolesInPhase;
-            if (newVolume > 1e-100) {
-                setMolarVolume(newVolume);
-            } else {
-                setMolarVolume(oldMolarVolume / 10.0);
-            }
 
             /*
              * BonVold = BonV; //BonV = BonVold; h = BonVold -
@@ -2837,142 +1537,17 @@
          * Btemp + "  D " + Dtemp + " gv" + gV() + " fv " + fv() + " fvv" + fVV());
          */
         return getMolarVolume();
->>>>>>> e5b15554
 
         @Override
-        public double molarVolume(double pressure, double temperature, double A, double B,
-                        int phase) throws neqsim.util.exception.IsNaNException,
-                        neqsim.util.exception.TooManyIterationsException {
-                double BonV = phase == 0
-                                ? 2.0 / (2.0 + temperature / getPseudoCriticalTemperature())
-                                : pressure * getB() / (numberOfMolesInPhase * temperature * R);
-                // double BonV = phase== 0 ? 0.99:1e-5;
-
-                if (BonV < 0) {
-                        BonV = 1.0e-6;
+        public double calcF2dispI2dN() {
+                double temp1 = 0.0;
+                for (int i = 1; i < 7; i++) {
+                        temp1 += i * getaSAFT(i, getmSAFT(), bConstSAFT)
+                                        * Math.pow(getNSAFT(), i - 1.0);
                 }
-                if (BonV > 1.0) {
-                        BonV = 1.0 - 1.0e-6;
-                }
-                double BonVold = BonV;
-                double Btemp = 0, Dtemp = 0, h = 0, hOld = 0, dh = 0, dhOld = 0, gvvv = 0, fvvv = 0,
-                                dhh = 1;
-                double d1 = 0, d2 = 0;
-                Btemp = getB();
-                Dtemp = getA();
-                if (Btemp <= 0) {
-                        logger.info("b negative in volume calc");
-                }
-                setMolarVolume(1.0 / BonV * Btemp / numberOfMolesInPhase);
-                int iterations = 0;
-                double oldMolarVolume = 0.0;
-                // System.out.println("volume " + getVolume());
-                do {
-                        iterations++;
-                        this.volInit();
-                        oldMolarVolume = getMolarVolume();
-                        h = pressure - calcPressure();
-                        dh = -calcPressuredV();
-                        d1 = -h / dh;
-                        double newVolume = getMolarVolume() + 0.9 * d1 / numberOfMolesInPhase;
-                        if (newVolume > 1e-100) {
-                                setMolarVolume(newVolume);
-                        } else {
-                                setMolarVolume(oldMolarVolume / 10.0);
-                        }
-
-                        /*
-                         * BonVold = BonV; //BonV = BonVold; h = BonVold -
-                         * Btemp/numberOfMolesInPhase*dFdV()-pressure*Btemp/(numberOfMolesInPhase*R*
-                         * temperature); dh = 1.0 +
-                         * Btemp/Math.pow(BonVold,2.0)*(Btemp/numberOfMolesInPhase*dFdVdV()); //dhh
-                         * =
-                         * -2.0*Btemp/Math.pow(BonV,3.0)*(Btemp/numberOfMolesInPhase*dFdVdV())-Math.
-                         * pow(
-                         * Btemp,2.0)/Math.pow(BonV,4.0)*(Btemp/numberOfMolesInPhase*dFdVdVdV());
-                         * 
-                         * //made by Rahmat
-                         * 
-                         * BonV = BonVold - 0.5* (2* h * dh / ((2* Math.pow(dh,2) - h * dhh)));
-                         * 
-                         * double dBonV = BonV - BonVold; dhh = (dh - dhOld)/ dBonV; dhOld = dh;
-                         * 
-                         * hOld = h;
-                         * 
-                         * 
-                         * //d1 = - h/dh; //d2 = - dh/dhh; //BonV += d1;//*(1.0+0.5*-1.0); /*
-                         * if(Math.abs(d1/d2)<=1.0){ BonV += d1*(1.0+0.5*d1/d2); } else
-                         * if(d1/d2<-1){ BonV += d1*(1.0+0.5*-1.0); } else if(d1/d2>1){ BonV += d2;
-                         * double hnew = h +d2*-h/d1; if(Math.abs(hnew)>Math.abs(h)){
-                         * System.out.println("volume correction needed...."); BonV = phase== 1 ?
-                         * 2.0/(2.0+temperature/getPseudoCriticalTemperature()):pressure*getB()/(
-                         * numberOfMolesInPhase*temperature*R); } }
-                         * 
-                         * if(BonV>1){ BonV=1.0-1.0e-6; BonVold=10; } if (BonV < 0) { BonV =
-                         * 1.0e-16; BonVold = 10; }
-                         */
-                        // setMolarVolume(1.0 / BonV * Btemp / numberOfMolesInPhase);
-                        Z = pressure * getMolarVolume() / (R * temperature);
-                        // System.out.println("BonV " + BonV);
-                } // while(Math.abs((BonV-BonVold)/BonV)>1.0e-10 && iterations<500);
-                while (Math.abs((oldMolarVolume - getMolarVolume()) / oldMolarVolume) > 1.0e-10
-                                && iterations < 100);
-
-                // while(Math.abs((h-hOld)/h)>1.0e-10 && iterations<6000);
-                // System.out.println("error BonV " + Math.abs((BonV-BonVold)/BonV));
-                // System.out.println("iterations " + iterations);
-                /*
-                 * if(BonV<0){ BonV = pressure*getB()/(numberOfMolesInPhase*temperature*R);
-                 * setMolarVolume(1.0 / BonV * Btemp / numberOfMolesInPhase); Z =
-                 * pressure*getMolarVolume()/(R*temperature);
-                 * 
-                 * } if(iterations>=6000) throw new util.exception.TooManyIterationsException();
-                 * if(Double.isNaN(getMolarVolume())) throw new util.exception.IsNaNException();
-                 * 
-                 * // if(phaseType==0) System.out.println("density " + getDensity());//"BonV: " +
-                 * BonV + " "+"  itert: " + iterations +" " + "  phase " + phaseType+ "  " + h + " "
-                 * +dh + " B " + Btemp + "  D " + Dtemp + " gv" + gV() + " fv " + fv() + " fvv" +
-                 * fVV());
-                 */
-                return getMolarVolume();
-        }
-
-<<<<<<< HEAD
-        @Override
-        public double getDmeanSAFT() {
-                return dmeanSAFT;
-        }
-
-        @Override
-        public void setDmeanSAFT(double dmeanSAFT) {
-                this.dmeanSAFT = dmeanSAFT;
-        }
-
-        @Override
-        public double getNmSAFT() {
-                return nmSAFT;
-        }
-
-        @Override
-        public void setNmSAFT(double nmSAFT) {
-                this.nmSAFT = nmSAFT;
-        }
-
-        @Override
-        public double getF2dispSumTerm() {
-                return F2dispSumTerm;
-        }
-
-        @Override
-        public void setF2dispSumTerm(double F2dispSumTerm) {
-                this.F2dispSumTerm = F2dispSumTerm;
-        }
-
-        @Override
-        public void setF2dispZHCdm(double F2dispZHCdm) {
-                this.F2dispZHCdm = F2dispZHCdm;
-        }
-=======
+                return temp1;
+        }
+
     /** {@inheritDoc} */
     @Override
     public double getDmeanSAFT() {
@@ -3014,5 +1589,4 @@
     public void setF2dispZHCdm(double F2dispZHCdm) {
         this.F2dispZHCdm = F2dispZHCdm;
     }
->>>>>>> e5b15554
 }