/*
 * PhaseSrkEos.java
 *
 * Created on 3. juni 2000, 14:38
 */
package neqsim.thermo.phase;

import org.apache.logging.log4j.LogManager;
import org.apache.logging.log4j.Logger;
import neqsim.thermo.ThermodynamicConstantsInterface;
import neqsim.thermo.component.ComponentPCSAFT;

/**
 *
 * @author Even Solbraa
 * @version
 */
public class PhasePCSAFTRahmat extends PhasePCSAFT {
        private static final long serialVersionUID = 1000;

        double nSAFT = 1.0;
        double dnSAFTdV = 1.0, dnSAFTdVdV = 1.0, dnSAFTdVdVdV = 1.0;
        double dmeanSAFT = 0.0;
        double dSAFT = 1.0;
        double mSAFT = 1.0;
        double mdSAFT = 1.0;
        double nmSAFT = 1.0;
        double mmin1SAFT = 1.0;
        double ghsSAFT = 1.0;
        double aHSSAFT = 1.0;
        double volumeSAFT = 1.0;
        double daHCSAFTdN = 1.0;
        double daHSSAFTdN = 1.0, dgHSSAFTdN = 1.0;
        double daHSSAFTdNdN = 1.0, dgHSSAFTdNdN = 1.0;
        double daHSSAFTdNdNdN = 1.0, dgHSSAFTdNdNdN = 1.0;
        // by Rahmat
        double dNSAFTdT = 1.0;
        double dF1dispVolTermdT = 0.0;
        double dF1dispI1dT = 1.0, dF2dispI2dT = 1.0;
        double dF2dispZHCdT = 1.0;
        double dF1dispSumTermdT = 1.0, dF2dispSumTermdT = 1.0;
        int useHS = 1, useDISP1 = 1, useDISP2 = 1;
        private double[][] aConstSAFT = {
                        {0.9105631445, 0.6361281449, 2.6861347891, -26.547362491, 97.759208784,
                                        -159.59154087, 91.297774084},
                        {-0.3084016918, 0.1860531159, -2.5030047259, 21.419793629, -65.255885330,
                                        83.318680481, -33.746922930},
                        {-0.0906148351, 0.4527842806, 0.5962700728, -1.7241829131, -4.1302112531,
                                        13.776631870, -8.6728470368}};
        private double[][] bConstSAFT = {
                        {0.7240946941, 2.2382791861, -4.0025849485, -21.003576815, 26.855641363,
                                        206.55133841, -355.60235612},
                        {-0.5755498075, 0.6995095521, 3.8925673390, -17.215471648, 192.67226447,
                                        -161.82646165, -165.20769346},
                        {0.0976883116, -0.2557574982, -9.1558561530, 20.642075974, -38.804430052,
                                        93.626774077, -29.666905585}};
        private double F1dispVolTerm = 1.0, F1dispSumTerm = 1.0, F1dispI1 = 1.0, F2dispI2 = 1.0,
                        F2dispZHC = 1.0, F2dispZHCdN = 1.0, F2dispZHCdm = 1.0, F2dispZHCdV = 1.0,
                        F2dispI2dVdV, F2dispI2dVdVdV = 0.0, F2dispZHCdVdV = 1.0,
                        F2dispZHCdVdVdV = 1.0, F1dispI1dNdN = 1.0, F1dispI1dNdNdN = 1.0;
        private double F1dispVolTermdV = 1.0, F1dispVolTermdVdV = 1.0, F1dispI1dN = 1.0,
                        F1dispI1dm = 1.0, F1dispI1dV = 1.0, F2dispI2dV = 1.0, F2dispI2dN = 1.0,
                        F2dispI2dm = 1.0, F2dispSumTerm = 0.0, F2dispZHCdNdN = 1.0,
                        F2dispZHCdNdNdN = 1.0, F2dispI2dNdN = 1.0, F2dispI2dNdNdN = 1.0,
                        F1dispI1dVdV = 1.0, F1dispI1dVdVdV = 1.0;
        private double F1dispVolTermdVdVdV = 1.0;
        static Logger logger = LogManager.getLogger(PhasePCSAFTRahmat.class);

        /** Creates new PhaseSrkEos */
        public PhasePCSAFTRahmat() {
                super();
        }

        @Override
        public Object clone() {
                PhasePCSAFTRahmat clonedPhase = null;
                try {
                        clonedPhase = (PhasePCSAFTRahmat) super.clone();
                } catch (Exception e) {
                        logger.error("Cloning failed.", e);
                }

                return clonedPhase;
        }

        @Override
        public void addcomponent(String componentName, double moles, double molesInPhase,
                        int compNumber) {
                super.addcomponent(molesInPhase);
                componentArray[compNumber] =
                                new ComponentPCSAFT(componentName, moles, molesInPhase, compNumber);
        }

        @Override
        public void init(double totalNumberOfMoles, int numberOfComponents, int type, int phase,
                        double beta) { // type = 0
                                       // start
                                       // init type
                                       // =1 gi nye
                                       // betingelser
                for (int i = 0; i < numberOfComponents; i++) {
                        componentArray[i].Finit(this, temperature, pressure, totalNumberOfMoles,
                                        beta, numberOfComponents, type);
                }
                super.init(totalNumberOfMoles, numberOfComponents, type, phase, beta);
        }

        @Override
        public void volInit() {
                volumeSAFT = getVolume() * 1.0e-5;
                setDmeanSAFT(calcdmeanSAFT());
                setDSAFT(calcdSAFT());
                // System.out.println("saft volume " + getVolumeSAFT());
                // System.out.println("dsaft " + getDSAFT());
                setNSAFT(1.0 * ThermodynamicConstantsInterface.pi / 6.0
                                * ThermodynamicConstantsInterface.avagadroNumber
                                * getNumberOfMolesInPhase() / volumeSAFT * getDSAFT());
                dnSAFTdV = -1.0 * ThermodynamicConstantsInterface.pi / 6.0
                                * ThermodynamicConstantsInterface.avagadroNumber
                                * getNumberOfMolesInPhase() / Math.pow(volumeSAFT, 2.0)
                                * getDSAFT();
                dnSAFTdVdV = 2.0 * ThermodynamicConstantsInterface.pi / 6.0
                                * ThermodynamicConstantsInterface.avagadroNumber
                                * getNumberOfMolesInPhase() / Math.pow(volumeSAFT, 3.0)
                                * getDSAFT();
                // System.out.println("N SAFT " + getNSAFT());
                dnSAFTdVdVdV = -6.0 * ThermodynamicConstantsInterface.pi / 6.0
                                * ThermodynamicConstantsInterface.avagadroNumber
                                * getNumberOfMolesInPhase() / Math.pow(volumeSAFT, 4.0)
                                * getDSAFT();

                // added by rahmat

                dNSAFTdT = 1.0 * ThermodynamicConstantsInterface.pi / 6.0
                                * ThermodynamicConstantsInterface.avagadroNumber
                                * getNumberOfMolesInPhase() / volumeSAFT * getdDSAFTdT();

                setGhsSAFT((1.0 - nSAFT / 2.0) / Math.pow(1.0 - nSAFT, 3.0));
                setmSAFT(calcmSAFT());
                setMmin1SAFT(calcmmin1SAFT());
                setmdSAFT(calcmdSAFT());
                setAHSSAFT((4.0 * getNSAFT() - 3.0 * Math.pow(getNSAFT(), 2.0))
                                / Math.pow(1.0 - getNSAFT(), 2.0));
                daHSSAFTdN = ((4.0 - 6.0 * getNSAFT()) * Math.pow(1.0 - getNSAFT(), 2.0)
                                - (4.0 * getNSAFT() - 3 * Math.pow(getNSAFT(), 2.0)) * 2.0
                                                * (1.0 - getNSAFT()) * (-1.0))
                                / Math.pow(1.0 - getNSAFT(), 4.0);
                daHSSAFTdNdN = (-6.0 * Math.pow(1.0 - getNSAFT(), 2.0)
                                + 2.0 * (1.0 - getNSAFT()) * (4.0 - 6 * getNSAFT()))
                                / Math.pow(1.0 - getNSAFT(), 4.0)
                                + ((8.0 - 12.0 * getNSAFT()) * Math.pow(1.0 - getNSAFT(), 3.0)
                                                + (8.0 - 6.0 * Math.pow(getNSAFT(), 2.0)) * 3.0
                                                                * Math.pow(1.0 - getNSAFT(), 2.0))
                                                / Math.pow(1.0 - getNSAFT(), 6.0);
                daHSSAFTdNdNdN = -36 / Math.pow((1 - getNSAFT()), 3)
                                + (18.0 * (4.0 - 6.0 * getNSAFT()))
                                                / Math.pow((1 - getNSAFT()), 4.0)
                                + (24.0 * (4.0 * getNSAFT() - 3.0 * Math.pow(getNSAFT(), 2.0)))
                                                / Math.pow((1 - getNSAFT()), 5.0);

                dgHSSAFTdN = (-0.5 * Math.pow(1.0 - getNSAFT(), 3.0) - (1.0 - getNSAFT() / 2.0)
                                * 3.0 * Math.pow(1.0 - nSAFT, 2.0) * (-1.0))
                                / Math.pow(1.0 - getNSAFT(), 6.0);
                dgHSSAFTdNdN = -3.0 / 2.0 * Math.pow(1.0 - getNSAFT(), 2.0)
                                / Math.pow(1.0 - getNSAFT(), 6.0)
                                + (-3.0 / 2.0 * Math.pow(1.0 - getNSAFT(), 4.0)
                                                + 4.0 * Math.pow(1.0 - getNSAFT(), 3.0)
                                                                * (3.0 - 3.0 / 2.0 * getNSAFT()))
                                                / Math.pow(1.0 - getNSAFT(), 8.0);
                dgHSSAFTdNdNdN = -6.0 / Math.pow(1.0 - getNSAFT(), 5.0)
                                - (12.0 * (3.0 - 1.5 * getNSAFT()))
                                                / Math.pow(1.0 - getNSAFT(), 6.0)
                                + (8 * (-1.5 * Math.pow(1.0 - getNSAFT(), 4)
                                                + 4.0 * Math.pow(1.0 - getNSAFT(), 3)
                                                                * (3.0 - 1.5 * getNSAFT())))
                                                / Math.pow(1.0 - getNSAFT(), 9);

                setF1dispVolTerm(ThermodynamicConstantsInterface.avagadroNumber
                                * getNumberOfMolesInPhase() / getVolumeSAFT());
                F1dispSumTerm = calcF1dispSumTerm();
                F1dispI1 = calcF1dispI1();
                F1dispVolTermdV = -ThermodynamicConstantsInterface.avagadroNumber
                                * getNumberOfMolesInPhase() / Math.pow(getVolumeSAFT(), 2.0);
                F1dispVolTermdVdV = 2.0 * ThermodynamicConstantsInterface.avagadroNumber
                                * getNumberOfMolesInPhase() / Math.pow(getVolumeSAFT(), 3.0);
                F1dispVolTermdVdVdV = -6.0 * ThermodynamicConstantsInterface.avagadroNumber
                                * getNumberOfMolesInPhase() / Math.pow(getVolumeSAFT(), 4.0);

                // added by rahmat
                dF1dispI1dT = calcdF1dispI1dT();
                dF2dispI2dT = calcdF2dispI2dT();
                dF1dispSumTermdT = calcdF1dispSumTermdT();
                dF2dispSumTermdT = calcdF2dispSumTermdT();
                dF2dispZHCdT = calcdF2dispZHCdT();

                F1dispI1dN = calcF1dispI1dN();
                F1dispI1dNdN = calcF1dispI1dNdN();
                F1dispI1dNdNdN = calcF1dispI1dNdNdN();

                F1dispI1dm = calcF1dispI1dm();
                F1dispI1dV = F1dispI1dN * getDnSAFTdV();
                F1dispI1dVdV = F1dispI1dNdN * getDnSAFTdV() * getDnSAFTdV()
                                + F1dispI1dN * dnSAFTdVdV; // F1dispI1dNdN*dnSAFTdVdV;

                // added by Rahmat
                F1dispI1dVdVdV = F1dispI1dNdNdN * getDnSAFTdV() * getDnSAFTdV() * getDnSAFTdV()
                                + F1dispI1dN * 2.0 * getDnSAFTdV() * dnSAFTdVdV
                                + F1dispI1dNdN * dnSAFTdVdV + F1dispI1dN * dnSAFTdVdVdV; // F1dispI1dNdN*dnSAFTdVdV;

                setF2dispSumTerm(calcF2dispSumTerm());
                setF2dispI2(calcF2dispI2());
                F2dispI2dN = calcF2dispI2dN();
                F2dispI2dNdN = calcF2dispI2dNdN();
                // added by Rahmat
                F2dispI2dNdNdN = calcF2dispI2dNdNdN();

                F2dispI2dm = calcF2dispI2dm();

                F2dispI2dV = F2dispI2dN * getDnSAFTdV();
                F2dispI2dVdV = F2dispI2dNdN * getDnSAFTdV() * getDnSAFTdV()
                                + F2dispI2dN * dnSAFTdVdV;// F2dispI2dNdN*dnSAFTdVdV;;

                // added by Rahmat
                F2dispI2dVdVdV = F2dispI2dNdNdN * getDnSAFTdV() * getDnSAFTdV() * getDnSAFTdV()
                                + F2dispI2dN * 2.0 * getDnSAFTdV() * dnSAFTdVdV
                                + F2dispI2dNdN * dnSAFTdVdV + F2dispI2dN * dnSAFTdVdVdV;

                F2dispZHC = calcF2dispZHC();
                F2dispZHCdN = calcF2dispZHCdN();
                F2dispZHCdNdN = calcF2dispZHCdNdN();
                F2dispZHCdNdNdN = calcF2dispZHCdNdNdN();

                setF2dispZHCdm(calcF2dispZHCdm());
                F2dispZHCdV = F2dispZHCdN * getDnSAFTdV();
                F2dispZHCdVdV = F2dispZHCdNdN * getDnSAFTdV() * getDnSAFTdV()
                                + F2dispZHCdN * dnSAFTdVdV; // F2dispZHCdNdN*dnSAFTdVdV*0;
                F2dispZHCdVdVdV = F2dispZHCdNdNdN * getDnSAFTdV() * getDnSAFTdV() * getDnSAFTdV()
                                + F2dispZHCdNdN * 2.0 * getDnSAFTdV() * dnSAFTdVdV
                                + F2dispZHCdNdN * dnSAFTdVdV + F2dispZHCdN * dnSAFTdVdVdV;
        }

        @Override
        public double calcF2dispZHC() {
                double temp = 1.0
                                + getmSAFT() * (8.0 * getNSAFT() - 2.0 * Math.pow(getNSAFT(), 2.0))
                                                / Math.pow(1.0 - getNSAFT(), 4.0)
                                + (1.0 - getmSAFT())
                                                * (20 * getNSAFT() - 27 * Math.pow(getNSAFT(), 2.0)
                                                                + 12 * Math.pow(getNSAFT(), 3.0)
                                                                - 2 * Math.pow(getNSAFT(), 4.0))
                                                / Math.pow((1.0 - getNSAFT()) * (2.0 - getNSAFT()),
                                                                2.0);
                return 1.0 / temp;
        }

        @Override
        public double calcF2dispZHCdm() {
                double temp = -Math.pow(F2dispZHC, 2.0);
                return temp * ((8.0 * getNSAFT() - 2.0 * Math.pow(getNSAFT(), 2.0))
                                / Math.pow(1.0 - getNSAFT(), 4.0)
                                - (20 * getNSAFT() - 27 * Math.pow(getNSAFT(), 2.0)
                                                + 12 * Math.pow(getNSAFT(), 3.0)
                                                - 2 * Math.pow(getNSAFT(), 4.0))
                                                / Math.pow((1.0 - getNSAFT()) * (2.0 - getNSAFT()),
                                                                2.0));
        }

        @Override
        public double calcF2dispZHCdN() {
                double temp0 = -Math.pow(F2dispZHC, 2.0);
                double temp1 = Math.pow((1.0 - getNSAFT()) * (2.0 - getNSAFT()), 2.0);
                double temp2 = 20.0 * getNSAFT() - 27.0 * Math.pow(getNSAFT(), 2.0)
                                + 12.0 * Math.pow(getNSAFT(), 3.0)
                                - 2.0 * Math.pow(getNSAFT(), 4.0);
                // ikke rett implementert
                return temp0 * (getmSAFT()
                                * ((8.0 - 4.0 * getNSAFT()) * Math.pow(1.0 - getNSAFT(), 4.0) - 4.0
                                                * Math.pow(1.0 - getNSAFT(), 3.0) * (-1.0)
                                                * (8.0 * getNSAFT()
                                                                - 2.0 * Math.pow(getNSAFT(), 2.0)))
                                / Math.pow(1.0 - getNSAFT(), 8.0)
                                + (1.0 - getmSAFT()) * ((20.0 - (2.0 * 27.0) * getNSAFT()
                                                + (12.0 * 3.0) * Math.pow(getNSAFT(), 2.0)
                                                - 8.0 * Math.pow(getNSAFT(), 3.0)) * temp1
                                                - (2.0 * (2.0 - 3.0 * getNSAFT()
                                                                + Math.pow(getNSAFT(), 2.0))
                                                                * (-3.0 + 2.0 * getNSAFT()))
                                                                * temp2)
                                                / Math.pow(temp1, 2.0));
        }

        @Override
        public double calcF2dispZHCdNdN() {
                double temp0 = 2.0 * Math.pow(F2dispZHC, 3.0);
                double temp1 = Math.pow((1.0 - getNSAFT()) * (2.0 - getNSAFT()), 2.0);
                double temp11 = Math.pow((1.0 - getNSAFT()) * (2.0 - getNSAFT()), 3.0);
                double temp2 = 20.0 * getNSAFT() - 27.0 * Math.pow(getNSAFT(), 2.0)
                                + 12.0 * Math.pow(getNSAFT(), 3.0)
                                - 2.0 * Math.pow(getNSAFT(), 4.0);

                double temp1der = 2.0 * (2.0 - 3.0 * getNSAFT() + Math.pow(getNSAFT(), 2.0))
                                * (-3.0 + 2.0 * getNSAFT());
                double temp11der = 3.0
                                * Math.pow(2.0 - 3.0 * getNSAFT() + Math.pow(getNSAFT(), 2.0), 2.0)
                                * (-3.0 + 2.0 * getNSAFT());
                // ikke rett implementert
                double temp3 = (getmSAFT()
                                * ((8.0 - 4.0 * getNSAFT()) * Math.pow(1.0 - getNSAFT(), 4.0) - 4.0
                                                * Math.pow(1.0 - getNSAFT(), 3.0) * (-1.0)
                                                * (8.0 * getNSAFT()
                                                                - 2.0 * Math.pow(getNSAFT(), 2.0)))
                                / Math.pow(1.0 - getNSAFT(), 8.0)
                                + (1.0 - getmSAFT()) * ((20.0 - (2.0 * 27.0) * getNSAFT()
                                                + (12.0 * 3.0) * Math.pow(getNSAFT(), 2.0)
                                                - 8.0 * Math.pow(getNSAFT(), 3.0)) * temp1
                                                - (2.0 * (2.0 - 3.0 * getNSAFT()
                                                                + Math.pow(getNSAFT(), 2.0))
                                                                * (-3.0 + 2.0 * getNSAFT()))
                                                                * temp2)
                                                / Math.pow(temp1, 2.0));

                double temp4 = -Math.pow(F2dispZHC, 2.0);
                double dZdndn = getmSAFT()
                                * ((-4.0 * Math.pow(1.0 - getNSAFT(), 4.0) - 4.0
                                                * Math.pow(1.0 - getNSAFT(), 3.0) * (-1.0) * (8.0
                                                                - 4.0 * getNSAFT()))
                                                / Math.pow(1.0 - getNSAFT(), 8.0)
                                                + ((32.0 - 16.0 * getNSAFT())
                                                                * Math.pow(1.0 - getNSAFT(), 5.0)
                                                                - 5.0 * Math.pow(1.0
                                                                                - getNSAFT(), 4.0)
                                                                                * (-1.0)
                                                                                * (32.0 * getNSAFT()
                                                                                                - 8.0 * Math.pow(
                                                                                                                getNSAFT(),
                                                                                                                2.0)))
                                                                / Math.pow(1.0 - getNSAFT(), 10.0))
                                + (1.0 - getmSAFT()) * (((-54.0 + 72.0 * getNSAFT()
                                                - 24.0 * Math.pow(getNSAFT(), 2.0)) * temp1
                                                - temp1der * (20.0 - 54.0 * getNSAFT()
                                                                + 36.0 * Math.pow(getNSAFT(), 2.0)
                                                                - 8.0 * Math.pow(getNSAFT(), 3.0)))
                                                / Math.pow(temp1, 2.0)
                                                - ((-40.0 * Math.pow(getNSAFT(), 4.0)
                                                                + 240.0 * Math.pow(getNSAFT(), 3.0)
                                                                - 3.0 * 180.0 * Math.pow(getNSAFT(),
                                                                                2.0)
                                                                + 242.0 * 2.0 * getNSAFT() - 120.0)
                                                                * temp11
                                                                - temp11der * (-8.0 * Math.pow(
                                                                                getNSAFT(), 5.0)
                                                                                + 60.0 * Math.pow(
                                                                                                getNSAFT(),
                                                                                                4.0)
                                                                                - 180.0 * Math.pow(
                                                                                                getNSAFT(),
                                                                                                3.0)
                                                                                + 242.0 * Math.pow(
                                                                                                getNSAFT(),
                                                                                                2.0)
                                                                                - 120.0 * getNSAFT()))
                                                                / Math.pow(temp11, 2.0));

                return temp0 * Math.pow(temp3, 2.0) + temp4 * dZdndn;
        }

<<<<<<< HEAD
        public double calcF2dispZHCdNdNdN() {
                double temp = -6 * Math.pow((getmSAFT() * (8.0 - 4.0 * getNSAFT())
                                / Math.pow((1.0 - getNSAFT()), 4)
                                + 4 * getmSAFT() * (8.0 * getNSAFT()
                                                - 2.0 * Math.pow(getNSAFT(), 2)
                                                                / Math.pow((1.0 - getNSAFT()), 5)
                                                + (1.0 - getmSAFT()) * (20 - 54 * getNSAFT()
                                                                + 36 * Math.pow(getNSAFT(), 2)
                                                                - 8 * Math.pow(getNSAFT(), 3))
                                                                / (Math.pow((1.0 - getNSAFT()), 2)
                                                                                * Math.pow((2.0 - getNSAFT()),
                                                                                                2))
                                                + (2 * (1.0 - getmSAFT())) * (20 * getNSAFT()
                                                                - 27 * Math.pow(getNSAFT(), 2)
                                                                + 12 * Math.pow(getNSAFT(), 3)
                                                                - 2 * Math.pow(getNSAFT(), 4))
                                                                / (Math.pow((1.0 - getNSAFT()), 3)
                                                                                * Math.pow((2.0 - getNSAFT()),
                                                                                                2))
                                                + (2 * (1.0 - getmSAFT())) * (20 * getNSAFT()
                                                                - 27 * Math.pow(getNSAFT(), 2)
                                                                + 12 * Math.pow(getNSAFT(), 3)
                                                                - 2 * Math.pow(getNSAFT(), 4))
                                                                / (Math.pow((1.0 - getNSAFT()), 2)
                                                                                * Math.pow((2.0 - getNSAFT()),
                                                                                                3)))),
                                3)
                                / Math.pow((1.0 + getmSAFT()
                                                * (8.0 * getNSAFT() - 2.0 * Math.pow(getNSAFT(), 2))
                                                / Math.pow((1.0 - getNSAFT()), 4)
                                                + (1.0 - getmSAFT()) * (20 * getNSAFT()
                                                                - 27 * Math.pow(getNSAFT(), 2)
                                                                + 12 * Math.pow(getNSAFT(), 3)
                                                                - 2 * Math.pow(getNSAFT(), 4))
                                                                / (Math.pow((1.0 - getNSAFT()), 2)
                                                                                * Math.pow((2.0 - getNSAFT()),
                                                                                                2))),
                                                4)
                                + (6 * (getmSAFT() * (8.0 - 4.0 * getNSAFT())
                                                / Math.pow((1.0 - getNSAFT()), 4)
                                                + 4 * getmSAFT() * (8.0 * getNSAFT()
                                                                - Math.pow(2.0 * getNSAFT(), 2))
                                                                / Math.pow((1.0 - getNSAFT()), 5)
                                                + (1.0 - getmSAFT()) * (20 - 54 * getNSAFT()
                                                                + 36 * Math.pow(getNSAFT(), 2)
                                                                - 8 * Math.pow(getNSAFT(), 3))
                                                                / (Math.pow((1.0 - getNSAFT()), 2)
                                                                                * Math.pow((2.0 - getNSAFT()),
                                                                                                2))
                                                + (2 * (1.0 - getmSAFT())) * (20 * getNSAFT()
                                                                - 27 * Math.pow(getNSAFT(), 2)
                                                                + 12 * Math.pow(getNSAFT(), 3)
                                                                - 2 * Math.pow(getNSAFT(), 4))
                                                                / (Math.pow((1.0 - getNSAFT()), 3)
                                                                                * Math.pow((2.0 - getNSAFT()),
                                                                                                2))
                                                + (2 * (1.0 - getmSAFT())) * (20 * getNSAFT()
                                                                - 27 * Math.pow(getNSAFT(), 2)
                                                                + 12 * Math.pow(getNSAFT(), 3)
                                                                - 2 * Math.pow(getNSAFT(), 4))
                                                                / (Math.pow((1.0 - getNSAFT()), 2)
                                                                                * Math.pow((2.0 - getNSAFT()),
                                                                                                3))))
                                                * (-4.0 * getmSAFT()
                                                                / Math.pow((1.0 - getNSAFT()), 4)
                                                                + 8 * getmSAFT() * (8.0
                                                                                - 4.0 * getNSAFT())
                                                                                / Math.pow((1.0 - getNSAFT()),
                                                                                                5)
                                                                + 20 * getmSAFT() * (8.0
                                                                                * getNSAFT()
                                                                                - 2.0 * Math.pow(
                                                                                                getNSAFT(),
                                                                                                2))
                                                                                / Math.pow((1.0 - getNSAFT()),
                                                                                                6)
                                                                + (1.0 - getmSAFT()) * (-54
                                                                                + 72 * getNSAFT()
                                                                                - 24 * Math.pow(getNSAFT(),
                                                                                                2))
                                                                                / (Math.pow((1.0 - getNSAFT()),
                                                                                                2)
                                                                                                * Math.pow((2.0 - getNSAFT()),
                                                                                                                2))
                                                                + (4 * (1.0 - getmSAFT())) * (20
                                                                                - 54 * getNSAFT()
                                                                                + 36 * Math.pow(getNSAFT(),
                                                                                                2)
                                                                                - 8 * Math.pow(getNSAFT(),
                                                                                                3))
                                                                                / (Math.pow((1.0 - getNSAFT()),
                                                                                                3)
                                                                                                * Math.pow((2.0 - getNSAFT()),
                                                                                                                2))
                                                                + (4 * (1.0 - getmSAFT())) * (20
                                                                                - 54 * getNSAFT()
                                                                                + 36 * Math.pow(getNSAFT(),
                                                                                                2)
                                                                                - 8 * Math.pow(getNSAFT(),
                                                                                                3))
                                                                                / (Math.pow((1.0 - getNSAFT()),
                                                                                                2)
                                                                                                * Math.pow((2.0 - getNSAFT()),
                                                                                                                3))
                                                                + (6 * (1.0 - getmSAFT())) * (20
                                                                                * getNSAFT()
                                                                                - 27 * Math.pow(getNSAFT(),
                                                                                                2)
                                                                                + 12 * Math.pow(getNSAFT(),
                                                                                                3)
                                                                                - 2 * Math.pow(getNSAFT(),
                                                                                                4))
                                                                                / (Math.pow((1.0 - getNSAFT()),
                                                                                                4)
                                                                                                * Math.pow((2.0 - getNSAFT()),
                                                                                                                2))
                                                                + (8 * (1.0 - getmSAFT())) * (20
                                                                                * getNSAFT()
                                                                                - 27 * Math.pow(getNSAFT(),
                                                                                                2)
                                                                                + 12 * Math.pow(getNSAFT(),
                                                                                                3)
                                                                                - 2 * Math.pow(getNSAFT(),
                                                                                                4))
                                                                                / (Math.pow((1.0 - getNSAFT()),
                                                                                                3)
                                                                                                * Math.pow((2.0 - getNSAFT()),
                                                                                                                3))
                                                                + (6 * (1.0 - getmSAFT())) * (20
                                                                                * getNSAFT()
                                                                                - 27 * Math.pow(getNSAFT(),
                                                                                                2)
                                                                                + 12 * Math.pow(getNSAFT(),
                                                                                                3)
                                                                                - 2 * Math.pow(getNSAFT(),
                                                                                                4))
                                                                                / (Math.pow((1.0 - getNSAFT()),
                                                                                                2)
                                                                                                * Math.pow((2.0 - getNSAFT()),
                                                                                                                4)))
                                                / Math.pow(1.0 + getmSAFT() * (8.0 * getNSAFT()
                                                                - 2.0 * Math.pow(getNSAFT(), 2))
                                                                / Math.pow((1.0 - getNSAFT()), 4)
                                                                + ((1.0 - getmSAFT()) * (20
                                                                                * getNSAFT()
                                                                                - 27 * Math.pow(getNSAFT(),
                                                                                                2)
                                                                                + 12 * Math.pow(getNSAFT(),
                                                                                                3)
                                                                                - 2 * Math.pow(getNSAFT(),
                                                                                                4))
                                                                                / (Math.pow((1.0 - getNSAFT()),
                                                                                                2)
                                                                                                * Math.pow((2.0 - getNSAFT()),
                                                                                                                2))),
                                                                3)
                                - (-48.0 * getmSAFT() / Math.pow((1.0 - getNSAFT()), 5)
                                                + 60 * getmSAFT() * (8.0 - 4.0 * getNSAFT())
                                                                / Math.pow((1.0 - getNSAFT()), 6)
                                                + 120 * getmSAFT() * (8.0 * getNSAFT()
                                                                - 2.0 * Math.pow(getNSAFT(), 2))
                                                                / Math.pow((1.0 - getNSAFT()), 7)
                                                + (1.0 - getmSAFT()) * (72 - 48 * getNSAFT())
                                                                / (Math.pow((1.0 - getNSAFT()), 2)
                                                                                * Math.pow((2.0 - getNSAFT()),
                                                                                                2))
                                                + (6 * (1.0 - getmSAFT())) * (-54 + 72 * getNSAFT()
                                                                - 24 * Math.pow(getNSAFT(), 2))
                                                                / (Math.pow((1.0 - getNSAFT()), 3)
                                                                                * Math.pow((2.0 - getNSAFT()),
                                                                                                2))
                                                + (6 * (1.0 - getmSAFT())) * (-54 + 72 * getNSAFT()
                                                                - 24 * Math.pow(getNSAFT(), 2))
                                                                / (Math.pow((1.0 - getNSAFT()), 2)
                                                                                * Math.pow((2.0 - getNSAFT()),
                                                                                                3))
                                                + (18 * (1.0 - getmSAFT())) * (20 - 54 * getNSAFT()
                                                                + 36 * Math.pow(getNSAFT(), 2)
                                                                - 8 * Math.pow(getNSAFT(), 3))
                                                                / (Math.pow((1.0 - getNSAFT()), 4)
                                                                                * Math.pow((2.0 - getNSAFT()),
                                                                                                2))
                                                + (24 * (1.0 - getmSAFT())) * (20 - 54 * getNSAFT()
                                                                + 36 * Math.pow(getNSAFT(), 2)
                                                                - 8 * Math.pow(getNSAFT(), 3))
                                                                / (Math.pow((1.0 - getNSAFT()), 3)
                                                                                * Math.pow((2.0 - getNSAFT()),
                                                                                                3))
                                                + (18 * (1.0 - getmSAFT())) * (20 - 54 * getNSAFT()
                                                                + 36 * Math.pow(getNSAFT(), 2)
                                                                - 8 * Math.pow(getNSAFT(), 3))
                                                                / (Math.pow((1.0 - getNSAFT()), 2)
                                                                                * Math.pow((2.0 - getNSAFT()),
                                                                                                4))
                                                + (24 * (1.0 - getmSAFT())) * (20 * getNSAFT()
                                                                - 27 * Math.pow(getNSAFT(), 2)
                                                                + 12 * Math.pow(getNSAFT(), 3)
                                                                - 2 * Math.pow(getNSAFT(), 4))
                                                                / (Math.pow((1.0 - getNSAFT()), 5)
                                                                                * Math.pow((2.0 - getNSAFT()),
                                                                                                2))
                                                + (36 * (1.0 - getmSAFT())) * (20 * getNSAFT()
                                                                - 27 * Math.pow(getNSAFT(), 2)
                                                                + 12 * Math.pow(getNSAFT(), 3)
                                                                - 2 * Math.pow(getNSAFT(), 4))
                                                                / (Math.pow((1.0 - getNSAFT()), 4)
                                                                                * Math.pow((2.0 - getNSAFT()),
                                                                                                3))
                                                + (36 * (1.0 - getmSAFT())) * (20 * getNSAFT()
                                                                - 27 * Math.pow(getNSAFT(), 2)
                                                                + 12 * Math.pow(getNSAFT(), 3)
                                                                - 2 * Math.pow(getNSAFT(), 4))
                                                                / (Math.pow((1.0 - getNSAFT()), 3)
                                                                                * Math.pow((2.0 - getNSAFT()),
                                                                                                4))
                                                + (24 * (1.0 - getmSAFT())) * (20 * getNSAFT()
                                                                - 27 * Math.pow(getNSAFT(), 2)
                                                                + 12 * Math.pow(getNSAFT(), 3)
                                                                - 2 * Math.pow(getNSAFT(), 4))
                                                                / (Math.pow((1.0 - getNSAFT()), 2)
                                                                                * Math.pow((2.0 - getNSAFT()),
                                                                                                5)))
                                                / Math.pow((1.0 + getmSAFT() * (8.0 * getNSAFT()
                                                                - 2.0 * Math.pow(getNSAFT(), 2))
                                                                / Math.pow((1.0 - getNSAFT()), 4)
                                                                + (1.0 - getmSAFT()) * (20
                                                                                * getNSAFT()
                                                                                - 27 * Math.pow(getNSAFT(),
                                                                                                2)
                                                                                + 12 * Math.pow(getNSAFT(),
                                                                                                3)
                                                                                - 2 * Math.pow(getNSAFT(),
                                                                                                4))
                                                                                / (Math.pow((1.0 - getNSAFT()),
                                                                                                2)
                                                                                                * Math.pow((2.0 - getNSAFT()),
                                                                                                                2))),
                                                                2);

                return temp;
        }
=======
    private static final long serialVersionUID = 1000;

    double nSAFT = 1.0;
    double dnSAFTdV = 1.0, dnSAFTdVdV = 1.0, dnSAFTdVdVdV = 1.0;
    double dmeanSAFT = 0.0;
    double dSAFT = 1.0;
    double mSAFT = 1.0;
    double mdSAFT = 1.0;
    double nmSAFT = 1.0;
    double mmin1SAFT = 1.0;
    double ghsSAFT = 1.0;
    double aHSSAFT = 1.0;
    double volumeSAFT = 1.0;
    double daHCSAFTdN = 1.0;
    double daHSSAFTdN = 1.0, dgHSSAFTdN = 1.0;
    double daHSSAFTdNdN = 1.0, dgHSSAFTdNdN = 1.0;
    double daHSSAFTdNdNdN = 1.0, dgHSSAFTdNdNdN = 1.0;
    // by Rahmat
    double dNSAFTdT = 1.0;
    double dF1dispVolTermdT = 0.0;
    double dF1dispI1dT = 1.0, dF2dispI2dT = 1.0;
    double dF2dispZHCdT = 1.0;
    double dF1dispSumTermdT = 1.0, dF2dispSumTermdT = 1.0;
    int useHS = 1, useDISP1 = 1, useDISP2 = 1;
    private double[][] aConstSAFT = {
            { 0.9105631445, 0.6361281449, 2.6861347891, -26.547362491, 97.759208784, -159.59154087, 91.297774084 },
            { -0.3084016918, 0.1860531159, -2.5030047259, 21.419793629, -65.255885330, 83.318680481, -33.746922930 },
            { -0.0906148351, 0.4527842806, 0.5962700728, -1.7241829131, -4.1302112531, 13.776631870, -8.6728470368 } };
    private double[][] bConstSAFT = {
            { 0.7240946941, 2.2382791861, -4.0025849485, -21.003576815, 26.855641363, 206.55133841, -355.60235612 },
            { -0.5755498075, 0.6995095521, 3.8925673390, -17.215471648, 192.67226447, -161.82646165, -165.20769346 },
            { 0.0976883116, -0.2557574982, -9.1558561530, 20.642075974, -38.804430052, 93.626774077, -29.666905585 } };
    private double F1dispVolTerm = 1.0, F1dispSumTerm = 1.0, F1dispI1 = 1.0, F2dispI2 = 1.0, F2dispZHC = 1.0,
            F2dispZHCdN = 1.0, F2dispZHCdm = 1.0, F2dispZHCdV = 1.0, F2dispI2dVdV, F2dispI2dVdVdV = 0.0,
            F2dispZHCdVdV = 1.0, F2dispZHCdVdVdV = 1.0, F1dispI1dNdN = 1.0, F1dispI1dNdNdN = 1.0;
    private double F1dispVolTermdV = 1.0, F1dispVolTermdVdV = 1.0, F1dispI1dN = 1.0, F1dispI1dm = 1.0, F1dispI1dV = 1.0,
            F2dispI2dV = 1.0, F2dispI2dN = 1.0, F2dispI2dm = 1.0, F2dispSumTerm = 0.0, F2dispZHCdNdN = 1.0,
            F2dispZHCdNdNdN = 1.0, F2dispI2dNdN = 1.0, F2dispI2dNdNdN = 1.0, F1dispI1dVdV = 1.0, F1dispI1dVdVdV = 1.0;
    private double F1dispVolTermdVdVdV = 1.0;
    static Logger logger = LogManager.getLogger(PhasePCSAFTRahmat.class);

    /** Creates new PhaseSrkEos */
    public PhasePCSAFTRahmat() {
        super();
    }

    @Override
    public PhasePCSAFTRahmat clone() {
        PhasePCSAFTRahmat clonedPhase = null;
        try {
            clonedPhase = (PhasePCSAFTRahmat) super.clone();
        } catch (Exception e) {
            logger.error("Cloning failed.", e);
        }

        return clonedPhase;
    }

    @Override
	public void addcomponent(String componentName, double moles, double molesInPhase, int compNumber) {
        super.addcomponent(molesInPhase);
        componentArray[compNumber] = new ComponentPCSAFT(componentName, moles, molesInPhase, compNumber);
    }

    @Override
	public void init(double totalNumberOfMoles, int numberOfComponents, int type, int phase, double beta) { // type = 0
                                                                                                            // start
                                                                                                            // init type
                                                                                                            // =1 gi nye
                                                                                                            // betingelser
        for (int i = 0; i < numberOfComponents; i++) {
            componentArray[i].Finit(this, temperature, pressure, totalNumberOfMoles, beta, numberOfComponents, type);
        }
        super.init(totalNumberOfMoles, numberOfComponents, type, phase, beta);
    }

    @Override
	public void volInit() {
        volumeSAFT = getVolume() * 1.0e-5;
        setDmeanSAFT(calcdmeanSAFT());
        setDSAFT(calcdSAFT());
//        System.out.println("saft volume " + getVolumeSAFT());
//        System.out.println("dsaft " + getDSAFT());
        setNSAFT(1.0 * ThermodynamicConstantsInterface.pi / 6.0 * ThermodynamicConstantsInterface.avagadroNumber
                * getNumberOfMolesInPhase() / volumeSAFT * getDSAFT());
        dnSAFTdV = -1.0 * ThermodynamicConstantsInterface.pi / 6.0 * ThermodynamicConstantsInterface.avagadroNumber
                * getNumberOfMolesInPhase() / Math.pow(volumeSAFT, 2.0) * getDSAFT();
        dnSAFTdVdV = 2.0 * ThermodynamicConstantsInterface.pi / 6.0 * ThermodynamicConstantsInterface.avagadroNumber
                * getNumberOfMolesInPhase() / Math.pow(volumeSAFT, 3.0) * getDSAFT();
//        System.out.println("N SAFT " + getNSAFT());
        dnSAFTdVdVdV = -6.0 * ThermodynamicConstantsInterface.pi / 6.0 * ThermodynamicConstantsInterface.avagadroNumber
                * getNumberOfMolesInPhase() / Math.pow(volumeSAFT, 4.0) * getDSAFT();
//
>>>>>>> 5c88a656

        // added by rahmat
        public double calcdF2dispZHCdT() {
                double temp0 = -Math.pow(F2dispZHC, 2.0);
                double temp1 = getmSAFT()
                                * ((8 - 4 * getNSAFT()) * dNSAFTdT * Math.pow(1 - getNSAFT(), 4) + 4
                                                * Math.pow(1 - getNSAFT(), 3) * dNSAFTdT
                                                * (8 * getNSAFT() - 2 * Math.pow(getNSAFT(), 2)))
                                / Math.pow(1 - getNSAFT(), 8);
                double temp2a = (1 - getmSAFT())
                                * (20 - 54 * getNSAFT() + 36 * Math.pow(getNSAFT(), 2)
                                                + 8 * Math.pow(getNSAFT(), 3))
                                * dNSAFTdT * Math.pow((1 - getNSAFT()) * (2 - getNSAFT()), 2);
                double temp2b = (1 - getmSAFT()) * 2 * ((1 - getNSAFT()) * (2 - getNSAFT()))
                                * (-1 * dNSAFTdT * (2 - getNSAFT())
                                                + (-1) * dNSAFTdT * (1 - getNSAFT()))
                                * (20 * getNSAFT() - 27 * Math.pow(getNSAFT(), 2)
                                                + 12 * Math.pow(getNSAFT(), 3)
                                                - 2 * Math.pow(getNSAFT(), 4));
                double temp2 = (temp2a - temp2b) / Math.pow((1 - getNSAFT()) * (2 - getNSAFT()), 4);
                return temp0 * (temp1 + temp2);
        }

        @Override
        public double calcmSAFT() {
                double temp2 = 0.0;
                for (int i = 0; i < numberOfComponents; i++) {
                        temp2 += getComponent(i).getNumberOfMolesInPhase()
                                        * getComponent(i).getmSAFTi() / getNumberOfMolesInPhase();
                }

                return temp2;
        }

        @Override
        public double calcF1dispSumTerm() {
                double temp1 = 0.0;

                for (int i = 0; i < numberOfComponents; i++) {
                        for (int j = 0; j < numberOfComponents; j++) {
                                temp1 += getComponent(i).getNumberOfMolesInPhase()
                                                * getComponent(j).getNumberOfMolesInPhase()
                                                * getComponent(i).getmSAFTi()
                                                * getComponent(j).getmSAFTi()
                                                * Math.sqrt(getComponent(i).getEpsikSAFT()
                                                                / temperature
                                                                * getComponent(j).getEpsikSAFT()
                                                                / temperature)
                                                * (1.0 - mixRule.getBinaryInteractionParameter(i,
                                                                j))
                                                * Math.pow(0.5 * (getComponent(i).getSigmaSAFTi()
                                                                + getComponent(j).getSigmaSAFTi()),
                                                                3.0);
                        }
                }
                return temp1 / Math.pow(getNumberOfMolesInPhase(), 2.0);
        }

        // added by rahmat
        public double calcdF1dispSumTermdT() {
                double temp1 = 0.0;
                for (int i = 0; i < numberOfComponents; i++) {
                        for (int j = 0; j < numberOfComponents; j++) {
                                temp1 += getComponent(i).getNumberOfMolesInPhase()
                                                * getComponent(j).getNumberOfMolesInPhase()
                                                * getComponent(i).getmSAFTi()
                                                * getComponent(j).getmSAFTi()
                                                * Math.sqrt(getComponent(i).getEpsikSAFT()
                                                                / temperature
                                                                * getComponent(j).getEpsikSAFT()
                                                                / temperature)
                                                * (1.0 - mixRule.getBinaryInteractionParameter(i,
                                                                j))
                                                * Math.pow(0.5 * (getComponent(i).getSigmaSAFTi()
                                                                + getComponent(j).getSigmaSAFTi()),
                                                                3.0)
                                                * (-1 / temperature);
                        }
                }
                return temp1 / Math.pow(getNumberOfMolesInPhase(), 2.0);
        }

        public double calcdF2dispSumTermdT() {
                double temp1 = 0.0;
                for (int i = 0; i < numberOfComponents; i++) {
                        for (int j = 0; j < numberOfComponents; j++) {
                                temp1 += getComponent(i).getNumberOfMolesInPhase()
                                                * getComponent(j).getNumberOfMolesInPhase()
                                                * getComponent(i).getmSAFTi()
                                                * getComponent(j).getmSAFTi()
                                                * (getComponent(i).getEpsikSAFT() / temperature
                                                                * getComponent(j).getEpsikSAFT()
                                                                / temperature)
                                                * Math.pow(1.0 - mixRule
                                                                .getBinaryInteractionParameter(i,
                                                                                j),
                                                                2)
                                                * Math.pow(0.5 * (getComponent(i).getSigmaSAFTi()
                                                                + getComponent(j).getSigmaSAFTi()),
                                                                3.0)
                                                * (-2 / temperature);
                        }
                }
                return temp1 / Math.pow(getNumberOfMolesInPhase(), 2.0);
        }

        @Override
        public double calcF2dispSumTerm() {
                double temp1 = 0.0;
                for (int i = 0; i < numberOfComponents; i++) {
                        for (int j = 0; j < numberOfComponents; j++) {
                                temp1 += getComponent(i).getNumberOfMolesInPhase()
                                                * getComponent(j).getNumberOfMolesInPhase()
                                                * getComponent(i).getmSAFTi()
                                                * getComponent(j).getmSAFTi()
                                                * getComponent(i).getEpsikSAFT() / temperature
                                                * getComponent(j).getEpsikSAFT() / temperature
                                                * Math.pow((1.0 - mixRule
                                                                .getBinaryInteractionParameter(i,
                                                                                j)),
                                                                2.0)
                                                * Math.pow(0.5 * (getComponent(i).getSigmaSAFTi()
                                                                + getComponent(j).getSigmaSAFTi()),
                                                                3.0);
                        }
                }
                return temp1 / Math.pow(getNumberOfMolesInPhase(), 2.0);
        }

        @Override
        public double calcF1dispI1dN() {
                double temp1 = 0.0;
                for (int i = 1; i < 7; i++) {
                        temp1 += i * getaSAFT(i, getmSAFT(), aConstSAFT)
                                        * Math.pow(getNSAFT(), i - 1.0);
                }
                return temp1;
        }

        @Override
        public double calcF1dispI1dNdN() {
                double temp1 = 0.0;
                for (int i = 2; i < 7; i++) {
                        temp1 += (i - 1.0) * i * getaSAFT(i, getmSAFT(), aConstSAFT)
                                        * Math.pow(getNSAFT(), i - 2.0);
                }
                return temp1;
        }

        // added by Rahmat
        public double calcF1dispI1dNdNdN() {
                double temp1 = 0.0;
                for (int i = 2; i < 7; i++) {
                        temp1 += (i - 1.0) * (i - 2.0) * i * getaSAFT(i, getmSAFT(), aConstSAFT)
                                        * Math.pow(getNSAFT(), i - 3.0);
                }
                return temp1;
        }

        @Override
        public double calcF1dispI1dm() {
                double temp1 = 0.0;
                for (int i = 0; i < 7; i++) {
                        temp1 += getaSAFTdm(i, getmSAFT(), aConstSAFT) * Math.pow(getNSAFT(), i);
                }
                return temp1;
        }

        @Override
        public double calcF2dispI2dN() {
                double temp1 = 0.0;
                for (int i = 1; i < 7; i++) {
                        temp1 += i * getaSAFT(i, getmSAFT(), bConstSAFT)
                                        * Math.pow(getNSAFT(), i - 1.0);
                }
                return temp1;
        }

        @Override
        public double calcF2dispI2dNdN() {
                double temp1 = 0.0;
                for (int i = 2; i < 7; i++) {
                        temp1 += (i - 1.0) * i * getaSAFT(i, getmSAFT(), bConstSAFT)
                                        * Math.pow(getNSAFT(), i - 2.0);
                }
                return temp1;
        }

        public double calcF2dispI2dNdNdN() {
                double temp1 = 0.0;
                for (int i = 2; i < 7; i++) {
                        temp1 += (i - 1.0) * (i - 2.0) * i * getaSAFT(i, getmSAFT(), bConstSAFT)
                                        * Math.pow(getNSAFT(), i - 3.0);
                }
                return temp1;
        }

        @Override
        public double calcF2dispI2dm() {
                double temp1 = 0.0;
                for (int i = 0; i < 7; i++) {
                        temp1 += getaSAFTdm(i, getmSAFT(), bConstSAFT) * Math.pow(getNSAFT(), i);
                }
                return temp1;
        }

        @Override
        public double calcF1dispI1() {
                double temp1 = 0.0;
                for (int i = 0; i < 7; i++) {
                        temp1 += getaSAFT(i, getmSAFT(), aConstSAFT) * Math.pow(getNSAFT(), i);
                }
                return temp1;
        }

        // added by rahmat
        public double calcdF1dispI1dT() {
                double temp1 = 0.0;
                for (int i = 0; i < 7; i++) {
                        temp1 += getaSAFT(i, getmSAFT(), aConstSAFT) * i
                                        * Math.pow(getNSAFT(), i - 1) * dNSAFTdT;
                }
                return temp1;
        }

        public double calcdF2dispI2dT() {
                double temp1 = 0.0;
                for (int i = 0; i < 7; i++) {
                        temp1 += getaSAFT(i, getmSAFT(), bConstSAFT) * i
                                        * Math.pow(getNSAFT(), i - 1) * dNSAFTdT;
                }
                return temp1;
        }

        @Override
        public double calcF2dispI2() {
                double temp1 = 0.0;
                for (int i = 0; i < 7; i++) {
                        temp1 += getaSAFT(i, getmSAFT(), bConstSAFT) * Math.pow(getNSAFT(), i);
                }
                return temp1;
        }

        @Override
        public double getaSAFT(int i, double m, double ab[][]) {
                return ab[0][i] + (m - 1.0) / m * ab[1][i]
                                + (m - 1.0) / m * (m - 2.0) / m * ab[2][i];
        }

        @Override
        public double getaSAFTdm(int i, double m, double ab[][]) {
                return (m - (m - 1.0)) / (m * m) * ab[1][i]
                                + ((2.0 * m - 3.0) * m * m - 2 * m * (m * m - 3 * m + 2))
                                                / Math.pow(m, 4.0) * ab[2][i];
        }

        @Override
        public double calcmdSAFT() {
                double temp2 = 0.0;
                for (int i = 0; i < numberOfComponents; i++) {
                        temp2 += getComponent(i).getNumberOfMolesInPhase()
                                        / getNumberOfMolesInPhase() * getComponent(i).getmSAFTi()
                                        * Math.pow(((ComponentPCSAFT) getComponent(i)).getdSAFTi(),
                                                        3.0);
                }

                return temp2;
        }

        @Override
        public double calcmmin1SAFT() {
                double temp2 = 0.0;
                for (int i = 0; i < numberOfComponents; i++) {
                        temp2 += getComponent(i).getNumberOfMolesInPhase()
                                        / getNumberOfMolesInPhase()
                                        * (getComponent(i).getmSAFTi() - 1.0);
                }

                return temp2;
        }

        @Override
        public double calcdmeanSAFT() {
                double temp = 0.0, temp2 = 0.0;
                for (int i = 0; i < numberOfComponents; i++) {
                        temp += getComponent(i).getNumberOfMolesInPhase()
                                        * getComponent(i).getmSAFTi()
                                        * Math.pow(((ComponentPCSAFT) getComponent(i)).getdSAFTi(),
                                                        3.0);
                        temp2 += getComponent(i).getNumberOfMolesInPhase()
                                        * getComponent(i).getmSAFTi();
                }
                return Math.pow(temp / temp2, 1.0 / 3.0);
        }

        // need to check (modified by rahmat)
        @Override
        public double calcdSAFT() {
                double temp1 = 0.0;
                for (int i = 0; i < numberOfComponents; i++) {
                        temp1 += getComponent(i).getNumberOfMolesInPhase()
                                        * getComponent(i).getmSAFTi()
                                        * Math.pow(((ComponentPCSAFT) getComponent(i)).getdSAFTi(),
                                                        3.0);
                }
                // System.out.println("d saft calc " + temp/getNumberOfMolesInPhase());
                return temp1 / getNumberOfMolesInPhase();
        }

        @Override
        public double getNSAFT() {
                return nSAFT;
        }

        @Override
        public void setNSAFT(double nSAFT) {
                this.nSAFT = nSAFT;
        }

        @Override
        public double getDSAFT() {
                return dSAFT;
        }

        @Override
        public void setDSAFT(double dSAFT) {
                this.dSAFT = dSAFT;
        }

        @Override
        public double getGhsSAFT() {
                return ghsSAFT;
        }

        @Override
        public void setGhsSAFT(double ghsSAFT) {
                this.ghsSAFT = ghsSAFT;
        }

        @Override
        public double F_HC_SAFT() {
                return getNumberOfMolesInPhase() * (getmSAFT() * getAHSSAFT()
                                - getMmin1SAFT() * Math.log(getGhsSAFT()));/// (ThermodynamicConstantsInterface.R*temperature);
        }

        @Override
        public double dF_HC_SAFTdV() {
                return getNumberOfMolesInPhase()
                                * (getmSAFT() * daHSSAFTdN * getDnSAFTdV() - getMmin1SAFT() * 1.0
                                                / getGhsSAFT() * getDgHSSAFTdN() * getDnSAFTdV());/// (ThermodynamicConstantsInterface.R*temperature);
        }

        // edited by Rahmat
        @Override
        public double dFdT() {
                return useHS * dF_HC_SAFTdT() + useDISP1 * dF_DISP1_SAFTdT()
                                + useDISP2 * dF_DISP2_SAFTdT();
        }

        public double dF_HC_SAFTdT() {
                return getNumberOfMolesInPhase() * (getmSAFT() * daHSSAFTdN * dNSAFTdT
                                - getMmin1SAFT() * 1.0 / getGhsSAFT() * getDgHSSAFTdN() * dNSAFTdT);/// (ThermodynamicConstantsInterface.R*temperature);
        }

        @Override
        public double dF_HC_SAFTdVdV() {
                return getNumberOfMolesInPhase()
                                * (getmSAFT() * daHSSAFTdNdN * getDnSAFTdV() * getDnSAFTdV()
                                                + getmSAFT() * daHSSAFTdN * dnSAFTdVdV
                                                + getMmin1SAFT() * Math.pow(getGhsSAFT(), -2.0)
                                                                * Math.pow(getDgHSSAFTdN(), 2.0)
                                                                * getDnSAFTdV() * getDnSAFTdV()
                                                - getMmin1SAFT() * Math.pow(getGhsSAFT(), -1.0)
                                                                * dgHSSAFTdNdN * dnSAFTdV * dnSAFTdV
                                                - getMmin1SAFT() * 1.0 / getGhsSAFT()
                                                                * getDgHSSAFTdN() * dnSAFTdVdV); // (ThermodynamicConstantsInterface.R*temperature);
        }
        // additonal dF_HC_SAFTdVdVdV (by Rahmat)

        @Override
        public double dF_HC_SAFTdVdVdV() {
                return getNumberOfMolesInPhase() * (getmSAFT() * daHSSAFTdNdNdN * getDnSAFTdV()
                                * getDnSAFTdV() * getDnSAFTdV()
                                + getmSAFT() * daHSSAFTdNdN * 2.0 * dnSAFTdV * dnSAFTdVdV
                                + getmSAFT() * daHSSAFTdNdN * dnSAFTdV * dnSAFTdVdV
                                + getmSAFT() * daHSSAFTdN * dnSAFTdVdVdV
                                - 2.0 * getMmin1SAFT() * Math.pow(getGhsSAFT(), -3.0)
                                                * Math.pow(getDgHSSAFTdN(), 3.0) * getDnSAFTdV()
                                                * getDnSAFTdV() * getDnSAFTdV()
                                + getMmin1SAFT() * Math.pow(getGhsSAFT(), -2.0) * 2.0
                                                * getDgHSSAFTdN() * dgHSSAFTdNdN * getDnSAFTdV()
                                                * getDnSAFTdV() * getDnSAFTdV()
                                + getMmin1SAFT() * Math.pow(getGhsSAFT(), -2.0)
                                                * Math.pow(getDgHSSAFTdN(), 2.0) * 2.0
                                                * getDnSAFTdV() * dnSAFTdVdV
                                + getMmin1SAFT() * Math.pow(getGhsSAFT(), -2.0) * getDgHSSAFTdN()
                                                * dgHSSAFTdNdN * dnSAFTdV * dnSAFTdV * dnSAFTdV
                                - getMmin1SAFT() * Math.pow(getGhsSAFT(), -1.0) * dgHSSAFTdNdNdN
                                                * dnSAFTdV * dnSAFTdV * dnSAFTdV
                                - getMmin1SAFT() * Math.pow(getGhsSAFT(), -1.0) * dgHSSAFTdNdN * 2.0
                                                * dnSAFTdV * dnSAFTdVdV
                                + getMmin1SAFT() * Math.pow(getGhsSAFT(), -2.0)
                                                * Math.pow(getDgHSSAFTdN(), 2) * dnSAFTdV
                                                * dnSAFTdVdV
                                - getMmin1SAFT() * Math.pow(getGhsSAFT(), -1.0) * dgHSSAFTdNdN
                                                * dnSAFTdV * dnSAFTdVdV
                                - getMmin1SAFT() * Math.pow(getGhsSAFT(), -1.0) * getDgHSSAFTdN()
                                                * dnSAFTdVdVdV);
        }

        @Override
        public double F_DISP1_SAFT() {
                return getNumberOfMolesInPhase() * (-2.0 * ThermodynamicConstantsInterface.pi
                                * getF1dispVolTerm() * getF1dispSumTerm() * getF1dispI1());/// (ThermodynamicConstantsInterface.R*temperature);
        }

        @Override
        public double dF_DISP1_SAFTdV() {
                return getNumberOfMolesInPhase() * (-2.0 * ThermodynamicConstantsInterface.pi
                                * F1dispVolTermdV * getF1dispSumTerm() * getF1dispI1()
                                - 2.0 * ThermodynamicConstantsInterface.pi * F1dispVolTerm
                                                * getF1dispSumTerm() * F1dispI1dV);/// (ThermodynamicConstantsInterface.R*temperature);
        }

        @Override
        public double dF_DISP1_SAFTdVdV() {
                return getNumberOfMolesInPhase() * ((-2.0 * ThermodynamicConstantsInterface.pi
                                * F1dispVolTermdVdV * getF1dispSumTerm() * getF1dispI1())
                                + (-2.0 * ThermodynamicConstantsInterface.pi * F1dispVolTermdV
                                                * getF1dispSumTerm() * F1dispI1dV)
                                + (-2.0 * ThermodynamicConstantsInterface.pi * F1dispVolTermdV
                                                * getF1dispSumTerm() * F1dispI1dV)
                                + (-2.0 * ThermodynamicConstantsInterface.pi * F1dispVolTerm
                                                * getF1dispSumTerm() * F1dispI1dVdV));
        }

        // added by Rahmat
        public double dF_DISP1_SAFTdVdVdV() {
                return getNumberOfMolesInPhase() * ((-2.0 * ThermodynamicConstantsInterface.pi
                                * F1dispVolTermdVdVdV * getF1dispSumTerm() * getF1dispI1())
                                + (-2.0 * ThermodynamicConstantsInterface.pi * F1dispVolTermdVdV
                                                * getF1dispSumTerm() * F1dispI1dV)
                                + (-2.0 * ThermodynamicConstantsInterface.pi * F1dispVolTermdVdV
                                                * getF1dispSumTerm() * F1dispI1dV)
                                + (-2.0 * ThermodynamicConstantsInterface.pi * F1dispVolTermdV
                                                * getF1dispSumTerm() * F1dispI1dVdV)
                                + (-2.0 * ThermodynamicConstantsInterface.pi * F1dispVolTermdVdV
                                                * getF1dispSumTerm() * F1dispI1dV)
                                + (-2.0 * ThermodynamicConstantsInterface.pi * F1dispVolTermdV
                                                * getF1dispSumTerm() * F1dispI1dVdV)
                                + (-2.0 * ThermodynamicConstantsInterface.pi * F1dispVolTermdV
                                                * getF1dispSumTerm() * F1dispI1dVdV)
                                + (-2.0 * ThermodynamicConstantsInterface.pi * F1dispVolTerm
                                                * getF1dispSumTerm() * F1dispI1dVdVdV));
        }

        // added by Rahmat
        public double dF_DISP1_SAFTdT() {
                return getNumberOfMolesInPhase() * (-2.0 * ThermodynamicConstantsInterface.pi
                                * (dF1dispVolTermdT * getF1dispSumTerm() * getF1dispI1()
                                                + dF1dispSumTermdT * getF1dispVolTerm()
                                                                * getF1dispI1()
                                                + dF1dispI1dT * getF1dispVolTerm()
                                                                * getF1dispSumTerm()));
        }

        public double dF_DISP2_SAFTdT() {
                return getNumberOfMolesInPhase()
                                * (-1 * ThermodynamicConstantsInterface.pi * getmSAFT())
                                * getF1dispVolTerm()
                                * (dF2dispSumTermdT * getF2dispI2() * getF2dispZHC()
                                                + dF2dispI2dT * getF2dispSumTerm() * getF2dispZHC()
                                                + dF2dispZHCdT * getF2dispSumTerm()
                                                                * getF2dispI2());
        }

        @Override
        public double F_DISP2_SAFT() {
                return getNumberOfMolesInPhase() * (-ThermodynamicConstantsInterface.pi * getmSAFT()
                                * getF1dispVolTerm() * getF2dispSumTerm() * getF2dispI2()
                                * getF2dispZHC());/// (ThermodynamicConstantsInterface.R*temperature);
        }

        @Override
        public double dF_DISP2_SAFTdV() {
                return getNumberOfMolesInPhase() * (-ThermodynamicConstantsInterface.pi * getmSAFT()
                                * F1dispVolTermdV * getF2dispSumTerm() * getF2dispI2()
                                * getF2dispZHC()
                                - ThermodynamicConstantsInterface.pi * getmSAFT() * F1dispVolTerm
                                                * getF2dispSumTerm() * F2dispI2dV * getF2dispZHC()
                                - ThermodynamicConstantsInterface.pi * getmSAFT() * F1dispVolTerm
                                                * getF2dispSumTerm() * getF2dispI2() * F2dispZHCdV);/// (ThermodynamicConstantsInterface.R*temperature);
        }

        @Override
        public double dF_DISP2_SAFTdVdV() {
                return getNumberOfMolesInPhase() * ((-ThermodynamicConstantsInterface.pi
                                * getmSAFT() * F1dispVolTermdVdV * getF2dispSumTerm()
                                * getF2dispI2() * getF2dispZHC())
                                - (ThermodynamicConstantsInterface.pi * getmSAFT() * F1dispVolTermdV
                                                * getF2dispSumTerm() * getF2dispZHC() * F2dispI2dV)
                                - (ThermodynamicConstantsInterface.pi * getmSAFT() * F1dispVolTermdV
                                                * getF2dispSumTerm() * getF2dispI2() * F2dispZHCdV)
                                - ThermodynamicConstantsInterface.pi * getmSAFT() * F1dispVolTermdV
                                                * getF2dispSumTerm() * F2dispI2dV * getF2dispZHC()
                                - ThermodynamicConstantsInterface.pi * getmSAFT() * F1dispVolTerm
                                                * getF2dispSumTerm() * F2dispI2dVdV * getF2dispZHC()
                                - ThermodynamicConstantsInterface.pi * getmSAFT() * F1dispVolTerm
                                                * getF2dispSumTerm() * F2dispI2dV * F2dispZHCdV
                                - (ThermodynamicConstantsInterface.pi * getmSAFT() * F1dispVolTermdV
                                                * getF2dispSumTerm() * getF2dispI2() * F2dispZHCdV)
                                - (ThermodynamicConstantsInterface.pi * getmSAFT() * F1dispVolTerm
                                                * getF2dispSumTerm() * F2dispI2dV * F2dispZHCdV)
                                - (ThermodynamicConstantsInterface.pi * getmSAFT() * F1dispVolTerm
                                                * getF2dispSumTerm() * getF2dispI2()
                                                * F2dispZHCdVdV));
        }

        public double dF_DISP2_SAFTdVdVdV() {
                return getNumberOfMolesInPhase() * ((-ThermodynamicConstantsInterface.pi
                                * getmSAFT() * F1dispVolTermdVdVdV * getF2dispSumTerm()
                                * getF2dispI2() * getF2dispZHC())
                                + (-ThermodynamicConstantsInterface.pi * getmSAFT()
                                                * F1dispVolTermdVdV * getF2dispSumTerm()
                                                * F2dispI2dV * getF2dispZHC())
                                + (-ThermodynamicConstantsInterface.pi * getmSAFT()
                                                * F1dispVolTermdVdV * getF2dispSumTerm()
                                                * getF2dispI2() * F2dispZHCdV)
                                + -(ThermodynamicConstantsInterface.pi * getmSAFT()
                                                * F1dispVolTermdVdV * getF2dispSumTerm()
                                                * getF2dispZHC() * F2dispI2dV)
                                + -(ThermodynamicConstantsInterface.pi * getmSAFT()
                                                * F1dispVolTermdV * getF2dispSumTerm() * F2dispZHCdV
                                                * F2dispI2dV)
                                + -(ThermodynamicConstantsInterface.pi * getmSAFT()
                                                * F1dispVolTermdV * getF2dispSumTerm()
                                                * getF2dispZHC() * F2dispI2dVdV)
                                + -(ThermodynamicConstantsInterface.pi * getmSAFT()
                                                * F1dispVolTermdVdV * getF2dispSumTerm()
                                                * getF2dispI2() * F2dispZHCdV)
                                - (ThermodynamicConstantsInterface.pi * getmSAFT() * F1dispVolTermdV
                                                * getF2dispSumTerm() * F2dispI2dV * F2dispZHCdV)
                                - (ThermodynamicConstantsInterface.pi * getmSAFT() * F1dispVolTermdV
                                                * getF2dispSumTerm() * getF2dispI2()
                                                * F2dispZHCdVdV)
                                - ThermodynamicConstantsInterface.pi * getmSAFT()
                                                * F1dispVolTermdVdV * getF2dispSumTerm()
                                                * F2dispI2dV * getF2dispZHC()
                                - ThermodynamicConstantsInterface.pi * getmSAFT() * F1dispVolTermdV
                                                * getF2dispSumTerm() * F2dispI2dVdV * getF2dispZHC()
                                - ThermodynamicConstantsInterface.pi * getmSAFT() * F1dispVolTermdV
                                                * getF2dispSumTerm() * F2dispI2dV * F2dispZHCdV
                                - ThermodynamicConstantsInterface.pi * getmSAFT() * F1dispVolTermdV
                                                * getF2dispSumTerm() * F2dispI2dVdV * getF2dispZHC()
                                - ThermodynamicConstantsInterface.pi * getmSAFT() * F1dispVolTerm
                                                * getF2dispSumTerm() * F2dispI2dVdVdV
                                                * getF2dispZHC()
                                - ThermodynamicConstantsInterface.pi * getmSAFT() * F1dispVolTerm
                                                * getF2dispSumTerm() * F2dispI2dVdV * F2dispZHCdV
                                - ThermodynamicConstantsInterface.pi * getmSAFT() * F1dispVolTermdV
                                                * getF2dispSumTerm() * F2dispI2dV * F2dispZHCdV
                                - ThermodynamicConstantsInterface.pi * getmSAFT() * F1dispVolTerm
                                                * getF2dispSumTerm() * F2dispI2dVdV * F2dispZHCdV
                                - ThermodynamicConstantsInterface.pi * getmSAFT() * F1dispVolTerm
                                                * getF2dispSumTerm() * F2dispI2dV * F2dispZHCdVdV
                                - (ThermodynamicConstantsInterface.pi * getmSAFT()
                                                * F1dispVolTermdVdV * getF2dispSumTerm()
                                                * getF2dispI2() * F2dispZHCdV)
                                - (ThermodynamicConstantsInterface.pi * getmSAFT() * F1dispVolTermdV
                                                * getF2dispSumTerm() * F2dispI2dV * F2dispZHCdV)
                                - (ThermodynamicConstantsInterface.pi * getmSAFT() * F1dispVolTermdV
                                                * getF2dispSumTerm() * getF2dispI2()
                                                * F2dispZHCdVdV)
                                - (ThermodynamicConstantsInterface.pi * getmSAFT() * F1dispVolTermdV
                                                * getF2dispSumTerm() * F2dispI2dV * F2dispZHCdV)
                                - (ThermodynamicConstantsInterface.pi * getmSAFT() * F1dispVolTerm
                                                * getF2dispSumTerm() * F2dispI2dVdV * F2dispZHCdV)
                                - (ThermodynamicConstantsInterface.pi * getmSAFT() * F1dispVolTerm
                                                * getF2dispSumTerm() * F2dispI2dV * F2dispZHCdVdV)
                                - (ThermodynamicConstantsInterface.pi * getmSAFT() * F1dispVolTermdV
                                                * getF2dispSumTerm() * getF2dispI2()
                                                * F2dispZHCdVdV)
                                - (ThermodynamicConstantsInterface.pi * getmSAFT() * F1dispVolTerm
                                                * getF2dispSumTerm() * F2dispI2dV * F2dispZHCdVdV)
                                - (ThermodynamicConstantsInterface.pi * getmSAFT() * F1dispVolTerm
                                                * getF2dispSumTerm() * getF2dispI2()
                                                * F2dispZHCdVdVdV)
                                - (ThermodynamicConstantsInterface.pi * getmSAFT()
                                                * F1dispVolTermdVdV * getF2dispSumTerm()
                                                * getF2dispI2() * F2dispZHCdV)
                                - (ThermodynamicConstantsInterface.pi * getmSAFT() * F1dispVolTermdV
                                                * getF2dispSumTerm() * F2dispI2dV * F2dispZHCdV)
                                - (ThermodynamicConstantsInterface.pi * getmSAFT() * F1dispVolTermdV
                                                * getF2dispSumTerm() * getF2dispI2()
                                                * F2dispZHCdVdV)
                                - (ThermodynamicConstantsInterface.pi * getmSAFT() * F1dispVolTermdV
                                                * getF2dispSumTerm() * F2dispI2dV * F2dispZHCdV)
                                - (ThermodynamicConstantsInterface.pi * getmSAFT() * F1dispVolTerm
                                                * getF2dispSumTerm() * F2dispI2dVdV * F2dispZHCdV)
                                - (ThermodynamicConstantsInterface.pi * getmSAFT() * F1dispVolTerm
                                                * getF2dispSumTerm() * F2dispI2dV * F2dispZHCdVdV)
                                - (ThermodynamicConstantsInterface.pi * getmSAFT() * F1dispVolTermdV
                                                * getF2dispSumTerm() * getF2dispI2()
                                                * F2dispZHCdVdV)
                                - (ThermodynamicConstantsInterface.pi * getmSAFT() * F1dispVolTerm
                                                * getF2dispSumTerm() * F2dispI2dV * F2dispZHCdVdV)
                                - (ThermodynamicConstantsInterface.pi * getmSAFT() * F1dispVolTerm
                                                * getF2dispSumTerm() * getF2dispI2()
                                                * F2dispZHCdVdVdV));
        }

        @Override
        public double getF() {
                // System.out.println("F-HC " + useHS*F_HC_SAFT());

                // System.out.println("F-DISP1 " + useDISP1*F_DISP1_SAFT());

                // System.out.println("F-DISP2 " + useDISP2*F_DISP2_SAFT());
                return useHS * F_HC_SAFT() + useDISP1 * F_DISP1_SAFT() + useDISP2 * F_DISP2_SAFT();
        }

        @Override
        public double dFdV() {
                // System.out.println("N-saft " + getNSAFT());
                // System.out.println("F-HC " + useHS*F_HC_SAFT());
                // System.out.println("F-DISP1 " + useDISP1*F_DISP1_SAFT());

                // System.out.println("F-DISP2 " + useDISP2*F_DISP2_SAFT());

                return (useHS * dF_HC_SAFTdV() + useDISP1 * dF_DISP1_SAFTdV()
                                + useDISP2 * dF_DISP2_SAFTdV()) * 1.0e-5;
        }

        @Override
        public double dFdVdV() {
                return (useHS * dF_HC_SAFTdVdV() + useDISP1 * dF_DISP1_SAFTdVdV()
                                + useDISP2 * dF_DISP2_SAFTdVdV()) * 1.0e-10;
        }

        @Override
        public double dFdVdVdV() {
                return (useHS * dF_HC_SAFTdVdVdV() + useDISP1 * dF_DISP1_SAFTdVdVdV()
                                + useDISP2 * dF_DISP2_SAFTdVdVdV()) * 1.0e-20;
        }

        @Override
        public double getmdSAFT() {
                return mdSAFT;
        }

        @Override
        public void setmdSAFT(double mdSAFT) {
                this.mdSAFT = mdSAFT;
        }

        @Override
        public double getmSAFT() {
                return mSAFT;
        }

        @Override
        public void setmSAFT(double mSAFT) {
                this.mSAFT = mSAFT;
        }

        @Override
        public double getAHSSAFT() {
                return aHSSAFT;
        }

        @Override
        public void setAHSSAFT(double aHSSAFT) {
                this.aHSSAFT = aHSSAFT;
        }

        @Override
        public double getMmin1SAFT() {
                return mmin1SAFT;
        }

        @Override
        public void setMmin1SAFT(double mmin1SAFT) {
                this.mmin1SAFT = mmin1SAFT;
        }

        @Override
        public double getVolumeSAFT() {
                return volumeSAFT;
        }

        @Override
        public void setVolumeSAFT(double volumeSAFT) {
                this.volumeSAFT = volumeSAFT;
        }

        @Override
        public double getDgHSSAFTdN() {
                return dgHSSAFTdN;
        }

        @Override
        public void setDgHSSAFTdN(double dgHSSAFTdN) {
                this.dgHSSAFTdN = dgHSSAFTdN;
        }

        @Override
        public double getDnSAFTdV() {
                return dnSAFTdV;
        }

        // added by rahmat
        public double getdDSAFTdT() {
                double temp = 0.0;
                for (int i = 0; i < numberOfComponents; i++) {
                        temp += getComponent(i).getNumberOfMolesInPhase()
                                        * getComponent(i).getmSAFTi() / getNumberOfMolesInPhase()
                                        * 3
                                        * Math.pow(((ComponentPCSAFT) getComponent(i)).getdSAFTi(),
                                                        2.0)
                                        * (-1.08 / Math.pow(temperature, 2))
                                        * Math.pow(getComponent(i).getSigmaSAFTi(), 3)
                                        * Math.pow(1 - 0.12 * Math
                                                        .exp(-3 * getComponent(i).getEpsikSAFT()
                                                                        / temperature),
                                                        2)
                                        * getComponent(i).getEpsikSAFT()
                                        * Math.exp(-3 * getComponent(i).getEpsikSAFT()
                                                        / temperature);
                }
                return temp;
        }

        @Override
        public void setDnSAFTdV(double dnSAFTdV) {
                this.dnSAFTdV = dnSAFTdV;
        }

        @Override
        public double getF1dispVolTerm() {
                return F1dispVolTerm;
        }

        @Override
        public void setF1dispVolTerm(double F1dispVolTerm) {
                this.F1dispVolTerm = F1dispVolTerm;
        }

        @Override
        public double getF1dispSumTerm() {
                return F1dispSumTerm;
        }

        @Override
        public double getF1dispI1() {
                return F1dispI1;
        }

        @Override
        public double getF2dispI2() {
                return F2dispI2;
        }

        @Override
        public void setF2dispI2(double F2dispI2) {
                this.F2dispI2 = F2dispI2;
        }

        @Override
        public double getF2dispZHC() {
                return F2dispZHC;
        }

        @Override
        public void setF2dispZHC(double F2dispZHC) {
                this.F2dispZHC = F2dispZHC;
        }

        @Override
        public double getF2dispZHCdN() {
                return F2dispZHCdN;
        }

        @Override
        public double getF2dispZHCdm() {
                return F2dispZHCdm;
        }

        @Override
        public double molarVolume(double pressure, double temperature, double A, double B,
                        int phase) throws neqsim.util.exception.IsNaNException,
                        neqsim.util.exception.TooManyIterationsException {
                double BonV = phase == 0
                                ? 2.0 / (2.0 + temperature / getPseudoCriticalTemperature())
                                : pressure * getB() / (numberOfMolesInPhase * temperature * R);
                // double BonV = phase== 0 ? 0.99:1e-5;

                if (BonV < 0) {
                        BonV = 1.0e-6;
                }
                if (BonV > 1.0) {
                        BonV = 1.0 - 1.0e-6;
                }
                double BonVold = BonV;
                double Btemp = 0, Dtemp = 0, h = 0, hOld = 0, dh = 0, dhOld = 0, gvvv = 0, fvvv = 0,
                                dhh = 1;
                double d1 = 0, d2 = 0;
                Btemp = getB();
                Dtemp = getA();
                if (Btemp <= 0) {
                        logger.info("b negative in volume calc");
                }
                setMolarVolume(1.0 / BonV * Btemp / numberOfMolesInPhase);
                int iterations = 0;
                double oldMolarVolume = 0.0;
                // System.out.println("volume " + getVolume());
                do {
                        iterations++;
                        this.volInit();
                        oldMolarVolume = getMolarVolume();
                        h = pressure - calcPressure();
                        dh = -calcPressuredV();
                        d1 = -h / dh;
                        double newVolume = getMolarVolume() + 0.9 * d1 / numberOfMolesInPhase;
                        if (newVolume > 1e-100) {
                                setMolarVolume(newVolume);
                        } else {
                                setMolarVolume(oldMolarVolume / 10.0);
                        }

                        /*
                         * BonVold = BonV; //BonV = BonVold; h = BonVold -
                         * Btemp/numberOfMolesInPhase*dFdV()-pressure*Btemp/(numberOfMolesInPhase*R*
                         * temperature); dh = 1.0 +
                         * Btemp/Math.pow(BonVold,2.0)*(Btemp/numberOfMolesInPhase*dFdVdV()); //dhh
                         * =
                         * -2.0*Btemp/Math.pow(BonV,3.0)*(Btemp/numberOfMolesInPhase*dFdVdV())-Math.
                         * pow(
                         * Btemp,2.0)/Math.pow(BonV,4.0)*(Btemp/numberOfMolesInPhase*dFdVdVdV());
                         * 
                         * //made by Rahmat
                         * 
                         * BonV = BonVold - 0.5* (2* h * dh / ((2* Math.pow(dh,2) - h * dhh)));
                         * 
                         * double dBonV = BonV - BonVold; dhh = (dh - dhOld)/ dBonV; dhOld = dh;
                         * 
                         * hOld = h;
                         * 
                         * 
                         * //d1 = - h/dh; //d2 = - dh/dhh; //BonV += d1;//*(1.0+0.5*-1.0); /*
                         * if(Math.abs(d1/d2)<=1.0){ BonV += d1*(1.0+0.5*d1/d2); } else
                         * if(d1/d2<-1){ BonV += d1*(1.0+0.5*-1.0); } else if(d1/d2>1){ BonV += d2;
                         * double hnew = h +d2*-h/d1; if(Math.abs(hnew)>Math.abs(h)){
                         * System.out.println("volume correction needed...."); BonV = phase== 1 ?
                         * 2.0/(2.0+temperature/getPseudoCriticalTemperature()):pressure*getB()/(
                         * numberOfMolesInPhase*temperature*R); } }
                         * 
                         * if(BonV>1){ BonV=1.0-1.0e-6; BonVold=10; } if (BonV < 0) { BonV =
                         * 1.0e-16; BonVold = 10; }
                         */
                        // setMolarVolume(1.0 / BonV * Btemp / numberOfMolesInPhase);
                        Z = pressure * getMolarVolume() / (R * temperature);
                        // System.out.println("BonV " + BonV);
                } // while(Math.abs((BonV-BonVold)/BonV)>1.0e-10 && iterations<500);
                while (Math.abs((oldMolarVolume - getMolarVolume()) / oldMolarVolume) > 1.0e-10
                                && iterations < 100);

                // while(Math.abs((h-hOld)/h)>1.0e-10 && iterations<6000);
                // System.out.println("error BonV " + Math.abs((BonV-BonVold)/BonV));
                // System.out.println("iterations " + iterations);
                /*
                 * if(BonV<0){ BonV = pressure*getB()/(numberOfMolesInPhase*temperature*R);
                 * setMolarVolume(1.0 / BonV * Btemp / numberOfMolesInPhase); Z =
                 * pressure*getMolarVolume()/(R*temperature);
                 * 
                 * } if(iterations>=6000) throw new util.exception.TooManyIterationsException();
                 * if(Double.isNaN(getMolarVolume())) throw new util.exception.IsNaNException();
                 * 
                 * // if(phaseType==0) System.out.println("density " + getDensity());//"BonV: " +
                 * BonV + " "+"  itert: " + iterations +" " + "  phase " + phaseType+ "  " + h + " "
                 * +dh + " B " + Btemp + "  D " + Dtemp + " gv" + gV() + " fv " + fv() + " fvv" +
                 * fVV());
                 */
                return getMolarVolume();
        }

        @Override
        public double getDmeanSAFT() {
                return dmeanSAFT;
        }

        @Override
        public void setDmeanSAFT(double dmeanSAFT) {
                this.dmeanSAFT = dmeanSAFT;
        }

        @Override
        public double getNmSAFT() {
                return nmSAFT;
        }

        @Override
        public void setNmSAFT(double nmSAFT) {
                this.nmSAFT = nmSAFT;
        }

        @Override
        public double getF2dispSumTerm() {
                return F2dispSumTerm;
        }

        @Override
        public void setF2dispSumTerm(double F2dispSumTerm) {
                this.F2dispSumTerm = F2dispSumTerm;
        }

        @Override
        public void setF2dispZHCdm(double F2dispZHCdm) {
                this.F2dispZHCdm = F2dispZHCdm;
        }
}<|MERGE_RESOLUTION|>--- conflicted
+++ resolved
@@ -66,9 +66,57 @@
         private double F1dispVolTermdVdVdV = 1.0;
         static Logger logger = LogManager.getLogger(PhasePCSAFTRahmat.class);
 
-        /** Creates new PhaseSrkEos */
-        public PhasePCSAFTRahmat() {
-                super();
+    double nSAFT = 1.0;
+    double dnSAFTdV = 1.0, dnSAFTdVdV = 1.0, dnSAFTdVdVdV = 1.0;
+    double dmeanSAFT = 0.0;
+    double dSAFT = 1.0;
+    double mSAFT = 1.0;
+    double mdSAFT = 1.0;
+    double nmSAFT = 1.0;
+    double mmin1SAFT = 1.0;
+    double ghsSAFT = 1.0;
+    double aHSSAFT = 1.0;
+    double volumeSAFT = 1.0;
+    double daHCSAFTdN = 1.0;
+    double daHSSAFTdN = 1.0, dgHSSAFTdN = 1.0;
+    double daHSSAFTdNdN = 1.0, dgHSSAFTdNdN = 1.0;
+    double daHSSAFTdNdNdN = 1.0, dgHSSAFTdNdNdN = 1.0;
+    // by Rahmat
+    double dNSAFTdT = 1.0;
+    double dF1dispVolTermdT = 0.0;
+    double dF1dispI1dT = 1.0, dF2dispI2dT = 1.0;
+    double dF2dispZHCdT = 1.0;
+    double dF1dispSumTermdT = 1.0, dF2dispSumTermdT = 1.0;
+    int useHS = 1, useDISP1 = 1, useDISP2 = 1;
+    private double[][] aConstSAFT = {
+            { 0.9105631445, 0.6361281449, 2.6861347891, -26.547362491, 97.759208784, -159.59154087, 91.297774084 },
+            { -0.3084016918, 0.1860531159, -2.5030047259, 21.419793629, -65.255885330, 83.318680481, -33.746922930 },
+            { -0.0906148351, 0.4527842806, 0.5962700728, -1.7241829131, -4.1302112531, 13.776631870, -8.6728470368 } };
+    private double[][] bConstSAFT = {
+            { 0.7240946941, 2.2382791861, -4.0025849485, -21.003576815, 26.855641363, 206.55133841, -355.60235612 },
+            { -0.5755498075, 0.6995095521, 3.8925673390, -17.215471648, 192.67226447, -161.82646165, -165.20769346 },
+            { 0.0976883116, -0.2557574982, -9.1558561530, 20.642075974, -38.804430052, 93.626774077, -29.666905585 } };
+    private double F1dispVolTerm = 1.0, F1dispSumTerm = 1.0, F1dispI1 = 1.0, F2dispI2 = 1.0, F2dispZHC = 1.0,
+            F2dispZHCdN = 1.0, F2dispZHCdm = 1.0, F2dispZHCdV = 1.0, F2dispI2dVdV, F2dispI2dVdVdV = 0.0,
+            F2dispZHCdVdV = 1.0, F2dispZHCdVdVdV = 1.0, F1dispI1dNdN = 1.0, F1dispI1dNdNdN = 1.0;
+    private double F1dispVolTermdV = 1.0, F1dispVolTermdVdV = 1.0, F1dispI1dN = 1.0, F1dispI1dm = 1.0, F1dispI1dV = 1.0,
+            F2dispI2dV = 1.0, F2dispI2dN = 1.0, F2dispI2dm = 1.0, F2dispSumTerm = 0.0, F2dispZHCdNdN = 1.0,
+            F2dispZHCdNdNdN = 1.0, F2dispI2dNdN = 1.0, F2dispI2dNdNdN = 1.0, F1dispI1dVdV = 1.0, F1dispI1dVdVdV = 1.0;
+    private double F1dispVolTermdVdVdV = 1.0;
+    static Logger logger = LogManager.getLogger(PhasePCSAFTRahmat.class);
+
+    /** Creates new PhaseSrkEos */
+    public PhasePCSAFTRahmat() {
+        super();
+    }
+
+    @Override
+    public PhasePCSAFTRahmat clone() {
+        PhasePCSAFTRahmat clonedPhase = null;
+        try {
+            clonedPhase = (PhasePCSAFTRahmat) super.clone();
+        } catch (Exception e) {
+            logger.error("Cloning failed.", e);
         }
 
         @Override
@@ -364,7 +412,6 @@
                 return temp0 * Math.pow(temp3, 2.0) + temp4 * dZdndn;
         }
 
-<<<<<<< HEAD
         public double calcF2dispZHCdNdNdN() {
                 double temp = -6 * Math.pow((getmSAFT() * (8.0 - 4.0 * getNSAFT())
                                 / Math.pow((1.0 - getNSAFT()), 4)
@@ -606,101 +653,6 @@
 
                 return temp;
         }
-=======
-    private static final long serialVersionUID = 1000;
-
-    double nSAFT = 1.0;
-    double dnSAFTdV = 1.0, dnSAFTdVdV = 1.0, dnSAFTdVdVdV = 1.0;
-    double dmeanSAFT = 0.0;
-    double dSAFT = 1.0;
-    double mSAFT = 1.0;
-    double mdSAFT = 1.0;
-    double nmSAFT = 1.0;
-    double mmin1SAFT = 1.0;
-    double ghsSAFT = 1.0;
-    double aHSSAFT = 1.0;
-    double volumeSAFT = 1.0;
-    double daHCSAFTdN = 1.0;
-    double daHSSAFTdN = 1.0, dgHSSAFTdN = 1.0;
-    double daHSSAFTdNdN = 1.0, dgHSSAFTdNdN = 1.0;
-    double daHSSAFTdNdNdN = 1.0, dgHSSAFTdNdNdN = 1.0;
-    // by Rahmat
-    double dNSAFTdT = 1.0;
-    double dF1dispVolTermdT = 0.0;
-    double dF1dispI1dT = 1.0, dF2dispI2dT = 1.0;
-    double dF2dispZHCdT = 1.0;
-    double dF1dispSumTermdT = 1.0, dF2dispSumTermdT = 1.0;
-    int useHS = 1, useDISP1 = 1, useDISP2 = 1;
-    private double[][] aConstSAFT = {
-            { 0.9105631445, 0.6361281449, 2.6861347891, -26.547362491, 97.759208784, -159.59154087, 91.297774084 },
-            { -0.3084016918, 0.1860531159, -2.5030047259, 21.419793629, -65.255885330, 83.318680481, -33.746922930 },
-            { -0.0906148351, 0.4527842806, 0.5962700728, -1.7241829131, -4.1302112531, 13.776631870, -8.6728470368 } };
-    private double[][] bConstSAFT = {
-            { 0.7240946941, 2.2382791861, -4.0025849485, -21.003576815, 26.855641363, 206.55133841, -355.60235612 },
-            { -0.5755498075, 0.6995095521, 3.8925673390, -17.215471648, 192.67226447, -161.82646165, -165.20769346 },
-            { 0.0976883116, -0.2557574982, -9.1558561530, 20.642075974, -38.804430052, 93.626774077, -29.666905585 } };
-    private double F1dispVolTerm = 1.0, F1dispSumTerm = 1.0, F1dispI1 = 1.0, F2dispI2 = 1.0, F2dispZHC = 1.0,
-            F2dispZHCdN = 1.0, F2dispZHCdm = 1.0, F2dispZHCdV = 1.0, F2dispI2dVdV, F2dispI2dVdVdV = 0.0,
-            F2dispZHCdVdV = 1.0, F2dispZHCdVdVdV = 1.0, F1dispI1dNdN = 1.0, F1dispI1dNdNdN = 1.0;
-    private double F1dispVolTermdV = 1.0, F1dispVolTermdVdV = 1.0, F1dispI1dN = 1.0, F1dispI1dm = 1.0, F1dispI1dV = 1.0,
-            F2dispI2dV = 1.0, F2dispI2dN = 1.0, F2dispI2dm = 1.0, F2dispSumTerm = 0.0, F2dispZHCdNdN = 1.0,
-            F2dispZHCdNdNdN = 1.0, F2dispI2dNdN = 1.0, F2dispI2dNdNdN = 1.0, F1dispI1dVdV = 1.0, F1dispI1dVdVdV = 1.0;
-    private double F1dispVolTermdVdVdV = 1.0;
-    static Logger logger = LogManager.getLogger(PhasePCSAFTRahmat.class);
-
-    /** Creates new PhaseSrkEos */
-    public PhasePCSAFTRahmat() {
-        super();
-    }
-
-    @Override
-    public PhasePCSAFTRahmat clone() {
-        PhasePCSAFTRahmat clonedPhase = null;
-        try {
-            clonedPhase = (PhasePCSAFTRahmat) super.clone();
-        } catch (Exception e) {
-            logger.error("Cloning failed.", e);
-        }
-
-        return clonedPhase;
-    }
-
-    @Override
-	public void addcomponent(String componentName, double moles, double molesInPhase, int compNumber) {
-        super.addcomponent(molesInPhase);
-        componentArray[compNumber] = new ComponentPCSAFT(componentName, moles, molesInPhase, compNumber);
-    }
-
-    @Override
-	public void init(double totalNumberOfMoles, int numberOfComponents, int type, int phase, double beta) { // type = 0
-                                                                                                            // start
-                                                                                                            // init type
-                                                                                                            // =1 gi nye
-                                                                                                            // betingelser
-        for (int i = 0; i < numberOfComponents; i++) {
-            componentArray[i].Finit(this, temperature, pressure, totalNumberOfMoles, beta, numberOfComponents, type);
-        }
-        super.init(totalNumberOfMoles, numberOfComponents, type, phase, beta);
-    }
-
-    @Override
-	public void volInit() {
-        volumeSAFT = getVolume() * 1.0e-5;
-        setDmeanSAFT(calcdmeanSAFT());
-        setDSAFT(calcdSAFT());
-//        System.out.println("saft volume " + getVolumeSAFT());
-//        System.out.println("dsaft " + getDSAFT());
-        setNSAFT(1.0 * ThermodynamicConstantsInterface.pi / 6.0 * ThermodynamicConstantsInterface.avagadroNumber
-                * getNumberOfMolesInPhase() / volumeSAFT * getDSAFT());
-        dnSAFTdV = -1.0 * ThermodynamicConstantsInterface.pi / 6.0 * ThermodynamicConstantsInterface.avagadroNumber
-                * getNumberOfMolesInPhase() / Math.pow(volumeSAFT, 2.0) * getDSAFT();
-        dnSAFTdVdV = 2.0 * ThermodynamicConstantsInterface.pi / 6.0 * ThermodynamicConstantsInterface.avagadroNumber
-                * getNumberOfMolesInPhase() / Math.pow(volumeSAFT, 3.0) * getDSAFT();
-//        System.out.println("N SAFT " + getNSAFT());
-        dnSAFTdVdVdV = -6.0 * ThermodynamicConstantsInterface.pi / 6.0 * ThermodynamicConstantsInterface.avagadroNumber
-                * getNumberOfMolesInPhase() / Math.pow(volumeSAFT, 4.0) * getDSAFT();
-//
->>>>>>> 5c88a656
 
         // added by rahmat
         public double calcdF2dispZHCdT() {
