--- conflicted
+++ resolved
@@ -23,131 +23,6 @@
 
   double dnSAFTdVdVdV = 1.0;
 
-<<<<<<< HEAD
-    /** {@inheritDoc} */
-    @Override
-    public void volInit() {
-        volumeSAFT = getVolume() * 1.0e-5;
-        setDmeanSAFT(calcdmeanSAFT());
-        setDSAFT(calcdSAFT());
-        // System.out.println("saft volume " + getVolumeSAFT());
-        // System.out.println("dsaft " + getDSAFT());
-        setNSAFT(1.0 * ThermodynamicConstantsInterface.pi / 6.0
-                * ThermodynamicConstantsInterface.avagadroNumber * getNumberOfMolesInPhase()
-                / volumeSAFT * getDSAFT());
-        dnSAFTdV = -1.0 * ThermodynamicConstantsInterface.pi / 6.0
-                * ThermodynamicConstantsInterface.avagadroNumber * getNumberOfMolesInPhase()
-                / Math.pow(volumeSAFT, 2.0) * getDSAFT();
-        dnSAFTdVdV = 2.0 * ThermodynamicConstantsInterface.pi / 6.0
-                * ThermodynamicConstantsInterface.avagadroNumber * getNumberOfMolesInPhase()
-                / Math.pow(volumeSAFT, 3.0) * getDSAFT();
-        // System.out.println("N SAFT " + getNSAFT());
-        dnSAFTdVdVdV = -6.0 * ThermodynamicConstantsInterface.pi / 6.0
-                * ThermodynamicConstantsInterface.avagadroNumber * getNumberOfMolesInPhase()
-                / Math.pow(volumeSAFT, 4.0) * getDSAFT();
-
-        // added by rahmat
-        dNSAFTdT = 1.0 * ThermodynamicConstantsInterface.pi / 6.0
-                * ThermodynamicConstantsInterface.avagadroNumber * getNumberOfMolesInPhase()
-                / volumeSAFT * getdDSAFTdT();
-
-        setGhsSAFT((1.0 - nSAFT / 2.0) / Math.pow(1.0 - nSAFT, 3.0));
-        setmSAFT(calcmSAFT());
-        setMmin1SAFT(calcmmin1SAFT());
-        setmdSAFT(calcmdSAFT());
-        setAHSSAFT((4.0 * getNSAFT() - 3.0 * Math.pow(getNSAFT(), 2.0))
-                / Math.pow(1.0 - getNSAFT(), 2.0));
-        daHSSAFTdN = ((4.0 - 6.0 * getNSAFT()) * Math.pow(1.0 - getNSAFT(), 2.0)
-                - (4.0 * getNSAFT() - 3 * Math.pow(getNSAFT(), 2.0)) * 2.0 * (1.0 - getNSAFT())
-                        * (-1.0))
-                / Math.pow(1.0 - getNSAFT(), 4.0);
-        daHSSAFTdNdN = (-6.0 * Math.pow(1.0 - getNSAFT(), 2.0)
-                + 2.0 * (1.0 - getNSAFT()) * (4.0 - 6 * getNSAFT()))
-                / Math.pow(1.0 - getNSAFT(), 4.0)
-                + ((8.0 - 12.0 * getNSAFT()) * Math.pow(1.0 - getNSAFT(), 3.0)
-                        + (8.0 - 6.0 * Math.pow(getNSAFT(), 2.0)) * 3.0
-                                * Math.pow(1.0 - getNSAFT(), 2.0))
-                        / Math.pow(1.0 - getNSAFT(), 6.0);
-        daHSSAFTdNdNdN = -36 / Math.pow((1 - getNSAFT()), 3)
-                + (18.0 * (4.0 - 6.0 * getNSAFT())) / Math.pow((1 - getNSAFT()), 4.0)
-                + (24.0 * (4.0 * getNSAFT() - 3.0 * Math.pow(getNSAFT(), 2.0)))
-                        / Math.pow((1 - getNSAFT()), 5.0);
-
-        dgHSSAFTdN = (-0.5 * Math.pow(1.0 - getNSAFT(), 3.0)
-                - (1.0 - getNSAFT() / 2.0) * 3.0 * Math.pow(1.0 - nSAFT, 2.0) * (-1.0))
-                / Math.pow(1.0 - getNSAFT(), 6.0);
-        dgHSSAFTdNdN = -3.0 / 2.0 * Math.pow(1.0 - getNSAFT(), 2.0)
-                / Math.pow(1.0 - getNSAFT(), 6.0)
-                + (-3.0 / 2.0 * Math.pow(1.0 - getNSAFT(), 4.0)
-                        + 4.0 * Math.pow(1.0 - getNSAFT(), 3.0) * (3.0 - 3.0 / 2.0 * getNSAFT()))
-                        / Math.pow(1.0 - getNSAFT(), 8.0);
-        dgHSSAFTdNdNdN = -6.0 / Math.pow(1.0 - getNSAFT(), 5.0)
-                - (12.0 * (3.0 - 1.5 * getNSAFT())) / Math.pow(1.0 - getNSAFT(), 6.0)
-                + (8 * (-1.5 * Math.pow(1.0 - getNSAFT(), 4)
-                        + 4.0 * Math.pow(1.0 - getNSAFT(), 3) * (3.0 - 1.5 * getNSAFT())))
-                        / Math.pow(1.0 - getNSAFT(), 9);
-
-        setF1dispVolTerm(ThermodynamicConstantsInterface.avagadroNumber * getNumberOfMolesInPhase()
-                / getVolumeSAFT());
-        F1dispSumTerm = calcF1dispSumTerm();
-        F1dispI1 = calcF1dispI1();
-        F1dispVolTermdV = -ThermodynamicConstantsInterface.avagadroNumber
-                * getNumberOfMolesInPhase() / Math.pow(getVolumeSAFT(), 2.0);
-        F1dispVolTermdVdV = 2.0 * ThermodynamicConstantsInterface.avagadroNumber
-                * getNumberOfMolesInPhase() / Math.pow(getVolumeSAFT(), 3.0);
-        F1dispVolTermdVdVdV = -6.0 * ThermodynamicConstantsInterface.avagadroNumber
-                * getNumberOfMolesInPhase() / Math.pow(getVolumeSAFT(), 4.0);
-
-        // added by rahmat
-        dF1dispI1dT = calcdF1dispI1dT();
-        dF2dispI2dT = calcdF2dispI2dT();
-        dF1dispSumTermdT = calcdF1dispSumTermdT();
-        dF2dispSumTermdT = calcdF2dispSumTermdT();
-        dF2dispZHCdT = calcdF2dispZHCdT();
-
-        F1dispI1dN = calcF1dispI1dN();
-        F1dispI1dNdN = calcF1dispI1dNdN();
-        F1dispI1dNdNdN = calcF1dispI1dNdNdN();
-
-        F1dispI1dm = calcF1dispI1dm();
-        F1dispI1dV = F1dispI1dN * getDnSAFTdV();
-        F1dispI1dVdV = F1dispI1dNdN * getDnSAFTdV() * getDnSAFTdV() + F1dispI1dN * dnSAFTdVdV; // F1dispI1dNdN*dnSAFTdVdV;
-
-        // added by Rahmat
-        F1dispI1dVdVdV = F1dispI1dNdNdN * getDnSAFTdV() * getDnSAFTdV() * getDnSAFTdV()
-                + F1dispI1dN * 2.0 * getDnSAFTdV() * dnSAFTdVdV + F1dispI1dNdN * dnSAFTdVdV
-                + F1dispI1dN * dnSAFTdVdVdV; // F1dispI1dNdN*dnSAFTdVdV;
-
-        setF2dispSumTerm(calcF2dispSumTerm());
-        setF2dispI2(calcF2dispI2());
-        F2dispI2dN = calcF2dispI2dN();
-        F2dispI2dNdN = calcF2dispI2dNdN();
-        // added by Rahmat
-        F2dispI2dNdNdN = calcF2dispI2dNdNdN();
-
-        F2dispI2dm = calcF2dispI2dm();
-
-        F2dispI2dV = F2dispI2dN * getDnSAFTdV();
-        F2dispI2dVdV = F2dispI2dNdN * getDnSAFTdV() * getDnSAFTdV() + F2dispI2dN * dnSAFTdVdV; // F2dispI2dNdN*dnSAFTdVdV;;
-
-        // added by Rahmat
-        F2dispI2dVdVdV = F2dispI2dNdNdN * getDnSAFTdV() * getDnSAFTdV() * getDnSAFTdV()
-                + F2dispI2dN * 2.0 * getDnSAFTdV() * dnSAFTdVdV + F2dispI2dNdN * dnSAFTdVdV
-                + F2dispI2dN * dnSAFTdVdVdV;
-
-        F2dispZHC = calcF2dispZHC();
-        F2dispZHCdN = calcF2dispZHCdN();
-        F2dispZHCdNdN = calcF2dispZHCdNdN();
-        F2dispZHCdNdNdN = calcF2dispZHCdNdNdN();
-
-        setF2dispZHCdm(calcF2dispZHCdm());
-        F2dispZHCdV = F2dispZHCdN * getDnSAFTdV();
-        F2dispZHCdVdV = F2dispZHCdNdN * getDnSAFTdV() * getDnSAFTdV() + F2dispZHCdN * dnSAFTdVdV; // F2dispZHCdNdN*dnSAFTdVdV*0;
-        F2dispZHCdVdVdV = F2dispZHCdNdNdN * getDnSAFTdV() * getDnSAFTdV() * getDnSAFTdV()
-                + F2dispZHCdNdN * 2.0 * getDnSAFTdV() * dnSAFTdVdV + F2dispZHCdNdN * dnSAFTdVdV
-                + F2dispZHCdN * dnSAFTdVdVdV;
-    }
-=======
   double dmeanSAFT = 0.0;
   double dSAFT = 1.0;
   double mSAFT = 1.0;
@@ -159,7 +34,6 @@
   double volumeSAFT = 1.0;
   double daHCSAFTdN = 1.0;
   double daHSSAFTdN = 1.0;
->>>>>>> b9d5f22d
 
   double dgHSSAFTdN = 1.0;
 
@@ -243,67 +117,19 @@
 
   private double F2dispI2dV = 1.0;
 
-<<<<<<< HEAD
-    /** {@inheritDoc} */
-    @Override
-    public double F_HC_SAFT() {
-        return getNumberOfMolesInPhase()
-            * (getmSAFT() * getAHSSAFT() - getMmin1SAFT() * Math.log(getGhsSAFT())); /// (ThermodynamicConstantsInterface.R*temperature);
-    }
-
-    /** {@inheritDoc} */
-    @Override
-    public double dF_HC_SAFTdV() {
-        return getNumberOfMolesInPhase() * (getmSAFT() * daHSSAFTdN * getDnSAFTdV()
-            - getMmin1SAFT() * 1.0 / getGhsSAFT() * getDgHSSAFTdN() * getDnSAFTdV()); /// (ThermodynamicConstantsInterface.R*temperature);
-    }
-=======
   private double F2dispI2dN = 1.0;
 
   private double F2dispI2dm = 1.0;
->>>>>>> b9d5f22d
 
   private double F2dispSumTerm = 0.0;
 
-<<<<<<< HEAD
-    /**
-     * <p>
-     * dF_HC_SAFTdT.
-     * </p>
-     *
-     * @return a double
-     */
-    public double dF_HC_SAFTdT() {
-        return getNumberOfMolesInPhase() * (getmSAFT() * daHSSAFTdN * dNSAFTdT
-            - getMmin1SAFT() * 1.0 / getGhsSAFT() * getDgHSSAFTdN() * dNSAFTdT); /// (ThermodynamicConstantsInterface.R*temperature);
-    }
-=======
   private double F2dispZHCdNdN = 1.0;
->>>>>>> b9d5f22d
 
   private double F2dispZHCdNdNdN = 1.0;
 
-<<<<<<< HEAD
-    /** {@inheritDoc} */
-    @Override
-    public double F_DISP1_SAFT() {
-        return getNumberOfMolesInPhase() * (-2.0 * ThermodynamicConstantsInterface.pi
-            * getF1dispVolTerm() * getF1dispSumTerm() * getF1dispI1()); /// (ThermodynamicConstantsInterface.R*temperature);
-    }
-
-    /** {@inheritDoc} */
-    @Override
-    public double dF_DISP1_SAFTdV() {
-        return getNumberOfMolesInPhase() * (-2.0 * ThermodynamicConstantsInterface.pi
-                * F1dispVolTermdV * getF1dispSumTerm() * getF1dispI1()
-                - 2.0 * ThermodynamicConstantsInterface.pi * F1dispVolTerm * getF1dispSumTerm()
-                * F1dispI1dV); /// (ThermodynamicConstantsInterface.R*temperature);
-    }
-=======
   private double F2dispI2dNdN = 1.0;
 
   private double F2dispI2dNdNdN = 1.0;
->>>>>>> b9d5f22d
 
   private double F1dispI1dVdV = 1.0;
 
@@ -321,25 +147,6 @@
     super();
   }
 
-<<<<<<< HEAD
-    /** {@inheritDoc} */
-    @Override
-    public double F_DISP2_SAFT() {
-        return getNumberOfMolesInPhase() * (-ThermodynamicConstantsInterface.pi * getmSAFT()
-            * getF1dispVolTerm() * getF2dispSumTerm() * getF2dispI2() * getF2dispZHC()); /// (ThermodynamicConstantsInterface.R*temperature);
-    }
-
-    /** {@inheritDoc} */
-    @Override
-    public double dF_DISP2_SAFTdV() {
-        return getNumberOfMolesInPhase() * (-ThermodynamicConstantsInterface.pi * getmSAFT()
-                * F1dispVolTermdV * getF2dispSumTerm() * getF2dispI2() * getF2dispZHC()
-                - ThermodynamicConstantsInterface.pi * getmSAFT() * F1dispVolTerm
-                        * getF2dispSumTerm() * F2dispI2dV * getF2dispZHC()
-                - ThermodynamicConstantsInterface.pi * getmSAFT() * F1dispVolTerm
-                * getF2dispSumTerm() * getF2dispI2() * F2dispZHCdV); /// (ThermodynamicConstantsInterface.R*temperature);
-    }
-=======
   /** {@inheritDoc} */
   @Override
   public PhasePCSAFTRahmat clone() {
@@ -352,7 +159,6 @@
 
     return clonedPhase;
   }
->>>>>>> b9d5f22d
 
   /** {@inheritDoc} */
   @Override
@@ -397,192 +203,6 @@
         / Math.pow(volumeSAFT, 4.0) * getDSAFT();
 
     // added by rahmat
-<<<<<<< HEAD
-    /**
-     * <p>
-     * getdDSAFTdT.
-     * </p>
-     *
-     * @return a double
-     */
-    public double getdDSAFTdT() {
-        double temp = 0.0;
-        for (int i = 0; i < numberOfComponents; i++) {
-            temp += getComponent(i).getNumberOfMolesInPhase() * getComponent(i).getmSAFTi()
-                    / getNumberOfMolesInPhase() * 3
-                    * Math.pow(((ComponentPCSAFT) getComponent(i)).getdSAFTi(), 2.0)
-                    * (-1.08 / Math.pow(temperature, 2))
-                    * Math.pow(getComponent(i).getSigmaSAFTi(), 3)
-                    * Math.pow(
-                            1 - 0.12 * Math.exp(-3 * getComponent(i).getEpsikSAFT() / temperature),
-                            2)
-                    * getComponent(i).getEpsikSAFT()
-                    * Math.exp(-3 * getComponent(i).getEpsikSAFT() / temperature);
-        }
-        return temp;
-    }
-
-    /** {@inheritDoc} */
-    @Override
-    public void setDnSAFTdV(double dnSAFTdV) {
-        this.dnSAFTdV = dnSAFTdV;
-    }
-
-    /** {@inheritDoc} */
-    @Override
-    public double getF1dispVolTerm() {
-        return F1dispVolTerm;
-    }
-
-    /** {@inheritDoc} */
-    @Override
-    public void setF1dispVolTerm(double F1dispVolTerm) {
-        this.F1dispVolTerm = F1dispVolTerm;
-    }
-
-    /** {@inheritDoc} */
-    @Override
-    public double getF1dispSumTerm() {
-        return F1dispSumTerm;
-    }
-
-    /** {@inheritDoc} */
-    @Override
-    public double getF1dispI1() {
-        return F1dispI1;
-    }
-
-    /** {@inheritDoc} */
-    @Override
-    public double getF2dispI2() {
-        return F2dispI2;
-    }
-
-    /** {@inheritDoc} */
-    @Override
-    public void setF2dispI2(double F2dispI2) {
-        this.F2dispI2 = F2dispI2;
-    }
-
-    /** {@inheritDoc} */
-    @Override
-    public double getF2dispZHC() {
-        return F2dispZHC;
-    }
-
-    /** {@inheritDoc} */
-    @Override
-    public void setF2dispZHC(double F2dispZHC) {
-        this.F2dispZHC = F2dispZHC;
-    }
-
-    /** {@inheritDoc} */
-    @Override
-    public double getF2dispZHCdN() {
-        return F2dispZHCdN;
-    }
-
-    /** {@inheritDoc} */
-    @Override
-    public double getF2dispZHCdm() {
-        return F2dispZHCdm;
-    }
-
-    /** {@inheritDoc} */
-    @Override
-    public double molarVolume(double pressure, double temperature, double A, double B, int phase)
-            throws neqsim.util.exception.IsNaNException,
-            neqsim.util.exception.TooManyIterationsException {
-        double BonV = phase == 0 ? 2.0 / (2.0 + temperature / getPseudoCriticalTemperature())
-                : pressure * getB() / (numberOfMolesInPhase * temperature * R);
-        // double BonV = phase== 0 ? 0.99:1e-5;
-
-        if (BonV < 0) {
-            BonV = 1.0e-6;
-        }
-        if (BonV > 1.0) {
-            BonV = 1.0 - 1.0e-6;
-        }
-        // double BonVold = BonV;
-        double Btemp = 0, dh = 0, h = 0;
-        // double Dtemp = 0, hOld = 0, dhOld = 0, gvvv = 0, fvvv = 0, d2 = 0, dhh = 1;
-        double d1 = 0;
-        Btemp = getB();
-        // Dtemp = getA();
-        if (Btemp <= 0) {
-            logger.info("b negative in volume calc");
-        }
-        setMolarVolume(1.0 / BonV * Btemp / numberOfMolesInPhase);
-        int iterations = 0;
-        double oldMolarVolume = 0.0;
-        // System.out.println("volume " + getVolume());
-        do {
-            iterations++;
-            this.volInit();
-            oldMolarVolume = getMolarVolume();
-            h = pressure - calcPressure();
-            dh = -calcPressuredV();
-            d1 = -h / dh;
-            double newVolume = getMolarVolume() + 0.9 * d1 / numberOfMolesInPhase;
-            if (newVolume > 1e-100) {
-                setMolarVolume(newVolume);
-            } else {
-                setMolarVolume(oldMolarVolume / 10.0);
-            }
-
-            /*
-             * BonVold = BonV; //BonV = BonVold; h = BonVold -
-             * Btemp/numberOfMolesInPhase*dFdV()-pressure*Btemp/(numberOfMolesInPhase*R*
-             * temperature); dh = 1.0 +
-             * Btemp/Math.pow(BonVold,2.0)*(Btemp/numberOfMolesInPhase*dFdVdV()); //dhh =
-             * -2.0*Btemp/Math.pow(BonV,3.0)*(Btemp/numberOfMolesInPhase*dFdVdV())-Math.pow(
-             * Btemp,2.0)/Math.pow(BonV,4.0)*(Btemp/numberOfMolesInPhase*dFdVdVdV());
-             * 
-             * //made by Rahmat
-             * 
-             * BonV = BonVold - 0.5* (2* h * dh / ((2* Math.pow(dh,2) - h * dhh)));
-             * 
-             * double dBonV = BonV - BonVold; dhh = (dh - dhOld)/ dBonV; dhOld = dh;
-             * 
-             * hOld = h;
-             * 
-             * 
-             * //d1 = - h/dh; //d2 = - dh/dhh; //BonV += d1; //*(1.0+0.5*-1.0); /*
-             * if(Math.abs(d1/d2)<=1.0){ BonV += d1*(1.0+0.5*d1/d2); } else if(d1/d2<-1){ BonV +=
-             * d1*(1.0+0.5*-1.0); } else if(d1/d2>1){ BonV += d2; double hnew = h +d2*-h/d1;
-             * if(Math.abs(hnew)>Math.abs(h)){ System.out.println("volume correction needed....");
-             * BonV = phase== 1 ?
-             * 2.0/(2.0+temperature/getPseudoCriticalTemperature()):pressure*getB()/(
-             * numberOfMolesInPhase*temperature*R); } }
-             * 
-             * if(BonV>1){ BonV=1.0-1.0e-6; BonVold=10; } if (BonV < 0) { BonV = 1.0e-16; BonVold =
-             * 10; }
-             */
-            // setMolarVolume(1.0 / BonV * Btemp / numberOfMolesInPhase);
-            Z = pressure * getMolarVolume() / (R * temperature);
-            // System.out.println("BonV " + BonV);
-        } while (Math.abs((oldMolarVolume - getMolarVolume()) / oldMolarVolume) > 1.0e-10
-                && iterations < 100);
-        // while(Math.abs((BonV-BonVold)/BonV)>1.0e-10 && iterations<500);
-
-        // while(Math.abs((h-hOld)/h)>1.0e-10 && iterations<6000);
-        // System.out.println("error BonV " + Math.abs((BonV-BonVold)/BonV));
-        // System.out.println("iterations " + iterations);
-        /*
-         * if(BonV<0){ BonV = pressure*getB()/(numberOfMolesInPhase*temperature*R);
-         * setMolarVolume(1.0 / BonV * Btemp / numberOfMolesInPhase); Z =
-         * pressure*getMolarVolume()/(R*temperature);
-         * 
-         * } if(iterations>=6000) throw new util.exception.TooManyIterationsException();
-         * if(Double.isNaN(getMolarVolume())) throw new util.exception.IsNaNException();
-         * 
-         * // if(phaseType==0) System.out.println("density " + getDensity()); //"BonV: " + BonV +
-         * " "+"  itert: " + iterations +" " + "  phase " + phaseType+ "  " + h + " " +dh + " B " +
-         * Btemp + "  D " + Dtemp + " gv" + gV() + " fv " + fv() + " fvv" + fVV());
-         */
-        return getMolarVolume();
-    }
-=======
     dNSAFTdT = 1.0 * ThermodynamicConstantsInterface.pi / 6.0
         * ThermodynamicConstantsInterface.avagadroNumber * getNumberOfMolesInPhase() / volumeSAFT
         * getdDSAFTdT();
@@ -596,9 +216,10 @@
     daHSSAFTdN = ((4.0 - 6.0 * getNSAFT()) * Math.pow(1.0 - getNSAFT(), 2.0)
         - (4.0 * getNSAFT() - 3 * Math.pow(getNSAFT(), 2.0)) * 2.0 * (1.0 - getNSAFT()) * (-1.0))
         / Math.pow(1.0 - getNSAFT(), 4.0);
-    daHSSAFTdNdN = (-6.0 * Math.pow(1.0 - getNSAFT(), 2.0)
-        + 2.0 * (1.0 - getNSAFT()) * (4.0 - 6 * getNSAFT())) / Math.pow(1.0 - getNSAFT(), 4.0)
-        + ((8.0 - 12.0 * getNSAFT()) * Math.pow(1.0 - getNSAFT(), 3.0)
+    daHSSAFTdNdN =
+        (-6.0 * Math.pow(1.0 - getNSAFT(), 2.0) + 2.0 * (1.0 - getNSAFT()) * (4.0 - 6 * getNSAFT()))
+            / Math.pow(1.0 - getNSAFT(), 4.0)
+            + ((8.0 - 12.0 * getNSAFT()) * Math.pow(1.0 - getNSAFT(), 3.0)
                 + (8.0 - 6.0 * Math.pow(getNSAFT(), 2.0)) * 3.0 * Math.pow(1.0 - getNSAFT(), 2.0))
                 / Math.pow(1.0 - getNSAFT(), 6.0);
     daHSSAFTdNdNdN = -36 / Math.pow((1 - getNSAFT()), 3)
@@ -629,7 +250,6 @@
         * getNumberOfMolesInPhase() / Math.pow(getVolumeSAFT(), 3.0);
     F1dispVolTermdVdVdV = -6.0 * ThermodynamicConstantsInterface.avagadroNumber
         * getNumberOfMolesInPhase() / Math.pow(getVolumeSAFT(), 4.0);
->>>>>>> b9d5f22d
 
     // added by rahmat
     dF1dispI1dT = calcdF1dispI1dT();
@@ -751,11 +371,12 @@
             / Math.pow(temp1, 2.0));
 
     double temp4 = -Math.pow(F2dispZHC, 2.0);
-    double dZdndn = getmSAFT() * ((-4.0 * Math.pow(1.0 - getNSAFT(), 4.0)
-        - 4.0 * Math.pow(1.0 - getNSAFT(), 3.0) * (-1.0) * (8.0 - 4.0 * getNSAFT()))
-        / Math.pow(1.0 - getNSAFT(), 8.0)
-            + ((32.0 - 16.0 * getNSAFT()) * Math.pow(1.0 - getNSAFT(), 5.0) - 5.0
-                * Math.pow(1.0 - getNSAFT(), 4.0) * (-1.0)
+    double dZdndn = getmSAFT()
+        * ((-4.0 * Math.pow(1.0 - getNSAFT(), 4.0)
+            - 4.0 * Math.pow(1.0 - getNSAFT(), 3.0) * (-1.0) * (8.0 - 4.0 * getNSAFT()))
+            / Math.pow(1.0 - getNSAFT(), 8.0)
+            + ((32.0 - 16.0 * getNSAFT()) * Math.pow(1.0 - getNSAFT(), 5.0)
+                - 5.0 * Math.pow(1.0 - getNSAFT(), 4.0) * (-1.0)
                     * (32.0 * getNSAFT() - 8.0 * Math.pow(getNSAFT(), 2.0)))
                 / Math.pow(1.0 - getNSAFT(), 10.0))
         + (1.0 - getmSAFT())
@@ -782,10 +403,10 @@
    * @return a double
    */
   public double calcF2dispZHCdNdNdN() {
-    double temp = -6 * Math.pow((getmSAFT() * (8.0 - 4.0 * getNSAFT())
-        / Math.pow((1.0 - getNSAFT()), 4)
-        + 4 * getmSAFT() * (8.0 * getNSAFT()
-            - 2.0 * Math.pow(getNSAFT(), 2) / Math.pow((1.0 - getNSAFT()), 5) + (1.0 - getmSAFT())
+    double temp = -6 * Math.pow(
+        (getmSAFT() * (8.0 - 4.0 * getNSAFT()) / Math.pow((1.0 - getNSAFT()), 4) + 4 * getmSAFT()
+            * (8.0 * getNSAFT() - 2.0 * Math.pow(getNSAFT(), 2) / Math.pow((1.0 - getNSAFT()), 5)
+                + (1.0 - getmSAFT())
                     * (20 - 54 * getNSAFT() + 36 * Math.pow(getNSAFT(), 2)
                         - 8 * Math.pow(getNSAFT(), 3))
                     / (Math.pow((1.0 - getNSAFT()), 2) * Math.pow((2.0 - getNSAFT()), 2))
@@ -847,10 +468,12 @@
                     * (20 * getNSAFT() - 27 * Math.pow(getNSAFT(), 2) + 12 * Math.pow(getNSAFT(), 3)
                         - 2 * Math.pow(getNSAFT(), 4))
                     / (Math.pow((1.0 - getNSAFT()), 2) * Math.pow((2.0 - getNSAFT()), 4)))
-            / Math.pow(1.0
-                + getmSAFT() * (8.0 * getNSAFT() - 2.0 * Math.pow(getNSAFT(), 2))
-                    / Math.pow((1.0 - getNSAFT()), 4)
-                        + ((1.0 - getmSAFT()) * (20 * getNSAFT() - 27 * Math.pow(getNSAFT(), 2)
+            / Math
+                .pow(
+                    1.0 + getmSAFT() * (8.0 * getNSAFT() - 2.0 * Math.pow(getNSAFT(), 2))
+                        / Math.pow((1.0 - getNSAFT()), 4)
+                        + ((1.0 - getmSAFT())
+                            * (20 * getNSAFT() - 27 * Math.pow(getNSAFT(), 2)
                                 + 12 * Math.pow(getNSAFT(), 3) - 2 * Math.pow(getNSAFT(), 4))
                             / (Math.pow((1.0 - getNSAFT()), 2) * Math.pow((2.0 - getNSAFT()), 2))),
                     3)
@@ -892,10 +515,12 @@
                 * (20 * getNSAFT() - 27 * Math.pow(getNSAFT(), 2) + 12 * Math.pow(getNSAFT(), 3)
                     - 2 * Math.pow(getNSAFT(), 4))
                 / (Math.pow((1.0 - getNSAFT()), 2) * Math.pow((2.0 - getNSAFT()), 5)))
-            / Math.pow((1.0
-                + getmSAFT() * (8.0 * getNSAFT() - 2.0 * Math.pow(getNSAFT(), 2))
-                    / Math.pow((1.0 - getNSAFT()), 4)
-                        + (1.0 - getmSAFT()) * (20 * getNSAFT() - 27 * Math.pow(getNSAFT(), 2)
+            / Math
+                .pow(
+                    (1.0 + getmSAFT() * (8.0 * getNSAFT() - 2.0 * Math.pow(getNSAFT(), 2))
+                        / Math.pow((1.0 - getNSAFT()), 4)
+                        + (1.0 - getmSAFT())
+                            * (20 * getNSAFT() - 27 * Math.pow(getNSAFT(), 2)
                                 + 12 * Math.pow(getNSAFT(), 3) - 2 * Math.pow(getNSAFT(), 4))
                             / (Math.pow((1.0 - getNSAFT()), 2) * Math.pow((2.0 - getNSAFT()), 2))),
                     2);
@@ -946,11 +571,11 @@
 
     for (int i = 0; i < numberOfComponents; i++) {
       for (int j = 0; j < numberOfComponents; j++) {
-        temp1 += getComponent(i).getNumberOfMolesInPhase()
-            * getComponent(j).getNumberOfMolesInPhase() * getComponent(i).getmSAFTi()
-            * getComponent(j).getmSAFTi()
-            * Math.sqrt(getComponent(i).getEpsikSAFT() / temperature
-                * getComponent(j).getEpsikSAFT() / temperature)
+        temp1 +=
+            getComponent(i).getNumberOfMolesInPhase() * getComponent(j).getNumberOfMolesInPhase()
+                * getComponent(i).getmSAFTi() * getComponent(j).getmSAFTi()
+                * Math.sqrt(getComponent(i).getEpsikSAFT() / temperature
+                    * getComponent(j).getEpsikSAFT() / temperature)
                 * (1.0 - mixRule.getBinaryInteractionParameter(i, j)) * Math.pow(
                     0.5 * (getComponent(i).getSigmaSAFTi() + getComponent(j).getSigmaSAFTi()), 3.0);
       }
@@ -970,12 +595,12 @@
     double temp1 = 0.0;
     for (int i = 0; i < numberOfComponents; i++) {
       for (int j = 0; j < numberOfComponents; j++) {
-        temp1 += getComponent(i).getNumberOfMolesInPhase()
-            * getComponent(j).getNumberOfMolesInPhase() * getComponent(i).getmSAFTi()
-            * getComponent(j).getmSAFTi()
-            * Math.sqrt(getComponent(i).getEpsikSAFT() / temperature
-                * getComponent(j).getEpsikSAFT() / temperature)
-            * (1.0 - mixRule.getBinaryInteractionParameter(i, j))
+        temp1 +=
+            getComponent(i).getNumberOfMolesInPhase() * getComponent(j).getNumberOfMolesInPhase()
+                * getComponent(i).getmSAFTi() * getComponent(j).getmSAFTi()
+                * Math.sqrt(getComponent(i).getEpsikSAFT() / temperature
+                    * getComponent(j).getEpsikSAFT() / temperature)
+                * (1.0 - mixRule.getBinaryInteractionParameter(i, j))
                 * Math.pow(
                     0.5 * (getComponent(i).getSigmaSAFTi() + getComponent(j).getSigmaSAFTi()), 3.0)
                 * (-1 / temperature);
@@ -995,12 +620,12 @@
     double temp1 = 0.0;
     for (int i = 0; i < numberOfComponents; i++) {
       for (int j = 0; j < numberOfComponents; j++) {
-        temp1 += getComponent(i).getNumberOfMolesInPhase()
-            * getComponent(j).getNumberOfMolesInPhase() * getComponent(i).getmSAFTi()
-            * getComponent(j).getmSAFTi()
-            * (getComponent(i).getEpsikSAFT() / temperature * getComponent(j).getEpsikSAFT()
-                / temperature)
-            * Math.pow(1.0 - mixRule.getBinaryInteractionParameter(i, j), 2)
+        temp1 +=
+            getComponent(i).getNumberOfMolesInPhase() * getComponent(j).getNumberOfMolesInPhase()
+                * getComponent(i).getmSAFTi() * getComponent(j).getmSAFTi()
+                * (getComponent(i).getEpsikSAFT()
+                    / temperature * getComponent(j).getEpsikSAFT() / temperature)
+                * Math.pow(1.0 - mixRule.getBinaryInteractionParameter(i, j), 2)
                 * Math.pow(
                     0.5 * (getComponent(i).getSigmaSAFTi() + getComponent(j).getSigmaSAFTi()), 3.0)
                 * (-2 / temperature);
@@ -1318,9 +943,11 @@
   /** {@inheritDoc} */
   @Override
   public double dF_HC_SAFTdVdVdV() {
-    return getNumberOfMolesInPhase() * (getmSAFT() * daHSSAFTdNdNdN * getDnSAFTdV() * getDnSAFTdV()
-        * getDnSAFTdV() + getmSAFT() * daHSSAFTdNdN * 2.0 * dnSAFTdV * dnSAFTdVdV
-        + getmSAFT() * daHSSAFTdNdN * dnSAFTdV * dnSAFTdVdV + getmSAFT() * daHSSAFTdN * dnSAFTdVdVdV
+    return getNumberOfMolesInPhase()
+        * (getmSAFT() * daHSSAFTdNdNdN * getDnSAFTdV() * getDnSAFTdV() * getDnSAFTdV()
+            + getmSAFT() * daHSSAFTdNdN * 2.0 * dnSAFTdV * dnSAFTdVdV
+            + getmSAFT() * daHSSAFTdNdN * dnSAFTdV * dnSAFTdVdV
+            + getmSAFT() * daHSSAFTdN * dnSAFTdVdVdV
             - 2.0 * getMmin1SAFT() * Math.pow(getGhsSAFT(), -3.0) * Math.pow(getDgHSSAFTdN(), 3.0)
                 * getDnSAFTdV() * getDnSAFTdV() * getDnSAFTdV()
             + getMmin1SAFT() * Math.pow(getGhsSAFT(), -2.0) * 2.0 * getDgHSSAFTdN() * dgHSSAFTdNdN
