--- conflicted
+++ resolved
@@ -439,11 +439,7 @@
             // 2.0/(2.0+temperature/getPseudoCriticalTemperature()):pressure*getB()/(numberOfMolesInPhase*temperature*R);
             // }
             // }
-<<<<<<< HEAD
-
-=======
             //
->>>>>>> e5b15554
             // if(BonV>1){
             // BonV=1.0-1.0e-6;
             // BonVold=10;
