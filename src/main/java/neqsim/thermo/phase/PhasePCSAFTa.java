/*
 * PhaseSrkEos.java
 *
 * Created on 3. juni 2000, 14:38
 */
package neqsim.thermo.phase;

import org.apache.logging.log4j.LogManager;
import org.apache.logging.log4j.Logger;
import neqsim.thermo.component.ComponentCPAInterface;
import neqsim.thermo.component.ComponentPCSAFTa;
import neqsim.thermo.mixingRule.CPAMixing;
import neqsim.thermo.mixingRule.CPAMixingInterface;

/**
 *
 * @author Even Solbraa
 * @version
 */
public class PhasePCSAFTa extends PhasePCSAFT implements PhaseCPAInterface {
    private static final long serialVersionUID = 1000;

    public CPAMixing cpaSelect = new CPAMixing();
    public CPAMixingInterface cpamix;
    double hcpatot = 1.0, hcpatotdT = 0.0, hcpatotdTdT = 0.0;
    int cpaon = 1;

    int totalNumberOfAccociationSites = 0;
    double gcpav = 0.0, lngcpa = 0.0, gcpavv = 1.0, gcpavvv = 0.0, gcpa = 0.0;
    int[][][] selfAccociationScheme = null;
    int[][][][] crossAccociationScheme = null;
    static Logger logger = LogManager.getLogger(PhasePCSAFTa.class);

    /** Creates new PhaseSrkEos */
    public PhasePCSAFTa() {
        super();
    }

    @Override
<<<<<<< HEAD
    public Object clone() {
=======
    public PhasePCSAFTa clone() {
>>>>>>> bbc43052
        PhasePCSAFTa clonedPhase = null;
        try {
            clonedPhase = (PhasePCSAFTa) super.clone();
        } catch (Exception e) {
            logger.error("Cloning failed.", e);
        }
        // clonedPhase.cpaSelect = (CPAMixing) cpaSelect.clone();

        return clonedPhase;
    }

    @Override
    public void setMixingRule(int type) {
        super.setMixingRule(type);
        cpamix = cpaSelect.getMixingRule(3, this);
    }

    @Override
    public void volInit() {
        super.volInit();
        gcpa = getGhsSAFT();
        lngcpa = Math.log(getGhsSAFT());
        gcpav = 1.0 / getGhsSAFT() * getDgHSSAFTdN() * getDnSAFTdV();
        gcpavv = -1.0 / Math.pow(getGhsSAFT(), 2.0) * dgHSSAFTdN * dgHSSAFTdN * getDnSAFTdV()
                * getDnSAFTdV() + 1.0 / getGhsSAFT() * dgHSSAFTdNdN * getDnSAFTdV() * getDnSAFTdV()
                + 1.0 / getGhsSAFT() * getDgHSSAFTdN() * dnSAFTdVdV;
        gcpavvv = 0.0;
    }

    @Override
    public void init(double totalNumberOfMoles, int numberOfComponents, int type, int phase,
            double beta) { // type = 0
                           // start
                           // init type
                           // =1 gi nye
                           // betingelser
        if (type == 0) {
            selfAccociationScheme = new int[numberOfComponents][0][0];
            crossAccociationScheme = new int[numberOfComponents][numberOfComponents][0][0];
            for (int i = 0; i < numberOfComponents; i++) {
                selfAccociationScheme[i] = cpaSelect.setAssociationScheme(i, this);
                for (int j = 0; j < numberOfComponents; j++) {
                    crossAccociationScheme[i][j] = cpaSelect.setCrossAssociationScheme(i, j, this);
                }
            }
        }
        do {
            super.init(totalNumberOfMoles, numberOfComponents, type, phase, beta);
        } while (!solveX());
    }

    @Override
    public void addcomponent(String componentName, double moles, double molesInPhase,
            int compNumber) {
        super.addcomponent(componentName, moles, molesInPhase, compNumber);
        componentArray[compNumber] =
                new ComponentPCSAFTa(componentName, moles, molesInPhase, compNumber);
    }

    @Override
    public double getF() {
        return super.getF() + cpaon * FCPA();
    }

    @Override
    public double dFdT() {
        return super.dFdT() + cpaon * dFCPAdT();
    }

    @Override
    public double dFdTdV() {
        return super.dFdTdV();
    }

    @Override
    public double dFdV() {
        double dv2 = dFCPAdV();
        // System.out.println("dv " + dv + " dvcpa " + dv2);
        return super.dFdV() + cpaon * dv2;
    }

    @Override
    public double dFdVdV() {
        return super.dFdVdV() + cpaon * dFCPAdVdV();
    }

    @Override
    public double dFdVdVdV() {
        return super.dFdVdVdV() + cpaon * dFCPAdVdVdV();
    }

    @Override
    public double dFdTdT() {
        return super.dFdTdT() + cpaon * dFCPAdTdT();
    }

    public double FCPA() {
        double tot = 0.0;
        double ans = 0.0;
        for (int i = 0; i < numberOfComponents; i++) {
            tot = 0.0;
            for (int j = 0; j < getComponent(i).getNumberOfAssociationSites(); j++) {
                double xai = ((ComponentPCSAFTa) getComponent(i)).getXsite()[j];
                tot += (Math.log(xai) - 1.0 / 2.0 * xai + 1.0 / 2.0);
            }
            ans += getComponent(i).getNumberOfMolesInPhase() * tot;
        }
        return ans;
    }

    public double dFCPAdV() {
        return 1.0 / (2.0 * getTotalVolume()) * (1.0 - getTotalVolume() * gcpav * 1.0E-5) * hcpatot;
    }

    public double dFCPAdVdV() {
        return -1.0 / getTotalVolume() * dFCPAdV() + hcpatot / (2.0 * getTotalVolume())
                * (-gcpav * 1.0E-5 - getTotalVolume() * gcpavv * 1.0E-10);
    }

    public double dFCPAdVdVdV() {
        return -1.0 / getTotalVolume() * dFCPAdVdV()
                + 1.0 / Math.pow(getTotalVolume(), 2.0) * dFCPAdV()
                - hcpatot / (2.0 * Math.pow(getTotalVolume(), 2.0))
                        * (-gcpav * 1.0E-5 - getTotalVolume() * gcpavv * 1.0E-10)
                + hcpatot / (2.0 * getTotalVolume()) * (-gcpavv * 1.0E-10
                        - getTotalVolume() * gcpavvv * 1.0E-10 - gcpavv * 1.0E-10);
    }

    public double dFCPAdT() {
        return -1.0 / 2.0 * hcpatotdT;
    }

    public double dFCPAdTdT() {
        return -1.0 / 2.0 * hcpatotdTdT;
    }

    public double calc_hCPA() {
        double htot = 0.0;
        double tot = 0.0;
        for (int i = 0; i < numberOfComponents; i++) {
            htot = 0.0;
            for (int j = 0; j < getComponent(i).getNumberOfAssociationSites(); j++) {
                htot += (1.0 - ((ComponentPCSAFTa) getComponent(i)).getXsite()[j]);
            }
            tot += getComponent(i).getNumberOfMolesInPhase() * htot;
        }
        // System.out.println("tot " +tot );
        return tot;
    }

    public double calc_hCPAdT() {
        double htot = 0.0;
        double tot = 0.0;
        for (int i = 0; i < numberOfComponents; i++) {
            for (int k = 0; k < numberOfComponents; k++) {
                htot = 0.0;
                for (int j = 0; j < getComponent(i).getNumberOfAssociationSites(); j++) {
                    for (int l = 0; l < getComponent(k).getNumberOfAssociationSites(); l++) {
                        htot += ((ComponentPCSAFTa) getComponent(i)).getXsite()[j]
                                * ((ComponentPCSAFTa) getComponent(k)).getXsite()[l]
                                * cpamix.calcDeltadT(j, l, i, k, this, temperature, pressure,
                                        numberOfComponents);
                    }
                }

                tot += getComponent(i).getNumberOfMolesInPhase()
                        * getComponent(k).getNumberOfMolesInPhase() * htot;
            }
        }
        // System.out.println("tot " +tot );
        return tot / getTotalVolume();
    }

    public double calc_hCPAdTdT() {
        double htot = 0.0;
        double tot = 0.0;
        for (int i = 0; i < numberOfComponents; i++) {
            for (int k = 0; k < numberOfComponents; k++) {
                htot = 0.0;
                for (int j = 0; j < getComponent(i).getNumberOfAssociationSites(); j++) {
                    for (int l = 0; l < getComponent(k).getNumberOfAssociationSites(); l++) {
                        htot += ((ComponentPCSAFTa) getComponent(i)).getXsite()[j]
                                * ((ComponentPCSAFTa) getComponent(k)).getXsite()[l]
                                * cpamix.calcDeltadTdT(j, l, i, k, this, temperature, pressure,
                                        numberOfComponents);
                    }
                }

                tot += getComponent(i).getNumberOfMolesInPhase()
                        * getComponent(k).getNumberOfMolesInPhase() * htot;
            }
        }
        // System.out.println("tot " +tot );
        return tot / getTotalVolume();
    }

    public boolean solveX() {
        double err = .0;
        int iter = 0;

        do {
            iter++;
            err = 0.0;
            for (int i = 0; i < numberOfComponents; i++) {
                for (int j = 0; j < getComponent(i).getNumberOfAssociationSites(); j++) {
                    double old = ((ComponentPCSAFTa) getComponent(i)).getXsite()[j];
                    double neeval = cpamix.calcXi(selfAccociationScheme, crossAccociationScheme, j,
                            i, this, temperature, pressure, numberOfComponents);
                    ((ComponentCPAInterface) getComponent(i)).setXsite(j, neeval);
                    err += Math.abs((old - neeval) / neeval);
                }
            }
            // System.out.println("err " + err);
        } while (Math.abs(err) > 1e-10 && iter < 100);
        // System.out.println("iter " +iter);
        return Math.abs(err) < 1e-10;
    }

    /**
     * Getter for property hcpatot.
     * 
     * @return Value of property hcpatot.
     */
    @Override
    public double getHcpatot() {
        return hcpatot;
    }

    /**
     * Setter for property hcpatot.
     * 
     * @param hcpatot New value of property hcpatot.
     */
    public void setHcpatot(double hcpatot) {
        this.hcpatot = hcpatot;
    }

    @Override
    public double getGcpa() {
        return gcpa;
    }

    public double calc_lngni(int comp) {
        return 0;
    }

    @Override
    public double molarVolume(double pressure, double temperature, double A, double B, int phase)
            throws neqsim.util.exception.IsNaNException,
            neqsim.util.exception.TooManyIterationsException {
        double BonV = phase == 0 ? 2.0 / (2.0 + temperature / getPseudoCriticalTemperature())
                : pressure * getB() / (numberOfMolesInPhase * temperature * R);
        // double BonV = phase== 0 ? 0.99:1e-5;

        if (BonV < 0) {
            BonV = 1.0e-6;
        }
        if (BonV > 1.0) {
            BonV = 1.0 - 1.0e-6;
        }
        double BonVold = BonV;
        double Btemp = 0, Dtemp = 0, h = 0, dh = 0, gvvv = 0, fvvv = 0, dhh = 0;
        double d1 = 0, d2 = 0;
        Btemp = getB();
        Dtemp = getA();
        if (Btemp <= 0) {
            logger.info("b negative in volume calc");
        }
        setMolarVolume(1.0 / BonV * Btemp / numberOfMolesInPhase);
        int iterations = 0;
        // System.out.println("volume " + getVolume());
        do {
            iterations++;
            this.volInit();
            solveX();
            hcpatot = calc_hCPA();

            // System.out.println("saft volume " + getVolumeSAFT());
            BonVold = BonV;
            h = BonV - Btemp / numberOfMolesInPhase * dFdV()
                    - pressure * Btemp / (numberOfMolesInPhase * R * temperature);
            dh = 1.0 + Btemp / Math.pow(BonV, 2.0) * (Btemp / numberOfMolesInPhase * dFdVdV());
            dhh = -2.0 * Btemp / Math.pow(BonV, 3.0) * (Btemp / numberOfMolesInPhase * dFdVdV())
                    - Math.pow(Btemp, 2.0) / Math.pow(BonV, 4.0)
                            * (Btemp / numberOfMolesInPhase * dFdVdVdV());

            d1 = -h / dh;
            d2 = -dh / dhh;
            BonV += d1;// (1.0+0.5*-1.0);
            // if(Math.abs(d1/d2)<=1.0){
            // BonV += d1*(1.0+0.5*d1/d2);
            // } else if(d1/d2<-1){
            // BonV += d1*(1.0+0.5*-1.0);
            // } else if(d1/d2>1){
            // BonV += d2;
            // double hnew = h +d2*-h/d1;
            // if(Math.abs(hnew)>Math.abs(h)){
            // System.out.println("volume correction needed....");
            // BonV = phase== 1 ?
            // 2.0/(2.0+temperature/getPseudoCriticalTemperature()):pressure*getB()/(numberOfMolesInPhase*temperature*R);
            // }
            // }
            //
            // if(BonV>1){
            // BonV=1.0-1.0e-6;
            // BonVold=10;
            // }

            setMolarVolume(1.0 / BonV * Btemp / numberOfMolesInPhase);
            Z = pressure * getMolarVolume() / (R * temperature);
            // System.out.println("Z " + Z);
        } while (Math.abs((BonV - BonVold) / BonV) > 1.0e-10 && iterations < 1000);
        // System.out.println("error BonV " + Math.abs((BonV-BonVold)/BonV));
        // System.out.println("iterations " + iterations);
        if (BonV < 0) {
            BonV = pressure * getB() / (numberOfMolesInPhase * temperature * R);
            setMolarVolume(1.0 / BonV * Btemp / numberOfMolesInPhase);
            Z = pressure * getMolarVolume() / (R * temperature);
        }
        if (iterations >= 10000) {
            throw new neqsim.util.exception.TooManyIterationsException();
        }
        if (Double.isNaN(getMolarVolume())) {
            throw new neqsim.util.exception.IsNaNException(); // if(phaseType==0)
                                                              // System.out.println("density " +
                                                              // getDensity());//"BonV: " + BonV + "
                                                              // "+" itert: " +
                                                              // iterations +" " + " phase " +
                                                              // phaseType+ " " + h + "
                                                              // " +dh + " B " + Btemp + " D " +
                                                              // Dtemp + " gv" + gV()
                                                              // + " fv " + fv() + " fvv" + fVV());
        }
        return getMolarVolume();
    }

    @Override
    public double getGcpav() {
        return gcpav;
    }

    @Override
    public CPAMixingInterface getCpamix() {
        return cpamix;
    }

    @Override
    public int getCrossAssosiationScheme(int comp1, int comp2, int site1, int site2) {
        if (comp1 == comp2) {
            return selfAccociationScheme[comp1][site1][site2];
        }
        return crossAccociationScheme[comp1][comp2][site1][site2];
    }

    /**
     * @return the totalNumberOfAccociationSites
     */
    @Override
    public int getTotalNumberOfAccociationSites() {
        return totalNumberOfAccociationSites;
    }

    /**
     * @param totalNumberOfAccociationSites the totalNumberOfAccociationSites to set
     */
    @Override
    public void setTotalNumberOfAccociationSites(int totalNumberOfAccociationSites) {
        this.totalNumberOfAccociationSites = totalNumberOfAccociationSites;
    }
}<|MERGE_RESOLUTION|>--- conflicted
+++ resolved
@@ -37,11 +37,7 @@
     }
 
     @Override
-<<<<<<< HEAD
-    public Object clone() {
-=======
     public PhasePCSAFTa clone() {
->>>>>>> bbc43052
         PhasePCSAFTa clonedPhase = null;
         try {
             clonedPhase = (PhasePCSAFTa) super.clone();
