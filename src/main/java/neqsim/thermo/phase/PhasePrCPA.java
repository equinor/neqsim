/*
 * PhaseSrkEos.java
 *
 * Created on 3. juni 2000, 14:38
 */
package neqsim.thermo.phase;

import neqsim.thermo.component.ComponentCPAInterface;
import neqsim.thermo.component.ComponentSrkCPA;
import neqsim.thermo.mixingRule.CPAMixing;
import neqsim.thermo.mixingRule.CPAMixingInterface;

/**
 *
 * @author Even Solbraa
 * @version
 */
public class PhasePrCPA extends PhasePrEos implements PhaseCPAInterface {
    private static final long serialVersionUID = 1000;

    int totalNumberOfAccociationSites = 0;
    public CPAMixing cpaSelect = new CPAMixing();
    public CPAMixingInterface cpamix;
    double hcpatot = 1.0, hcpatotdT = 0.0, hcpatotdTdT = 0.0, gcpav = 1.0, lngcpa = 0.0,
            lngcpav = 1.0, gcpavv = 1.0, gcpavvv = 1.0, gcpa = 1.0;
    int cpaon = 1;
    int[][][] selfAccociationScheme = null;
    int[][][][] crossAccociationScheme = null;

    /** Creates new PhaseSrkEos */
    public PhasePrCPA() {
        super();
        cpamix = cpaSelect.getMixingRule(1);
    }

    @Override
<<<<<<< HEAD
    public Object clone() {
=======
    public PhasePrCPA clone() {
>>>>>>> 5c88a656
        PhasePrCPA clonedPhase = null;
        try {
            clonedPhase = (PhasePrCPA) super.clone();
        } catch (Exception e) {
            logger.error("Cloning failed.", e);
        }
        return clonedPhase;
    }

    @Override
    public void init(double totalNumberOfMoles, int numberOfComponents, int type, int phase,
            double beta) { // type = 0
                           // start
                           // init type
                           // =1 gi nye
                           // betingelser
        boolean Xsolved = true;
        int totiter = 0;
        do {
            super.init(totalNumberOfMoles, numberOfComponents, type, phase, beta);
            // if(getPhaseType()==1) cpaon=0;
            totiter++;
            if (cpaon == 1) {
                Xsolved = solveX();
                hcpatot = calc_hCPA();
                gcpa = calc_g();
                lngcpa = Math.log(gcpa);

                gcpav = calc_lngV();
                gcpavv = calc_lngVV();
                gcpavvv = calc_lngVVV();
            }
        } while (Xsolved != true && totiter < 5);

        if (type > 1) {
            hcpatotdT = calc_hCPAdT();
            hcpatotdTdT = calc_hCPAdTdT();
        }
        // System.out.println("tot iter " + totiter);
        if (type == 0) {
            selfAccociationScheme = new int[numberOfComponents][0][0];
            crossAccociationScheme = new int[numberOfComponents][numberOfComponents][0][0];
            for (int i = 0; i < numberOfComponents; i++) {
                selfAccociationScheme[i] = cpaSelect.setAssociationScheme(i, this);
                for (int j = 0; j < numberOfComponents; j++) {
                    crossAccociationScheme[i][j] = cpaSelect.setCrossAssociationScheme(i, j, this);
                }
            }
        }
    }

    @Override
    public void addcomponent(String componentName, double moles, double molesInPhase,
            int compNumber) {
        super.addcomponent(componentName, moles, molesInPhase, compNumber);
        componentArray[compNumber] =
                new ComponentSrkCPA(componentName, moles, molesInPhase, compNumber);
    }

    @Override
    public double getF() {
        return super.getF() + cpaon * FCPA();
    }

    @Override
    public double dFdT() {
        return super.dFdT() + cpaon * dFCPAdT();
    }

    @Override
    public double dFdTdV() {
        return super.dFdTdV();
    }

    @Override
    public double dFdV() {
        // double dv = super.dFdV();
        double dv2 = dFCPAdV();
        // System.out.println("dv " + dv + " dvcpa " + dv2);
        return super.dFdV() + cpaon * dv2;
    }

    @Override
    public double dFdVdV() {
        return super.dFdVdV() + cpaon * dFCPAdVdV();
    }

    @Override
    public double dFdVdVdV() {
        return super.dFdVdVdV() + cpaon * dFCPAdVdVdV();
    }

    @Override
    public double dFdTdT() {
        return super.dFdTdT() + cpaon * dFCPAdTdT();
    }

    public double FCPA() {
        double tot = 0.0;
        double ans = 0.0;
        for (int i = 0; i < numberOfComponents; i++) {
            tot = 0.0;
            for (int j = 0; j < getComponent(i).getNumberOfAssociationSites(); j++) {
                double xai = ((ComponentSrkCPA) getComponent(i)).getXsite()[j];
                tot += (Math.log(xai) - 1.0 / 2.0 * xai + 1.0 / 2.0);
            }
            ans += getComponent(i).getNumberOfMolesInPhase() * tot;
        }
        return ans;
    }

    public double dFCPAdV() {
        return 1.0 / (2.0 * getTotalVolume()) * (1.0 - getTotalVolume() * gcpav) * hcpatot;
    }

    public double dFCPAdVdV() {
        return -1.0 / getTotalVolume() * dFCPAdV()
                + hcpatot / (2.0 * getTotalVolume()) * (-gcpav - getTotalVolume() * gcpavv);
    }

    public double dFCPAdVdVdV() {
        return -1.0 / getTotalVolume() * dFCPAdVdV()
                + 1.0 / Math.pow(getTotalVolume(), 2.0) * dFCPAdV()
                - hcpatot / (2.0 * Math.pow(getTotalVolume(), 2.0))
                        * (-gcpav - getTotalVolume() * gcpavv)
                + hcpatot / (2.0 * getTotalVolume()) * (-2.0 * gcpavv - getTotalVolume() * gcpavvv);
    }

    public double dFCPAdT() {
        return -1.0 / 2.0 * hcpatotdT;
    }

    public double dFCPAdTdT() {
        return -1.0 / 2.0 * hcpatotdTdT;
    }

    public double calc_hCPA() {
        double htot = 0.0;
        double tot = 0.0;
        for (int i = 0; i < numberOfComponents; i++) {
            htot = 0.0;
            for (int j = 0; j < getComponent(i).getNumberOfAssociationSites(); j++) {
                htot += (1.0 - ((ComponentSrkCPA) getComponent(i)).getXsite()[j]);
            }
            tot += getComponent(i).getNumberOfMolesInPhase() * htot;
        }
        // System.out.println("tot " +tot );
        return tot;
    }

    public double calc_hCPAdT() {
        double htot = 0.0;
        double tot = 0.0;
        for (int i = 0; i < numberOfComponents; i++) {
            for (int k = 0; k < numberOfComponents; k++) {
                htot = 0.0;
                for (int j = 0; j < getComponent(i).getNumberOfAssociationSites(); j++) {
                    for (int l = 0; l < getComponent(k).getNumberOfAssociationSites(); l++) {
                        htot += ((ComponentSrkCPA) getComponent(i)).getXsite()[j]
                                * ((ComponentSrkCPA) getComponent(k)).getXsite()[l]
                                * cpamix.calcDeltadT(j, l, i, k, this, temperature, pressure,
                                        numberOfComponents);
                    }
                }

                tot += getComponent(i).getNumberOfMolesInPhase()
                        * getComponent(k).getNumberOfMolesInPhase() * htot;
            }
        }
        // System.out.println("tot " +tot );
        return tot / getTotalVolume();
    }

    public double calc_hCPAdTdT() {
        double htot = 0.0;
        double tot = 0.0;
        for (int i = 0; i < numberOfComponents; i++) {
            for (int k = 0; k < numberOfComponents; k++) {
                htot = 0.0;
                for (int j = 0; j < getComponent(i).getNumberOfAssociationSites(); j++) {
                    for (int l = 0; l < getComponent(k).getNumberOfAssociationSites(); l++) {
                        htot += ((ComponentSrkCPA) getComponent(i)).getXsite()[j]
                                * ((ComponentSrkCPA) getComponent(k)).getXsite()[l]
                                * cpamix.calcDeltadTdT(j, l, i, k, this, temperature, pressure,
                                        numberOfComponents);
                    }
                }

                tot += getComponent(i).getNumberOfMolesInPhase()
                        * getComponent(k).getNumberOfMolesInPhase() * htot;
            }
        }
        // System.out.println("tot " +tot );
        return tot / getTotalVolume();
    }

    public double calc_g() {
        double g = (2.0 - getb() / 4.0 / getMolarVolume())
                / (2.0 * Math.pow(1.0 - getb() / 4.0 / getMolarVolume(), 3.0));
        return g;
    }

    public double calc_lngni(int comp) {
        return 0;
    }

    public double calc_lngV() {
        double gv = 0.0, gv2 = 0.0;
        gv = -2.0 * getB() * (10.0 * getTotalVolume() - getB()) / getTotalVolume()
                / ((8.0 * getTotalVolume() - getB()) * (4.0 * getTotalVolume() - getB()));

        // gv2 = 1.0/(2.0-getB()/(4.0*getTotalVolume()))*getB()/(4.0*Math.pow(getTotalVolume()
        // ,2.0))
        // - 3.0/(1.0-getB()/(4.0*getTotalVolume()))*getB()/(4.0*Math.pow(getTotalVolume() ,2.0));

        // System.out.println("err gv " + (100.0-gv/gv2*100));
        // -2.0*getB()*(10.0*getTotalVolume()-getB())/getTotalVolume()/((8.0*getTotalVolume()-getB())*(4.0*getTotalVolume()-getB()));
        // System.out.println("gv " + gv);

        return gv;
    }

    public double calc_lngVV() {
        double gvv = 0.0;
        gvv = 2.0
                * (640.0 * Math.pow(getTotalVolume(), 3.0)
                        - 216.0 * getB() * getTotalVolume() * getTotalVolume()
                        + 24.0 * Math.pow(getB(), 2.0) * getTotalVolume() - Math.pow(getB(), 3.0))
                * getB() / (getTotalVolume() * getTotalVolume())
                / Math.pow(8.0 * getTotalVolume() - getB(), 2.0)
                / Math.pow(4.0 * getTotalVolume() - getB(), 2.0);
        return gvv;
    }

    public double calc_lngVVV() {
        double gvvv = 0.0;
        gvvv = 4.0
                * (Math.pow(getB(), 5.0) + 17664.0 * Math.pow(getTotalVolume(), 4.0) * getB()
                        - 4192.0 * Math.pow(getTotalVolume(), 3.0) * Math.pow(getB(), 2.0)
                        + 528.0 * Math.pow(getB(), 3.0) * getTotalVolume() * getTotalVolume()
                        - 36.0 * getTotalVolume() * Math.pow(getB(), 4.0)
                        - 30720.0 * Math.pow(getTotalVolume(), 5.0))
                * getB() / (Math.pow(getTotalVolume(), 3.0))
                / Math.pow(-8.0 * getTotalVolume() + getB(), 3.0)
                / Math.pow(-4.0 * getTotalVolume() + getB(), 3.0);
        return gvvv;
    }

    public boolean solveX() {
        double err = .0;
        int iter = 0;
        try {
            molarVolume(pressure, temperature, getA(), getB(), phaseType);
        } catch (Exception e) {
            logger.error("error", e);
        }
        do {
            iter++;
            err = 0.0;
            for (int i = 0; i < numberOfComponents; i++) {
                for (int j = 0; j < getComponent(i).getNumberOfAssociationSites(); j++) {
                    double old = ((ComponentSrkCPA) getComponent(i)).getXsite()[j];
                    double neeval = cpamix.calcXi(selfAccociationScheme, crossAccociationScheme, j,
                            i, this, temperature, pressure, numberOfComponents);

                    ((ComponentCPAInterface) getComponent(i)).setXsite(j, neeval);
                    err += Math.abs((old - neeval) / neeval);
                }
            }
            // System.out.println("err " + err);
        } while (Math.abs(err) > 1e-10 && iter < 100);
        // System.out.println("iter " +iter);
        return iter < 3;
    }

    /**
     * Getter for property hcpatot.
     * 
     * @return Value of property hcpatot.
     */
    @Override
    public double getHcpatot() {
        return hcpatot;
    }

    /**
     * Setter for property hcpatot.
     * 
     * @param hcpatot New value of property hcpatot.
     */
    public void setHcpatot(double hcpatot) {
        this.hcpatot = hcpatot;
    }

    @Override
    public double getGcpa() {
        return gcpa;
    }

    @Override
    public double getGcpav() {
        return gcpav;
    }

    @Override
    public CPAMixingInterface getCpamix() {
        return cpamix;
    }

    @Override
    public int getCrossAssosiationScheme(int comp1, int comp2, int site1, int site2) {
        if (comp1 == comp2) {
            return selfAccociationScheme[comp1][site1][site2];
        }
        return crossAccociationScheme[comp1][comp2][site1][site2];
    }

    /**
     * @return the totalNumberOfAccociationSites
     */
    @Override
    public int getTotalNumberOfAccociationSites() {
        return totalNumberOfAccociationSites;
    }

    /**
     * @param totalNumberOfAccociationSites the totalNumberOfAccociationSites to set
     */
    @Override
    public void setTotalNumberOfAccociationSites(int totalNumberOfAccociationSites) {
        this.totalNumberOfAccociationSites = totalNumberOfAccociationSites;
    }
}<|MERGE_RESOLUTION|>--- conflicted
+++ resolved
@@ -34,11 +34,7 @@
     }
 
     @Override
-<<<<<<< HEAD
-    public Object clone() {
-=======
     public PhasePrCPA clone() {
->>>>>>> 5c88a656
         PhasePrCPA clonedPhase = null;
         try {
             clonedPhase = (PhasePrCPA) super.clone();
