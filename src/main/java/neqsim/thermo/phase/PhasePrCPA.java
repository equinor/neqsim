--- conflicted
+++ resolved
@@ -351,11 +351,7 @@
         // gv2 = 1.0/(2.0-getB()/(4.0*getTotalVolume()))*getB()/(4.0*Math.pow(getTotalVolume()
         // ,2.0))
         // - 3.0/(1.0-getB()/(4.0*getTotalVolume()))*getB()/(4.0*Math.pow(getTotalVolume() ,2.0));
-<<<<<<< HEAD
-
-=======
         //
->>>>>>> e5b15554
         // System.out.println("err gv " + (100.0-gv/gv2*100));
         // -2.0*getB()*(10.0*getTotalVolume()-getB())/getTotalVolume()/((8.0*getTotalVolume()-getB())*(4.0*getTotalVolume()-getB()));
         // System.out.println("gv " + gv);
