package neqsim.thermo.phase;

import neqsim.thermo.component.ComponentCPAInterface;
import neqsim.thermo.component.ComponentSrkCPA;
import neqsim.thermo.mixingRule.CPAMixing;
import neqsim.thermo.mixingRule.CPAMixingInterface;

/**
 * <p>
 * PhasePrCPA class.
 * </p>
 *
 * @author Even Solbraa
 * @version $Id: $Id
 */
public class PhasePrCPA extends PhasePrEos implements PhaseCPAInterface {
    private static final long serialVersionUID = 1000;

    int totalNumberOfAccociationSites = 0;
    public CPAMixing cpaSelect = new CPAMixing();
    public CPAMixingInterface cpamix;
    double hcpatot = 1.0, hcpatotdT = 0.0, hcpatotdTdT = 0.0, gcpav = 1.0, lngcpa = 0.0,
            lngcpav = 1.0, gcpavv = 1.0, gcpavvv = 1.0, gcpa = 1.0;
    int cpaon = 1;
    int[][][] selfAccociationScheme = null;
    int[][][][] crossAccociationScheme = null;

<<<<<<< HEAD
=======
    /**
     * <p>
     * Constructor for PhasePrCPA.
     * </p>
     */
>>>>>>> e5b15554
    public PhasePrCPA() {
        super();
        cpamix = cpaSelect.getMixingRule(1);
    }

    /** {@inheritDoc} */
    @Override
    public PhasePrCPA clone() {
        PhasePrCPA clonedPhase = null;
        try {
            clonedPhase = (PhasePrCPA) super.clone();
        } catch (Exception e) {
            logger.error("Cloning failed.", e);
        }
        return clonedPhase;
    }

    /** {@inheritDoc} */
    @Override
    public void init(double totalNumberOfMoles, int numberOfComponents, int type, int phase,
<<<<<<< HEAD
            double beta) {
=======
            double beta) { // type = 0
                           // start
                           // init type
                           // =1 gi nye
                           // betingelser
>>>>>>> e5b15554
        boolean Xsolved = true;
        int totiter = 0;
        do {
            super.init(totalNumberOfMoles, numberOfComponents, type, phase, beta);
            // if(getPhaseType()==1) cpaon=0;
            totiter++;
            if (cpaon == 1) {
                Xsolved = solveX();
                hcpatot = calc_hCPA();
                gcpa = calc_g();
                lngcpa = Math.log(gcpa);

                gcpav = calc_lngV();
                gcpavv = calc_lngVV();
                gcpavvv = calc_lngVVV();
            }
        } while (Xsolved != true && totiter < 5);

        if (type > 1) {
            hcpatotdT = calc_hCPAdT();
            hcpatotdTdT = calc_hCPAdTdT();
        }
        // System.out.println("tot iter " + totiter);
        if (type == 0) {
            selfAccociationScheme = new int[numberOfComponents][0][0];
            crossAccociationScheme = new int[numberOfComponents][numberOfComponents][0][0];
            for (int i = 0; i < numberOfComponents; i++) {
                selfAccociationScheme[i] = cpaSelect.setAssociationScheme(i, this);
                for (int j = 0; j < numberOfComponents; j++) {
                    crossAccociationScheme[i][j] = cpaSelect.setCrossAssociationScheme(i, j, this);
                }
            }
        }
    }

    /** {@inheritDoc} */
    @Override
    public void addcomponent(String componentName, double moles, double molesInPhase,
            int compNumber) {
        super.addcomponent(componentName, moles, molesInPhase, compNumber);
        componentArray[compNumber] =
                new ComponentSrkCPA(componentName, moles, molesInPhase, compNumber);
    }

    /** {@inheritDoc} */
    @Override
    public double getF() {
        return super.getF() + cpaon * FCPA();
    }

    /** {@inheritDoc} */
    @Override
    public double dFdT() {
        return super.dFdT() + cpaon * dFCPAdT();
    }

    /** {@inheritDoc} */
    @Override
    public double dFdTdV() {
        return super.dFdTdV();
    }

    /** {@inheritDoc} */
    @Override
    public double dFdV() {
        // double dv = super.dFdV();
        double dv2 = dFCPAdV();
        // System.out.println("dv " + dv + " dvcpa " + dv2);
        return super.dFdV() + cpaon * dv2;
    }

    /** {@inheritDoc} */
    @Override
    public double dFdVdV() {
        return super.dFdVdV() + cpaon * dFCPAdVdV();
    }

    /** {@inheritDoc} */
    @Override
    public double dFdVdVdV() {
        return super.dFdVdVdV() + cpaon * dFCPAdVdVdV();
    }

    /** {@inheritDoc} */
    @Override
    public double dFdTdT() {
        return super.dFdTdT() + cpaon * dFCPAdTdT();
    }

    /**
     * <p>
     * FCPA.
     * </p>
     *
     * @return a double
     */
    public double FCPA() {
        double tot = 0.0;
        double ans = 0.0;
        for (int i = 0; i < numberOfComponents; i++) {
            tot = 0.0;
            for (int j = 0; j < getComponent(i).getNumberOfAssociationSites(); j++) {
                double xai = ((ComponentSrkCPA) getComponent(i)).getXsite()[j];
                tot += (Math.log(xai) - 1.0 / 2.0 * xai + 1.0 / 2.0);
            }
            ans += getComponent(i).getNumberOfMolesInPhase() * tot;
        }
        return ans;
    }

    /**
     * <p>
     * dFCPAdV.
     * </p>
     *
     * @return a double
     */
    public double dFCPAdV() {
        return 1.0 / (2.0 * getTotalVolume()) * (1.0 - getTotalVolume() * gcpav) * hcpatot;
    }

    /**
     * <p>
     * dFCPAdVdV.
     * </p>
     *
     * @return a double
     */
    public double dFCPAdVdV() {
        return -1.0 / getTotalVolume() * dFCPAdV()
                + hcpatot / (2.0 * getTotalVolume()) * (-gcpav - getTotalVolume() * gcpavv);
    }

    /**
     * <p>
     * dFCPAdVdVdV.
     * </p>
     *
     * @return a double
     */
    public double dFCPAdVdVdV() {
        return -1.0 / getTotalVolume() * dFCPAdVdV()
                + 1.0 / Math.pow(getTotalVolume(), 2.0) * dFCPAdV()
                - hcpatot / (2.0 * Math.pow(getTotalVolume(), 2.0))
                        * (-gcpav - getTotalVolume() * gcpavv)
                + hcpatot / (2.0 * getTotalVolume()) * (-2.0 * gcpavv - getTotalVolume() * gcpavvv);
    }

    /**
     * <p>
     * dFCPAdT.
     * </p>
     *
     * @return a double
     */
    public double dFCPAdT() {
        return -1.0 / 2.0 * hcpatotdT;
    }

    /**
     * <p>
     * dFCPAdTdT.
     * </p>
     *
     * @return a double
     */
    public double dFCPAdTdT() {
        return -1.0 / 2.0 * hcpatotdTdT;
    }

    /**
     * <p>
     * calc_hCPA.
     * </p>
     *
     * @return a double
     */
    public double calc_hCPA() {
        double htot = 0.0;
        double tot = 0.0;
        for (int i = 0; i < numberOfComponents; i++) {
            htot = 0.0;
            for (int j = 0; j < getComponent(i).getNumberOfAssociationSites(); j++) {
                htot += (1.0 - ((ComponentSrkCPA) getComponent(i)).getXsite()[j]);
            }
            tot += getComponent(i).getNumberOfMolesInPhase() * htot;
        }
        // System.out.println("tot " +tot );
        return tot;
    }

    /**
     * <p>
     * calc_hCPAdT.
     * </p>
     *
     * @return a double
     */
    public double calc_hCPAdT() {
        double htot = 0.0;
        double tot = 0.0;
        for (int i = 0; i < numberOfComponents; i++) {
            for (int k = 0; k < numberOfComponents; k++) {
                htot = 0.0;
                for (int j = 0; j < getComponent(i).getNumberOfAssociationSites(); j++) {
                    for (int l = 0; l < getComponent(k).getNumberOfAssociationSites(); l++) {
                        htot += ((ComponentSrkCPA) getComponent(i)).getXsite()[j]
                                * ((ComponentSrkCPA) getComponent(k)).getXsite()[l]
                                * cpamix.calcDeltadT(j, l, i, k, this, temperature, pressure,
                                        numberOfComponents);
                    }
                }

                tot += getComponent(i).getNumberOfMolesInPhase()
                        * getComponent(k).getNumberOfMolesInPhase() * htot;
            }
        }
        // System.out.println("tot " +tot );
        return tot / getTotalVolume();
    }

    /**
     * <p>
     * calc_hCPAdTdT.
     * </p>
     *
     * @return a double
     */
    public double calc_hCPAdTdT() {
        double htot = 0.0;
        double tot = 0.0;
        for (int i = 0; i < numberOfComponents; i++) {
            for (int k = 0; k < numberOfComponents; k++) {
                htot = 0.0;
                for (int j = 0; j < getComponent(i).getNumberOfAssociationSites(); j++) {
                    for (int l = 0; l < getComponent(k).getNumberOfAssociationSites(); l++) {
                        htot += ((ComponentSrkCPA) getComponent(i)).getXsite()[j]
                                * ((ComponentSrkCPA) getComponent(k)).getXsite()[l]
                                * cpamix.calcDeltadTdT(j, l, i, k, this, temperature, pressure,
                                        numberOfComponents);
                    }
                }

                tot += getComponent(i).getNumberOfMolesInPhase()
                        * getComponent(k).getNumberOfMolesInPhase() * htot;
            }
        }
        // System.out.println("tot " +tot );
        return tot / getTotalVolume();
    }

    /**
     * <p>
     * calc_g.
     * </p>
     *
     * @return a double
     */
    public double calc_g() {
        double g = (2.0 - getb() / 4.0 / getMolarVolume())
                / (2.0 * Math.pow(1.0 - getb() / 4.0 / getMolarVolume(), 3.0));
        return g;
    }

    /**
     * <p>
     * calc_lngni.
     * </p>
     *
     * @param comp a int
     * @return a double
     */
    public double calc_lngni(int comp) {
        return 0;
    }

    /**
     * <p>
     * calc_lngV.
     * </p>
     *
     * @return a double
     */
    public double calc_lngV() {
        double gv = 0.0, gv2 = 0.0;
        gv = -2.0 * getB() * (10.0 * getTotalVolume() - getB()) / getTotalVolume()
                / ((8.0 * getTotalVolume() - getB()) * (4.0 * getTotalVolume() - getB()));

        // gv2 = 1.0/(2.0-getB()/(4.0*getTotalVolume()))*getB()/(4.0*Math.pow(getTotalVolume()
        // ,2.0))
        // - 3.0/(1.0-getB()/(4.0*getTotalVolume()))*getB()/(4.0*Math.pow(getTotalVolume() ,2.0));
        //
        // System.out.println("err gv " + (100.0-gv/gv2*100));
        // -2.0*getB()*(10.0*getTotalVolume()-getB())/getTotalVolume()/((8.0*getTotalVolume()-getB())*(4.0*getTotalVolume()-getB()));
        // System.out.println("gv " + gv);

        return gv;
    }

    /**
     * <p>
     * calc_lngVV.
     * </p>
     *
     * @return a double
     */
    public double calc_lngVV() {
        double gvv = 0.0;
        gvv = 2.0
                * (640.0 * Math.pow(getTotalVolume(), 3.0)
                        - 216.0 * getB() * getTotalVolume() * getTotalVolume()
                        + 24.0 * Math.pow(getB(), 2.0) * getTotalVolume() - Math.pow(getB(), 3.0))
                * getB() / (getTotalVolume() * getTotalVolume())
                / Math.pow(8.0 * getTotalVolume() - getB(), 2.0)
                / Math.pow(4.0 * getTotalVolume() - getB(), 2.0);
        return gvv;
    }

    /**
     * <p>
     * calc_lngVVV.
     * </p>
     *
     * @return a double
     */
    public double calc_lngVVV() {
        double gvvv = 0.0;
        gvvv = 4.0
                * (Math.pow(getB(), 5.0) + 17664.0 * Math.pow(getTotalVolume(), 4.0) * getB()
                        - 4192.0 * Math.pow(getTotalVolume(), 3.0) * Math.pow(getB(), 2.0)
                        + 528.0 * Math.pow(getB(), 3.0) * getTotalVolume() * getTotalVolume()
                        - 36.0 * getTotalVolume() * Math.pow(getB(), 4.0)
                        - 30720.0 * Math.pow(getTotalVolume(), 5.0))
                * getB() / (Math.pow(getTotalVolume(), 3.0))
                / Math.pow(-8.0 * getTotalVolume() + getB(), 3.0)
                / Math.pow(-4.0 * getTotalVolume() + getB(), 3.0);
        return gvvv;
    }

    /**
     * <p>
     * solveX.
     * </p>
     *
     * @return a boolean
     */
    public boolean solveX() {
        double err = .0;
        int iter = 0;
        try {
            molarVolume(pressure, temperature, getA(), getB(), phaseType);
        } catch (Exception e) {
            logger.error("error", e);
        }
        do {
            iter++;
            err = 0.0;
            for (int i = 0; i < numberOfComponents; i++) {
                for (int j = 0; j < getComponent(i).getNumberOfAssociationSites(); j++) {
                    double old = ((ComponentSrkCPA) getComponent(i)).getXsite()[j];
                    double neeval = cpamix.calcXi(selfAccociationScheme, crossAccociationScheme, j,
                            i, this, temperature, pressure, numberOfComponents);

                    ((ComponentCPAInterface) getComponent(i)).setXsite(j, neeval);
                    err += Math.abs((old - neeval) / neeval);
                }
            }
            // System.out.println("err " + err);
        } while (Math.abs(err) > 1e-10 && iter < 100);
        // System.out.println("iter " +iter);
        return iter < 3;
    }

    /**
     * {@inheritDoc}
     *
     * Getter for property hcpatot.
     */
    @Override
    public double getHcpatot() {
        return hcpatot;
    }

    /**
     * Setter for property hcpatot.
     *
     * @param hcpatot New value of property hcpatot.
     */
    public void setHcpatot(double hcpatot) {
        this.hcpatot = hcpatot;
    }

    /** {@inheritDoc} */
    @Override
    public double getGcpa() {
        return gcpa;
    }

    /** {@inheritDoc} */
    @Override
    public double getGcpav() {
        return gcpav;
    }

    /** {@inheritDoc} */
    @Override
    public CPAMixingInterface getCpamix() {
        return cpamix;
    }

    /** {@inheritDoc} */
    @Override
    public int getCrossAssosiationScheme(int comp1, int comp2, int site1, int site2) {
        if (comp1 == comp2) {
            return selfAccociationScheme[comp1][site1][site2];
        }
        return crossAccociationScheme[comp1][comp2][site1][site2];
    }

    /** {@inheritDoc} */
    @Override
    public int getTotalNumberOfAccociationSites() {
        return totalNumberOfAccociationSites;
    }

    /** {@inheritDoc} */
    @Override
    public void setTotalNumberOfAccociationSites(int totalNumberOfAccociationSites) {
        this.totalNumberOfAccociationSites = totalNumberOfAccociationSites;
    }
}<|MERGE_RESOLUTION|>--- conflicted
+++ resolved
@@ -25,14 +25,11 @@
     int[][][] selfAccociationScheme = null;
     int[][][][] crossAccociationScheme = null;
 
-<<<<<<< HEAD
-=======
     /**
      * <p>
      * Constructor for PhasePrCPA.
      * </p>
      */
->>>>>>> e5b15554
     public PhasePrCPA() {
         super();
         cpamix = cpaSelect.getMixingRule(1);
@@ -53,15 +50,11 @@
     /** {@inheritDoc} */
     @Override
     public void init(double totalNumberOfMoles, int numberOfComponents, int type, int phase,
-<<<<<<< HEAD
-            double beta) {
-=======
             double beta) { // type = 0
                            // start
                            // init type
                            // =1 gi nye
                            // betingelser
->>>>>>> e5b15554
         boolean Xsolved = true;
         int totiter = 0;
         do {
