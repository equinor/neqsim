/*
 * PhaseSrkEos.java
 *
 * Created on 3. juni 2000, 14:38
 */

package neqsim.thermo.phase;

import neqsim.thermo.component.ComponentPR;

/**
 *
 * @author Even Solbraa
 * @version
 */
public class PhasePrEos extends PhaseEos {
    private static final long serialVersionUID = 1000;

    /** Creates new PhaseSrkEos */
    public PhasePrEos() {
        super();
        thermoPropertyModelName = "PR-EoS";
        uEOS = 2;
        wEOS = -1;
        delta1 = 1.0 + Math.sqrt(2.0);
        delta2 = 1.0 - Math.sqrt(2.0);
    }

    @Override
<<<<<<< HEAD
    public Object clone() {
=======
    public PhasePrEos clone() {
>>>>>>> bbc43052
        PhasePrEos clonedPhase = null;
        try {
            clonedPhase = (PhasePrEos) super.clone();
        } catch (Exception e) {
            logger.error("Cloning failed.", e);
        }

        return clonedPhase;
    }

    @Override
    public void addcomponent(String componentName, double moles, double molesInPhase,
            int compNumber) {
        super.addcomponent(molesInPhase);
        componentArray[compNumber] =
                new ComponentPR(componentName, moles, molesInPhase, compNumber);
    }
}<|MERGE_RESOLUTION|>--- conflicted
+++ resolved
@@ -27,11 +27,7 @@
     }
 
     @Override
-<<<<<<< HEAD
-    public Object clone() {
-=======
     public PhasePrEos clone() {
->>>>>>> bbc43052
         PhasePrEos clonedPhase = null;
         try {
             clonedPhase = (PhasePrEos) super.clone();
