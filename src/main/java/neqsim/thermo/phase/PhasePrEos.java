--- conflicted
+++ resolved
@@ -13,14 +13,11 @@
 public class PhasePrEos extends PhaseEos {
     private static final long serialVersionUID = 1000;
 
-<<<<<<< HEAD
-=======
     /**
      * <p>
      * Constructor for PhasePrEos.
      * </p>
      */
->>>>>>> e5b15554
     public PhasePrEos() {
         super();
         thermoPropertyModelName = "PR-EoS";
