--- conflicted
+++ resolved
@@ -27,11 +27,7 @@
     }
 
     @Override
-<<<<<<< HEAD
-    public Object clone() {
-=======
     public PhasePrEos clone() {
->>>>>>> 5c88a656
         PhasePrEos clonedPhase = null;
         try {
             clonedPhase = (PhasePrEos) super.clone();
