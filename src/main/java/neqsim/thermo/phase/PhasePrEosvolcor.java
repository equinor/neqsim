/*
 * PhaseSrkEos.java
 *
 * Created on 3. juni 2000, 14:38
 */

package neqsim.thermo.phase;

import neqsim.thermo.component.ComponentEosInterface;
import neqsim.thermo.component.ComponentPRvolcor;

/**
 * <p>PhasePrEosvolcor class.</p>
 *
 * @author Even Solbraa
 * @version $Id: $Id
 */
public class PhasePrEosvolcor extends PhasePrEos {

  private static final long serialVersionUID = 1000;
  double loc_C = 0;
  private double CT;
  public double C;
  public double Ctot = 0;

  /**
   * Creates new PhaseSrkEos.
   */
  public PhasePrEosvolcor() {
    super();
    thermoPropertyModelName = "PR-EoS-volcorr";
  }

  /** {@inheritDoc} */
  @Override
<<<<<<< HEAD
  public void init(double totalNumberOfMoles, int numberOfComponents, int type, PhaseType pt,
=======
  public void init(double totalNumberOfMoles, int numberOfComponents, int type, PhaseType phase,
>>>>>>> 7319f70a
      double beta) {
    super.init(totalNumberOfMoles, numberOfComponents, type, pt, beta);
    loc_C = calcC(this, temperature, pressure, numberOfComponents);
    CT = calcCT(this, temperature, pressure, numberOfComponents);

  }

  /**
   * <p>getCT.</p>
   *
   * @return a double
   */
  public double getCT() {
    return CT;
  }

  /**
   * <p>getCTT.</p>
   *
   * @return a double
   */
  public double getCTT() {
    return 0;
  }

  /** {@inheritDoc} */
  @Override
  public double calcg() {
    return Math.log(1.0 - (getb() - getc()) / molarVolume);
  }

  /** {@inheritDoc} */
  @Override
  public double calcf() {
    return (1.0 / (R * getB() * (delta1 - delta2))
        * Math.log((1.0 + (delta1 * getb() + getc()) / molarVolume)
            / (1.0 + (delta2 * getb() + getc()) / (molarVolume))));
  }

  /** {@inheritDoc} */
  @Override
  public double dFdV() {
    // return super.dFdV();
    return -numberOfMolesInPhase * gV() - getA() / temperature * fv();

  }

  // note that in future the next thre lines should be modified to handle various mixing rules for
  // the translation

  /**
   * <p>getcij.</p>
   *
   * @param compArray a {@link neqsim.thermo.component.ComponentEosInterface} object
   * @param compArray2 a {@link neqsim.thermo.component.ComponentEosInterface} object
   * @return a double
   */
  public double getcij(ComponentEosInterface compArray, ComponentEosInterface compArray2) {
    return ((((ComponentPRvolcor) compArray).getc()) + (((ComponentPRvolcor) compArray2).getc()))
        * 0.5;
  }

  /**
   * <p>getcijT.</p>
   *
   * @param compArray a {@link neqsim.thermo.component.ComponentEosInterface} object
   * @param compArray2 a {@link neqsim.thermo.component.ComponentEosInterface} object
   * @return a double
   */
  public double getcijT(ComponentEosInterface compArray, ComponentEosInterface compArray2) {
    return (((ComponentPRvolcor) compArray).getcT() + ((ComponentPRvolcor) compArray2).getcT())
        * 0.5;
  }

  /**
   * <p>getcijTT.</p>
   *
   * @param compi a {@link neqsim.thermo.component.ComponentPRvolcor} object
   * @param compj a {@link neqsim.thermo.component.ComponentPRvolcor} object
   * @return a double
   */
  public double getcijTT(ComponentPRvolcor compi, ComponentPRvolcor compj) {
    // return (compi.getcTT() + compj.getcTT()) * 0.5;
    return 0;
  }

  // @Override
  /**
   * <p>calcCi.</p>
   *
   * @param compNumb a int
   * @param phase a {@link neqsim.thermo.phase.PhaseInterface} object
   * @param temperature a double
   * @param pressure a double
   * @param numbcomp a int
   * @return a double
   */
  public double calcCi(int compNumb, PhaseInterface phase, double temperature, double pressure,
      int numbcomp) {
    double Ci = 0.0;

    ComponentEosInterface[] compArray = (ComponentEosInterface[]) phase.getcomponentArray();

    for (int j = 0; j < numbcomp; j++) {
      Ci += compArray[j].getNumberOfMolesInPhase() * getcij(compArray[compNumb], compArray[j]);
    }

    Ci = (2.0 * Ci - getC()) / phase.getNumberOfMolesInPhase();
    return Ci;
  }

  /**
   * <p>calcCij.</p>
   *
   * @param compNumb a int
   * @param compNumbj a int
   * @param phase a {@link neqsim.thermo.phase.PhaseInterface} object
   * @param temperature a double
   * @param pressure a double
   * @param numbcomp a int
   * @return a double
   */
  public double calcCij(int compNumb, int compNumbj, PhaseInterface phase, double temperature,
      double pressure, int numbcomp) {
    double cij = 0.0;
    ComponentEosInterface[] compArray = (ComponentEosInterface[]) phase.getcomponentArray();

    cij = getcij(compArray[compNumb], compArray[compNumbj]);
    return (2.0 * cij - ((ComponentPRvolcor) compArray[compNumb]).getCi()
        - ((ComponentPRvolcor) compArray[compNumbj]).getCi()) / phase.getNumberOfMolesInPhase();
  }

  /**
   * <p>calcCiT.</p>
   *
   * @param compNumb a int
   * @param phase a {@link neqsim.thermo.phase.PhaseInterface} object
   * @param temperature a double
   * @param pressure a double
   * @param numbcomp a int
   * @return a double
   */
  public double calcCiT(int compNumb, PhaseInterface phase, double temperature, double pressure,
      int numbcomp) {
    double CiT = 0.0;

    ComponentEosInterface[] compArray = (ComponentEosInterface[]) phase.getcomponentArray();

    for (int j = 0; j < numbcomp; j++) {
      CiT += compArray[j].getNumberOfMolesInPhase() * getcijT(compArray[compNumb], compArray[j]);
    }

    CiT = (2.0 * CiT - getCT()) / phase.getNumberOfMolesInPhase();
    return CiT;
  }

  /**
   * <p>calcCT.</p>
   *
   * @param phase a {@link neqsim.thermo.phase.PhaseInterface} object
   * @param temperature a double
   * @param pressure a double
   * @param numbcomp a int
   * @return a double
   */
  public double calcCT(PhaseInterface phase, double temperature, double pressure, int numbcomp) {
    return 0.0;
  }

  /**
   * <p>calcC.</p>
   *
   * @param phase a {@link neqsim.thermo.phase.PhaseInterface} object
   * @param temperature a double
   * @param pressure a double
   * @param numbcomp a int
   * @return a double
   */
  public double calcC(PhaseInterface phase, double temperature, double pressure, int numbcomp) {
    C = 0.0;
    ComponentEosInterface[] compArray = (ComponentEosInterface[]) phase.getcomponentArray();

    for (int i = 0; i < numbcomp; i++) {
      for (int j = 0; j < numbcomp; j++) {
        C += compArray[i].getNumberOfMolesInPhase() * compArray[j].getNumberOfMolesInPhase()
            * getcij(compArray[i], compArray[j]); // (compArray[i].getb()+compArray[j].getb())/2;
      }
    }
    C /= phase.getNumberOfMolesInPhase();
    Ctot = C;
    return C;
  }

  private double loc_C() {
    return calcC(this, temperature, pressure, numberOfComponents);
  }

  /**
   * <p>getc.</p>
   *
   * @return a double
   */
  public double getc() {
    return loc_C() / numberOfMolesInPhase;
  }

  /**
   * <p>getC.</p>
   *
   * @return a double
   */
  public double getC() {
    return loc_C();
  }

  /** {@inheritDoc} */
  @Override
  public double gV() {
    return (getb() - getc())
        / (molarVolume * (numberOfMolesInPhase * molarVolume + loc_C() - getB()));
    // molarvolume is m^3/mol/10^5
    // old is-->return getb() / (molarVolume * (numberOfMolesInPhase * molarVolume - loc_B));
    // aks Dr. Soolbra whats the difference between getb and loc_B and
    // why the molar volume in the bracket is multiplied by the numberofmolesinphase (is it because
    // of the units of molarvolume?)
  }

  /** {@inheritDoc} */
  @Override
  public double gVV() {
    double val1 = numberOfMolesInPhase * getMolarVolume();
    double val2 = val1 + getC() - getB();
    return -1.0 / (val2 * val2) + 1.0 / (val1 * val1);

    // old is -->double val1 = numberOfMolesInPhase * getMolarVolume();
    // double val2 = val1 + getC - getB();
    // return -1.0 / (val2 * val2) + 1.0 / (val1 * val1);
  }

  /**
   * <p>gVVV.</p>
   *
   * @return a double
   */
  public double gVVV() {
    double val1 = numberOfMolesInPhase * getMolarVolume();
    double val2 = val1 + getC() - getB();
    return 2.0 / (val2 * val2 * val2) - 2.0 / (val1 * val1 * val1);
  }

  /** {@inheritDoc} */
  @Override
  public double fv() {
    return -1.0 / (R * (numberOfMolesInPhase * molarVolume + delta1 * getB() + loc_C())
        * (numberOfMolesInPhase * molarVolume + delta2 * getB() + loc_C()));

    // OLD IS--> return -1.0 / (R * (numberOfMolesInPhase * molarVolume + delta1 * loc_B)
    // * (numberOfMolesInPhase * molarVolume + delta2 * loc_B));
  }

  /** {@inheritDoc} */
  @Override
  public double fVV() {
    double val1 = (numberOfMolesInPhase * molarVolume + delta1 * getB() + loc_C());
    double val2 = (numberOfMolesInPhase * molarVolume + delta2 * getB() + loc_C());
    return 1.0 / (R * getB() * (delta1 - delta2)) * (-1.0 / (val1 * val1) + 1.0 / (val2 * val2));

    // old is-->double val1 = (numberOfMolesInPhase * molarVolume + delta1 * loc_B);
    // double val2 = (numberOfMolesInPhase * molarVolume + delta2 * loc_B);
    // return 1.0 / (R * loc_B * (delta1 - delta2)) * (-1.0 / (val1 * val1) + 1.0 / (val2 * val2));
  }

  /**
   * <p>fVVV.</p>
   *
   * @return a double
   */
  public double fVVV() {
    double val1 = numberOfMolesInPhase * molarVolume + getB() * delta1 + getC();
    double val2 = numberOfMolesInPhase * molarVolume + getB() * delta2 + getC();
    return 1.0 / (R * getB() * (delta1 - delta2))
        * (2.0 / (val1 * val1 * val1) - 2.0 / (val2 * val2 * val2));

    // old is -->double val1 = numberOfMolesInPhase * molarVolume + getB() * delta1;
    // double val2 = numberOfMolesInPhase * molarVolume + getB() * delta2;
    // return 1.0 / (R * getB() * (delta1 - delta2)) * (2.0 / (val1 * val1 * val1) - 2.0 / (val2 *
    // val2 * val2));
  }

  // derivative of small g with regards to b
  // problem with the loc_b in gb(),gc()-->it says that it is not visible and I think this is
  // because loc_B is marked as private
  // in PhaseEoS...so for now I switch it to getb and we will see

  /** {@inheritDoc} */
  @Override
  public double gb() {
    // return -1.0 / (numberOfMolesInPhase * molarVolume - loc_B + loc_C);
    return -1.0 / (numberOfMolesInPhase * molarVolume - getB() + getC());
  }

  // derivative of small g with regards to c
  /**
   * <p>gc.</p>
   *
   * @return a double
   */
  public double gc() {
    // return 1.0 / (numberOfMolesInPhase * molarVolume - loc_B + loc_C);
    return 1.0 / (numberOfMolesInPhase * molarVolume - getB() + getC());
  }

  // derivative of small f with regards to c-->equal to fv
  /**
   * <p>fc.</p>
   *
   * @return a double
   */
  public double fc() {
    return -1.0 / (R * (numberOfMolesInPhase * molarVolume + delta1 * getB() + loc_C())
        * (numberOfMolesInPhase * molarVolume + delta2 * getB() + loc_C()));
  }

  /** {@inheritDoc} */
  @Override
  public double fb() {
    return -(calcf() + (numberOfMolesInPhase * molarVolume + getC()) * fv()) / getB();
  }

  // second derivative of small f with regards to cc-->equal to fvv
  /**
   * <p>fcc.</p>
   *
   * @return a double
   */
  public double fcc() {
    return fVV();
  }

  // second derivative of small f with regards to bc-->equal to fvv
  /**
   * <p>fbc.</p>
   *
   * @return a double
   */
  public double fbc() {
    return fBV();
  }

  // second derivative of small f with regards to cv-->equal to fvv
  /**
   * <p>fcv.</p>
   *
   * @return a double
   */
  public double fcv() {
    return fVV();
  }

  // second derivative of small f with regards to bv-->
  /** {@inheritDoc} */
  @Override
  public double fBV() {
    return -(2.0 * fv() + (numberOfMolesInPhase * molarVolume + getC()) * fVV()) / getB();
  }

  // second derivative of small f with regards to bb-->
  /** {@inheritDoc} */
  @Override
  public double fBB() {
    return -(2.0 * fb() + (numberOfMolesInPhase * molarVolume + getC()) * fBV()) / getB();
  }

  // second derivative of small g with regards to bv-->
  /** {@inheritDoc} */
  @Override
  public double gBV() {
    double val = numberOfMolesInPhase * getMolarVolume() - getB() + getC();
    return 1.0 / (val * val);
  }

  // second derivative of small g with regards to bb-->
  /** {@inheritDoc} */
  @Override
  public double gBB() {
    double val = numberOfMolesInPhase * getMolarVolume() - getB() + getC();
    return -1.0 / (val * val);
  }

  // second derivative of small g with regards to bc-->
  /**
   * <p>gBC.</p>
   *
   * @return a double
   */
  public double gBC() {
    double val = numberOfMolesInPhase * getMolarVolume() - getB() + getC();
    return 1.0 / (val * val);
  }

  // second derivative of small g with regards to cv-->
  /**
   * <p>gCV.</p>
   *
   * @return a double
   */
  public double gCV() {
    double val = numberOfMolesInPhase * getMolarVolume() - getB() + getC();
    return -1.0 / (val * val);
  }

  // second derivative of small g with regards to cc-->
  /**
   * <p>gCC.</p>
   *
   * @return a double
   */
  public double gCC() {
    double val = numberOfMolesInPhase * getMolarVolume() - getB() + getC();
    return -1.0 / (val * val);
  }

  // Below are the partial derivatives of F with regards to model parameters

  /** {@inheritDoc} */
  @Override
  public double F() {
    return super.F();
  }

  // derivative of big F with regards to C
  // @Override
  /**
   * <p>FC.</p>
   *
   * @return a double
   */
  public double FC() {
    return -numberOfMolesInPhase * gc() - getA() / temperature * fc();
  }

  /**
   * <p>FnC.</p>
   *
   * @return a double
   */
  public double FnC() {
    return -gc();
  }

  /**
   * <p>FTC.</p>
   *
   * @return a double
   */
  public double FTC() {
    return getA() * fc() / temperature / temperature;
  }

  /**
   * <p>FBC.</p>
   *
   * @return a double
   */
  public double FBC() {
    return -numberOfMolesInPhase * gBC() - getA() * fbc() / temperature;
  }

  /**
   * <p>FCV.</p>
   *
   * @return a double
   */
  public double FCV() {
    return -numberOfMolesInPhase * gCV() - getA() * fcv() / temperature;
  }

  /**
   * <p>FCC.</p>
   *
   * @return a double
   */
  public double FCC() {
    return -numberOfMolesInPhase * gCC() - getA() * fcc() / temperature;
  }

  /**
   * <p>FCD.</p>
   *
   * @return a double
   */
  public double FCD() {
    return -fc() / temperature;
  }

  /** {@inheritDoc} */
  @Override
  public double dFdVdV() {
    return -numberOfMolesInPhase * gVV() - getA() * fVV() / temperature;
  }

  /** {@inheritDoc} */
  @Override
  public double dFdVdVdV() {
    return -numberOfMolesInPhase * gVVV() - getA() * fVVV() / temperature;
  }

  /** {@inheritDoc} */
  @Override
  public double dFdTdV() {
    return FTV() + FDV() * getAT() + FCV() * getCT();
  }

  /** {@inheritDoc} */
  @Override
  public double dFdT() {
    return FT() + FD() * getAT() + FC() * getCT();
  }

  /** {@inheritDoc} */
  @Override
  public double dFdTdT() {
    return FTT() + 2.0 * FDT() * getAT() + FD() * getATT() + 2 * FTC() * getCT()
        + FCC() * getCT() * getCT() + FC() * getCTT() + 2 * FCD() * getCT() * getAT();
  }

  /** {@inheritDoc} */
  @Override
  public PhasePrEosvolcor clone() {
    PhasePrEosvolcor clonedPhase = null;
    try {
      clonedPhase = (PhasePrEosvolcor) super.clone();
    } catch (Exception ex) {
      logger.error("Cloning failed.", ex);
    }

    return clonedPhase;
  }

  /** {@inheritDoc} */
  @Override
  public void addComponent(String name, double moles, double molesInPhase, int compNumber) {
    super.addComponent(name, molesInPhase);
    componentArray[compNumber] = new ComponentPRvolcor(name, moles, molesInPhase, compNumber);
  }
}<|MERGE_RESOLUTION|>--- conflicted
+++ resolved
@@ -33,16 +33,11 @@
 
   /** {@inheritDoc} */
   @Override
-<<<<<<< HEAD
-  public void init(double totalNumberOfMoles, int numberOfComponents, int type, PhaseType pt,
-=======
   public void init(double totalNumberOfMoles, int numberOfComponents, int type, PhaseType phase,
->>>>>>> 7319f70a
       double beta) {
-    super.init(totalNumberOfMoles, numberOfComponents, type, pt, beta);
+    super.init(totalNumberOfMoles, numberOfComponents, type, phase, beta);
     loc_C = calcC(this, temperature, pressure, numberOfComponents);
     CT = calcCT(this, temperature, pressure, numberOfComponents);
-
   }
 
   /**
