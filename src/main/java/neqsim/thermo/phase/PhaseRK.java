/*
 * PhaseSrkEos.java
 *
 * Created on 3. juni 2000, 14:38
 */

package neqsim.thermo.phase;

import neqsim.thermo.component.ComponentRK;

/**
 *
 * @author Even Solbraa
 * @version
 */
public class PhaseRK extends PhaseEos {
    private static final long serialVersionUID = 1000;

    /** Creates new PhaseSrkEos */
    public PhaseRK() {
        super();
        // mixRule = mixSelect.getMixingRule(2);
        uEOS = 1;
        wEOS = 0;
        delta1 = 1;
        delta2 = 0;
    }

    @Override
<<<<<<< HEAD
    public Object clone() {
=======
    public PhaseRK clone() {
>>>>>>> bbc43052
        PhaseRK clonedPhase = null;
        try {
            clonedPhase = (PhaseRK) super.clone();
        } catch (Exception e) {
            logger.error("Cloning failed.", e);
        }

        return clonedPhase;
    }

    @Override
    public void addcomponent(String componentName, double moles, double molesInPhase,
            int compNumber) {
        super.addcomponent(molesInPhase);
        componentArray[compNumber] =
                new ComponentRK(componentName, moles, molesInPhase, compNumber);
    }
}<|MERGE_RESOLUTION|>--- conflicted
+++ resolved
@@ -27,11 +27,7 @@
     }
 
     @Override
-<<<<<<< HEAD
-    public Object clone() {
-=======
     public PhaseRK clone() {
->>>>>>> bbc43052
         PhaseRK clonedPhase = null;
         try {
             clonedPhase = (PhaseRK) super.clone();
