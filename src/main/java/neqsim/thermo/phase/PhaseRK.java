--- conflicted
+++ resolved
@@ -27,11 +27,7 @@
     }
 
     @Override
-<<<<<<< HEAD
-    public Object clone() {
-=======
     public PhaseRK clone() {
->>>>>>> 5c88a656
         PhaseRK clonedPhase = null;
         try {
             clonedPhase = (PhaseRK) super.clone();
