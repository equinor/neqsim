/*
 * PhaseSolid.java
 *
 * Created on 18. august 2001, 12:38
 */
package neqsim.thermo.phase;

import neqsim.thermo.component.ComponentSolid;

/**
 *
 * @author esol
 * @version
 */
public abstract class PhaseSolid extends PhaseSrkEos {
    private static final long serialVersionUID = 1000;

    /** Creates new PhaseSolid */
    public PhaseSolid() {
        super();
        phaseTypeName = "solid";
    }

    @Override
<<<<<<< HEAD
    public Object clone() {
=======
    public PhaseSolid clone() {
>>>>>>> 5c88a656
        PhaseSolid clonedPhase = null;
        try {
            clonedPhase = (PhaseSolid) super.clone();
        } catch (Exception e) {
            logger.error("Cloning failed.", e);
        }
        return clonedPhase;
    }

    @Override
    public void init(double totalNumberOfMoles, int numberOfComponents, int type, int phase,
            double beta) { // type = 0
                           // start
                           // init type
                           // =1 gi nye
                           // betingelser
        super.init(totalNumberOfMoles, numberOfComponents, type, phase, beta);
        phaseTypeName = "solid";
    }

    @Override
    public void addcomponent(String componentName, double molesInPhase, double moles,
            int compNumber) {
        super.addcomponent(molesInPhase);
        componentArray[compNumber] =
                new ComponentSolid(componentName, moles, molesInPhase, compNumber);
    }

    @Override
    public double getEnthalpy() {
        double fusionHeat = 0.0;
        for (int i = 0; i < numberOfComponents; i++) {
            fusionHeat +=
                    getComponent(i).getNumberOfMolesInPhase() * getComponent(i).getHeatOfFusion();
        }
        return super.getEnthalpy() - fusionHeat;
    }

    public void setSolidRefFluidPhase(PhaseInterface refPhase) {
        for (int i = 0; i < numberOfComponents; i++) {
            ((ComponentSolid) componentArray[i]).setSolidRefFluidPhase(refPhase);
        }
    }

    /**
     * method to get density of a phase note: at the moment return density of water (997 kg/m3)
     *
     * @return density with unit kg/m3
     */
    public double getDensityTemp() {
        double density = 0.0;
        for (int i = 0; i < numberOfComponents; i++) {
            density += getWtFrac(i) * ((ComponentSolid) componentArray[i])
                    .getPureComponentSolidDensity(getTemperature()) * 1000.0;
        }
        molarVolume = density / getMolarMass() * 1e-5;
        return density;
    }
}<|MERGE_RESOLUTION|>--- conflicted
+++ resolved
@@ -22,11 +22,7 @@
     }
 
     @Override
-<<<<<<< HEAD
-    public Object clone() {
-=======
     public PhaseSolid clone() {
->>>>>>> 5c88a656
         PhaseSolid clonedPhase = null;
         try {
             clonedPhase = (PhaseSolid) super.clone();
