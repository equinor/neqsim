--- conflicted
+++ resolved
@@ -43,15 +43,11 @@
     /** {@inheritDoc} */
     @Override
     public void init(double totalNumberOfMoles, int numberOfComponents, int type, int phase,
-<<<<<<< HEAD
-            double beta) {
-=======
             double beta) { // type = 0
                            // start
                            // init type
                            // =1 gi nye
                            // betingelser
->>>>>>> e5b15554
         super.init(totalNumberOfMoles, numberOfComponents, type, phase, beta);
         phaseTypeName = "solid";
     }
