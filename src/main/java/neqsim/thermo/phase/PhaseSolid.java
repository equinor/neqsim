/*
 * PhaseSolid.java
 *
 * Created on 18. august 2001, 12:38
 */
package neqsim.thermo.phase;

import neqsim.thermo.component.ComponentSolid;

/**
 *
 * @author esol
 * @version
 */
public abstract class PhaseSolid extends PhaseSrkEos {
    private static final long serialVersionUID = 1000;

    /** Creates new PhaseSolid */
    public PhaseSolid() {
        super();
        phaseTypeName = "solid";
    }

    @Override
<<<<<<< HEAD
    public Object clone() {
=======
    public PhaseSolid clone() {
>>>>>>> bbc43052
        PhaseSolid clonedPhase = null;
        try {
            clonedPhase = (PhaseSolid) super.clone();
        } catch (Exception e) {
            logger.error("Cloning failed.", e);
        }
        return clonedPhase;
    }

    @Override
    public void init(double totalNumberOfMoles, int numberOfComponents, int type, int phase,
            double beta) { // type = 0
                           // start
                           // init type
                           // =1 gi nye
                           // betingelser
        super.init(totalNumberOfMoles, numberOfComponents, type, phase, beta);
        phaseTypeName = "solid";
    }

    @Override
    public void addcomponent(String componentName, double molesInPhase, double moles,
            int compNumber) {
        super.addcomponent(molesInPhase);
        componentArray[compNumber] =
                new ComponentSolid(componentName, moles, molesInPhase, compNumber);
    }

    @Override
    public double getEnthalpy() {
        double fusionHeat = 0.0;
        for (int i = 0; i < numberOfComponents; i++) {
            fusionHeat +=
                    getComponent(i).getNumberOfMolesInPhase() * getComponent(i).getHeatOfFusion();
        }
        return super.getEnthalpy() - fusionHeat;
    }

    public void setSolidRefFluidPhase(PhaseInterface refPhase) {
        for (int i = 0; i < numberOfComponents; i++) {
            ((ComponentSolid) componentArray[i]).setSolidRefFluidPhase(refPhase);
        }
    }

    /**
     * method to get density of a phase note: at the moment return density of water (997 kg/m3)
     *
     * @return density with unit kg/m3
     */
    public double getDensityTemp() {
        double density = 0.0;
        for (int i = 0; i < numberOfComponents; i++) {
            density += getWtFrac(i) * ((ComponentSolid) componentArray[i])
                    .getPureComponentSolidDensity(getTemperature()) * 1000.0;
        }
        molarVolume = density / getMolarMass() * 1e-5;
        return density;
    }
}<|MERGE_RESOLUTION|>--- conflicted
+++ resolved
@@ -22,11 +22,7 @@
     }
 
     @Override
-<<<<<<< HEAD
-    public Object clone() {
-=======
     public PhaseSolid clone() {
->>>>>>> bbc43052
         PhaseSolid clonedPhase = null;
         try {
             clonedPhase = (PhaseSolid) super.clone();
