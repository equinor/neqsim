--- conflicted
+++ resolved
@@ -12,13 +12,9 @@
     private static final long serialVersionUID = 1000;
 
     /**
-<<<<<<< HEAD
-     * Creates new PhaseSolidComplex
-=======
      * <p>
      * Constructor for PhaseSolidComplex.
      * </p>
->>>>>>> e5b15554
      */
     public PhaseSolidComplex() {
         super();
@@ -40,15 +36,11 @@
     /** {@inheritDoc} */
     @Override
     public void init(double totalNumberOfMoles, int numberOfComponents, int type, int phase,
-<<<<<<< HEAD
-            double beta) {
-=======
             double beta) { // type = 0
                            // start
                            // init type
                            // =1 gi nye
                            // betingelser
->>>>>>> e5b15554
         super.init(totalNumberOfMoles, numberOfComponents, type, phase, beta);
         phaseTypeName = "solidComplex";
     }
