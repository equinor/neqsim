package neqsim.thermo.phase;

/**
 * <p>
 * PhaseSolidComplex class.
 * </p>
 *
 * @author esol
 * @version $Id: $Id
 */
public class PhaseSolidComplex extends PhaseSolid {
  private static final long serialVersionUID = 1000;

  /**
   * <p>
   * Constructor for PhaseSolidComplex.
   * </p>
   */
  public PhaseSolidComplex() {
    super();
    setType(PhaseType.SOLIDCOMPLEX);
  }

  /** {@inheritDoc} */
  @Override
  public PhaseSolidComplex clone() {
    PhaseSolidComplex clonedPhase = null;
    try {
      clonedPhase = (PhaseSolidComplex) super.clone();
    } catch (Exception ex) {
      logger.error("Cloning failed.", ex);
    }

    return clonedPhase;
  }

  /** {@inheritDoc} */
  @Override
  public void init(double totalNumberOfMoles, int numberOfComponents, int type, PhaseType pt,
      double beta) {
<<<<<<< HEAD
    super.init(totalNumberOfMoles, numberOfComponents, type, pt, beta);
=======
    super.init(totalNumberOfMoles, numberOfComponents, type, phase, beta);
>>>>>>> 38efcbb9
    setType(PhaseType.SOLIDCOMPLEX);
  }
}<|MERGE_RESOLUTION|>--- conflicted
+++ resolved
@@ -38,11 +38,7 @@
   @Override
   public void init(double totalNumberOfMoles, int numberOfComponents, int type, PhaseType pt,
       double beta) {
-<<<<<<< HEAD
     super.init(totalNumberOfMoles, numberOfComponents, type, pt, beta);
-=======
-    super.init(totalNumberOfMoles, numberOfComponents, type, phase, beta);
->>>>>>> 38efcbb9
     setType(PhaseType.SOLIDCOMPLEX);
   }
 }