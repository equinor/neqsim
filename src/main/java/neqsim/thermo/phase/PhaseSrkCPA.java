/*
 * PhaseSrkEos.java
 *
 * Created on 3. juni 2000, 14:38
 */
package neqsim.thermo.phase;

import org.apache.logging.log4j.LogManager;
import org.apache.logging.log4j.Logger;
import org.ejml.data.DMatrixRMaj;
import org.ejml.dense.row.CommonOps_DDRM;
import org.ejml.dense.row.NormOps_DDRM;
import org.ejml.simple.SimpleMatrix;
// import org.ejml.data.DenseMatrix64F;
import neqsim.thermo.component.ComponentCPAInterface;
import neqsim.thermo.component.ComponentSrkCPA;
import neqsim.thermo.mixingRule.CPAMixing;
import neqsim.thermo.mixingRule.CPAMixingInterface;

/**
 * <p>
 * PhaseSrkCPA class.
 * </p>
 *
 * @author Even Solbraa
 * @version $Id: $Id
 */
public class PhaseSrkCPA extends PhaseSrkEos implements PhaseCPAInterface {
    /**
     * <p>
     * Getter for the field <code>dFdNtemp</code>.
     * </p>
     *
     * @return the dFdNtemp
     */
    public double[] getdFdNtemp() {
        return dFdNtemp;
    }

    private static final long serialVersionUID = 1000;
    static Logger logger = LogManager.getLogger(PhaseSrkCPA.class);

    public CPAMixing cpaSelect = new CPAMixing();
    public CPAMixingInterface cpamix;
    double gcpavv = 0.0, gcpavvv = 0.0, gcpa = 0.0, hcpatot = 1.0, FCPA = 0.0, dFCPAdTdV,
            dFCPAdTdT = 0.0, dFCPAdT = 0, dFCPAdV = 0, dFCPAdVdV = 0.0, dFCPAdVdVdV = 0.0;
    double gcpav = 0.0, tempTotVol = 0;
    private double[] dFdNtemp = {0, 0};
    int cpaon = 1, oldTotalNumberOfAccociationSites = 0;
    int totalNumberOfAccociationSites = 0;
    int[][][] selfAccociationScheme = null;
    int[][][][] crossAccociationScheme = null;
    int[] activeAccosComp = null;// new int[100];
    private double[] lngi;
    int[] moleculeNumber = null, assSiteNumber = null;
    private double[][] gvector = null, delta = null, deltaNog = null, deltadT = null,
            deltadTdT = null;
    double[][][] Klkni = null;
    private SimpleMatrix KlkTVMatrix = null, KlkTTMatrix = null, KlkTMatrix = null,
            udotTimesmMatrix = null, mVector = null, udotMatrix = null, uMatrix = null,
            QMatksiksiksi = null, KlkVVVMatrix = null, KlkVVMatrix = null, udotTimesmiMatrix = null,
            ksiMatrix = null, KlkMatrix = null, hessianMatrix = null, hessianInvers = null,
            KlkVMatrix = null;
    private DMatrixRMaj corr2Matrix = null, corr3Matrix = null, corr4Matrix = null;// new
                                                                                   // DenseMatrix64F(getTotalNumberOfAccociationSites(),
                                                                                   // 1);

    /**
     * <p>
     * Constructor for PhaseSrkCPA.
     * </p>
     */
    public PhaseSrkCPA() {
        super();
        thermoPropertyModelName = "SRK-CPA-EoS";
    }

    /** {@inheritDoc} */
    @Override
    public PhaseSrkCPA clone() {
        PhaseSrkCPA clonedPhase = null;
        try {
            clonedPhase = (PhaseSrkCPA) super.clone();
        } catch (Exception e) {
            logger.error("Cloning failed.", e);
        }
        if (activeAccosComp != null) {
            clonedPhase.activeAccosComp = activeAccosComp.clone();
            System.arraycopy(this.activeAccosComp, 0, clonedPhase.activeAccosComp, 0,
                    activeAccosComp.length);
        }
        // clonedPhase.cpaSelect = (CPAMixing) cpaSelect.clone();
        // clonedPhase.cpamix = (CPAMixingInterface) cpamix.clone();
        // clonedPhase.cpamix = cpaSelect.getMixingRule(1, this);

        return clonedPhase;
    }

    /** {@inheritDoc} */
    @Override
    public void init(double totalNumberOfMoles, int numberOfComponents, int type, int phase,
            double beta) { // type = 0
                           // start
                           // init type
                           // =1 gi nye
                           // betingelser
        boolean changedAssosiationStatus = false;

        if (type == 0) {
            activeAccosComp = new int[numberOfComponents];
            for (int i = 0; i < numberOfComponents; i++) {
                if (componentArray[i].getNumberOfmoles() < 1e-50) {
                    componentArray[i].setNumberOfAssociationSites(0);
                    if (activeAccosComp[i] == 1) {
                        activeAccosComp[i] = 0;
                        changedAssosiationStatus = true;
                    }
                } else {
                    if (activeAccosComp[i] == 0) {
                        changedAssosiationStatus = true;
                        activeAccosComp[i] = 1;
                    }
                }
            }

            if (changedAssosiationStatus || lngi == null) {
                setTotalNumberOfAccociationSites(0);
                selfAccociationScheme = new int[numberOfComponents][0][0];
                crossAccociationScheme = new int[numberOfComponents][numberOfComponents][0][0];
                for (int i = 0; i < numberOfComponents; i++) {
                    if (componentArray[i].getNumberOfmoles() < 1e-50) {
                        componentArray[i].setNumberOfAssociationSites(0);
                    } else {
                        componentArray[i].setNumberOfAssociationSites(
                                componentArray[i].getOrginalNumberOfAssociationSites());
                        setTotalNumberOfAccociationSites(getTotalNumberOfAccociationSites()
                                + componentArray[i].getNumberOfAssociationSites());
                        selfAccociationScheme[i] = cpaSelect.setAssociationScheme(i, this);
                        for (int j = 0; j < numberOfComponents; j++) {
                            crossAccociationScheme[i][j] =
                                    cpaSelect.setCrossAssociationScheme(i, j, this);
                        }
                    }
                }
            }

            for (int i = 0; i < numberOfComponents; i++) {
                for (int j = 0; j < componentArray[i].getNumberOfAssociationSites(); j++) {
                    ((ComponentSrkCPA) componentArray[i]).setXsite(j, 1.0);
                    ((ComponentSrkCPA) componentArray[i]).setXsitedV(j, 0.0);
                    ((ComponentSrkCPA) componentArray[i]).setXsitedT(j, 0.0);
                }
            }

            if (changedAssosiationStatus || lngi == null || mVector == null) {
                lngi = new double[numberOfComponents];
                mVector = new SimpleMatrix(getTotalNumberOfAccociationSites(), 1);
                KlkMatrix = new SimpleMatrix(getTotalNumberOfAccociationSites(),
                        getTotalNumberOfAccociationSites());
                KlkVMatrix = new SimpleMatrix(getTotalNumberOfAccociationSites(),
                        getTotalNumberOfAccociationSites());
                KlkVVMatrix = new SimpleMatrix(getTotalNumberOfAccociationSites(),
                        getTotalNumberOfAccociationSites());
                KlkVVVMatrix = new SimpleMatrix(getTotalNumberOfAccociationSites(),
                        getTotalNumberOfAccociationSites());
                hessianMatrix = new SimpleMatrix(getTotalNumberOfAccociationSites(),
                        getTotalNumberOfAccociationSites());
                KlkTMatrix = new SimpleMatrix(getTotalNumberOfAccociationSites(),
                        getTotalNumberOfAccociationSites());
                KlkTTMatrix = new SimpleMatrix(getTotalNumberOfAccociationSites(),
                        getTotalNumberOfAccociationSites());
                KlkTVMatrix = new SimpleMatrix(getTotalNumberOfAccociationSites(),
                        getTotalNumberOfAccociationSites());
                corr2Matrix = new DMatrixRMaj(getTotalNumberOfAccociationSites(), 1);
                corr3Matrix = new DMatrixRMaj(getTotalNumberOfAccociationSites(), 1);
                corr4Matrix = new DMatrixRMaj(getTotalNumberOfAccociationSites(), 1);
                Klkni = new double[numberOfComponents][getTotalNumberOfAccociationSites()][getTotalNumberOfAccociationSites()];
                ksiMatrix = new SimpleMatrix(getTotalNumberOfAccociationSites(), 1);
                uMatrix = new SimpleMatrix(getTotalNumberOfAccociationSites(), 1);
                udotMatrix = new SimpleMatrix(getTotalNumberOfAccociationSites(), 1);
                moleculeNumber = new int[getTotalNumberOfAccociationSites()];
                assSiteNumber = new int[getTotalNumberOfAccociationSites()];
                gvector = new double[getTotalNumberOfAccociationSites()][1];
                udotTimesmMatrix = new SimpleMatrix(getTotalNumberOfAccociationSites(), 1);
                delta = new double[getTotalNumberOfAccociationSites()][getTotalNumberOfAccociationSites()];
                deltaNog =
                        new double[getTotalNumberOfAccociationSites()][getTotalNumberOfAccociationSites()];
                deltadT =
                        new double[getTotalNumberOfAccociationSites()][getTotalNumberOfAccociationSites()];
                deltadTdT =
                        new double[getTotalNumberOfAccociationSites()][getTotalNumberOfAccociationSites()];
                QMatksiksiksi = new SimpleMatrix(getTotalNumberOfAccociationSites(), 1);
                udotTimesmiMatrix =
                        new SimpleMatrix(numberOfComponents, getTotalNumberOfAccociationSites());

                oldTotalNumberOfAccociationSites = getTotalNumberOfAccociationSites();

                int temp = 0;
                for (int i = 0; i < numberOfComponents; i++) {
                    for (int j = 0; j < componentArray[i].getNumberOfAssociationSites(); j++) {
                        moleculeNumber[temp + j] = i;
                        assSiteNumber[temp + j] = j;
                    }
                    temp += componentArray[i].getNumberOfAssociationSites();
                }
            }
        }

        if (cpamix == null) {
            cpamix = cpaSelect.getMixingRule(1, this);
        }
        if (type > 0) {
            calcDelta();
        }

        super.init(totalNumberOfMoles, numberOfComponents, type, phase, beta);

        if (type > 0 && isConstantPhaseVolume()) {
            solveX();
            super.init(totalNumberOfMoles, numberOfComponents, 1, phase, beta);
            gcpa = calc_g();
            gcpav = calc_lngV();
            gcpavv = calc_lngVV();
            gcpavvv = calc_lngVVV();
        }

        if (type > 0) {
            hcpatot = calc_hCPA();
        }

        if (type > 1) {
            initCPAMatrix(type);
        }
    }

    /**
     * <p>
     * initCPAMatrix.
     * </p>
     *
     * @param type a int
     */
    public void initCPAMatrix(int type) {
        if (totalNumberOfAccociationSites == 0) {
            FCPA = 0.0;
            dFCPAdTdV = 0.0;
            dFCPAdTdT = 0.0;
            dFCPAdT = 0;
            dFCPAdV = 0;
            dFCPAdVdV = 0.0;
            dFCPAdVdVdV = 0.0;
            return;
        }

        int temp = 0;
        double tempVar1, tempVar2;
        for (int i = 0; i < numberOfComponents; i++) {
            for (int j = 0; j < componentArray[i].getNumberOfAssociationSites(); j++) {
                tempVar1 = ksiMatrix.get(temp + j, 0);
                tempVar2 = udotMatrix.get(temp + j, 0);
                uMatrix.set(temp + j, 0, Math.log(tempVar1) - tempVar1 + 1.0);
                gvector[temp + j][0] = mVector.get(temp + j, 0) * tempVar2;

                if (moleculeNumber[temp + j] == i) {
                    udotTimesmiMatrix.set(i, temp + j, tempVar2);
                } else {
                    udotTimesmiMatrix.set(i, temp + j, 0.0);
                }
            }
            temp += componentArray[i].getNumberOfAssociationSites();
        }

        if (type > 2) {
            for (int p = 0; p < numberOfComponents; p++) {
                lngi[p] = ((ComponentSrkCPA) componentArray[p]).calc_lngi(this);
            }
        }

        for (int i = 0; i < totalNumberOfAccociationSites; i++) {
            for (int j = i; j < totalNumberOfAccociationSites; j++) {
                delta[i][j] = deltaNog[i][j] * gcpa;
                delta[j][i] = delta[i][j];
                if (type > 1) {
                    deltadT[i][j] = cpamix.calcDeltadT(assSiteNumber[i], assSiteNumber[j],
                            moleculeNumber[i], moleculeNumber[j], this, getTemperature(),
                            getPressure(), numberOfComponents);
                    deltadT[j][i] = deltadT[i][j];

                    deltadTdT[i][j] = cpamix.calcDeltadTdT(assSiteNumber[i], assSiteNumber[j],
                            moleculeNumber[i], moleculeNumber[j], this, getTemperature(),
                            getPressure(), numberOfComponents);
                    deltadTdT[j][i] = deltadTdT[i][j];
                }
            }
        }

        double totalVolume = getTotalVolume();
        double totalVolume2 = totalVolume * totalVolume, totalVolume3 = totalVolume2 * totalVolume;
        double gdv1 = getGcpav() - 1.0 / totalVolume;
        double gdv2 = gdv1 * gdv1;
        double gdv3 = gdv2 * gdv1;
        double Klk = 0.0;
        double tempVar;
        double tempKsiRead = 0.0;
        for (int i = 0; i < totalNumberOfAccociationSites; i++) {
            for (int j = i; j < totalNumberOfAccociationSites; j++) {
                Klk = KlkMatrix.get(i, j);
                tempVar = Klk * gdv1;
                KlkVMatrix.set(i, j, tempVar);
                KlkVMatrix.set(j, i, tempVar);

                tempVar = Klk * gdv2 + Klk * (gcpavv + 1.0 / totalVolume2);
                KlkVVMatrix.set(i, j, tempVar);
                KlkVVMatrix.set(j, i, tempVar);

                tempVar = Klk * gdv3
                        + 3.0 * Klk * (gcpav - 1.0 / totalVolume) * (gcpavv + 1.0 / (totalVolume2))
                        + Klk * (gcpavvv - 2.0 / (totalVolume3));
                KlkVVVMatrix.set(i, j, tempVar);
                KlkVVVMatrix.set(j, i, tempVar);

                if (type > 1) {
                    tempVar = deltadT[i][j] / delta[i][j];

                    if (Math.abs(tempVar) > 1e-50) {
                        double tempVardT = deltadTdT[i][j] / delta[i][j]
                                - (deltadT[i][j] * deltadT[i][j]) / (delta[i][j] * delta[i][j]);

                        tempVar2 = Klk * tempVar;
                        KlkTMatrix.set(i, j, tempVar2);
                        KlkTMatrix.set(j, i, tempVar2);

                        tempVar2 = Klk * tempVar * (gcpav - 1.0 / totalVolume);
                        KlkTVMatrix.set(i, j, tempVar2);
                        KlkTVMatrix.set(j, i, tempVar2);

                        tempVar2 = Klk * (tempVar * tempVar + tempVardT);
                        KlkTTMatrix.set(i, j, tempVar2);
                        KlkTTMatrix.set(j, i, tempVar2);
                    }

                    if (type > 2) {
                        for (int p = 0; p < numberOfComponents; p++) {
                            double t1 = 0.0, t2 = 0.0;
                            if (moleculeNumber[i] == p) {
                                t1 = 1.0 / mVector.get(i, 0);
                            }
                            if (moleculeNumber[j] == p) {
                                t2 = 1.0 / mVector.get(j, 0);
                            }
                            Klkni[p][i][j] = Klk * (t1 + t2 + lngi[p]);// ((ComponentSrkCPA)
                                                                       // getComponent(p)).calc_lngi(this));
                            Klkni[p][j][i] = Klkni[p][i][j];
                        }
                    }
                }
            }
            tempKsiRead = ksiMatrix.get(i, 0);
            QMatksiksiksi.set(i, 0,
                    2.0 * mVector.get(i, 0) / (tempKsiRead * tempKsiRead * tempKsiRead));
        }

        SimpleMatrix ksiMatrixTranspose = ksiMatrix.transpose();

        // dXdV
        SimpleMatrix KlkVMatrixksi = KlkVMatrix.mult(ksiMatrix);
        SimpleMatrix XV = hessianInvers.mult(KlkVMatrixksi);
        SimpleMatrix XVtranspose = XV.transpose();

        FCPA = mVector.transpose().mult(uMatrix.minus(ksiMatrix.elementMult(udotMatrix).scale(0.5)))
                .get(0, 0);// QCPA.get(0,
                           // 0);//*0.5;

        dFCPAdV = ksiMatrixTranspose.mult(KlkVMatrixksi).get(0, 0) * (-0.5);
        SimpleMatrix KlkVVMatrixTImesKsi = KlkVVMatrix.mult(ksiMatrix);
        dFCPAdVdV = ksiMatrixTranspose.mult(KlkVVMatrixTImesKsi).scale(-0.5)
                .minus(KlkVMatrixksi.transpose().mult(XV)).get(0, 0);

        SimpleMatrix QVVV = ksiMatrixTranspose.mult(KlkVVVMatrix.mult(ksiMatrix));// .scale(-0.5);
        SimpleMatrix QVVksi = KlkVVMatrixTImesKsi.scale(-1.0);
        SimpleMatrix QksiVksi = KlkVMatrix.scale(-1.0);

        dFCPAdVdVdV = -0.5 * QVVV.get(0, 0) + QVVksi.transpose().mult(XV).get(0, 0) * 3.0
                + XVtranspose.mult(QksiVksi.mult(XV)).get(0, 0) * 3.0
                + XVtranspose.mult(QMatksiksiksi.mult(XVtranspose)).mult(XV).get(0, 0);

        if (type == 1) {
            return;
        }

        temp = 0;
        for (int p = 0; p < numberOfComponents; p++) {
            for (int kk = 0; kk < getComponent(p).getNumberOfAssociationSites(); kk++) {
                ((ComponentCPAInterface) getComponent(p)).setXsitedV(kk, XV.get(temp + kk, 0));
            }
            temp += getComponent(p).getNumberOfAssociationSites();
        }

        // KlkTMatrix = new SimpleMatrix(KlkdT);
        SimpleMatrix KlkTMatrixTImesKsi = KlkTMatrix.mult(ksiMatrix);
        // dQdT
        SimpleMatrix tempMatrix2 = ksiMatrixTranspose.mult(KlkTMatrixTImesKsi);// .scale(-0.5);
        dFCPAdT = tempMatrix2.get(0, 0) * (-0.5);

        // SimpleMatrix KlkTVMatrix = new SimpleMatrix(KlkdTdV);
        // SimpleMatrix tempMatrixTV =
        // ksiMatrixTranspose.mult(KlkTVMatrix.mult(ksiMatrix)).scale(-0.5).minus(KlkTMatrixTImesKsi.transpose().mult(XV));
        // dFCPAdTdV = tempMatrixTV.get(0, 0);
        // dXdT
        SimpleMatrix XT = hessianInvers.mult(KlkTMatrixTImesKsi);
        // dQdTdT
        SimpleMatrix tempMatrixTT = ksiMatrixTranspose.mult(KlkTTMatrix.mult(ksiMatrix)).scale(-0.5)
                .minus(KlkTMatrixTImesKsi.transpose().mult(XT));
        dFCPAdTdT = tempMatrixTT.get(0, 0);

        SimpleMatrix tempMatrixTV = ksiMatrixTranspose.mult(KlkTVMatrix.mult(ksiMatrix)).scale(-0.5)
                .minus(KlkTMatrixTImesKsi.transpose().mult(XV));
        dFCPAdTdV = tempMatrixTV.get(0, 0);

        temp = 0;
        for (int p = 0; p < numberOfComponents; p++) {
            for (int kk = 0; kk < getComponent(p).getNumberOfAssociationSites(); kk++) {
                ((ComponentCPAInterface) getComponent(p)).setXsitedT(kk, XT.get(temp + kk, 0));
            }
            temp += getComponent(p).getNumberOfAssociationSites();
        }

        if (type == 2) {
            return;
        }

        int assSites = 0;
        // if(true) return;
        for (int p = 0; p < numberOfComponents; p++) {
            SimpleMatrix KiMatrix = new SimpleMatrix(Klkni[p]);
            // KiMatrix.print(10,10);
            // Matrix dQdniMatrix =
            // (ksiMatrix.transpose().times(KiMatrix.times(ksiMatrix)).times(-0.5)); // this
            // methods misses one part of ....
            // dQdniMatrix.print(10,10);
            // KiMatrix.print(10, 10);
            // miMatrix.getMatrix(assSites, assSites, 0, totalNumberOfAccociationSites -
            // 1).print(10, 10);
            // Matrix tempMatrix20 = miMatrix.getMatrix(assSites, assSites, 0,
            // totalNumberOfAccociationSites -
            // 1).times(uMatrix).minus(ksiMatrix.transpose().times(KiMatrix.times(ksiMatrix)).times(-0.5));//
            // ksiMatrix.transpose().times(KlkTMatrix.times(ksiMatrix)).times(-0.5);
            // System.out.println("dQdn ");
            // tempMatrix20.print(10, 10);
            SimpleMatrix tempMatrix4 = KiMatrix.mult(ksiMatrix);
            // udotTimesmiMatrix.getMatrix(assSites, assSites, 0,
            // totalNumberOfAccociationSites - 1).print(10, 10);
            SimpleMatrix tempMatrix5 =
                    udotTimesmiMatrix.extractVector(true, p).transpose().minus(tempMatrix4);
            // tempMki[0] = mki[p];
            // Matrix amatrix = new Matrix(croeneckerProduct(tempMki,
            // udotMatrix.getArray()));
            // System.out.println("aMatrix ");
            // amatrix.transpose().print(10, 10);
            // System.out.println("temp4 matrix");
            // tempMatrix4.print(10, 10);
            // Matrix tempMatrix5 = amatrix.minus(tempMatrix4);
            SimpleMatrix tempMatrix6 = hessianInvers.mult(tempMatrix5);// .scale(-1.0);
            // System.out.println("dXdni");
            // tempMatrix4.print(10, 10);
            // tempMatrix5.print(10, 10);
            // System.out.println("dXdn ");
            // tempMatrix6.print(10, 10);
            int temp2 = 0;
            for (int compp = 0; compp < numberOfComponents; compp++) {
                for (int kk = 0; kk < getComponent(compp).getNumberOfAssociationSites(); kk++) {
                    ((ComponentCPAInterface) getComponent(compp)).setXsitedni(kk, p,
                            -1.0 * tempMatrix6.get(temp2 + kk, 0));
                }
                temp2 += getComponent(compp).getNumberOfAssociationSites();
            }
            assSites += getComponent(p).getNumberOfAssociationSites();
        }
    }

    /** {@inheritDoc} */
    @Override
    public void setMixingRule(int type) {
        super.setMixingRule(type);
        cpamix = cpaSelect.getMixingRule(1, this);
    }

    /**
     * <p>
     * calcDelta.
     * </p>
     */
    public void calcDelta() {
        for (int i = 0; i < getTotalNumberOfAccociationSites(); i++) {
            for (int j = i; j < getTotalNumberOfAccociationSites(); j++) {
                deltaNog[i][j] = cpamix.calcDeltaNog(assSiteNumber[i], assSiteNumber[j],
                        moleculeNumber[i], moleculeNumber[j], this, getTemperature(), getPressure(),
                        numberOfComponents);
                deltaNog[j][i] = deltaNog[i][j];
            }
        }
    }

    /** {@inheritDoc} */
    @Override
    public void addcomponent(String componentName, double moles, double molesInPhase,
            int compNumber) {
        super.addcomponent(componentName, moles, molesInPhase, compNumber);
        componentArray[compNumber] =
                new ComponentSrkCPA(componentName, moles, molesInPhase, compNumber);
    }

    /** {@inheritDoc} */
    @Override
    public double getF() {
        return super.getF() + cpaon * FCPA();
    }

    /** {@inheritDoc} */
    @Override
    public double dFdT() {
        return super.dFdT() + cpaon * dFCPAdT();
    }

    /** {@inheritDoc} */
    @Override
    public double dFdTdV() {
        return super.dFdTdV() + cpaon * dFCPAdTdV();
    }

    /** {@inheritDoc} */
    @Override
    public double dFdV() {
        double dv2 = dFCPAdV();
        return super.dFdV() + cpaon * dv2;
    }

    // @Override
    /** {@inheritDoc} */
    @Override
    public double dFdVdV() {
        return super.dFdVdV() + cpaon * dFCPAdVdV();
    }

    /** {@inheritDoc} */
    @Override
    public double dFdVdVdV() {
        return super.dFdVdVdV() + cpaon * dFCPAdVdVdV();
    }

    /** {@inheritDoc} */
    @Override
    public double dFdTdT() {
        return super.dFdTdT() + cpaon * dFCPAdTdT();
    }

    /**
     * <p>
     * FCPA.
     * </p>
     *
     * @return a double
     */
    public double FCPA() {
        /*
         * double tot = 0.0; double ans = 0.0; for (int i = 0; i < numberOfComponents; i++) { tot =
         * 0.0; for (int j = 0; j < componentArray[i].getNumberOfAssociationSites(); j++) { double
         * xai = ((ComponentSrkCPA) componentArray[i]).getXsite()[j]; tot += (Math.log(xai) - 1.0 /
         * 2.0 * xai + 1.0 / 2.0); } ans += componentArray[i].getNumberOfMolesInPhase() * tot; }
         * return ans;
         */
        return FCPA;
    }

    /**
     * <p>
     * dFCPAdV.
     * </p>
     *
     * @return a double
     */
    public double dFCPAdV() {
        // return 1.0 / (2.0 * getTotalVolume()) * (1.0 - getTotalVolume() * getGcpav())
        // * hcpatot;
        return dFCPAdV;
    }

    /**
     * <p>
     * dFCPAdVdV.
     * </p>
     *
     * @return a double
     */
    public double dFCPAdVdV() {
        // double sum1 = -1.0 / 2.0 * gcpavv * hcpatot;
        // return -1.0 / getTotalVolume() * dFCPAdV() + sum1;
        return dFCPAdVdV;
    }

    /**
     * <p>
     * dFCPAdVdVdV.
     * </p>
     *
     * @return a double
     */
    public double dFCPAdVdVdV() {
        return dFCPAdVdVdV;
        // return -1.0 / getTotalVolume() * dFCPAdVdV() + 1.0 /
        // Math.pow(getTotalVolume(), 2.0) * dFCPAdV() - hcpatot / (2.0 *
        // Math.pow(getTotalVolume(), 2.0)) * (-getGcpav() - getTotalVolume() * gcpavv)
        // + hcpatot / (2.0 * getTotalVolume()) * (-gcpavv - getTotalVolume() * gcpavvv
        // - gcpavv);
    }

    /**
     * <p>
     * dFCPAdT.
     * </p>
     *
     * @return a double
     */
    public double dFCPAdT() {
        /*
         * double tot = 0.0; double ans = 0.0; for (int i = 0; i < numberOfComponents; i++) { tot =
         * 0.0; for (int j = 0; j < componentArray[i].getNumberOfAssociationSites(); j++) { double
         * xai = ((ComponentSrkCPA) componentArray[i]).getXsite()[j]; double xaidT =
         * ((ComponentSrkCPA) componentArray[i]).getXsitedT()[j]; tot += 1.0 / xai * xaidT - 0.5 *
         * xaidT;// - 1.0 / 2.0 * xai + 1.0 / 2.0); } ans +=
         * componentArray[i].getNumberOfMolesInPhase() * tot; } System.out.println("dFCPAdT1  " +
         * ans + " dfcpa2 " +dFCPAdT); return ans;
         */
        return dFCPAdT;
    }

    /**
     * <p>
     * dFCPAdTdT.
     * </p>
     *
     * @return a double
     */
    public double dFCPAdTdT() {
        return dFCPAdTdT;
    }

    /**
     * <p>
     * dFCPAdTdV.
     * </p>
     *
     * @return a double
     */
    public double dFCPAdTdV() {
        // System.out.println("dFCPAdTdV1 " + dFCPAdTdV + " dFCPAdTdV " +( 1.0 / (2.0 *
        // getTotalVolume()) * (1.0 - getTotalVolume() * getGcpav()) * hcpatotdT));
        return dFCPAdTdV;
        /*
         * if (totalNumberOfAccociationSites > 0) { return 1.0 / (2.0 * getTotalVolume()) * (1.0 -
         * getTotalVolume() * getGcpav()) * hcpatotdT; } else { return 0; }
         */
    }

    /** {@inheritDoc} */
    @Override
    public double molarVolume(double pressure, double temperature, double A, double B,
            int phasetype) throws neqsim.util.exception.IsNaNException,
            neqsim.util.exception.TooManyIterationsException {
        double BonV = phasetype == 0 ? 2.0 / (2.0 + temperature / getPseudoCriticalTemperature())
                : pressure * getB() / (numberOfMolesInPhase * temperature * R);

        if (BonV < 0) {
            BonV = 1.0e-8;
        }

        if (BonV >= 1.0) {
            BonV = 0.9999;
        }
        double BonVold;
        double BonV2;
        double h = 0, dh = 0, dhh = 0;
        double d1 = 0, d2 = 0;
        double Btemp = getB();
        if (Btemp < 0) {
            logger.info("b negative in volume calc");
        }

        setMolarVolume(1.0 / BonV * Btemp / numberOfMolesInPhase);
        int iterations = 0;

        do {
            iterations++;
            gcpa = calc_g();
            if (gcpa < 0) {
                setMolarVolume(1.0 / Btemp / numberOfMolesInPhase);
                gcpa = calc_g();
            }

            // lngcpa =
            // Math.log(gcpa);
            gcpav = calc_lngV();
            gcpavv = calc_lngVV();
            gcpavvv = calc_lngVVV();

            if (totalNumberOfAccociationSites > 0) {
                solveX();
            }

            initCPAMatrix(1);

            BonV2 = BonV * BonV;
            BonVold = BonV;
            h = BonV - Btemp / numberOfMolesInPhase * dFdV()
                    - pressure * Btemp / (numberOfMolesInPhase * R * temperature);
            dh = 1.0 + Btemp / (BonV2) * (Btemp / numberOfMolesInPhase * dFdVdV());
            dhh = -2.0 * Btemp / (BonV2 * BonV) * (Btemp / numberOfMolesInPhase * dFdVdV())
                    - (Btemp * Btemp) / (BonV2 * BonV2)
                            * (Btemp / numberOfMolesInPhase * dFdVdVdV());

            d1 = -h / dh;
            d2 = -dh / dhh;
            // System.out.println("h " + h + " iter " + iterations + " " + d1 + " d2 " + d2
            // + " d1 / d2 " + (d1 / d2));
            if (Math.abs(d1 / d2) <= 1.0) {
                BonV += d1 * (1.0 + 0.5 * d1 / d2);
            } else if (d1 / d2 < -1) {
                BonV += 0.5 * d1;
            } else if (d1 > d2) {
                return molarVolumeChangePhase(pressure, temperature, A, B, phasetype);
                // BonV += d2;
                // double hnew = h + d2 * dh;
                // if (Math.abs(hnew) > Math.abs(h)) {
                // BonV = phasetype == 1 ? 2.0 / (2.0 + temperature /
                // getPseudoCriticalTemperature()) : pressure * getB() / (numberOfMolesInPhase *
                // temperature * R);
                // }
            } else {
                BonV += 0.5 * d1;
            }
            if (Math.abs((BonV - BonVold) / BonV) > 0.1) {
                BonV = BonVold + 0.1 * (BonV - BonVold);
            }
            if (BonV < 0) {
                if (iterations < 10) {
                    // System.out.println(iterations + " BonV " + BonV);
                    BonV = (BonVold + BonV) / 2.0;
                } else {
                    return molarVolumeChangePhase(pressure, temperature, A, B, phasetype);
                }
            }

            if (BonV >= 1.0) {
                if (iterations < 10) {
                    BonV = (BonVold + BonV) / 2.0;
                } else {
                    return molarVolumeChangePhase(pressure, temperature, A, B, phasetype);
                }
            }
            /*
             * if (BonV > 0.9999) { if (iterations < 10) { BonV = (BonVold + BonV) / 2.0; } else {
             * // BonV = calcRootVolFinder(phasetype); // BonV = molarVolumeChangePhase(pressure,
             * temperature, A, B, phasetype); // BonV = 0.9999; // BonV = phasetype == 1 ? 2.0 /
             * (2.0 + temperature / getPseudoCriticalTemperature()) : pressure * getB() /
             * (numberOfMolesInPhase * temperature * R); }
             * 
             * } else if (BonV < 0) { if (iterations < 10) { BonV = Math.abs(BonVold + BonV) / 2.0;
             * } else { // BonV = calcRootVolFinder(phasetype); // return
             * molarVolumeChangePhase(pressure, temperature, A, B, phasetype); // BonV = phasetype
             * == 1 ? 2.0 / (2.0 + temperature / getPseudoCriticalTemperature()) : pressure * getB()
             * / (numberOfMolesInPhase * temperature * R); } }
             */
            setMolarVolume(1.0 / BonV * Btemp / numberOfMolesInPhase);
            Z = pressure * getMolarVolume() / (R * temperature);
        } while ((Math.abs((BonV - BonVold) / BonV) > 1.0e-10 || Math.abs(h) > 1e-12)
                && iterations < 100);

        // System.out.println("h failed " + h + " Z" + Z + " iterations " + iterations +
        // " BonV " + BonV);
        // if (Math.abs(h) > 1e-12) {
        // System.out.println("h failed " + h + " Z" + Z + " iterations " + iterations +
        // " BonV " + BonV);
        // return molarVolumeChangePhase(pressure, temperature, A, B, phasetype);
        // return molarVolumeChangePhase(pressure, temperature, A, B, phasetype);
        // }
        // System.out.println("Z" + Z + " iterations " + iterations + " BonV " + BonV);
        // System.out.println("pressure " + Z*R*temperature/getMolarVolume());
        // System.out.println("volume " + getTotalVolume() + " molar volume " +
        // getMolarVolume());
        // if(iterations>=100) throw new util.exception.TooManyIterationsException();
        // System.out.println("error in volume " +
        // (-pressure+R*temperature/getMolarVolume()-R*temperature*dFdV()));// + "
        // firstterm " + (R*temperature/molarVolume) + " second " +
        // R*temperature*dFdV());
        // System.out.println("BonV: " + BonV + " "+" itert: " + iterations +" " +h + "
        // " +dh + " B " + Btemp + " gv" + gV() + " fv " + fv() + " fvv" + fVV());
        if (Double.isNaN(getMolarVolume())) {
            throw new neqsim.util.exception.IsNaNException();
            // System.out.println("BonV: " + BonV + " "+" itert: " + iterations +" " +h + "
            // " +dh + " B " + Btemp + " D " + Dtemp + " gv" + gV() + " fv " + fv() + " fvv"
            // + fVV());
        }
        dFdNtemp = calcdFdNtemp();
        return getMolarVolume();
    }

    double[] calcdFdNtemp() {
        double tot1 = 0.0, tot2 = 0.0, tot3 = 0.0, tot4 = 0.0, temp, temp2;
        for (int k = 0; k < getNumberOfComponents(); k++) {
            tot2 = 0.0;
            tot3 = 0.0;
            // temp = ((ComponentSrkCPA) getComponent(k)).calc_lngi(this);
            // temp2 = ((ComponentSrkCPA) getComponent(k)).calc_lngidV(this);
            for (int i = 0; i < getComponent(k).getNumberOfAssociationSites(); i++) {
                tot2 -= 1.0 * ((ComponentSrkCPA) getComponent(k)).getXsitedV()[i];
                tot3 += (1.0 - ((ComponentSrkCPA) getComponent(k)).getXsite()[i]) * 1.0;
            }
            tot1 += 1.0 / 2.0 * tot2 * getComponent(k).getNumberOfMolesInPhase();
            tot4 += 0.5 * getComponent(k).getNumberOfMolesInPhase() * tot3;
        }
        return new double[] {-tot1, -tot4};
    }

    /**
     * <p>
     * calc_hCPA.
     * </p>
     *
     * @return a double
     */
    public double calc_hCPA() {
        double htot = 0.0;
        double tot = 0.0;
        for (int i = 0; i < numberOfComponents; i++) {
            htot = 0.0;
            for (int j = 0; j < componentArray[i].getNumberOfAssociationSites(); j++) {
                htot += (1.0 - ((ComponentSrkCPA) componentArray[i]).getXsite()[j]);
            }
            tot += componentArray[i].getNumberOfMolesInPhase() * htot;
        }
        return tot;
    }

    /**
     * <p>
     * calc_g.
     * </p>
     *
     * @return a double
     */
    public double calc_g() {
        tempTotVol = getMolarVolume();
        double temp = 1.0 - getb() / 4.0 / tempTotVol;
        return (2.0 - getb() / 4.0 / tempTotVol) / (2.0 * temp * temp * temp);
    }

    /**
     * <p>
     * calc_lngV.
     * </p>
     *
     * @return a double
     */
    public double calc_lngV() {
        tempTotVol = getMolarVolume();
        // gv = -2.0 * getB() * (10.0 * getTotalVolume() - getB()) / getTotalVolume() /
        // ((8.0 * getTotalVolume() - getB()) * (4.0 * getTotalVolume() - getB()));
        return 1.0 / (2.0 - getB() / (4.0 * tempTotVol)) * getB() / (4.0 * tempTotVol * tempTotVol)
                - 3.0 / (1.0 - getB() / (4.0 * tempTotVol)) * getB()
                        / (4.0 * tempTotVol * tempTotVol);
    }

    /**
     * <p>
     * calc_lngVV.
     * </p>
     *
     * @return a double
     */
    public double calc_lngVV() {
        tempTotVol = getMolarVolume();
        return 2.0
                * (640.0 * Math.pow(tempTotVol, 3.0) - 216.0 * getB() * tempTotVol * tempTotVol
                        + 24.0 * Math.pow(getB(), 2.0) * tempTotVol - Math.pow(getB(), 3.0))
                * getB() / (tempTotVol * tempTotVol) / Math.pow(8.0 * tempTotVol - getB(), 2.0)
                / Math.pow(4.0 * tempTotVol - getB(), 2.0);
    }

    /**
     * <p>
     * calc_lngVVV.
     * </p>
     *
     * @return a double
     */
    public double calc_lngVVV() {
        tempTotVol = getMolarVolume();
        return 4.0
                * (Math.pow(getB(), 5.0) + 17664.0 * Math.pow(tempTotVol, 4.0) * getB()
                        - 4192.0 * Math.pow(tempTotVol, 3.0) * Math.pow(getB(), 2.0)
                        + 528.0 * Math.pow(getB(), 3.0) * tempTotVol * tempTotVol
                        - 36.0 * tempTotVol * Math.pow(getB(), 4.0)
                        - 30720.0 * Math.pow(tempTotVol, 5.0))
                * getB() / (Math.pow(tempTotVol, 3.0)) / Math.pow(-8.0 * tempTotVol + getB(), 3.0)
                / Math.pow(-4.0 * tempTotVol + getB(), 3.0);
    }

    /**
     * <p>
     * calcXsitedV.
     * </p>
     */
    public void calcXsitedV() {
        if (getTotalNumberOfAccociationSites() > 0) {
            initCPAMatrix(1);
        }
    }

    /**
     * <p>
     * solveX.
     * </p>
     *
     * @return a boolean
     */
    public boolean solveX() {
        if (totalNumberOfAccociationSites == 0) {
            return true;
        }

        boolean solvedX = solveX2(15);

        DMatrixRMaj mVectorMat = mVector.getMatrix();
        DMatrixRMaj ksiMatrixMat = ksiMatrix.getMatrix();

        // ksiMatrix.print();
        // second order method not working correctly and not used t the moment b ecause of numerical
        // stability
        int temp = 0, iter = 0;
        for (int i = 0; i < numberOfComponents; i++) {
            for (int j = 0; j < componentArray[i].getNumberOfAssociationSites(); j++) {
                mVectorMat.unsafe_set(temp + j, 0, componentArray[i].getNumberOfMolesInPhase());
            }
            temp += componentArray[i].getNumberOfAssociationSites();
        }

        DMatrixRMaj mat1 = KlkMatrix.getMatrix();
        double Klk = 0.0;
        double totvolume = getTotalVolume();
        double tempVari, tempVarj;
        for (int i = 0; i < getTotalNumberOfAccociationSites(); i++) {
            tempVari = mVectorMat.unsafe_get(i, 0);
            for (int j = i; j < getTotalNumberOfAccociationSites(); j++) {
                tempVarj = mVectorMat.unsafe_get(j, 0);
                Klk = tempVari * tempVarj / totvolume * delta[i][j];
                mat1.unsafe_set(i, j, Klk);
                mat1.unsafe_set(j, i, Klk);
            }
        }
        boolean solved = true;
        // SimpleMatrix corrMatrix = null;
        do {
            solved = true;
            iter++;
            temp = 0;
            double ksi = 0;

            double temp1, temp2;
            for (int i = 0; i < numberOfComponents; i++) {
                temp1 = componentArray[i].getNumberOfMolesInPhase();
                for (int j = 0; j < componentArray[i].getNumberOfAssociationSites(); j++) {
                    ksi = ((ComponentSrkCPA) componentArray[i]).getXsite()[j];
                    ksiMatrixMat.unsafe_set(temp + j, 0, ksi);
                    // ksiMatrix.getMatrix().unsafe_set(temp + j, 0,
                    // ksiMatrix.getMatrix().unsafe_get(temp + j, 0));
                    tempVari = 1.0 / ksi - 1.0;
                    udotMatrix.set(temp + j, 0, tempVari);
                    udotTimesmMatrix.set(temp + j, 0, temp1 * tempVari);
                }
                temp += componentArray[i].getNumberOfAssociationSites();
            }

            int krondelt;
            for (int i = 0; i < getTotalNumberOfAccociationSites(); i++) {
                temp1 = mVectorMat.unsafe_get(i, 0);
                temp2 = ksiMatrix.get(i, 0);
                for (int j = i; j < getTotalNumberOfAccociationSites(); j++) {
                    krondelt = 0;
                    if (i == j) {
                        krondelt = 1;
                    }
                    tempVari = -temp1 / (temp2 * temp2) * krondelt - mat1.unsafe_get(i, j);
                    hessianMatrix.set(i, j, tempVari);
                    hessianMatrix.set(j, i, tempVari);
                }
            }

            // ksiMatrix = new SimpleMatrix(ksi);
            // SimpleMatrix hessianMatrix = new SimpleMatrix(hessian);
            try {
                hessianInvers = hessianMatrix.invert();
            } catch (Exception e) {
                logger.error("error", e);
                return false;
            }
            if (solvedX) {
                // System.out.println("solvedX ");
                return true;
            }

            DMatrixRMaj mat2 = ksiMatrix.getMatrix();
            CommonOps_DDRM.mult(mat1, mat2, corr2Matrix);
            CommonOps_DDRM.subtract(udotTimesmMatrix.getDDRM(), corr2Matrix, corr3Matrix);
            CommonOps_DDRM.mult(hessianInvers.getDDRM(), corr3Matrix, corr4Matrix);
            // SimpleMatrix gMatrix = udotTimesmMatrix.minus(KlkMatrix.mult(ksiMatrix));
            // corrMatrix =
            // hessianInvers.mult(udotTimesmMatrix.minus(KlkMatrix.mult(ksiMatrix)));//.scale(-1.0);
            temp = 0;
            // System.out.println("print SimpleMatrix ...");
            // corrMatrix.print(10, 10);
            // SimpleMatrix simp = new SimpleMatrix(corr4Matrix);
            // System.out.println("print CommonOps ...");
            // simp.print(10,10);
            double newX;
            for (int i = 0; i < numberOfComponents; i++) {
                for (int j = 0; j < componentArray[i].getNumberOfAssociationSites(); j++) {
                    newX = ksiMatrix.get(temp + j, 0) - corr4Matrix.unsafe_get((temp + j), 0);
                    if (newX < 0) {
                        newX = 1e-10;
                        solved = false;
                    }
                    ((ComponentCPAInterface) componentArray[i]).setXsite(j, newX);
                }
                temp += componentArray[i].getNumberOfAssociationSites();
            }
            // System.out.println("corrmatrix error " );
            // System.out.println("error " + NormOps_DDRM.normF(corr4Matrix));
        } while ((NormOps_DDRM.normF(corr4Matrix) > 1e-12 || !solved) && iter < 100);

        // System.out.println("iter " + iter + " error " +
        // NormOps_DDRM.normF(corr4Matrix)); // corrMatrix.print(10, 10);
        // ksiMatrix.print(10, 10);
        return true;
    }

    /**
     * <p>
     * solveX2.
     * </p>
     *
     * @param maxIter a int
     * @return a boolean
     */
    public boolean solveX2(int maxIter) {
        double err = .0, totalVolume = getTotalVolume();
        int iter = 0;
        // if (delta == null) {
        // initCPAMatrix(1);
        double old = 0.0, neeval = 0.0;
        // }
        do {
            iter++;
            err = 0.0;
            for (int i = 0; i < totalNumberOfAccociationSites; i++) {
                old = ((ComponentSrkCPA) componentArray[moleculeNumber[i]])
                        .getXsite()[assSiteNumber[i]];
                neeval = 0.0;
                for (int j = 0; j < totalNumberOfAccociationSites; j++) {
                    neeval += componentArray[moleculeNumber[j]].getNumberOfMolesInPhase()
                            * delta[i][j] * ((ComponentSrkCPA) componentArray[moleculeNumber[j]])
                                    .getXsite()[assSiteNumber[j]];
<<<<<<< HEAD
=======

>>>>>>> e5b15554
                }
                neeval = 1.0 / (1.0 + 1.0 / totalVolume * neeval);
                ((ComponentSrkCPA) componentArray[moleculeNumber[i]]).setXsite(assSiteNumber[i],
                        neeval);
                err += Math.abs((old - neeval) / neeval);
            }
        } while (Math.abs(err) > 1e-12 && iter < maxIter);
        // System.out.println("iter " + iter);
        if (Math.abs(err) < 1e-12) {
            return true;
        } else {
            // System.out.println("did not solve for Xi in iterations: " + iter);
            // System.out.println("error: " + err);
            return false;
        }
    }

    /**
     * {@inheritDoc}
     *
     * Getter for property hcpatot.
     */
    @Override
    public double getHcpatot() {
        return hcpatot;
    }

    /**
     * Setter for property hcpatot.
     *
     * @param hcpatot New value of property hcpatot.
     */
    public void setHcpatot(double hcpatot) {
        this.hcpatot = hcpatot;
    }

    /** {@inheritDoc} */
    @Override
    public double getGcpa() {
        return gcpa;
    }

    /**
     * <p>
     * calcRootVolFinder.
     * </p>
     *
     * @param phase a int
     * @return a double
     */
    public double calcRootVolFinder(int phase) {
        double solvedBonVHigh = 0.0;
        double solvedBonVlow = 1.0;
        double oldh = 1;
        // double[][] matrix = new double[2][2000];
        double BonV = 1.0 - 1e-10;
        try {
            // molarVolume(pressure, temperature, A, B, phaseType);
        } catch (Exception e) {
            logger.error("error", e);
        }
        double BonVold = BonV;
        double Btemp = 0, Dtemp = 0, h = 1, dh = 0, gvvv = 0, fvvv = 0, dhh = 0;
        double d1 = 0, d2 = 0;
        Btemp = getB();
        Dtemp = getA();
        setMolarVolume(1.0 / BonV * Btemp / numberOfMolesInPhase);
        for (int i = 0; i < 2000; i++) {
            BonVold = BonV;
            BonV = 1.0 - (i + 1e-6) * 1.0 / 2000.0;
            setMolarVolume(1.0 / BonV * Btemp / numberOfMolesInPhase);
            Z = pressure * getMolarVolume() / (R * temperature);
            gcpa = calc_g();
            // lngcpa =
            // Math.log(gcpa);
            setGcpav(calc_lngV());
            gcpavv = calc_lngVV();
            gcpavvv = calc_lngVVV();

            do {
            } while (!solveX());

            h = BonV - Btemp / numberOfMolesInPhase * dFdV()
                    - pressure * Btemp / (numberOfMolesInPhase * R * temperature);

            if (Math.signum(h) * Math.signum(oldh) < 0 && i > 2) {
                if (solvedBonVlow < 1e-3) {
                    solvedBonVlow = (BonV + BonVold) / 2.0;
                    if (phase == 1) {
                        break;
                    }
                } else {
                    solvedBonVHigh = (BonV + BonVold) / 2.0;
                    if (phase == 0) {
                        break;
                    }
                }
            }
            solvedBonVHigh = (BonV + BonVold) / 2.0;
            oldh = h;
            // matrix[0][i] = BonV;
            // matrix[1][i] = h;
        }
        if (solvedBonVlow < 1e-3) {
            solvedBonVlow = solvedBonVHigh;
        }
        // dataPresentation.fileHandeling.createTextFile.TextFile file = new
        // dataPresentation.fileHandeling.createTextFile.TextFile();
        // file.setValues(matrix);
        // file.setOutputFileName("D:/temp/temp2.txt");
        // file.createFile();
        if (phase == 1) {
            return solvedBonVlow;
        } else {
            return solvedBonVHigh;
        }
    }

<<<<<<< HEAD
=======
    /**
     * <p>
     * molarVolumeChangePhase.
     * </p>
     *
     * @param pressure a double
     * @param temperature a double
     * @param A a double
     * @param B a double
     * @param phasetype a int
     * @return a double
     * @throws neqsim.util.exception.IsNaNException if any.
     * @throws neqsim.util.exception.TooManyIterationsException if any.
     */
>>>>>>> e5b15554
    public double molarVolumeChangePhase(double pressure, double temperature, double A, double B,
            int phasetype) throws neqsim.util.exception.IsNaNException,
            neqsim.util.exception.TooManyIterationsException {
        double BonV = phasetype == 1 ? 2.0 / (2.0 + temperature / getPseudoCriticalTemperature())
                : pressure * getB() / (numberOfMolesInPhase * temperature * R);
        // double BonV = calcRootVolFinder(phasetype);
        // double BonVInit = BonV;
        if (BonV < 0) {
            BonV = 1.0e-8;
        }

        if (BonV >= 1.0) {
            BonV = 0.9999;
        }
        double BonVold = BonV;
        double Btemp = 0, h = 0, dh = 0, gvvv = 0, fvvv = 0, dhh = 0;
        double d1 = 0, d2 = 0;
        Btemp = getB();
        if (Btemp < 0) {
            logger.info("b negative in volume calc");
        }
        calcDelta();

        setMolarVolume(1.0 / BonV * Btemp / numberOfMolesInPhase);
        int iterations = 0;

        do {
            iterations++;
            gcpa = calc_g();
            if (gcpa < 0) {
                setMolarVolume(1.0 / Btemp / numberOfMolesInPhase);
                gcpa = calc_g();
            }

            // lngcpa =
            // Math.log(gcpa);
            setGcpav(calc_lngV());
            gcpavv = calc_lngVV();
            gcpavvv = calc_lngVVV();

            solveX();

            initCPAMatrix(1);
            double BonV2 = BonV * BonV;
            BonVold = BonV;
            h = BonV - Btemp / numberOfMolesInPhase * dFdV()
                    - pressure * Btemp / (numberOfMolesInPhase * R * temperature);
            dh = 1.0 + Btemp / (BonV2) * (Btemp / numberOfMolesInPhase * dFdVdV());
            dhh = -2.0 * Btemp / (BonV2 * BonV) * (Btemp / numberOfMolesInPhase * dFdVdV())
                    - (Btemp * Btemp) / (BonV2 * BonV2)
                            * (Btemp / numberOfMolesInPhase * dFdVdVdV());

            d1 = -h / dh;
            d2 = -dh / dhh;
            // System.out.println("d1" + d1 + " d2 " + d2 + " d1 / d2 " + (d1 / d2));
            if (Math.abs(d1 / d2) <= 1.0) {
                BonV += d1 * (1.0 + 0.5 * d1 / d2);
            } else if (d1 / d2 < -1) {
                BonV += 0.5 * d1;
            } else if (d1 > d2) {
                BonV += d2;
                double hnew = h + d2 * dh;
                if (Math.abs(hnew) > Math.abs(h)) {
                    BonV = phasetype == 1
                            ? 2.0 / (2.0 + temperature / getPseudoCriticalTemperature())
                            : pressure * getB() / (numberOfMolesInPhase * temperature * R);
                }
            } else {
                BonV += 0.5 * d1;
            }
            if (Math.abs((BonV - BonVold) / BonVold) > 0.1) {
                BonV = BonVold + 0.1 * (BonV - BonVold);
            }

            if (BonV > 1.1) {
                if (iterations < 3) {
                    BonV = (BonVold + BonV) / 2.0;
                } else {
                    BonV = phasetype == 1
                            ? 2.0 / (2.0 + temperature / getPseudoCriticalTemperature())
                            : pressure * getB() / (numberOfMolesInPhase * temperature * R);
                }
            }

            if (BonV < 0) {
                if (iterations < 3) {
                    BonV = Math.abs(BonVold + BonV) / 2.0;
                } else {
                    BonV = phasetype == 1
                            ? 2.0 / (2.0 + temperature / getPseudoCriticalTemperature())
                            : pressure * getB() / (numberOfMolesInPhase * temperature * R);
                }
            }

            setMolarVolume(1.0 / BonV * Btemp / numberOfMolesInPhase);
            Z = pressure * getMolarVolume() / (R * temperature);

            // System.out.println("Z " + Z + "h " + h + " BONV " + (Math.abs((BonV -
            // BonVold) / BonV)));
        } while ((Math.abs((BonV - BonVold) / BonV) > 1.0e-10) && iterations < 100);

        /*
         * if (Math.abs(h) > 1e-8) { if (phasetype == 0) { molarVolume(pressure, temperature, A, B,
         * 1); } else { molarVolume(pressure, temperature, A, B, 0); } return getMolarVolume(); }
         */
        // System.out.println("Z" + Z + " iterations " + iterations + " BonV " + BonV);
        // System.out.println("pressure " + Z*R*temperature/getMolarVolume());
        // System.out.println("volume " + getTotalVolume() + " molar volume " +
        // getMolarVolume());
        // if(iterations>=100) throw new util.exception.TooManyIterationsException();
        // System.out.println("error in volume " +
        // (-pressure+R*temperature/getMolarVolume()-R*temperature*dFdV()));// + "
        // firstterm " + (R*temperature/molarVolume) + " second " +
        // R*temperature*dFdV());
        // System.out.println("BonV: " + BonV + " "+" itert: " + iterations +" " +h + " " +dh + " B
        // " + Btemp + " gv" + gV() + " fv " + fv() + " fvv" + fVV());
        if (Double.isNaN(getMolarVolume())) {
            throw new neqsim.util.exception.IsNaNException();
            // System.out.println("BonV: " + BonV + " "+" itert: " + iterations +" " +h + "
            // " +dh + " B " + Btemp + " D " + Dtemp + " gv" + gV() + " fv " + fv() + " fvv"
            // + fVV());
        }

        return getMolarVolume();
    }

    /** {@inheritDoc} */
    @Override
    public double getGcpav() {
        return gcpav;
    }

    /**
     * <p>
     * Setter for the field <code>gcpav</code>.
     * </p>
     *
     * @param gcpav a double
     */
    public void setGcpav(double gcpav) {
        this.gcpav = gcpav;
    }

    /** {@inheritDoc} */
    @Override
    public CPAMixingInterface getCpamix() {
        return cpamix;
    }

    /** {@inheritDoc} */
    @Override
    public double calcPressure() {
        gcpa = calc_g();
        // lngcpa =
        // Math.log(gcpa);
        setGcpav(calc_lngV());
        gcpavv = calc_lngVV();
        gcpavvv = calc_lngVVV();
        solveX();
        hcpatot = calc_hCPA();

        initCPAMatrix(1);
        return super.calcPressure();
    }

    /** {@inheritDoc} */
    @Override
    public int getCrossAssosiationScheme(int comp1, int comp2, int site1, int site2) {
        if (comp1 == comp2) {
            return selfAccociationScheme[comp1][site1][site2];
        } else {
            return crossAccociationScheme[comp1][comp2][site1][site2];
        }
    }

    /**
     * <p>
     * croeneckerProduct.
     * </p>
     *
     * @param a an array of {@link double} objects
     * @param b an array of {@link double} objects
     * @return an array of {@link double} objects
     */
    public double[][] croeneckerProduct(double[][] a, double[][] b) {
        int aLength = a.length;
        int aCols = a[0].length;
        int bLength = b.length;
        int bCols = b[0].length;
        double[][] result = new double[aLength * bLength][(aCols) * (bCols)];
        for (int z = 0; z < aLength; z++) {
            for (int i = 0; i < aCols; i++) {
                for (int j = 0; j < bLength; j++) {
                    for (int k = 0; k < bCols; k++) {
                        result[j + (z * bLength)][k + (i * bCols)] = a[z][i] * b[j][k];
                    }
                }
            }
        }
        return result;
    }

    /** {@inheritDoc} */
    @Override
    public int getTotalNumberOfAccociationSites() {
        return totalNumberOfAccociationSites;
    }

    /** {@inheritDoc} */
    @Override
    public void setTotalNumberOfAccociationSites(int totalNumberOfAccociationSites) {
        this.totalNumberOfAccociationSites = totalNumberOfAccociationSites;
    }

<<<<<<< HEAD
=======
    /**
     * <p>
     * initOld2.
     * </p>
     *
     * @param totalNumberOfMoles a double
     * @param numberOfComponents a int
     * @param type a int
     * @param phase a int
     * @param beta a double
     */
>>>>>>> e5b15554
    public void initOld2(double totalNumberOfMoles, int numberOfComponents, int type, int phase,
            double beta) { // type
                           // = 0
                           // start
                           // init
                           // type
                           // =1 gi
                           // nye
                           // betingelser
        if (type == 0) {
            setTotalNumberOfAccociationSites(0);
            selfAccociationScheme = new int[numberOfComponents][0][0];
            crossAccociationScheme = new int[numberOfComponents][numberOfComponents][0][0];
            for (int i = 0; i < numberOfComponents; i++) {
                if (componentArray[i].getNumberOfmoles() < 1e-50) {
                    componentArray[i].setNumberOfAssociationSites(0);
                } else {
                    componentArray[i].setNumberOfAssociationSites(
                            componentArray[i].getOrginalNumberOfAssociationSites());
                    setTotalNumberOfAccociationSites(getTotalNumberOfAccociationSites()
                            + componentArray[i].getNumberOfAssociationSites());
                    selfAccociationScheme[i] = cpaSelect.setAssociationScheme(i, this);
                    for (int j = 0; j < numberOfComponents; j++) {
                        crossAccociationScheme[i][j] =
                                cpaSelect.setCrossAssociationScheme(i, j, this);
                    }
                }
            }

            // had to remove if below - dont understand why.. Even
            // if (getTotalNumberOfAccociationSites() != oldTotalNumberOfAccociationSites) {
            mVector = new SimpleMatrix(getTotalNumberOfAccociationSites(), 1);
            KlkMatrix = new SimpleMatrix(getTotalNumberOfAccociationSites(),
                    getTotalNumberOfAccociationSites());
            KlkVMatrix = new SimpleMatrix(getTotalNumberOfAccociationSites(),
                    getTotalNumberOfAccociationSites());
            KlkVVMatrix = new SimpleMatrix(getTotalNumberOfAccociationSites(),
                    getTotalNumberOfAccociationSites());
            KlkVVVMatrix = new SimpleMatrix(getTotalNumberOfAccociationSites(),
                    getTotalNumberOfAccociationSites());
            hessianMatrix = new SimpleMatrix(getTotalNumberOfAccociationSites(),
                    getTotalNumberOfAccociationSites());
            KlkTMatrix = new SimpleMatrix(getTotalNumberOfAccociationSites(),
                    getTotalNumberOfAccociationSites());
            KlkTTMatrix = new SimpleMatrix(getTotalNumberOfAccociationSites(),
                    getTotalNumberOfAccociationSites());
            KlkTVMatrix = new SimpleMatrix(getTotalNumberOfAccociationSites(),
                    getTotalNumberOfAccociationSites());
            corr2Matrix = new DMatrixRMaj(getTotalNumberOfAccociationSites(), 1);
            corr3Matrix = new DMatrixRMaj(getTotalNumberOfAccociationSites(), 1);
            corr4Matrix = new DMatrixRMaj(getTotalNumberOfAccociationSites(), 1);
            Klkni = new double[numberOfComponents][getTotalNumberOfAccociationSites()][getTotalNumberOfAccociationSites()];
            ksiMatrix = new SimpleMatrix(getTotalNumberOfAccociationSites(), 1);
            uMatrix = new SimpleMatrix(getTotalNumberOfAccociationSites(), 1);
            udotMatrix = new SimpleMatrix(getTotalNumberOfAccociationSites(), 1);
            moleculeNumber = new int[getTotalNumberOfAccociationSites()];
            assSiteNumber = new int[getTotalNumberOfAccociationSites()];
            gvector = new double[getTotalNumberOfAccociationSites()][1];
            udotTimesmMatrix = new SimpleMatrix(getTotalNumberOfAccociationSites(), 1);
            delta = new double[getTotalNumberOfAccociationSites()][getTotalNumberOfAccociationSites()];
            deltaNog =
                    new double[getTotalNumberOfAccociationSites()][getTotalNumberOfAccociationSites()];
            deltadT =
                    new double[getTotalNumberOfAccociationSites()][getTotalNumberOfAccociationSites()];
            deltadTdT =
                    new double[getTotalNumberOfAccociationSites()][getTotalNumberOfAccociationSites()];
            QMatksiksiksi = new SimpleMatrix(getTotalNumberOfAccociationSites(), 1);
            // }
            udotTimesmiMatrix =
                    new SimpleMatrix(getNumberOfComponents(), getTotalNumberOfAccociationSites());

            oldTotalNumberOfAccociationSites = getTotalNumberOfAccociationSites();

            int temp = 0;
            for (int i = 0; i < numberOfComponents; i++) {
                for (int j = 0; j < componentArray[i].getNumberOfAssociationSites(); j++) {
                    moleculeNumber[temp + j] = i;
                    assSiteNumber[temp + j] = j;
                }
                temp += componentArray[i].getNumberOfAssociationSites();
            }
        }
        if (cpamix == null) {
            cpamix = cpaSelect.getMixingRule(1, this);
        }

        super.init(totalNumberOfMoles, numberOfComponents, type, phase, beta);
        if (type > 0 && isConstantPhaseVolume()) {
            calcDelta();
            solveX();
            super.init(totalNumberOfMoles, numberOfComponents, 1, phase, beta);
            gcpa = calc_g();
            // lngcpa = Math.log(gcpa);
            setGcpav(calc_lngV());
            gcpavv = calc_lngVV();
            gcpavvv = calc_lngVVV();
        }

        if (type > 0) {
            hcpatot = calc_hCPA();
        }

        if (type > 1) {
            initCPAMatrix(type);
            // hcpatotdT = calc_hCPAdT();
            // super.init(totalNumberOfMoles, numberOfComponents, type, phase, beta);
        }
    }

    /** {@inheritDoc} */
    @Override
    public double molarVolume2(double pressure, double temperature, double A, double B, int phase)
            throws neqsim.util.exception.IsNaNException,
            neqsim.util.exception.TooManyIterationsException {
        Z = phase == 0 ? 1.0 : 1.0e-5;
        setMolarVolume(Z * R * temperature / pressure);
        // super.molarVolume(pressure,temperature, A, B, phase);
        int iterations = 0;
        double err = 0.0, dErrdV = 0.0;
        double deltaV = 0;

        do {
            A = calcA(this, temperature, pressure, numberOfComponents);
            B = calcB(this, temperature, pressure, numberOfComponents);

            double dFdV = dFdV(), dFdVdV = dFdVdV(), dFdVdVdV = dFdVdVdV();
            double factor1 = 1.0e0, factor2 = 1.0e0;
            err = -R * temperature * dFdV + R * temperature / getMolarVolume() - pressure;

            // System.out.println("pressure " + -R * temperature * dFdV + " " + R *
            // temperature / getMolarVolume());
            // -pressure;
            dErrdV = -R * temperature * dFdVdV
                    - R * temperature * numberOfMolesInPhase / Math.pow(getVolume(), 2.0);

            // System.out.println("errdV " + dErrdV);
            // System.out.println("err " + err);
            deltaV = -err / dErrdV;

            setMolarVolume(getMolarVolume() + deltaV / numberOfMolesInPhase);

            Z = pressure * getMolarVolume() / (R * temperature);
            if (Z < 0) {
                Z = 1e-6;
                setMolarVolume(Z * R * temperature / pressure);
            }

            // System.out.println("Z " + Z);
        } while (Math.abs(err) > 1.0e-8 || iterations < 100);
        // System.out.println("Z " + Z);
        return getMolarVolume();
    }

    /**
     * <p>
     * initCPAMatrixOld.
     * </p>
     *
     * @param type a int
     */
    public void initCPAMatrixOld(int type) {
        if (getTotalNumberOfAccociationSites() == 0) {
            FCPA = 0.0;
            dFCPAdTdV = 0.0;
            dFCPAdTdT = 0.0;
            dFCPAdT = 0;
            dFCPAdV = 0;
            dFCPAdVdV = 0.0;
            dFCPAdVdVdV = 0.0;

            return;
        }

        int temp = 0;
        for (int i = 0; i < numberOfComponents; i++) {
            for (int j = 0; j < componentArray[i].getNumberOfAssociationSites(); j++) {
                uMatrix.set(temp + j, 0,
                        Math.log(ksiMatrix.get(temp + j, 0)) - ksiMatrix.get(temp + j, 0) + 1.0);
                gvector[temp + j][0] = mVector.get(temp + j, 0) * udotMatrix.get(temp + j, 0);
            }
            temp += componentArray[i].getNumberOfAssociationSites();
        }
        for (int i = 0; i < getNumberOfComponents(); i++) {
            for (int j = 0; j < getTotalNumberOfAccociationSites(); j++) {
                if (moleculeNumber[j] == i) {
                    udotTimesmiMatrix.set(i, j, udotMatrix.get(j, 0));
                } else {
                    udotTimesmiMatrix.set(i, j, 0.0);
                }
            }
        }

        for (int i = 0; i < getTotalNumberOfAccociationSites(); i++) {
            for (int j = i; j < getTotalNumberOfAccociationSites(); j++) {
                delta[i][j] = deltaNog[i][j] * getGcpa();
                delta[j][i] = delta[i][j];
                if (type > 1) {
                    deltadT[i][j] = cpamix.calcDeltadT(assSiteNumber[i], assSiteNumber[j],
                            moleculeNumber[i], moleculeNumber[j], this, getTemperature(),
                            getPressure(), numberOfComponents);
                    deltadT[j][i] = deltadT[i][j];

                    deltadTdT[i][j] = cpamix.calcDeltadTdT(assSiteNumber[i], assSiteNumber[j],
                            moleculeNumber[i], moleculeNumber[j], this, getTemperature(),
                            getPressure(), numberOfComponents);
                    deltadTdT[j][i] = deltadTdT[i][j];
                }
            }
        }

        double totalVolume = getTotalVolume();
        double totalVolume2 = totalVolume * totalVolume, totalVolume3 = totalVolume2 * totalVolume;
        double gdv1 = getGcpav() - 1.0 / totalVolume;
        double gdv2 = gdv1 * gdv1;
        double gdv3 = gdv2 * gdv1;
        double Klk = 0.0;
        for (int i = 0; i < getTotalNumberOfAccociationSites(); i++) {
            for (int j = i; j < getTotalNumberOfAccociationSites(); j++) {
                KlkVMatrix.set(i, j, KlkMatrix.get(i, j) * gdv1);
                KlkVMatrix.set(j, i, KlkVMatrix.get(i, j));

                KlkVVMatrix.set(i, j, KlkMatrix.get(i, j) * gdv2
                        + KlkMatrix.get(i, j) * (gcpavv + 1.0 / totalVolume / totalVolume));
                KlkVVMatrix.set(j, i, KlkVVMatrix.get(i, j));

                KlkVVVMatrix.set(i, j,
                        KlkMatrix.get(i, j) * gdv3
                                + 3.0 * KlkMatrix.get(i, j) * (getGcpav() - 1.0 / totalVolume)
                                        * (gcpavv + 1.0 / (totalVolume2))
                                + KlkMatrix.get(i, j) * (gcpavvv - 2.0 / (totalVolume3)));
                KlkVVVMatrix.set(j, i, KlkVVVMatrix.get(i, j));

                if (type > 1) {
                    double tempVar = deltadT[i][j] / delta[i][j];
                    double tempVardT = deltadTdT[i][j] / delta[i][j]
                            - (deltadT[i][j] * deltadT[i][j]) / (delta[i][j] * delta[i][j]);

                    if (!Double.isNaN(tempVar)) {
                        // KlkdT[i][j] = KlkMatrix.getMatrix().unsafe_get(i, j) * tempVar;
                        // KlkdT[j][i] = KlkdT[i][j];

                        KlkTMatrix.set(i, j, KlkMatrix.get(i, j) * tempVar);
                        KlkTMatrix.set(j, i, KlkTMatrix.get(i, j));

                        KlkTVMatrix.set(i, j,
                                KlkMatrix.get(i, j) * tempVar * (gcpav - 1.0 / totalVolume));
                        KlkTVMatrix.set(j, i, KlkTVMatrix.get(i, j));

                        KlkTTMatrix.set(i, j,
                                KlkMatrix.get(i, j) * (tempVar * tempVar + tempVardT));
                        KlkTTMatrix.set(j, i, KlkTTMatrix.get(i, j));
                    }

                    if (type > 2) {
                        for (int p = 0; p < numberOfComponents; p++) {
                            double t1 = 0.0, t2 = 0.0;
                            if (moleculeNumber[i] == p) {
                                t1 = 1.0 / mVector.get(i, 0);
                            }
                            if (moleculeNumber[j] == p) {
                                t2 = 1.0 / mVector.get(j, 0);
                            }
                            Klkni[p][i][j] = KlkMatrix.get(i, j) * (t1 + t2
                                    + ((ComponentSrkCPA) getComponent(p)).calc_lngi(this));
                            Klkni[p][j][i] = Klkni[p][i][j];
                        }
                    }
                }
            }
            QMatksiksiksi.set(i, 0, 2.0 * mVector.get(i, 0)
                    / (ksiMatrix.get(i, 0) * ksiMatrix.get(i, 0) * ksiMatrix.get(i, 0)));
        }

        SimpleMatrix ksiMatrixTranspose = ksiMatrix.transpose();

        // dXdV
        SimpleMatrix KlkVMatrixksi = KlkVMatrix.mult(ksiMatrix);
        SimpleMatrix XV = hessianInvers.mult(KlkVMatrixksi);
        SimpleMatrix XVtranspose = XV.transpose();

        SimpleMatrix QCPA = mVector.transpose()
                .mult(uMatrix.minus(ksiMatrix.elementMult(udotMatrix).scale(0.5)));
        FCPA = QCPA.get(0, 0);

        SimpleMatrix tempMatrix = ksiMatrixTranspose.mult(KlkVMatrixksi).scale(-0.5);
        dFCPAdV = tempMatrix.get(0, 0);
        SimpleMatrix KlkVVMatrixTImesKsi = KlkVVMatrix.mult(ksiMatrix);
        SimpleMatrix tempMatrixVV = ksiMatrixTranspose.mult(KlkVVMatrixTImesKsi).scale(-0.5)
                .minus(KlkVMatrixksi.transpose().mult(XV));
        dFCPAdVdV = tempMatrixVV.get(0, 0);

        SimpleMatrix QVVV = ksiMatrixTranspose.mult(KlkVVVMatrix.mult(ksiMatrix)).scale(-0.5);
        SimpleMatrix QVVksi = KlkVVMatrixTImesKsi.scale(-1.0);
        SimpleMatrix QksiVksi = KlkVMatrix.scale(-1.0);

        SimpleMatrix mat1 = QVVksi.transpose().mult(XV).scale(3.0);
        SimpleMatrix mat2 = XVtranspose.mult(QksiVksi.mult(XV)).scale(3.0);
        SimpleMatrix mat4 = XVtranspose.mult(QMatksiksiksi.mult(XVtranspose)).mult(XV);

        SimpleMatrix dFCPAdVdVdVMatrix = QVVV.plus(mat1).plus(mat2).plus(mat2).plus(mat4);
        dFCPAdVdVdV = dFCPAdVdVdVMatrix.get(0, 0);
        temp = 0;

        if (type == 1) {
            return;
        }
        for (int p = 0; p < numberOfComponents; p++) {
            for (int kk = 0; kk < getComponent(p).getNumberOfAssociationSites(); kk++) {
                ((ComponentCPAInterface) getComponent(p)).setXsitedV(kk, XV.get(temp + kk, 0));
            }
            temp += getComponent(p).getNumberOfAssociationSites();
        }

        // KlkTMatrix = new SimpleMatrix(KlkdT);
        SimpleMatrix KlkTMatrixTImesKsi = KlkTMatrix.mult(ksiMatrix);
        // dQdT
        SimpleMatrix tempMatrix2 = ksiMatrixTranspose.mult(KlkTMatrixTImesKsi).scale(-0.5);
        dFCPAdT = tempMatrix2.get(0, 0);

        // SimpleMatrix KlkTVMatrix = new SimpleMatrix(KlkdTdV);
        // SimpleMatrix tempMatrixTV =
        // ksiMatrixTranspose.mult(KlkTVMatrix.mult(ksiMatrix)).scale(-0.5).minus(KlkTMatrixTImesKsi.transpose().mult(XV));
        // dFCPAdTdV = tempMatrixTV.get(0, 0);
        // dXdT
        SimpleMatrix XT = hessianInvers.mult(KlkTMatrixTImesKsi);
        // dQdTdT
        SimpleMatrix tempMatrixTT = ksiMatrixTranspose.mult(KlkTTMatrix.mult(ksiMatrix)).scale(-0.5)
                .minus(KlkTMatrixTImesKsi.transpose().mult(XT));
        dFCPAdTdT = tempMatrixTT.get(0, 0);

        SimpleMatrix tempMatrixTV = ksiMatrixTranspose.mult(KlkTVMatrix.mult(ksiMatrix)).scale(-0.5)
                .minus(KlkTMatrixTImesKsi.transpose().mult(XV));
        dFCPAdTdV = tempMatrixTV.get(0, 0);

        temp = 0;
        for (int p = 0; p < numberOfComponents; p++) {
            for (int kk = 0; kk < getComponent(p).getNumberOfAssociationSites(); kk++) {
                ((ComponentCPAInterface) getComponent(p)).setXsitedT(kk, XT.get(temp + kk, 0));
            }
            temp += getComponent(p).getNumberOfAssociationSites();
        }

        if (type == 2) {
            return;
        }

        int assSites = 0;
        // if(true) return;
        for (int p = 0; p < numberOfComponents; p++) {
            SimpleMatrix KiMatrix = new SimpleMatrix(Klkni[p]);
            // KiMatrix.print(10,10);
            // Matrix dQdniMatrix =
            // (ksiMatrix.transpose().times(KiMatrix.times(ksiMatrix)).times(-0.5)); // this
            // methods misses one part of ....
            // dQdniMatrix.print(10,10);
            // KiMatrix.print(10, 10);
            // miMatrix.getMatrix(assSites, assSites, 0, totalNumberOfAccociationSites -
            // 1).print(10, 10);
            // Matrix tempMatrix20 = miMatrix.getMatrix(assSites, assSites, 0,
            // totalNumberOfAccociationSites -
            // 1).times(uMatrix).minus(ksiMatrix.transpose().times(KiMatrix.times(ksiMatrix)).times(-0.5));//
            // ksiMatrix.transpose().times(KlkTMatrix.times(ksiMatrix)).times(-0.5);
            // System.out.println("dQdn ");
            // tempMatrix20.print(10, 10);
            SimpleMatrix tempMatrix4 = KiMatrix.mult(ksiMatrix);
            // udotTimesmiMatrix.getMatrix(assSites, assSites, 0,
            // totalNumberOfAccociationSites - 1).print(10, 10);
            SimpleMatrix tempMatrix5 =
                    udotTimesmiMatrix.extractVector(true, p).transpose().minus(tempMatrix4);
            // tempMki[0] = mki[p];
            // Matrix amatrix = new Matrix(croeneckerProduct(tempMki,
            // udotMatrix.getArray()));
            // System.out.println("aMatrix ");
            // amatrix.transpose().print(10, 10);
            // System.out.println("temp4 matrix");
            // tempMatrix4.print(10, 10);
            // Matrix tempMatrix5 = amatrix.minus(tempMatrix4);
            SimpleMatrix tempMatrix6 = hessianInvers.mult(tempMatrix5);// .scale(-1.0);
            // System.out.println("dXdni");
            // tempMatrix4.print(10, 10);
            // tempMatrix5.print(10, 10);
            // System.out.println("dXdn ");
            // tempMatrix6.print(10, 10);
            int temp2 = 0;
            for (int compp = 0; compp < numberOfComponents; compp++) {
                for (int kk = 0; kk < getComponent(compp).getNumberOfAssociationSites(); kk++) {
                    ((ComponentCPAInterface) getComponent(compp)).setXsitedni(kk, p,
                            -1.0 * tempMatrix6.get(temp2 + kk, 0));
                }
                temp2 += getComponent(compp).getNumberOfAssociationSites();
            }
            assSites += getComponent(p).getNumberOfAssociationSites();
        }
    }

    /**
     * <p>
     * solveXOld.
     * </p>
     *
     * @return a boolean
     */
    public boolean solveXOld() {
        if (getTotalNumberOfAccociationSites() == 0) {
            return true;
        }

        boolean solvedX = solveX2(5);
        if (solvedX) {
            // return true;
        }

        DMatrixRMaj mat1 = KlkMatrix.getMatrix();
        DMatrixRMaj mat2 = ksiMatrix.getMatrix();
        // second order method not working correctly and not used t the moment b ecause of numerical
        // stability
        int temp = 0, iter = 0;
        for (int i = 0; i < numberOfComponents; i++) {
            for (int j = 0; j < componentArray[i].getNumberOfAssociationSites(); j++) {
                mVector.set(temp + j, 0, componentArray[i].getNumberOfMolesInPhase());
            }
            temp += componentArray[i].getNumberOfAssociationSites();
        }
        double Klk = 0.0;
        double totalVolume = getTotalVolume();
        for (int i = 0; i < getTotalNumberOfAccociationSites(); i++) {
            for (int j = i; j < getTotalNumberOfAccociationSites(); j++) {
                Klk = mVector.get(i, 0) * mVector.get(j, 0) / totalVolume * delta[i][j];
                KlkMatrix.set(i, j, Klk);
                KlkMatrix.set(j, i, Klk);
            }
        }
        boolean solved = true;
        // SimpleMatrix corrMatrix = null;
        do {
            solved = true;
            iter++;
            temp = 0;
            for (int i = 0; i < numberOfComponents; i++) {
                for (int j = 0; j < componentArray[i].getNumberOfAssociationSites(); j++) {
                    ksiMatrix.set(temp + j, 0, ((ComponentSrkCPA) componentArray[i]).getXsite()[j]);
                    // ksiMatrix.getMatrix().unsafe_set(temp + j, 0,
                    // ksiMatrix.getMatrix().unsafe_get(temp + j, 0));
                    udotMatrix.set(temp + j, 0, 1.0 / ksiMatrix.get(temp + j, 0) - 1.0);
                    udotTimesmMatrix.set(temp + j, 0,
                            mVector.get(temp + j, 0) * udotMatrix.get(temp + j, 0));
                }
                temp += componentArray[i].getNumberOfAssociationSites();
            }

            for (int i = 0; i < getTotalNumberOfAccociationSites(); i++) {
                for (int j = i; j < getTotalNumberOfAccociationSites(); j++) {
                    int krondelt = 0;
                    if (i == j) {
                        krondelt = 1;
                    }
                    hessianMatrix.set(i, j,
                            -mVector.get(i, 0) / (ksiMatrix.get(i, 0) * ksiMatrix.get(i, 0))
                                    * krondelt - KlkMatrix.get(i, j));
                    hessianMatrix.set(j, i, hessianMatrix.get(i, j));
                }
            }

            // ksiMatrix = new SimpleMatrix(ksi);
            // SimpleMatrix hessianMatrix = new SimpleMatrix(hessian);
            try {
                hessianInvers = hessianMatrix.invert();
            } catch (Exception e) {
                logger.error("error", e);
                return false;
            }

            CommonOps_DDRM.mult(mat1, mat2, corr2Matrix);
            CommonOps_DDRM.subtract(udotTimesmMatrix.getDDRM(), corr2Matrix, corr3Matrix);
            CommonOps_DDRM.mult(hessianInvers.getDDRM(), corr3Matrix, corr4Matrix);
            // SimpleMatrix gMatrix = udotTimesmMatrix.minus(KlkMatrix.mult(ksiMatrix));
            // corrMatrix =
            // hessianInvers.mult(udotTimesmMatrix.minus(KlkMatrix.mult(ksiMatrix)));//.scale(-1.0);
            temp = 0;
            // System.out.println("print SimpleMatrix ...");
            // corrMatrix.print(10, 10);
            // SimpleMatrix simp = new SimpleMatrix(corr4Matrix);
            // System.out.println("print CommonOps ...");
            // simp.print(10,10);
            for (int i = 0; i < numberOfComponents; i++) {
                for (int j = 0; j < componentArray[i].getNumberOfAssociationSites(); j++) {
                    double newX =
                            ksiMatrix.get(temp + j, 0) - corr4Matrix.unsafe_get((temp + j), 0);
                    if (newX < 0) {
                        newX = 1e-10;
                        solved = false;
                    }
                    ((ComponentCPAInterface) componentArray[i]).setXsite(j, newX);
                }
                temp += componentArray[i].getNumberOfAssociationSites();
            }
            // System.out.println("corrmatrix error " );
            // System.out.println("error " + corrMatrix.norm1());
        } while ((NormOps_DDRM.normF(corr4Matrix) > 1e-12 || !solved) && iter < 100);

        // System.out.println("iter " + iter + " error " + NormOps.normF(corr4Matrix));
        // // corrMatrix.print(10, 10);
        // ksiMatrix.print(10, 10);
        return true;
    }

    /**
     * <p>
     * solveX2Old.
     * </p>
     *
     * @param maxIter a int
     * @return a boolean
     */
    public boolean solveX2Old(int maxIter) {
        double err = .0;
        int iter = 0;
        // if (delta == null) {
        // initCPAMatrix(1);
        double old = 0.0, neeval = 0.0, totalVolume = getTotalVolume();
        // }
        do {
            iter++;
            err = 0.0;
            for (int i = 0; i < getTotalNumberOfAccociationSites(); i++) {
                old = ((ComponentSrkCPA) getComponent(moleculeNumber[i]))
                        .getXsite()[assSiteNumber[i]];
                neeval = 0;
                for (int j = 0; j < getTotalNumberOfAccociationSites(); j++) {
                    neeval += getComponent(moleculeNumber[j]).getNumberOfMolesInPhase()
                            * delta[i][j] * ((ComponentSrkCPA) getComponent(moleculeNumber[j]))
                                    .getXsite()[assSiteNumber[j]];
<<<<<<< HEAD
=======

>>>>>>> e5b15554
                }
                neeval = 1.0 / (1.0 + 1.0 / totalVolume * neeval);
                ((ComponentCPAInterface) getComponent(moleculeNumber[i])).setXsite(assSiteNumber[i],
                        neeval);
                err += Math.abs((old - neeval) / neeval);
            }
        } while (Math.abs(err) > 1e-10 && iter < maxIter);
        // System.out.println("iter " + iter);
        // if (Math.abs(err)
        // < 1e-12) {
        // return true;
        // } else {
        // System.out.println("did not solve for Xi in iterations: " + iter);
        // System.out.println("error: " + err);
        return false;
    }

<<<<<<< HEAD
=======
    /**
     * <p>
     * molarVolumeOld.
     * </p>
     *
     * @param pressure a double
     * @param temperature a double
     * @param A a double
     * @param B a double
     * @param phasetype a int
     * @return a double
     * @throws neqsim.util.exception.IsNaNException if any.
     * @throws neqsim.util.exception.TooManyIterationsException if any.
     */
>>>>>>> e5b15554
    public double molarVolumeOld(double pressure, double temperature, double A, double B,
            int phasetype) throws neqsim.util.exception.IsNaNException,
            neqsim.util.exception.TooManyIterationsException {
        double BonV = phasetype == 0 ? 2.0 / (2.0 + temperature / getPseudoCriticalTemperature())
                : pressure * getB() / (numberOfMolesInPhase * temperature * R);
        // if (pressure > 1000) {
        // BonV = 0.9999;
        // }

        // double calcRooBonVtVolFinder = calcRootVolFinder(phasetype);
        // BonV = calcRooBonVtVolFinder;
        // double BonVInit = BonV;
        if (BonV < 0) {
            BonV = 1.0e-8;
        }

        if (BonV >= 1.0) {
            BonV = 0.9999;
        }
        double BonVold;
        double h = 0, dh = 0, dhh = 0;
        double d1 = 0, d2 = 0;
        double Btemp = getB();
        if (Btemp < 0) {
            logger.info("b negative in volume calc");
        }
        calcDelta();

        setMolarVolume(1.0 / BonV * Btemp / numberOfMolesInPhase);
        int iterations = 0;

        do {
            iterations++;
            gcpa = calc_g();
            if (gcpa < 0) {
                setMolarVolume(1.0 / Btemp / numberOfMolesInPhase);
                gcpa = calc_g();
            }

            // lngcpa =
            // Math.log(gcpa);
            setGcpav(calc_lngV());
            gcpavv = calc_lngVV();
            gcpavvv = calc_lngVVV();

            if (getTotalNumberOfAccociationSites() > 0) {
                solveX();
            }

            initCPAMatrix(1);
            double BonV2 = BonV * BonV;
            BonVold = BonV;
            h = BonV - Btemp / numberOfMolesInPhase * dFdV()
                    - pressure * Btemp / (numberOfMolesInPhase * R * temperature);
            dh = 1.0 + Btemp / (BonV2) * (Btemp / numberOfMolesInPhase * dFdVdV());
            dhh = -2.0 * Btemp / (BonV2 * BonV) * (Btemp / numberOfMolesInPhase * dFdVdV())
                    - (Btemp * Btemp) / (BonV2 * BonV2)
                            * (Btemp / numberOfMolesInPhase * dFdVdVdV());

            d1 = -h / dh;
            d2 = -dh / dhh;
            // System.out.println("h " + h + " iter " + iterations + " " + d1 + " d2 " + d2
            // + " d1 / d2 " + (d1 / d2));
            if (Math.abs(d1 / d2) <= 1.0) {
                BonV += d1 * (1.0 + 0.5 * d1 / d2);
            } else if (d1 / d2 < -1) {
                BonV += 0.5 * d1;
            } else if (d1 > d2) {
                BonV += d2;
                double hnew = h + d2 * dh;
                if (Math.abs(hnew) > Math.abs(h)) {
                    BonV = phasetype == 1
                            ? 2.0 / (2.0 + temperature / getPseudoCriticalTemperature())
                            : pressure * getB() / (numberOfMolesInPhase * temperature * R);
                }
            } else {
                BonV += 0.5 * d1;
            }
            if (Math.abs((BonV - BonVold) / BonVold) > 0.1) {
                BonV = BonVold + 0.1 * (BonV - BonVold);
            }

            if (BonV > 0.9999) {
                if (iterations < 3) {
                    BonV = (BonVold + BonV) / 2.0;
                } else {
                    // return molarVolumeChangePhase(pressure, temperature, A, B, phasetype);
                    // BonV = 0.9999;
                    // BonV = phasetype == 1 ? 2.0 / (2.0 + temperature /
                    // getPseudoCriticalTemperature()) : pressure * getB() / (numberOfMolesInPhase *
                    // temperature * R);
                }
            } else if (BonV < 0) {
                if (iterations < 3) {
                    BonV = Math.abs(BonVold + BonV) / 2.0;
                } else {
                    // return molarVolumeChangePhase(pressure, temperature, A, B, phasetype);
                    // BonV = phasetype == 1 ? 2.0 / (2.0 + temperature /
                    // getPseudoCriticalTemperature()) : pressure * getB() / (numberOfMolesInPhase *
                    // temperature * R);
                }
            }
            setMolarVolume(1.0 / BonV * Btemp / numberOfMolesInPhase);
            Z = pressure * getMolarVolume() / (R * temperature);
<<<<<<< HEAD
=======

>>>>>>> e5b15554
        } while ((Math.abs((BonV - BonVold) / BonV) > 1.0e-10 || Math.abs(h) > 1e-12)
                && iterations < 100);

        if (Math.abs(h) > 1e-12) {
            // System.out.println("h failed " + "Z" + Z + " iterations " + iterations + "
            // BonV " + BonV);
            // return molarVolumeChangePhase(pressure, temperature, A, B, phasetype);
        }
        // System.out.println("Z" + Z + " iterations " + iterations + " BonV " + BonV);
        // System.out.println("pressure " + Z*R*temperature/getMolarVolume());
        // System.out.println("volume " + totalVolume + " molar volume " +
        // getMolarVolume());
        // if(iterations>=100) throw new util.exception.TooManyIterationsException();
        // System.out.println("error in volume " +
        // (-pressure+R*temperature/getMolarVolume()-R*temperature*dFdV()));// + "
        // firstterm " + (R*temperature/molarVolume) + " second " +
        // R*temperature*dFdV());
        // System.out.println("BonV: " + BonV + " "+" itert: " + iterations +" " +h + " " +dh + " B
        // " + Btemp + " gv" + gV() + " fv " + fv() + " fvv" + fVV());

        if (Double.isNaN(getMolarVolume())) {
            throw new neqsim.util.exception.IsNaNException();
            // System.out.println("BonV: " + BonV + " "+" itert: " + iterations +" " +h + "
            // " +dh + " B " + Btemp + " D " + Dtemp + " gv" + gV() + " fv " + fv() + " fvv"
            // + fVV());
        }
        return getMolarVolume();
    }
}<|MERGE_RESOLUTION|>--- conflicted
+++ resolved
@@ -1069,10 +1069,7 @@
                     neeval += componentArray[moleculeNumber[j]].getNumberOfMolesInPhase()
                             * delta[i][j] * ((ComponentSrkCPA) componentArray[moleculeNumber[j]])
                                     .getXsite()[assSiteNumber[j]];
-<<<<<<< HEAD
-=======
-
->>>>>>> e5b15554
+
                 }
                 neeval = 1.0 / (1.0 + 1.0 / totalVolume * neeval);
                 ((ComponentSrkCPA) componentArray[moleculeNumber[i]]).setXsite(assSiteNumber[i],
@@ -1191,8 +1188,6 @@
         }
     }
 
-<<<<<<< HEAD
-=======
     /**
      * <p>
      * molarVolumeChangePhase.
@@ -1207,7 +1202,6 @@
      * @throws neqsim.util.exception.IsNaNException if any.
      * @throws neqsim.util.exception.TooManyIterationsException if any.
      */
->>>>>>> e5b15554
     public double molarVolumeChangePhase(double pressure, double temperature, double A, double B,
             int phasetype) throws neqsim.util.exception.IsNaNException,
             neqsim.util.exception.TooManyIterationsException {
@@ -1422,8 +1416,6 @@
         this.totalNumberOfAccociationSites = totalNumberOfAccociationSites;
     }
 
-<<<<<<< HEAD
-=======
     /**
      * <p>
      * initOld2.
@@ -1435,7 +1427,6 @@
      * @param phase a int
      * @param beta a double
      */
->>>>>>> e5b15554
     public void initOld2(double totalNumberOfMoles, int numberOfComponents, int type, int phase,
             double beta) { // type
                            // = 0
@@ -1968,10 +1959,7 @@
                     neeval += getComponent(moleculeNumber[j]).getNumberOfMolesInPhase()
                             * delta[i][j] * ((ComponentSrkCPA) getComponent(moleculeNumber[j]))
                                     .getXsite()[assSiteNumber[j]];
-<<<<<<< HEAD
-=======
-
->>>>>>> e5b15554
+
                 }
                 neeval = 1.0 / (1.0 + 1.0 / totalVolume * neeval);
                 ((ComponentCPAInterface) getComponent(moleculeNumber[i])).setXsite(assSiteNumber[i],
@@ -1989,8 +1977,6 @@
         return false;
     }
 
-<<<<<<< HEAD
-=======
     /**
      * <p>
      * molarVolumeOld.
@@ -2005,7 +1991,6 @@
      * @throws neqsim.util.exception.IsNaNException if any.
      * @throws neqsim.util.exception.TooManyIterationsException if any.
      */
->>>>>>> e5b15554
     public double molarVolumeOld(double pressure, double temperature, double A, double B,
             int phasetype) throws neqsim.util.exception.IsNaNException,
             neqsim.util.exception.TooManyIterationsException {
@@ -2110,10 +2095,7 @@
             }
             setMolarVolume(1.0 / BonV * Btemp / numberOfMolesInPhase);
             Z = pressure * getMolarVolume() / (R * temperature);
-<<<<<<< HEAD
-=======
-
->>>>>>> e5b15554
+
         } while ((Math.abs((BonV - BonVold) / BonV) > 1.0e-10 || Math.abs(h) > 1e-12)
                 && iterations < 100);
 
