--- conflicted
+++ resolved
@@ -5,9 +5,6 @@
  */
 package neqsim.thermo.phase;
 
-<<<<<<< HEAD
-// import org.ejml.data.DenseMatrix64F;
-=======
 import org.apache.logging.log4j.LogManager;
 import org.apache.logging.log4j.Logger;
 import org.ejml.data.DMatrixRMaj;
@@ -15,19 +12,10 @@
 import org.ejml.dense.row.NormOps_DDRM;
 // import org.ejml.simple.SimpleMatrix;
 //import org.ejml.data.DenseMatrix64F;
->>>>>>> 5c88a656
 import neqsim.thermo.component.ComponentCPAInterface;
 import neqsim.thermo.component.ComponentSrkCPA;
 import neqsim.thermo.mixingRule.CPAMixing;
 import neqsim.thermo.mixingRule.CPAMixingInterface;
-<<<<<<< HEAD
-import org.apache.logging.log4j.*;
-import org.ejml.data.DMatrixRMaj;
-import org.ejml.dense.row.CommonOps_DDRM;
-import org.ejml.dense.row.NormOps_DDRM;
-// import org.ejml.simple.SimpleMatrix;
-=======
->>>>>>> 5c88a656
 
 /**
  *
@@ -68,11 +56,7 @@
     }
 
     @Override
-<<<<<<< HEAD
-    public Object clone() {
-=======
     public PhaseSrkCPA clone() {
->>>>>>> 5c88a656
         PhaseSrkCPA clonedPhase = null;
         try {
             clonedPhase = (PhaseSrkCPA) super.clone();
