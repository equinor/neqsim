/*
 * PhaseSrkEos.java
 *
 * Created on 3. juni 2000, 14:38
 */
package neqsim.thermo.phase;

import org.apache.logging.log4j.LogManager;
import org.apache.logging.log4j.Logger;
import org.ejml.data.DMatrixRMaj;
import org.ejml.dense.row.CommonOps_DDRM;
import org.ejml.dense.row.NormOps_DDRM;
// import org.ejml.simple.SimpleMatrix;
// import org.ejml.data.DenseMatrix64F;
import neqsim.thermo.component.ComponentCPAInterface;
import neqsim.thermo.component.ComponentSrkCPA;
import neqsim.thermo.mixingRule.CPAMixing;
import neqsim.thermo.mixingRule.CPAMixingInterface;

/**
 * <p>
 * PhaseSrkCPA_proceduralMatrices class.
 * </p>
 *
 * @author Even Solbraa
 * @version Modified to use procedural oriented ejml matrices by Marlene Lund
 */
public class PhaseSrkCPA_proceduralMatrices extends PhaseSrkEos implements PhaseCPAInterface {
    private static final long serialVersionUID = 1000;

    public CPAMixing cpaSelect = new CPAMixing();
    public CPAMixingInterface cpamix;
    double gcpavv = 0.0, gcpavvv = 0.0, gcpa = 0.0, hcpatot = 1.0, FCPA = 0.0, dFCPAdTdV,
            dFCPAdTdT = 0.0, dFCPAdT = 0, dFCPAdV = 0, dFCPAdVdV = 0.0, dFCPAdVdVdV = 0.0;
    private double gcpav = 0.0;
    int cpaon = 1, oldTotalNumberOfAccociationSites = 0;
    private int totalNumberOfAccociationSites = 0;
    int[][][] selfAccociationScheme = null;
    int[][][][] crossAccociationScheme = null;
    int[] moleculeNumber = null, assSiteNumber = null;
    private double[][] gvector = null, delta = null, deltaNog = null, deltadT = null,
            deltadTdT = null;
    private double[][][] Klkni = null;
    private DMatrixRMaj KlkTVMatrix = null, KlkTTMatrix = null, KlkTMatrix = null,
            udotTimesmMatrix = null, mVector = null, udotMatrix = null, uMatrix = null,
            QMatksiksiksi = null, KlkVVVMatrix = null, KlkVVMatrix = null, udotTimesmiMatrix = null,
            ksiMatrix = null, KlkMatrix = null, hessianMatrix = null, hessianInvers = null,
            KlkVMatrix = null;
    DMatrixRMaj corr2Matrix = null, corr3Matrix = null, corr4Matrix = null;// new
                                                                           // DenseMatrix64F(getTotalNumberOfAccociationSites(),
                                                                           // 1);
    static Logger logger = LogManager.getLogger(PhaseSrkCPA_proceduralMatrices.class);

    /**
     * <p>
     * Constructor for PhaseSrkCPA_proceduralMatrices.
     * </p>
     */
    public PhaseSrkCPA_proceduralMatrices() {
        super();
    }

    /** {@inheritDoc} */
    @Override
    public PhaseSrkCPA clone() {
        PhaseSrkCPA clonedPhase = null;
        try {
            clonedPhase = (PhaseSrkCPA) super.clone();
        } catch (Exception e) {
            logger.error("Cloning failed.", e);
        }
        // clonedPhase.cpaSelect = (CPAMixing) cpaSelect.clone();
        // clonedPhase.cpamix = (CPAMixingInterface) cpamix.clone();
        // clonedPhase.cpamix = cpaSelect.getMixingRule(1, this);

        return clonedPhase;
    }

    /** {@inheritDoc} */
    @Override
    public void setMixingRule(int type) {
        super.setMixingRule(type);
        cpamix = cpaSelect.getMixingRule(1, this);
    }

    /** {@inheritDoc} */
    @Override
    public void init(double totalNumberOfMoles, int numberOfComponents, int type, int phase,
            double beta) { // type = 0
                           // start
                           // init type
                           // =1 gi nye
                           // betingelser
        if (type == 0) {
            setTotalNumberOfAccociationSites(0);
            selfAccociationScheme = new int[numberOfComponents][0][0];
            crossAccociationScheme = new int[numberOfComponents][numberOfComponents][0][0];
            for (int i = 0; i < numberOfComponents; i++) {
                if (getComponent(i).getNumberOfmoles() < 1e-50) {
                    getComponent(i).setNumberOfAssociationSites(0);
                } else {
                    getComponent(i).setNumberOfAssociationSites(
                            getComponent(i).getOrginalNumberOfAssociationSites());
                    setTotalNumberOfAccociationSites(getTotalNumberOfAccociationSites()
                            + getComponent(i).getNumberOfAssociationSites());
                    selfAccociationScheme[i] = cpaSelect.setAssociationScheme(i, this);
                    for (int j = 0; j < numberOfComponents; j++) {
                        crossAccociationScheme[i][j] =
                                cpaSelect.setCrossAssociationScheme(i, j, this);
                    }
                }
            }

            // had to remove if below - dont understand why.. Even
            // if (getTotalNumberOfAccociationSites() != oldTotalNumberOfAccociationSites) {
            mVector = new DMatrixRMaj(getTotalNumberOfAccociationSites(), 1);
            KlkMatrix = new DMatrixRMaj(getTotalNumberOfAccociationSites(),
                    getTotalNumberOfAccociationSites());
            KlkVMatrix = new DMatrixRMaj(getTotalNumberOfAccociationSites(),
                    getTotalNumberOfAccociationSites());
            KlkVVMatrix = new DMatrixRMaj(getTotalNumberOfAccociationSites(),
                    getTotalNumberOfAccociationSites());
            KlkVVVMatrix = new DMatrixRMaj(getTotalNumberOfAccociationSites(),
                    getTotalNumberOfAccociationSites());
            hessianMatrix = new DMatrixRMaj(getTotalNumberOfAccociationSites(),
                    getTotalNumberOfAccociationSites());
            KlkTMatrix = new DMatrixRMaj(getTotalNumberOfAccociationSites(),
                    getTotalNumberOfAccociationSites());
            KlkTTMatrix = new DMatrixRMaj(getTotalNumberOfAccociationSites(),
                    getTotalNumberOfAccociationSites());
            KlkTVMatrix = new DMatrixRMaj(getTotalNumberOfAccociationSites(),
                    getTotalNumberOfAccociationSites());
            corr2Matrix = new DMatrixRMaj(getTotalNumberOfAccociationSites(), 1);
            corr3Matrix = new DMatrixRMaj(getTotalNumberOfAccociationSites(), 1);
            corr4Matrix = new DMatrixRMaj(getTotalNumberOfAccociationSites(), 1);
            Klkni = new double[numberOfComponents][getTotalNumberOfAccociationSites()][getTotalNumberOfAccociationSites()];
            ksiMatrix = new DMatrixRMaj(getTotalNumberOfAccociationSites(), 1);
            uMatrix = new DMatrixRMaj(getTotalNumberOfAccociationSites(), 1);
            udotMatrix = new DMatrixRMaj(getTotalNumberOfAccociationSites(), 1);
            moleculeNumber = new int[getTotalNumberOfAccociationSites()];
            assSiteNumber = new int[getTotalNumberOfAccociationSites()];
            gvector = new double[getTotalNumberOfAccociationSites()][1];
            udotTimesmMatrix = new DMatrixRMaj(getTotalNumberOfAccociationSites(), 1);
            delta = new double[getTotalNumberOfAccociationSites()][getTotalNumberOfAccociationSites()];
            deltaNog =
                    new double[getTotalNumberOfAccociationSites()][getTotalNumberOfAccociationSites()];
            deltadT =
                    new double[getTotalNumberOfAccociationSites()][getTotalNumberOfAccociationSites()];
            deltadTdT =
                    new double[getTotalNumberOfAccociationSites()][getTotalNumberOfAccociationSites()];
            QMatksiksiksi = new DMatrixRMaj(getTotalNumberOfAccociationSites(), 1);
            // }
            udotTimesmiMatrix =
                    new DMatrixRMaj(getNumberOfComponents(), getTotalNumberOfAccociationSites());

            oldTotalNumberOfAccociationSites = getTotalNumberOfAccociationSites();

            int temp = 0;
            for (int i = 0; i < numberOfComponents; i++) {
                for (int j = 0; j < getComponent(i).getNumberOfAssociationSites(); j++) {
                    moleculeNumber[temp + j] = i;
                    assSiteNumber[temp + j] = j;
                }
                temp += getComponent(i).getNumberOfAssociationSites();
            }
        }
        if (cpamix == null) {
            cpamix = cpaSelect.getMixingRule(1, this);
        }

        super.init(totalNumberOfMoles, numberOfComponents, type, phase, beta);
        if (type > 0 && isConstantPhaseVolume()) {
            calcDelta();
            solveX();
            super.init(totalNumberOfMoles, numberOfComponents, 1, phase, beta);
            gcpa = calc_g();
            // lngcpa = Math.log(gcpa);
            setGcpav(calc_lngV());
            gcpavv = calc_lngVV();
            gcpavvv = calc_lngVVV();
        }

        if (type > 0) {
            hcpatot = calc_hCPA();
        }

        if (type > 1) {
            initCPAMatrix(type);
            // hcpatotdT = calc_hCPAdT();
            // super.init(totalNumberOfMoles, numberOfComponents, type, phase, beta);
        }
    }

    /**
     * <p>
     * calcDelta.
     * </p>
     */
    public void calcDelta() {
        for (int i = 0; i < getTotalNumberOfAccociationSites(); i++) {
            for (int j = i; j < getTotalNumberOfAccociationSites(); j++) {
                deltaNog[i][j] = cpamix.calcDeltaNog(assSiteNumber[i], assSiteNumber[j],
                        moleculeNumber[i], moleculeNumber[j], this, getTemperature(), getPressure(),
                        numberOfComponents);
                deltaNog[j][i] = deltaNog[i][j];
            }
        }
    }

    /**
     * <p>
     * initCPAMatrix.
     * </p>
     *
     * @param type a int
     */
    public void initCPAMatrix(int type) {
        if (getTotalNumberOfAccociationSites() == 0) {
            FCPA = 0.0;
            dFCPAdTdV = 0.0;
            dFCPAdTdT = 0.0;
            dFCPAdT = 0;
            dFCPAdV = 0;
            dFCPAdVdV = 0.0;
            dFCPAdVdVdV = 0.0;

            return;
        }

        int temp = 0;
        for (int i = 0; i < numberOfComponents; i++) {
            for (int j = 0; j < getComponent(i).getNumberOfAssociationSites(); j++) {
                uMatrix.set(temp + j, 0,
                        Math.log(ksiMatrix.get(temp + j, 0)) - ksiMatrix.get(temp + j, 0) + 1.0);
                gvector[temp + j][0] = mVector.get(temp + j, 0) * udotMatrix.get(temp + j, 0);
            }
            temp += getComponent(i).getNumberOfAssociationSites();
        }
        for (int i = 0; i < getNumberOfComponents(); i++) {
            for (int j = 0; j < getTotalNumberOfAccociationSites(); j++) {
                if (moleculeNumber[j] == i) {
                    udotTimesmiMatrix.set(i, j, udotMatrix.get(j, 0));
                } else {
                    udotTimesmiMatrix.set(i, j, 0.0);
                }
            }
        }

        for (int i = 0; i < getTotalNumberOfAccociationSites(); i++) {
            for (int j = i; j < getTotalNumberOfAccociationSites(); j++) {
                delta[i][j] = deltaNog[i][j] * getGcpa();
                delta[j][i] = delta[i][j];
                if (type > 1) {
                    deltadT[i][j] = cpamix.calcDeltadT(assSiteNumber[i], assSiteNumber[j],
                            moleculeNumber[i], moleculeNumber[j], this, getTemperature(),
                            getPressure(), numberOfComponents);
                    deltadT[j][i] = deltadT[i][j];

                    deltadTdT[i][j] = cpamix.calcDeltadTdT(assSiteNumber[i], assSiteNumber[j],
                            moleculeNumber[i], moleculeNumber[j], this, getTemperature(),
                            getPressure(), numberOfComponents);
                    deltadTdT[j][i] = deltadTdT[i][j];
                }
            }
        }

        double gdv1 = getGcpav() - 1.0 / getTotalVolume();
        double gdv2 = gdv1 * gdv1;
        double gdv3 = gdv2 * gdv1;
        double totVol = getTotalVolume();
        double Klk = 0.0;
        for (int i = 0; i < getTotalNumberOfAccociationSites(); i++) {
            for (int j = i; j < getTotalNumberOfAccociationSites(); j++) {
                KlkVMatrix.set(i, j, KlkMatrix.get(i, j) * gdv1);
                KlkVMatrix.set(j, i, KlkVMatrix.get(i, j));

                KlkVVMatrix.set(i, j, KlkMatrix.get(i, j) * gdv2 + KlkMatrix.get(i, j)
                        * (gcpavv + 1.0 / getTotalVolume() / getTotalVolume()));
                KlkVVMatrix.set(j, i, KlkVVMatrix.get(i, j));

                KlkVVVMatrix.set(i, j, KlkMatrix.get(i, j) * gdv3
                        + 3.0 * KlkMatrix.get(i, j) * (getGcpav() - 1.0 / getTotalVolume())
                                * (gcpavv + 1.0 / (totVol * totVol))
                        + KlkMatrix.get(i, j) * (gcpavvv - 2.0 / (totVol * totVol * totVol)));
                KlkVVVMatrix.set(j, i, KlkVVVMatrix.get(i, j));

                if (type > 1) {
                    double tempVar = deltadT[i][j] / delta[i][j];
                    double tempVardT = deltadTdT[i][j] / delta[i][j]
                            - (deltadT[i][j] * deltadT[i][j]) / (delta[i][j] * delta[i][j]);

                    if (!Double.isNaN(tempVar)) {
                        // KlkdT[i][j] = KlkMatrix.getMatrix().unsafe_get(i, j) * tempVar;
                        // KlkdT[j][i] = KlkdT[i][j];

                        KlkTMatrix.set(i, j, KlkMatrix.get(i, j) * tempVar);
                        KlkTMatrix.set(j, i, KlkTMatrix.get(i, j));

                        KlkTVMatrix.set(i, j,
                                KlkMatrix.get(i, j) * tempVar * (gcpav - 1.0 / getTotalVolume()));
                        KlkTVMatrix.set(j, i, KlkTVMatrix.get(i, j));

                        KlkTTMatrix.set(i, j,
                                KlkMatrix.get(i, j) * (tempVar * tempVar + tempVardT));
                        KlkTTMatrix.set(j, i, KlkTTMatrix.get(i, j));
                    }

                    if (type > 2) {
                        for (int p = 0; p < numberOfComponents; p++) {
                            double t1 = 0.0, t2 = 0.0;
                            if (moleculeNumber[i] == p) {
                                t1 = 1.0 / mVector.get(i, 0);
                            }
                            if (moleculeNumber[j] == p) {
                                t2 = 1.0 / mVector.get(j, 0);
                            }
                            Klkni[p][i][j] = KlkMatrix.get(i, j) * (t1 + t2
                                    + ((ComponentSrkCPA) getComponent(p)).calc_lngi(this));
                            Klkni[p][j][i] = Klkni[p][i][j];
                        }
                    }
                }
            }
            QMatksiksiksi.set(i, 0, 2.0 * mVector.get(i, 0)
                    / (ksiMatrix.get(i, 0) * ksiMatrix.get(i, 0) * ksiMatrix.get(i, 0)));
        }

        DMatrixRMaj ksiMatrixTranspose = new DMatrixRMaj();
        CommonOps_DDRM.transpose(ksiMatrix, ksiMatrixTranspose);

        // dXdV
        DMatrixRMaj KlkVMatrixksi = new DMatrixRMaj();
        CommonOps_DDRM.mult(KlkVMatrix, ksiMatrix, KlkVMatrixksi);

        DMatrixRMaj XV = new DMatrixRMaj();
        DMatrixRMaj XVtranspose = new DMatrixRMaj();
        CommonOps_DDRM.mult(hessianInvers, KlkVMatrixksi, XV);
        CommonOps_DDRM.transpose(XV, XVtranspose);

        DMatrixRMaj QCPA = new DMatrixRMaj();
        DMatrixRMaj mVectorTranspose = new DMatrixRMaj();
        DMatrixRMaj ksiMatrixudotMatrix = new DMatrixRMaj();
        DMatrixRMaj ksiMatrixudotMatrixScaled = new DMatrixRMaj();
        DMatrixRMaj uMatrixMinusksiMatrixudotMatrixScaled = new DMatrixRMaj();
        DMatrixRMaj ksiMatrixudotMatrixScaledNegative = new DMatrixRMaj();
        CommonOps_DDRM.transpose(mVector, mVectorTranspose);
        CommonOps_DDRM.elementMult(ksiMatrix, udotMatrix, ksiMatrixudotMatrix);
        CommonOps_DDRM.scale(0.5, ksiMatrixudotMatrix, ksiMatrixudotMatrixScaled);
        CommonOps_DDRM.scale(-1.0, ksiMatrixudotMatrixScaled, ksiMatrixudotMatrixScaledNegative);
        CommonOps_DDRM.add(uMatrix, ksiMatrixudotMatrixScaledNegative,
                uMatrixMinusksiMatrixudotMatrixScaled);
        CommonOps_DDRM.mult(mVectorTranspose, uMatrixMinusksiMatrixudotMatrixScaled, QCPA);
        FCPA = QCPA.get(0, 0);

        DMatrixRMaj tempMatrix = new DMatrixRMaj();
        CommonOps_DDRM.mult(ksiMatrixTranspose, KlkVMatrixksi, tempMatrix);
        CommonOps_DDRM.scale(-0.5, tempMatrix);
        dFCPAdV = tempMatrix.get(0, 0);

        DMatrixRMaj KlkVVMatrixTimesKsi = new DMatrixRMaj();
        DMatrixRMaj KlkVMatrixksiTranspose = new DMatrixRMaj();
        DMatrixRMaj KlkVMatrixksiXV = new DMatrixRMaj();
        DMatrixRMaj ksiKlkVVksi = new DMatrixRMaj();
        DMatrixRMaj tempMatrixVV = new DMatrixRMaj();
        CommonOps_DDRM.mult(KlkVVMatrix, ksiMatrix, KlkVVMatrixTimesKsi);
        CommonOps_DDRM.transpose(KlkVMatrixksi, KlkVMatrixksiTranspose);
        CommonOps_DDRM.mult(KlkVMatrixksiTranspose, XV, KlkVMatrixksiXV);
        CommonOps_DDRM.mult(ksiMatrixTranspose, KlkVVMatrixTimesKsi, ksiKlkVVksi);
        CommonOps_DDRM.scale(-0.5, ksiKlkVVksi);
        CommonOps_DDRM.scale(-1.0, KlkVMatrixksiXV);
        CommonOps_DDRM.add(ksiKlkVVksi, KlkVMatrixksiXV, tempMatrixVV);
        dFCPAdVdV = tempMatrixVV.get(0, 0);

        DMatrixRMaj QVVV = new DMatrixRMaj();
        DMatrixRMaj QVVksi = new DMatrixRMaj();
        DMatrixRMaj QksiVksi = new DMatrixRMaj();
        DMatrixRMaj KlkVVVMatrixksi = new DMatrixRMaj();
        CommonOps_DDRM.mult(KlkVVVMatrix, ksiMatrix, KlkVVVMatrixksi);
        CommonOps_DDRM.mult(ksiMatrixTranspose, KlkVVVMatrixksi, QVVV);
        CommonOps_DDRM.scale(-0.5, QVVV);
        CommonOps_DDRM.scale(-1.0, KlkVVMatrixTimesKsi, QVVksi);
        CommonOps_DDRM.scale(-1.0, KlkVMatrix, QksiVksi);

        DMatrixRMaj mat1 = new DMatrixRMaj();
        DMatrixRMaj mat2 = new DMatrixRMaj();
        DMatrixRMaj mat4 = new DMatrixRMaj();
        DMatrixRMaj QVVksiTranspose = new DMatrixRMaj();
        DMatrixRMaj QksiVksiXV = new DMatrixRMaj();
        DMatrixRMaj XVtransposeQMatksiksiksiXVtranspose = new DMatrixRMaj();
        DMatrixRMaj QMatksiksiksiXVtranspose = new DMatrixRMaj();

        CommonOps_DDRM.transpose(QVVksi, QVVksiTranspose);
        CommonOps_DDRM.mult(QVVksiTranspose, XV, mat1);
        CommonOps_DDRM.scale(3.0, mat1);
        CommonOps_DDRM.mult(QksiVksi, XV, QksiVksiXV);
        CommonOps_DDRM.mult(XVtranspose, QksiVksiXV, mat2);
        CommonOps_DDRM.scale(3.0, mat2);
        CommonOps_DDRM.mult(QMatksiksiksi, XVtranspose, QMatksiksiksiXVtranspose);
        CommonOps_DDRM.mult(XVtranspose, QMatksiksiksiXVtranspose,
                XVtransposeQMatksiksiksiXVtranspose);
        CommonOps_DDRM.mult(XVtransposeQMatksiksiksiXVtranspose, XV, mat4);

        DMatrixRMaj dFCPAdVdVdVMatrix = new DMatrixRMaj();
        dFCPAdVdVdVMatrix.set(QVVV);
        CommonOps_DDRM.addEquals(dFCPAdVdVdVMatrix, mat1);
        CommonOps_DDRM.addEquals(dFCPAdVdVdVMatrix, mat2);
        CommonOps_DDRM.addEquals(dFCPAdVdVdVMatrix, mat2);
        CommonOps_DDRM.addEquals(dFCPAdVdVdVMatrix, mat4);
        dFCPAdVdVdV = dFCPAdVdVdVMatrix.get(0, 0);
        temp = 0;

        if (type == 1) {
            return;
        }
        for (int p = 0; p < numberOfComponents; p++) {
            for (int kk = 0; kk < getComponent(p).getNumberOfAssociationSites(); kk++) {
                ((ComponentCPAInterface) getComponent(p)).setXsitedV(kk, XV.get(temp + kk, 0));
            }
            temp += getComponent(p).getNumberOfAssociationSites();
        }

        // KlkTMatrix = new SimpleMatrix(KlkdT);
        DMatrixRMaj KlkTMatrixTimesKsi = new DMatrixRMaj();
        CommonOps_DDRM.mult(KlkTMatrix, ksiMatrix, KlkTMatrixTimesKsi);

        // dQdT
        DMatrixRMaj tempMatrix2 = new DMatrixRMaj();
        CommonOps_DDRM.mult(ksiMatrixTranspose, KlkTMatrixTimesKsi, tempMatrix2);
        CommonOps_DDRM.scale(-0.5, tempMatrix2);
        dFCPAdT = tempMatrix2.get(0, 0);

        // SimpleMatrix KlkTVMatrix = new SimpleMatrix(KlkdTdV);
        // SimpleMatrix tempMatrixTV =
        // ksiMatrixTranspose.mult(KlkTVMatrix.mult(ksiMatrix)).scale(-0.5).minus(KlkTMatrixTImesKsi.transpose().mult(XV));
        // dFCPAdTdV = tempMatrixTV.get(0, 0);
        // dXdT
        DMatrixRMaj XT = new DMatrixRMaj();
        CommonOps_DDRM.mult(hessianInvers, KlkTMatrixTimesKsi, XT);

        // dQdTdT
        DMatrixRMaj tempMatrixTT = new DMatrixRMaj();
        DMatrixRMaj KlkTMatrixTimesKsiTranspose = new DMatrixRMaj();
        DMatrixRMaj KlkTMatrixTimesKsiTransposeXT = new DMatrixRMaj();
        DMatrixRMaj KlkTTMatrixksi = new DMatrixRMaj();
        DMatrixRMaj ksiMatrixTransposeKlkTTMatrixksi = new DMatrixRMaj();
        CommonOps_DDRM.transpose(KlkTMatrixTimesKsi, KlkTMatrixTimesKsiTranspose);
        CommonOps_DDRM.mult(KlkTMatrixTimesKsiTranspose, XT, KlkTMatrixTimesKsiTransposeXT);
        CommonOps_DDRM.mult(KlkTTMatrix, ksiMatrix, KlkTTMatrixksi);
        CommonOps_DDRM.mult(ksiMatrixTranspose, KlkTTMatrixksi, ksiMatrixTransposeKlkTTMatrixksi);
        CommonOps_DDRM.scale(-0.5, ksiMatrixTransposeKlkTTMatrixksi);
        CommonOps_DDRM.scale(-1.0, KlkTMatrixTimesKsiTransposeXT);
        CommonOps_DDRM.add(ksiMatrixTransposeKlkTTMatrixksi, KlkTMatrixTimesKsiTransposeXT,
                tempMatrixTT);
        // SimpleMatrix tempMatrixTT =
        // ksiMatrixTranspose.mult(KlkTTMatrix.mult(ksiMatrix)).scale(-0.5).minus(KlkTMatrixTImesKsi.transpose().mult(XT));
        dFCPAdTdT = tempMatrixTT.get(0, 0);

        DMatrixRMaj tempMatrixTV = new DMatrixRMaj();
        DMatrixRMaj KlkTMatrixTimesKsiTransposeXV = new DMatrixRMaj();
        DMatrixRMaj KlkTVMatrixksi = new DMatrixRMaj();
        DMatrixRMaj ksiMatrixTransposeKlkTVMatrixksi = new DMatrixRMaj();
        CommonOps_DDRM.transpose(KlkTMatrixTimesKsi, KlkTMatrixTimesKsiTranspose);
        CommonOps_DDRM.mult(KlkTMatrixTimesKsiTranspose, XV, KlkTMatrixTimesKsiTransposeXV);
        CommonOps_DDRM.mult(KlkTVMatrix, ksiMatrix, KlkTVMatrixksi);
        CommonOps_DDRM.mult(ksiMatrixTranspose, KlkTVMatrixksi, ksiMatrixTransposeKlkTTMatrixksi);
        CommonOps_DDRM.scale(-0.5, ksiMatrixTransposeKlkTVMatrixksi);
        CommonOps_DDRM.scale(-1.0, KlkTMatrixTimesKsiTransposeXV);
        CommonOps_DDRM.add(ksiMatrixTransposeKlkTVMatrixksi, KlkTMatrixTimesKsiTransposeXV,
                tempMatrixTV);
        // SimpleMatrix tempMatrixTV =
        // ksiMatrixTranspose.mult(KlkTVMatrix.mult(ksiMatrix)).scale(-0.5).minus(KlkTMatrixTImesKsi.transpose().mult(XV));
        dFCPAdTdV = tempMatrixTV.get(0, 0);

        temp = 0;
        for (int p = 0; p < numberOfComponents; p++) {
            for (int kk = 0; kk < getComponent(p).getNumberOfAssociationSites(); kk++) {
                ((ComponentCPAInterface) getComponent(p)).setXsitedT(kk, XT.get(temp + kk, 0));
            }
            temp += getComponent(p).getNumberOfAssociationSites();
        }

        if (type == 2) {
            return;
        }

        int assSites = 0;
        // if(true) return;
        for (int p = 0; p < numberOfComponents; p++) {
            DMatrixRMaj KiMatrix = new DMatrixRMaj(Klkni[p]);
            // KiMatrix.print(10,10);
            // Matrix dQdniMatrix =
            // (ksiMatrix.transpose().times(KiMatrix.times(ksiMatrix)).times(-0.5)); // this
            // methods misses one part of ....
            // dQdniMatrix.print(10,10);
            // KiMatrix.print(10, 10);
            // miMatrix.getMatrix(assSites, assSites, 0, totalNumberOfAccociationSites -
            // 1).print(10, 10);
            // Matrix tempMatrix20 = miMatrix.getMatrix(assSites, assSites, 0,
            // totalNumberOfAccociationSites -
            // 1).times(uMatrix).minus(ksiMatrix.transpose().times(KiMatrix.times(ksiMatrix)).times(-0.5));//
            // ksiMatrix.transpose().times(KlkTMatrix.times(ksiMatrix)).times(-0.5);
            // System.out.println("dQdn ");
            // tempMatrix20.print(10, 10);
            DMatrixRMaj tempMatrix4 = new DMatrixRMaj();
            CommonOps_DDRM.mult(KiMatrix, ksiMatrix, tempMatrix4);
            // udotTimesmiMatrix.getMatrix(assSites, assSites, 0,
            // totalNumberOfAccociationSites - 1).print(10, 10);
            DMatrixRMaj tempMatrix5 = new DMatrixRMaj();
            DMatrixRMaj extractedVector = new DMatrixRMaj();
            DMatrixRMaj extractedVectorTranspose = new DMatrixRMaj();
            CommonOps_DDRM.extractRow(udotTimesmiMatrix, p, extractedVector);
            CommonOps_DDRM.transpose(extractedVector, extractedVectorTranspose);
            CommonOps_DDRM.changeSign(tempMatrix4);
            CommonOps_DDRM.add(extractedVectorTranspose, tempMatrix4, tempMatrix5);

            // tempMki[0] = mki[p];
            // Matrix amatrix = new Matrix(croeneckerProduct(tempMki,
            // udotMatrix.getArray()));
            // System.out.println("aMatrix ");
            // amatrix.transpose().print(10, 10);
            // System.out.println("temp4 matrix");
            // tempMatrix4.print(10, 10);
            // Matrix tempMatrix5 = amatrix.minus(tempMatrix4);

            DMatrixRMaj tempMatrix6 = new DMatrixRMaj();
            CommonOps_DDRM.mult(hessianInvers, tempMatrix5, tempMatrix6);// .scale(-1.0);
            // System.out.println("dXdni");
            // tempMatrix4.print(10, 10);
            // tempMatrix5.print(10, 10);
            // System.out.println("dXdn ");
            // tempMatrix6.print(10, 10);
            int temp2 = 0;
            for (int compp = 0; compp < numberOfComponents; compp++) {
                for (int kk = 0; kk < getComponent(compp).getNumberOfAssociationSites(); kk++) {
                    ((ComponentCPAInterface) getComponent(compp)).setXsitedni(kk, p,
                            -1.0 * tempMatrix6.get(temp2 + kk, 0));
                }
                temp2 += getComponent(compp).getNumberOfAssociationSites();
            }
            assSites += getComponent(p).getNumberOfAssociationSites();
        }
    }

    /** {@inheritDoc} */
    @Override
    public void addcomponent(String componentName, double moles, double molesInPhase,
            int compNumber) {
        super.addcomponent(componentName, moles, molesInPhase, compNumber);
        componentArray[compNumber] =
                new ComponentSrkCPA(componentName, moles, molesInPhase, compNumber);
    }

    /** {@inheritDoc} */
    @Override
    public double getF() {
        return super.getF() + cpaon * FCPA();
    }

    /** {@inheritDoc} */
    @Override
    public double dFdT() {
        return super.dFdT() + cpaon * dFCPAdT();
    }

    /** {@inheritDoc} */
    @Override
    public double dFdTdV() {
        return super.dFdTdV() + cpaon * dFCPAdTdV();
    }

    /** {@inheritDoc} */
    @Override
    public double dFdV() {
        double dv2 = dFCPAdV();
        return super.dFdV() + cpaon * dv2;
    }

    // @Override
    /** {@inheritDoc} */
    @Override
    public double dFdVdV() {
        return super.dFdVdV() + cpaon * dFCPAdVdV();
    }

    /** {@inheritDoc} */
    @Override
    public double dFdVdVdV() {
        return super.dFdVdVdV() + cpaon * dFCPAdVdVdV();
    }

    /** {@inheritDoc} */
    @Override
    public double dFdTdT() {
        return super.dFdTdT() + cpaon * dFCPAdTdT();
    }

    /**
     * <p>
     * FCPA.
     * </p>
     *
     * @return a double
     */
    public double FCPA() {
        /*
         * double tot = 0.0; double ans = 0.0; for (int i = 0; i < numberOfComponents; i++) { tot =
         * 0.0; for (int j = 0; j < getComponent(i).getNumberOfAssociationSites(); j++) { double xai
         * = ((ComponentSrkCPA) getComponent(i)).getXsite()[j]; tot += (Math.log(xai) - 1.0 / 2.0 *
         * xai + 1.0 / 2.0); } ans += getComponent(i).getNumberOfMolesInPhase() * tot; } return ans;
         */
        return FCPA;
    }

    /**
     * <p>
     * dFCPAdV.
     * </p>
     *
     * @return a double
     */
    public double dFCPAdV() {
        // return 1.0 / (2.0 * getTotalVolume()) * (1.0 - getTotalVolume() * getGcpav())
        // * hcpatot;
        return dFCPAdV;
    }

    /**
     * <p>
     * dFCPAdVdV.
     * </p>
     *
     * @return a double
     */
    public double dFCPAdVdV() {
        // double sum1 = -1.0 / 2.0 * gcpavv * hcpatot;
        // return -1.0 / getTotalVolume() * dFCPAdV() + sum1;
        return dFCPAdVdV;
    }

    /**
     * <p>
     * dFCPAdVdVdV.
     * </p>
     *
     * @return a double
     */
    public double dFCPAdVdVdV() {
        return dFCPAdVdVdV;
        // return -1.0 / getTotalVolume() * dFCPAdVdV() + 1.0 /
        // Math.pow(getTotalVolume(), 2.0) * dFCPAdV() - hcpatot / (2.0 *
        // Math.pow(getTotalVolume(), 2.0)) * (-getGcpav() - getTotalVolume() * gcpavv)
        // + hcpatot / (2.0 * getTotalVolume()) * (-gcpavv - getTotalVolume() * gcpavvv
        // - gcpavv);
    }

    /**
     * <p>
     * dFCPAdT.
     * </p>
     *
     * @return a double
     */
    public double dFCPAdT() {
        /*
         * double tot = 0.0; double ans = 0.0; for (int i = 0; i < numberOfComponents; i++) { tot =
         * 0.0; for (int j = 0; j < getComponent(i).getNumberOfAssociationSites(); j++) { double xai
         * = ((ComponentSrkCPA) getComponent(i)).getXsite()[j]; double xaidT = ((ComponentSrkCPA)
         * getComponent(i)).getXsitedT()[j]; tot += 1.0 / xai * xaidT - 0.5 * xaidT;// - 1.0 / 2.0 *
         * xai + 1.0 / 2.0); } ans += getComponent(i).getNumberOfMolesInPhase() * tot; }
         * System.out.println("dFCPAdT1  " + ans + " dfcpa2 " +dFCPAdT); return ans;
         */
        return dFCPAdT;
    }

    /**
     * <p>
     * dFCPAdTdT.
     * </p>
     *
     * @return a double
     */
    public double dFCPAdTdT() {
        return dFCPAdTdT;
    }

    /**
     * <p>
     * dFCPAdTdV.
     * </p>
     *
     * @return a double
     */
    public double dFCPAdTdV() {
        // System.out.println("dFCPAdTdV1 " + dFCPAdTdV + " dFCPAdTdV " +( 1.0 / (2.0 *
        // getTotalVolume()) * (1.0 - getTotalVolume() * getGcpav()) * hcpatotdT));
        return dFCPAdTdV;
        /*
         * if (totalNumberOfAccociationSites > 0) { return 1.0 / (2.0 * getTotalVolume()) * (1.0 -
         * getTotalVolume() * getGcpav()) * hcpatotdT; } else { return 0; }
         */
    }

    /**
     * <p>
     * calc_hCPA.
     * </p>
     *
     * @return a double
     */
    public double calc_hCPA() {
        double htot = 0.0;
        double tot = 0.0;
        for (int i = 0; i < numberOfComponents; i++) {
            htot = 0.0;
            for (int j = 0; j < getComponent(i).getNumberOfAssociationSites(); j++) {
                htot += (1.0 - ((ComponentSrkCPA) getComponent(i)).getXsite()[j]);
            }
            tot += getComponent(i).getNumberOfMolesInPhase() * htot;
        }
        return tot;
    }

    /**
     * <p>
     * calc_g.
     * </p>
     *
     * @return a double
     */
    public double calc_g() {
        double temp = 1.0 - getb() / 4.0 / getMolarVolume();
        double g = (2.0 - getb() / 4.0 / getMolarVolume()) / (2.0 * temp * temp * temp);
        return g;
    }

    /**
     * <p>
     * calc_lngV.
     * </p>
     *
     * @return a double
     */
    public double calc_lngV() {
        double gv2 = 0.0;
        // gv = -2.0 * getB() * (10.0 * getTotalVolume() - getB()) / getTotalVolume() /
        // ((8.0 * getTotalVolume() - getB()) * (4.0 * getTotalVolume() - getB()));

        gv2 = 1.0 / (2.0 - getB() / (4.0 * getTotalVolume())) * getB()
                / (4.0 * getTotalVolume() * getTotalVolume())
                - 3.0 / (1.0 - getB() / (4.0 * getTotalVolume())) * getB()
                        / (4.0 * getTotalVolume() * getTotalVolume());
        return gv2;
    }

    /**
     * <p>
     * calc_lngVV.
     * </p>
     *
     * @return a double
     */
    public double calc_lngVV() {
        double gvv = 2.0
                * (640.0 * Math.pow(getTotalVolume(), 3.0)
                        - 216.0 * getB() * getTotalVolume() * getTotalVolume()
                        + 24.0 * Math.pow(getB(), 2.0) * getTotalVolume() - Math.pow(getB(), 3.0))
                * getB() / (getTotalVolume() * getTotalVolume())
                / Math.pow(8.0 * getTotalVolume() - getB(), 2.0)
                / Math.pow(4.0 * getTotalVolume() - getB(), 2.0);
        return gvv;
    }

    /**
     * <p>
     * calc_lngVVV.
     * </p>
     *
     * @return a double
     */
    public double calc_lngVVV() {
        double gvvv = 4.0
                * (Math.pow(getB(), 5.0) + 17664.0 * Math.pow(getTotalVolume(), 4.0) * getB()
                        - 4192.0 * Math.pow(getTotalVolume(), 3.0) * Math.pow(getB(), 2.0)
                        + 528.0 * Math.pow(getB(), 3.0) * getTotalVolume() * getTotalVolume()
                        - 36.0 * getTotalVolume() * Math.pow(getB(), 4.0)
                        - 30720.0 * Math.pow(getTotalVolume(), 5.0))
                * getB() / (Math.pow(getTotalVolume(), 3.0))
                / Math.pow(-8.0 * getTotalVolume() + getB(), 3.0)
                / Math.pow(-4.0 * getTotalVolume() + getB(), 3.0);
        return gvvv;
    }

    /**
     * <p>
     * calcXsitedV.
     * </p>
     */
    public void calcXsitedV() {
        if (getTotalNumberOfAccociationSites() > 0) {
            initCPAMatrix(1);
        }
    }

    /**
     * <p>
     * solveX.
     * </p>
     *
     * @return a boolean
     */
    public boolean solveX() {
        if (getTotalNumberOfAccociationSites() == 0) {
            return true;
        }

        boolean solvedX = solveX2(5);
        if (solvedX) {
            // return true;
        }

        DMatrixRMaj mat1 = KlkMatrix;
        DMatrixRMaj mat2 = ksiMatrix;
        // second order method not working correctly and not used t the moment b ecause of numerical
        // stability
        int temp = 0, iter = 0;
        for (int i = 0; i < numberOfComponents; i++) {
            for (int j = 0; j < getComponent(i).getNumberOfAssociationSites(); j++) {
                mVector.set(temp + j, 0, getComponent(i).getNumberOfMolesInPhase());
            }
            temp += getComponent(i).getNumberOfAssociationSites();
        }
        double Klk = 0.0;
        double totvolume = getTotalVolume();
        for (int i = 0; i < getTotalNumberOfAccociationSites(); i++) {
            for (int j = i; j < getTotalNumberOfAccociationSites(); j++) {
                Klk = mVector.get(i, 0) * mVector.get(j, 0) / totvolume * delta[i][j];
                KlkMatrix.set(i, j, Klk);
                KlkMatrix.set(j, i, Klk);
            }
        }
        boolean solved = true;
        // SimpleMatrix corrMatrix = null;
        do {
            solved = true;
            iter++;
            temp = 0;
            for (int i = 0; i < numberOfComponents; i++) {
                for (int j = 0; j < getComponent(i).getNumberOfAssociationSites(); j++) {
                    ksiMatrix.set(temp + j, 0, ((ComponentSrkCPA) getComponent(i)).getXsite()[j]);
                    // ksiMatrix.getMatrix().unsafe_set(temp + j, 0,
                    // ksiMatrix.getMatrix().unsafe_get(temp + j, 0));
                    udotMatrix.set(temp + j, 0, 1.0 / ksiMatrix.get(temp + j, 0) - 1.0);
                    udotTimesmMatrix.set(temp + j, 0,
                            mVector.get(temp + j, 0) * udotMatrix.get(temp + j, 0));
                }
                temp += getComponent(i).getNumberOfAssociationSites();
            }

            for (int i = 0; i < getTotalNumberOfAccociationSites(); i++) {
                for (int j = i; j < getTotalNumberOfAccociationSites(); j++) {
                    int krondelt = 0;
                    if (i == j) {
                        krondelt = 1;
                    }
                    hessianMatrix.set(i, j,
                            -mVector.get(i, 0) / (ksiMatrix.get(i, 0) * ksiMatrix.get(i, 0))
                                    * krondelt - KlkMatrix.get(i, j));
                    hessianMatrix.set(j, i, hessianMatrix.get(i, j));
                }
            }

            // ksiMatrix = new SimpleMatrix(ksi);
            // SimpleMatrix hessianMatrix = new SimpleMatrix(hessian);
            try {
                CommonOps_DDRM.invert(hessianMatrix, hessianInvers);
            } catch (Exception e) {
                logger.error("error", e);
                return false;
            }

            CommonOps_DDRM.mult(mat1, mat2, corr2Matrix);
            CommonOps_DDRM.subtract(udotTimesmMatrix, corr2Matrix, corr3Matrix);
            CommonOps_DDRM.mult(hessianInvers, corr3Matrix, corr4Matrix);
            // SimpleMatrix gMatrix = udotTimesmMatrix.minus(KlkMatrix.mult(ksiMatrix));
            // corrMatrix =
            // hessianInvers.mult(udotTimesmMatrix.minus(KlkMatrix.mult(ksiMatrix)));//.scale(-1.0);
            temp = 0;
            // System.out.println("print SimpleMatrix ...");
            // corrMatrix.print(10, 10);
            // SimpleMatrix simp = new SimpleMatrix(corr4Matrix);
            // System.out.println("print CommonOps ...");
            // simp.print(10,10);
            for (int i = 0; i < numberOfComponents; i++) {
                for (int j = 0; j < getComponent(i).getNumberOfAssociationSites(); j++) {
                    double newX =
                            ksiMatrix.get(temp + j, 0) - corr4Matrix.unsafe_get((temp + j), 0);
                    if (newX < 0) {
                        newX = 1e-10;
                        solved = false;
                    }
                    ((ComponentCPAInterface) getComponent(i)).setXsite(j, newX);
                }
                temp += getComponent(i).getNumberOfAssociationSites();
            }
            // System.out.println("corrmatrix error " );
            // System.out.println("error " + corrMatrix.norm1());
        } while ((NormOps_DDRM.normF(corr4Matrix) > 1e-12 || !solved) && iter < 100);

        // System.out.println("iter " + iter + " error " + NormOps.normF(corr4Matrix));
        // // corrMatrix.print(10, 10);
        // ksiMatrix.print(10, 10);
        return true;
    }

    /**
     * <p>
     * solveX2.
     * </p>
     *
     * @param maxIter a int
     * @return a boolean
     */
    public boolean solveX2(int maxIter) {
        double err = .0;
        int iter = 0;
        // if (delta == null) {
        // initCPAMatrix(1);
        double old = 0.0, neeval = 0.0;
        // }
        do {
            iter++;
            err = 0.0;
            for (int i = 0; i < getTotalNumberOfAccociationSites(); i++) {
                old = ((ComponentSrkCPA) getComponent(moleculeNumber[i]))
                        .getXsite()[assSiteNumber[i]];
                neeval = 0;
                for (int j = 0; j < getTotalNumberOfAccociationSites(); j++) {
                    neeval += getComponent(moleculeNumber[j]).getNumberOfMolesInPhase()
                            * delta[i][j] * ((ComponentSrkCPA) getComponent(moleculeNumber[j]))
                                    .getXsite()[assSiteNumber[j]];
<<<<<<< HEAD
=======

>>>>>>> e5b15554
                }
                neeval = 1.0 / (1.0 + 1.0 / getTotalVolume() * neeval);
                ((ComponentCPAInterface) getComponent(moleculeNumber[i])).setXsite(assSiteNumber[i],
                        neeval);
                err += Math.abs((old - neeval) / neeval);
            }
        } while (Math.abs(err) > 1e-10 && iter < maxIter);
        // System.out.println("iter " + iter);
        // if (Math.abs(err)
        // < 1e-12) {
        // return true;
        // } else {
        // System.out.println("did not solve for Xi in iterations: " + iter);
        // System.out.println("error: " + err);
        return false;
    }

    /**
     * {@inheritDoc}
     *
     * Getter for property hcpatot.
     */
    @Override
    public double getHcpatot() {
        return hcpatot;
    }

    /**
     * Setter for property hcpatot.
     *
     * @param hcpatot New value of property hcpatot.
     */
    public void setHcpatot(double hcpatot) {
        this.hcpatot = hcpatot;
    }

    /** {@inheritDoc} */
    @Override
    public double getGcpa() {
        return gcpa;
    }

    /**
     * <p>
     * calcRootVolFinder.
     * </p>
     *
     * @param phase a int
     * @return a double
     */
    public double calcRootVolFinder(int phase) {
        double solvedBonVHigh = 0.0;
        double solvedBonVlow = 1.0;
        double oldh = 1;
        // double[][] matrix = new double[2][2000];
        double BonV = 1.0 - 1e-10;
        try {
            // molarVolume(pressure, temperature, A, B, phaseType);
        } catch (Exception e) {
            logger.error("error", e);
        }
        double BonVold = BonV;
        double Btemp = 0, Dtemp = 0, h = 1, dh = 0, gvvv = 0, fvvv = 0, dhh = 0;
        double d1 = 0, d2 = 0;
        Btemp = getB();
        Dtemp = getA();
        setMolarVolume(1.0 / BonV * Btemp / numberOfMolesInPhase);
        for (int i = 0; i < 2000; i++) {
            BonVold = BonV;
            BonV = 1.0 - (i + 1e-6) * 1.0 / 2000.0;
            setMolarVolume(1.0 / BonV * Btemp / numberOfMolesInPhase);
            Z = pressure * getMolarVolume() / (R * temperature);
            gcpa = calc_g();
            // lngcpa =
            // Math.log(gcpa);
            setGcpav(calc_lngV());
            gcpavv = calc_lngVV();
            gcpavvv = calc_lngVVV();

            do {
            } while (!solveX());

            h = BonV - Btemp / numberOfMolesInPhase * dFdV()
                    - pressure * Btemp / (numberOfMolesInPhase * R * temperature);

            if (Math.signum(h) * Math.signum(oldh) < 0 && i > 2) {
                if (solvedBonVlow < 1e-3) {
                    solvedBonVlow = (BonV + BonVold) / 2.0;
                    if (phase == 1) {
                        break;
                    }
                } else {
                    solvedBonVHigh = (BonV + BonVold) / 2.0;
                    if (phase == 0) {
                        break;
                    }
                }
            }
            solvedBonVHigh = (BonV + BonVold) / 2.0;
            oldh = h;
            // matrix[0][i] = BonV;
            // matrix[1][i] = h;
        }
        if (solvedBonVlow < 1e-3) {
            solvedBonVlow = solvedBonVHigh;
        }
        // dataPresentation.fileHandeling.createTextFile.TextFile file = new
        // dataPresentation.fileHandeling.createTextFile.TextFile();
        // file.setValues(matrix);
        // file.setOutputFileName("D:/temp/temp2.txt");
        // file.createFile();
        if (phase == 1) {
            return solvedBonVlow;
        } else {
            return solvedBonVHigh;
        }
    }

    /** {@inheritDoc} */
    @Override
    public double molarVolume(double pressure, double temperature, double A, double B,
            int phasetype) throws neqsim.util.exception.IsNaNException,
            neqsim.util.exception.TooManyIterationsException {
        double BonV = phasetype == 0 ? 2.0 / (2.0 + temperature / getPseudoCriticalTemperature())
                : pressure * getB() / (numberOfMolesInPhase * temperature * R);
        // if (pressure > 1000) {
        // BonV = 0.9999;
        // }

        // double calcRooBonVtVolFinder = calcRootVolFinder(phasetype);
        // BonV = calcRooBonVtVolFinder;
        // double BonVInit = BonV;
        if (BonV < 0) {
            BonV = 1.0e-8;
        }

        if (BonV >= 1.0) {
            BonV = 0.9999;
        }
        double BonVold;
        double h = 0, dh = 0, dhh = 0;
        double d1 = 0, d2 = 0;
        double Btemp = getB();
        if (Btemp < 0) {
            logger.info("b negative in volume calc");
        }
        calcDelta();

        setMolarVolume(1.0 / BonV * Btemp / numberOfMolesInPhase);
        int iterations = 0;

        do {
            iterations++;
            gcpa = calc_g();
            if (gcpa < 0) {
                setMolarVolume(1.0 / Btemp / numberOfMolesInPhase);
                gcpa = calc_g();
            }

            // lngcpa =
            // Math.log(gcpa);
            setGcpav(calc_lngV());
            gcpavv = calc_lngVV();
            gcpavvv = calc_lngVVV();

            if (getTotalNumberOfAccociationSites() > 0) {
                solveX();
            }

            initCPAMatrix(1);
            double BonV2 = BonV * BonV;
            BonVold = BonV;
            h = BonV - Btemp / numberOfMolesInPhase * dFdV()
                    - pressure * Btemp / (numberOfMolesInPhase * R * temperature);
            dh = 1.0 + Btemp / (BonV2) * (Btemp / numberOfMolesInPhase * dFdVdV());
            dhh = -2.0 * Btemp / (BonV2 * BonV) * (Btemp / numberOfMolesInPhase * dFdVdV())
                    - (Btemp * Btemp) / (BonV2 * BonV2)
                            * (Btemp / numberOfMolesInPhase * dFdVdVdV());

            d1 = -h / dh;
            d2 = -dh / dhh;
            // System.out.println("h " + h + " iter " + iterations + " " + d1 + " d2 " + d2
            // + " d1 / d2 " + (d1 / d2));
            if (Math.abs(d1 / d2) <= 1.0) {
                BonV += d1 * (1.0 + 0.5 * d1 / d2);
            } else if (d1 / d2 < -1) {
                BonV += 0.5 * d1;
            } else if (d1 > d2) {
                BonV += d2;
                double hnew = h + d2 * dh;
                if (Math.abs(hnew) > Math.abs(h)) {
                    BonV = phasetype == 1
                            ? 2.0 / (2.0 + temperature / getPseudoCriticalTemperature())
                            : pressure * getB() / (numberOfMolesInPhase * temperature * R);
                }
            } else {
                BonV += 0.5 * d1;
            }
            if (Math.abs((BonV - BonVold) / BonVold) > 0.1) {
                BonV = BonVold + 0.1 * (BonV - BonVold);
            }

            if (BonV > 0.9999) {
                if (iterations < 3) {
                    BonV = (BonVold + BonV) / 2.0;
                } else {
                    // return molarVolumeChangePhase(pressure, temperature, A, B, phasetype);
                    // BonV = 0.9999;
                    // BonV = phasetype == 1 ? 2.0 / (2.0 + temperature /
                    // getPseudoCriticalTemperature()) : pressure * getB() / (numberOfMolesInPhase *
                    // temperature * R);
                }
            } else if (BonV < 0) {
                if (iterations < 3) {
                    BonV = Math.abs(BonVold + BonV) / 2.0;
                } else {
                    // return molarVolumeChangePhase(pressure, temperature, A, B, phasetype);
                    // BonV = phasetype == 1 ? 2.0 / (2.0 + temperature /
                    // getPseudoCriticalTemperature()) : pressure * getB() / (numberOfMolesInPhase *
                    // temperature * R);
                }
            }
            setMolarVolume(1.0 / BonV * Btemp / numberOfMolesInPhase);
            Z = pressure * getMolarVolume() / (R * temperature);
<<<<<<< HEAD
=======

>>>>>>> e5b15554
        } while ((Math.abs((BonV - BonVold) / BonV) > 1.0e-10 || Math.abs(h) > 1e-12)
                && iterations < 100);

        if (Math.abs(h) > 1e-12) {
            // System.out.println("h failed " + "Z" + Z + " iterations " + iterations + "
            // BonV " + BonV);
            // return molarVolumeChangePhase(pressure, temperature, A, B, phasetype);
        }
        // System.out.println("Z" + Z + " iterations " + iterations + " BonV " + BonV);
        // System.out.println("pressure " + Z*R*temperature/getMolarVolume());
        // System.out.println("volume " + getTotalVolume() + " molar volume " +
        // getMolarVolume());
        // if(iterations>=100) throw new util.exception.TooManyIterationsException();
        // System.out.println("error in volume " +
        // (-pressure+R*temperature/getMolarVolume()-R*temperature*dFdV()));// + "
        // firstterm " + (R*temperature/molarVolume) + " second " +
        // R*temperature*dFdV());
        // System.out.println("BonV: " + BonV + " "+" itert: " + iterations +" " +h + " " +dh + " B
        // " + Btemp + " gv" + gV() + " fv " + fv() + " fvv" + fVV());

        if (Double.isNaN(getMolarVolume())) {
            throw new neqsim.util.exception.IsNaNException();
            // System.out.println("BonV: " + BonV + " "+" itert: " + iterations +" " +h + "
            // " +dh + " B " + Btemp + " D " + Dtemp + " gv" + gV() + " fv " + fv() + " fvv"
            // + fVV());
        }
        return getMolarVolume();
    }

<<<<<<< HEAD
=======
    /**
     * <p>
     * molarVolumeChangePhase.
     * </p>
     *
     * @param pressure a double
     * @param temperature a double
     * @param A a double
     * @param B a double
     * @param phasetype a int
     * @return a double
     * @throws neqsim.util.exception.IsNaNException if any.
     * @throws neqsim.util.exception.TooManyIterationsException if any.
     */
>>>>>>> e5b15554
    public double molarVolumeChangePhase(double pressure, double temperature, double A, double B,
            int phasetype) throws neqsim.util.exception.IsNaNException,
            neqsim.util.exception.TooManyIterationsException {
        // double BonV = phasetype == 1 ? 2.0 / (2.0 + temperature /
        // getPseudoCriticalTemperature()) : pressure * getB() / (numberOfMolesInPhase *
        // temperature * R);
        double BonV = calcRootVolFinder(phasetype);
        // double BonVInit = BonV;
        if (BonV < 0) {
            BonV = 1.0e-8;
        }

        if (BonV >= 1.0) {
            BonV = 0.9999;
        }
        double BonVold = BonV;
        double Btemp = 0, h = 0, dh = 0, gvvv = 0, fvvv = 0, dhh = 0;
        double d1 = 0, d2 = 0;
        Btemp = getB();
        if (Btemp < 0) {
            logger.info("b negative in volume calc");
        }
        calcDelta();

        setMolarVolume(1.0 / BonV * Btemp / numberOfMolesInPhase);
        int iterations = 0;

        do {
            iterations++;
            gcpa = calc_g();
            if (gcpa < 0) {
                setMolarVolume(1.0 / Btemp / numberOfMolesInPhase);
                gcpa = calc_g();
            }

            // lngcpa =
            // Math.log(gcpa);
            setGcpav(calc_lngV());
            gcpavv = calc_lngVV();
            gcpavvv = calc_lngVVV();

            solveX();

            initCPAMatrix(1);
            double BonV2 = BonV * BonV;
            BonVold = BonV;
            h = BonV - Btemp / numberOfMolesInPhase * dFdV()
                    - pressure * Btemp / (numberOfMolesInPhase * R * temperature);
            dh = 1.0 + Btemp / (BonV2) * (Btemp / numberOfMolesInPhase * dFdVdV());
            dhh = -2.0 * Btemp / (BonV2 * BonV) * (Btemp / numberOfMolesInPhase * dFdVdV())
                    - (Btemp * Btemp) / (BonV2 * BonV2)
                            * (Btemp / numberOfMolesInPhase * dFdVdVdV());

            d1 = -h / dh;
            d2 = -dh / dhh;
            // System.out.println("d1" + d1 + " d2 " + d2 + " d1 / d2 " + (d1 / d2));
            if (Math.abs(d1 / d2) <= 1.0) {
                BonV += d1 * (1.0 + 0.5 * d1 / d2);
            } else if (d1 / d2 < -1) {
                BonV += 0.5 * d1;
            } else if (d1 > d2) {
                BonV += d2;
                double hnew = h + d2 * dh;
                if (Math.abs(hnew) > Math.abs(h)) {
                    BonV = phasetype == 1
                            ? 2.0 / (2.0 + temperature / getPseudoCriticalTemperature())
                            : pressure * getB() / (numberOfMolesInPhase * temperature * R);
                }
            } else {
                BonV += 0.5 * d1;
            }
            if (Math.abs((BonV - BonVold) / BonVold) > 0.1) {
                BonV = BonVold + 0.1 * (BonV - BonVold);
            }

            if (BonV > 1.1) {
                if (iterations < 3) {
                    BonV = (BonVold + BonV) / 2.0;
                } else {
                    BonV = phasetype == 1
                            ? 2.0 / (2.0 + temperature / getPseudoCriticalTemperature())
                            : pressure * getB() / (numberOfMolesInPhase * temperature * R);
                }
            }

            if (BonV < 0) {
                if (iterations < 3) {
                    BonV = Math.abs(BonVold + BonV) / 2.0;
                } else {
                    BonV = phasetype == 1
                            ? 2.0 / (2.0 + temperature / getPseudoCriticalTemperature())
                            : pressure * getB() / (numberOfMolesInPhase * temperature * R);
                }
            }

            setMolarVolume(1.0 / BonV * Btemp / numberOfMolesInPhase);
            Z = pressure * getMolarVolume() / (R * temperature);

            // System.out.println("Z " + Z + "h " + h + " BONV " + (Math.abs((BonV -
            // BonVold) / BonV)));
        } while ((Math.abs((BonV - BonVold) / BonV) > 1.0e-10) && iterations < 100);

        /*
         * if (Math.abs(h) > 1e-8) { if (phasetype == 0) { molarVolume(pressure, temperature, A, B,
         * 1); } else { molarVolume(pressure, temperature, A, B, 0); } return getMolarVolume(); }
         */
        // System.out.println("Z" + Z + " iterations " + iterations + " BonV " + BonV);
        // System.out.println("pressure " + Z*R*temperature/getMolarVolume());
        // System.out.println("volume " + getTotalVolume() + " molar volume " +
        // getMolarVolume());
        // if(iterations>=100) throw new util.exception.TooManyIterationsException();
        // System.out.println("error in volume " +
        // (-pressure+R*temperature/getMolarVolume()-R*temperature*dFdV()));// + "
        // firstterm " + (R*temperature/molarVolume) + " second " +
        // R*temperature*dFdV());
        // System.out.println("BonV: " + BonV + " "+" itert: " + iterations +" " +h + " " +dh + " B
        // " + Btemp + " gv" + gV() + " fv " + fv() + " fvv" + fVV());
        if (Double.isNaN(getMolarVolume())) {
            throw new neqsim.util.exception.IsNaNException();
            // System.out.println("BonV: " + BonV + " "+" itert: " + iterations +" " +h + "
            // " +dh + " B " + Btemp + " D " + Dtemp + " gv" + gV() + " fv " + fv() + " fvv"
            // + fVV());
        }

        return getMolarVolume();
    }

    /** {@inheritDoc} */
    @Override
    public double molarVolume2(double pressure, double temperature, double A, double B, int phase)
            throws neqsim.util.exception.IsNaNException,
            neqsim.util.exception.TooManyIterationsException {
        Z = phase == 0 ? 1.0 : 1.0e-5;
        setMolarVolume(Z * R * temperature / pressure);
        // super.molarVolume(pressure,temperature, A, B, phase);
        int iterations = 0;
        double err = 0.0, dErrdV = 0.0;
        double deltaV = 0;

        do {
            A = calcA(this, temperature, pressure, numberOfComponents);
            B = calcB(this, temperature, pressure, numberOfComponents);

            double dFdV = dFdV(), dFdVdV = dFdVdV(), dFdVdVdV = dFdVdVdV();
            double factor1 = 1.0e0, factor2 = 1.0e0;
            err = -R * temperature * dFdV + R * temperature / getMolarVolume() - pressure;

            // System.out.println("pressure " + -R * temperature * dFdV + " " + R *
            // temperature / getMolarVolume());
            // -pressure;
            dErrdV = -R * temperature * dFdVdV
                    - R * temperature * numberOfMolesInPhase / Math.pow(getVolume(), 2.0);

            // System.out.println("errdV " + dErrdV);
            // System.out.println("err " + err);
            deltaV = -err / dErrdV;

            setMolarVolume(getMolarVolume() + deltaV / numberOfMolesInPhase);

            Z = pressure * getMolarVolume() / (R * temperature);
            if (Z < 0) {
                Z = 1e-6;
                setMolarVolume(Z * R * temperature / pressure);
            }

            // System.out.println("Z " + Z);
        } while (Math.abs(err) > 1.0e-8 || iterations < 100);
        // System.out.println("Z " + Z);
        return getMolarVolume();
    }

    /** {@inheritDoc} */
    @Override
    public double getGcpav() {
        return gcpav;
    }

    /**
     * <p>
     * Setter for the field <code>gcpav</code>.
     * </p>
     *
     * @param gcpav a double
     */
    public void setGcpav(double gcpav) {
        this.gcpav = gcpav;
    }

    /** {@inheritDoc} */
    @Override
    public CPAMixingInterface getCpamix() {
        return cpamix;
    }

    /** {@inheritDoc} */
    @Override
    public double calcPressure() {
        gcpa = calc_g();
        // lngcpa =
        // Math.log(gcpa);
        setGcpav(calc_lngV());
        gcpavv = calc_lngVV();
        gcpavvv = calc_lngVVV();
        solveX();
        hcpatot = calc_hCPA();

        initCPAMatrix(1);
        return super.calcPressure();
    }

    /** {@inheritDoc} */
    @Override
    public int getCrossAssosiationScheme(int comp1, int comp2, int site1, int site2) {
        if (comp1 == comp2) {
            return selfAccociationScheme[comp1][site1][site2];
        } else {
            return crossAccociationScheme[comp1][comp2][site1][site2];
        }
    }

    /**
     * <p>
     * croeneckerProduct.
     * </p>
     *
     * @param a an array of {@link double} objects
     * @param b an array of {@link double} objects
     * @return an array of {@link double} objects
     */
    public double[][] croeneckerProduct(double[][] a, double[][] b) {
        int aLength = a.length;
        int aCols = a[0].length;
        int bLength = b.length;
        int bCols = b[0].length;
        double[][] result = new double[aLength * bLength][(aCols) * (bCols)];
        for (int z = 0; z < aLength; z++) {
            for (int i = 0; i < aCols; i++) {
                for (int j = 0; j < bLength; j++) {
                    for (int k = 0; k < bCols; k++) {
                        result[j + (z * bLength)][k + (i * bCols)] = a[z][i] * b[j][k];
                    }
                }
            }
        }
        return result;
    }

    /** {@inheritDoc} */
    @Override
    public int getTotalNumberOfAccociationSites() {
        return totalNumberOfAccociationSites;
    }

    /** {@inheritDoc} */
    @Override
    public void setTotalNumberOfAccociationSites(int totalNumberOfAccociationSites) {
        this.totalNumberOfAccociationSites = totalNumberOfAccociationSites;
    }
}<|MERGE_RESOLUTION|>--- conflicted
+++ resolved
@@ -938,10 +938,7 @@
                     neeval += getComponent(moleculeNumber[j]).getNumberOfMolesInPhase()
                             * delta[i][j] * ((ComponentSrkCPA) getComponent(moleculeNumber[j]))
                                     .getXsite()[assSiteNumber[j]];
-<<<<<<< HEAD
-=======
-
->>>>>>> e5b15554
+
                 }
                 neeval = 1.0 / (1.0 + 1.0 / getTotalVolume() * neeval);
                 ((ComponentCPAInterface) getComponent(moleculeNumber[i])).setXsite(assSiteNumber[i],
@@ -1166,10 +1163,7 @@
             }
             setMolarVolume(1.0 / BonV * Btemp / numberOfMolesInPhase);
             Z = pressure * getMolarVolume() / (R * temperature);
-<<<<<<< HEAD
-=======
-
->>>>>>> e5b15554
+
         } while ((Math.abs((BonV - BonVold) / BonV) > 1.0e-10 || Math.abs(h) > 1e-12)
                 && iterations < 100);
 
@@ -1199,8 +1193,6 @@
         return getMolarVolume();
     }
 
-<<<<<<< HEAD
-=======
     /**
      * <p>
      * molarVolumeChangePhase.
@@ -1215,7 +1207,6 @@
      * @throws neqsim.util.exception.IsNaNException if any.
      * @throws neqsim.util.exception.TooManyIterationsException if any.
      */
->>>>>>> e5b15554
     public double molarVolumeChangePhase(double pressure, double temperature, double A, double B,
             int phasetype) throws neqsim.util.exception.IsNaNException,
             neqsim.util.exception.TooManyIterationsException {
