package neqsim.thermo.phase;

import org.apache.logging.log4j.LogManager;
import org.apache.logging.log4j.Logger;
import org.ejml.data.DMatrixRMaj;
import org.ejml.dense.row.CommonOps_DDRM;
import org.ejml.dense.row.NormOps_DDRM;
<<<<<<< HEAD
=======
// import org.ejml.simple.SimpleMatrix;
// import org.ejml.data.DenseMatrix64F;
>>>>>>> e5b15554
import neqsim.thermo.component.ComponentCPAInterface;
import neqsim.thermo.component.ComponentSrkCPA;
import neqsim.thermo.mixingRule.CPAMixing;
import neqsim.thermo.mixingRule.CPAMixingInterface;

/**
 * <p>
 * PhaseSrkCPA_proceduralMatrices class.
 * </p>
 *
 * @author Even Solbraa
 * @version Modified to use procedural oriented ejml matrices by Marlene Lund
 */
public class PhaseSrkCPA_proceduralMatrices extends PhaseSrkEos implements PhaseCPAInterface {
    private static final long serialVersionUID = 1000;

    public CPAMixing cpaSelect = new CPAMixing();
    public CPAMixingInterface cpamix;
    double gcpavv = 0.0, gcpavvv = 0.0, gcpa = 0.0, hcpatot = 1.0, FCPA = 0.0, dFCPAdTdV,
            dFCPAdTdT = 0.0, dFCPAdT = 0, dFCPAdV = 0, dFCPAdVdV = 0.0, dFCPAdVdVdV = 0.0;
    private double gcpav = 0.0;
    int cpaon = 1, oldTotalNumberOfAccociationSites = 0;
    private int totalNumberOfAccociationSites = 0;
    int[][][] selfAccociationScheme = null;
    int[][][][] crossAccociationScheme = null;
    int[] moleculeNumber = null, assSiteNumber = null;
    private double[][] gvector = null, delta = null, deltaNog = null, deltadT = null,
            deltadTdT = null;
    private double[][][] Klkni = null;
    private DMatrixRMaj KlkTVMatrix = null, KlkTTMatrix = null, KlkTMatrix = null,
            udotTimesmMatrix = null, mVector = null, udotMatrix = null, uMatrix = null,
            QMatksiksiksi = null, KlkVVVMatrix = null, KlkVVMatrix = null, udotTimesmiMatrix = null,
            ksiMatrix = null, KlkMatrix = null, hessianMatrix = null, hessianInvers = null,
            KlkVMatrix = null;
    DMatrixRMaj corr2Matrix = null, corr3Matrix = null, corr4Matrix = null;// new
                                                                           // DenseMatrix64F(getTotalNumberOfAccociationSites(),
                                                                           // 1);
    static Logger logger = LogManager.getLogger(PhaseSrkCPA_proceduralMatrices.class);

    /**
<<<<<<< HEAD
     * Creates new PhaseSrkCPA_proceduralMatrices
=======
     * <p>
     * Constructor for PhaseSrkCPA_proceduralMatrices.
     * </p>
>>>>>>> e5b15554
     */
    public PhaseSrkCPA_proceduralMatrices() {
        super();
    }

    /** {@inheritDoc} */
    @Override
    public PhaseSrkCPA clone() {
        PhaseSrkCPA clonedPhase = null;
        try {
            clonedPhase = (PhaseSrkCPA) super.clone();
        } catch (Exception e) {
            logger.error("Cloning failed.", e);
        }
        // clonedPhase.cpaSelect = (CPAMixing) cpaSelect.clone();
        // clonedPhase.cpamix = (CPAMixingInterface) cpamix.clone();
        // clonedPhase.cpamix = cpaSelect.getMixingRule(1, this);

        return clonedPhase;
    }

    /** {@inheritDoc} */
    @Override
    public void setMixingRule(int type) {
        super.setMixingRule(type);
        cpamix = cpaSelect.getMixingRule(1, this);
    }

    /** {@inheritDoc} */
    @Override
    public void init(double totalNumberOfMoles, int numberOfComponents, int type, int phase,
<<<<<<< HEAD
            double beta) {
=======
            double beta) { // type = 0
                           // start
                           // init type
                           // =1 gi nye
                           // betingelser
>>>>>>> e5b15554
        if (type == 0) {
            setTotalNumberOfAccociationSites(0);
            selfAccociationScheme = new int[numberOfComponents][0][0];
            crossAccociationScheme = new int[numberOfComponents][numberOfComponents][0][0];
            for (int i = 0; i < numberOfComponents; i++) {
                if (getComponent(i).getNumberOfmoles() < 1e-50) {
                    getComponent(i).setNumberOfAssociationSites(0);
                } else {
                    getComponent(i).setNumberOfAssociationSites(
                            getComponent(i).getOrginalNumberOfAssociationSites());
                    setTotalNumberOfAccociationSites(getTotalNumberOfAccociationSites()
                            + getComponent(i).getNumberOfAssociationSites());
                    selfAccociationScheme[i] = cpaSelect.setAssociationScheme(i, this);
                    for (int j = 0; j < numberOfComponents; j++) {
                        crossAccociationScheme[i][j] =
                                cpaSelect.setCrossAssociationScheme(i, j, this);
                    }
                }
            }

            // had to remove if below - dont understand why.. Even
            // if (getTotalNumberOfAccociationSites() != oldTotalNumberOfAccociationSites) {
            mVector = new DMatrixRMaj(getTotalNumberOfAccociationSites(), 1);
            KlkMatrix = new DMatrixRMaj(getTotalNumberOfAccociationSites(),
                    getTotalNumberOfAccociationSites());
            KlkVMatrix = new DMatrixRMaj(getTotalNumberOfAccociationSites(),
                    getTotalNumberOfAccociationSites());
            KlkVVMatrix = new DMatrixRMaj(getTotalNumberOfAccociationSites(),
                    getTotalNumberOfAccociationSites());
            KlkVVVMatrix = new DMatrixRMaj(getTotalNumberOfAccociationSites(),
                    getTotalNumberOfAccociationSites());
            hessianMatrix = new DMatrixRMaj(getTotalNumberOfAccociationSites(),
                    getTotalNumberOfAccociationSites());
            KlkTMatrix = new DMatrixRMaj(getTotalNumberOfAccociationSites(),
                    getTotalNumberOfAccociationSites());
            KlkTTMatrix = new DMatrixRMaj(getTotalNumberOfAccociationSites(),
                    getTotalNumberOfAccociationSites());
            KlkTVMatrix = new DMatrixRMaj(getTotalNumberOfAccociationSites(),
                    getTotalNumberOfAccociationSites());
            corr2Matrix = new DMatrixRMaj(getTotalNumberOfAccociationSites(), 1);
            corr3Matrix = new DMatrixRMaj(getTotalNumberOfAccociationSites(), 1);
            corr4Matrix = new DMatrixRMaj(getTotalNumberOfAccociationSites(), 1);
            Klkni = new double[numberOfComponents][getTotalNumberOfAccociationSites()][getTotalNumberOfAccociationSites()];
            ksiMatrix = new DMatrixRMaj(getTotalNumberOfAccociationSites(), 1);
            uMatrix = new DMatrixRMaj(getTotalNumberOfAccociationSites(), 1);
            udotMatrix = new DMatrixRMaj(getTotalNumberOfAccociationSites(), 1);
            moleculeNumber = new int[getTotalNumberOfAccociationSites()];
            assSiteNumber = new int[getTotalNumberOfAccociationSites()];
            gvector = new double[getTotalNumberOfAccociationSites()][1];
            udotTimesmMatrix = new DMatrixRMaj(getTotalNumberOfAccociationSites(), 1);
            delta = new double[getTotalNumberOfAccociationSites()][getTotalNumberOfAccociationSites()];
            deltaNog =
                    new double[getTotalNumberOfAccociationSites()][getTotalNumberOfAccociationSites()];
            deltadT =
                    new double[getTotalNumberOfAccociationSites()][getTotalNumberOfAccociationSites()];
            deltadTdT =
                    new double[getTotalNumberOfAccociationSites()][getTotalNumberOfAccociationSites()];
            QMatksiksiksi = new DMatrixRMaj(getTotalNumberOfAccociationSites(), 1);
            // }
            udotTimesmiMatrix =
                    new DMatrixRMaj(getNumberOfComponents(), getTotalNumberOfAccociationSites());

            oldTotalNumberOfAccociationSites = getTotalNumberOfAccociationSites();

            int temp = 0;
            for (int i = 0; i < numberOfComponents; i++) {
                for (int j = 0; j < getComponent(i).getNumberOfAssociationSites(); j++) {
                    moleculeNumber[temp + j] = i;
                    assSiteNumber[temp + j] = j;
                }
                temp += getComponent(i).getNumberOfAssociationSites();
            }
        }
        if (cpamix == null) {
            cpamix = cpaSelect.getMixingRule(1, this);
        }

        super.init(totalNumberOfMoles, numberOfComponents, type, phase, beta);
        if (type > 0 && isConstantPhaseVolume()) {
            calcDelta();
            solveX();
            super.init(totalNumberOfMoles, numberOfComponents, 1, phase, beta);
            gcpa = calc_g();
            // lngcpa = Math.log(gcpa);
            setGcpav(calc_lngV());
            gcpavv = calc_lngVV();
            gcpavvv = calc_lngVVV();
        }

        if (type > 0) {
            hcpatot = calc_hCPA();
        }

        if (type > 1) {
            initCPAMatrix(type);
            // hcpatotdT = calc_hCPAdT();
            // super.init(totalNumberOfMoles, numberOfComponents, type, phase, beta);
        }
    }

    /**
     * <p>
     * calcDelta.
     * </p>
     */
    public void calcDelta() {
        for (int i = 0; i < getTotalNumberOfAccociationSites(); i++) {
            for (int j = i; j < getTotalNumberOfAccociationSites(); j++) {
                deltaNog[i][j] = cpamix.calcDeltaNog(assSiteNumber[i], assSiteNumber[j],
                        moleculeNumber[i], moleculeNumber[j], this, getTemperature(), getPressure(),
                        numberOfComponents);
                deltaNog[j][i] = deltaNog[i][j];
            }
        }
    }

    /**
     * <p>
     * initCPAMatrix.
     * </p>
     *
     * @param type a int
     */
    public void initCPAMatrix(int type) {
        if (getTotalNumberOfAccociationSites() == 0) {
            FCPA = 0.0;
            dFCPAdTdV = 0.0;
            dFCPAdTdT = 0.0;
            dFCPAdT = 0;
            dFCPAdV = 0;
            dFCPAdVdV = 0.0;
            dFCPAdVdVdV = 0.0;

            return;
        }

        int temp = 0;
        for (int i = 0; i < numberOfComponents; i++) {
            for (int j = 0; j < getComponent(i).getNumberOfAssociationSites(); j++) {
                uMatrix.set(temp + j, 0,
                        Math.log(ksiMatrix.get(temp + j, 0)) - ksiMatrix.get(temp + j, 0) + 1.0);
                gvector[temp + j][0] = mVector.get(temp + j, 0) * udotMatrix.get(temp + j, 0);
            }
            temp += getComponent(i).getNumberOfAssociationSites();
        }
        for (int i = 0; i < getNumberOfComponents(); i++) {
            for (int j = 0; j < getTotalNumberOfAccociationSites(); j++) {
                if (moleculeNumber[j] == i) {
                    udotTimesmiMatrix.set(i, j, udotMatrix.get(j, 0));
                } else {
                    udotTimesmiMatrix.set(i, j, 0.0);
                }
            }
        }

        for (int i = 0; i < getTotalNumberOfAccociationSites(); i++) {
            for (int j = i; j < getTotalNumberOfAccociationSites(); j++) {
                delta[i][j] = deltaNog[i][j] * getGcpa();
                delta[j][i] = delta[i][j];
                if (type > 1) {
                    deltadT[i][j] = cpamix.calcDeltadT(assSiteNumber[i], assSiteNumber[j],
                            moleculeNumber[i], moleculeNumber[j], this, getTemperature(),
                            getPressure(), numberOfComponents);
                    deltadT[j][i] = deltadT[i][j];

                    deltadTdT[i][j] = cpamix.calcDeltadTdT(assSiteNumber[i], assSiteNumber[j],
                            moleculeNumber[i], moleculeNumber[j], this, getTemperature(),
                            getPressure(), numberOfComponents);
                    deltadTdT[j][i] = deltadTdT[i][j];
                }
            }
        }

        double gdv1 = getGcpav() - 1.0 / getTotalVolume();
        double gdv2 = gdv1 * gdv1;
        double gdv3 = gdv2 * gdv1;
        double totVol = getTotalVolume();
        double Klk = 0.0;
        for (int i = 0; i < getTotalNumberOfAccociationSites(); i++) {
            for (int j = i; j < getTotalNumberOfAccociationSites(); j++) {
                KlkVMatrix.set(i, j, KlkMatrix.get(i, j) * gdv1);
                KlkVMatrix.set(j, i, KlkVMatrix.get(i, j));

                KlkVVMatrix.set(i, j, KlkMatrix.get(i, j) * gdv2 + KlkMatrix.get(i, j)
                        * (gcpavv + 1.0 / getTotalVolume() / getTotalVolume()));
                KlkVVMatrix.set(j, i, KlkVVMatrix.get(i, j));

                KlkVVVMatrix.set(i, j, KlkMatrix.get(i, j) * gdv3
                        + 3.0 * KlkMatrix.get(i, j) * (getGcpav() - 1.0 / getTotalVolume())
                                * (gcpavv + 1.0 / (totVol * totVol))
                        + KlkMatrix.get(i, j) * (gcpavvv - 2.0 / (totVol * totVol * totVol)));
                KlkVVVMatrix.set(j, i, KlkVVVMatrix.get(i, j));

                if (type > 1) {
                    double tempVar = deltadT[i][j] / delta[i][j];
                    double tempVardT = deltadTdT[i][j] / delta[i][j]
                            - (deltadT[i][j] * deltadT[i][j]) / (delta[i][j] * delta[i][j]);

                    if (!Double.isNaN(tempVar)) {
                        // KlkdT[i][j] = KlkMatrix.getMatrix().unsafe_get(i, j) * tempVar;
                        // KlkdT[j][i] = KlkdT[i][j];

                        KlkTMatrix.set(i, j, KlkMatrix.get(i, j) * tempVar);
                        KlkTMatrix.set(j, i, KlkTMatrix.get(i, j));

                        KlkTVMatrix.set(i, j,
                                KlkMatrix.get(i, j) * tempVar * (gcpav - 1.0 / getTotalVolume()));
                        KlkTVMatrix.set(j, i, KlkTVMatrix.get(i, j));

                        KlkTTMatrix.set(i, j,
                                KlkMatrix.get(i, j) * (tempVar * tempVar + tempVardT));
                        KlkTTMatrix.set(j, i, KlkTTMatrix.get(i, j));
                    }

                    if (type > 2) {
                        for (int p = 0; p < numberOfComponents; p++) {
                            double t1 = 0.0, t2 = 0.0;
                            if (moleculeNumber[i] == p) {
                                t1 = 1.0 / mVector.get(i, 0);
                            }
                            if (moleculeNumber[j] == p) {
                                t2 = 1.0 / mVector.get(j, 0);
                            }
                            Klkni[p][i][j] = KlkMatrix.get(i, j) * (t1 + t2
                                    + ((ComponentSrkCPA) getComponent(p)).calc_lngi(this));
                            Klkni[p][j][i] = Klkni[p][i][j];
                        }
                    }
                }
            }
            QMatksiksiksi.set(i, 0, 2.0 * mVector.get(i, 0)
                    / (ksiMatrix.get(i, 0) * ksiMatrix.get(i, 0) * ksiMatrix.get(i, 0)));
        }

        DMatrixRMaj ksiMatrixTranspose = new DMatrixRMaj();
        CommonOps_DDRM.transpose(ksiMatrix, ksiMatrixTranspose);

        // dXdV
        DMatrixRMaj KlkVMatrixksi = new DMatrixRMaj();
        CommonOps_DDRM.mult(KlkVMatrix, ksiMatrix, KlkVMatrixksi);

        DMatrixRMaj XV = new DMatrixRMaj();
        DMatrixRMaj XVtranspose = new DMatrixRMaj();
        CommonOps_DDRM.mult(hessianInvers, KlkVMatrixksi, XV);
        CommonOps_DDRM.transpose(XV, XVtranspose);

        DMatrixRMaj QCPA = new DMatrixRMaj();
        DMatrixRMaj mVectorTranspose = new DMatrixRMaj();
        DMatrixRMaj ksiMatrixudotMatrix = new DMatrixRMaj();
        DMatrixRMaj ksiMatrixudotMatrixScaled = new DMatrixRMaj();
        DMatrixRMaj uMatrixMinusksiMatrixudotMatrixScaled = new DMatrixRMaj();
        DMatrixRMaj ksiMatrixudotMatrixScaledNegative = new DMatrixRMaj();
        CommonOps_DDRM.transpose(mVector, mVectorTranspose);
        CommonOps_DDRM.elementMult(ksiMatrix, udotMatrix, ksiMatrixudotMatrix);
        CommonOps_DDRM.scale(0.5, ksiMatrixudotMatrix, ksiMatrixudotMatrixScaled);
        CommonOps_DDRM.scale(-1.0, ksiMatrixudotMatrixScaled, ksiMatrixudotMatrixScaledNegative);
        CommonOps_DDRM.add(uMatrix, ksiMatrixudotMatrixScaledNegative,
                uMatrixMinusksiMatrixudotMatrixScaled);
        CommonOps_DDRM.mult(mVectorTranspose, uMatrixMinusksiMatrixudotMatrixScaled, QCPA);
        FCPA = QCPA.get(0, 0);

        DMatrixRMaj tempMatrix = new DMatrixRMaj();
        CommonOps_DDRM.mult(ksiMatrixTranspose, KlkVMatrixksi, tempMatrix);
        CommonOps_DDRM.scale(-0.5, tempMatrix);
        dFCPAdV = tempMatrix.get(0, 0);

        DMatrixRMaj KlkVVMatrixTimesKsi = new DMatrixRMaj();
        DMatrixRMaj KlkVMatrixksiTranspose = new DMatrixRMaj();
        DMatrixRMaj KlkVMatrixksiXV = new DMatrixRMaj();
        DMatrixRMaj ksiKlkVVksi = new DMatrixRMaj();
        DMatrixRMaj tempMatrixVV = new DMatrixRMaj();
        CommonOps_DDRM.mult(KlkVVMatrix, ksiMatrix, KlkVVMatrixTimesKsi);
        CommonOps_DDRM.transpose(KlkVMatrixksi, KlkVMatrixksiTranspose);
        CommonOps_DDRM.mult(KlkVMatrixksiTranspose, XV, KlkVMatrixksiXV);
        CommonOps_DDRM.mult(ksiMatrixTranspose, KlkVVMatrixTimesKsi, ksiKlkVVksi);
        CommonOps_DDRM.scale(-0.5, ksiKlkVVksi);
        CommonOps_DDRM.scale(-1.0, KlkVMatrixksiXV);
        CommonOps_DDRM.add(ksiKlkVVksi, KlkVMatrixksiXV, tempMatrixVV);
        dFCPAdVdV = tempMatrixVV.get(0, 0);

        DMatrixRMaj QVVV = new DMatrixRMaj();
        DMatrixRMaj QVVksi = new DMatrixRMaj();
        DMatrixRMaj QksiVksi = new DMatrixRMaj();
        DMatrixRMaj KlkVVVMatrixksi = new DMatrixRMaj();
        CommonOps_DDRM.mult(KlkVVVMatrix, ksiMatrix, KlkVVVMatrixksi);
        CommonOps_DDRM.mult(ksiMatrixTranspose, KlkVVVMatrixksi, QVVV);
        CommonOps_DDRM.scale(-0.5, QVVV);
        CommonOps_DDRM.scale(-1.0, KlkVVMatrixTimesKsi, QVVksi);
        CommonOps_DDRM.scale(-1.0, KlkVMatrix, QksiVksi);

        DMatrixRMaj mat1 = new DMatrixRMaj();
        DMatrixRMaj mat2 = new DMatrixRMaj();
        DMatrixRMaj mat4 = new DMatrixRMaj();
        DMatrixRMaj QVVksiTranspose = new DMatrixRMaj();
        DMatrixRMaj QksiVksiXV = new DMatrixRMaj();
        DMatrixRMaj XVtransposeQMatksiksiksiXVtranspose = new DMatrixRMaj();
        DMatrixRMaj QMatksiksiksiXVtranspose = new DMatrixRMaj();

        CommonOps_DDRM.transpose(QVVksi, QVVksiTranspose);
        CommonOps_DDRM.mult(QVVksiTranspose, XV, mat1);
        CommonOps_DDRM.scale(3.0, mat1);
        CommonOps_DDRM.mult(QksiVksi, XV, QksiVksiXV);
        CommonOps_DDRM.mult(XVtranspose, QksiVksiXV, mat2);
        CommonOps_DDRM.scale(3.0, mat2);
        CommonOps_DDRM.mult(QMatksiksiksi, XVtranspose, QMatksiksiksiXVtranspose);
        CommonOps_DDRM.mult(XVtranspose, QMatksiksiksiXVtranspose,
                XVtransposeQMatksiksiksiXVtranspose);
        CommonOps_DDRM.mult(XVtransposeQMatksiksiksiXVtranspose, XV, mat4);

        DMatrixRMaj dFCPAdVdVdVMatrix = new DMatrixRMaj();
        dFCPAdVdVdVMatrix.set(QVVV);
        CommonOps_DDRM.addEquals(dFCPAdVdVdVMatrix, mat1);
        CommonOps_DDRM.addEquals(dFCPAdVdVdVMatrix, mat2);
        CommonOps_DDRM.addEquals(dFCPAdVdVdVMatrix, mat2);
        CommonOps_DDRM.addEquals(dFCPAdVdVdVMatrix, mat4);
        dFCPAdVdVdV = dFCPAdVdVdVMatrix.get(0, 0);
        temp = 0;

        if (type == 1) {
            return;
        }
        for (int p = 0; p < numberOfComponents; p++) {
            for (int kk = 0; kk < getComponent(p).getNumberOfAssociationSites(); kk++) {
                ((ComponentCPAInterface) getComponent(p)).setXsitedV(kk, XV.get(temp + kk, 0));
            }
            temp += getComponent(p).getNumberOfAssociationSites();
        }

        // KlkTMatrix = new SimpleMatrix(KlkdT);
        DMatrixRMaj KlkTMatrixTimesKsi = new DMatrixRMaj();
        CommonOps_DDRM.mult(KlkTMatrix, ksiMatrix, KlkTMatrixTimesKsi);

        // dQdT
        DMatrixRMaj tempMatrix2 = new DMatrixRMaj();
        CommonOps_DDRM.mult(ksiMatrixTranspose, KlkTMatrixTimesKsi, tempMatrix2);
        CommonOps_DDRM.scale(-0.5, tempMatrix2);
        dFCPAdT = tempMatrix2.get(0, 0);

        // SimpleMatrix KlkTVMatrix = new SimpleMatrix(KlkdTdV);
        // SimpleMatrix tempMatrixTV =
        // ksiMatrixTranspose.mult(KlkTVMatrix.mult(ksiMatrix)).scale(-0.5).minus(KlkTMatrixTImesKsi.transpose().mult(XV));
        // dFCPAdTdV = tempMatrixTV.get(0, 0);
        // dXdT
        DMatrixRMaj XT = new DMatrixRMaj();
        CommonOps_DDRM.mult(hessianInvers, KlkTMatrixTimesKsi, XT);

        // dQdTdT
        DMatrixRMaj tempMatrixTT = new DMatrixRMaj();
        DMatrixRMaj KlkTMatrixTimesKsiTranspose = new DMatrixRMaj();
        DMatrixRMaj KlkTMatrixTimesKsiTransposeXT = new DMatrixRMaj();
        DMatrixRMaj KlkTTMatrixksi = new DMatrixRMaj();
        DMatrixRMaj ksiMatrixTransposeKlkTTMatrixksi = new DMatrixRMaj();
        CommonOps_DDRM.transpose(KlkTMatrixTimesKsi, KlkTMatrixTimesKsiTranspose);
        CommonOps_DDRM.mult(KlkTMatrixTimesKsiTranspose, XT, KlkTMatrixTimesKsiTransposeXT);
        CommonOps_DDRM.mult(KlkTTMatrix, ksiMatrix, KlkTTMatrixksi);
        CommonOps_DDRM.mult(ksiMatrixTranspose, KlkTTMatrixksi, ksiMatrixTransposeKlkTTMatrixksi);
        CommonOps_DDRM.scale(-0.5, ksiMatrixTransposeKlkTTMatrixksi);
        CommonOps_DDRM.scale(-1.0, KlkTMatrixTimesKsiTransposeXT);
        CommonOps_DDRM.add(ksiMatrixTransposeKlkTTMatrixksi, KlkTMatrixTimesKsiTransposeXT,
                tempMatrixTT);
        // SimpleMatrix tempMatrixTT =
        // ksiMatrixTranspose.mult(KlkTTMatrix.mult(ksiMatrix)).scale(-0.5).minus(KlkTMatrixTImesKsi.transpose().mult(XT));
        dFCPAdTdT = tempMatrixTT.get(0, 0);

        DMatrixRMaj tempMatrixTV = new DMatrixRMaj();
        DMatrixRMaj KlkTMatrixTimesKsiTransposeXV = new DMatrixRMaj();
        DMatrixRMaj KlkTVMatrixksi = new DMatrixRMaj();
        DMatrixRMaj ksiMatrixTransposeKlkTVMatrixksi = new DMatrixRMaj();
        CommonOps_DDRM.transpose(KlkTMatrixTimesKsi, KlkTMatrixTimesKsiTranspose);
        CommonOps_DDRM.mult(KlkTMatrixTimesKsiTranspose, XV, KlkTMatrixTimesKsiTransposeXV);
        CommonOps_DDRM.mult(KlkTVMatrix, ksiMatrix, KlkTVMatrixksi);
        CommonOps_DDRM.mult(ksiMatrixTranspose, KlkTVMatrixksi, ksiMatrixTransposeKlkTTMatrixksi);
        CommonOps_DDRM.scale(-0.5, ksiMatrixTransposeKlkTVMatrixksi);
        CommonOps_DDRM.scale(-1.0, KlkTMatrixTimesKsiTransposeXV);
        CommonOps_DDRM.add(ksiMatrixTransposeKlkTVMatrixksi, KlkTMatrixTimesKsiTransposeXV,
                tempMatrixTV);
        // SimpleMatrix tempMatrixTV =
        // ksiMatrixTranspose.mult(KlkTVMatrix.mult(ksiMatrix)).scale(-0.5).minus(KlkTMatrixTImesKsi.transpose().mult(XV));
        dFCPAdTdV = tempMatrixTV.get(0, 0);

        temp = 0;
        for (int p = 0; p < numberOfComponents; p++) {
            for (int kk = 0; kk < getComponent(p).getNumberOfAssociationSites(); kk++) {
                ((ComponentCPAInterface) getComponent(p)).setXsitedT(kk, XT.get(temp + kk, 0));
            }
            temp += getComponent(p).getNumberOfAssociationSites();
        }

        if (type == 2) {
            return;
        }

        int assSites = 0;
        // if(true) return;
        for (int p = 0; p < numberOfComponents; p++) {
            DMatrixRMaj KiMatrix = new DMatrixRMaj(Klkni[p]);
            // KiMatrix.print(10,10);
            // Matrix dQdniMatrix =
            // (ksiMatrix.transpose().times(KiMatrix.times(ksiMatrix)).times(-0.5)); // this
            // methods misses one part of ....
            // dQdniMatrix.print(10,10);
            // KiMatrix.print(10, 10);
            // miMatrix.getMatrix(assSites, assSites, 0, totalNumberOfAccociationSites -
            // 1).print(10, 10);
            // Matrix tempMatrix20 = miMatrix.getMatrix(assSites, assSites, 0,
            // totalNumberOfAccociationSites -
            // 1).times(uMatrix).minus(ksiMatrix.transpose().times(KiMatrix.times(ksiMatrix)).times(-0.5));//
            // ksiMatrix.transpose().times(KlkTMatrix.times(ksiMatrix)).times(-0.5);
            // System.out.println("dQdn ");
            // tempMatrix20.print(10, 10);
            DMatrixRMaj tempMatrix4 = new DMatrixRMaj();
            CommonOps_DDRM.mult(KiMatrix, ksiMatrix, tempMatrix4);
            // udotTimesmiMatrix.getMatrix(assSites, assSites, 0,
            // totalNumberOfAccociationSites - 1).print(10, 10);
            DMatrixRMaj tempMatrix5 = new DMatrixRMaj();
            DMatrixRMaj extractedVector = new DMatrixRMaj();
            DMatrixRMaj extractedVectorTranspose = new DMatrixRMaj();
            CommonOps_DDRM.extractRow(udotTimesmiMatrix, p, extractedVector);
            CommonOps_DDRM.transpose(extractedVector, extractedVectorTranspose);
            CommonOps_DDRM.changeSign(tempMatrix4);
            CommonOps_DDRM.add(extractedVectorTranspose, tempMatrix4, tempMatrix5);

            // tempMki[0] = mki[p];
            // Matrix amatrix = new Matrix(croeneckerProduct(tempMki,
            // udotMatrix.getArray()));
            // System.out.println("aMatrix ");
            // amatrix.transpose().print(10, 10);
            // System.out.println("temp4 matrix");
            // tempMatrix4.print(10, 10);
            // Matrix tempMatrix5 = amatrix.minus(tempMatrix4);

            DMatrixRMaj tempMatrix6 = new DMatrixRMaj();
            CommonOps_DDRM.mult(hessianInvers, tempMatrix5, tempMatrix6);// .scale(-1.0);
            // System.out.println("dXdni");
            // tempMatrix4.print(10, 10);
            // tempMatrix5.print(10, 10);
            // System.out.println("dXdn ");
            // tempMatrix6.print(10, 10);
            int temp2 = 0;
            for (int compp = 0; compp < numberOfComponents; compp++) {
                for (int kk = 0; kk < getComponent(compp).getNumberOfAssociationSites(); kk++) {
                    ((ComponentCPAInterface) getComponent(compp)).setXsitedni(kk, p,
                            -1.0 * tempMatrix6.get(temp2 + kk, 0));
                }
                temp2 += getComponent(compp).getNumberOfAssociationSites();
            }
            assSites += getComponent(p).getNumberOfAssociationSites();
        }
    }

    /** {@inheritDoc} */
    @Override
    public void addcomponent(String componentName, double moles, double molesInPhase,
            int compNumber) {
        super.addcomponent(componentName, moles, molesInPhase, compNumber);
        componentArray[compNumber] =
                new ComponentSrkCPA(componentName, moles, molesInPhase, compNumber);
    }

    /** {@inheritDoc} */
    @Override
    public double getF() {
        return super.getF() + cpaon * FCPA();
    }

    /** {@inheritDoc} */
    @Override
    public double dFdT() {
        return super.dFdT() + cpaon * dFCPAdT();
    }

    /** {@inheritDoc} */
    @Override
    public double dFdTdV() {
        return super.dFdTdV() + cpaon * dFCPAdTdV();
    }

    /** {@inheritDoc} */
    @Override
    public double dFdV() {
        double dv2 = dFCPAdV();
        return super.dFdV() + cpaon * dv2;
    }

    // @Override
    /** {@inheritDoc} */
    @Override
    public double dFdVdV() {
        return super.dFdVdV() + cpaon * dFCPAdVdV();
    }

    /** {@inheritDoc} */
    @Override
    public double dFdVdVdV() {
        return super.dFdVdVdV() + cpaon * dFCPAdVdVdV();
    }

    /** {@inheritDoc} */
    @Override
    public double dFdTdT() {
        return super.dFdTdT() + cpaon * dFCPAdTdT();
    }

    /**
     * <p>
     * FCPA.
     * </p>
     *
     * @return a double
     */
    public double FCPA() {
        /*
         * double tot = 0.0; double ans = 0.0; for (int i = 0; i < numberOfComponents; i++) { tot =
         * 0.0; for (int j = 0; j < getComponent(i).getNumberOfAssociationSites(); j++) { double xai
         * = ((ComponentSrkCPA) getComponent(i)).getXsite()[j]; tot += (Math.log(xai) - 1.0 / 2.0 *
         * xai + 1.0 / 2.0); } ans += getComponent(i).getNumberOfMolesInPhase() * tot; } return ans;
         */
        return FCPA;
    }

    /**
     * <p>
     * dFCPAdV.
     * </p>
     *
     * @return a double
     */
    public double dFCPAdV() {
        // return 1.0 / (2.0 * getTotalVolume()) * (1.0 - getTotalVolume() * getGcpav())
        // * hcpatot;
        return dFCPAdV;
    }

    /**
     * <p>
     * dFCPAdVdV.
     * </p>
     *
     * @return a double
     */
    public double dFCPAdVdV() {
        // double sum1 = -1.0 / 2.0 * gcpavv * hcpatot;
        // return -1.0 / getTotalVolume() * dFCPAdV() + sum1;
        return dFCPAdVdV;
    }

    /**
     * <p>
     * dFCPAdVdVdV.
     * </p>
     *
     * @return a double
     */
    public double dFCPAdVdVdV() {
        return dFCPAdVdVdV;
        // return -1.0 / getTotalVolume() * dFCPAdVdV() + 1.0 /
        // Math.pow(getTotalVolume(), 2.0) * dFCPAdV() - hcpatot / (2.0 *
        // Math.pow(getTotalVolume(), 2.0)) * (-getGcpav() - getTotalVolume() * gcpavv)
        // + hcpatot / (2.0 * getTotalVolume()) * (-gcpavv - getTotalVolume() * gcpavvv
        // - gcpavv);
    }

    /**
     * <p>
     * dFCPAdT.
     * </p>
     *
     * @return a double
     */
    public double dFCPAdT() {
        /*
         * double tot = 0.0; double ans = 0.0; for (int i = 0; i < numberOfComponents; i++) { tot =
         * 0.0; for (int j = 0; j < getComponent(i).getNumberOfAssociationSites(); j++) { double xai
         * = ((ComponentSrkCPA) getComponent(i)).getXsite()[j]; double xaidT = ((ComponentSrkCPA)
         * getComponent(i)).getXsitedT()[j]; tot += 1.0 / xai * xaidT - 0.5 * xaidT;// - 1.0 / 2.0 *
         * xai + 1.0 / 2.0); } ans += getComponent(i).getNumberOfMolesInPhase() * tot; }
         * System.out.println("dFCPAdT1  " + ans + " dfcpa2 " +dFCPAdT); return ans;
         */
        return dFCPAdT;
    }

    /**
     * <p>
     * dFCPAdTdT.
     * </p>
     *
     * @return a double
     */
    public double dFCPAdTdT() {
        return dFCPAdTdT;
    }

    /**
     * <p>
     * dFCPAdTdV.
     * </p>
     *
     * @return a double
     */
    public double dFCPAdTdV() {
        // System.out.println("dFCPAdTdV1 " + dFCPAdTdV + " dFCPAdTdV " +( 1.0 / (2.0 *
        // getTotalVolume()) * (1.0 - getTotalVolume() * getGcpav()) * hcpatotdT));
        return dFCPAdTdV;
        /*
         * if (totalNumberOfAccociationSites > 0) { return 1.0 / (2.0 * getTotalVolume()) * (1.0 -
         * getTotalVolume() * getGcpav()) * hcpatotdT; } else { return 0; }
         */
    }

    /**
     * <p>
     * calc_hCPA.
     * </p>
     *
     * @return a double
     */
    public double calc_hCPA() {
        double htot = 0.0;
        double tot = 0.0;
        for (int i = 0; i < numberOfComponents; i++) {
            htot = 0.0;
            for (int j = 0; j < getComponent(i).getNumberOfAssociationSites(); j++) {
                htot += (1.0 - ((ComponentSrkCPA) getComponent(i)).getXsite()[j]);
            }
            tot += getComponent(i).getNumberOfMolesInPhase() * htot;
        }
        return tot;
    }

    /**
     * <p>
     * calc_g.
     * </p>
     *
     * @return a double
     */
    public double calc_g() {
        double temp = 1.0 - getb() / 4.0 / getMolarVolume();
        double g = (2.0 - getb() / 4.0 / getMolarVolume()) / (2.0 * temp * temp * temp);
        return g;
    }

    /**
     * <p>
     * calc_lngV.
     * </p>
     *
     * @return a double
     */
    public double calc_lngV() {
        double gv2 = 0.0;
        // gv = -2.0 * getB() * (10.0 * getTotalVolume() - getB()) / getTotalVolume() /
        // ((8.0 * getTotalVolume() - getB()) * (4.0 * getTotalVolume() - getB()));

        gv2 = 1.0 / (2.0 - getB() / (4.0 * getTotalVolume())) * getB()
                / (4.0 * getTotalVolume() * getTotalVolume())
                - 3.0 / (1.0 - getB() / (4.0 * getTotalVolume())) * getB()
                        / (4.0 * getTotalVolume() * getTotalVolume());
        return gv2;
    }

    /**
     * <p>
     * calc_lngVV.
     * </p>
     *
     * @return a double
     */
    public double calc_lngVV() {
        double gvv = 2.0
                * (640.0 * Math.pow(getTotalVolume(), 3.0)
                        - 216.0 * getB() * getTotalVolume() * getTotalVolume()
                        + 24.0 * Math.pow(getB(), 2.0) * getTotalVolume() - Math.pow(getB(), 3.0))
                * getB() / (getTotalVolume() * getTotalVolume())
                / Math.pow(8.0 * getTotalVolume() - getB(), 2.0)
                / Math.pow(4.0 * getTotalVolume() - getB(), 2.0);
        return gvv;
    }

    /**
     * <p>
     * calc_lngVVV.
     * </p>
     *
     * @return a double
     */
    public double calc_lngVVV() {
        double gvvv = 4.0
                * (Math.pow(getB(), 5.0) + 17664.0 * Math.pow(getTotalVolume(), 4.0) * getB()
                        - 4192.0 * Math.pow(getTotalVolume(), 3.0) * Math.pow(getB(), 2.0)
                        + 528.0 * Math.pow(getB(), 3.0) * getTotalVolume() * getTotalVolume()
                        - 36.0 * getTotalVolume() * Math.pow(getB(), 4.0)
                        - 30720.0 * Math.pow(getTotalVolume(), 5.0))
                * getB() / (Math.pow(getTotalVolume(), 3.0))
                / Math.pow(-8.0 * getTotalVolume() + getB(), 3.0)
                / Math.pow(-4.0 * getTotalVolume() + getB(), 3.0);
        return gvvv;
    }

    /**
     * <p>
     * calcXsitedV.
     * </p>
     */
    public void calcXsitedV() {
        if (getTotalNumberOfAccociationSites() > 0) {
            initCPAMatrix(1);
        }
    }

    /**
     * <p>
     * solveX.
     * </p>
     *
     * @return a boolean
     */
    public boolean solveX() {
        if (getTotalNumberOfAccociationSites() == 0) {
            return true;
        }

        boolean solvedX = solveX2(5);
        if (solvedX) {
            // return true;
        }

        DMatrixRMaj mat1 = KlkMatrix;
        DMatrixRMaj mat2 = ksiMatrix;
        // second order method not working correctly and not used t the moment b ecause of numerical
        // stability
        int temp = 0, iter = 0;
        for (int i = 0; i < numberOfComponents; i++) {
            for (int j = 0; j < getComponent(i).getNumberOfAssociationSites(); j++) {
                mVector.set(temp + j, 0, getComponent(i).getNumberOfMolesInPhase());
            }
            temp += getComponent(i).getNumberOfAssociationSites();
        }
        double Klk = 0.0;
        double totvolume = getTotalVolume();
        for (int i = 0; i < getTotalNumberOfAccociationSites(); i++) {
            for (int j = i; j < getTotalNumberOfAccociationSites(); j++) {
                Klk = mVector.get(i, 0) * mVector.get(j, 0) / totvolume * delta[i][j];
                KlkMatrix.set(i, j, Klk);
                KlkMatrix.set(j, i, Klk);
            }
        }
        boolean solved = true;
        // SimpleMatrix corrMatrix = null;
        do {
            solved = true;
            iter++;
            temp = 0;
            for (int i = 0; i < numberOfComponents; i++) {
                for (int j = 0; j < getComponent(i).getNumberOfAssociationSites(); j++) {
                    ksiMatrix.set(temp + j, 0, ((ComponentSrkCPA) getComponent(i)).getXsite()[j]);
                    // ksiMatrix.getMatrix().unsafe_set(temp + j, 0,
                    // ksiMatrix.getMatrix().unsafe_get(temp + j, 0));
                    udotMatrix.set(temp + j, 0, 1.0 / ksiMatrix.get(temp + j, 0) - 1.0);
                    udotTimesmMatrix.set(temp + j, 0,
                            mVector.get(temp + j, 0) * udotMatrix.get(temp + j, 0));
                }
                temp += getComponent(i).getNumberOfAssociationSites();
            }

            for (int i = 0; i < getTotalNumberOfAccociationSites(); i++) {
                for (int j = i; j < getTotalNumberOfAccociationSites(); j++) {
                    int krondelt = 0;
                    if (i == j) {
                        krondelt = 1;
                    }
                    hessianMatrix.set(i, j,
                            -mVector.get(i, 0) / (ksiMatrix.get(i, 0) * ksiMatrix.get(i, 0))
                                    * krondelt - KlkMatrix.get(i, j));
                    hessianMatrix.set(j, i, hessianMatrix.get(i, j));
                }
            }

            // ksiMatrix = new SimpleMatrix(ksi);
            // SimpleMatrix hessianMatrix = new SimpleMatrix(hessian);
            try {
                CommonOps_DDRM.invert(hessianMatrix, hessianInvers);
            } catch (Exception e) {
                logger.error("error", e);
                return false;
            }

            CommonOps_DDRM.mult(mat1, mat2, corr2Matrix);
            CommonOps_DDRM.subtract(udotTimesmMatrix, corr2Matrix, corr3Matrix);
            CommonOps_DDRM.mult(hessianInvers, corr3Matrix, corr4Matrix);
            // SimpleMatrix gMatrix = udotTimesmMatrix.minus(KlkMatrix.mult(ksiMatrix));
            // corrMatrix =
            // hessianInvers.mult(udotTimesmMatrix.minus(KlkMatrix.mult(ksiMatrix)));//.scale(-1.0);
            temp = 0;
            // System.out.println("print SimpleMatrix ...");
            // corrMatrix.print(10, 10);
            // SimpleMatrix simp = new SimpleMatrix(corr4Matrix);
            // System.out.println("print CommonOps ...");
            // simp.print(10,10);
            for (int i = 0; i < numberOfComponents; i++) {
                for (int j = 0; j < getComponent(i).getNumberOfAssociationSites(); j++) {
                    double newX =
                            ksiMatrix.get(temp + j, 0) - corr4Matrix.unsafe_get((temp + j), 0);
                    if (newX < 0) {
                        newX = 1e-10;
                        solved = false;
                    }
                    ((ComponentCPAInterface) getComponent(i)).setXsite(j, newX);
                }
                temp += getComponent(i).getNumberOfAssociationSites();
            }
            // System.out.println("corrmatrix error " );
            // System.out.println("error " + corrMatrix.norm1());

        } while ((NormOps_DDRM.normF(corr4Matrix) > 1e-12 || !solved) && iter < 100);

        // System.out.println("iter " + iter + " error " + NormOps.normF(corr4Matrix));
        // // corrMatrix.print(10, 10);
        // ksiMatrix.print(10, 10);
        return true;
    }

    /**
     * <p>
     * solveX2.
     * </p>
     *
     * @param maxIter a int
     * @return a boolean
     */
    public boolean solveX2(int maxIter) {
        double err = .0;
        int iter = 0;
        // if (delta == null) {
        // initCPAMatrix(1);
        double old = 0.0, neeval = 0.0;
        // }
        do {
            iter++;
            err = 0.0;
            for (int i = 0; i < getTotalNumberOfAccociationSites(); i++) {
                old = ((ComponentSrkCPA) getComponent(moleculeNumber[i]))
                        .getXsite()[assSiteNumber[i]];
                neeval = 0;
                for (int j = 0; j < getTotalNumberOfAccociationSites(); j++) {
                    neeval += getComponent(moleculeNumber[j]).getNumberOfMolesInPhase()
                            * delta[i][j] * ((ComponentSrkCPA) getComponent(moleculeNumber[j]))
                                    .getXsite()[assSiteNumber[j]];

                }
                neeval = 1.0 / (1.0 + 1.0 / getTotalVolume() * neeval);
                ((ComponentCPAInterface) getComponent(moleculeNumber[i])).setXsite(assSiteNumber[i],
                        neeval);
                err += Math.abs((old - neeval) / neeval);
            }
        } while (Math.abs(err) > 1e-10 && iter < maxIter);
        // System.out.println("iter " + iter);
        // if (Math.abs(err)
        // < 1e-12) {
        // return true;
        // } else {
        // System.out.println("did not solve for Xi in iterations: " + iter);
        // System.out.println("error: " + err);
        return false;
    }

    /**
     * {@inheritDoc}
     *
     * Getter for property hcpatot.
     */
    @Override
    public double getHcpatot() {
        return hcpatot;
    }

    /**
     * Setter for property hcpatot.
     *
     * @param hcpatot New value of property hcpatot.
     */
    public void setHcpatot(double hcpatot) {
        this.hcpatot = hcpatot;
    }

    /** {@inheritDoc} */
    @Override
    public double getGcpa() {
        return gcpa;
    }

    /**
     * <p>
     * calcRootVolFinder.
     * </p>
     *
     * @param phase a int
     * @return a double
     */
    public double calcRootVolFinder(int phase) {
        double solvedBonVHigh = 0.0;
        double solvedBonVlow = 1.0;
        double oldh = 1;
        // double[][] matrix = new double[2][2000];
        double BonV = 1.0 - 1e-10;
        try {
            // molarVolume(pressure, temperature, A, B, phaseType);
        } catch (Exception e) {
            logger.error("error", e);
        }
        double BonVold = BonV;
        double Btemp = 0, Dtemp = 0, h = 1, dh = 0, gvvv = 0, fvvv = 0, dhh = 0;
        double d1 = 0, d2 = 0;
        Btemp = getB();
        Dtemp = getA();
        setMolarVolume(1.0 / BonV * Btemp / numberOfMolesInPhase);
        for (int i = 0; i < 2000; i++) {
            BonVold = BonV;
            BonV = 1.0 - (i + 1e-6) * 1.0 / 2000.0;
            setMolarVolume(1.0 / BonV * Btemp / numberOfMolesInPhase);
            Z = pressure * getMolarVolume() / (R * temperature);
            gcpa = calc_g();
            // lngcpa =
            // Math.log(gcpa);
            setGcpav(calc_lngV());
            gcpavv = calc_lngVV();
            gcpavvv = calc_lngVVV();

            do {
            } while (!solveX());

            h = BonV - Btemp / numberOfMolesInPhase * dFdV()
                    - pressure * Btemp / (numberOfMolesInPhase * R * temperature);

            if (Math.signum(h) * Math.signum(oldh) < 0 && i > 2) {
                if (solvedBonVlow < 1e-3) {
                    solvedBonVlow = (BonV + BonVold) / 2.0;
                    if (phase == 1) {
                        break;
                    }
                } else {
                    solvedBonVHigh = (BonV + BonVold) / 2.0;
                    if (phase == 0) {
                        break;
                    }
                }
            }
            solvedBonVHigh = (BonV + BonVold) / 2.0;
            oldh = h;
            // matrix[0][i] = BonV;
            // matrix[1][i] = h;
        }
        if (solvedBonVlow < 1e-3) {
            solvedBonVlow = solvedBonVHigh;
        }
        // dataPresentation.fileHandeling.createTextFile.TextFile file = new
        // dataPresentation.fileHandeling.createTextFile.TextFile();
        // file.setValues(matrix);
        // file.setOutputFileName("D:/temp/temp2.txt");
        // file.createFile();
        if (phase == 1) {
            return solvedBonVlow;

        } else {
            return solvedBonVHigh;
        }
    }

    /** {@inheritDoc} */
    @Override
    public double molarVolume(double pressure, double temperature, double A, double B,
            int phasetype) throws neqsim.util.exception.IsNaNException,
            neqsim.util.exception.TooManyIterationsException {
<<<<<<< HEAD

=======
>>>>>>> e5b15554
        double BonV = phasetype == 0 ? 2.0 / (2.0 + temperature / getPseudoCriticalTemperature())
                : pressure * getB() / (numberOfMolesInPhase * temperature * R);
        // if (pressure > 1000) {
        // BonV = 0.9999;
        // }

        // double calcRooBonVtVolFinder = calcRootVolFinder(phasetype);
        // BonV = calcRooBonVtVolFinder;
        // double BonVInit = BonV;
        if (BonV < 0) {
            BonV = 1.0e-8;
        }

        if (BonV >= 1.0) {
            BonV = 0.9999;
        }
        double BonVold;
        double h = 0, dh = 0, dhh = 0;
        double d1 = 0, d2 = 0;
        double Btemp = getB();
        if (Btemp < 0) {
            logger.info("b negative in volume calc");
        }
        calcDelta();

        setMolarVolume(1.0 / BonV * Btemp / numberOfMolesInPhase);
        int iterations = 0;

        do {
            iterations++;
            gcpa = calc_g();
            if (gcpa < 0) {
                setMolarVolume(1.0 / Btemp / numberOfMolesInPhase);
                gcpa = calc_g();
            }

            // lngcpa =
            // Math.log(gcpa);
            setGcpav(calc_lngV());
            gcpavv = calc_lngVV();
            gcpavvv = calc_lngVVV();

            if (getTotalNumberOfAccociationSites() > 0) {
                solveX();
            }

            initCPAMatrix(1);
            double BonV2 = BonV * BonV;
            BonVold = BonV;
            h = BonV - Btemp / numberOfMolesInPhase * dFdV()
                    - pressure * Btemp / (numberOfMolesInPhase * R * temperature);
            dh = 1.0 + Btemp / (BonV2) * (Btemp / numberOfMolesInPhase * dFdVdV());
            dhh = -2.0 * Btemp / (BonV2 * BonV) * (Btemp / numberOfMolesInPhase * dFdVdV())
                    - (Btemp * Btemp) / (BonV2 * BonV2)
                            * (Btemp / numberOfMolesInPhase * dFdVdVdV());

            d1 = -h / dh;
            d2 = -dh / dhh;
            // System.out.println("h " + h + " iter " + iterations + " " + d1 + " d2 " + d2
            // + " d1 / d2 " + (d1 / d2));
            if (Math.abs(d1 / d2) <= 1.0) {
                BonV += d1 * (1.0 + 0.5 * d1 / d2);
            } else if (d1 / d2 < -1) {
                BonV += 0.5 * d1;
            } else if (d1 > d2) {
                BonV += d2;
                double hnew = h + d2 * dh;
                if (Math.abs(hnew) > Math.abs(h)) {
                    BonV = phasetype == 1
                            ? 2.0 / (2.0 + temperature / getPseudoCriticalTemperature())
                            : pressure * getB() / (numberOfMolesInPhase * temperature * R);
                }
            } else {
                BonV += 0.5 * d1;
            }
            if (Math.abs((BonV - BonVold) / BonVold) > 0.1) {
                BonV = BonVold + 0.1 * (BonV - BonVold);
            }

            if (BonV > 0.9999) {
                if (iterations < 3) {
                    BonV = (BonVold + BonV) / 2.0;
                } else {
                    // return molarVolumeChangePhase(pressure, temperature, A, B, phasetype);
                    // BonV = 0.9999;
                    // BonV = phasetype == 1 ? 2.0 / (2.0 + temperature /
                    // getPseudoCriticalTemperature()) : pressure * getB() / (numberOfMolesInPhase *
                    // temperature * R);
                }
            } else if (BonV < 0) {
                if (iterations < 3) {
                    BonV = Math.abs(BonVold + BonV) / 2.0;
                } else {
                    // return molarVolumeChangePhase(pressure, temperature, A, B, phasetype);
                    // BonV = phasetype == 1 ? 2.0 / (2.0 + temperature /
                    // getPseudoCriticalTemperature()) : pressure * getB() / (numberOfMolesInPhase *
                    // temperature * R);
                }
            }
            setMolarVolume(1.0 / BonV * Btemp / numberOfMolesInPhase);
            Z = pressure * getMolarVolume() / (R * temperature);

        } while ((Math.abs((BonV - BonVold) / BonV) > 1.0e-10 || Math.abs(h) > 1e-12)
                && iterations < 100);

        if (Math.abs(h) > 1e-12) {
            // System.out.println("h failed " + "Z" + Z + " iterations " + iterations + "
            // BonV " + BonV);
            // return molarVolumeChangePhase(pressure, temperature, A, B, phasetype);
        }
        // System.out.println("Z" + Z + " iterations " + iterations + " BonV " + BonV);
        // System.out.println("pressure " + Z*R*temperature/getMolarVolume());
        // System.out.println("volume " + getTotalVolume() + " molar volume " +
        // getMolarVolume());
        // if(iterations>=100) throw new util.exception.TooManyIterationsException();
        // System.out.println("error in volume " +
        // (-pressure+R*temperature/getMolarVolume()-R*temperature*dFdV()));// + "
        // firstterm " + (R*temperature/molarVolume) + " second " +
        // R*temperature*dFdV());
        // System.out.println("BonV: " + BonV + " "+" itert: " + iterations +" " +h + " " +dh + " B
        // " + Btemp + " gv" + gV() + " fv " + fv() + " fvv" + fVV());

        if (Double.isNaN(getMolarVolume())) {
            throw new neqsim.util.exception.IsNaNException();
            // System.out.println("BonV: " + BonV + " "+" itert: " + iterations +" " +h + "
            // " +dh + " B " + Btemp + " D " + Dtemp + " gv" + gV() + " fv " + fv() + " fvv"
            // + fVV());
        }
        return getMolarVolume();
    }

<<<<<<< HEAD
    public double molarVolumeChangePhase(double pressure, double temperature, double A, double B,
            int phasetype) throws neqsim.util.exception.IsNaNException,
            neqsim.util.exception.TooManyIterationsException {

=======
    /**
     * <p>
     * molarVolumeChangePhase.
     * </p>
     *
     * @param pressure a double
     * @param temperature a double
     * @param A a double
     * @param B a double
     * @param phasetype a int
     * @return a double
     * @throws neqsim.util.exception.IsNaNException if any.
     * @throws neqsim.util.exception.TooManyIterationsException if any.
     */
    public double molarVolumeChangePhase(double pressure, double temperature, double A, double B,
            int phasetype) throws neqsim.util.exception.IsNaNException,
            neqsim.util.exception.TooManyIterationsException {
>>>>>>> e5b15554
        // double BonV = phasetype == 1 ? 2.0 / (2.0 + temperature /
        // getPseudoCriticalTemperature()) : pressure * getB() / (numberOfMolesInPhase *
        // temperature * R);
        double BonV = calcRootVolFinder(phasetype);
        // double BonVInit = BonV;
        if (BonV < 0) {
            BonV = 1.0e-8;
        }

        if (BonV >= 1.0) {
            BonV = 0.9999;
        }
        double BonVold = BonV;
        double Btemp = 0, h = 0, dh = 0, gvvv = 0, fvvv = 0, dhh = 0;
        double d1 = 0, d2 = 0;
        Btemp = getB();
        if (Btemp < 0) {
            logger.info("b negative in volume calc");
        }
        calcDelta();

        setMolarVolume(1.0 / BonV * Btemp / numberOfMolesInPhase);
        int iterations = 0;

        do {
            iterations++;
            gcpa = calc_g();
            if (gcpa < 0) {
                setMolarVolume(1.0 / Btemp / numberOfMolesInPhase);
                gcpa = calc_g();
            }

            // lngcpa =
            // Math.log(gcpa);
            setGcpav(calc_lngV());
            gcpavv = calc_lngVV();
            gcpavvv = calc_lngVVV();

            solveX();

            initCPAMatrix(1);
            double BonV2 = BonV * BonV;
            BonVold = BonV;
            h = BonV - Btemp / numberOfMolesInPhase * dFdV()
                    - pressure * Btemp / (numberOfMolesInPhase * R * temperature);
            dh = 1.0 + Btemp / (BonV2) * (Btemp / numberOfMolesInPhase * dFdVdV());
            dhh = -2.0 * Btemp / (BonV2 * BonV) * (Btemp / numberOfMolesInPhase * dFdVdV())
                    - (Btemp * Btemp) / (BonV2 * BonV2)
                            * (Btemp / numberOfMolesInPhase * dFdVdVdV());

            d1 = -h / dh;
            d2 = -dh / dhh;
            // System.out.println("d1" + d1 + " d2 " + d2 + " d1 / d2 " + (d1 / d2));
            if (Math.abs(d1 / d2) <= 1.0) {
                BonV += d1 * (1.0 + 0.5 * d1 / d2);
            } else if (d1 / d2 < -1) {
                BonV += 0.5 * d1;
            } else if (d1 > d2) {
                BonV += d2;
                double hnew = h + d2 * dh;
                if (Math.abs(hnew) > Math.abs(h)) {
                    BonV = phasetype == 1
                            ? 2.0 / (2.0 + temperature / getPseudoCriticalTemperature())
                            : pressure * getB() / (numberOfMolesInPhase * temperature * R);
                }
            } else {
                BonV += 0.5 * d1;
            }
            if (Math.abs((BonV - BonVold) / BonVold) > 0.1) {
                BonV = BonVold + 0.1 * (BonV - BonVold);
            }

            if (BonV > 1.1) {
                if (iterations < 3) {
                    BonV = (BonVold + BonV) / 2.0;
                } else {
                    BonV = phasetype == 1
                            ? 2.0 / (2.0 + temperature / getPseudoCriticalTemperature())
                            : pressure * getB() / (numberOfMolesInPhase * temperature * R);
                }
            }

            if (BonV < 0) {
                if (iterations < 3) {
                    BonV = Math.abs(BonVold + BonV) / 2.0;
                } else {
                    BonV = phasetype == 1
                            ? 2.0 / (2.0 + temperature / getPseudoCriticalTemperature())
                            : pressure * getB() / (numberOfMolesInPhase * temperature * R);
                }
            }

            setMolarVolume(1.0 / BonV * Btemp / numberOfMolesInPhase);
            Z = pressure * getMolarVolume() / (R * temperature);

            // System.out.println("Z " + Z + "h " + h + " BONV " + (Math.abs((BonV -
            // BonVold) / BonV)));
        } while ((Math.abs((BonV - BonVold) / BonV) > 1.0e-10) && iterations < 100);

        /*
         * if (Math.abs(h) > 1e-8) { if (phasetype == 0) { molarVolume(pressure, temperature, A, B,
         * 1); } else { molarVolume(pressure, temperature, A, B, 0); } return getMolarVolume(); }
         */
        // System.out.println("Z" + Z + " iterations " + iterations + " BonV " + BonV);
        // System.out.println("pressure " + Z*R*temperature/getMolarVolume());
        // System.out.println("volume " + getTotalVolume() + " molar volume " +
        // getMolarVolume());
        // if(iterations>=100) throw new util.exception.TooManyIterationsException();
        // System.out.println("error in volume " +
        // (-pressure+R*temperature/getMolarVolume()-R*temperature*dFdV()));// + "
        // firstterm " + (R*temperature/molarVolume) + " second " +
        // R*temperature*dFdV());
        // System.out.println("BonV: " + BonV + " "+" itert: " + iterations +" " +h + " " +dh + " B
        // " + Btemp + " gv" + gV() + " fv " + fv() + " fvv" + fVV());
        if (Double.isNaN(getMolarVolume())) {
            throw new neqsim.util.exception.IsNaNException();
            // System.out.println("BonV: " + BonV + " "+" itert: " + iterations +" " +h + "
            // " +dh + " B " + Btemp + " D " + Dtemp + " gv" + gV() + " fv " + fv() + " fvv"
            // + fVV());
        }

        return getMolarVolume();
    }

    /** {@inheritDoc} */
    @Override
    public double molarVolume2(double pressure, double temperature, double A, double B, int phase)
            throws neqsim.util.exception.IsNaNException,
            neqsim.util.exception.TooManyIterationsException {
<<<<<<< HEAD

=======
>>>>>>> e5b15554
        Z = phase == 0 ? 1.0 : 1.0e-5;
        setMolarVolume(Z * R * temperature / pressure);
        // super.molarVolume(pressure,temperature, A, B, phase);
        int iterations = 0;
        double err = 0.0, dErrdV = 0.0;
        double deltaV = 0;

        do {
            A = calcA(this, temperature, pressure, numberOfComponents);
            B = calcB(this, temperature, pressure, numberOfComponents);

            double dFdV = dFdV(), dFdVdV = dFdVdV(), dFdVdVdV = dFdVdVdV();
            double factor1 = 1.0e0, factor2 = 1.0e0;
            err = -R * temperature * dFdV + R * temperature / getMolarVolume() - pressure;

            // System.out.println("pressure " + -R * temperature * dFdV + " " + R *
            // temperature / getMolarVolume());
            // -pressure;
            dErrdV = -R * temperature * dFdVdV
                    - R * temperature * numberOfMolesInPhase / Math.pow(getVolume(), 2.0);

            // System.out.println("errdV " + dErrdV);
            // System.out.println("err " + err);
            deltaV = -err / dErrdV;

            setMolarVolume(getMolarVolume() + deltaV / numberOfMolesInPhase);

            Z = pressure * getMolarVolume() / (R * temperature);
            if (Z < 0) {
                Z = 1e-6;
                setMolarVolume(Z * R * temperature / pressure);
            }

            // System.out.println("Z " + Z);
        } while (Math.abs(err) > 1.0e-8 || iterations < 100);
        // System.out.println("Z " + Z);
        return getMolarVolume();
    }

    /** {@inheritDoc} */
    @Override
    public double getGcpav() {
        return gcpav;
    }

    /**
     * <p>
     * Setter for the field <code>gcpav</code>.
     * </p>
     *
     * @param gcpav a double
     */
    public void setGcpav(double gcpav) {
        this.gcpav = gcpav;
    }

    /** {@inheritDoc} */
    @Override
    public CPAMixingInterface getCpamix() {
        return cpamix;
    }

    /** {@inheritDoc} */
    @Override
    public double calcPressure() {
        gcpa = calc_g();
        // lngcpa =
        // Math.log(gcpa);
        setGcpav(calc_lngV());
        gcpavv = calc_lngVV();
        gcpavvv = calc_lngVVV();
        solveX();
        hcpatot = calc_hCPA();

        initCPAMatrix(1);
        return super.calcPressure();
    }

    /** {@inheritDoc} */
    @Override
    public int getCrossAssosiationScheme(int comp1, int comp2, int site1, int site2) {
        if (comp1 == comp2) {
            return selfAccociationScheme[comp1][site1][site2];
        } else {
            return crossAccociationScheme[comp1][comp2][site1][site2];
        }
    }

    /**
     * <p>
     * croeneckerProduct.
     * </p>
     *
     * @param a an array of {@link double} objects
     * @param b an array of {@link double} objects
     * @return an array of {@link double} objects
     */
    public double[][] croeneckerProduct(double[][] a, double[][] b) {
        int aLength = a.length;
        int aCols = a[0].length;
        int bLength = b.length;
        int bCols = b[0].length;
        double[][] result = new double[aLength * bLength][(aCols) * (bCols)];
        for (int z = 0; z < aLength; z++) {
            for (int i = 0; i < aCols; i++) {
                for (int j = 0; j < bLength; j++) {
                    for (int k = 0; k < bCols; k++) {
                        result[j + (z * bLength)][k + (i * bCols)] = a[z][i] * b[j][k];
                    }
                }
            }
        }
        return result;

    }

    /** {@inheritDoc} */
    @Override
    public int getTotalNumberOfAccociationSites() {
        return totalNumberOfAccociationSites;
    }

    /** {@inheritDoc} */
    @Override
    public void setTotalNumberOfAccociationSites(int totalNumberOfAccociationSites) {
        this.totalNumberOfAccociationSites = totalNumberOfAccociationSites;
    }
}<|MERGE_RESOLUTION|>--- conflicted
+++ resolved
@@ -5,11 +5,8 @@
 import org.ejml.data.DMatrixRMaj;
 import org.ejml.dense.row.CommonOps_DDRM;
 import org.ejml.dense.row.NormOps_DDRM;
-<<<<<<< HEAD
-=======
 // import org.ejml.simple.SimpleMatrix;
 // import org.ejml.data.DenseMatrix64F;
->>>>>>> e5b15554
 import neqsim.thermo.component.ComponentCPAInterface;
 import neqsim.thermo.component.ComponentSrkCPA;
 import neqsim.thermo.mixingRule.CPAMixing;
@@ -50,13 +47,9 @@
     static Logger logger = LogManager.getLogger(PhaseSrkCPA_proceduralMatrices.class);
 
     /**
-<<<<<<< HEAD
-     * Creates new PhaseSrkCPA_proceduralMatrices
-=======
      * <p>
      * Constructor for PhaseSrkCPA_proceduralMatrices.
      * </p>
->>>>>>> e5b15554
      */
     public PhaseSrkCPA_proceduralMatrices() {
         super();
@@ -88,15 +81,11 @@
     /** {@inheritDoc} */
     @Override
     public void init(double totalNumberOfMoles, int numberOfComponents, int type, int phase,
-<<<<<<< HEAD
-            double beta) {
-=======
             double beta) { // type = 0
                            // start
                            // init type
                            // =1 gi nye
                            // betingelser
->>>>>>> e5b15554
         if (type == 0) {
             setTotalNumberOfAccociationSites(0);
             selfAccociationScheme = new int[numberOfComponents][0][0];
@@ -1070,10 +1059,6 @@
     public double molarVolume(double pressure, double temperature, double A, double B,
             int phasetype) throws neqsim.util.exception.IsNaNException,
             neqsim.util.exception.TooManyIterationsException {
-<<<<<<< HEAD
-
-=======
->>>>>>> e5b15554
         double BonV = phasetype == 0 ? 2.0 / (2.0 + temperature / getPseudoCriticalTemperature())
                 : pressure * getB() / (numberOfMolesInPhase * temperature * R);
         // if (pressure > 1000) {
@@ -1205,12 +1190,6 @@
         return getMolarVolume();
     }
 
-<<<<<<< HEAD
-    public double molarVolumeChangePhase(double pressure, double temperature, double A, double B,
-            int phasetype) throws neqsim.util.exception.IsNaNException,
-            neqsim.util.exception.TooManyIterationsException {
-
-=======
     /**
      * <p>
      * molarVolumeChangePhase.
@@ -1228,7 +1207,6 @@
     public double molarVolumeChangePhase(double pressure, double temperature, double A, double B,
             int phasetype) throws neqsim.util.exception.IsNaNException,
             neqsim.util.exception.TooManyIterationsException {
->>>>>>> e5b15554
         // double BonV = phasetype == 1 ? 2.0 / (2.0 + temperature /
         // getPseudoCriticalTemperature()) : pressure * getB() / (numberOfMolesInPhase *
         // temperature * R);
@@ -1358,10 +1336,6 @@
     public double molarVolume2(double pressure, double temperature, double A, double B, int phase)
             throws neqsim.util.exception.IsNaNException,
             neqsim.util.exception.TooManyIterationsException {
-<<<<<<< HEAD
-
-=======
->>>>>>> e5b15554
         Z = phase == 0 ? 1.0 : 1.0e-5;
         setMolarVolume(Z * R * temperature / pressure);
         // super.molarVolume(pressure,temperature, A, B, phase);
