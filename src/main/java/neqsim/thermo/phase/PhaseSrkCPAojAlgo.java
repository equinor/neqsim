/*
 * PhaseSrkCPAojAlgo.java
 *
 * Created on 3. juni 2000, 14:38
 */

package neqsim.thermo.phase;

import org.apache.logging.log4j.LogManager;
import org.apache.logging.log4j.Logger;
import org.ojalgo.matrix.Primitive64Matrix;
import org.ojalgo.matrix.Primitive64Matrix.Factory;
import org.ojalgo.matrix.store.MatrixStore;
import org.ojalgo.matrix.store.SparseStore;
import neqsim.thermo.component.ComponentCPAInterface;
import neqsim.thermo.component.ComponentSrkCPA;
import neqsim.thermo.mixingRule.CPAMixing;
import neqsim.thermo.mixingRule.CPAMixingInterface;

/**
 * <p>
 * PhaseSrkCPAojAlgo class.
 * </p>
 *
 * @author Even Solbraa
 * @version $Id: $Id
 */
public class PhaseSrkCPAojAlgo extends PhaseSrkEos implements PhaseCPAInterface {
<<<<<<< HEAD
    private static final long serialVersionUID = 1000;

    public CPAMixing cpaSelect = new CPAMixing();
    public CPAMixingInterface cpamix;
    double gcpavv = 0.0, gcpavvv = 0.0, gcpa = 0.0, hcpatot = 1.0, FCPA = 0.0, dFCPAdTdV,
            dFCPAdTdT = 0.0, dFCPAdT = 0, dFCPAdV = 0, dFCPAdVdV = 0.0, dFCPAdVdVdV = 0.0;
    private double gcpav = 0.0;
    int cpaon = 1, oldTotalNumberOfAccociationSites = 0;
    private int totalNumberOfAccociationSites = 0;
    int[][][] selfAccociationScheme = null;
    int[][][][] crossAccociationScheme = null;
    int[] moleculeNumber = null, assSiteNumber = null;
    private double[][] gvector = null, delta = null, deltaNog = null, deltadT = null,
            deltadTdT = null;
    private double[][][] Klkni = null;

    // final PrimitiveDenseStore tmpBody = PrimitiveDenseStore.FACTORY.rows(new
    // double[][] { { 4, 2, 3 }, { 3, -5, 2 }, { -2, 3, 8 } });
    private SparseStore<Double> KlkTVMatrix2 = null, KlkTTMatrix2 = null, KlkTMatrix2 = null,
            udotTimesmMatrix2 = null, mVector2 = null, udotMatrix2 = null, uMatrix2 = null,
            QMatksiksiksi2 = null, KlkVVVMatrix2 = null, KlkVVMatrix2 = null,
            udotTimesmiMatrix2 = null, ksiMatrix2 = null, KlkMatrix2 = null, hessianMatrix2 = null,
            KlkVMatrix2 = null;
    SparseStore<Double> corr2Matrix2 = null, corr3Matrix2 = null, corr4Matrix2 = null; // new
                                                                                      // DenseMatrix64F(getTotalNumberOfAccociationSites(),
                                                                                      // 1);
    MatrixStore<Double> hessianInvers2 = null;
    final Factory mtrxFactory = Primitive64Matrix.FACTORY;

    static Logger logger = LogManager.getLogger(PhaseSrkCPAojAlgo.class);

    // private transient SimpleMatrix KlkTVMatrix = null, KlkTTMatrix = null,
    // KlkTMatrix = null, udotTimesmMatrix = null, mVector = null, udotMatrix =
    // null, uMatrix = null, QMatksiksiksi = null, KlkVVVMatrix = null, KlkVVMatrix
    // = null, udotTimesmiMatrix = null, ksiMatrix = null, KlkMatrix = null,
    // hessianMatrix = null, hessianInvers = null, KlkVMatrix = null;
    // DMatrixRMaj corr2Matrix = null, corr3Matrix = null, corr4Matrix = null; //new
    // DenseMatrix64F(getTotalNumberOfAccociationSites(), 1);

    /**
     * <p>
     * Constructor for PhaseSrkCPAojAlgo.
     * </p>
     */
    public PhaseSrkCPAojAlgo() {
        super();
=======
  private static final long serialVersionUID = 1000;

  public CPAMixing cpaSelect = new CPAMixing();
  public CPAMixingInterface cpamix;
  double gcpavv = 0.0;
  double gcpavvv = 0.;
  double gcpa = 0.0;
  double hcpatot = 1.0;
  double FCPA = 0.0;
  double dFCPAdTdV;
  double dFCPAdTdT = 0.0;
  double dFCPAdT = 0;
  double dFCPAdV = 0;
  double dFCPAdVdV = 0.0;
  double dFCPAdVdVdV = 0.0;
  private double gcpav = 0.0;
  int cpaon = 1;
  int oldTotalNumberOfAccociationSites = 0;
  private int totalNumberOfAccociationSites = 0;
  int[][][] selfAccociationScheme = null;
  int[][][][] crossAccociationScheme = null;
  int[] moleculeNumber = null;
  int[] assSiteNumber = null;
  private double[][] gvector = null;
  private double[][] delta = null;
  private double[][] deltaNog = null;
  private double[][] deltadT = null;
  private double[][] deltadTdT = null;
  private double[][][] Klkni = null;
  private SparseStore<Double> KlkTVMatrix2 = null;
  private SparseStore<Double> KlkTTMatrix2 = null;
  private SparseStore<Double> KlkTMatrix2 = null;
  private SparseStore<Double> udotTimesmMatrix2 = null;
  private SparseStore<Double> mVector2 = null;
  private SparseStore<Double> udotMatrix2 = null;
  private SparseStore<Double> uMatrix2 = null;
  private SparseStore<Double> QMatksiksiksi2 = null;
  private SparseStore<Double> KlkVVVMatrix2 = null;
  private SparseStore<Double> KlkVVMatrix2 = null;
  private SparseStore<Double> udotTimesmiMatrix2 = null;
  private SparseStore<Double> ksiMatrix2 = null;
  private SparseStore<Double> KlkMatrix2 = null;
  private SparseStore<Double> hessianMatrix2 = null;
  private SparseStore<Double> KlkVMatrix2 = null;
  SparseStore<Double> corr2Matrix2 = null;
  SparseStore<Double> corr3Matrix2 = null;
  SparseStore<Double> corr4Matrix2 = null;

  // DenseMatrix64F(getTotalNumberOfAccociationSites(),
  // 1);
  MatrixStore<Double> hessianInvers2 = null;
  final Factory mtrxFactory = Primitive64Matrix.FACTORY;

  static Logger logger = LogManager.getLogger(PhaseSrkCPAojAlgo.class);

  // private transient SimpleMatrix KlkTVMatrix = null, KlkTTMatrix = null,
  // KlkTMatrix = null, udotTimesmMatrix = null, mVector = null, udotMatrix =
  // null, uMatrix = null, QMatksiksiksi = null, KlkVVVMatrix = null, KlkVVMatrix
  // = null, udotTimesmiMatrix = null, ksiMatrix = null, KlkMatrix = null,
  // hessianMatrix = null, hessianInvers = null, KlkVMatrix = null;
  // DMatrixRMaj corr2Matrix = null, corr3Matrix = null, corr4Matrix = null;//new
  // DenseMatrix64F(getTotalNumberOfAccociationSites(), 1);

  /**
   * <p>
   * Constructor for PhaseSrkCPAojAlgo.
   * </p>
   */
  public PhaseSrkCPAojAlgo() {
    super();
  }

  /** {@inheritDoc} */
  @Override
  public PhaseSrkCPAojAlgo clone() {
    PhaseSrkCPAojAlgo clonedPhase = null;
    try {
      clonedPhase = (PhaseSrkCPAojAlgo) super.clone();
    } catch (Exception e) {
      logger.error("Cloning failed.", e);
>>>>>>> a64c287a
    }
    // clonedPhase.cpaSelect = (CPAMixing) cpaSelect.clone();
    // clonedPhase.cpamix = (CPAMixingInterface) cpamix.clone();
    // clonedPhase.cpamix = cpaSelect.getMixingRule(1, this);

    return clonedPhase;
  }

  /** {@inheritDoc} */
  @Override
  public void setMixingRule(int type) {
    super.setMixingRule(type);
    cpamix = cpaSelect.getMixingRule(1, this);
  }

  /** {@inheritDoc} */
  @Override
  public void init(double totalNumberOfMoles, int numberOfComponents, int type, int phase,
      double beta) {
    if (type == 0) {
      setTotalNumberOfAccociationSites(0);
      selfAccociationScheme = new int[numberOfComponents][0][0];
      crossAccociationScheme = new int[numberOfComponents][numberOfComponents][0][0];
      for (int i = 0; i < numberOfComponents; i++) {
        if (getComponent(i).getNumberOfmoles() < 1e-50) {
          getComponent(i).setNumberOfAssociationSites(0);
        } else {
          getComponent(i)
              .setNumberOfAssociationSites(getComponent(i).getOrginalNumberOfAssociationSites());
          setTotalNumberOfAccociationSites(
              getTotalNumberOfAccociationSites() + getComponent(i).getNumberOfAssociationSites());
          selfAccociationScheme[i] = cpaSelect.setAssociationScheme(i, this);
          for (int j = 0; j < numberOfComponents; j++) {
            crossAccociationScheme[i][j] = cpaSelect.setCrossAssociationScheme(i, j, this);
          }
        }
      }

      // had to remove if below - dont understand why.. Even
      // if (getTotalNumberOfAccociationSites() != oldTotalNumberOfAccociationSites) {
      mVector2 = SparseStore.PRIMITIVE64.make(getTotalNumberOfAccociationSites(), 1);
      KlkMatrix2 = SparseStore.PRIMITIVE64.make(getTotalNumberOfAccociationSites(),
          getTotalNumberOfAccociationSites());
      KlkVMatrix2 = SparseStore.PRIMITIVE64.make(getTotalNumberOfAccociationSites(),
          getTotalNumberOfAccociationSites());
      KlkVVMatrix2 = SparseStore.PRIMITIVE64.make(getTotalNumberOfAccociationSites(),
          getTotalNumberOfAccociationSites());
      KlkVVVMatrix2 = SparseStore.PRIMITIVE64.make(getTotalNumberOfAccociationSites(),
          getTotalNumberOfAccociationSites());
      hessianMatrix2 = SparseStore.PRIMITIVE64.make(getTotalNumberOfAccociationSites(),
          getTotalNumberOfAccociationSites());
      KlkTMatrix2 = SparseStore.PRIMITIVE64.make(getTotalNumberOfAccociationSites(),
          getTotalNumberOfAccociationSites());
      KlkTTMatrix2 = SparseStore.PRIMITIVE64.make(getTotalNumberOfAccociationSites(),
          getTotalNumberOfAccociationSites());
      KlkTVMatrix2 = SparseStore.PRIMITIVE64.make(getTotalNumberOfAccociationSites(),
          getTotalNumberOfAccociationSites());
      corr2Matrix2 = SparseStore.PRIMITIVE64.make(getTotalNumberOfAccociationSites(), 1);
      corr3Matrix2 = SparseStore.PRIMITIVE64.make(getTotalNumberOfAccociationSites(), 1);
      corr4Matrix2 = SparseStore.PRIMITIVE64.make(getTotalNumberOfAccociationSites(), 1);
      Klkni =
          new double[numberOfComponents][getTotalNumberOfAccociationSites()][getTotalNumberOfAccociationSites()];
      ksiMatrix2 = SparseStore.PRIMITIVE64.make(getTotalNumberOfAccociationSites(), 1);
      uMatrix2 = SparseStore.PRIMITIVE64.make(getTotalNumberOfAccociationSites(), 1);
      udotMatrix2 = SparseStore.PRIMITIVE64.make(getTotalNumberOfAccociationSites(), 1);
      moleculeNumber = new int[getTotalNumberOfAccociationSites()];
      assSiteNumber = new int[getTotalNumberOfAccociationSites()];
      gvector = new double[getTotalNumberOfAccociationSites()][1];
      udotTimesmMatrix2 = SparseStore.PRIMITIVE64.make(getTotalNumberOfAccociationSites(), 1);
      delta = new double[getTotalNumberOfAccociationSites()][getTotalNumberOfAccociationSites()];
      deltaNog = new double[getTotalNumberOfAccociationSites()][getTotalNumberOfAccociationSites()];
      deltadT = new double[getTotalNumberOfAccociationSites()][getTotalNumberOfAccociationSites()];
      deltadTdT =
          new double[getTotalNumberOfAccociationSites()][getTotalNumberOfAccociationSites()];
      QMatksiksiksi2 = SparseStore.PRIMITIVE64.make(getTotalNumberOfAccociationSites(), 1);
      // }
      udotTimesmiMatrix2 =
          SparseStore.PRIMITIVE64.make(getNumberOfComponents(), getTotalNumberOfAccociationSites());

      oldTotalNumberOfAccociationSites = getTotalNumberOfAccociationSites();

      int temp = 0;
      for (int i = 0; i < numberOfComponents; i++) {
        for (int j = 0; j < getComponent(i).getNumberOfAssociationSites(); j++) {
          moleculeNumber[temp + j] = i;
          assSiteNumber[temp + j] = j;
        }
        temp += getComponent(i).getNumberOfAssociationSites();
      }
    }
    if (cpamix == null) {
      cpamix = cpaSelect.getMixingRule(1, this);
    }

    super.init(totalNumberOfMoles, numberOfComponents, type, phase, beta);
    if (type > 0 && isConstantPhaseVolume()) {
      calcDelta();
      solveX();
      super.init(totalNumberOfMoles, numberOfComponents, 1, phase, beta);
      gcpa = calc_g();
      // lngcpa = Math.log(gcpa);
      setGcpav(calc_lngV());
      gcpavv = calc_lngVV();
      gcpavvv = calc_lngVVV();
    }

    if (type > 0) {
      hcpatot = calc_hCPA();
    }

    if (type > 1) {
      initCPAMatrix(type);
      // hcpatotdT = calc_hCPAdT();
      // super.init(totalNumberOfMoles, numberOfComponents, type, phase, beta);
    }
  }

  /**
   * <p>
   * calcDelta.
   * </p>
   */
  public void calcDelta() {
    for (int i = 0; i < getTotalNumberOfAccociationSites(); i++) {
      for (int j = i; j < getTotalNumberOfAccociationSites(); j++) {
        deltaNog[i][j] = cpamix.calcDeltaNog(assSiteNumber[i], assSiteNumber[j], moleculeNumber[i],
            moleculeNumber[j], this, getTemperature(), getPressure(), numberOfComponents);
        deltaNog[j][i] = deltaNog[i][j];
      }
    }
  }

  /**
   * <p>
   * initCPAMatrix.
   * </p>
   *
   * @param type a int
   */
  public void initCPAMatrix(int type) {
    if (getTotalNumberOfAccociationSites() == 0) {
      FCPA = 0.0;
      dFCPAdTdV = 0.0;
      dFCPAdTdT = 0.0;
      dFCPAdT = 0;
      dFCPAdV = 0;
      dFCPAdVdV = 0.0;
      dFCPAdVdVdV = 0.0;

      return;
    }

    int temp = 0;
    for (int i = 0; i < numberOfComponents; i++) {
      for (int j = 0; j < getComponent(i).getNumberOfAssociationSites(); j++) {
        uMatrix2.set(temp + j, 0,
            Math.log(ksiMatrix2.get(temp + j, 0)) - ksiMatrix2.get(temp + j, 0) + 1.0);
        gvector[temp + j][0] = mVector2.get(temp + j, 0) * udotMatrix2.get(temp + j, 0);
      }
      temp += getComponent(i).getNumberOfAssociationSites();
    }
    for (int i = 0; i < getNumberOfComponents(); i++) {
      for (int j = 0; j < getTotalNumberOfAccociationSites(); j++) {
        if (moleculeNumber[j] == i) {
          udotTimesmiMatrix2.set(i, j, udotMatrix2.get(j, 0));
        } else {
          udotTimesmiMatrix2.set(i, j, 0.0);
        }
      }
    }

    for (int i = 0; i < getTotalNumberOfAccociationSites(); i++) {
      for (int j = i; j < getTotalNumberOfAccociationSites(); j++) {
        delta[i][j] = deltaNog[i][j] * getGcpa();
        delta[j][i] = delta[i][j];
        if (type > 1) {
          deltadT[i][j] = cpamix.calcDeltadT(assSiteNumber[i], assSiteNumber[j], moleculeNumber[i],
              moleculeNumber[j], this, getTemperature(), getPressure(), numberOfComponents);
          deltadT[j][i] = deltadT[i][j];

          deltadTdT[i][j] =
              cpamix.calcDeltadTdT(assSiteNumber[i], assSiteNumber[j], moleculeNumber[i],
                  moleculeNumber[j], this, getTemperature(), getPressure(), numberOfComponents);
          deltadTdT[j][i] = deltadTdT[i][j];
        }
      }
    }

    double gdv1 = getGcpav() - 1.0 / getTotalVolume();
    double gdv2 = gdv1 * gdv1;
    double gdv3 = gdv2 * gdv1;
    double totVol = getTotalVolume();
    for (int i = 0; i < getTotalNumberOfAccociationSites(); i++) {
      for (int j = i; j < getTotalNumberOfAccociationSites(); j++) {
        KlkVMatrix2.set(i, j, KlkMatrix2.get(i, j) * gdv1);
        KlkVMatrix2.set(j, i, KlkVMatrix2.get(i, j));

        KlkVVMatrix2.set(i, j, KlkMatrix2.get(i, j) * gdv2
            + KlkMatrix2.get(i, j) * (gcpavv + 1.0 / getTotalVolume() / getTotalVolume()));
        KlkVVMatrix2.set(j, i, KlkVVMatrix2.get(i, j));

        KlkVVVMatrix2.set(i, j,
            KlkMatrix2.get(i, j) * gdv3
                + 3.0 * KlkMatrix2.get(i, j) * (getGcpav() - 1.0 / getTotalVolume())
                    * (gcpavv + 1.0 / (totVol * totVol))
                + KlkMatrix2.get(i, j) * (gcpavvv - 2.0 / (totVol * totVol * totVol)));
        KlkVVVMatrix2.set(j, i, KlkVVVMatrix2.get(i, j));

<<<<<<< HEAD
        // int assSites = 0;
        // if(true) return;
        for (int p = 0; p < numberOfComponents; p++) {
            // MatrixStore<Double> KiMatrix = PrimitiveDenseStore.FACTORY.rows(Klkni[p]);
            // MatrixStore<Double> KiMatrix = new SimpleMatrix(Klkni[p]);
            // KiMatrix.print(10,10);

            // Matrix dQdniMatrix =
            // (ksiMatrix.transpose().times(KiMatrix.times(ksiMatrix)).times(-0.5)); // this
            // methods misses one part of ....
            // dQdniMatrix.print(10,10);
            // KiMatrix.print(10, 10);
            // miMatrix.getMatrix(assSites, assSites, 0, totalNumberOfAccociationSites -
            // 1).print(10, 10);
            // Matrix tempMatrix20 = miMatrix.getMatrix(assSites, assSites, 0,
            // totalNumberOfAccociationSites -
            // 1).times(uMatrix).minus(ksiMatrix.transpose().times(KiMatrix.times(ksiMatrix)).times(-0.5));
            // //
            // ksiMatrix.transpose().times(KlkTMatrix.times(ksiMatrix)).times(-0.5);
            // System.out.println("dQdn ");
            // tempMatrix20.print(10, 10);
            // SimpleMatrix tempMatrix4 = KiMatrix.multiply(ksiMatrix);
            // udotTimesmiMatrix.getMatrix(assSites, assSites, 0,
            // totalNumberOfAccociationSites - 1).print(10, 10);
            // SimpleMatrix tempMatrix5 = udotTimesmiMatrix2.extractVector(true,
            // p).transpose().minus(tempMatrix4);
            // tempMki[0] = mki[p];
            // Matrix amatrix = new Matrix(croeneckerProduct(tempMki,
            // udotMatrix.getArray()));
            // System.out.println("aMatrix ");
            // amatrix.transpose().print(10, 10);
            // System.out.println("temp4 matrix");
            // tempMatrix4.print(10, 10);
            // Matrix tempMatrix5 = amatrix.minus(tempMatrix4);
            // SimpleMatrix tempMatrix6 = hessianInvers.mult(tempMatrix5); //.scale(-1.0);
            // System.out.println("dXdni");
            // tempMatrix4.print(10, 10);
            // tempMatrix5.print(10, 10);
            // System.out.println("dXdn ");
            // tempMatrix6.print(10, 10);
            // int temp2 = 0;
            for (int compp = 0; compp < numberOfComponents; compp++) {
                for (int kk = 0; kk < getComponent(compp).getNumberOfAssociationSites(); kk++) {
                    // ((ComponentCPAInterface) getComponent(compp)).setXsitedni(kk, p, -1.0 *
                    // tempMatrix6.get(temp2 + kk, 0));
                }
                // temp2 += getComponent(compp).getNumberOfAssociationSites();
=======
        if (type > 1) {
          double tempVar = deltadT[i][j] / delta[i][j];
          double tempVardT = deltadTdT[i][j] / delta[i][j]
              - (deltadT[i][j] * deltadT[i][j]) / (delta[i][j] * delta[i][j]);

          if (!Double.isNaN(tempVar)) {
            // KlkdT[i][j] = KlkMatrix.getMatrix().unsafe_get(i, j) * tempVar;
            // KlkdT[j][i] = KlkdT[i][j];

            KlkTMatrix2.set(i, j, KlkMatrix2.get(i, j) * tempVar);
            KlkTMatrix2.set(j, i, KlkTMatrix2.get(i, j));

            KlkTVMatrix2.set(i, j,
                KlkMatrix2.get(i, j) * tempVar * (gcpav - 1.0 / getTotalVolume()));
            KlkTVMatrix2.set(j, i, KlkTVMatrix2.get(i, j));

            KlkTTMatrix2.set(i, j, KlkMatrix2.get(i, j) * (tempVar * tempVar + tempVardT));
            KlkTTMatrix2.set(j, i, KlkTTMatrix2.get(i, j));
          }

          if (type > 2) {
            for (int p = 0; p < numberOfComponents; p++) {
              double t1 = 0.0;
              double t2 = 0.0;
              if (moleculeNumber[i] == p) {
                t1 = 1.0 / mVector2.get(i, 0);
              }
              if (moleculeNumber[j] == p) {
                t2 = 1.0 / mVector2.get(j, 0);
              }
              Klkni[p][i][j] = KlkMatrix2.get(i, j)
                  * (t1 + t2 + ((ComponentSrkCPA) getComponent(p)).calc_lngi(this));
              Klkni[p][j][i] = Klkni[p][i][j];
>>>>>>> a64c287a
            }
          }
        }
      }
      QMatksiksiksi2.set(i, 0, 2.0 * mVector2.get(i, 0)
          / (ksiMatrix2.get(i, 0) * ksiMatrix2.get(i, 0) * ksiMatrix2.get(i, 0)));
    }

    MatrixStore<Double> ksiMatrixTranspose2 = ksiMatrix2.transpose();

    // dXdV
    MatrixStore<Double> KlkVMatrixksi = KlkVMatrix2.multiply(ksiMatrix2);
    MatrixStore<Double> XV = hessianInvers2.multiply(KlkVMatrixksi);
    MatrixStore<Double> XVtranspose = XV.transpose();

    MatrixStore<Double> QCPA = mVector2.transpose()
        .multiply(uMatrix2.subtract(ksiMatrix2.multiply(udotMatrix2).multiply(0.5)));
    FCPA = QCPA.get(0, 0);

    MatrixStore<Double> tempMatrix = ksiMatrixTranspose2.multiply(KlkVMatrixksi).multiply(-0.5);
    dFCPAdV = tempMatrix.get(0, 0);
    MatrixStore<Double> KlkVVMatrixTImesKsi = KlkVVMatrix2.multiply(ksiMatrix2);
    MatrixStore<Double> tempMatrixVV = ksiMatrixTranspose2.multiply(KlkVVMatrixTImesKsi)
        .multiply(-0.5).subtract(KlkVMatrixksi.transpose().multiply(XV));
    dFCPAdVdV = tempMatrixVV.get(0, 0);

    MatrixStore<Double> QVVV =
        ksiMatrixTranspose2.multiply(KlkVVVMatrix2.multiply(ksiMatrix2)).multiply(-0.5);
    MatrixStore<Double> QVVksi = KlkVVMatrixTImesKsi.multiply(-1.0);
    MatrixStore<Double> QksiVksi = KlkVMatrix2.multiply(-1.0);

    MatrixStore<Double> mat1 = QVVksi.transpose().multiply(XV).multiply(3.0);
    MatrixStore<Double> mat2 = XVtranspose.multiply(QksiVksi.multiply(XV)).multiply(3.0);
    MatrixStore<Double> mat4 =
        XVtranspose.multiply(QMatksiksiksi2.multiply(XVtranspose)).multiply(XV);

    MatrixStore<Double> dFCPAdVdVdVMatrix = QVVV.add(mat1).add(mat2).add(mat2).add(mat4);
    dFCPAdVdVdV = dFCPAdVdVdVMatrix.get(0, 0);
    temp = 0;

    if (type == 1) {
      return;
    }
    for (int p = 0; p < numberOfComponents; p++) {
      for (int kk = 0; kk < getComponent(p).getNumberOfAssociationSites(); kk++) {
        ((ComponentCPAInterface) getComponent(p)).setXsitedV(kk, XV.get(temp + kk, 0));
      }
      temp += getComponent(p).getNumberOfAssociationSites();
    }

    // KlkTMatrix = new SimpleMatrix(KlkdT);
    MatrixStore<Double> KlkTMatrixTImesKsi = KlkTMatrix2.multiply(ksiMatrix2);
    // dQdT
    MatrixStore<Double> tempMatrix2 =
        ksiMatrixTranspose2.multiply(KlkTMatrixTImesKsi).multiply(-0.5);
    dFCPAdT = tempMatrix2.get(0, 0);

    // SimpleMatrix KlkTVMatrix = new SimpleMatrix(KlkdTdV);
    // SimpleMatrix tempMatrixTV =
    // ksiMatrixTranspose.mult(KlkTVMatrix.mult(ksiMatrix)).scale(-0.5).minus(KlkTMatrixTImesKsi.transpose().mult(XV));
    // dFCPAdTdV = tempMatrixTV.get(0, 0);
    // dXdT
    MatrixStore<Double> XT = hessianInvers2.multiply(KlkTMatrixTImesKsi);
    // dQdTdT
    MatrixStore<Double> tempMatrixTT =
        ksiMatrixTranspose2.multiply(KlkTTMatrix2.multiply(ksiMatrix2)).multiply(-0.5)
            .subtract(KlkTMatrixTImesKsi.transpose().multiply(XT));
    dFCPAdTdT = tempMatrixTT.get(0, 0);

    MatrixStore<Double> tempMatrixTV =
        ksiMatrixTranspose2.multiply(KlkTVMatrix2.multiply(ksiMatrix2)).multiply(-0.5)
            .subtract(KlkTMatrixTImesKsi.transpose().multiply(XV));
    dFCPAdTdV = tempMatrixTV.get(0, 0);

    temp = 0;
    for (int p = 0; p < numberOfComponents; p++) {
      for (int kk = 0; kk < getComponent(p).getNumberOfAssociationSites(); kk++) {
        ((ComponentCPAInterface) getComponent(p)).setXsitedT(kk, XT.get(temp + kk, 0));
      }
      temp += getComponent(p).getNumberOfAssociationSites();
    }

    if (type == 2) {
      return;
    }

    // int assSites = 0;
    // if(true) return;
    for (int p = 0; p < numberOfComponents; p++) {
      // MatrixStore<Double> KiMatrix = PrimitiveDenseStore.FACTORY.rows(Klkni[p]);
      // MatrixStore<Double> KiMatrix = new SimpleMatrix(Klkni[p]);
      // KiMatrix.print(10,10);

      // Matrix dQdniMatrix =
      // (ksiMatrix.transpose().times(KiMatrix.times(ksiMatrix)).times(-0.5)); // this
      // methods misses one part of ....
      // dQdniMatrix.print(10,10);
      // KiMatrix.print(10, 10);
      // miMatrix.getMatrix(assSites, assSites, 0, totalNumberOfAccociationSites -
      // 1).print(10, 10);
      // Matrix tempMatrix20 = miMatrix.getMatrix(assSites, assSites, 0,
      // totalNumberOfAccociationSites -
      // 1).times(uMatrix).minus(ksiMatrix.transpose().times(KiMatrix.times(ksiMatrix)).times(-0.5));//
      // ksiMatrix.transpose().times(KlkTMatrix.times(ksiMatrix)).times(-0.5);
      // System.out.println("dQdn ");
      // tempMatrix20.print(10, 10);
      // SimpleMatrix tempMatrix4 = KiMatrix.multiply(ksiMatrix);
      // udotTimesmiMatrix.getMatrix(assSites, assSites, 0,
      // totalNumberOfAccociationSites - 1).print(10, 10);
      // SimpleMatrix tempMatrix5 = udotTimesmiMatrix2.extractVector(true,
      // p).transpose().minus(tempMatrix4);
      // tempMki[0] = mki[p];
      // Matrix amatrix = new Matrix(croeneckerProduct(tempMki,
      // udotMatrix.getArray()));
      // System.out.println("aMatrix ");
      // amatrix.transpose().print(10, 10);
      // System.out.println("temp4 matrix");
      // tempMatrix4.print(10, 10);
      // Matrix tempMatrix5 = amatrix.minus(tempMatrix4);
      // SimpleMatrix tempMatrix6 = hessianInvers.mult(tempMatrix5);//.scale(-1.0);
      // System.out.println("dXdni");
      // tempMatrix4.print(10, 10);
      // tempMatrix5.print(10, 10);
      // System.out.println("dXdn ");
      // tempMatrix6.print(10, 10);
      // int temp2 = 0;
      for (int compp = 0; compp < numberOfComponents; compp++) {
        for (int kk = 0; kk < getComponent(compp).getNumberOfAssociationSites(); kk++) {
          // ((ComponentCPAInterface) getComponent(compp)).setXsitedni(kk, p, -1.0 *
          // tempMatrix6.get(temp2 + kk, 0));
        }
        // temp2 += getComponent(compp).getNumberOfAssociationSites();
      }
      // assSites += getComponent(p).getNumberOfAssociationSites();
    }
  }

  /** {@inheritDoc} */
  @Override
  public void addcomponent(String componentName, double moles, double molesInPhase,
      int compNumber) {
    super.addcomponent(componentName, moles, molesInPhase, compNumber);
    componentArray[compNumber] =
        new ComponentSrkCPA(componentName, moles, molesInPhase, compNumber);
  }

  /** {@inheritDoc} */
  @Override
  public double getF() {
    return super.getF() + cpaon * FCPA();
  }

  /** {@inheritDoc} */
  @Override
  public double dFdT() {
    return super.dFdT() + cpaon * dFCPAdT();
  }

  /** {@inheritDoc} */
  @Override
  public double dFdTdV() {
    return super.dFdTdV() + cpaon * dFCPAdTdV();
  }

  /** {@inheritDoc} */
  @Override
  public double dFdV() {
    double dv2 = dFCPAdV();
    return super.dFdV() + cpaon * dv2;
  }

  // @Override
  /** {@inheritDoc} */
  @Override
  public double dFdVdV() {
    return super.dFdVdV() + cpaon * dFCPAdVdV();
  }

  /** {@inheritDoc} */
  @Override
  public double dFdVdVdV() {
    return super.dFdVdVdV() + cpaon * dFCPAdVdVdV();
  }

  /** {@inheritDoc} */
  @Override
  public double dFdTdT() {
    return super.dFdTdT() + cpaon * dFCPAdTdT();
  }

  /**
   * <p>
   * FCPA.
   * </p>
   *
   * @return a double
   */
  public double FCPA() {
    /*
     * double tot = 0.0; double ans = 0.0; for (int i = 0; i < numberOfComponents; i++) { tot = 0.0;
     * for (int j = 0; j < getComponent(i).getNumberOfAssociationSites(); j++) { double xai =
     * ((ComponentSrkCPA) getComponent(i)).getXsite()[j]; tot += (Math.log(xai) - 1.0 / 2.0 * xai +
     * 1.0 / 2.0); } ans += getComponent(i).getNumberOfMolesInPhase() * tot; } return ans;
     */
<<<<<<< HEAD
    public double dFCPAdT() {
        /*
         * double tot = 0.0; double ans = 0.0; for (int i = 0; i < numberOfComponents; i++) { tot =
         * 0.0; for (int j = 0; j < getComponent(i).getNumberOfAssociationSites(); j++) { double xai
         * = ((ComponentSrkCPA) getComponent(i)).getXsite()[j]; double xaidT = ((ComponentSrkCPA)
         * getComponent(i)).getXsitedT()[j]; tot += 1.0 / xai * xaidT - 0.5 * xaidT; // - 1.0 / 2.0
         * * xai + 1.0 / 2.0); } ans += getComponent(i).getNumberOfMolesInPhase() * tot; }
         * System.out.println("dFCPAdT1  " + ans + " dfcpa2 " +dFCPAdT); return ans;
         */
        return dFCPAdT;
    }

    /**
     * <p>
     * dFCPAdTdT.
     * </p>
     *
     * @return a double
=======
    return FCPA;
  }

  /**
   * <p>
   * dFCPAdV.
   * </p>
   *
   * @return a double
   */
  public double dFCPAdV() {
    // return 1.0 / (2.0 * getTotalVolume()) * (1.0 - getTotalVolume() * getGcpav())
    // * hcpatot;
    return dFCPAdV;
  }

  /**
   * <p>
   * dFCPAdVdV.
   * </p>
   *
   * @return a double
   */
  public double dFCPAdVdV() {
    // double sum1 = -1.0 / 2.0 * gcpavv * hcpatot;
    // return -1.0 / getTotalVolume() * dFCPAdV() + sum1;
    return dFCPAdVdV;
  }

  /**
   * <p>
   * dFCPAdVdVdV.
   * </p>
   *
   * @return a double
   */
  public double dFCPAdVdVdV() {
    return dFCPAdVdVdV;
    // return -1.0 / getTotalVolume() * dFCPAdVdV() + 1.0 /
    // Math.pow(getTotalVolume(), 2.0) * dFCPAdV() - hcpatot / (2.0 *
    // Math.pow(getTotalVolume(), 2.0)) * (-getGcpav() - getTotalVolume() * gcpavv)
    // + hcpatot / (2.0 * getTotalVolume()) * (-gcpavv - getTotalVolume() * gcpavvv
    // - gcpavv);
  }

  /**
   * <p>
   * dFCPAdT.
   * </p>
   *
   * @return a double
   */
  public double dFCPAdT() {
    /*
     * double tot = 0.0; double ans = 0.0; for (int i = 0; i < numberOfComponents; i++) { tot = 0.0;
     * for (int j = 0; j < getComponent(i).getNumberOfAssociationSites(); j++) { double xai =
     * ((ComponentSrkCPA) getComponent(i)).getXsite()[j]; double xaidT = ((ComponentSrkCPA)
     * getComponent(i)).getXsitedT()[j]; tot += 1.0 / xai * xaidT - 0.5 * xaidT;// - 1.0 / 2.0 * xai
     * + 1.0 / 2.0); } ans += getComponent(i).getNumberOfMolesInPhase() * tot; }
     * System.out.println("dFCPAdT1  " + ans + " dfcpa2 " +dFCPAdT); return ans;
>>>>>>> a64c287a
     */
    return dFCPAdT;
  }

  /**
   * <p>
   * dFCPAdTdT.
   * </p>
   *
   * @return a double
   */
  public double dFCPAdTdT() {
    return dFCPAdTdT;
  }

  /**
   * <p>
   * dFCPAdTdV.
   * </p>
   *
   * @return a double
   */
  public double dFCPAdTdV() {
    // System.out.println("dFCPAdTdV1 " + dFCPAdTdV + " dFCPAdTdV " +( 1.0 / (2.0 *
    // getTotalVolume()) * (1.0 - getTotalVolume() * getGcpav()) * hcpatotdT));
    return dFCPAdTdV;
    /*
     * if (totalNumberOfAccociationSites > 0) { return 1.0 / (2.0 * getTotalVolume()) * (1.0 -
     * getTotalVolume() * getGcpav()) * hcpatotdT; } else { return 0; }
     */
  }

  /**
   * <p>
   * calc_hCPA.
   * </p>
   *
   * @return a double
   */
  public double calc_hCPA() {
    double htot = 0.0;
    double tot = 0.0;
    for (int i = 0; i < numberOfComponents; i++) {
      htot = 0.0;
      for (int j = 0; j < getComponent(i).getNumberOfAssociationSites(); j++) {
        htot += (1.0 - ((ComponentSrkCPA) getComponent(i)).getXsite()[j]);
      }
      tot += getComponent(i).getNumberOfMolesInPhase() * htot;
    }
    return tot;
  }

  /**
   * <p>
   * calc_g.
   * </p>
   *
   * @return a double
   */
  public double calc_g() {
    double temp = 1.0 - getb() / 4.0 / getMolarVolume();
    double g = (2.0 - getb() / 4.0 / getMolarVolume()) / (2.0 * temp * temp * temp);
    return g;
  }

  /**
   * <p>
   * calc_lngV.
   * </p>
   *
   * @return a double
   */
  public double calc_lngV() {
    double gv2 = 0.0;
    // gv = -2.0 * getB() * (10.0 * getTotalVolume() - getB()) / getTotalVolume() /
    // ((8.0 * getTotalVolume() - getB()) * (4.0 * getTotalVolume() - getB()));

    gv2 = 1.0 / (2.0 - getB() / (4.0 * getTotalVolume())) * getB()
        / (4.0 * getTotalVolume() * getTotalVolume())
        - 3.0 / (1.0 - getB() / (4.0 * getTotalVolume())) * getB()
            / (4.0 * getTotalVolume() * getTotalVolume());
    return gv2;
  }

  /**
   * <p>
   * calc_lngVV.
   * </p>
   *
   * @return a double
   */
  public double calc_lngVV() {
    double gvv = 2.0
        * (640.0 * Math.pow(getTotalVolume(), 3.0)
            - 216.0 * getB() * getTotalVolume() * getTotalVolume()
            + 24.0 * Math.pow(getB(), 2.0) * getTotalVolume() - Math.pow(getB(), 3.0))
        * getB() / (getTotalVolume() * getTotalVolume())
        / Math.pow(8.0 * getTotalVolume() - getB(), 2.0)
        / Math.pow(4.0 * getTotalVolume() - getB(), 2.0);
    return gvv;
  }

  /**
   * <p>
   * calc_lngVVV.
   * </p>
   *
   * @return a double
   */
  public double calc_lngVVV() {
    double gvvv = 4.0
        * (Math.pow(getB(), 5.0) + 17664.0 * Math.pow(getTotalVolume(), 4.0) * getB()
            - 4192.0 * Math.pow(getTotalVolume(), 3.0) * Math.pow(getB(), 2.0)
            + 528.0 * Math.pow(getB(), 3.0) * getTotalVolume() * getTotalVolume()
            - 36.0 * getTotalVolume() * Math.pow(getB(), 4.0)
            - 30720.0 * Math.pow(getTotalVolume(), 5.0))
        * getB() / (Math.pow(getTotalVolume(), 3.0))
        / Math.pow(-8.0 * getTotalVolume() + getB(), 3.0)
        / Math.pow(-4.0 * getTotalVolume() + getB(), 3.0);
    return gvvv;
  }

  /**
   * <p>
   * calcXsitedV.
   * </p>
   */
  public void calcXsitedV() {
    if (getTotalNumberOfAccociationSites() > 0) {
      initCPAMatrix(1);
    }
  }

  /**
   * <p>
   * solveX.
   * </p>
   *
   * @return a boolean
   */
  public boolean solveX() {
    if (getTotalNumberOfAccociationSites() == 0) {
      return true;
    }

    boolean solvedX = solveX2(5);
    if (solvedX) {
      // return true;
    }

    // SparseStore<Double> mat1 = KlkMatrix2;
    // SparseStore<Double> mat2 = ksiMatrix2;
    // second order method not working correctly and not used t the moment b ecause
    // of numerical stability
    int temp = 0;
    int iter = 0;
    for (int i = 0; i < numberOfComponents; i++) {
      for (int j = 0; j < getComponent(i).getNumberOfAssociationSites(); j++) {
        mVector2.set(temp + j, 0, getComponent(i).getNumberOfMolesInPhase());
      }
      temp += getComponent(i).getNumberOfAssociationSites();
    }
    double Klk = 0.0;
    double totvolume = getTotalVolume();
    for (int i = 0; i < getTotalNumberOfAccociationSites(); i++) {
      for (int j = i; j < getTotalNumberOfAccociationSites(); j++) {
        Klk = mVector2.get(i, 0) * mVector2.get(j, 0) / totvolume * delta[i][j];
        KlkMatrix2.set(i, j, Klk);
        KlkMatrix2.set(j, i, Klk);
      }
    }
    boolean solved = true;
    // SimpleMatrix corrMatrix = null;
    do {
      solved = true;
      iter++;
      temp = 0;
      for (int i = 0; i < numberOfComponents; i++) {
        for (int j = 0; j < getComponent(i).getNumberOfAssociationSites(); j++) {
          ksiMatrix2.set(temp + j, 0, ((ComponentSrkCPA) getComponent(i)).getXsite()[j]);
          // ksiMatrix.getMatrix().unsafe_set(temp + j, 0,
          // ksiMatrix.getMatrix().unsafe_get(temp + j, 0));
          udotMatrix2.set(temp + j, 0, 1.0 / ksiMatrix2.get(temp + j, 0) - 1.0);
          udotTimesmMatrix2.set(temp + j, 0,
              mVector2.get(temp + j, 0) * udotMatrix2.get(temp + j, 0));
        }
        temp += getComponent(i).getNumberOfAssociationSites();
      }

      for (int i = 0; i < getTotalNumberOfAccociationSites(); i++) {
        for (int j = i; j < getTotalNumberOfAccociationSites(); j++) {
          int krondelt = 0;
          if (i == j) {
            krondelt = 1;
          }
          hessianMatrix2.set(i, j,
              -mVector2.get(i, 0) / (ksiMatrix2.get(i, 0) * ksiMatrix2.get(i, 0)) * krondelt
                  - KlkMatrix2.get(i, j));
          hessianMatrix2.set(j, i, hessianMatrix2.get(i, j));
        }
      }

      // ksiMatrix = new SimpleMatrix(ksi);
      // SimpleMatrix hessianMatrix = new SimpleMatrix(hessian);
      // PrimitiveMatrix input = PrimitiveMatrix.FACTORY.rows(hessianMatrix2);
      // PrimitiveMatrix hessianInvers2;
      try {
        // hessianInvers2 = input.invert();
      } catch (Exception e) {
        logger.error("error", e);
        return false;
      }

      // MatrixStore<Double> corr2Matrix2 = mat1.multiply(mat2);
      // corr2Matrix2 = mat1.multiply(mat2);//gcpa)CommonOps_DDRM.mult(mat1, mat2,
      // corr2Matrix);
      // MatrixStore<Double> corr3Matrix = udotTimesmMatrix2.subtract(corr2Matrix2);
      // PrimitiveMatrix corr4Matrix = hessianInvers2.multiply(corr3Matrix);
      // CommonOps_DDRM.subtract(udotTimesmMatrix.getDDRM(), corr2Matrix,
      // corr3Matrix);
      // CommonOps_DDRM.mult(hessianInvers.getDDRM(), corr3Matrix, corr4Matrix);
      // SimpleMatrix gMatrix = udotTimesmMatrix.minus(KlkMatrix.mult(ksiMatrix));
      // corrMatrix =
      // hessianInvers.mult(udotTimesmMatrix.minus(KlkMatrix.mult(ksiMatrix)));//.scale(-1.0);
      temp = 0;
      // System.out.println("print SimpleMatrix ...");
      // corrMatrix.print(10, 10);
      // SimpleMatrix simp = new SimpleMatrix(corr4Matrix);
      // System.out.println("print CommonOps ...");
      // simp.print(10,10);
      for (int i = 0; i < numberOfComponents; i++) {
        for (int j = 0; j < getComponent(i).getNumberOfAssociationSites(); j++) {
          double newX = ksiMatrix2.get(temp + j, 0) - corr4Matrix2.get((temp + j), 0);
          if (newX < 0) {
            newX = 1e-10;
            solved = false;
          }
          ((ComponentCPAInterface) getComponent(i)).setXsite(j, newX);
        }
        temp += getComponent(i).getNumberOfAssociationSites();
      }
      // System.out.println("corrmatrix error " );
      // System.out.println("error " + corrMatrix.norm1());
    } while ((corr4Matrix2.norm() > 1e-12 || !solved) && iter < 100);

    // System.out.println("iter " + iter + " error " + NormOps.normF(corr4Matrix));
    // // corrMatrix.print(10, 10);
    // ksiMatrix.print(10, 10);
    return true;
  }

  /**
   * <p>
   * solveX2.
   * </p>
   *
   * @param maxIter a int
   * @return a boolean
   */
  public boolean solveX2(int maxIter) {
    double err = .0;
    int iter = 0;
    // if (delta == null) {
    // initCPAMatrix(1);
    double old = 0.0;
    double neeval = 0.0;
    // }
    do {
      iter++;
      err = 0.0;
      for (int i = 0; i < getTotalNumberOfAccociationSites(); i++) {
        old = ((ComponentSrkCPA) getComponent(moleculeNumber[i])).getXsite()[assSiteNumber[i]];
        neeval = 0;
        for (int j = 0; j < getTotalNumberOfAccociationSites(); j++) {
          neeval += getComponent(moleculeNumber[j]).getNumberOfMolesInPhase() * delta[i][j]
              * ((ComponentSrkCPA) getComponent(moleculeNumber[j])).getXsite()[assSiteNumber[j]];
        }
        neeval = 1.0 / (1.0 + 1.0 / getTotalVolume() * neeval);
        ((ComponentCPAInterface) getComponent(moleculeNumber[i])).setXsite(assSiteNumber[i],
            neeval);
        err += Math.abs((old - neeval) / neeval);
      }
    } while (Math.abs(err) > 1e-10 && iter < maxIter);
    // System.out.println("iter " + iter);
    // if (Math.abs(err)
    // < 1e-12) {
    // return true;
    // } else {
    // System.out.println("did not solve for Xi in iterations: " + iter);
    // System.out.println("error: " + err);
    return false;
  }

  /** {@inheritDoc} */
  @Override
  public double getHcpatot() {
    return hcpatot;
  }

  /**
   * Setter for property hcpatot.
   *
   * @param hcpatot New value of property hcpatot.
   */
  public void setHcpatot(double hcpatot) {
    this.hcpatot = hcpatot;
  }

  /** {@inheritDoc} */
  @Override
  public double getGcpa() {
    return gcpa;
  }

  /**
   * <p>
   * calcRootVolFinder.
   * </p>
   *
   * @param phase a int
   * @return a double
   */
  public double calcRootVolFinder(int phase) {
    double solvedBonVHigh = 0.0;
    double solvedBonVlow = 1.0;
    double oldh = 1;
    // double[][] matrix = new double[2][2000];
    double BonV = 1.0 - 1e-10;
    try {
      // molarVolume(pressure, temperature, A, B, phaseType);
    } catch (Exception e) {
      logger.error("error", e);
    }
    double BonVold = BonV;
    double Btemp = 0;
    double h = 1;
    // double Dtemp = 0, dh = 0, gvvv = 0, fvvv = 0, dhh = 0, d1 = 0, d2 = 0;
    Btemp = getB();
    // Dtemp = getA();
    setMolarVolume(1.0 / BonV * Btemp / numberOfMolesInPhase);
    for (int i = 0; i < 2000; i++) {
      BonVold = BonV;
      BonV = 1.0 - (i + 1e-6) * 1.0 / 2000.0;
      setMolarVolume(1.0 / BonV * Btemp / numberOfMolesInPhase);
      Z = pressure * getMolarVolume() / (R * temperature);
      gcpa = calc_g();
      // lngcpa =
      // Math.log(gcpa);
      setGcpav(calc_lngV());
      gcpavv = calc_lngVV();
      gcpavvv = calc_lngVVV();

      do {
      } while (!solveX());

      h = BonV - Btemp / numberOfMolesInPhase * dFdV()
          - pressure * Btemp / (numberOfMolesInPhase * R * temperature);

      if (Math.signum(h) * Math.signum(oldh) < 0 && i > 2) {
        if (solvedBonVlow < 1e-3) {
          solvedBonVlow = (BonV + BonVold) / 2.0;
          if (phase == 1) {
            break;
          }
        } else {
          solvedBonVHigh = (BonV + BonVold) / 2.0;
          if (phase == 0) {
            break;
          }
        }
<<<<<<< HEAD
        boolean solved = true;
        // SimpleMatrix corrMatrix = null;
        do {
            solved = true;
            iter++;
            temp = 0;
            for (int i = 0; i < numberOfComponents; i++) {
                for (int j = 0; j < getComponent(i).getNumberOfAssociationSites(); j++) {
                    ksiMatrix2.set(temp + j, 0, ((ComponentSrkCPA) getComponent(i)).getXsite()[j]);
                    // ksiMatrix.getMatrix().unsafe_set(temp + j, 0,
                    // ksiMatrix.getMatrix().unsafe_get(temp + j, 0));
                    udotMatrix2.set(temp + j, 0, 1.0 / ksiMatrix2.get(temp + j, 0) - 1.0);
                    udotTimesmMatrix2.set(temp + j, 0,
                            mVector2.get(temp + j, 0) * udotMatrix2.get(temp + j, 0));
                }
                temp += getComponent(i).getNumberOfAssociationSites();
            }

            for (int i = 0; i < getTotalNumberOfAccociationSites(); i++) {
                for (int j = i; j < getTotalNumberOfAccociationSites(); j++) {
                    int krondelt = 0;
                    if (i == j) {
                        krondelt = 1;
                    }
                    hessianMatrix2.set(i, j,
                            -mVector2.get(i, 0) / (ksiMatrix2.get(i, 0) * ksiMatrix2.get(i, 0))
                                    * krondelt - KlkMatrix2.get(i, j));
                    hessianMatrix2.set(j, i, hessianMatrix2.get(i, j));
                }
            }

            // ksiMatrix = new SimpleMatrix(ksi);
            // SimpleMatrix hessianMatrix = new SimpleMatrix(hessian);
            // PrimitiveMatrix input = PrimitiveMatrix.FACTORY.rows(hessianMatrix2);
            // PrimitiveMatrix hessianInvers2;
            try {
                // hessianInvers2 = input.invert();
            } catch (Exception e) {
                logger.error("error", e);
                return false;
            }

            // MatrixStore<Double> corr2Matrix2 = mat1.multiply(mat2);
            // corr2Matrix2 = mat1.multiply(mat2); //gcpa)CommonOps_DDRM.mult(mat1, mat2,
            // corr2Matrix);
            // MatrixStore<Double> corr3Matrix = udotTimesmMatrix2.subtract(corr2Matrix2);
            // PrimitiveMatrix corr4Matrix = hessianInvers2.multiply(corr3Matrix);
            // CommonOps_DDRM.subtract(udotTimesmMatrix.getDDRM(), corr2Matrix,
            // corr3Matrix);
            // CommonOps_DDRM.mult(hessianInvers.getDDRM(), corr3Matrix, corr4Matrix);
            // SimpleMatrix gMatrix = udotTimesmMatrix.minus(KlkMatrix.mult(ksiMatrix));
            // corrMatrix =
            // hessianInvers.mult(udotTimesmMatrix.minus(KlkMatrix.mult(ksiMatrix)));
            // //.scale(-1.0);
            temp = 0;
            // System.out.println("print SimpleMatrix ...");
            // corrMatrix.print(10, 10);
            // SimpleMatrix simp = new SimpleMatrix(corr4Matrix);
            // System.out.println("print CommonOps ...");
            // simp.print(10,10);
            for (int i = 0; i < numberOfComponents; i++) {
                for (int j = 0; j < getComponent(i).getNumberOfAssociationSites(); j++) {
                    double newX = ksiMatrix2.get(temp + j, 0) - corr4Matrix2.get((temp + j), 0);
                    if (newX < 0) {
                        newX = 1e-10;
                        solved = false;
                    }
                    ((ComponentCPAInterface) getComponent(i)).setXsite(j, newX);
                }
                temp += getComponent(i).getNumberOfAssociationSites();
            }
            // System.out.println("corrmatrix error " );
            // System.out.println("error " + corrMatrix.norm1());
        } while ((corr4Matrix2.norm() > 1e-12 || !solved) && iter < 100);

        // System.out.println("iter " + iter + " error " + NormOps.normF(corr4Matrix));
        // // corrMatrix.print(10, 10);
        // ksiMatrix.print(10, 10);
        return true;
=======
      }
      solvedBonVHigh = (BonV + BonVold) / 2.0;
      oldh = h;
      // matrix[0][i] = BonV;
      // matrix[1][i] = h;
>>>>>>> a64c287a
    }
    if (solvedBonVlow < 1e-3) {
      solvedBonVlow = solvedBonVHigh;
    }
    // dataPresentation.fileHandeling.createTextFile.TextFile file = new
    // dataPresentation.fileHandeling.createTextFile.TextFile();
    // file.setValues(matrix);
    // file.setOutputFileName("D:/temp/temp2.txt");
    // file.createFile();
    if (phase == 1) {
      return solvedBonVlow;
    } else {
      return solvedBonVHigh;
    }
  }

  /** {@inheritDoc} */
  @Override
  public double molarVolume(double pressure, double temperature, double A, double B, int phasetype)
      throws neqsim.util.exception.IsNaNException,
      neqsim.util.exception.TooManyIterationsException {
    double BonV = phasetype == 0 ? 2.0 / (2.0 + temperature / getPseudoCriticalTemperature())
        : pressure * getB() / (numberOfMolesInPhase * temperature * R);
    // if (pressure > 1000) {
    // BonV = 0.9999;
    // }

    // double calcRooBonVtVolFinder = calcRootVolFinder(phasetype);
    // BonV = calcRooBonVtVolFinder;
    // double BonVInit = BonV;
    if (BonV < 0) {
      BonV = 1.0e-8;
    }

    if (BonV >= 1.0) {
      BonV = 0.9999;
    }
    double BonVold;
    double h = 0;
    double dh = 0;
    double dhh = 0;
    double d1 = 0;
    double d2 = 0;
    double Btemp = getB();
    if (Btemp < 0) {
      logger.info("b negative in volume calc");
    }
    calcDelta();

    setMolarVolume(1.0 / BonV * Btemp / numberOfMolesInPhase);
    int iterations = 0;

    do {
      iterations++;
      gcpa = calc_g();
      if (gcpa < 0) {
        setMolarVolume(1.0 / Btemp / numberOfMolesInPhase);
        gcpa = calc_g();
      }

      // lngcpa =
      // Math.log(gcpa);
      setGcpav(calc_lngV());
      gcpavv = calc_lngVV();
      gcpavvv = calc_lngVVV();

      if (getTotalNumberOfAccociationSites() > 0) {
        solveX();
      }

      initCPAMatrix(1);
      double BonV2 = BonV * BonV;
      BonVold = BonV;
      h = BonV - Btemp / numberOfMolesInPhase * dFdV()
          - pressure * Btemp / (numberOfMolesInPhase * R * temperature);
      dh = 1.0 + Btemp / (BonV2) * (Btemp / numberOfMolesInPhase * dFdVdV());
      dhh = -2.0 * Btemp / (BonV2 * BonV) * (Btemp / numberOfMolesInPhase * dFdVdV())
          - (Btemp * Btemp) / (BonV2 * BonV2) * (Btemp / numberOfMolesInPhase * dFdVdVdV());

      d1 = -h / dh;
      d2 = -dh / dhh;
      // System.out.println("h " + h + " iter " + iterations + " " + d1 + " d2 " + d2
      // + " d1 / d2 " + (d1 / d2));
      if (Math.abs(d1 / d2) <= 1.0) {
        BonV += d1 * (1.0 + 0.5 * d1 / d2);
      } else if (d1 / d2 < -1) {
        BonV += 0.5 * d1;
      } else if (d1 > d2) {
        BonV += d2;
        double hnew = h + d2 * dh;
        if (Math.abs(hnew) > Math.abs(h)) {
          BonV = phasetype == 1 ? 2.0 / (2.0 + temperature / getPseudoCriticalTemperature())
              : pressure * getB() / (numberOfMolesInPhase * temperature * R);
        }
<<<<<<< HEAD
        // System.out.println("Z" + Z + " iterations " + iterations + " BonV " + BonV);
        // System.out.println("pressure " + Z*R*temperature/getMolarVolume());
        // System.out.println("volume " + getTotalVolume() + " molar volume " +
        // getMolarVolume());
        // if(iterations>=100) throw new util.exception.TooManyIterationsException();
        // System.out.println("error in volume " +
        // (-pressure+R*temperature/getMolarVolume()-R*temperature*dFdV())); // + "
        // firstterm " + (R*temperature/molarVolume) + " second " +
        // R*temperature*dFdV());
        // System.out.println("BonV: " + BonV + " "+" itert: " + iterations +" " +h + "
        // " +dh + " B " + Btemp + " gv" + gV() + " fv " + fv() + " fvv" + fVV());

        if (Double.isNaN(getMolarVolume())) {
          throw new neqsim.util.exception.IsNaNException(this, "molarVolume", "Molar volume");
            // System.out.println("BonV: " + BonV + " "+" itert: " + iterations +" " +h + "
            // " +dh + " B " + Btemp + " D " + Dtemp + " gv" + gV() + " fv " + fv() + " fvv"
            // + fVV());
=======
      } else {
        BonV += 0.5 * d1;
      }
      if (Math.abs((BonV - BonVold) / BonVold) > 0.1) {
        BonV = BonVold + 0.1 * (BonV - BonVold);
      }

      if (BonV > 0.9999) {
        if (iterations < 3) {
          BonV = (BonVold + BonV) / 2.0;
        } else {
          // return molarVolumeChangePhase(pressure, temperature, A, B, phasetype);
          // BonV = 0.9999;
          // BonV = phasetype == 1 ? 2.0 / (2.0 + temperature /
          // getPseudoCriticalTemperature()) : pressure * getB() / (numberOfMolesInPhase *
          // temperature * R);
>>>>>>> a64c287a
        }
      } else if (BonV < 0) {
        if (iterations < 3) {
          BonV = Math.abs(BonVold + BonV) / 2.0;
        } else {
          // return molarVolumeChangePhase(pressure, temperature, A, B, phasetype);
          // BonV = phasetype == 1 ? 2.0 / (2.0 + temperature /
          // getPseudoCriticalTemperature()) : pressure * getB() / (numberOfMolesInPhase *
          // temperature * R);
        }
      }
      setMolarVolume(1.0 / BonV * Btemp / numberOfMolesInPhase);
      Z = pressure * getMolarVolume() / (R * temperature);
    } while ((Math.abs((BonV - BonVold) / BonV) > 1.0e-10 || Math.abs(h) > 1e-12)
        && iterations < 100);

    if (Math.abs(h) > 1e-12) {
      // System.out.println("h failed " + "Z" + Z + " iterations " + iterations + "
      // BonV " + BonV);
      // return molarVolumeChangePhase(pressure, temperature, A, B, phasetype);
    }
    // System.out.println("Z" + Z + " iterations " + iterations + " BonV " + BonV);
    // System.out.println("pressure " + Z*R*temperature/getMolarVolume());
    // System.out.println("volume " + getTotalVolume() + " molar volume " +
    // getMolarVolume());
    // if(iterations>=100) throw new util.exception.TooManyIterationsException();
    // System.out.println("error in volume " +
    // (-pressure+R*temperature/getMolarVolume()-R*temperature*dFdV()));// + "
    // firstterm " + (R*temperature/molarVolume) + " second " +
    // R*temperature*dFdV());
    // System.out.println("BonV: " + BonV + " "+" itert: " + iterations +" " +h + "
    // " +dh + " B " + Btemp + " gv" + gV() + " fv " + fv() + " fvv" + fVV());

    if (Double.isNaN(getMolarVolume())) {
      throw new neqsim.util.exception.IsNaNException(this, "molarVolume", "Molar volume");
      // System.out.println("BonV: " + BonV + " "+" itert: " + iterations +" " +h + "
      // " +dh + " B " + Btemp + " D " + Dtemp + " gv" + gV() + " fv " + fv() + " fvv"
      // + fVV());
    }
    return getMolarVolume();
  }

  /**
   * <p>
   * molarVolumeChangePhase.
   * </p>
   *
   * @param pressure a double
   * @param temperature a double
   * @param A a double
   * @param B a double
   * @param phasetype a int
   * @return a double
   * @throws neqsim.util.exception.IsNaNException if any.
   * @throws neqsim.util.exception.TooManyIterationsException if any.
   */
  public double molarVolumeChangePhase(double pressure, double temperature, double A, double B,
      int phasetype) throws neqsim.util.exception.IsNaNException,
      neqsim.util.exception.TooManyIterationsException {
    // double BonV = phasetype == 1 ? 2.0 / (2.0 + temperature /
    // getPseudoCriticalTemperature()) : pressure * getB() / (numberOfMolesInPhase *
    // temperature * R);
    double BonV = calcRootVolFinder(phasetype);
    // double BonVInit = BonV;
    if (BonV < 0) {
      BonV = 1.0e-8;
    }

    if (BonV >= 1.0) {
      BonV = 0.9999;
    }
    double BonVold = BonV;
    double Btemp = 0;
    double h = 0;
    double dh = 0;
    double dhh = 0;
    // double gvvv = 0, fvvv = 0;
    double d1 = 0;
    double d2 = 0;
    Btemp = getB();
    if (Btemp < 0) {
      logger.info("b negative in volume calc");
    }
    calcDelta();

    setMolarVolume(1.0 / BonV * Btemp / numberOfMolesInPhase);
    int iterations = 0;

    do {
      iterations++;
      gcpa = calc_g();
      if (gcpa < 0) {
        setMolarVolume(1.0 / Btemp / numberOfMolesInPhase);
        gcpa = calc_g();
      }

      // lngcpa =
      // Math.log(gcpa);
      setGcpav(calc_lngV());
      gcpavv = calc_lngVV();
      gcpavvv = calc_lngVVV();

      solveX();

      initCPAMatrix(1);
      double BonV2 = BonV * BonV;
      BonVold = BonV;
      h = BonV - Btemp / numberOfMolesInPhase * dFdV()
          - pressure * Btemp / (numberOfMolesInPhase * R * temperature);
      dh = 1.0 + Btemp / (BonV2) * (Btemp / numberOfMolesInPhase * dFdVdV());
      dhh = -2.0 * Btemp / (BonV2 * BonV) * (Btemp / numberOfMolesInPhase * dFdVdV())
          - (Btemp * Btemp) / (BonV2 * BonV2) * (Btemp / numberOfMolesInPhase * dFdVdVdV());

      d1 = -h / dh;
      d2 = -dh / dhh;
      // System.out.println("d1" + d1 + " d2 " + d2 + " d1 / d2 " + (d1 / d2));
      if (Math.abs(d1 / d2) <= 1.0) {
        BonV += d1 * (1.0 + 0.5 * d1 / d2);
      } else if (d1 / d2 < -1) {
        BonV += 0.5 * d1;
      } else if (d1 > d2) {
        BonV += d2;
        double hnew = h + d2 * dh;
        if (Math.abs(hnew) > Math.abs(h)) {
          BonV = phasetype == 1 ? 2.0 / (2.0 + temperature / getPseudoCriticalTemperature())
              : pressure * getB() / (numberOfMolesInPhase * temperature * R);
        }
      } else {
        BonV += 0.5 * d1;
      }
      if (Math.abs((BonV - BonVold) / BonVold) > 0.1) {
        BonV = BonVold + 0.1 * (BonV - BonVold);
      }

      if (BonV > 1.1) {
        if (iterations < 3) {
          BonV = (BonVold + BonV) / 2.0;
        } else {
          BonV = phasetype == 1 ? 2.0 / (2.0 + temperature / getPseudoCriticalTemperature())
              : pressure * getB() / (numberOfMolesInPhase * temperature * R);
        }
      }

<<<<<<< HEAD
        setMolarVolume(1.0 / BonV * Btemp / numberOfMolesInPhase);
        int iterations = 0;

        do {
            iterations++;
            gcpa = calc_g();
            if (gcpa < 0) {
                setMolarVolume(1.0 / Btemp / numberOfMolesInPhase);
                gcpa = calc_g();
            }

            // lngcpa =
            // Math.log(gcpa);
            setGcpav(calc_lngV());
            gcpavv = calc_lngVV();
            gcpavvv = calc_lngVVV();

            solveX();

            initCPAMatrix(1);
            double BonV2 = BonV * BonV;
            BonVold = BonV;
            h = BonV - Btemp / numberOfMolesInPhase * dFdV()
                    - pressure * Btemp / (numberOfMolesInPhase * R * temperature);
            dh = 1.0 + Btemp / (BonV2) * (Btemp / numberOfMolesInPhase * dFdVdV());
            dhh = -2.0 * Btemp / (BonV2 * BonV) * (Btemp / numberOfMolesInPhase * dFdVdV())
                    - (Btemp * Btemp) / (BonV2 * BonV2)
                            * (Btemp / numberOfMolesInPhase * dFdVdVdV());

            d1 = -h / dh;
            d2 = -dh / dhh;
            // System.out.println("d1" + d1 + " d2 " + d2 + " d1 / d2 " + (d1 / d2));
            if (Math.abs(d1 / d2) <= 1.0) {
                BonV += d1 * (1.0 + 0.5 * d1 / d2);
            } else if (d1 / d2 < -1) {
                BonV += 0.5 * d1;
            } else if (d1 > d2) {
                BonV += d2;
                double hnew = h + d2 * dh;
                if (Math.abs(hnew) > Math.abs(h)) {
                    BonV = phasetype == 1
                            ? 2.0 / (2.0 + temperature / getPseudoCriticalTemperature())
                            : pressure * getB() / (numberOfMolesInPhase * temperature * R);
                }
            } else {
                BonV += 0.5 * d1;
            }
            if (Math.abs((BonV - BonVold) / BonVold) > 0.1) {
                BonV = BonVold + 0.1 * (BonV - BonVold);
            }

            if (BonV > 1.1) {
                if (iterations < 3) {
                    BonV = (BonVold + BonV) / 2.0;
                } else {
                    BonV = phasetype == 1
                            ? 2.0 / (2.0 + temperature / getPseudoCriticalTemperature())
                            : pressure * getB() / (numberOfMolesInPhase * temperature * R);
                }
            }

            if (BonV < 0) {
                if (iterations < 3) {
                    BonV = Math.abs(BonVold + BonV) / 2.0;
                } else {
                    BonV = phasetype == 1
                            ? 2.0 / (2.0 + temperature / getPseudoCriticalTemperature())
                            : pressure * getB() / (numberOfMolesInPhase * temperature * R);
                }
            }

            setMolarVolume(1.0 / BonV * Btemp / numberOfMolesInPhase);
            Z = pressure * getMolarVolume() / (R * temperature);

            // System.out.println("Z " + Z + "h " + h + " BONV " + (Math.abs((BonV -
            // BonVold) / BonV)));
        } while ((Math.abs((BonV - BonVold) / BonV) > 1.0e-10) && iterations < 100);

        /*
         * if (Math.abs(h) > 1e-8) { if (phasetype == 0) { molarVolume(pressure, temperature, A, B,
         * 1); } else { molarVolume(pressure, temperature, A, B, 0); } return getMolarVolume(); }
         */
        // System.out.println("Z" + Z + " iterations " + iterations + " BonV " + BonV);
        // System.out.println("pressure " + Z*R*temperature/getMolarVolume());
        // System.out.println("volume " + getTotalVolume() + " molar volume " +
        // getMolarVolume());
        // if(iterations>=100) throw new util.exception.TooManyIterationsException();
        // System.out.println("error in volume " +
        // (-pressure+R*temperature/getMolarVolume()-R*temperature*dFdV())); // + "
        // firstterm " + (R*temperature/molarVolume) + " second " +
        // R*temperature*dFdV());
        // System.out.println("BonV: " + BonV + " "+" itert: " + iterations +" " +h + "
        // " +dh + " B " + Btemp + " gv" + gV() + " fv " + fv() + " fvv" + fVV());
        if (Double.isNaN(getMolarVolume())) {
          throw new neqsim.util.exception.IsNaNException(this, "molarVolumeChangePhase",
              "Molar volume");
            // System.out.println("BonV: " + BonV + " "+" itert: " + iterations +" " +h + "
            // " +dh + " B " + Btemp + " D " + Dtemp + " gv" + gV() + " fv " + fv() + " fvv"
            // + fVV());
=======
      if (BonV < 0) {
        if (iterations < 3) {
          BonV = Math.abs(BonVold + BonV) / 2.0;
        } else {
          BonV = phasetype == 1 ? 2.0 / (2.0 + temperature / getPseudoCriticalTemperature())
              : pressure * getB() / (numberOfMolesInPhase * temperature * R);
>>>>>>> a64c287a
        }
      }

      setMolarVolume(1.0 / BonV * Btemp / numberOfMolesInPhase);
      Z = pressure * getMolarVolume() / (R * temperature);

      // System.out.println("Z " + Z + "h " + h + " BONV " + (Math.abs((BonV -
      // BonVold) / BonV)));
    } while ((Math.abs((BonV - BonVold) / BonV) > 1.0e-10) && iterations < 100);

    /*
     * if (Math.abs(h) > 1e-8) { if (phasetype == 0) { molarVolume(pressure, temperature, A, B, 1);
     * } else { molarVolume(pressure, temperature, A, B, 0); } return getMolarVolume(); }
     */
    // System.out.println("Z" + Z + " iterations " + iterations + " BonV " + BonV);
    // System.out.println("pressure " + Z*R*temperature/getMolarVolume());
    // System.out.println("volume " + getTotalVolume() + " molar volume " +
    // getMolarVolume());
    // if(iterations>=100) throw new util.exception.TooManyIterationsException();
    // System.out.println("error in volume " +
    // (-pressure+R*temperature/getMolarVolume()-R*temperature*dFdV()));// + "
    // firstterm " + (R*temperature/molarVolume) + " second " +
    // R*temperature*dFdV());
    // System.out.println("BonV: " + BonV + " "+" itert: " + iterations +" " +h + "
    // " +dh + " B " + Btemp + " gv" + gV() + " fv " + fv() + " fvv" + fVV());
    if (Double.isNaN(getMolarVolume())) {
      throw new neqsim.util.exception.IsNaNException(this, "molarVolumeChangePhase",
          "Molar volume");
      // System.out.println("BonV: " + BonV + " "+" itert: " + iterations +" " +h + "
      // " +dh + " B " + Btemp + " D " + Dtemp + " gv" + gV() + " fv " + fv() + " fvv"
      // + fVV());
    }

    return getMolarVolume();
  }

  /** {@inheritDoc} */
  @Override
  public double molarVolume2(double pressure, double temperature, double A, double B, int phase)
      throws neqsim.util.exception.IsNaNException,
      neqsim.util.exception.TooManyIterationsException {
    Z = phase == 0 ? 1.0 : 1.0e-5;
    setMolarVolume(Z * R * temperature / pressure);
    // super.molarVolume(pressure,temperature, A, B, phase);
    int iterations = 0;
    double err = 0.0;
    double dErrdV = 0.0;
    double deltaV = 0;

    do {
      A = calcA(this, temperature, pressure, numberOfComponents);
      B = calcB(this, temperature, pressure, numberOfComponents);

      double dFdV = dFdV();
      double dFdVdV = dFdVdV();
      // double dFdVdVdV = dFdVdVdV();
      // double factor1 = 1.0e0, factor2 = 1.0e0;
      err = -R * temperature * dFdV + R * temperature / getMolarVolume() - pressure;

      // System.out.println("pressure " + -R * temperature * dFdV + " " + R *
      // temperature / getMolarVolume());
      // -pressure;
      dErrdV = -R * temperature * dFdVdV
          - R * temperature * numberOfMolesInPhase / Math.pow(getVolume(), 2.0);

      // System.out.println("errdV " + dErrdV);
      // System.out.println("err " + err);
      deltaV = -err / dErrdV;

      setMolarVolume(getMolarVolume() + deltaV / numberOfMolesInPhase);

      Z = pressure * getMolarVolume() / (R * temperature);
      if (Z < 0) {
        Z = 1e-6;
        setMolarVolume(Z * R * temperature / pressure);
      }

      // System.out.println("Z " + Z);
    } while (Math.abs(err) > 1.0e-8 || iterations < 100);
    // System.out.println("Z " + Z);
    return getMolarVolume();
  }

  /** {@inheritDoc} */
  @Override
  public double getGcpav() {
    return gcpav;
  }

  /**
   * <p>
   * Setter for the field <code>gcpav</code>.
   * </p>
   *
   * @param gcpav a double
   */
  public void setGcpav(double gcpav) {
    this.gcpav = gcpav;
  }

  /** {@inheritDoc} */
  @Override
  public CPAMixingInterface getCpamix() {
    return cpamix;
  }

  /** {@inheritDoc} */
  @Override
  public double calcPressure() {
    gcpa = calc_g();
    // lngcpa =
    // Math.log(gcpa);
    setGcpav(calc_lngV());
    gcpavv = calc_lngVV();
    gcpavvv = calc_lngVVV();
    solveX();
    hcpatot = calc_hCPA();

    initCPAMatrix(1);
    return super.calcPressure();
  }

  /** {@inheritDoc} */
  @Override
  public int getCrossAssosiationScheme(int comp1, int comp2, int site1, int site2) {
    if (comp1 == comp2) {
      return selfAccociationScheme[comp1][site1][site2];
    } else {
      return crossAccociationScheme[comp1][comp2][site1][site2];
    }
  }

  /**
   * <p>
   * croeneckerProduct.
   * </p>
   *
   * @param a an array of {@link double} objects
   * @param b an array of {@link double} objects
   * @return an array of {@link double} objects
   */
  public double[][] croeneckerProduct(double[][] a, double[][] b) {
    int aLength = a.length;
    int aCols = a[0].length;
    int bLength = b.length;
    int bCols = b[0].length;
    double[][] result = new double[aLength * bLength][(aCols) * (bCols)];
    for (int z = 0; z < aLength; z++) {
      for (int i = 0; i < aCols; i++) {
        for (int j = 0; j < bLength; j++) {
          for (int k = 0; k < bCols; k++) {
            result[j + (z * bLength)][k + (i * bCols)] = a[z][i] * b[j][k];
          }
        }
      }
    }

    return result;
  }

  /** {@inheritDoc} */
  @Override
  public int getTotalNumberOfAccociationSites() {
    return totalNumberOfAccociationSites;
  }

  /** {@inheritDoc} */
  @Override
  public void setTotalNumberOfAccociationSites(int totalNumberOfAccociationSites) {
    this.totalNumberOfAccociationSites = totalNumberOfAccociationSites;
  }
}<|MERGE_RESOLUTION|>--- conflicted
+++ resolved
@@ -26,54 +26,6 @@
  * @version $Id: $Id
  */
 public class PhaseSrkCPAojAlgo extends PhaseSrkEos implements PhaseCPAInterface {
-<<<<<<< HEAD
-    private static final long serialVersionUID = 1000;
-
-    public CPAMixing cpaSelect = new CPAMixing();
-    public CPAMixingInterface cpamix;
-    double gcpavv = 0.0, gcpavvv = 0.0, gcpa = 0.0, hcpatot = 1.0, FCPA = 0.0, dFCPAdTdV,
-            dFCPAdTdT = 0.0, dFCPAdT = 0, dFCPAdV = 0, dFCPAdVdV = 0.0, dFCPAdVdVdV = 0.0;
-    private double gcpav = 0.0;
-    int cpaon = 1, oldTotalNumberOfAccociationSites = 0;
-    private int totalNumberOfAccociationSites = 0;
-    int[][][] selfAccociationScheme = null;
-    int[][][][] crossAccociationScheme = null;
-    int[] moleculeNumber = null, assSiteNumber = null;
-    private double[][] gvector = null, delta = null, deltaNog = null, deltadT = null,
-            deltadTdT = null;
-    private double[][][] Klkni = null;
-
-    // final PrimitiveDenseStore tmpBody = PrimitiveDenseStore.FACTORY.rows(new
-    // double[][] { { 4, 2, 3 }, { 3, -5, 2 }, { -2, 3, 8 } });
-    private SparseStore<Double> KlkTVMatrix2 = null, KlkTTMatrix2 = null, KlkTMatrix2 = null,
-            udotTimesmMatrix2 = null, mVector2 = null, udotMatrix2 = null, uMatrix2 = null,
-            QMatksiksiksi2 = null, KlkVVVMatrix2 = null, KlkVVMatrix2 = null,
-            udotTimesmiMatrix2 = null, ksiMatrix2 = null, KlkMatrix2 = null, hessianMatrix2 = null,
-            KlkVMatrix2 = null;
-    SparseStore<Double> corr2Matrix2 = null, corr3Matrix2 = null, corr4Matrix2 = null; // new
-                                                                                      // DenseMatrix64F(getTotalNumberOfAccociationSites(),
-                                                                                      // 1);
-    MatrixStore<Double> hessianInvers2 = null;
-    final Factory mtrxFactory = Primitive64Matrix.FACTORY;
-
-    static Logger logger = LogManager.getLogger(PhaseSrkCPAojAlgo.class);
-
-    // private transient SimpleMatrix KlkTVMatrix = null, KlkTTMatrix = null,
-    // KlkTMatrix = null, udotTimesmMatrix = null, mVector = null, udotMatrix =
-    // null, uMatrix = null, QMatksiksiksi = null, KlkVVVMatrix = null, KlkVVMatrix
-    // = null, udotTimesmiMatrix = null, ksiMatrix = null, KlkMatrix = null,
-    // hessianMatrix = null, hessianInvers = null, KlkVMatrix = null;
-    // DMatrixRMaj corr2Matrix = null, corr3Matrix = null, corr4Matrix = null; //new
-    // DenseMatrix64F(getTotalNumberOfAccociationSites(), 1);
-
-    /**
-     * <p>
-     * Constructor for PhaseSrkCPAojAlgo.
-     * </p>
-     */
-    public PhaseSrkCPAojAlgo() {
-        super();
-=======
   private static final long serialVersionUID = 1000;
 
   public CPAMixing cpaSelect = new CPAMixing();
@@ -154,7 +106,6 @@
       clonedPhase = (PhaseSrkCPAojAlgo) super.clone();
     } catch (Exception e) {
       logger.error("Cloning failed.", e);
->>>>>>> a64c287a
     }
     // clonedPhase.cpaSelect = (CPAMixing) cpaSelect.clone();
     // clonedPhase.cpamix = (CPAMixingInterface) cpamix.clone();
@@ -363,55 +314,6 @@
                 + KlkMatrix2.get(i, j) * (gcpavvv - 2.0 / (totVol * totVol * totVol)));
         KlkVVVMatrix2.set(j, i, KlkVVVMatrix2.get(i, j));
 
-<<<<<<< HEAD
-        // int assSites = 0;
-        // if(true) return;
-        for (int p = 0; p < numberOfComponents; p++) {
-            // MatrixStore<Double> KiMatrix = PrimitiveDenseStore.FACTORY.rows(Klkni[p]);
-            // MatrixStore<Double> KiMatrix = new SimpleMatrix(Klkni[p]);
-            // KiMatrix.print(10,10);
-
-            // Matrix dQdniMatrix =
-            // (ksiMatrix.transpose().times(KiMatrix.times(ksiMatrix)).times(-0.5)); // this
-            // methods misses one part of ....
-            // dQdniMatrix.print(10,10);
-            // KiMatrix.print(10, 10);
-            // miMatrix.getMatrix(assSites, assSites, 0, totalNumberOfAccociationSites -
-            // 1).print(10, 10);
-            // Matrix tempMatrix20 = miMatrix.getMatrix(assSites, assSites, 0,
-            // totalNumberOfAccociationSites -
-            // 1).times(uMatrix).minus(ksiMatrix.transpose().times(KiMatrix.times(ksiMatrix)).times(-0.5));
-            // //
-            // ksiMatrix.transpose().times(KlkTMatrix.times(ksiMatrix)).times(-0.5);
-            // System.out.println("dQdn ");
-            // tempMatrix20.print(10, 10);
-            // SimpleMatrix tempMatrix4 = KiMatrix.multiply(ksiMatrix);
-            // udotTimesmiMatrix.getMatrix(assSites, assSites, 0,
-            // totalNumberOfAccociationSites - 1).print(10, 10);
-            // SimpleMatrix tempMatrix5 = udotTimesmiMatrix2.extractVector(true,
-            // p).transpose().minus(tempMatrix4);
-            // tempMki[0] = mki[p];
-            // Matrix amatrix = new Matrix(croeneckerProduct(tempMki,
-            // udotMatrix.getArray()));
-            // System.out.println("aMatrix ");
-            // amatrix.transpose().print(10, 10);
-            // System.out.println("temp4 matrix");
-            // tempMatrix4.print(10, 10);
-            // Matrix tempMatrix5 = amatrix.minus(tempMatrix4);
-            // SimpleMatrix tempMatrix6 = hessianInvers.mult(tempMatrix5); //.scale(-1.0);
-            // System.out.println("dXdni");
-            // tempMatrix4.print(10, 10);
-            // tempMatrix5.print(10, 10);
-            // System.out.println("dXdn ");
-            // tempMatrix6.print(10, 10);
-            // int temp2 = 0;
-            for (int compp = 0; compp < numberOfComponents; compp++) {
-                for (int kk = 0; kk < getComponent(compp).getNumberOfAssociationSites(); kk++) {
-                    // ((ComponentCPAInterface) getComponent(compp)).setXsitedni(kk, p, -1.0 *
-                    // tempMatrix6.get(temp2 + kk, 0));
-                }
-                // temp2 += getComponent(compp).getNumberOfAssociationSites();
-=======
         if (type > 1) {
           double tempVar = deltadT[i][j] / delta[i][j];
           double tempVardT = deltadTdT[i][j] / delta[i][j]
@@ -445,7 +347,6 @@
               Klkni[p][i][j] = KlkMatrix2.get(i, j)
                   * (t1 + t2 + ((ComponentSrkCPA) getComponent(p)).calc_lngi(this));
               Klkni[p][j][i] = Klkni[p][i][j];
->>>>>>> a64c287a
             }
           }
         }
@@ -650,26 +551,6 @@
      * ((ComponentSrkCPA) getComponent(i)).getXsite()[j]; tot += (Math.log(xai) - 1.0 / 2.0 * xai +
      * 1.0 / 2.0); } ans += getComponent(i).getNumberOfMolesInPhase() * tot; } return ans;
      */
-<<<<<<< HEAD
-    public double dFCPAdT() {
-        /*
-         * double tot = 0.0; double ans = 0.0; for (int i = 0; i < numberOfComponents; i++) { tot =
-         * 0.0; for (int j = 0; j < getComponent(i).getNumberOfAssociationSites(); j++) { double xai
-         * = ((ComponentSrkCPA) getComponent(i)).getXsite()[j]; double xaidT = ((ComponentSrkCPA)
-         * getComponent(i)).getXsitedT()[j]; tot += 1.0 / xai * xaidT - 0.5 * xaidT; // - 1.0 / 2.0
-         * * xai + 1.0 / 2.0); } ans += getComponent(i).getNumberOfMolesInPhase() * tot; }
-         * System.out.println("dFCPAdT1  " + ans + " dfcpa2 " +dFCPAdT); return ans;
-         */
-        return dFCPAdT;
-    }
-
-    /**
-     * <p>
-     * dFCPAdTdT.
-     * </p>
-     *
-     * @return a double
-=======
     return FCPA;
   }
 
@@ -730,7 +611,6 @@
      * getComponent(i)).getXsitedT()[j]; tot += 1.0 / xai * xaidT - 0.5 * xaidT;// - 1.0 / 2.0 * xai
      * + 1.0 / 2.0); } ans += getComponent(i).getNumberOfMolesInPhase() * tot; }
      * System.out.println("dFCPAdT1  " + ans + " dfcpa2 " +dFCPAdT); return ans;
->>>>>>> a64c287a
      */
     return dFCPAdT;
   }
@@ -1101,93 +981,11 @@
             break;
           }
         }
-<<<<<<< HEAD
-        boolean solved = true;
-        // SimpleMatrix corrMatrix = null;
-        do {
-            solved = true;
-            iter++;
-            temp = 0;
-            for (int i = 0; i < numberOfComponents; i++) {
-                for (int j = 0; j < getComponent(i).getNumberOfAssociationSites(); j++) {
-                    ksiMatrix2.set(temp + j, 0, ((ComponentSrkCPA) getComponent(i)).getXsite()[j]);
-                    // ksiMatrix.getMatrix().unsafe_set(temp + j, 0,
-                    // ksiMatrix.getMatrix().unsafe_get(temp + j, 0));
-                    udotMatrix2.set(temp + j, 0, 1.0 / ksiMatrix2.get(temp + j, 0) - 1.0);
-                    udotTimesmMatrix2.set(temp + j, 0,
-                            mVector2.get(temp + j, 0) * udotMatrix2.get(temp + j, 0));
-                }
-                temp += getComponent(i).getNumberOfAssociationSites();
-            }
-
-            for (int i = 0; i < getTotalNumberOfAccociationSites(); i++) {
-                for (int j = i; j < getTotalNumberOfAccociationSites(); j++) {
-                    int krondelt = 0;
-                    if (i == j) {
-                        krondelt = 1;
-                    }
-                    hessianMatrix2.set(i, j,
-                            -mVector2.get(i, 0) / (ksiMatrix2.get(i, 0) * ksiMatrix2.get(i, 0))
-                                    * krondelt - KlkMatrix2.get(i, j));
-                    hessianMatrix2.set(j, i, hessianMatrix2.get(i, j));
-                }
-            }
-
-            // ksiMatrix = new SimpleMatrix(ksi);
-            // SimpleMatrix hessianMatrix = new SimpleMatrix(hessian);
-            // PrimitiveMatrix input = PrimitiveMatrix.FACTORY.rows(hessianMatrix2);
-            // PrimitiveMatrix hessianInvers2;
-            try {
-                // hessianInvers2 = input.invert();
-            } catch (Exception e) {
-                logger.error("error", e);
-                return false;
-            }
-
-            // MatrixStore<Double> corr2Matrix2 = mat1.multiply(mat2);
-            // corr2Matrix2 = mat1.multiply(mat2); //gcpa)CommonOps_DDRM.mult(mat1, mat2,
-            // corr2Matrix);
-            // MatrixStore<Double> corr3Matrix = udotTimesmMatrix2.subtract(corr2Matrix2);
-            // PrimitiveMatrix corr4Matrix = hessianInvers2.multiply(corr3Matrix);
-            // CommonOps_DDRM.subtract(udotTimesmMatrix.getDDRM(), corr2Matrix,
-            // corr3Matrix);
-            // CommonOps_DDRM.mult(hessianInvers.getDDRM(), corr3Matrix, corr4Matrix);
-            // SimpleMatrix gMatrix = udotTimesmMatrix.minus(KlkMatrix.mult(ksiMatrix));
-            // corrMatrix =
-            // hessianInvers.mult(udotTimesmMatrix.minus(KlkMatrix.mult(ksiMatrix)));
-            // //.scale(-1.0);
-            temp = 0;
-            // System.out.println("print SimpleMatrix ...");
-            // corrMatrix.print(10, 10);
-            // SimpleMatrix simp = new SimpleMatrix(corr4Matrix);
-            // System.out.println("print CommonOps ...");
-            // simp.print(10,10);
-            for (int i = 0; i < numberOfComponents; i++) {
-                for (int j = 0; j < getComponent(i).getNumberOfAssociationSites(); j++) {
-                    double newX = ksiMatrix2.get(temp + j, 0) - corr4Matrix2.get((temp + j), 0);
-                    if (newX < 0) {
-                        newX = 1e-10;
-                        solved = false;
-                    }
-                    ((ComponentCPAInterface) getComponent(i)).setXsite(j, newX);
-                }
-                temp += getComponent(i).getNumberOfAssociationSites();
-            }
-            // System.out.println("corrmatrix error " );
-            // System.out.println("error " + corrMatrix.norm1());
-        } while ((corr4Matrix2.norm() > 1e-12 || !solved) && iter < 100);
-
-        // System.out.println("iter " + iter + " error " + NormOps.normF(corr4Matrix));
-        // // corrMatrix.print(10, 10);
-        // ksiMatrix.print(10, 10);
-        return true;
-=======
       }
       solvedBonVHigh = (BonV + BonVold) / 2.0;
       oldh = h;
       // matrix[0][i] = BonV;
       // matrix[1][i] = h;
->>>>>>> a64c287a
     }
     if (solvedBonVlow < 1e-3) {
       solvedBonVlow = solvedBonVHigh;
@@ -1282,25 +1080,6 @@
           BonV = phasetype == 1 ? 2.0 / (2.0 + temperature / getPseudoCriticalTemperature())
               : pressure * getB() / (numberOfMolesInPhase * temperature * R);
         }
-<<<<<<< HEAD
-        // System.out.println("Z" + Z + " iterations " + iterations + " BonV " + BonV);
-        // System.out.println("pressure " + Z*R*temperature/getMolarVolume());
-        // System.out.println("volume " + getTotalVolume() + " molar volume " +
-        // getMolarVolume());
-        // if(iterations>=100) throw new util.exception.TooManyIterationsException();
-        // System.out.println("error in volume " +
-        // (-pressure+R*temperature/getMolarVolume()-R*temperature*dFdV())); // + "
-        // firstterm " + (R*temperature/molarVolume) + " second " +
-        // R*temperature*dFdV());
-        // System.out.println("BonV: " + BonV + " "+" itert: " + iterations +" " +h + "
-        // " +dh + " B " + Btemp + " gv" + gV() + " fv " + fv() + " fvv" + fVV());
-
-        if (Double.isNaN(getMolarVolume())) {
-          throw new neqsim.util.exception.IsNaNException(this, "molarVolume", "Molar volume");
-            // System.out.println("BonV: " + BonV + " "+" itert: " + iterations +" " +h + "
-            // " +dh + " B " + Btemp + " D " + Dtemp + " gv" + gV() + " fv " + fv() + " fvv"
-            // + fVV());
-=======
       } else {
         BonV += 0.5 * d1;
       }
@@ -1317,7 +1096,6 @@
           // BonV = phasetype == 1 ? 2.0 / (2.0 + temperature /
           // getPseudoCriticalTemperature()) : pressure * getB() / (numberOfMolesInPhase *
           // temperature * R);
->>>>>>> a64c287a
         }
       } else if (BonV < 0) {
         if (iterations < 3) {
@@ -1461,114 +1239,12 @@
         }
       }
 
-<<<<<<< HEAD
-        setMolarVolume(1.0 / BonV * Btemp / numberOfMolesInPhase);
-        int iterations = 0;
-
-        do {
-            iterations++;
-            gcpa = calc_g();
-            if (gcpa < 0) {
-                setMolarVolume(1.0 / Btemp / numberOfMolesInPhase);
-                gcpa = calc_g();
-            }
-
-            // lngcpa =
-            // Math.log(gcpa);
-            setGcpav(calc_lngV());
-            gcpavv = calc_lngVV();
-            gcpavvv = calc_lngVVV();
-
-            solveX();
-
-            initCPAMatrix(1);
-            double BonV2 = BonV * BonV;
-            BonVold = BonV;
-            h = BonV - Btemp / numberOfMolesInPhase * dFdV()
-                    - pressure * Btemp / (numberOfMolesInPhase * R * temperature);
-            dh = 1.0 + Btemp / (BonV2) * (Btemp / numberOfMolesInPhase * dFdVdV());
-            dhh = -2.0 * Btemp / (BonV2 * BonV) * (Btemp / numberOfMolesInPhase * dFdVdV())
-                    - (Btemp * Btemp) / (BonV2 * BonV2)
-                            * (Btemp / numberOfMolesInPhase * dFdVdVdV());
-
-            d1 = -h / dh;
-            d2 = -dh / dhh;
-            // System.out.println("d1" + d1 + " d2 " + d2 + " d1 / d2 " + (d1 / d2));
-            if (Math.abs(d1 / d2) <= 1.0) {
-                BonV += d1 * (1.0 + 0.5 * d1 / d2);
-            } else if (d1 / d2 < -1) {
-                BonV += 0.5 * d1;
-            } else if (d1 > d2) {
-                BonV += d2;
-                double hnew = h + d2 * dh;
-                if (Math.abs(hnew) > Math.abs(h)) {
-                    BonV = phasetype == 1
-                            ? 2.0 / (2.0 + temperature / getPseudoCriticalTemperature())
-                            : pressure * getB() / (numberOfMolesInPhase * temperature * R);
-                }
-            } else {
-                BonV += 0.5 * d1;
-            }
-            if (Math.abs((BonV - BonVold) / BonVold) > 0.1) {
-                BonV = BonVold + 0.1 * (BonV - BonVold);
-            }
-
-            if (BonV > 1.1) {
-                if (iterations < 3) {
-                    BonV = (BonVold + BonV) / 2.0;
-                } else {
-                    BonV = phasetype == 1
-                            ? 2.0 / (2.0 + temperature / getPseudoCriticalTemperature())
-                            : pressure * getB() / (numberOfMolesInPhase * temperature * R);
-                }
-            }
-
-            if (BonV < 0) {
-                if (iterations < 3) {
-                    BonV = Math.abs(BonVold + BonV) / 2.0;
-                } else {
-                    BonV = phasetype == 1
-                            ? 2.0 / (2.0 + temperature / getPseudoCriticalTemperature())
-                            : pressure * getB() / (numberOfMolesInPhase * temperature * R);
-                }
-            }
-
-            setMolarVolume(1.0 / BonV * Btemp / numberOfMolesInPhase);
-            Z = pressure * getMolarVolume() / (R * temperature);
-
-            // System.out.println("Z " + Z + "h " + h + " BONV " + (Math.abs((BonV -
-            // BonVold) / BonV)));
-        } while ((Math.abs((BonV - BonVold) / BonV) > 1.0e-10) && iterations < 100);
-
-        /*
-         * if (Math.abs(h) > 1e-8) { if (phasetype == 0) { molarVolume(pressure, temperature, A, B,
-         * 1); } else { molarVolume(pressure, temperature, A, B, 0); } return getMolarVolume(); }
-         */
-        // System.out.println("Z" + Z + " iterations " + iterations + " BonV " + BonV);
-        // System.out.println("pressure " + Z*R*temperature/getMolarVolume());
-        // System.out.println("volume " + getTotalVolume() + " molar volume " +
-        // getMolarVolume());
-        // if(iterations>=100) throw new util.exception.TooManyIterationsException();
-        // System.out.println("error in volume " +
-        // (-pressure+R*temperature/getMolarVolume()-R*temperature*dFdV())); // + "
-        // firstterm " + (R*temperature/molarVolume) + " second " +
-        // R*temperature*dFdV());
-        // System.out.println("BonV: " + BonV + " "+" itert: " + iterations +" " +h + "
-        // " +dh + " B " + Btemp + " gv" + gV() + " fv " + fv() + " fvv" + fVV());
-        if (Double.isNaN(getMolarVolume())) {
-          throw new neqsim.util.exception.IsNaNException(this, "molarVolumeChangePhase",
-              "Molar volume");
-            // System.out.println("BonV: " + BonV + " "+" itert: " + iterations +" " +h + "
-            // " +dh + " B " + Btemp + " D " + Dtemp + " gv" + gV() + " fv " + fv() + " fvv"
-            // + fVV());
-=======
       if (BonV < 0) {
         if (iterations < 3) {
           BonV = Math.abs(BonVold + BonV) / 2.0;
         } else {
           BonV = phasetype == 1 ? 2.0 / (2.0 + temperature / getPseudoCriticalTemperature())
               : pressure * getB() / (numberOfMolesInPhase * temperature * R);
->>>>>>> a64c287a
         }
       }
 
