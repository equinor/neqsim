/*
 * PhaseSrkEos.java
 *
 * Created on 3. juni 2000, 14:38
 */
package neqsim.thermo.phase;

// import org.ejml.data.DenseMatrix64F;

import neqsim.thermo.component.ComponentSrkCPAs;

/**
 * <p>
 * PhaseSrkCPAs class.
 * </p>
 *
 * @author Even Solbraa
 * @version $Id: $Id
 */
public class PhaseSrkCPAs extends PhaseSrkCPA {
    private static final long serialVersionUID = 1000;

    /**
     * <p>
     * Constructor for PhaseSrkCPAs.
     * </p>
     */
    public PhaseSrkCPAs() {
        super();
    }

    /** {@inheritDoc} */
    @Override
    public PhaseSrkCPAs clone() {
        PhaseSrkCPAs clonedPhase = null;
        try {
            clonedPhase = (PhaseSrkCPAs) super.clone();
        } catch (Exception e) {
            logger.error("Cloning failed.", e);
        }
        return clonedPhase;
    }

    /** {@inheritDoc} */
    @Override
    public void addcomponent(String componentName, double moles, double molesInPhase,
            int compNumber) {
        super.addcomponent(componentName, moles, molesInPhase, compNumber);
        componentArray[compNumber] =
                new ComponentSrkCPAs(componentName, moles, molesInPhase, compNumber);
    }

    /** {@inheritDoc} */
    @Override
    public double calc_g() {
        double x = 1.9 / 4.0 * getB() / getTotalVolume();
        double g = 1.0 / (1.0 - x);
        // System.out.println("g " + g);
        return g;
    }

    /** {@inheritDoc} */
    @Override
    public double calc_lngV() {
        double x = 1.9 / 4.0 * getB() / getTotalVolume();
        double gv = (x / getTotalVolume()) / (1.0 - x);
        return -gv;
    }

    /** {@inheritDoc} */
    @Override
    public double calc_lngVV() {
        double x = 1.9 / 4.0 * getB() / getTotalVolume();
        double xV = -1.9 / 4.0 * getB() / (getTotalVolume() * getTotalVolume());
        double u = 1.0 - x;

        double val = -x / (getTotalVolume() * getTotalVolume() * u) + xV / (getTotalVolume() * u)
                - x / (getTotalVolume() * u * u) * (-1.0) * xV;
        return -val;
<<<<<<< HEAD

=======
        //
>>>>>>> e5b15554
        // double gvv
        // =0.225625/Math.pow(1.0-0.475*getB()/getTotalVolume(),2.0)*Math.pow(getB(),2.0)/(Math.pow(getTotalVolume(),4.0))+0.95/(1.0-0.475*getB()/getTotalVolume())*getB()/(Math.pow(getTotalVolume(),3.0));
        // System.out.println("val2 " + gvv);
        // return gvv;
    }

    /** {@inheritDoc} */
    @Override
    public double calc_lngVVV() {
        double totVol = getTotalVolume();
        double totVol4 = totVol * totVol * totVol * totVol;
        double totVol5 = totVol4 * totVol;

        double temp1 = 1.0 - 0.475 * getB() / getTotalVolume();
        double gvv = -0.21434375 / (temp1 * temp1 * temp1) * getB() * getB() * getB()
                / (totVol5 * totVol) - 0.135375E1 / (temp1 * temp1) * getB() * getB() / (totVol5)
                - 0.285E1 / (temp1) * getB() / (totVol4);
        return gvv;
    }
}<|MERGE_RESOLUTION|>--- conflicted
+++ resolved
@@ -77,11 +77,7 @@
         double val = -x / (getTotalVolume() * getTotalVolume() * u) + xV / (getTotalVolume() * u)
                 - x / (getTotalVolume() * u * u) * (-1.0) * xV;
         return -val;
-<<<<<<< HEAD
-
-=======
         //
->>>>>>> e5b15554
         // double gvv
         // =0.225625/Math.pow(1.0-0.475*getB()/getTotalVolume(),2.0)*Math.pow(getB(),2.0)/(Math.pow(getTotalVolume(),4.0))+0.95/(1.0-0.475*getB()/getTotalVolume())*getB()/(Math.pow(getTotalVolume(),3.0));
         // System.out.println("val2 " + gvv);
