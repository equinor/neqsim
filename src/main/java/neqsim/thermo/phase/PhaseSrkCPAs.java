--- conflicted
+++ resolved
@@ -25,11 +25,7 @@
     }
 
     @Override
-<<<<<<< HEAD
-    public Object clone() {
-=======
     public PhaseSrkCPAs clone() {
->>>>>>> 5c88a656
         PhaseSrkCPAs clonedPhase = null;
         try {
             clonedPhase = (PhaseSrkCPAs) super.clone();
