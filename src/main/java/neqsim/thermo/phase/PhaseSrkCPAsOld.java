--- conflicted
+++ resolved
@@ -31,11 +31,7 @@
     }
 
     @Override
-<<<<<<< HEAD
-    public Object clone() {
-=======
     public PhaseSrkCPAsOld clone() {
->>>>>>> 5c88a656
         PhaseSrkCPAsOld clonedPhase = null;
         try {
             clonedPhase = (PhaseSrkCPAsOld) super.clone();
