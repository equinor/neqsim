--- conflicted
+++ resolved
@@ -55,8 +55,4 @@
         componentArray[compNumber] =
                 new ComponentSrk(componentName, moles, molesInPhase, compNumber);
     }
-<<<<<<< HEAD
 }
-=======
-}
->>>>>>> e5b15554
