/*
 * PhaseSrkEos.java
 *
 * Created on 3. juni 2000, 14:38
 */

package neqsim.thermo.phase;

import neqsim.thermo.component.ComponentSrk;

/**
 * <p>
 * PhaseSrkEos class.
 * </p>
 *
 * @author Even Solbraa
 * @version $Id: $Id
 */
public class PhaseSrkEos extends PhaseEos {
    private static final long serialVersionUID = 1000;

    /**
     * <p>
     * Constructor for PhaseSrkEos.
     * </p>
     */
    public PhaseSrkEos() {
        super();
        // mixRule = mixSelect.getMixingRule(2);
        thermoPropertyModelName = "SRK-EoS";
        uEOS = 1;
        wEOS = 0;
        delta1 = 1;
        delta2 = 0;
    }

    /** {@inheritDoc} */
    @Override
    public PhaseSrkEos clone() {
        PhaseSrkEos clonedPhase = null;
        try {
            clonedPhase = (PhaseSrkEos) super.clone();
        } catch (Exception e) {
            logger.error("Cloning failed.", e);
        }

        return clonedPhase;
    }

    /** {@inheritDoc} */
    @Override
    public void addcomponent(String componentName, double moles, double molesInPhase,
            int compNumber) {
        super.addcomponent(molesInPhase);
        componentArray[compNumber] =
                new ComponentSrk(componentName, moles, molesInPhase, compNumber);
    }
<<<<<<< HEAD
}
=======
}
>>>>>>> 24915a9b
<|MERGE_RESOLUTION|>--- conflicted
+++ resolved
@@ -55,8 +55,4 @@
         componentArray[compNumber] =
                 new ComponentSrk(componentName, moles, molesInPhase, compNumber);
     }
-<<<<<<< HEAD
 }
-=======
-}
->>>>>>> 24915a9b
