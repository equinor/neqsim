--- conflicted
+++ resolved
@@ -13,14 +13,11 @@
 public class PhaseWax extends PhaseSolid {
     private static final long serialVersionUID = 1000;
 
-<<<<<<< HEAD
-=======
     /**
      * <p>
      * Constructor for PhaseWax.
      * </p>
      */
->>>>>>> e5b15554
     public PhaseWax() {
         super();
         phaseTypeName = "wax";
@@ -42,15 +39,11 @@
     /** {@inheritDoc} */
     @Override
     public void init(double totalNumberOfMoles, int numberOfComponents, int type, int phase,
-<<<<<<< HEAD
-            double beta) {
-=======
             double beta) { // type = 0
                            // start
                            // init type
                            // =1 gi nye
                            // betingelser
->>>>>>> e5b15554
         super.init(totalNumberOfMoles, numberOfComponents, type, phase, beta);
         phaseTypeName = "wax";
     }
