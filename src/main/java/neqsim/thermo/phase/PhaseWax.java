--- conflicted
+++ resolved
@@ -22,11 +22,7 @@
     }
 
     @Override
-<<<<<<< HEAD
-    public Object clone() {
-=======
     public PhaseWax clone() {
->>>>>>> bbc43052
         PhaseWax clonedPhase = null;
         try {
             clonedPhase = (PhaseWax) super.clone();
