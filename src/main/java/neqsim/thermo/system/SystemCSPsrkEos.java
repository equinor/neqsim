--- conflicted
+++ resolved
@@ -76,11 +76,7 @@
     }
 
     @Override
-<<<<<<< HEAD
-    public Object clone() {
-=======
     public SystemCSPsrkEos clone() {
->>>>>>> bbc43052
         SystemCSPsrkEos clonedSystem = null;
         try {
             clonedSystem = (SystemCSPsrkEos) super.clone();
