--- conflicted
+++ resolved
@@ -76,11 +76,7 @@
     }
 
     @Override
-<<<<<<< HEAD
-    public Object clone() {
-=======
     public SystemCSPsrkEos clone() {
->>>>>>> 5c88a656
         SystemCSPsrkEos clonedSystem = null;
         try {
             clonedSystem = (SystemCSPsrkEos) super.clone();
