--- conflicted
+++ resolved
@@ -76,11 +76,7 @@
     }
 
     @Override
-<<<<<<< HEAD
-    public Object clone() {
-=======
     public SystemDesmukhMather clone() {
->>>>>>> bbc43052
         SystemDesmukhMather clonedSystem = null;
         try {
             clonedSystem = (SystemDesmukhMather) super.clone();
