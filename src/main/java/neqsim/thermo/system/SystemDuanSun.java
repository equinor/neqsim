--- conflicted
+++ resolved
@@ -27,14 +27,11 @@
     protected String[] CapeOpenProperties11 =
             {"molecularWeight", "fugacityCoefficient", "logFugacityCoefficient"};
 
-<<<<<<< HEAD
-=======
     /**
      * <p>
      * Constructor for SystemDuanSun.
      * </p>
      */
->>>>>>> e5b15554
     public SystemDuanSun() {
         super();
         modelName = "Duan-Sun-model";
