--- conflicted
+++ resolved
@@ -46,11 +46,7 @@
     }
 
     @Override
-<<<<<<< HEAD
-    public Object clone() {
-=======
     public SystemElectrolyteCPA clone() {
->>>>>>> bbc43052
         SystemElectrolyteCPA clonedSystem = null;
         try {
             clonedSystem = (SystemElectrolyteCPA) super.clone();
