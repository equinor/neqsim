--- conflicted
+++ resolved
@@ -46,11 +46,7 @@
     }
 
     @Override
-<<<<<<< HEAD
-    public Object clone() {
-=======
     public SystemElectrolyteCPAstatoil clone() {
->>>>>>> 5c88a656
         SystemElectrolyteCPAstatoil clonedSystem = null;
         try {
             clonedSystem = (SystemElectrolyteCPAstatoil) super.clone();
