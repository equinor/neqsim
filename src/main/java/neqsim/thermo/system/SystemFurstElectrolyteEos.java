--- conflicted
+++ resolved
@@ -38,11 +38,7 @@
     }
 
     @Override
-<<<<<<< HEAD
-    public Object clone() {
-=======
     public SystemFurstElectrolyteEos clone() {
->>>>>>> bbc43052
         SystemFurstElectrolyteEos clonedSystem = null;
         try {
             clonedSystem = (SystemFurstElectrolyteEos) super.clone();
