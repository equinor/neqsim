--- conflicted
+++ resolved
@@ -38,11 +38,7 @@
     }
 
     @Override
-<<<<<<< HEAD
-    public Object clone() {
-=======
     public SystemFurstElectrolyteEosMod2004 clone() {
->>>>>>> bbc43052
         SystemFurstElectrolyteEosMod2004 clonedSystem = null;
         try {
             clonedSystem = (SystemFurstElectrolyteEosMod2004) super.clone();
