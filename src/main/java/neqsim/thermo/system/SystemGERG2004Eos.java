/*
 * System_SRK_EOS.java
 *
 * Created on 8. april 2000, 23:05
 */
package neqsim.thermo.system;

import neqsim.thermo.phase.PhaseGERG2004Eos;
import neqsim.thermo.phase.PhaseHydrate;
import neqsim.thermo.phase.PhasePureComponentSolid;

/**
 *
 * @author Even Solbraa
 * @version
 */
/**
 * This class defines a thermodynamic system using the SRK equation of state
 */
public class SystemGERG2004Eos extends SystemEos {
    private static final long serialVersionUID = 1000;

    // SystemSrkEos clonedSystem;
    public SystemGERG2004Eos() {
        super();
        modelName = "GERG2004-EOS";
        for (int i = 0; i < numberOfPhases; i++) {
            phaseArray[i] = new PhaseGERG2004Eos();
            phaseArray[i].setTemperature(298.15);
            phaseArray[i].setPressure(1.0);
        }
        this.useVolumeCorrection(false);
        commonInitialization();
    }

    public SystemGERG2004Eos(double T, double P) {
        super(T, P);
        modelName = "GERG2004-EOS";
        for (int i = 0; i < numberOfPhases; i++) {
            phaseArray[i] = new PhaseGERG2004Eos();
            phaseArray[i].setTemperature(T);
            phaseArray[i].setPressure(P);
        }
        this.useVolumeCorrection(false);
        commonInitialization();
    }

    public SystemGERG2004Eos(double T, double P, boolean solidCheck) {
        this(T, P);
        modelName = "GERG2004-EOS";

        numberOfPhases = 5;
        maxNumberOfPhases = 5;
        solidPhaseCheck = solidCheck;
        for (int i = 0; i < numberOfPhases; i++) {
            phaseArray[i] = new PhaseGERG2004Eos();
            phaseArray[i].setTemperature(T);
            phaseArray[i].setPressure(P);
        }

        if (solidPhaseCheck) {
            // System.out.println("here first");
            phaseArray[numberOfPhases - 1] = new PhasePureComponentSolid();
            phaseArray[numberOfPhases - 1].setTemperature(T);
            phaseArray[numberOfPhases - 1].setPressure(P);
            phaseArray[numberOfPhases - 1].setRefPhase(phaseArray[1].getRefPhase());
        }

        if (hydrateCheck) {
            // System.out.println("here first");
            phaseArray[numberOfPhases - 1] = new PhaseHydrate();
            phaseArray[numberOfPhases - 1].setTemperature(T);
            phaseArray[numberOfPhases - 1].setPressure(P);
            phaseArray[numberOfPhases - 1].setRefPhase(phaseArray[1].getRefPhase());
        }
        this.useVolumeCorrection(false);
        commonInitialization();
    }

    @Override
<<<<<<< HEAD
    public Object clone() {
=======
    public SystemGERG2004Eos clone() {
>>>>>>> 5c88a656
        SystemGERG2004Eos clonedSystem = null;
        try {
            clonedSystem = (SystemGERG2004Eos) super.clone();
        } catch (Exception e) {
            logger.error("Cloning failed.", e);
        }

        return clonedSystem;
    }

    public void commonInitialization() {
        setImplementedCompositionDeriativesofFugacity(false);
        setImplementedPressureDeriativesofFugacity(false);
        setImplementedTemperatureDeriativesofFugacity(false);
    }
}<|MERGE_RESOLUTION|>--- conflicted
+++ resolved
@@ -78,11 +78,7 @@
     }
 
     @Override
-<<<<<<< HEAD
-    public Object clone() {
-=======
     public SystemGERG2004Eos clone() {
->>>>>>> 5c88a656
         SystemGERG2004Eos clonedSystem = null;
         try {
             clonedSystem = (SystemGERG2004Eos) super.clone();
