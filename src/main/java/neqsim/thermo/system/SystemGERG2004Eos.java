--- conflicted
+++ resolved
@@ -78,11 +78,7 @@
     }
 
     @Override
-<<<<<<< HEAD
-    public Object clone() {
-=======
     public SystemGERG2004Eos clone() {
->>>>>>> bbc43052
         SystemGERG2004Eos clonedSystem = null;
         try {
             clonedSystem = (SystemGERG2004Eos) super.clone();
