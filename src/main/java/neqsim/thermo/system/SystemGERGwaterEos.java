/*
 * System_SRK_EOS.java
 *
 * Created on 8. april 2000, 23:05
 */

package neqsim.thermo.system;

import neqsim.thermo.phase.PhaseHydrate;
import neqsim.thermo.phase.PhasePrEos;
import neqsim.thermo.phase.PhasePureComponentSolid;

/**
 *
 * @author Even Solbraa
 * @version
 */

/**
 * This class defines a thermodynamic system using the SRK equation of state
 */
public class SystemGERGwaterEos extends SystemPrEos {
    private static final long serialVersionUID = 1000;

    // SystemPrEos clonedSystem;
    public SystemGERGwaterEos() {
        super();
        modelName = "GERG-water-EOS";
        attractiveTermNumber = 10;
        for (int i = 0; i < numberOfPhases; i++) {
            phaseArray[i] = new PhasePrEos();
            phaseArray[i].setTemperature(298.15);
            phaseArray[i].setPressure(1.0);
        }
    }

    public SystemGERGwaterEos(double T, double P) {
        super(T, P);
        modelName = "GERG-water-EOS";
        attractiveTermNumber = 10;
        for (int i = 0; i < numberOfPhases; i++) {
            phaseArray[i] = new PhasePrEos();
            phaseArray[i].setTemperature(T);
            phaseArray[i].setPressure(P);
        }
    }

    public SystemGERGwaterEos(double T, double P, boolean solidCheck) {
        this(T, P);
        modelName = "GERG-water-EOS";
        attractiveTermNumber = 10;
        numberOfPhases = 5;
        maxNumberOfPhases = 5;
        solidPhaseCheck = solidCheck;

        for (int i = 0; i < numberOfPhases; i++) {
            phaseArray[i] = new PhasePrEos();
            phaseArray[i].setTemperature(T);
            phaseArray[i].setPressure(P);
        }

        if (solidPhaseCheck) {
            // System.out.println("here first");
            phaseArray[numberOfPhases - 1] = new PhasePureComponentSolid();
            phaseArray[numberOfPhases - 1].setTemperature(T);
            phaseArray[numberOfPhases - 1].setPressure(P);
            phaseArray[numberOfPhases - 1].setRefPhase(phaseArray[1].getRefPhase());
        }

        if (hydrateCheck) {
            // System.out.println("here first");
            phaseArray[numberOfPhases - 1] = new PhaseHydrate();
            phaseArray[numberOfPhases - 1].setTemperature(T);
            phaseArray[numberOfPhases - 1].setPressure(P);
            phaseArray[numberOfPhases - 1].setRefPhase(phaseArray[1].getRefPhase());
        }
    }

    @Override
<<<<<<< HEAD
    public Object clone() {
=======
    public SystemGERGwaterEos clone() {
>>>>>>> bbc43052
        SystemGERGwaterEos clonedSystem = null;
        try {
            clonedSystem = (SystemGERGwaterEos) super.clone();
        } catch (Exception e) {
            logger.error("Cloning failed.", e);
        }

        // clonedSystem.phaseArray = (PhaseInterface[]) phaseArray.clone();
        // for(int i = 0; i < numberOfPhases; i++) {
        // clonedSystem.phaseArray[i] = (PhaseInterface) phaseArray[i].clone();
        // }

        return clonedSystem;
    }
}<|MERGE_RESOLUTION|>--- conflicted
+++ resolved
@@ -77,11 +77,7 @@
     }
 
     @Override
-<<<<<<< HEAD
-    public Object clone() {
-=======
     public SystemGERGwaterEos clone() {
->>>>>>> bbc43052
         SystemGERGwaterEos clonedSystem = null;
         try {
             clonedSystem = (SystemGERGwaterEos) super.clone();
