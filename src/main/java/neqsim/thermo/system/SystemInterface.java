--- conflicted
+++ resolved
@@ -438,20 +438,12 @@
 	 * @param molarMass molar mass of the component in kg/mol
 	 * @param density density of the component in g/cm3
 	 */
-<<<<<<< HEAD
-	public void addTBPfraction(String componentName, double numberOfMoles, double molarMass,
-			double density);
-
-	public void addPlusFraction(String componentName, double numberOfMoles, double molarMass,
-			double density);
-=======
 	public void addTBPfraction(String componentName, double numberOfMoles, double molarMass, double density);
 	 
     public void addTBPfraction(String componentName, double numberOfMoles, double molarMass,
             double density, double criticalTemperature, double criticalPressure, double acentricFactor);
 	 
 	public void addPlusFraction(String componentName, double numberOfMoles, double molarMass, double density);
->>>>>>> 5c88a656
 
 	public void addSalt(String componentName, double value);
 
