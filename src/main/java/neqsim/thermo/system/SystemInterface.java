package neqsim.thermo.system;

import neqsim.chemicalReactions.ChemicalReactionOperations;
import neqsim.physicalProperties.interfaceProperties.InterphasePropertiesInterface;
import neqsim.thermo.characterization.WaxModelInterface;
import neqsim.thermo.component.ComponentInterface;
import neqsim.thermo.phase.PhaseInterface;

/*
 * Component_Interface.java
 *
 * Created on 8. april 2000, 21:35
 */
public interface SystemInterface extends Cloneable {

    public void saveFluid(int ID);

    public String getComponentNameTag();

    public void setComponentNameTagOnNormalComponents(String nameTag);

    public void addPhaseFractionToPhase(double fraction, String specification, String fromPhaseName,
            String toPhaseName);

    public void addPhaseFractionToPhase(double fraction, String specification, String specifiedStream,
            String fromPhaseName, String toPhaseName);

    public void renameComponent(String oldName, String newName);

    public void setComponentNameTag(String nameTag);
<<<<<<< HEAD
    	
	/**
	 * add components to a fluid. If component already exists, it will be added to
	 * the component
	 *
	 * @param names Names of the components to be added. See NeqSim database
	 *                      for available components in the database.
	 */
	default public void addComponents(String[] names) {
		for(int i=0;i<names.length;i++) {
			addComponent(names[i], 0.0);
		}
	}
	
	default public String[][] calcResultTable() {
		return createTable("");
	}
	
    /**
	 * method to return kinematic viscosity in a given unit
	 *
	 * @param unit The unit as a string. Supported units are m2/sec
	 * @return kinematic viscosity in specified unit
	 */
	public double getKinematicViscosity(String unit);
	
	public int getNumberOfComponents();
	
	/**
	 * method to get molar mass of a fluid phase
	 * @param unit The unit as a string. Supported units are kg/mol, gr/mol
	 * @return molar mass in given unit 
	 */
	public double getMolarMass(String unit);
	
	/**
	 * This method is used to set the total molar composition of a plus fluid. The total
	 * flow rate will be kept constant. The input mole fractions will be normalized.
	 *
	 * @param molefractions is a double array taking the molar fraction of the
	 *                      components in the fluid. THe last molfraction is the mole fraction of the plus component
	 * @return Nothing.
	 */
	public void setMolarCompositionPlus(double[] molefractions);
	
=======

    /**
     * method to return kinematic viscosity in a given unit
     *
     * @param unit The unit as a string. Supported units are m2/sec
     * @return kinematic viscosity in specified unit
     */
    public double getKinematicViscosity(String unit);

    public int getNumberOfComponents();

    /**
     * method to get molar mass of a fluid phase
     * 
     * @param unit The unit as a string. Supported units are kg/mol, gr/mol
     * @return molar mass in given unit
     */
    public double getMolarMass(String unit);

    /**
     * This method is used to set the total molar composition of a plus fluid. The
     * total flow rate will be kept constant. The input mole fractions will be
     * normalized.
     *
     * @param molefractions is a double array taking the molar fraction of the
     *                      components in the fluid. THe last molfraction is the
     *                      mole fraction of the plus component
     * @return Nothing.
     */
    public void setMolarCompositionPlus(double[] molefractions);

>>>>>>> b34de631
    public void saveFluid(int ID, String text);

    /**
     * This method is used to set the total molar composition of a characterized
     * fluid. The total flow rate will be kept constant. The input mole fractions
     * will be normalized.
     *
     * @param molefractions is a double array taking the molar fraction of the
     *                      components in the fluid. THe last fraction in the array
     *                      is the total molefraction of the characterized
     *                      components.
     * @return Nothing.
     */
    public void setMolarCompositionOfPlusFluid(double[] molefractions);

    /**
     * method to get the Joule Thomson Coefficient of a system. Based on a phase
     * mole fraction basis average
     * 
     * @param unit The unit as a string. Supported units are K/bar, C/bar
     *
     * @return Joule Thomson coefficient in given unit
     */
    public double getJouleThomsonCoefficient(String unit);

    /**
     * method to return exergy in a given unit
     * 
     * @param unit                      The unit as a string. Supported units are J,
     *                                  J/mol, J/kg and kJ/kg
     * @param temperatureOfSurroundings in Kelvin
     * @return exergy in specified unit
     */
    public double getExergy(double temperatureOfSurroundings, String exergyUnit);

    /**
     * method to return exergy defined as (h1-T0*s1) in a unit Joule
     * 
     * @param temperatureOfSurroundings in Kelvin
     */
    public double getExergy(double temperatureOfSurroundings);

    /**
     * method to get the Joule Thomson Coefficient of a system. Based on a phase
     * mole fraction basis average
     *
     * @return Joule Thomson coefficient in K/bar
     */
    public double getJouleThomsonCoefficient();

    /**
     * method to return mass of fluid
     *
     * @param unit The unit as a string. Supported units are kg, gr, tons
     *
     * @return volume in specified unit
     */
    public double getMass(String unit);

    public double getMoleFractionsSum();

    /**
     * method to get the speed of sound of a system. THe sound speed is implemented
     * based on a molar average over the phases
     * 
     * @param unit The unit as a string. Supported units are m/s, km/h
     * @return speed of sound in m/s
     */
    public double getSoundSpeed(String unit);

    /**
     * method to get the speed of sound of a system. THe sound speed is implemented
     * based on a molar average over the phases
     *
     * @return speed of sound in m/s
     */
    public double getSoundSpeed();

    public void removePhaseKeepTotalComposition(int specPhase);

    /**
     * Calculates thermodynamic and physical properties of a fluid using
     * initThermoProperties() and initPhysicalProperties();
     *
     */
    public void initProperties();

    /**
     * return two fluid added as a new fluid
     *
     * @param addFluid1 first fluid to add
     * @param addFluid2 second fluid o add
     *
     * @return new fluid
     */
    public static SystemInterface addFluids(SystemInterface addFluid1, SystemInterface addFluid2) {
        SystemInterface newFluid = (SystemInterface) addFluid1.clone();
        newFluid.addFluid(addFluid2);
        return newFluid;
    }

    /**
     * Calculates thermodynamic properties of a fluid using the init(2) method
     *
     */
    public void initThermoProperties();

    public double getInterfacialTension(int phase1, int phase2, String unit);

    /**
     * Calculates physical properties of type propertyName
     *
     */
    public void initPhysicalProperties(String propertyName);

    /**
     * method to return heat capacity ratio calculated as Cp/(Cp-R)
     *
     * @return kappa
     */
    public double getGamma2();

    /**
     * method to return heat capacity ratio/adiabatic index/Poisson constant
     *
     * @return kappa
     */
    public double getGamma();

    /**
     * method to return fluid volume
     *
     * @param unit The unit as a string. Supported units are m3, litre, m3/kg,
     *             m3/mol
     *
     * @return volume in specified unit
     */
    public double getVolume(String unit);

    /**
     * method to return flow rate of fluid
     *
     * @param flowunit The unit as a string. Supported units are kg/sec, kg/min,
     *                 kg/hr m3/sec, m3/min, m3/hr, mole/sec, mole/min, mole/hr,
     *                 Sm3/hr, Sm3/day
     *
     * @return flow rate in specified unit
     */
    public double getFlowRate(String flowunit);

    /**
     * method to set the pressure of a fluid (same temperature for all phases)
     *
     * @param newPressure in specified unit
     * @param unit        unit can be bar, bara, barg or atm
     */
    public void setPressure(double newPressure, String unit);

    /**
     * method to set the temperature of a fluid (same temperature for all phases)
     *
     * @param newTemperature in specified unit
     * @param unit           unit can be C or K (Celcius of Kelvin)
     */
    public void setTemperature(double newTemperature, String unit);

    /**
     * method to return the volume fraction of a phase note: without Peneloux volume
     * correction
     *
     * @param phaseNumber number of the phase to get volume fraction for
     * @return volume fraction
     */
    public double getVolumeFraction(int phaseNumber);

    /**
     * method to return the volume fraction of a phase note: with Peneloux volume
     * correction
     *
     * @param phaseNumber number of the phase to get volume fraction for
     * @return volume fraction
     */
    public double getCorrectedVolumeFraction(int phaseNumber);

    public double getHeatOfVaporization();

    /**
     * method to return total enthalpy
     *
     * @param unit The unit as a string. unit supported units are J, J/mol, J/kg and
     *             kJ/kg
     * @return enthalpy in specified unit
     */
    public double getEnthalpy(String unit);

    /**
     * method to return internal energy (U) in a given unit
     *
     * @param unit The unit as a string. unit supported units are J, J/mol, J/kg and
     *             kJ/kg
     * @return enthalpy in unit Joule (J)
     */
    public double getInternalEnergy(String unit);

    public boolean isForcePhaseTypes();

    public void setForcePhaseTypes(boolean forcePhaseTypes);

    public void setEmptyFluid();

    public void setMolarFlowRates(double[] moles);

    public void setComponentNames(String[] componentNames);

    public void calc_x_y_nonorm();

    public void saveObjectToFile(String filePath, String fluidName);

    public SystemInterface readObjectFromFile(String filePath, String fluidName);

    public double getLiquidVolume();

    public void resetPhysicalProperties();

    public SystemInterface phaseToSystem(int phaseNumber1, int phaseNumber2);

    public void changeComponentName(String name, String newName);

    public WaxModelInterface getWaxModel();

    public neqsim.thermo.characterization.WaxCharacterise getWaxCharacterisation();

    public SystemInterface phaseToSystem(String phaseName);

    /**
     * method to get the total molar flow rate of individual components in a fluid
     *
     * @return molar flow of individual components in unit mol/sec
     */
    public double[] getMolarRate();

    public PhaseInterface getPhase(String phaseTypeName);

    public int getPhaseIndexOfPhase(String phaseTypeName);

    public void setTotalFlowRate(double flowRate, String flowunit);

    public double[] getMolarComposition();

    public int getNumberOfOilFractionComponents();

    public boolean setHeavyTBPfractionAsPlusFraction();

    public String[] getCapeOpenProperties11();

    public String[] getCapeOpenProperties10();

    public PhaseInterface getLowestGibbsEnergyPhase();

    public double[] getOilFractionNormalBoilingPoints();

    public double[] getOilFractionLiquidDensityAt25C();

    public double[] getOilFractionMolecularMass();

    public int[] getOilFractionIDs();

    public double getMoleFraction(int phaseNumber);

    /**
     * method to return specific heat capacity (Cv)
     *
     * @return Cv in unit J/K
     */
    public double getCv();

    /**
     * method to return specific heat capacity (Cp) in a given unit
     *
     * @param unit The unit as a string. Supported units are J/K, J/molK, J/kgK and
     *             kJ/kgK
     * @return Cp in specified unit
     */
    public double getCv(String unit);

    public neqsim.thermo.characterization.Characterise getCharacterization();

    /**
     * add a component to a fluid. If component already exists, it will be added to
     * the component
     *
     * @param componentName Name of the component to be added. See NeqSim database
     *                      for available components in the database.
     * @param moles         number of moles (per second) of the component to be
     *                      added to the fluid
     */
    public void addComponent(String name);

    /**
     * add a component to a fluid. If component already exists, it will be added to
     * the component
     *
     * @param componentName Name of the component to be added. See NeqSim database
     *                      for available components in the database.
     * @param moles         number of moles (per second) of the component to be
     *                      added to the fluid
     */
    public void addComponent(String componenName, double moles);

    public SystemInterface readObject(int ID);

    public String[] getCompIDs();

    public void isImplementedCompositionDeriativesofFugacity(boolean isImpl);

    public void saveObject(int ID, String text);

    public void reset();

    public String[] getCASNumbers();

    public double[] getMolecularWeights();

    public double[] getNormalBoilingPointTemperatures();

    public String[] getCompNames();

    public String[] getCompFormulaes();

    public double getWtFraction(int phaseNumber);

    public boolean isMultiphaseWaxCheck();

    public void setMultiphaseWaxCheck(boolean multiphaseWaxCheck);

    public void setMolarComposition(double[] moles);

    /**
     * return the phase of to specified type if the phase does not exist, the method
     * will return null
     *
     * @param phaseTypeName the phase type to be returned (gas, oil, aqueous, wax,
     *                      hydrate are supported)
     *
     */
    public PhaseInterface getPhaseOfType(String phaseTypeName);

    /**
     * add a component to a fluid. I component already exists, it will be added to
     * the component
     *
     * @param componentName Name of the component to be added. See NeqSim database
     *                      for component in the database.
     * @param moles         number of moles (per second) of the component to be
     *                      added to the fluid
     * @param phaseNumber   the phase number of the phase to add the component to
     */
    public void addComponent(String componentName, double moles, int phaseNumber);

    /**
     * add a component to a fluid. I component already exists, it will be added to
     * the component
     *
     * @param componentName Name of the component to be added. See NeqSim database
     *                      for component in the database.
     * @param value         rate of the component to be added to the fluid
     * @param unitName      the unit of the flow rate (eg. mol/sec, kg/sec, etc.)
     * @param phaseNumber   the phase number of the phase to add the component to
     */
    public void addComponent(String componentName, double value, String unitName, int phaseNumber);

    /**
     * add a component to a fluid. I component already exists, it will be added to
     * the component
     *
     * @param componentName Name of the component to be added. See NeqSim database
     *                      for component in the database.
     * @param moles         rate of the component to be added to the fluid in the
     *                      specified unit
     * @param unitName      the unit of rate (sported units are kg/sec, mol/sec,
     *                      Nlitre/min, kg/hr, Sm^3/hr, Sm^3/day, MSm^3/day ..
     */
    public void addComponent(String componentName, double value, String unitName);

    public void setUseTVasIndependentVariables(boolean useTVasIndependentVariables);

    /**
     * method to add true boiling point fraction
     *
     * @param componentName selected name of the component to be added
     * @param numberOfMoles number of moles to be added
     * @param molarMass     molar mass of the component in kg/mol
     * @param density       density of the component in g/cm3
     */
    public void addTBPfraction(String componentName, double numberOfMoles, double molarMass, double density);

    public void addPlusFraction(String componentName, double numberOfMoles, double molarMass, double density);

    public void addSalt(String componentName, double value);

    public void deleteFluidPhase(int phase);

    public void setBmixType(int bmixType);

    public boolean hasSolidPhase();

    public void addSolidComplexPhase(String type);

    /**
     * method to calculate thermodynamic properties of the fluid. The temperature,
     * pressure, number of phases and composition of the phases will be used as
     * basis for calculation.
     *
     * @param number - The number can be 0, 1, 2 or 3. 0: Initialization of a fluid
     *               (feed composition will be set for all phases). 1: Calculation
     *               of density and fugacities, Z-factor 2: 1 + calculation of
     *               enthalpy, entropy, Cp, Cv, and most other thermodynamic
     *               properties 3 - 1+2 + Calculation of composition derivatives of
     *               fugacity coefficients init(1) is faster than init(2). init(2)
     *               faster than init(3).Which init to use is dependent on what
     *               properties you need.
     */
    public void init(int number);

    public void resetCharacterisation();

    public int getMaxNumberOfPhases();

    public void setMaxNumberOfPhases(int maxNumberOfPhases);

    public java.lang.String getMixingRuleName();

    public java.lang.String getModelName();

    public void tuneModel(String model, double val, int phase);

    public void addComponent(String componentName, double moles, double TC, double PC, double acs);

    public double getBeta(int phase);

    public void save(String name);

    public SystemInterface setModel(String model);

    public void removeComponent(String name);

    public void setMixingRule(String typename, String GEmodel);

    public void normalizeBeta();

    public int getPhaseIndex(int index);

    public void setInitType(int initType);

    public void checkStability(boolean val);

    public boolean hasPlusFraction();

    public boolean checkStability();

    public int getInitType();

    public void invertPhaseTypes();

    /**
     * method to return fluid volume with Peneloux volume correction
     *
     * @return volume in unit m3
     */
    public double getCorrectedVolume();

    public void readFluid(String fluidName);

    public void calcKIJ(boolean ok);

    public void write(String name, String filename, boolean newfile);

    public void useVolumeCorrection(boolean volcor);

    /**
     * method to set the mixing rule for the fluid
     *
     * @param mixingRuleName the name of the mixing rule. The name can be
     *                       'no','classic', 'Huron-Vidal'/'HV', 'Huron-Vidal-T',
     *                       'WS'/'Wong-Sandler' , 'classic-CPA', 'classic-T',
     *                       'classic-CPA-T', 'classic-Tx'
     */
    public void setMixingRule(String typename);

    public boolean isNumericDerivatives();

    public void setNumericDerivatives(boolean numericDerivatives);

    public void init();

    public java.lang.String getFluidInfo();

    public void setFluidInfo(java.lang.String info);

    public void setPhaseIndex(int index, int phaseIndex);

    public void setPhase(PhaseInterface phase, int numb);

    /**
     * method to read pure component and interaction parameters from the NeqSim
     * database and create temporary tables with parameters for active fluid.
     *
     * @param reset If reset is set to true, new temporary tables with parameters
     *              for the added components will be created. When parameters are
     *              needed (eg. when adding components or when setting a mixing
     *              rule) it will try to find them in the temporary tables first eg.
     *              COMPTEMP (for pure component parameters) and INTERTEMP (for
     *              interaction parameters). If reset is set to false it will not
     *              create new temporary tables. If a fluid is created with the same
     *              components many times, performance improvements will be
     *              obtained, if temporary tables are created the first time
     *              (reset=true), and then the same tables is used when creating new
     *              fluids with the same temporary tables (reset=false)
     */
    public void createDatabase(boolean reset);

    public void resetDatabase();

    public void setSolidPhaseCheck(boolean test);

    public boolean doSolidPhaseCheck();

    public boolean doMultiPhaseCheck();

    /**
     * method to specify if calculations should check for more than two fluid
     * phases.
     *
     * @param doMultiPhaseCheck Specify if the calculations should check for more
     *                          than two fluid phases. Default is two fluid phases
     *                          (gas and liquid). If set to true the program will
     *                          check for gas and multiple liquid phases (eg.
     *                          gas-oil-aqueous).
     */
    public void setMultiPhaseCheck(boolean doMultiPhaseCheck);

    public void init(int number, int phase);

    public void initNumeric();

    public void display();

    public void addFluid(SystemInterface addSystem);

    public void display(String name);

    public boolean doHydrateCheck();

    public String[][] createTable(String name);

    public void setHydrateCheck(boolean hydrateCheck);

    public double calcBeta()
            throws neqsim.util.exception.IsNaNException, neqsim.util.exception.TooManyIterationsException;

    public void setAllComponentsInPhase(int phase);

    public void initTotalNumberOfMoles(double change);

    public void calc_x_y();

    public PhaseInterface getPhase(int i);

    public void reset_x_y();

    public void isChemicalSystem(boolean temp);

    public void addComponent(int index, double moles, int phaseNumber);

    public void addPhase();

    public void setAtractiveTerm(int i);

    public void setBeta(int phase, double b);

    public void removePhase(int specPhase);

    public SystemInterface phaseToSystem(PhaseInterface newPhase);

    public void setTemperature(double temp);

    public void setTemperature(double newTemperature, int phaseNumber);
    // public void setPressure(double newPressure, int phaseNumber);

    /**
     * method to set the pressure
     *
     * @param pres pressure in unit bara (absolute pressure in bar)
     */
    public void setPressure(double pres);

    /**
     * method to return pressure
     *
     * @return pressure in unit bara
     */
    public double getPressure();

    /**
     * method to return pressure in a given unit
     *
     * @param unit The unit as a string. Supported units are bara, barg, Pa and MPa
     * @return pressure in specified unit
     */
    public double getPressure(String unit);

    public void reInitPhaseType();

    public void setPhysicalPropertyModel(int type);

    public void clearAll();

    public double getPressure(int phaseNumber);

    /**
     * method to get density of a fluid note: without Peneloux volume correction
     *
     * @return density with unit kg/m3
     */
    public double getDensity();

    /**
     * method to get density of a fluid note: with Peneloux volume correction
     *
     * @param unit The unit as a string. Supported units are kg/m3, mol/m3
     * @return density in specified unit
     */
    public double getDensity(String unit);

    /**
     * method to return fluid volume
     *
     * @return volume in unit m3*1e5
     */
    public double getVolume();

    public ChemicalReactionOperations getChemicalReactionOperations();

    public boolean isChemicalSystem();

    /**
     * method to return molar volume of the fluid note: without Peneloux volume
     * correction
     *
     * @return molar volume volume in unit m3/mol*1e5
     */
    public double getMolarVolume();

    /**
     * method to get the total molar mass of a fluid
     *
     * @return molar mass in unit kg/mol
     */
    public double getMolarMass();

    /**
     * method to get the total enthalpy of a fluid
     *
     * @return molar mass in unit J (Joule)
     */
    public double getEnthalpy();

    public void calcInterfaceProperties();

    public InterphasePropertiesInterface getInterphaseProperties();

    public double initBeta();

    public void init_x_y();

    /**
     * method to return total entropy of the fluid
     *
     * @return entropy in unit J/K (Joule/Kelvin)
     */
    public double getEntropy();

    /**
     * method to return total entropy of the fluid
     *
     * @param unit The unit as a string. unit supported units are J/K, J/molK, J/kgK
     *             and kJ/kgK
     * @return entropy in specified unit
     */
    public double getEntropy(String unit);

    /**
     * method to return temperature
     *
     * @return temperature in unit Kelvin
     */
    public double getTemperature();

    /**
     * method to return temperature in a given unit
     *
     * @param unit The unit as a string. Supported units are K, C, R
     * @return temperature in specified unit
     */
    public double getTemperature(String unit);

    public double getTemperature(int phaseNumber);

    public double getBeta();

    public void chemicalReactionInit();

    public void initPhysicalProperties();

    public void setBeta(double b);
    // public double getdfugdt(int i, int j);

    public void setPhaseType(int phaseToChange, int newPhaseType);

    public void setNumberOfPhases(int number);

    public double getTC();

    public double getPC();

    public void setTC(double TC);

    public void setPC(double PC);

    public PhaseInterface[] getPhases();

    public int getNumberOfPhases();

    public double getGibbsEnergy();

    /**
     * method to return internal energy (U) in unit J
     *
     * @return internal energy in unit Joule (J)
     */
    public double getInternalEnergy();

    public double getHelmholtzEnergy();

    public ComponentInterface getComponent(String name);

    public ComponentInterface getComponent(int number);

    public double getNumberOfMoles();

    public Object clone();

    /**
     * method to set mixing rule used for the fluid
     *
     * @param type The type of mixing rule to be used for the fluid. 1 - classic
     *             mixing rule with all kij set to zero 2 -classic mixing rule with
     *             kij from NeqSim database 3- classic mixing rule with temperature
     *             dependent kij 4- Huron Vidal mixing rule with parameters from
     *             NeqSim database 7 -classic mixing rule with kij of CPA from
     *             NeqSim Database 9 -classicmixing rule with temperature dependent
     *             kij of CPA from NeqSim database 10-classic mixing rule with
     *             temperature and composition dependent kij of CPA from NeqSim
     *             database
     */
    public void setMixingRule(int type);

    public String[] getComponentNames();

    public double getdVdPtn();

    public double getdVdTpn();

    /**
     * method to return specific heat capacity (Cp)
     *
     * @return Cp in unit J/K
     */
    public double getCp();

    /**
     * method to return specific heat capacity (Cp) in a given unit
     *
     * @param unit The unit as a string. Supported units are J/K, J/molK, J/kgK and
     *             kJ/kgK
     * @return Cp in specified unit
     */
    public double getCp(String unit);

    /**
     * method to return heat capacity ratio/adiabatic index/Poisson constant
     *
     * @return kappa
     */
    public double getKappa();

    public void replacePhase(int repPhase, PhaseInterface newPhase);

    public PhaseInterface getGasPhase();

    public PhaseInterface getLiquidPhase();

    /**
     * method to return compressibility factor of a fluid compressibility factor is
     * defined in EoS from PV=ZnRT where V is total volume of fluid
     *
     * @return compressibility factor Z
     */
    public double getZ();

    /**
     * method to return viscosity of a fluid
     *
     * @return viscosity in unit kg/msec
     */
    public double getViscosity();

    /**
     * method to return viscosity in a given unit
     *
     * @param unit The unit as a string. Supported units are kg/msec, cP
     *             (centipoise)
     * @return viscosity in specified unit
     */
    public double getViscosity(String unit);

    /**
     * method to return thermal conductivity
     *
     * @return conductivity in unit W/mK
     * 
     * @deprecated use {@link #getThermalConductivity()} instead.
     */
    public double getConductivity();

    /**
     * method to return thermal conductivity in a given unit
     *
     * @param unit The unit as a string. Supported units are W/mK, W/cmK
     *
     * @return conductivity in specified unit
     * @deprecated use {@link #getThermalConductivity(String unit)} instead.
     */
    public double getConductivity(String unit);

    /**
     * method to return thermal conductivity
     *
     * @return conductivity in unit W/mK
     */
    public double getThermalConductivity();

    /**
     * method to return thermal conductivity in a given unit
     *
     * @param unit The unit as a string. Supported units are W/mK, W/cmK
     *
     * @return conductivity in specified unit
     */
    public double getThermalConductivity(String unit);

    /**
     * method to return interfacial tension between two phases
     *
     * @param phase1 phase type of phase1 as string (valid phases are gas, oil,
     *               aqueous)
     * @param phase2 phase type of phase2 as string (valid phases are gas, oil,
     *               aqueous)
     * @return interfacial tension with unit N/m. If one or both phases does not
     *         exist - the method will return NaN
     */
    public double getInterfacialTension(String phase1, String phase2);

    /**
     * method to return interfacial tension between two phases
     *
     * @param phase1 phase number of phase1
     * @param phase2 phase number of phase2
     * @return interfacial tension with unit N/m
     */
    public double getInterfacialTension(int phase1, int phase2);

    public double getKinematicViscosity();

    public void initRefPhases();

    public java.lang.String getFluidName();

    public void setFluidName(java.lang.String fluidName);

    public void setSolidPhaseCheck(String solidComponent);

    public boolean allowPhaseShift();

    public void allowPhaseShift(boolean allowPhaseShift);

    /**
     * method to return phase fraction of selected phase
     *
     * @param phaseTypeName: gas/oil/aqueous
     * @param unit:          mole/volume/weight
     * @return phase: fraction in given unit
     */
    public double getPhaseFraction(String phaseTypeName, String unit);

    public void setPhaseType(String phases, int newPhaseType);

    /**
     * method to set the phase type of a given phase
     *
     * @param phaseToChange the phase number of the phase to set phase type
     * @param phaseTypeName the phase type name (valid names are gas or liquid)
     */
    public void setPhaseType(int phaseToChange, String phaseTypeName);

    public void removeMoles();

    public double getProperty(String prop, String compName, int phase);

    public double getProperty(String prop, int phase);

    public double getProperty(String prop);

    public neqsim.standards.StandardInterface getStandard();

    public neqsim.standards.StandardInterface getStandard(String standardName);

    public void setStandard(String standardName);

    public void saveToDataBase();

    public void generatePDF();

    public void displayPDF();

    public int getMixingRule();

    public String[][] getResultTable();

    public SystemInterface autoSelectModel();

    public void autoSelectMixingRule();

    public void orderByDensity();

    public void addLiquidToGas(double fraction);

    public void addGasToLiquid(double fraction);

    /**
     * method to get the total molar flow rate of a fluid
     *
     * @return molar flow in unit mol/sec
     */
    public double getTotalNumberOfMoles();

    public void setTotalNumberOfMoles(double totalNumberOfMoles);

    public SystemInterface phaseToSystem(int phaseNumber);

    public boolean hasPhaseType(String phaseTypeName);

    public int getPhaseNumberOfPhase(String phaseTypeName);

    public SystemInterface getEmptySystemClone();

    public double calcHenrysConstant(String component);

    public boolean isImplementedTemperatureDeriativesofFugacity();

    public void setImplementedTemperatureDeriativesofFugacity(boolean implementedTemperatureDeriativesofFugacity);

    public boolean isImplementedPressureDeriativesofFugacity();

    public void setImplementedPressureDeriativesofFugacity(boolean implementedPressureDeriativesofFugacity);

    public boolean isImplementedCompositionDeriativesofFugacity();

    public void setImplementedCompositionDeriativesofFugacity(boolean implementedCompositionDeriativesofFugacity);

    public void addComponent(int componentIndex, double moles);

    public void addCapeOpenProperty(String propertyName);
}<|MERGE_RESOLUTION|>--- conflicted
+++ resolved
@@ -28,7 +28,6 @@
     public void renameComponent(String oldName, String newName);
 
     public void setComponentNameTag(String nameTag);
-<<<<<<< HEAD
     	
 	/**
 	 * add components to a fluid. If component already exists, it will be added to
@@ -47,34 +46,6 @@
 		return createTable("");
 	}
 	
-    /**
-	 * method to return kinematic viscosity in a given unit
-	 *
-	 * @param unit The unit as a string. Supported units are m2/sec
-	 * @return kinematic viscosity in specified unit
-	 */
-	public double getKinematicViscosity(String unit);
-	
-	public int getNumberOfComponents();
-	
-	/**
-	 * method to get molar mass of a fluid phase
-	 * @param unit The unit as a string. Supported units are kg/mol, gr/mol
-	 * @return molar mass in given unit 
-	 */
-	public double getMolarMass(String unit);
-	
-	/**
-	 * This method is used to set the total molar composition of a plus fluid. The total
-	 * flow rate will be kept constant. The input mole fractions will be normalized.
-	 *
-	 * @param molefractions is a double array taking the molar fraction of the
-	 *                      components in the fluid. THe last molfraction is the mole fraction of the plus component
-	 * @return Nothing.
-	 */
-	public void setMolarCompositionPlus(double[] molefractions);
-	
-=======
 
     /**
      * method to return kinematic viscosity in a given unit
@@ -106,7 +77,7 @@
      */
     public void setMolarCompositionPlus(double[] molefractions);
 
->>>>>>> b34de631
+
     public void saveFluid(int ID, String text);
 
     /**
