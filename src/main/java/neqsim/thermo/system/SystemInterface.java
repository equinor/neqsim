--- conflicted
+++ resolved
@@ -89,15 +89,10 @@
     public void setComponentNameTag(String nameTag);
 
     /**
-<<<<<<< HEAD
      * add components to a fluid. If component already exists, nothing changes.
-=======
-     * Add named components to a System. Does nothing if components already exist in
-     * System.
->>>>>>> 7232dba9
-     *
-     * @param names Names of the components to be added. See NeqSim database for
-     *              available components in the database.
+     *
+     * @param names Names of the components to be added. See NeqSim database for available
+     *        components in the database.
      */
     default public void addComponents(String[] names) {
         for (int i = 0; i < names.length; i++) {
@@ -107,27 +102,16 @@
 
 
     /**
-<<<<<<< HEAD
-     * add components to a fluid. If component already exists, it will be added to the component
+     * Add named components to a System with a number of moles. If component already exists, the
+     * moles will be added to the component.
      * 
-     * @param names
-     * @param values
-     */
-    default public void addComponents(String[] names, double[] values) {
-        for (int i = 0; i < names.length; i++) {
-            addComponent(names[i], values[i]);
-=======
-     * Add named components to a System with a number of moles.
-     * If component already exists, the moles will be added to the component.
-     * 
-     * @param names Names of the components to be added. See NeqSim database for
-     *              available components in the database.
+     * @param names Names of the components to be added. See NeqSim database for available
+     *        components in the database.
      * @param moles Number of moles to add per component.
      */
     default public void addComponents(String[] names, double[] moles) {
         for (int i = 0; i < names.length; i++) {
             addComponent(names[i], moles[i]);
->>>>>>> 7232dba9
         }
     }
 
@@ -197,8 +181,7 @@
     public void setMolarCompositionOfPlusFluid(double[] molefractions);
 
     /**
-     * method to get the Joule Thomson Coefficient of a system. Based on a phase
-     * mole fraction basis
+     * method to get the Joule Thomson Coefficient of a system. Based on a phase mole fraction basis
      * average
      *
      * @param unit Supported units are K/bar, C/bar
@@ -249,8 +232,7 @@
     public double getMoleFractionsSum();
 
     /**
-     * method to get the speed of sound of a system. THe sound speed is implemented
-     * based on a molar
+     * method to get the speed of sound of a system. THe sound speed is implemented based on a molar
      * average over the phases
      *
      * @param unit Supported units are m/s, km/h
@@ -343,8 +325,8 @@
     /**
      * method to return flow rate of fluid
      *
-     * @param flowunit Supported units are kg/sec, kg/min, kg/hr m3/sec,
-     *                 m3/min, m3/hr, mole/sec, mole/min, mole/hr, Sm3/hr, Sm3/day
+     * @param flowunit Supported units are kg/sec, kg/min, kg/hr m3/sec, m3/min, m3/hr, mole/sec,
+     *        mole/min, mole/hr, Sm3/hr, Sm3/day
      * @return flow rate in specified unit
      */
     public double getFlowRate(String flowunit);
@@ -353,7 +335,7 @@
      * method to set the pressure of a fluid (same pressure for all phases)
      *
      * @param newPressure in specified unit
-     * @param unit        unit can be bar, bara, barg or atm
+     * @param unit unit can be bar, bara, barg or atm
      */
     public void setPressure(double newPressure, String unit);
 
@@ -708,7 +690,7 @@
      * @param name a {@link java.lang.String} object
      */
     public void addComponent(String name);
-    
+
     /**
      * add a component to a fluid. If component name already exists, it will be added to the
      * component
@@ -841,8 +823,8 @@
 
     /**
      * <p>
-     * This method is used to set the total molar composition of a fluid. The total
-     * flow rate will be kept constant. The input mole fractions will be normalized.
+     * This method is used to set the total molar composition of a fluid. The total flow rate will
+     * be kept constant. The input mole fractions will be normalized.
      * </p>
      *
      * @param moles an array of {@link double} objects
@@ -988,19 +970,14 @@
     public void addSolidComplexPhase(String type);
 
     /**
-     * method to calculate thermodynamic properties of the fluid. The temperature,
-     * pressure, number
-     * of phases and composition of the phases will be used as basis for
-     * calculation.
-     *
-     * @param number - The number can be 0, 1, 2 or 3.
-     *               0: Set feed composition for all phases.
-     *               1: Calculation of density, fugacities and Z-factor
-     *               2: 1 + calculation of enthalpy, entropy, Cp, Cv, and most other
-     *               thermodynamic properties
-     *               3: 1+2 + Calculation of composition derivatives of fugacity
-     *               coefficients
-     *               init(1) is faster than init(2) which is faster than init(3).
+     * method to calculate thermodynamic properties of the fluid. The temperature, pressure, number
+     * of phases and composition of the phases will be used as basis for calculation.
+     *
+     * @param number - The number can be 0, 1, 2 or 3. 0: Set feed composition for all phases. 1:
+     *        Calculation of density, fugacities and Z-factor 2: 1 + calculation of enthalpy,
+     *        entropy, Cp, Cv, and most other thermodynamic properties 3: 1+2 + Calculation of
+     *        composition derivatives of fugacity coefficients init(1) is faster than init(2) which
+     *        is faster than init(3).
      */
     public void init(int number);
 
@@ -1276,8 +1253,7 @@
 
     /**
      * <p>
-     * Setter for property info.
-     * .
+     * Setter for property info. .
      * </p>
      *
      * @param info a {@link java.lang.String} object
@@ -1300,7 +1276,7 @@
      * </p>
      *
      * @param phase a {@link neqsim.thermo.phase.PhaseInterface} object
-     * @param numb  a int
+     * @param numb a int
      */
     public void setPhase(PhaseInterface phase, int numb);
 
@@ -1613,12 +1589,8 @@
     public void reInitPhaseType();
 
     /**
-     * specify the type for the physical properties you want to use.
-     * Type
-     * 0 Orginal/default
-     * 1 Water
-     * 2 Glycol
-     * 3 Amine
+     * specify the type for the physical properties you want to use. Type 0 Orginal/default 1 Water
+     * 2 Glycol 3 Amine
      * 
      * @param type a int
      */
@@ -1814,7 +1786,7 @@
      * </p>
      *
      * @param phaseToChange a int
-     * @param newPhaseType  a int
+     * @param newPhaseType a int
      */
     public void setPhaseType(int phaseToChange, int newPhaseType);
 
@@ -2175,7 +2147,7 @@
      * method to return phase fraction of selected phase
      *
      * @param phaseTypeName: gas/oil/aqueous
-     * @param unit:          mole/volume/weight
+     * @param unit: mole/volume/weight
      * @return phase: fraction in specified unit
      */
     public double getPhaseFraction(String phaseTypeName, String unit);
