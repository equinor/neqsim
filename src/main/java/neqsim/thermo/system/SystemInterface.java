--- conflicted
+++ resolved
@@ -20,22 +20,6 @@
  * @version $Id: $Id
  */
 public interface SystemInterface extends Cloneable, java.io.Serializable {
-<<<<<<< HEAD
-    public void saveFluid(int ID);
-
-    public String getComponentNameTag();
-
-    public void setComponentNameTagOnNormalComponents(String nameTag);
-
-    public void addPhaseFractionToPhase(double fraction, String specification, String fromPhaseName,
-            String toPhaseName);
-
-    public void addPhaseFractionToPhase(double fraction, String specification,
-            String specifiedStream, String fromPhaseName, String toPhaseName);
-
-    public void renameComponent(String oldName, String newName);
-
-=======
     /**
      * <p>
      * saveFluid.
@@ -107,7 +91,6 @@
      *
      * @param nameTag a {@link java.lang.String} object
      */
->>>>>>> f5b5a8bf
     public void setComponentNameTag(String nameTag);
 
     /**
@@ -122,8 +105,6 @@
         }
     }
 
-<<<<<<< HEAD
-=======
     /**
      * <p>
      * calcResultTable.
@@ -131,7 +112,6 @@
      *
      * @return an array of {@link java.lang.String} objects
      */
->>>>>>> f5b5a8bf
     default public String[][] calcResultTable() {
         return createTable("");
     }
@@ -144,8 +124,6 @@
      */
     public double getKinematicViscosity(String unit);
 
-<<<<<<< HEAD
-=======
     /**
      * <p>
      * getNumberOfComponents.
@@ -153,16 +131,11 @@
      *
      * @return a int
      */
->>>>>>> f5b5a8bf
     public int getNumberOfComponents();
 
     /**
      * method to get molar mass of a fluid phase
-<<<<<<< HEAD
-     * 
-=======
-     *
->>>>>>> f5b5a8bf
+     *
      * @param unit The unit as a string. Supported units are kg/mol, gr/mol
      * @return molar mass in given unit
      */
@@ -174,12 +147,6 @@
      *
      * @param molefractions is a double array taking the molar fraction of the components in the
      *        fluid. THe last molfraction is the mole fraction of the plus component
-<<<<<<< HEAD
-     * @return Nothing.
-     */
-    public void setMolarCompositionPlus(double[] molefractions);
-
-=======
      */
     public void setMolarCompositionPlus(double[] molefractions);
 
@@ -191,7 +158,6 @@
      * @param ID a int
      * @param text a {@link java.lang.String} object
      */
->>>>>>> f5b5a8bf
     public void saveFluid(int ID, String text);
 
     /**
@@ -201,21 +167,13 @@
      * @param molefractions is a double array taking the molar fraction of the components in the
      *        fluid. THe last fraction in the array is the total molefraction of the characterized
      *        components.
-<<<<<<< HEAD
-     * @return Nothing.
-=======
->>>>>>> f5b5a8bf
      */
     public void setMolarCompositionOfPlusFluid(double[] molefractions);
 
     /**
      * method to get the Joule Thomson Coefficient of a system. Based on a phase mole fraction basis
      * average
-<<<<<<< HEAD
-     * 
-=======
-     *
->>>>>>> f5b5a8bf
+     *
      * @param unit The unit as a string. Supported units are K/bar, C/bar
      * @return Joule Thomson coefficient in given unit
      */
@@ -223,30 +181,18 @@
 
     /**
      * method to return exergy in a given unit
-<<<<<<< HEAD
-     * 
-     * @param unit The unit as a string. Supported units are J, J/mol, J/kg and kJ/kg
-     * @param temperatureOfSurroundings in Kelvin
-     * @return exergy in specified unit
-=======
      *
      * @param temperatureOfSurroundings in Kelvin
      * @return exergy in specified unit
      * @param exergyUnit a {@link java.lang.String} object
->>>>>>> f5b5a8bf
      */
     public double getExergy(double temperatureOfSurroundings, String exergyUnit);
 
     /**
      * method to return exergy defined as (h1-T0*s1) in a unit Joule
-<<<<<<< HEAD
-     * 
-     * @param temperatureOfSurroundings in Kelvin
-=======
      *
      * @param temperatureOfSurroundings in Kelvin
      * @return a double
->>>>>>> f5b5a8bf
      */
     public double getExergy(double temperatureOfSurroundings);
 
@@ -266,8 +212,6 @@
      */
     public double getMass(String unit);
 
-<<<<<<< HEAD
-=======
     /**
      * <p>
      * getMoleFractionsSum.
@@ -275,17 +219,12 @@
      *
      * @return a double
      */
->>>>>>> f5b5a8bf
     public double getMoleFractionsSum();
 
     /**
      * method to get the speed of sound of a system. THe sound speed is implemented based on a molar
      * average over the phases
-<<<<<<< HEAD
-     * 
-=======
-     *
->>>>>>> f5b5a8bf
+     *
      * @param unit The unit as a string. Supported units are m/s, km/h
      * @return speed of sound in m/s
      */
@@ -299,8 +238,6 @@
      */
     public double getSoundSpeed();
 
-<<<<<<< HEAD
-=======
     /**
      * <p>
      * removePhaseKeepTotalComposition.
@@ -308,7 +245,6 @@
      *
      * @param specPhase a int
      */
->>>>>>> f5b5a8bf
     public void removePhaseKeepTotalComposition(int specPhase);
 
     /**
@@ -335,8 +271,6 @@
      */
     public void initThermoProperties();
 
-<<<<<<< HEAD
-=======
     /**
      * <p>
      * getInterfacialTension.
@@ -347,16 +281,12 @@
      * @param unit a {@link java.lang.String} object
      * @return a double
      */
->>>>>>> f5b5a8bf
     public double getInterfacialTension(int phase1, int phase2, String unit);
 
     /**
      * Calculates physical properties of type propertyName
-<<<<<<< HEAD
-=======
      *
      * @param propertyName a {@link java.lang.String} object
->>>>>>> f5b5a8bf
      */
     public void initPhysicalProperties(String propertyName);
 
@@ -423,8 +353,6 @@
      */
     public double getCorrectedVolumeFraction(int phaseNumber);
 
-<<<<<<< HEAD
-=======
     /**
      * <p>
      * getHeatOfVaporization.
@@ -432,7 +360,6 @@
      *
      * @return a double
      */
->>>>>>> f5b5a8bf
     public double getHeatOfVaporization();
 
     /**
@@ -451,36 +378,6 @@
      */
     public double getInternalEnergy(String unit);
 
-<<<<<<< HEAD
-    public boolean isForcePhaseTypes();
-
-    public void setForcePhaseTypes(boolean forcePhaseTypes);
-
-    public void setEmptyFluid();
-
-    public void setMolarFlowRates(double[] moles);
-
-    public void setComponentNames(String[] componentNames);
-
-    public void calc_x_y_nonorm();
-
-    public void saveObjectToFile(String filePath, String fluidName);
-
-    public SystemInterface readObjectFromFile(String filePath, String fluidName);
-
-    public double getLiquidVolume();
-
-    public void resetPhysicalProperties();
-
-    public SystemInterface phaseToSystem(int phaseNumber1, int phaseNumber2);
-
-    public void changeComponentName(String name, String newName);
-
-    public WaxModelInterface getWaxModel();
-
-    public neqsim.thermo.characterization.WaxCharacterise getWaxCharacterisation();
-
-=======
     /**
      * <p>
      * isForcePhaseTypes.
@@ -615,7 +512,6 @@
      * @param phaseName a {@link java.lang.String} object
      * @return a {@link neqsim.thermo.system.SystemInterface} object
      */
->>>>>>> f5b5a8bf
     public SystemInterface phaseToSystem(String phaseName);
 
     /**
@@ -625,34 +521,6 @@
      */
     public double[] getMolarRate();
 
-<<<<<<< HEAD
-    public PhaseInterface getPhase(String phaseTypeName);
-
-    public int getPhaseIndexOfPhase(String phaseTypeName);
-
-    public void setTotalFlowRate(double flowRate, String flowunit);
-
-    public double[] getMolarComposition();
-
-    public int getNumberOfOilFractionComponents();
-
-    public boolean setHeavyTBPfractionAsPlusFraction();
-
-    public String[] getCapeOpenProperties11();
-
-    public String[] getCapeOpenProperties10();
-
-    public PhaseInterface getLowestGibbsEnergyPhase();
-
-    public double[] getOilFractionNormalBoilingPoints();
-
-    public double[] getOilFractionLiquidDensityAt25C();
-
-    public double[] getOilFractionMolecularMass();
-
-    public int[] getOilFractionIDs();
-
-=======
     /**
      * <p>
      * getPhase.
@@ -781,7 +649,6 @@
      * @param phaseNumber a int
      * @return a double
      */
->>>>>>> f5b5a8bf
     public double getMoleFraction(int phaseNumber);
 
     /**
@@ -799,8 +666,6 @@
      */
     public double getCv(String unit);
 
-<<<<<<< HEAD
-=======
     /**
      * <p>
      * getCharacterization.
@@ -808,137 +673,18 @@
      *
      * @return a {@link neqsim.thermo.characterization.Characterise} object
      */
->>>>>>> f5b5a8bf
     public neqsim.thermo.characterization.Characterise getCharacterization();
 
     /**
      * add a component to a fluid. If component already exists, it will be added to the component
      *
-<<<<<<< HEAD
-     * @param componentName Name of the component to be added. See NeqSim database for available
-     *        components in the database.
-     * @param moles number of moles (per second) of the component to be added to the fluid
-=======
      * @param name a {@link java.lang.String} object
->>>>>>> f5b5a8bf
      */
     public void addComponent(String name);
 
     /**
      * add a component to a fluid. If component already exists, it will be added to the component
      *
-<<<<<<< HEAD
-     * @param componentName Name of the component to be added. See NeqSim database for available
-     *        components in the database.
-     * @param moles number of moles (per second) of the component to be added to the fluid
-     */
-    public void addComponent(String componenName, double moles);
-
-    public SystemInterface readObject(int ID);
-
-    public String[] getCompIDs();
-
-    public void isImplementedCompositionDeriativesofFugacity(boolean isImpl);
-
-    public void saveObject(int ID, String text);
-
-    public void reset();
-
-    public String[] getCASNumbers();
-
-    public double[] getMolecularWeights();
-
-    public double[] getNormalBoilingPointTemperatures();
-
-    public String[] getCompNames();
-
-	/**
-	 * method to add true boiling point fraction
-	 *
-	 * @param componentName selected name of the component to be added
-	 * @param numberOfMoles number of moles to be added
-	 * @param molarMass     molar mass of the component in kg/mol
-	 * @param density       density of the component in g/cm3
-	 */
-	public void addTBPfraction(String componentName, double numberOfMoles, double molarMass, double density);
-	 
-    public void addTBPfraction(String componentName, double numberOfMoles, double molarMass,
-            double density, double criticalTemperature, double criticalPressure, double acentricFactor);
-	 
-	public void addPlusFraction(String componentName, double numberOfMoles, double molarMass, double density);
-
-    public boolean isMultiphaseWaxCheck();
-
-    public void setMultiphaseWaxCheck(boolean multiphaseWaxCheck);
-
-    public void setMolarComposition(double[] moles);
-
-    /**
-     * return the phase of to specified type if the phase does not exist, the method will return
-     * null
-     *
-     * @param phaseTypeName the phase type to be returned (gas, oil, aqueous, wax, hydrate are
-     *        supported)
-     */
-    public PhaseInterface getPhaseOfType(String phaseTypeName);
-
-    /**
-     * add a component to a fluid. I component already exists, it will be added to the component
-     *
-     * @param componentName Name of the component to be added. See NeqSim database for component in
-     *        the database.
-     * @param moles number of moles (per second) of the component to be added to the fluid
-     * @param phaseNumber the phase number of the phase to add the component to
-     */
-    public void addComponent(String componentName, double moles, int phaseNumber);
-
-    /**
-     * add a component to a fluid. I component already exists, it will be added to the component
-     *
-     * @param componentName Name of the component to be added. See NeqSim database for component in
-     *        the database.
-     * @param value rate of the component to be added to the fluid
-     * @param unitName the unit of the flow rate (eg. mol/sec, kg/sec, etc.)
-     * @param phaseNumber the phase number of the phase to add the component to
-     */
-    public void addComponent(String componentName, double value, String unitName, int phaseNumber);
-
-    /**
-     * add a component to a fluid. I component already exists, it will be added to the component
-     *
-     * @param componentName Name of the component to be added. See NeqSim database for component in
-     *        the database.
-     * @param moles rate of the component to be added to the fluid in the specified unit
-     * @param unitName the unit of rate (sported units are kg/sec, mol/sec, Nlitre/min, kg/hr,
-     *        Sm^3/hr, Sm^3/day, MSm^3/day ..
-     */
-    public void addComponent(String componentName, double value, String unitName);
-
-    public void setUseTVasIndependentVariables(boolean useTVasIndependentVariables);
-
-    /**
-     * method to add true boiling point fraction
-     *
-     * @param componentName selected name of the component to be added
-     * @param numberOfMoles number of moles to be added
-     * @param molarMass molar mass of the component in kg/mol
-     * @param density density of the component in g/cm3
-     */
-    public void addTBPfraction(String componentName, double numberOfMoles, double molarMass,
-            double density);
-
-    public void addPlusFraction(String componentName, double numberOfMoles, double molarMass,
-            double density);
-
-    public void addSalt(String componentName, double value);
-
-    public void deleteFluidPhase(int phase);
-
-    public void setBmixType(int bmixType);
-
-    public boolean hasSolidPhase();
-
-=======
      * @param moles number of moles (per second) of the component to be added to the fluid
      * @param componenName a {@link java.lang.String} object
      */
@@ -1207,7 +953,6 @@
      *
      * @param type a {@link java.lang.String} object
      */
->>>>>>> f5b5a8bf
     public void addSolidComplexPhase(String type);
 
     /**
@@ -1223,46 +968,6 @@
      */
     public void init(int number);
 
-<<<<<<< HEAD
-    public void resetCharacterisation();
-
-    public int getMaxNumberOfPhases();
-
-    public void setMaxNumberOfPhases(int maxNumberOfPhases);
-
-    public java.lang.String getMixingRuleName();
-
-    public java.lang.String getModelName();
-
-    public void tuneModel(String model, double val, int phase);
-
-    public void addComponent(String componentName, double moles, double TC, double PC, double acs);
-
-    public double getBeta(int phase);
-
-    public void save(String name);
-
-    public SystemInterface setModel(String model);
-
-    public void removeComponent(String name);
-
-    public void setMixingRule(String typename, String GEmodel);
-
-    public void normalizeBeta();
-
-    public int getPhaseIndex(int index);
-
-    public void setInitType(int initType);
-
-    public void checkStability(boolean val);
-
-    public boolean hasPlusFraction();
-
-    public boolean checkStability();
-
-    public int getInitType();
-
-=======
     /**
      * <p>
      * resetCharacterisation.
@@ -1445,7 +1150,6 @@
      * invertPhaseTypes.
      * </p>
      */
->>>>>>> f5b5a8bf
     public void invertPhaseTypes();
 
     /**
@@ -1455,14 +1159,6 @@
      */
     public double getCorrectedVolume();
 
-<<<<<<< HEAD
-    public void readFluid(String fluidName);
-
-    public void calcKIJ(boolean ok);
-
-    public void write(String name, String filename, boolean newfile);
-
-=======
     /**
      * <p>
      * readFluid.
@@ -1499,32 +1195,11 @@
      *
      * @param volcor a boolean
      */
->>>>>>> f5b5a8bf
     public void useVolumeCorrection(boolean volcor);
 
     /**
      * method to set the mixing rule for the fluid
      *
-<<<<<<< HEAD
-     * @param mixingRuleName the name of the mixing rule. The name can be 'no','classic',
-     *        'Huron-Vidal'/'HV', 'Huron-Vidal-T', 'WS'/'Wong-Sandler' , 'classic-CPA', 'classic-T',
-     *        'classic-CPA-T', 'classic-Tx'
-     */
-    public void setMixingRule(String typename);
-
-    public boolean isNumericDerivatives();
-
-    public void setNumericDerivatives(boolean numericDerivatives);
-
-    public void init();
-
-    public java.lang.String getFluidInfo();
-
-    public void setFluidInfo(java.lang.String info);
-
-    public void setPhaseIndex(int index, int phaseIndex);
-
-=======
      * @param typename a {@link java.lang.String} object
      */
     public void setMixingRule(String typename);
@@ -1590,7 +1265,6 @@
      * @param phase a {@link neqsim.thermo.phase.PhaseInterface} object
      * @param numb a int
      */
->>>>>>> f5b5a8bf
     public void setPhase(PhaseInterface phase, int numb);
 
     /**
@@ -1609,47 +1283,38 @@
      */
     public void createDatabase(boolean reset);
 
-<<<<<<< HEAD
+    /**
+     * <p>
+     * resetDatabase.
+     * </p>
+     */
     public void resetDatabase();
 
+    /**
+     * <p>
+     * setSolidPhaseCheck.
+     * </p>
+     *
+     * @param test a boolean
+     */
     public void setSolidPhaseCheck(boolean test);
 
+    /**
+     * <p>
+     * doSolidPhaseCheck.
+     * </p>
+     *
+     * @return a boolean
+     */
     public boolean doSolidPhaseCheck();
 
-=======
-    /**
-     * <p>
-     * resetDatabase.
-     * </p>
-     */
-    public void resetDatabase();
-
-    /**
-     * <p>
-     * setSolidPhaseCheck.
-     * </p>
-     *
-     * @param test a boolean
-     */
-    public void setSolidPhaseCheck(boolean test);
-
-    /**
-     * <p>
-     * doSolidPhaseCheck.
+    /**
+     * <p>
+     * doMultiPhaseCheck.
      * </p>
      *
      * @return a boolean
      */
-    public boolean doSolidPhaseCheck();
-
-    /**
-     * <p>
-     * doMultiPhaseCheck.
-     * </p>
-     *
-     * @return a boolean
-     */
->>>>>>> f5b5a8bf
     public boolean doMultiPhaseCheck();
 
     /**
@@ -1661,53 +1326,6 @@
      */
     public void setMultiPhaseCheck(boolean doMultiPhaseCheck);
 
-<<<<<<< HEAD
-    public void init(int number, int phase);
-
-    public void initNumeric();
-
-    public void display();
-
-    public void addFluid(SystemInterface addSystem);
-
-    public void display(String name);
-
-    public boolean doHydrateCheck();
-
-    public String[][] createTable(String name);
-
-    public void setHydrateCheck(boolean hydrateCheck);
-
-    public double calcBeta() throws neqsim.util.exception.IsNaNException,
-            neqsim.util.exception.TooManyIterationsException;
-
-    public void setAllComponentsInPhase(int phase);
-
-    public void initTotalNumberOfMoles(double change);
-
-    public void calc_x_y();
-
-    public PhaseInterface getPhase(int i);
-
-    public void reset_x_y();
-
-    public void isChemicalSystem(boolean temp);
-
-    public void addComponent(int index, double moles, int phaseNumber);
-
-    public void addPhase();
-
-    public void setAtractiveTerm(int i);
-
-    public void setBeta(int phase, double b);
-
-    public void removePhase(int specPhase);
-
-    public SystemInterface phaseToSystem(PhaseInterface newPhase);
-
-    public void setTemperature(double temp);
-
-=======
     /**
      * <p>
      * init.
@@ -1914,7 +1532,6 @@
      * @param newTemperature a double
      * @param phaseNumber a int
      */
->>>>>>> f5b5a8bf
     public void setTemperature(double newTemperature, int phaseNumber);
     // public void setPressure(double newPressure, int phaseNumber);
 
@@ -1940,14 +1557,6 @@
      */
     public double getPressure(String unit);
 
-<<<<<<< HEAD
-    public void reInitPhaseType();
-
-    public void setPhysicalPropertyModel(int type);
-
-    public void clearAll();
-
-=======
     /**
      * <p>
      * reInitPhaseType.
@@ -1979,7 +1588,6 @@
      * @param phaseNumber a int
      * @return a double
      */
->>>>>>> f5b5a8bf
     public double getPressure(int phaseNumber);
 
     /**
@@ -2004,19 +1612,15 @@
      */
     public double getVolume();
 
-<<<<<<< HEAD
+    /**
+     * <p>
+     * getChemicalReactionOperations.
+     * </p>
+     *
+     * @return a {@link neqsim.chemicalReactions.ChemicalReactionOperations} object
+     */
     public ChemicalReactionOperations getChemicalReactionOperations();
 
-=======
-    /**
-     * <p>
-     * getChemicalReactionOperations.
-     * </p>
-     *
-     * @return a {@link neqsim.chemicalReactions.ChemicalReactionOperations} object
-     */
-    public ChemicalReactionOperations getChemicalReactionOperations();
-
     /**
      * <p>
      * isChemicalSystem.
@@ -2024,7 +1628,6 @@
      *
      * @return a boolean
      */
->>>>>>> f5b5a8bf
     public boolean isChemicalSystem();
 
     /**
@@ -2048,166 +1651,37 @@
      */
     public double getEnthalpy();
 
-<<<<<<< HEAD
+    /**
+     * <p>
+     * calcInterfaceProperties.
+     * </p>
+     */
     public void calcInterfaceProperties();
 
+    /**
+     * <p>
+     * getInterphaseProperties.
+     * </p>
+     *
+     * @return a {@link neqsim.physicalProperties.interfaceProperties.InterphasePropertiesInterface}
+     *         object
+     */
     public InterphasePropertiesInterface getInterphaseProperties();
 
-	public void setPhaseType(int phaseToChange, int newPhaseType);
-
-	public void setNumberOfPhases(int number);
-
-	public double getTC();
-
-	public double getPC();
-
-	public void setTC(double TC);
-
-	public void setPC(double PC);
-
-	public PhaseInterface[] getPhases();
-
-	public int getNumberOfPhases();
-
-	public double getGibbsEnergy();
-
-	/**
-	 * method to return internal energy (U) in unit J
-	 *
-	 * @return internal energy in unit Joule (J)
-	 */
-	public double getInternalEnergy();
-
-	public double getHelmholtzEnergy();
-
-	public ComponentInterface getComponent(String name);
-
-	public ComponentInterface getComponent(int number);
-
-	public double getNumberOfMoles();
-
-    public SystemInterface clone();
-
-	/**
-	 * method to set mixing rule used for the fluid
-	 *
-	 * @param type The type of mixing rule to be used for the fluid. 1 - classic
-	 *             mixing rule with all kij set to zero 2 -classic mixing rule with
-	 *             kij from NeqSim database 3- classic mixing rule with temperature
-	 *             dependent kij 4- Huron Vidal mixing rule with parameters from
-	 *             NeqSim database 7 -classic mixing rule with kij of CPA from
-	 *             NeqSim Database 9 -classicmixing rule with temperature dependent
-	 *             kij of CPA from NeqSim database 10-classic mixing rule with
-	 *             temperature and composition dependent kij of CPA from NeqSim
-	 *             database
-	 */
-	public void setMixingRule(int type);
-
-	public String[] getComponentNames();
-
-	public double getdVdPtn();
-
-	public double getdVdTpn();
-
-	/**
-	 * method to return specific heat capacity (Cp)
-	 *
-	 * @return Cp in unit J/K
-	 */
-	public double getCp();
-
-	/**
-	 * method to return specific heat capacity (Cp) in a given unit
-	 *
-	 * @param  unit The unit as a string. Supported units are J/K, J/molK, J/kgK and
-	 *              kJ/kgK
-	 * @return      Cp in specified unit
-	 */
-	public double getCp(String unit);
-
-	/**
-	 * method to return heat capacity ratio/adiabatic index/Poisson constant
-	 *
-	 * @return kappa
-	 */
-	public double getKappa();
-
-	public void replacePhase(int repPhase, PhaseInterface newPhase);
-
-	public PhaseInterface getGasPhase();
-
-	public PhaseInterface getLiquidPhase();
-
-	/**
-	 * method to return compressibility factor of a fluid compressibility factor is
-	 * defined in EoS from PV=ZnRT where V is total volume of fluid
-	 *
-	 * @return compressibility factor Z
-	 */
-	public double getZ();
-
-	/**
-	 * method to return viscosity of a fluid
-	 *
-	 * @return viscosity in unit kg/msec
-	 */
-	public double getViscosity();
-
-	/**
-	 * method to return viscosity in a given unit
-	 *
-	 * @param  unit The unit as a string. Supported units are kg/msec, cP
-	 *              (centipoise)
-	 * @return      viscosity in specified unit
-	 */
-	public double getViscosity(String unit);
-
-	/**
-	 * method to return thermal conductivity
-	 *
-	 * @return     conductivity in unit W/mK
-	 * @deprecated use {@link #getThermalConductivity()} instead.
-	 */
-	@Deprecated
-	public double getConductivity();
-
-	/**
-	 * method to return thermal conductivity in a given unit
-	 *
-	 * @param      unit The unit as a string. Supported units are W/mK, W/cmK
-	 * @return          conductivity in specified unit
-	 * @deprecated      use {@link #getThermalConductivity(String unit)} instead.
-	 */
-	@Deprecated
-	public double getConductivity(String unit);
-
-	/**
-	 * method to return thermal conductivity
-	 *
-	 * @return conductivity in unit W/mK
-	 */
-	public double getThermalConductivity();
-
-	/**
-	 * method to return thermal conductivity in a given unit
-	 *
-	 * @param  unit The unit as a string. Supported units are W/mK, W/cmK
-	 * @return      conductivity in specified unit
-	 */
-	public double getThermalConductivity(String unit);
-
-	/**
-	 * method to return interfacial tension between two phases
-	 *
-	 * @param  phase1 phase type of phase1 as string (valid phases are gas, oil,
-	 *                aqueous)
-	 * @param  phase2 phase type of phase2 as string (valid phases are gas, oil,
-	 *                aqueous)
-	 * @return        interfacial tension with unit N/m. If one or both phases does
-	 *                not exist - the method will return NaN
-	 */
-	public double getInterfacialTension(String phase1, String phase2);
-
+    /**
+     * <p>
+     * initBeta.
+     * </p>
+     *
+     * @return a double
+     */
+    public double initBeta();
+
+    /**
+     * <p>
+     * init_x_y.
+     * </p>
+     */
     public void init_x_y();
 
     /**
@@ -2240,159 +1714,49 @@
      */
     public double getTemperature(String unit);
 
+    /**
+     * <p>
+     * getTemperature.
+     * </p>
+     *
+     * @param phaseNumber a int
+     * @return a double
+     */
     public double getTemperature(int phaseNumber);
 
+    /**
+     * <p>
+     * getBeta.
+     * </p>
+     *
+     * @return a double
+     */
     public double getBeta();
 
+    /**
+     * <p>
+     * chemicalReactionInit.
+     * </p>
+     */
     public void chemicalReactionInit();
 
+    /**
+     * <p>
+     * initPhysicalProperties.
+     * </p>
+     */
     public void initPhysicalProperties();
 
+    /**
+     * <p>
+     * setBeta.
+     * </p>
+     *
+     * @param b a double
+     */
     public void setBeta(double b);
     // public double getdfugdt(int i, int j);
 
-    public void setPhaseType(int phaseToChange, int newPhaseType);
-
-    public void setNumberOfPhases(int number);
-
-    public double getTC();
-
-    public double getPC();
-
-    public void setTC(double TC);
-
-    public void setPC(double PC);
-
-    public PhaseInterface[] getPhases();
-
-    public int getNumberOfPhases();
-
-    public double getGibbsEnergy();
-
-    /**
-     * method to return internal energy (U) in unit J
-     *
-     * @return internal energy in unit Joule (J)
-     */
-    public double getInternalEnergy();
-
-    public double getHelmholtzEnergy();
-
-    public ComponentInterface getComponent(String name);
-
-    public ComponentInterface getComponent(int number);
-
-    public double getNumberOfMoles();
-
-    public Object clone();
-
-=======
-    /**
-     * <p>
-     * calcInterfaceProperties.
-     * </p>
-     */
-    public void calcInterfaceProperties();
-
-    /**
-     * <p>
-     * getInterphaseProperties.
-     * </p>
-     *
-     * @return a {@link neqsim.physicalProperties.interfaceProperties.InterphasePropertiesInterface}
-     *         object
-     */
-    public InterphasePropertiesInterface getInterphaseProperties();
-
-    /**
-     * <p>
-     * initBeta.
-     * </p>
-     *
-     * @return a double
-     */
-    public double initBeta();
-
-    /**
-     * <p>
-     * init_x_y.
-     * </p>
-     */
-    public void init_x_y();
-
-    /**
-     * method to return total entropy of the fluid
-     *
-     * @return entropy in unit J/K (Joule/Kelvin)
-     */
-    public double getEntropy();
-
-    /**
-     * method to return total entropy of the fluid
-     *
-     * @param unit The unit as a string. unit supported units are J/K, J/molK, J/kgK and kJ/kgK
-     * @return entropy in specified unit
-     */
-    public double getEntropy(String unit);
-
-    /**
-     * method to return temperature
-     *
-     * @return temperature in unit Kelvin
-     */
-    public double getTemperature();
-
-    /**
-     * method to return temperature in a given unit
-     *
-     * @param unit The unit as a string. Supported units are K, C, R
-     * @return temperature in specified unit
-     */
-    public double getTemperature(String unit);
-
-    /**
-     * <p>
-     * getTemperature.
-     * </p>
-     *
-     * @param phaseNumber a int
-     * @return a double
-     */
-    public double getTemperature(int phaseNumber);
-
-    /**
-     * <p>
-     * getBeta.
-     * </p>
-     *
-     * @return a double
-     */
-    public double getBeta();
-
-    /**
-     * <p>
-     * chemicalReactionInit.
-     * </p>
-     */
-    public void chemicalReactionInit();
-
-    /**
-     * <p>
-     * initPhysicalProperties.
-     * </p>
-     */
-    public void initPhysicalProperties();
-
-    /**
-     * <p>
-     * setBeta.
-     * </p>
-     *
-     * @param b a double
-     */
-    public void setBeta(double b);
-    // public double getdfugdt(int i, int j);
-
     /**
      * <p>
      * setPhaseType.
@@ -2529,7 +1893,6 @@
      */
     public SystemInterface clone();
 
->>>>>>> f5b5a8bf
     /**
      * method to set mixing rule used for the fluid
      *
@@ -2543,38 +1906,31 @@
      */
     public void setMixingRule(int type);
 
-<<<<<<< HEAD
+    /**
+     * <p>
+     * getComponentNames.
+     * </p>
+     *
+     * @return an array of {@link java.lang.String} objects
+     */
     public String[] getComponentNames();
 
+    /**
+     * <p>
+     * getdVdPtn.
+     * </p>
+     *
+     * @return a double
+     */
     public double getdVdPtn();
 
-=======
-    /**
-     * <p>
-     * getComponentNames.
-     * </p>
-     *
-     * @return an array of {@link java.lang.String} objects
-     */
-    public String[] getComponentNames();
-
-    /**
-     * <p>
-     * getdVdPtn.
+    /**
+     * <p>
+     * getdVdTpn.
      * </p>
      *
      * @return a double
      */
-    public double getdVdPtn();
-
-    /**
-     * <p>
-     * getdVdTpn.
-     * </p>
-     *
-     * @return a double
-     */
->>>>>>> f5b5a8bf
     public double getdVdTpn();
 
     /**
@@ -2599,12 +1955,6 @@
      */
     public double getKappa();
 
-<<<<<<< HEAD
-    public void replacePhase(int repPhase, PhaseInterface newPhase);
-
-    public PhaseInterface getGasPhase();
-
-=======
     /**
      * <p>
      * replacePhase.
@@ -2631,7 +1981,6 @@
      *
      * @return a {@link neqsim.thermo.phase.PhaseInterface} object
      */
->>>>>>> f5b5a8bf
     public PhaseInterface getLiquidPhase();
 
     /**
@@ -2710,80 +2059,65 @@
      */
     public double getInterfacialTension(int phase1, int phase2);
 
-<<<<<<< HEAD
+    /**
+     * <p>
+     * getKinematicViscosity.
+     * </p>
+     *
+     * @return a double
+     */
     public double getKinematicViscosity();
 
+    /**
+     * <p>
+     * initRefPhases.
+     * </p>
+     */
     public void initRefPhases();
 
+    /**
+     * <p>
+     * getFluidName.
+     * </p>
+     *
+     * @return a {@link java.lang.String} object
+     */
     public java.lang.String getFluidName();
 
+    /**
+     * <p>
+     * setFluidName.
+     * </p>
+     *
+     * @param fluidName a {@link java.lang.String} object
+     */
     public void setFluidName(java.lang.String fluidName);
 
+    /**
+     * <p>
+     * setSolidPhaseCheck.
+     * </p>
+     *
+     * @param solidComponent a {@link java.lang.String} object
+     */
     public void setSolidPhaseCheck(String solidComponent);
 
+    /**
+     * <p>
+     * allowPhaseShift.
+     * </p>
+     *
+     * @return a boolean
+     */
     public boolean allowPhaseShift();
 
-=======
-    /**
-     * <p>
-     * getKinematicViscosity.
-     * </p>
-     *
-     * @return a double
-     */
-    public double getKinematicViscosity();
-
-    /**
-     * <p>
-     * initRefPhases.
-     * </p>
-     */
-    public void initRefPhases();
-
-    /**
-     * <p>
-     * getFluidName.
-     * </p>
-     *
-     * @return a {@link java.lang.String} object
-     */
-    public java.lang.String getFluidName();
-
-    /**
-     * <p>
-     * setFluidName.
-     * </p>
-     *
-     * @param fluidName a {@link java.lang.String} object
-     */
-    public void setFluidName(java.lang.String fluidName);
-
-    /**
-     * <p>
-     * setSolidPhaseCheck.
-     * </p>
-     *
-     * @param solidComponent a {@link java.lang.String} object
-     */
-    public void setSolidPhaseCheck(String solidComponent);
-
     /**
      * <p>
      * allowPhaseShift.
      * </p>
      *
-     * @return a boolean
-     */
-    public boolean allowPhaseShift();
-
-    /**
-     * <p>
-     * allowPhaseShift.
-     * </p>
-     *
      * @param allowPhaseShift a boolean
      */
->>>>>>> f5b5a8bf
     public void allowPhaseShift(boolean allowPhaseShift);
 
     /**
@@ -2795,8 +2129,6 @@
      */
     public double getPhaseFraction(String phaseTypeName, String unit);
 
-<<<<<<< HEAD
-=======
     /**
      * <p>
      * setPhaseType.
@@ -2805,7 +2137,6 @@
      * @param phases a {@link java.lang.String} object
      * @param newPhaseType a int
      */
->>>>>>> f5b5a8bf
     public void setPhaseType(String phases, int newPhaseType);
 
     /**
@@ -2816,40 +2147,6 @@
      */
     public void setPhaseType(int phaseToChange, String phaseTypeName);
 
-<<<<<<< HEAD
-    public void removeMoles();
-
-    public double getProperty(String prop, String compName, int phase);
-
-    public double getProperty(String prop, int phase);
-
-    public double getProperty(String prop);
-
-    public neqsim.standards.StandardInterface getStandard();
-
-    public neqsim.standards.StandardInterface getStandard(String standardName);
-
-    public void setStandard(String standardName);
-
-    public void saveToDataBase();
-
-    public void generatePDF();
-
-    public void displayPDF();
-
-    public int getMixingRule();
-
-    public String[][] getResultTable();
-
-    public SystemInterface autoSelectModel();
-
-    public void autoSelectMixingRule();
-
-    public void orderByDensity();
-
-    public void addLiquidToGas(double fraction);
-
-=======
     /**
      * <p>
      * removeMoles.
@@ -2996,7 +2293,6 @@
      *
      * @param fraction a double
      */
->>>>>>> f5b5a8bf
     public void addGasToLiquid(double fraction);
 
     /**
@@ -3006,152 +2302,121 @@
      */
     public double getTotalNumberOfMoles();
 
-<<<<<<< HEAD
+    /**
+     * <p>
+     * setTotalNumberOfMoles.
+     * </p>
+     *
+     * @param totalNumberOfMoles a double
+     */
     public void setTotalNumberOfMoles(double totalNumberOfMoles);
 
+    /**
+     * <p>
+     * phaseToSystem.
+     * </p>
+     *
+     * @param phaseNumber a int
+     * @return a {@link neqsim.thermo.system.SystemInterface} object
+     */
     public SystemInterface phaseToSystem(int phaseNumber);
 
+    /**
+     * <p>
+     * hasPhaseType.
+     * </p>
+     *
+     * @param phaseTypeName a {@link java.lang.String} object
+     * @return a boolean
+     */
     public boolean hasPhaseType(String phaseTypeName);
 
+    /**
+     * <p>
+     * getPhaseNumberOfPhase.
+     * </p>
+     *
+     * @param phaseTypeName a {@link java.lang.String} object
+     * @return a int
+     */
     public int getPhaseNumberOfPhase(String phaseTypeName);
 
+    /**
+     * <p>
+     * getEmptySystemClone.
+     * </p>
+     *
+     * @return a {@link neqsim.thermo.system.SystemInterface} object
+     */
     public SystemInterface getEmptySystemClone();
 
+    /**
+     * <p>
+     * calcHenrysConstant.
+     * </p>
+     *
+     * @param component a {@link java.lang.String} object
+     * @return a double
+     */
     public double calcHenrysConstant(String component);
 
+    /**
+     * <p>
+     * isImplementedTemperatureDeriativesofFugacity.
+     * </p>
+     *
+     * @return a boolean
+     */
     public boolean isImplementedTemperatureDeriativesofFugacity();
 
+    /**
+     * <p>
+     * setImplementedTemperatureDeriativesofFugacity.
+     * </p>
+     *
+     * @param implementedTemperatureDeriativesofFugacity a boolean
+     */
     public void setImplementedTemperatureDeriativesofFugacity(
             boolean implementedTemperatureDeriativesofFugacity);
 
+    /**
+     * <p>
+     * isImplementedPressureDeriativesofFugacity.
+     * </p>
+     *
+     * @return a boolean
+     */
     public boolean isImplementedPressureDeriativesofFugacity();
 
+    /**
+     * <p>
+     * setImplementedPressureDeriativesofFugacity.
+     * </p>
+     *
+     * @param implementedPressureDeriativesofFugacity a boolean
+     */
     public void setImplementedPressureDeriativesofFugacity(
             boolean implementedPressureDeriativesofFugacity);
 
+    /**
+     * <p>
+     * isImplementedCompositionDeriativesofFugacity.
+     * </p>
+     *
+     * @return a boolean
+     */
     public boolean isImplementedCompositionDeriativesofFugacity();
 
+    /**
+     * <p>
+     * setImplementedCompositionDeriativesofFugacity.
+     * </p>
+     *
+     * @param implementedCompositionDeriativesofFugacity a boolean
+     */
     public void setImplementedCompositionDeriativesofFugacity(
             boolean implementedCompositionDeriativesofFugacity);
 
-    public void addComponent(int componentIndex, double moles);
-
-=======
-    /**
-     * <p>
-     * setTotalNumberOfMoles.
-     * </p>
-     *
-     * @param totalNumberOfMoles a double
-     */
-    public void setTotalNumberOfMoles(double totalNumberOfMoles);
-
-    /**
-     * <p>
-     * phaseToSystem.
-     * </p>
-     *
-     * @param phaseNumber a int
-     * @return a {@link neqsim.thermo.system.SystemInterface} object
-     */
-    public SystemInterface phaseToSystem(int phaseNumber);
-
-    /**
-     * <p>
-     * hasPhaseType.
-     * </p>
-     *
-     * @param phaseTypeName a {@link java.lang.String} object
-     * @return a boolean
-     */
-    public boolean hasPhaseType(String phaseTypeName);
-
-    /**
-     * <p>
-     * getPhaseNumberOfPhase.
-     * </p>
-     *
-     * @param phaseTypeName a {@link java.lang.String} object
-     * @return a int
-     */
-    public int getPhaseNumberOfPhase(String phaseTypeName);
-
-    /**
-     * <p>
-     * getEmptySystemClone.
-     * </p>
-     *
-     * @return a {@link neqsim.thermo.system.SystemInterface} object
-     */
-    public SystemInterface getEmptySystemClone();
-
-    /**
-     * <p>
-     * calcHenrysConstant.
-     * </p>
-     *
-     * @param component a {@link java.lang.String} object
-     * @return a double
-     */
-    public double calcHenrysConstant(String component);
-
-    /**
-     * <p>
-     * isImplementedTemperatureDeriativesofFugacity.
-     * </p>
-     *
-     * @return a boolean
-     */
-    public boolean isImplementedTemperatureDeriativesofFugacity();
-
-    /**
-     * <p>
-     * setImplementedTemperatureDeriativesofFugacity.
-     * </p>
-     *
-     * @param implementedTemperatureDeriativesofFugacity a boolean
-     */
-    public void setImplementedTemperatureDeriativesofFugacity(
-            boolean implementedTemperatureDeriativesofFugacity);
-
-    /**
-     * <p>
-     * isImplementedPressureDeriativesofFugacity.
-     * </p>
-     *
-     * @return a boolean
-     */
-    public boolean isImplementedPressureDeriativesofFugacity();
-
-    /**
-     * <p>
-     * setImplementedPressureDeriativesofFugacity.
-     * </p>
-     *
-     * @param implementedPressureDeriativesofFugacity a boolean
-     */
-    public void setImplementedPressureDeriativesofFugacity(
-            boolean implementedPressureDeriativesofFugacity);
-
-    /**
-     * <p>
-     * isImplementedCompositionDeriativesofFugacity.
-     * </p>
-     *
-     * @return a boolean
-     */
-    public boolean isImplementedCompositionDeriativesofFugacity();
-
-    /**
-     * <p>
-     * setImplementedCompositionDeriativesofFugacity.
-     * </p>
-     *
-     * @param implementedCompositionDeriativesofFugacity a boolean
-     */
-    public void setImplementedCompositionDeriativesofFugacity(
-            boolean implementedCompositionDeriativesofFugacity);
-
     /**
      * <p>
      * addComponent.
@@ -3169,6 +2434,5 @@
      *
      * @param propertyName a {@link java.lang.String} object
      */
->>>>>>> f5b5a8bf
     public void addCapeOpenProperty(String propertyName);
 }