package neqsim.thermo.system;

import neqsim.chemicalReactions.ChemicalReactionOperations;
import neqsim.physicalProperties.interfaceProperties.InterphasePropertiesInterface;
import neqsim.thermo.characterization.WaxModelInterface;
import neqsim.thermo.component.ComponentInterface;
import neqsim.thermo.phase.PhaseInterface;

/*
 * Component_Interface.java
 *
 * Created on 8. april 2000, 21:35
 */
/**
 * <p>
 * SystemInterface interface.
 * </p>
 *
<<<<<<< HEAD
 * @author esol
=======
 * @author asmund
>>>>>>> 24915a9b
 * @version $Id: $Id
 */
public interface SystemInterface extends Cloneable, java.io.Serializable {
    /**
     * <p>
     * saveFluid.
     * </p>
     *
     * @param ID a int
     */
    public void saveFluid(int ID);

    /**
     * <p>
     * getComponentNameTag.
     * </p>
     *
     * @return a {@link java.lang.String} object
     */
    public String getComponentNameTag();

    /**
     * <p>
     * setComponentNameTagOnNormalComponents.
     * </p>
     *
     * @param nameTag a {@link java.lang.String} object
     */
    public void setComponentNameTagOnNormalComponents(String nameTag);

    /**
     * <p>
     * addPhaseFractionToPhase.
     * </p>
     *
     * @param fraction a double
     * @param specification a {@link java.lang.String} object
     * @param fromPhaseName a {@link java.lang.String} object
     * @param toPhaseName a {@link java.lang.String} object
     */
    public void addPhaseFractionToPhase(double fraction, String specification, String fromPhaseName,
            String toPhaseName);

    /**
     * <p>
     * addPhaseFractionToPhase.
     * </p>
     *
     * @param fraction a double
     * @param specification a {@link java.lang.String} object
     * @param specifiedStream a {@link java.lang.String} object
     * @param fromPhaseName a {@link java.lang.String} object
     * @param toPhaseName a {@link java.lang.String} object
     */
    public void addPhaseFractionToPhase(double fraction, String specification,
            String specifiedStream, String fromPhaseName, String toPhaseName);

    /**
     * <p>
     * renameComponent.
     * </p>
     *
     * @param oldName a {@link java.lang.String} object
     * @param newName a {@link java.lang.String} object
     */
    public void renameComponent(String oldName, String newName);

    /**
     * <p>
     * setComponentNameTag.
     * </p>
     *
     * @param nameTag a {@link java.lang.String} object
     */
    public void setComponentNameTag(String nameTag);

    /**
     * add components to a fluid. If component already exists, it will be added to the component
     *
     * @param names Names of the components to be added. See NeqSim database for available
     *        components in the database.
     */
    default public void addComponents(String[] names) {
        for (int i = 0; i < names.length; i++) {
            addComponent(names[i], 0.0);
        }
    }

    /**
     * <p>
     * calcResultTable.
     * </p>
     *
     * @return an array of {@link java.lang.String} objects
     */
    default public String[][] calcResultTable() {
        return createTable("");
    }

    /**
     * method to return kinematic viscosity in a given unit
     *
     * @param unit The unit as a string. Supported units are m2/sec
     * @return kinematic viscosity in specified unit
     */
    public double getKinematicViscosity(String unit);

    /**
     * <p>
     * getNumberOfComponents.
     * </p>
     *
     * @return a int
     */
    public int getNumberOfComponents();

    /**
     * method to get molar mass of a fluid phase
     *
     * @param unit The unit as a string. Supported units are kg/mol, gr/mol
     * @return molar mass in given unit
     */
    public double getMolarMass(String unit);

    /**
     * This method is used to set the total molar composition of a plus fluid. The total flow rate
     * will be kept constant. The input mole fractions will be normalized.
     *
     * @param molefractions is a double array taking the molar fraction of the components in the
     *        fluid. THe last molfraction is the mole fraction of the plus component
     */
    public void setMolarCompositionPlus(double[] molefractions);

    /**
     * <p>
     * saveFluid.
     * </p>
     *
     * @param ID a int
     * @param text a {@link java.lang.String} object
     */
    public void saveFluid(int ID, String text);

    /**
     * This method is used to set the total molar composition of a characterized fluid. The total
     * flow rate will be kept constant. The input mole fractions will be normalized.
     *
     * @param molefractions is a double array taking the molar fraction of the components in the
     *        fluid. THe last fraction in the array is the total molefraction of the characterized
     *        components.
     */
    public void setMolarCompositionOfPlusFluid(double[] molefractions);

    /**
     * method to get the Joule Thomson Coefficient of a system. Based on a phase mole fraction basis
     * average
     *
     * @param unit The unit as a string. Supported units are K/bar, C/bar
     * @return Joule Thomson coefficient in given unit
     */
    public double getJouleThomsonCoefficient(String unit);

    /**
     * method to return exergy in a given unit
     *
     * @param temperatureOfSurroundings in Kelvin
     * @return exergy in specified unit
     * @param exergyUnit a {@link java.lang.String} object
     */
    public double getExergy(double temperatureOfSurroundings, String exergyUnit);

    /**
     * method to return exergy defined as (h1-T0*s1) in a unit Joule
     *
     * @param temperatureOfSurroundings in Kelvin
     * @return a double
     */
    public double getExergy(double temperatureOfSurroundings);

    /**
     * method to get the Joule Thomson Coefficient of a system. Based on a phase mole fraction basis
     * average
     *
     * @return Joule Thomson coefficient in K/bar
     */
    public double getJouleThomsonCoefficient();

    /**
     * method to return mass of fluid
     *
     * @param unit The unit as a string. Supported units are kg, gr, tons
     * @return volume in specified unit
     */
    public double getMass(String unit);

    /**
     * <p>
     * getMoleFractionsSum.
     * </p>
     *
     * @return a double
     */
    public double getMoleFractionsSum();

    /**
     * method to get the speed of sound of a system. THe sound speed is implemented based on a molar
     * average over the phases
     *
     * @param unit The unit as a string. Supported units are m/s, km/h
     * @return speed of sound in m/s
     */
    public double getSoundSpeed(String unit);

    /**
     * method to get the speed of sound of a system. THe sound speed is implemented based on a molar
     * average over the phases
     *
     * @return speed of sound in m/s
     */
    public double getSoundSpeed();

    /**
     * <p>
     * removePhaseKeepTotalComposition.
     * </p>
     *
     * @param specPhase a int
     */
    public void removePhaseKeepTotalComposition(int specPhase);

    /**
     * Calculates thermodynamic and physical properties of a fluid using initThermoProperties() and
     * initPhysicalProperties();
     */
    public void initProperties();

    /**
     * return two fluid added as a new fluid
     *
     * @param addFluid1 first fluid to add
     * @param addFluid2 second fluid o add
     * @return new fluid
     */
    public static SystemInterface addFluids(SystemInterface addFluid1, SystemInterface addFluid2) {
        SystemInterface newFluid = (SystemInterface) addFluid1.clone();
        newFluid.addFluid(addFluid2);
        return newFluid;
    }

    /**
     * Calculates thermodynamic properties of a fluid using the init(2) method
     */
    public void initThermoProperties();

    /**
     * <p>
     * getInterfacialTension.
     * </p>
     *
     * @param phase1 a int
     * @param phase2 a int
     * @param unit a {@link java.lang.String} object
     * @return a double
     */
    public double getInterfacialTension(int phase1, int phase2, String unit);

    /**
     * Calculates physical properties of type propertyName
     *
     * @param propertyName a {@link java.lang.String} object
     */
    public void initPhysicalProperties(String propertyName);

    /**
     * method to return heat capacity ratio calculated as Cp/(Cp-R)
     *
     * @return kappa
     */
    public double getGamma2();

    /**
     * method to return heat capacity ratio/adiabatic index/Poisson constant
     *
     * @return kappa
     */
    public double getGamma();

    /**
     * method to return fluid volume
     *
     * @param unit The unit as a string. Supported units are m3, litre, m3/kg, m3/mol
     * @return volume in specified unit
     */
    public double getVolume(String unit);

    /**
     * method to return flow rate of fluid
     *
     * @param flowunit The unit as a string. Supported units are kg/sec, kg/min, kg/hr m3/sec,
     *        m3/min, m3/hr, mole/sec, mole/min, mole/hr, Sm3/hr, Sm3/day
     * @return flow rate in specified unit
     */
    public double getFlowRate(String flowunit);

    /**
     * method to set the pressure of a fluid (same temperature for all phases)
     *
     * @param newPressure in specified unit
     * @param unit unit can be bar, bara, barg or atm
     */
    public void setPressure(double newPressure, String unit);

    /**
     * method to set the temperature of a fluid (same temperature for all phases)
     *
     * @param newTemperature in specified unit
     * @param unit unit can be C or K (Celcius of Kelvin)
     */
    public void setTemperature(double newTemperature, String unit);

    /**
     * method to return the volume fraction of a phase note: without Peneloux volume correction
     *
     * @param phaseNumber number of the phase to get volume fraction for
     * @return volume fraction
     */
    public double getVolumeFraction(int phaseNumber);

    /**
     * method to return the volume fraction of a phase note: with Peneloux volume correction
     *
     * @param phaseNumber number of the phase to get volume fraction for
     * @return volume fraction
     */
    public double getCorrectedVolumeFraction(int phaseNumber);

    /**
     * <p>
     * getHeatOfVaporization.
     * </p>
     *
     * @return a double
     */
    public double getHeatOfVaporization();

    /**
     * method to return total enthalpy
     *
     * @param unit The unit as a string. unit supported units are J, J/mol, J/kg and kJ/kg
     * @return enthalpy in specified unit
     */
    public double getEnthalpy(String unit);

    /**
     * method to return internal energy (U) in a given unit
     *
     * @param unit The unit as a string. unit supported units are J, J/mol, J/kg and kJ/kg
     * @return enthalpy in unit Joule (J)
     */
    public double getInternalEnergy(String unit);

    /**
     * <p>
     * isForcePhaseTypes.
     * </p>
     *
     * @return a boolean
     */
    public boolean isForcePhaseTypes();

    /**
     * <p>
     * setForcePhaseTypes.
     * </p>
     *
     * @param forcePhaseTypes a boolean
     */
    public void setForcePhaseTypes(boolean forcePhaseTypes);

    /**
     * <p>
     * setEmptyFluid.
     * </p>
     */
    public void setEmptyFluid();

    /**
     * <p>
     * setMolarFlowRates.
     * </p>
     *
     * @param moles an array of {@link double} objects
     */
    public void setMolarFlowRates(double[] moles);

    /**
     * <p>
     * setComponentNames.
     * </p>
     *
     * @param componentNames an array of {@link java.lang.String} objects
     */
    public void setComponentNames(String[] componentNames);

    /**
     * <p>
     * calc_x_y_nonorm.
     * </p>
     */
    public void calc_x_y_nonorm();

    /**
     * <p>
     * saveObjectToFile.
     * </p>
     *
     * @param filePath a {@link java.lang.String} object
     * @param fluidName a {@link java.lang.String} object
     */
    public void saveObjectToFile(String filePath, String fluidName);

    /**
     * <p>
     * readObjectFromFile.
     * </p>
     *
     * @param filePath a {@link java.lang.String} object
     * @param fluidName a {@link java.lang.String} object
     * @return a {@link neqsim.thermo.system.SystemInterface} object
     */
    public SystemInterface readObjectFromFile(String filePath, String fluidName);

    /**
     * <p>
     * getLiquidVolume.
     * </p>
     *
     * @return a double
     */
    public double getLiquidVolume();

    /**
     * <p>
     * resetPhysicalProperties.
     * </p>
     */
    public void resetPhysicalProperties();

    /**
     * <p>
     * phaseToSystem.
     * </p>
     *
     * @param phaseNumber1 a int
     * @param phaseNumber2 a int
     * @return a {@link neqsim.thermo.system.SystemInterface} object
     */
    public SystemInterface phaseToSystem(int phaseNumber1, int phaseNumber2);

    /**
     * <p>
     * changeComponentName.
     * </p>
     *
     * @param name a {@link java.lang.String} object
     * @param newName a {@link java.lang.String} object
     */
    public void changeComponentName(String name, String newName);

    /**
     * <p>
     * getWaxModel.
     * </p>
     *
     * @return a {@link neqsim.thermo.characterization.WaxModelInterface} object
     */
    public WaxModelInterface getWaxModel();

    /**
     * <p>
     * getWaxCharacterisation.
     * </p>
     *
     * @return a {@link neqsim.thermo.characterization.WaxCharacterise} object
     */
    public neqsim.thermo.characterization.WaxCharacterise getWaxCharacterisation();

    /**
     * <p>
     * phaseToSystem.
     * </p>
     *
     * @param phaseName a {@link java.lang.String} object
     * @return a {@link neqsim.thermo.system.SystemInterface} object
     */
    public SystemInterface phaseToSystem(String phaseName);

    /**
     * method to get the total molar flow rate of individual components in a fluid
     *
     * @return molar flow of individual components in unit mol/sec
     */
    public double[] getMolarRate();

    /**
     * <p>
     * getPhase.
     * </p>
     *
     * @param phaseTypeName a {@link java.lang.String} object
     * @return a {@link neqsim.thermo.phase.PhaseInterface} object
     */
    public PhaseInterface getPhase(String phaseTypeName);

    /**
     * <p>
     * getPhaseIndexOfPhase.
     * </p>
     *
     * @param phaseTypeName a {@link java.lang.String} object
     * @return a int
     */
    public int getPhaseIndexOfPhase(String phaseTypeName);

    /**
     * <p>
     * setTotalFlowRate.
     * </p>
     *
     * @param flowRate a double
     * @param flowunit a {@link java.lang.String} object
     */
    public void setTotalFlowRate(double flowRate, String flowunit);

    /**
     * <p>
     * getMolarComposition.
     * </p>
     *
     * @return an array of {@link double} objects
     */
    public double[] getMolarComposition();

    /**
     * <p>
     * getNumberOfOilFractionComponents.
     * </p>
     *
     * @return a int
     */
    public int getNumberOfOilFractionComponents();

    /**
     * <p>
     * setHeavyTBPfractionAsPlusFraction.
     * </p>
     *
     * @return a boolean
     */
    public boolean setHeavyTBPfractionAsPlusFraction();

    /**
     * <p>
     * getCapeOpenProperties11.
     * </p>
     *
     * @return an array of {@link java.lang.String} objects
     */
    public String[] getCapeOpenProperties11();

    /**
     * <p>
     * getCapeOpenProperties10.
     * </p>
     *
     * @return an array of {@link java.lang.String} objects
     */
    public String[] getCapeOpenProperties10();

    /**
     * <p>
     * getLowestGibbsEnergyPhase.
     * </p>
     *
     * @return a {@link neqsim.thermo.phase.PhaseInterface} object
     */
    public PhaseInterface getLowestGibbsEnergyPhase();

    /**
     * <p>
     * getOilFractionNormalBoilingPoints.
     * </p>
     *
     * @return an array of {@link double} objects
     */
    public double[] getOilFractionNormalBoilingPoints();

    /**
     * <p>
     * getOilFractionLiquidDensityAt25C.
     * </p>
     *
     * @return an array of {@link double} objects
     */
    public double[] getOilFractionLiquidDensityAt25C();

    /**
     * <p>
     * getOilFractionMolecularMass.
     * </p>
     *
     * @return an array of {@link double} objects
     */
    public double[] getOilFractionMolecularMass();

    /**
     * <p>
     * getOilFractionIDs.
     * </p>
     *
     * @return an array of {@link int} objects
     */
    public int[] getOilFractionIDs();

    /**
     * <p>
     * getMoleFraction.
     * </p>
     *
     * @param phaseNumber a int
     * @return a double
     */
    public double getMoleFraction(int phaseNumber);

    /**
     * method to return specific heat capacity (Cv)
     *
     * @return Cv in unit J/K
     */
    public double getCv();

    /**
     * method to return specific heat capacity (Cp) in a given unit
     *
     * @param unit The unit as a string. Supported units are J/K, J/molK, J/kgK and kJ/kgK
     * @return Cp in specified unit
     */
    public double getCv(String unit);

    /**
     * <p>
     * getCharacterization.
     * </p>
     *
     * @return a {@link neqsim.thermo.characterization.Characterise} object
     */
    public neqsim.thermo.characterization.Characterise getCharacterization();

    /**
     * add a component to a fluid. If component already exists, it will be added to the component
     *
     * @param name a {@link java.lang.String} object
     */
    public void addComponent(String name);

    /**
     * add a component to a fluid. If component already exists, it will be added to the component
     *
     * @param moles number of moles (per second) of the component to be added to the fluid
     * @param componenName a {@link java.lang.String} object
     */
    public void addComponent(String componenName, double moles);

    /**
     * <p>
     * readObject.
     * </p>
     *
     * @param ID a int
     * @return a {@link neqsim.thermo.system.SystemInterface} object
     */
    public SystemInterface readObject(int ID);

    /**
     * <p>
     * getCompIDs.
     * </p>
     *
     * @return an array of {@link java.lang.String} objects
     */
    public String[] getCompIDs();

    /**
     * <p>
     * isImplementedCompositionDeriativesofFugacity.
     * </p>
     *
     * @param isImpl a boolean
     */
    public void isImplementedCompositionDeriativesofFugacity(boolean isImpl);

    /**
     * <p>
     * saveObject.
     * </p>
     *
     * @param ID a int
     * @param text a {@link java.lang.String} object
     */
    public void saveObject(int ID, String text);

    /**
     * <p>
     * reset.
     * </p>
     */
    public void reset();

    /**
     * <p>
     * getCASNumbers.
     * </p>
     *
     * @return an array of {@link java.lang.String} objects
     */
    public String[] getCASNumbers();

    /**
     * <p>
     * getMolecularWeights.
     * </p>
     *
     * @return an array of {@link double} objects
     */
    public double[] getMolecularWeights();

    /**
     * <p>
     * getNormalBoilingPointTemperatures.
     * </p>
     *
     * @return an array of {@link double} objects
     */
    public double[] getNormalBoilingPointTemperatures();

    /**
     * <p>
     * getCompNames.
     * </p>
     *
     * @return an array of {@link java.lang.String} objects
     */
    public String[] getCompNames();

    /**
     * <p>
     * getCompFormulaes.
     * </p>
     *
     * @return an array of {@link java.lang.String} objects
     */
    public String[] getCompFormulaes();

    /**
     * <p>
     * getWtFraction.
     * </p>
     *
     * @param phaseNumber a int
     * @return a double
     */
    public double getWtFraction(int phaseNumber);

    /**
     * <p>
     * isMultiphaseWaxCheck.
     * </p>
     *
     * @return a boolean
     */
    public boolean isMultiphaseWaxCheck();

    /**
     * <p>
     * setMultiphaseWaxCheck.
     * </p>
     *
     * @param multiphaseWaxCheck a boolean
     */
    public void setMultiphaseWaxCheck(boolean multiphaseWaxCheck);

    /**
     * <p>
     * setMolarComposition.
     * </p>
     *
     * @param moles an array of {@link double} objects
     */
    public void setMolarComposition(double[] moles);

    /**
     * return the phase of to specified type if the phase does not exist, the method will return
     * null
     *
     * @param phaseTypeName the phase type to be returned (gas, oil, aqueous, wax, hydrate are
     *        supported)
     * @return a {@link neqsim.thermo.phase.PhaseInterface} object
     */
    public PhaseInterface getPhaseOfType(String phaseTypeName);

    /**
     * add a component to a fluid. I component already exists, it will be added to the component
     *
     * @param componentName Name of the component to be added. See NeqSim database for component in
     *        the database.
     * @param moles number of moles (per second) of the component to be added to the fluid
     * @param phaseNumber the phase number of the phase to add the component to
     */
    public void addComponent(String componentName, double moles, int phaseNumber);

    /**
     * add a component to a fluid. I component already exists, it will be added to the component
     *
     * @param componentName Name of the component to be added. See NeqSim database for component in
     *        the database.
     * @param value rate of the component to be added to the fluid
     * @param unitName the unit of the flow rate (eg. mol/sec, kg/sec, etc.)
     * @param phaseNumber the phase number of the phase to add the component to
     */
    public void addComponent(String componentName, double value, String unitName, int phaseNumber);

    /**
     * add a component to a fluid. I component already exists, it will be added to the component
     *
     * @param componentName Name of the component to be added. See NeqSim database for component in
     *        the database.
     * @param unitName the unit of rate (sported units are kg/sec, mol/sec, Nlitre/min, kg/hr,
     *        Sm^3/hr, Sm^3/day, MSm^3/day ..
     * @param value a double
     */
    public void addComponent(String componentName, double value, String unitName);

    /**
     * <p>
     * setUseTVasIndependentVariables.
     * </p>
     *
     * @param useTVasIndependentVariables a boolean
     */
    public void setUseTVasIndependentVariables(boolean useTVasIndependentVariables);

    /**
     * method to add true boiling point fraction
     *
     * @param componentName selected name of the component to be added
     * @param numberOfMoles number of moles to be added
     * @param molarMass molar mass of the component in kg/mol
     * @param density density of the component in g/cm3
     */
    public void addTBPfraction(String componentName, double numberOfMoles, double molarMass,
            double density);

    /**
     * <p>
     * addTBPfraction.
     * </p>
     *
     * @param componentName a {@link java.lang.String} object
     * @param numberOfMoles a double
     * @param molarMass a double
     * @param density a double
     * @param criticalTemperature a double
     * @param criticalPressure a double
     * @param acentricFactor a double
     */
    public void addTBPfraction(String componentName, double numberOfMoles, double molarMass,
            double density, double criticalTemperature, double criticalPressure,
            double acentricFactor);

    /**
     * <p>
     * addPlusFraction.
     * </p>
     *
     * @param componentName a {@link java.lang.String} object
     * @param numberOfMoles a double
     * @param molarMass a double
     * @param density a double
     */
    public void addPlusFraction(String componentName, double numberOfMoles, double molarMass,
            double density);

    /**
     * <p>
     * addSalt.
     * </p>
     *
     * @param componentName a {@link java.lang.String} object
     * @param value a double
     */
    public void addSalt(String componentName, double value);

    /**
     * <p>
     * deleteFluidPhase.
     * </p>
     *
     * @param phase a int
     */
    public void deleteFluidPhase(int phase);

    /**
     * <p>
     * setBmixType.
     * </p>
     *
     * @param bmixType a int
     */
    public void setBmixType(int bmixType);

    /**
     * <p>
     * hasSolidPhase.
     * </p>
     *
     * @return a boolean
     */
    public boolean hasSolidPhase();

    /**
     * <p>
     * addSolidComplexPhase.
     * </p>
     *
     * @param type a {@link java.lang.String} object
     */
    public void addSolidComplexPhase(String type);

    /**
     * method to calculate thermodynamic properties of the fluid. The temperature, pressure, number
     * of phases and composition of the phases will be used as basis for calculation.
     *
     * @param number - The number can be 0, 1, 2 or 3. 0: Initialization of a fluid (feed
     *        composition will be set for all phases). 1: Calculation of density and fugacities,
     *        Z-factor 2: 1 + calculation of enthalpy, entropy, Cp, Cv, and most other thermodynamic
     *        properties 3 - 1+2 + Calculation of composition derivatives of fugacity coefficients
     *        init(1) is faster than init(2). init(2) faster than init(3).Which init to use is
     *        dependent on what properties you need.
     */
    public void init(int number);

    /**
     * <p>
     * resetCharacterisation.
     * </p>
     */
    public void resetCharacterisation();

    /**
     * <p>
     * getMaxNumberOfPhases.
     * </p>
     *
     * @return a int
     */
    public int getMaxNumberOfPhases();

    /**
     * <p>
     * setMaxNumberOfPhases.
     * </p>
     *
     * @param maxNumberOfPhases a int
     */
    public void setMaxNumberOfPhases(int maxNumberOfPhases);

    /**
     * <p>
     * getMixingRuleName.
     * </p>
     *
     * @return a {@link java.lang.String} object
     */
    public java.lang.String getMixingRuleName();

    /**
     * <p>
     * getModelName.
     * </p>
     *
     * @return a {@link java.lang.String} object
     */
    public java.lang.String getModelName();

    /**
     * <p>
     * tuneModel.
     * </p>
     *
     * @param model a {@link java.lang.String} object
     * @param val a double
     * @param phase a int
     */
    public void tuneModel(String model, double val, int phase);

    /**
     * <p>
     * addComponent.
     * </p>
     *
     * @param componentName a {@link java.lang.String} object
     * @param moles a double
     * @param TC a double
     * @param PC a double
     * @param acs a double
     */
    public void addComponent(String componentName, double moles, double TC, double PC, double acs);

    /**
     * <p>
     * getBeta.
     * </p>
     *
     * @param phase a int
     * @return a double
     */
    public double getBeta(int phase);

    /**
     * <p>
     * save.
     * </p>
     *
     * @param name a {@link java.lang.String} object
     */
    public void save(String name);

    /**
     * <p>
     * setModel.
     * </p>
     *
     * @param model a {@link java.lang.String} object
     * @return a {@link neqsim.thermo.system.SystemInterface} object
     */
    public SystemInterface setModel(String model);

    /**
     * <p>
     * removeComponent.
     * </p>
     *
     * @param name a {@link java.lang.String} object
     */
    public void removeComponent(String name);

    /**
     * <p>
     * setMixingRule.
     * </p>
     *
     * @param typename a {@link java.lang.String} object
     * @param GEmodel a {@link java.lang.String} object
     */
    public void setMixingRule(String typename, String GEmodel);

    /**
     * <p>
     * normalizeBeta.
     * </p>
     */
    public void normalizeBeta();

    /**
     * <p>
     * getPhaseIndex.
     * </p>
     *
     * @param index a int
     * @return a int
     */
    public int getPhaseIndex(int index);

    /**
     * <p>
     * setInitType.
     * </p>
     *
     * @param initType a int
     */
    public void setInitType(int initType);

    /**
     * <p>
     * checkStability.
     * </p>
     *
     * @param val a boolean
     */
    public void checkStability(boolean val);

    /**
     * <p>
     * hasPlusFraction.
     * </p>
     *
     * @return a boolean
     */
    public boolean hasPlusFraction();

    /**
     * <p>
     * checkStability.
     * </p>
     *
     * @return a boolean
     */
    public boolean checkStability();

    /**
     * <p>
     * getInitType.
     * </p>
     *
     * @return a int
     */
    public int getInitType();

    /**
     * <p>
     * invertPhaseTypes.
     * </p>
     */
    public void invertPhaseTypes();

    /**
     * method to return fluid volume with Peneloux volume correction
     *
     * @return volume in unit m3
     */
    public double getCorrectedVolume();

    /**
     * <p>
     * readFluid.
     * </p>
     *
     * @param fluidName a {@link java.lang.String} object
     */
    public void readFluid(String fluidName);

    /**
     * <p>
     * calcKIJ.
     * </p>
     *
     * @param ok a boolean
     */
    public void calcKIJ(boolean ok);

    /**
     * <p>
     * write.
     * </p>
     *
     * @param name a {@link java.lang.String} object
     * @param filename a {@link java.lang.String} object
     * @param newfile a boolean
     */
    public void write(String name, String filename, boolean newfile);

    /**
     * <p>
     * useVolumeCorrection.
     * </p>
     *
     * @param volcor a boolean
     */
    public void useVolumeCorrection(boolean volcor);

    /**
     * method to set the mixing rule for the fluid
     *
     * @param typename a {@link java.lang.String} object
     */
    public void setMixingRule(String typename);

    /**
     * <p>
     * isNumericDerivatives.
     * </p>
     *
     * @return a boolean
     */
    public boolean isNumericDerivatives();

    /**
     * <p>
     * setNumericDerivatives.
     * </p>
     *
     * @param numericDerivatives a boolean
     */
    public void setNumericDerivatives(boolean numericDerivatives);

    /**
     * <p>
     * init.
     * </p>
     */
    public void init();

    /**
     * <p>
     * getFluidInfo.
     * </p>
     *
     * @return a {@link java.lang.String} object
     */
    public java.lang.String getFluidInfo();

    /**
     * <p>
     * setFluidInfo.
     * </p>
     *
     * @param info a {@link java.lang.String} object
     */
    public void setFluidInfo(java.lang.String info);

    /**
     * <p>
     * setPhaseIndex.
     * </p>
     *
     * @param index a int
     * @param phaseIndex a int
     */
    public void setPhaseIndex(int index, int phaseIndex);

    /**
     * <p>
     * setPhase.
     * </p>
     *
     * @param phase a {@link neqsim.thermo.phase.PhaseInterface} object
     * @param numb a int
     */
    public void setPhase(PhaseInterface phase, int numb);

    /**
     * method to read pure component and interaction parameters from the NeqSim database and create
     * temporary tables with parameters for active fluid.
     *
     * @param reset If reset is set to true, new temporary tables with parameters for the added
     *        components will be created. When parameters are needed (eg. when adding components or
     *        when setting a mixing rule) it will try to find them in the temporary tables first eg.
     *        COMPTEMP (for pure component parameters) and INTERTEMP (for interaction parameters).
     *        If reset is set to false it will not create new temporary tables. If a fluid is
     *        created with the same components many times, performance improvements will be
     *        obtained, if temporary tables are created the first time (reset=true), and then the
     *        same tables is used when creating new fluids with the same temporary tables
     *        (reset=false)
     */
    public void createDatabase(boolean reset);

    /**
     * <p>
     * resetDatabase.
     * </p>
     */
    public void resetDatabase();

    /**
     * <p>
     * setSolidPhaseCheck.
     * </p>
     *
     * @param test a boolean
     */
    public void setSolidPhaseCheck(boolean test);

    /**
     * <p>
     * doSolidPhaseCheck.
     * </p>
     *
     * @return a boolean
     */
    public boolean doSolidPhaseCheck();

    /**
     * <p>
     * doMultiPhaseCheck.
     * </p>
     *
     * @return a boolean
     */
    public boolean doMultiPhaseCheck();

    /**
     * method to specify if calculations should check for more than two fluid phases.
     *
     * @param doMultiPhaseCheck Specify if the calculations should check for more than two fluid
     *        phases. Default is two fluid phases (gas and liquid). If set to true the program will
     *        check for gas and multiple liquid phases (eg. gas-oil-aqueous).
     */
    public void setMultiPhaseCheck(boolean doMultiPhaseCheck);

    /**
     * <p>
     * init.
     * </p>
     *
     * @param number a int
     * @param phase a int
     */
    public void init(int number, int phase);

    /**
     * <p>
     * initNumeric.
     * </p>
     */
    public void initNumeric();

    /**
     * <p>
     * display.
     * </p>
     */
    public void display();

    /**
     * <p>
     * addFluid.
     * </p>
     *
     * @param addSystem a {@link neqsim.thermo.system.SystemInterface} object
     */
    public void addFluid(SystemInterface addSystem);

    /**
     * <p>
     * display.
     * </p>
     *
     * @param name a {@link java.lang.String} object
     */
    public void display(String name);

    /**
     * <p>
     * doHydrateCheck.
     * </p>
     *
     * @return a boolean
     */
    public boolean doHydrateCheck();

    /**
     * <p>
     * createTable.
     * </p>
     *
     * @param name a {@link java.lang.String} object
     * @return an array of {@link java.lang.String} objects
     */
    public String[][] createTable(String name);

    /**
     * <p>
     * setHydrateCheck.
     * </p>
     *
     * @param hydrateCheck a boolean
     */
    public void setHydrateCheck(boolean hydrateCheck);

    /**
     * <p>
     * calcBeta.
     * </p>
     *
     * @return a double
     * @throws neqsim.util.exception.IsNaNException if any.
     * @throws neqsim.util.exception.TooManyIterationsException if any.
     */
    public double calcBeta() throws neqsim.util.exception.IsNaNException,
            neqsim.util.exception.TooManyIterationsException;

    /**
     * <p>
     * setAllComponentsInPhase.
     * </p>
     *
     * @param phase a int
     */
    public void setAllComponentsInPhase(int phase);

    /**
     * <p>
     * initTotalNumberOfMoles.
     * </p>
     *
     * @param change a double
     */
    public void initTotalNumberOfMoles(double change);

    /**
     * <p>
     * calc_x_y.
     * </p>
     */
    public void calc_x_y();

    /**
     * <p>
     * getPhase.
     * </p>
     *
     * @param i a int
     * @return a {@link neqsim.thermo.phase.PhaseInterface} object
     */
    public PhaseInterface getPhase(int i);

    /**
     * <p>
     * reset_x_y.
     * </p>
     */
    public void reset_x_y();

    /**
     * <p>
     * isChemicalSystem.
     * </p>
     *
     * @param temp a boolean
     */
    public void isChemicalSystem(boolean temp);

    /**
     * <p>
     * addComponent.
     * </p>
     *
     * @param index a int
     * @param moles a double
     * @param phaseNumber a int
     */
    public void addComponent(int index, double moles, int phaseNumber);

    /**
     * <p>
     * addPhase.
     * </p>
     */
    public void addPhase();

    /**
     * <p>
     * setAtractiveTerm.
     * </p>
     *
     * @param i a int
     */
    public void setAtractiveTerm(int i);

    /**
     * <p>
     * setBeta.
     * </p>
     *
     * @param phase a int
     * @param b a double
     */
    public void setBeta(int phase, double b);

    /**
     * <p>
     * removePhase.
     * </p>
     *
     * @param specPhase a int
     */
    public void removePhase(int specPhase);

    /**
     * <p>
     * phaseToSystem.
     * </p>
     *
     * @param newPhase a {@link neqsim.thermo.phase.PhaseInterface} object
     * @return a {@link neqsim.thermo.system.SystemInterface} object
     */
    public SystemInterface phaseToSystem(PhaseInterface newPhase);

    /**
     * <p>
     * setTemperature.
     * </p>
     *
     * @param temp a double
     */
    public void setTemperature(double temp);

    /**
     * <p>
     * setTemperature.
     * </p>
     *
     * @param newTemperature a double
     * @param phaseNumber a int
     */
    public void setTemperature(double newTemperature, int phaseNumber);
    // public void setPressure(double newPressure, int phaseNumber);

    /**
     * method to set the pressure
     *
     * @param pres pressure in unit bara (absolute pressure in bar)
     */
    public void setPressure(double pres);

    /**
     * method to return pressure
     *
     * @return pressure in unit bara
     */
    public double getPressure();

    /**
     * method to return pressure in a given unit
     *
     * @param unit The unit as a string. Supported units are bara, barg, Pa and MPa
     * @return pressure in specified unit
     */
    public double getPressure(String unit);

    /**
     * <p>
     * reInitPhaseType.
     * </p>
     */
    public void reInitPhaseType();

    /**
     * <p>
     * setPhysicalPropertyModel.
     * </p>
     *
     * @param type a int
     */
    public void setPhysicalPropertyModel(int type);

    /**
     * <p>
     * clearAll.
     * </p>
     */
    public void clearAll();

    /**
     * <p>
     * getPressure.
     * </p>
     *
     * @param phaseNumber a int
     * @return a double
     */
    public double getPressure(int phaseNumber);

    /**
     * method to get density of a fluid note: without Peneloux volume correction
     *
     * @return density with unit kg/m3
     */
    public double getDensity();

    /**
     * method to get density of a fluid note: with Peneloux volume correction
     *
     * @param unit The unit as a string. Supported units are kg/m3, mol/m3
     * @return density in specified unit
     */
    public double getDensity(String unit);

    /**
     * method to return fluid volume
     *
     * @return volume in unit m3*1e5
     */
    public double getVolume();

    /**
     * <p>
     * getChemicalReactionOperations.
     * </p>
     *
     * @return a {@link neqsim.chemicalReactions.ChemicalReactionOperations} object
     */
    public ChemicalReactionOperations getChemicalReactionOperations();

    /**
     * <p>
     * isChemicalSystem.
     * </p>
     *
     * @return a boolean
     */
    public boolean isChemicalSystem();

    /**
     * method to return molar volume of the fluid note: without Peneloux volume correction
     *
     * @return molar volume volume in unit m3/mol*1e5
     */
    public double getMolarVolume();

    /**
     * method to get the total molar mass of a fluid
     *
     * @return molar mass in unit kg/mol
     */
    public double getMolarMass();

    /**
     * method to get the total enthalpy of a fluid
     *
     * @return molar mass in unit J (Joule)
     */
    public double getEnthalpy();

    /**
     * <p>
     * calcInterfaceProperties.
     * </p>
     */
    public void calcInterfaceProperties();

    /**
     * <p>
     * getInterphaseProperties.
     * </p>
     *
     * @return a {@link neqsim.physicalProperties.interfaceProperties.InterphasePropertiesInterface}
     *         object
     */
    public InterphasePropertiesInterface getInterphaseProperties();

    /**
     * <p>
     * initBeta.
     * </p>
     *
     * @return a double
     */
    public double initBeta();

    /**
     * <p>
     * init_x_y.
     * </p>
     */
    public void init_x_y();

    /**
     * method to return total entropy of the fluid
     *
     * @return entropy in unit J/K (Joule/Kelvin)
     */
    public double getEntropy();

    /**
     * method to return total entropy of the fluid
     *
     * @param unit The unit as a string. unit supported units are J/K, J/molK, J/kgK and kJ/kgK
     * @return entropy in specified unit
     */
    public double getEntropy(String unit);

    /**
     * method to return temperature
     *
     * @return temperature in unit Kelvin
     */
    public double getTemperature();

    /**
     * method to return temperature in a given unit
     *
     * @param unit The unit as a string. Supported units are K, C, R
     * @return temperature in specified unit
     */
    public double getTemperature(String unit);

    /**
     * <p>
     * getTemperature.
     * </p>
     *
     * @param phaseNumber a int
     * @return a double
     */
    public double getTemperature(int phaseNumber);

    /**
     * <p>
     * getBeta.
     * </p>
     *
     * @return a double
     */
    public double getBeta();

    /**
     * <p>
     * chemicalReactionInit.
     * </p>
     */
    public void chemicalReactionInit();

    /**
     * <p>
     * initPhysicalProperties.
     * </p>
     */
    public void initPhysicalProperties();

    /**
     * <p>
     * setBeta.
     * </p>
     *
     * @param b a double
     */
    public void setBeta(double b);
    // public double getdfugdt(int i, int j);

    /**
     * <p>
     * setPhaseType.
     * </p>
     *
     * @param phaseToChange a int
     * @param newPhaseType a int
     */
    public void setPhaseType(int phaseToChange, int newPhaseType);

    /**
     * <p>
     * setNumberOfPhases.
     * </p>
     *
     * @param number a int
     */
    public void setNumberOfPhases(int number);

    /**
     * <p>
     * getTC.
     * </p>
     *
     * @return a double
     */
    public double getTC();

    /**
     * <p>
     * getPC.
     * </p>
     *
     * @return a double
     */
    public double getPC();

    /**
     * <p>
     * setTC.
     * </p>
     *
     * @param TC a double
     */
    public void setTC(double TC);

    /**
     * <p>
     * setPC.
     * </p>
     *
     * @param PC a double
     */
    public void setPC(double PC);

    /**
     * <p>
     * getPhases.
     * </p>
     *
     * @return an array of {@link neqsim.thermo.phase.PhaseInterface} objects
     */
    public PhaseInterface[] getPhases();

    /**
     * <p>
     * getNumberOfPhases.
     * </p>
     *
     * @return a int
     */
    public int getNumberOfPhases();

    /**
     * <p>
     * getGibbsEnergy.
     * </p>
     *
     * @return a double
     */
    public double getGibbsEnergy();

    /**
     * method to return internal energy (U) in unit J
     *
     * @return internal energy in unit Joule (J)
     */
    public double getInternalEnergy();

    /**
     * <p>
     * getHelmholtzEnergy.
     * </p>
     *
     * @return a double
     */
    public double getHelmholtzEnergy();

    /**
     * <p>
     * getComponent.
     * </p>
     *
     * @param name a {@link java.lang.String} object
     * @return a {@link neqsim.thermo.component.ComponentInterface} object
     */
    public ComponentInterface getComponent(String name);

    /**
     * <p>
     * getComponent.
     * </p>
     *
     * @param number a int
     * @return a {@link neqsim.thermo.component.ComponentInterface} object
     */
    public ComponentInterface getComponent(int number);

    /**
     * <p>
     * getNumberOfMoles.
     * </p>
     *
     * @return a double
     */
    public double getNumberOfMoles();

    /**
     * <p>
     * clone.
     * </p>
     *
     * @return a {@link neqsim.thermo.system.SystemInterface} object
     */
    public SystemInterface clone();

    /**
     * method to set mixing rule used for the fluid
     *
     * @param type The type of mixing rule to be used for the fluid. 1 - classic mixing rule with
     *        all kij set to zero 2 -classic mixing rule with kij from NeqSim database 3- classic
     *        mixing rule with temperature dependent kij 4- Huron Vidal mixing rule with parameters
     *        from NeqSim database 7 -classic mixing rule with kij of CPA from NeqSim Database 9
     *        -classicmixing rule with temperature dependent kij of CPA from NeqSim database
     *        10-classic mixing rule with temperature and composition dependent kij of CPA from
     *        NeqSim database
     */
    public void setMixingRule(int type);

    /**
     * <p>
     * getComponentNames.
     * </p>
     *
     * @return an array of {@link java.lang.String} objects
     */
    public String[] getComponentNames();

    /**
     * <p>
     * getdVdPtn.
     * </p>
     *
     * @return a double
     */
    public double getdVdPtn();

    /**
     * <p>
     * getdVdTpn.
     * </p>
     *
     * @return a double
     */
    public double getdVdTpn();

    /**
     * method to return specific heat capacity (Cp)
     *
     * @return Cp in unit J/K
     */
    public double getCp();

    /**
     * method to return specific heat capacity (Cp) in a given unit
     *
     * @param unit The unit as a string. Supported units are J/K, J/molK, J/kgK and kJ/kgK
     * @return Cp in specified unit
     */
    public double getCp(String unit);

    /**
     * method to return heat capacity ratio/adiabatic index/Poisson constant
     *
     * @return kappa
     */
    public double getKappa();

    /**
     * <p>
     * replacePhase.
     * </p>
     *
     * @param repPhase a int
     * @param newPhase a {@link neqsim.thermo.phase.PhaseInterface} object
     */
    public void replacePhase(int repPhase, PhaseInterface newPhase);

    /**
     * <p>
     * getGasPhase.
     * </p>
     *
     * @return a {@link neqsim.thermo.phase.PhaseInterface} object
     */
    public PhaseInterface getGasPhase();

    /**
     * <p>
     * getLiquidPhase.
     * </p>
     *
     * @return a {@link neqsim.thermo.phase.PhaseInterface} object
     */
    public PhaseInterface getLiquidPhase();

    /**
     * method to return compressibility factor of a fluid compressibility factor is defined in EoS
     * from PV=ZnRT where V is total volume of fluid
     *
     * @return compressibility factor Z
     */
    public double getZ();

    /**
     * method to return viscosity of a fluid
     *
     * @return viscosity in unit kg/msec
     */
    public double getViscosity();

    /**
     * method to return viscosity in a given unit
     *
     * @param unit The unit as a string. Supported units are kg/msec, cP (centipoise)
     * @return viscosity in specified unit
     */
    public double getViscosity(String unit);

    /**
     * method to return thermal conductivity
     *
     * @return conductivity in unit W/mK
     * @deprecated use {@link #getThermalConductivity()} instead.
     */
    @Deprecated
    public double getConductivity();

    /**
     * method to return thermal conductivity in a given unit
     *
     * @param unit The unit as a string. Supported units are W/mK, W/cmK
     * @return conductivity in specified unit
     * @deprecated use {@link #getThermalConductivity(String unit)} instead.
     */
    @Deprecated
    public double getConductivity(String unit);

    /**
     * method to return thermal conductivity
     *
     * @return conductivity in unit W/mK
     */
    public double getThermalConductivity();

    /**
     * method to return thermal conductivity in a given unit
     *
     * @param unit The unit as a string. Supported units are W/mK, W/cmK
     * @return conductivity in specified unit
     */
    public double getThermalConductivity(String unit);

    /**
     * method to return interfacial tension between two phases
     *
     * @param phase1 phase type of phase1 as string (valid phases are gas, oil, aqueous)
     * @param phase2 phase type of phase2 as string (valid phases are gas, oil, aqueous)
     * @return interfacial tension with unit N/m. If one or both phases does not exist - the method
     *         will return NaN
     */
    public double getInterfacialTension(String phase1, String phase2);

    /**
     * method to return interfacial tension between two phases
     *
     * @param phase1 phase number of phase1
     * @param phase2 phase number of phase2
     * @return interfacial tension with unit N/m
     */
    public double getInterfacialTension(int phase1, int phase2);

    /**
     * <p>
     * getKinematicViscosity.
     * </p>
     *
     * @return a double
     */
    public double getKinematicViscosity();

    /**
     * <p>
     * initRefPhases.
     * </p>
     */
    public void initRefPhases();

    /**
     * <p>
     * getFluidName.
     * </p>
     *
     * @return a {@link java.lang.String} object
     */
    public java.lang.String getFluidName();

    /**
     * <p>
     * setFluidName.
     * </p>
     *
     * @param fluidName a {@link java.lang.String} object
     */
    public void setFluidName(java.lang.String fluidName);

    /**
     * <p>
     * setSolidPhaseCheck.
     * </p>
     *
     * @param solidComponent a {@link java.lang.String} object
     */
    public void setSolidPhaseCheck(String solidComponent);

    /**
     * <p>
     * allowPhaseShift.
     * </p>
     *
     * @return a boolean
     */
    public boolean allowPhaseShift();

    /**
     * <p>
     * allowPhaseShift.
     * </p>
     *
     * @param allowPhaseShift a boolean
     */
    public void allowPhaseShift(boolean allowPhaseShift);

    /**
     * method to return phase fraction of selected phase
     *
     * @param phaseTypeName: gas/oil/aqueous
     * @param unit: mole/volume/weight
     * @return phase: fraction in given unit
     */
    public double getPhaseFraction(String phaseTypeName, String unit);

    /**
     * <p>
     * setPhaseType.
     * </p>
     *
     * @param phases a {@link java.lang.String} object
     * @param newPhaseType a int
     */
    public void setPhaseType(String phases, int newPhaseType);

    /**
     * method to set the phase type of a given phase
     *
     * @param phaseToChange the phase number of the phase to set phase type
     * @param phaseTypeName the phase type name (valid names are gas or liquid)
     */
    public void setPhaseType(int phaseToChange, String phaseTypeName);

    /**
     * <p>
     * removeMoles.
     * </p>
     */
    public void removeMoles();

    /**
     * <p>
     * getProperty.
     * </p>
     *
     * @param prop a {@link java.lang.String} object
     * @param compName a {@link java.lang.String} object
     * @param phase a int
     * @return a double
     */
    public double getProperty(String prop, String compName, int phase);

    /**
     * <p>
     * getProperty.
     * </p>
     *
     * @param prop a {@link java.lang.String} object
     * @param phase a int
     * @return a double
     */
    public double getProperty(String prop, int phase);

    /**
     * <p>
     * getProperty.
     * </p>
     *
     * @param prop a {@link java.lang.String} object
     * @return a double
     */
    public double getProperty(String prop);

    /**
     * <p>
     * getStandard.
     * </p>
     *
     * @return a {@link neqsim.standards.StandardInterface} object
     */
    public neqsim.standards.StandardInterface getStandard();

    /**
     * <p>
     * getStandard.
     * </p>
     *
     * @param standardName a {@link java.lang.String} object
     * @return a {@link neqsim.standards.StandardInterface} object
     */
    public neqsim.standards.StandardInterface getStandard(String standardName);

    /**
     * <p>
     * setStandard.
     * </p>
     *
     * @param standardName a {@link java.lang.String} object
     */
    public void setStandard(String standardName);

    /**
     * <p>
     * saveToDataBase.
     * </p>
     */
    public void saveToDataBase();

    /**
     * <p>
     * generatePDF.
     * </p>
     */
    public void generatePDF();

    /**
     * <p>
     * displayPDF.
     * </p>
     */
    public void displayPDF();

    /**
     * <p>
     * getMixingRule.
     * </p>
     *
     * @return a int
     */
    public int getMixingRule();

    /**
     * <p>
     * getResultTable.
     * </p>
     *
     * @return an array of {@link java.lang.String} objects
     */
    public String[][] getResultTable();

    /**
     * <p>
     * autoSelectModel.
     * </p>
     *
     * @return a {@link neqsim.thermo.system.SystemInterface} object
     */
    public SystemInterface autoSelectModel();

    /**
     * <p>
     * autoSelectMixingRule.
     * </p>
     */
    public void autoSelectMixingRule();

    /**
     * <p>
     * orderByDensity.
     * </p>
     */
    public void orderByDensity();

    /**
     * <p>
     * addLiquidToGas.
     * </p>
     *
     * @param fraction a double
     */
    public void addLiquidToGas(double fraction);

    /**
     * <p>
     * addGasToLiquid.
     * </p>
     *
     * @param fraction a double
     */
    public void addGasToLiquid(double fraction);

    /**
     * method to get the total molar flow rate of a fluid
     *
     * @return molar flow in unit mol/sec
     */
    public double getTotalNumberOfMoles();

    /**
     * <p>
     * setTotalNumberOfMoles.
     * </p>
     *
     * @param totalNumberOfMoles a double
     */
    public void setTotalNumberOfMoles(double totalNumberOfMoles);

    /**
     * <p>
     * phaseToSystem.
     * </p>
     *
     * @param phaseNumber a int
     * @return a {@link neqsim.thermo.system.SystemInterface} object
     */
    public SystemInterface phaseToSystem(int phaseNumber);

    /**
     * <p>
     * hasPhaseType.
     * </p>
     *
     * @param phaseTypeName a {@link java.lang.String} object
     * @return a boolean
     */
    public boolean hasPhaseType(String phaseTypeName);

    /**
     * <p>
     * getPhaseNumberOfPhase.
     * </p>
     *
     * @param phaseTypeName a {@link java.lang.String} object
     * @return a int
     */
    public int getPhaseNumberOfPhase(String phaseTypeName);

    /**
     * <p>
     * getEmptySystemClone.
     * </p>
     *
     * @return a {@link neqsim.thermo.system.SystemInterface} object
     */
    public SystemInterface getEmptySystemClone();

    /**
     * <p>
     * calcHenrysConstant.
     * </p>
     *
     * @param component a {@link java.lang.String} object
     * @return a double
     */
    public double calcHenrysConstant(String component);

    /**
     * <p>
     * isImplementedTemperatureDeriativesofFugacity.
     * </p>
     *
     * @return a boolean
     */
    public boolean isImplementedTemperatureDeriativesofFugacity();

    /**
     * <p>
     * setImplementedTemperatureDeriativesofFugacity.
     * </p>
     *
     * @param implementedTemperatureDeriativesofFugacity a boolean
     */
    public void setImplementedTemperatureDeriativesofFugacity(
            boolean implementedTemperatureDeriativesofFugacity);

    /**
     * <p>
     * isImplementedPressureDeriativesofFugacity.
     * </p>
     *
     * @return a boolean
     */
    public boolean isImplementedPressureDeriativesofFugacity();

    /**
     * <p>
     * setImplementedPressureDeriativesofFugacity.
     * </p>
     *
     * @param implementedPressureDeriativesofFugacity a boolean
     */
    public void setImplementedPressureDeriativesofFugacity(
            boolean implementedPressureDeriativesofFugacity);

    /**
     * <p>
     * isImplementedCompositionDeriativesofFugacity.
     * </p>
     *
     * @return a boolean
     */
    public boolean isImplementedCompositionDeriativesofFugacity();

    /**
     * <p>
     * setImplementedCompositionDeriativesofFugacity.
     * </p>
     *
     * @param implementedCompositionDeriativesofFugacity a boolean
     */
    public void setImplementedCompositionDeriativesofFugacity(
            boolean implementedCompositionDeriativesofFugacity);

    /**
     * <p>
     * addComponent.
     * </p>
     *
     * @param componentIndex a int
     * @param moles a double
     */
    public void addComponent(int componentIndex, double moles);

    /**
     * <p>
     * addCapeOpenProperty.
     * </p>
     *
     * @param propertyName a {@link java.lang.String} object
     */
    public void addCapeOpenProperty(String propertyName);
}<|MERGE_RESOLUTION|>--- conflicted
+++ resolved
@@ -16,11 +16,7 @@
  * SystemInterface interface.
  * </p>
  *
-<<<<<<< HEAD
- * @author esol
-=======
  * @author asmund
->>>>>>> 24915a9b
  * @version $Id: $Id
  */
 public interface SystemInterface extends Cloneable, java.io.Serializable {
