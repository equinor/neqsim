package neqsim.thermo.system;

import neqsim.chemicalReactions.ChemicalReactionOperations;
import neqsim.physicalProperties.interfaceProperties.InterphasePropertiesInterface;
import neqsim.thermo.characterization.WaxModelInterface;
import neqsim.thermo.component.ComponentInterface;
import neqsim.thermo.phase.PhaseInterface;

/**
 * <p>
 * SystemInterface interface.
 * </p>
 *
 * @author asmund
 * @version $Id: $Id
 */
public interface SystemInterface extends Cloneable, java.io.Serializable {
    /**
     * <p>
     * saveFluid.
     * </p>
     *
     * @param ID a int
     */
    public void saveFluid(int ID);

    /**
     * <p>
     * getComponentNameTag.
     * </p>
     *
     * @return a {@link java.lang.String} object
     */
    public String getComponentNameTag();

    /**
     * <p>
     * setComponentNameTagOnNormalComponents.
     * </p>
     *
     * @param nameTag a {@link java.lang.String} object
     */
    public void setComponentNameTagOnNormalComponents(String nameTag);

    /**
     * <p>
     * addPhaseFractionToPhase.
     * </p>
     *
     * @param fraction a double
     * @param specification a {@link java.lang.String} object
     * @param fromPhaseName a {@link java.lang.String} object
     * @param toPhaseName a {@link java.lang.String} object
     */
    public void addPhaseFractionToPhase(double fraction, String specification, String fromPhaseName,
            String toPhaseName);

    /**
     * <p>
     * addPhaseFractionToPhase.
     * </p>
     *
     * @param fraction a double
     * @param specification a {@link java.lang.String} object
     * @param specifiedStream a {@link java.lang.String} object
     * @param fromPhaseName a {@link java.lang.String} object
     * @param toPhaseName a {@link java.lang.String} object
     */
    public void addPhaseFractionToPhase(double fraction, String specification,
            String specifiedStream, String fromPhaseName, String toPhaseName);

    /**
     * <p>
     * renameComponent.
     * </p>
     *
     * @param oldName a {@link java.lang.String} object
     * @param newName a {@link java.lang.String} object
     */
    public void renameComponent(String oldName, String newName);

    /**
     * <p>
     * setComponentNameTag.
     * </p>
     *
     * @param nameTag a {@link java.lang.String} object
     */
    public void setComponentNameTag(String nameTag);

    /**
     * Add named components to a System. Does nothing if components already exist in
     * System.
     *
     * @param names Names of the components to be added. See NeqSim database for
     *              available components in the database.
     */
    default public void addComponents(String[] names) {
        for (int i = 0; i < names.length; i++) {
            addComponent(names[i], 0.0);
        }
    }


    /**
     * Add named components to a System with a number of moles.
     * If component already exists, the moles will be added to the component.
     * 
     * @param names Names of the components to be added. See NeqSim database for
     *              available components in the database.
     * @param moles Number of moles to add per component.
     */
    default public void addComponents(String[] names, double[] moles) {
        for (int i = 0; i < names.length; i++) {
            addComponent(names[i], moles[i]);
        }
    }

    /**
     * <p>
     * calcResultTable.
     * </p>
     *
     * @return an array of {@link java.lang.String} objects
     */
    default public String[][] calcResultTable() {
        return createTable("");
    }

    /**
     * method to return kinematic viscosity in a specified unit
     *
     * @param unit Supported units are m2/sec
     * @return kinematic viscosity in specified unit
     */
    public double getKinematicViscosity(String unit);

    /**
     * <p>
     * Get number of components added to System.
     * </p>
     *
     * @return the number of components in System.
     */
    public int getNumberOfComponents();

    /**
     * method to get molar mass of a fluid phase
     *
     * @param unit Supported units are kg/mol, gr/mol
     * @return molar mass in specified unit
     */
    public double getMolarMass(String unit);

    /**
     * This method is used to set the total molar composition of a plus fluid. The total flow rate
     * will be kept constant. The input mole fractions will be normalized.
     *
     * @param molefractions is a double array taking the molar fraction of the components in the
     *        fluid. THe last molfraction is the mole fraction of the plus component
     */
    public void setMolarCompositionPlus(double[] molefractions);

    /**
     * <p>
     * saveFluid.
     * </p>
     *
     * @param ID a int
     * @param text a {@link java.lang.String} object
     */
    public void saveFluid(int ID, String text);

    /**
     * This method is used to set the total molar composition of a characterized fluid. The total
     * flow rate will be kept constant. The input mole fractions will be normalized.
     *
     * @param molefractions is a double array taking the molar fraction of the components in the
     *        fluid. THe last fraction in the array is the total molefraction of the characterized
     *        components.
     */
    public void setMolarCompositionOfPlusFluid(double[] molefractions);

    /**
     * method to get the Joule Thomson Coefficient of a system. Based on a phase
     * mole fraction basis
     * average
     *
     * @param unit Supported units are K/bar, C/bar
     * @return Joule Thomson coefficient in specified unit
     */
    public double getJouleThomsonCoefficient(String unit);

    /**
     * method to return exergy in a specified unit
     *
     * @param temperatureOfSurroundings in Kelvin
     * @return exergy in specified unit
     * @param exergyUnit a {@link java.lang.String} object
     */
    public double getExergy(double temperatureOfSurroundings, String exergyUnit);

    /**
     * method to return exergy defined as (h1-T0*s1) in a unit Joule
     *
     * @param temperatureOfSurroundings in Kelvin
     * @return a double
     */
    public double getExergy(double temperatureOfSurroundings);

    /**
     * method to get the Joule Thomson Coefficient of a system. Based on a phase mole fraction basis
     * average
     *
     * @return Joule Thomson coefficient in K/bar
     */
    public double getJouleThomsonCoefficient();

    /**
     * method to return mass of fluid
     *
     * @param unit Supported units are kg, gr, tons
     * @return mass in specified unit
     */
    public double getMass(String unit);

    /**
     * <p>
     * getMoleFractionsSum.
     * </p>
     *
     * @return a double
     */
    public double getMoleFractionsSum();

    /**
     * method to get the speed of sound of a system. THe sound speed is implemented
     * based on a molar
     * average over the phases
     *
     * @param unit Supported units are m/s, km/h
     * @return speed of sound in m/s
     */
    public double getSoundSpeed(String unit);

    /**
     * method to get the speed of sound of a system. THe sound speed is implemented based on a molar
     * average over the phases
     *
     * @return speed of sound in m/s
     */
    public double getSoundSpeed();

    /**
     * <p>
     * removePhaseKeepTotalComposition.
     * </p>
     *
     * @param specPhase a int
     */
    public void removePhaseKeepTotalComposition(int specPhase);

    /**
     * Calculates thermodynamic and physical properties of a fluid using initThermoProperties() and
     * initPhysicalProperties();
     */
    public void initProperties();

    /**
     * return two fluid added as a new fluid
     *
     * @param addFluid1 first fluid to add
     * @param addFluid2 second fluid o add
     * @return new fluid
     */
    public static SystemInterface addFluids(SystemInterface addFluid1, SystemInterface addFluid2) {
        SystemInterface newFluid = addFluid1.clone();
        newFluid.addFluid(addFluid2);
        return newFluid;
    }

    /**
     * Calculates thermodynamic properties of a fluid using the init(2) method
     */
    public void initThermoProperties();

    /**
     * <p>
     * getInterfacialTension.
     * </p>
     *
     * @param phase1 a int
     * @param phase2 a int
     * @param unit a {@link java.lang.String} object
     * @return a double
     */
    public double getInterfacialTension(int phase1, int phase2, String unit);

    /**
     * Calculates physical properties of type propertyName
     *
     * @param propertyName a {@link java.lang.String} object
     */
    public void initPhysicalProperties(String propertyName);

    /**
     * method to return heat capacity ratio calculated as Cp/(Cp-R)
     *
     * @return kappa
     */
    public double getGamma2();

    /**
     * method to return heat capacity ratio/adiabatic index/Poisson constant
     *
     * @return kappa
     */
    public double getGamma();

    /**
     * method to return fluid volume
     *
     * @param unit Supported units are m3, litre, m3/kg, m3/mol
     * @return volume in specified unit
     */
    public double getVolume(String unit);

    /**
     * method to return flow rate of fluid
     *
     * @param flowunit Supported units are kg/sec, kg/min, kg/hr m3/sec,
     *                 m3/min, m3/hr, mole/sec, mole/min, mole/hr, Sm3/hr, Sm3/day
     * @return flow rate in specified unit
     */
    public double getFlowRate(String flowunit);

    /**
     * method to set the pressure of a fluid (same pressure for all phases)
     *
     * @param newPressure in specified unit
     * @param unit        unit can be bar, bara, barg or atm
     */
    public void setPressure(double newPressure, String unit);

    /**
     * method to set the temperature of a fluid (same temperature for all phases)
     *
     * @param newTemperature in specified unit
     * @param unit unit can be C or K (Celcius of Kelvin)
     */
    public void setTemperature(double newTemperature, String unit);

    /**
     * method to return the volume fraction of a phase note: without Peneloux volume correction
     *
     * @param phaseNumber number of the phase to get volume fraction for
     * @return volume fraction
     */
    public double getVolumeFraction(int phaseNumber);

    /**
     * method to return the volume fraction of a phase note: with Peneloux volume correction
     *
     * @param phaseNumber number of the phase to get volume fraction for
     * @return volume fraction
     */
    public double getCorrectedVolumeFraction(int phaseNumber);

    /**
     * <p>
     * getHeatOfVaporization.
     * </p>
     *
     * @return a double
     */
    public double getHeatOfVaporization();

    /**
     * method to return total enthalpy in a specified unit
     *
     * 
     * @param unit Supported units are 'J', 'J/mol', 'J/kg' and 'kJ/kg'
     * @return enthalpy in specified unit
     */
    public double getEnthalpy(String unit);

    /**
     * method to return internal energy (U) in a specified unit
     *
     * @param unit Supported units are 'J', 'J/mol', 'J/kg' and 'kJ/kg'
     * @return enthalpy in specified unit
     */
    public double getInternalEnergy(String unit);

    /**
     * <p>
     * isForcePhaseTypes.
     * </p>
     *
     * @return a boolean
     */
    public boolean isForcePhaseTypes();

    /**
     * <p>
     * setForcePhaseTypes.
     * </p>
     *
     * @param forcePhaseTypes a boolean
     */
    public void setForcePhaseTypes(boolean forcePhaseTypes);

    /**
     * Set the flow rate of all components to zero.
     */
    public void setEmptyFluid();

    /**
     * <p>
     * setMolarFlowRates.
     * </p>
     *
     * @param moles an array of {@link double} objects
     */
    public void setMolarFlowRates(double[] moles);

    /**
     * <p>
     * setComponentNames.
     * </p>
     *
     * @param componentNames an array of {@link java.lang.String} objects
     */
    public void setComponentNames(String[] componentNames);

    /**
     * <p>
     * calc_x_y_nonorm.
     * </p>
     */
    public void calc_x_y_nonorm();

    /**
     * <p>
     * saveObjectToFile.
     * </p>
     *
     * @param filePath a {@link java.lang.String} object
     * @param fluidName a {@link java.lang.String} object
     */
    public void saveObjectToFile(String filePath, String fluidName);

    /**
     * <p>
     * readObjectFromFile.
     * </p>
     *
     * @param filePath a {@link java.lang.String} object
     * @param fluidName a {@link java.lang.String} object
     * @return a {@link neqsim.thermo.system.SystemInterface} object
     */
    public SystemInterface readObjectFromFile(String filePath, String fluidName);

    /**
     * <p>
     * getLiquidVolume.
     * </p>
     *
     * @return a double
     */
    public double getLiquidVolume();

    /**
     * <p>
     * resetPhysicalProperties.
     * </p>
     */
    public void resetPhysicalProperties();

    /**
     * <p>
     * phaseToSystem.
     * </p>
     *
     * @param phaseNumber1 a int
     * @param phaseNumber2 a int
     * @return a {@link neqsim.thermo.system.SystemInterface} object
     */
    public SystemInterface phaseToSystem(int phaseNumber1, int phaseNumber2);

    /**
     * <p>
     * changeComponentName.
     * </p>
     *
     * @param name a {@link java.lang.String} object
     * @param newName a {@link java.lang.String} object
     */
    public void changeComponentName(String name, String newName);

    /**
     * <p>
     * getWaxModel.
     * </p>
     *
     * @return a {@link neqsim.thermo.characterization.WaxModelInterface} object
     */
    public WaxModelInterface getWaxModel();

    /**
     * <p>
     * getWaxCharacterisation.
     * </p>
     *
     * @return a {@link neqsim.thermo.characterization.WaxCharacterise} object
     */
    public neqsim.thermo.characterization.WaxCharacterise getWaxCharacterisation();

    /**
     * <p>
     * phaseToSystem.
     * </p>
     *
     * @param phaseName a {@link java.lang.String} object
     * @return a {@link neqsim.thermo.system.SystemInterface} object
     */
    public SystemInterface phaseToSystem(String phaseName);

    /**
     * method to get the total molar flow rate of individual components in a fluid
     *
     * @return molar flow of individual components in unit mol/sec
     */
    public double[] getMolarRate();

    /**
     * <p>
     * getPhase.
     * </p>
     *
     * @param phaseTypeName a {@link java.lang.String} object
     * @return a {@link neqsim.thermo.phase.PhaseInterface} object
     */
    public PhaseInterface getPhase(String phaseTypeName);

    /**
     * <p>
     * getPhaseIndexOfPhase.
     * </p>
     *
     * @param phaseTypeName a {@link java.lang.String} object
     * @return a int
     */
    public int getPhaseIndexOfPhase(String phaseTypeName);

    /**
     * <p>
     * setTotalFlowRate.
     * </p>
     *
     * @param flowRate a double
     * @param flowunit a {@link java.lang.String} object
     */
    public void setTotalFlowRate(double flowRate, String flowunit);

    /**
     * <p>
     * Returns the overall mole composition vector in unit mole fraction
     * </p>
     *
     * @return an array of {@link double} objects
     */
    public double[] getMolarComposition();

    /**
     * <p>
     * getNumberOfOilFractionComponents.
     * </p>
     *
     * @return a int
     */
    public int getNumberOfOilFractionComponents();

    /**
     * <p>
     * setHeavyTBPfractionAsPlusFraction.
     * </p>
     *
     * @return a boolean
     */
    public boolean setHeavyTBPfractionAsPlusFraction();

    /**
     * <p>
     * getCapeOpenProperties11.
     * </p>
     *
     * @return an array of {@link java.lang.String} objects
     */
    public String[] getCapeOpenProperties11();

    /**
     * <p>
     * getCapeOpenProperties10.
     * </p>
     *
     * @return an array of {@link java.lang.String} objects
     */
    public String[] getCapeOpenProperties10();

    /**
     * <p>
     * getLowestGibbsEnergyPhase.
     * </p>
     *
     * @return a {@link neqsim.thermo.phase.PhaseInterface} object
     */
    public PhaseInterface getLowestGibbsEnergyPhase();

    /**
     * <p>
     * getOilFractionNormalBoilingPoints.
     * </p>
     *
     * @return an array of {@link double} objects
     */
    public double[] getOilFractionNormalBoilingPoints();

    /**
     * <p>
     * getOilFractionLiquidDensityAt25C.
     * </p>
     *
     * @return an array of {@link double} objects
     */
    public double[] getOilFractionLiquidDensityAt25C();

    /**
     * <p>
     * getOilFractionMolecularMass.
     * </p>
     *
     * @return an array of {@link double} objects
     */
    public double[] getOilFractionMolecularMass();

    /**
     * <p>
     * getOilFractionIDs.
     * </p>
     *
     * @return an array of {@link int} objects
     */
    public int[] getOilFractionIDs();

    /**
     * <p>
     * getMoleFraction.
     * </p>
     *
     * @param phaseNumber a int
     * @return a double
     */
    public double getMoleFraction(int phaseNumber);

    /**
     * method to return specific heat capacity (Cv)
     *
     * @return Cv in unit J/K
     */
    public double getCv();

    /**
     * method to return specific heat capacity (Cp) in a specified unit
     *
     * @param unit Supported units are J/K, J/molK, J/kgK and kJ/kgK
     * @return Cp in specified unit
     */
    public double getCv(String unit);

    /**
     * <p>
     * Getter for property characterization.
     * </p>
     *
     * @return a {@link neqsim.thermo.characterization.Characterise} object
     */
    public neqsim.thermo.characterization.Characterise getCharacterization();

    /**
     * add a component to a fluid. If component already exists, it will be added to the component
     *
     * @param name a {@link java.lang.String} object
     */
    public void addComponent(String name);
    
    /**
<<<<<<< HEAD
     * add a component to a fluid. If component name already exists, it will be added to the component
     *
     * @param name a {@link neqsim.thermo.component.ComponentInterface} object
=======
     * add a component to a fluid. If component name already exists, it will be added to the
     * component
     *
     * @param inComponent a {@link neqsim.thermo.component.ComponentInterface} object
>>>>>>> ca9afa48
     */
    public void addComponent(ComponentInterface inComponent);

    /**
     * add a component to a fluid. If component already exists, it will be added to the component
     *
     * @param moles number of moles (per second) of the component to be added to the fluid
     * @param componenName a {@link java.lang.String} object
     */
    public void addComponent(String componenName, double moles);

    /**
     * <p>
     * readObject.
     * </p>
     *
     * @param ID a int
     * @return a {@link neqsim.thermo.system.SystemInterface} object
     */
    public SystemInterface readObject(int ID);

    /**
     * <p>
     * getCompIDs.
     * </p>
     *
     * @return an array of {@link java.lang.String} objects
     */
    public String[] getCompIDs();

    /**
     * <p>
     * isImplementedCompositionDeriativesofFugacity.
     * </p>
     *
     * @param isImpl a boolean
     */
    public void isImplementedCompositionDeriativesofFugacity(boolean isImpl);

    /**
     * <p>
     * saveObject.
     * </p>
     *
     * @param ID a int
     * @param text a {@link java.lang.String} object
     */
    public void saveObject(int ID, String text);

    /**
     * Set mole fractions of all components to 0.
     */
    public void reset();

    /**
     * <p>
     * getCASNumbers.
     * </p>
     *
     * @return an array of {@link java.lang.String} objects
     */
    public String[] getCASNumbers();

    /**
     * <p>
     * getMolecularWeights.
     * </p>
     *
     * @return an array of {@link double} objects
     */
    public double[] getMolecularWeights();

    /**
     * <p>
     * getNormalBoilingPointTemperatures.
     * </p>
     *
     * @return an array of {@link double} objects
     */
    public double[] getNormalBoilingPointTemperatures();

    /**
     * Get names of all components in System.
     *
     * @return an array of {@link java.lang.String} objects
     */
    public String[] getCompNames();

    /**
     * <p>
     * getCompFormulaes.
     * </p>
     *
     * @return an array of {@link java.lang.String} objects
     */
    public String[] getCompFormulaes();

    /**
     * <p>
     * getWtFraction.
     * </p>
     *
     * @param phaseNumber a int
     * @return a double
     */
    public double getWtFraction(int phaseNumber);

    /**
     * <p>
     * isMultiphaseWaxCheck.
     * </p>
     *
     * @return a boolean
     */
    public boolean isMultiphaseWaxCheck();

    /**
     * <p>
     * setMultiphaseWaxCheck.
     * </p>
     *
     * @param multiphaseWaxCheck a boolean
     */
    public void setMultiphaseWaxCheck(boolean multiphaseWaxCheck);

    /**
     * <p>
     * This method is used to set the total molar composition of a fluid. The total
     * flow rate will be kept constant. The input mole fractions will be normalized.
     * </p>
     *
     * @param moles an array of {@link double} objects
     */
    public void setMolarComposition(double[] moles);

    /**
     * return the phase of to specified type if the phase does not exist, the method will return
     * null
     *
     * @param phaseTypeName the phase type to be returned (gas, oil, aqueous, wax, hydrate are
     *        supported)
     * @return a {@link neqsim.thermo.phase.PhaseInterface} object
     */
    public PhaseInterface getPhaseOfType(String phaseTypeName);

    /**
     * add a component to a fluid. I component already exists, it will be added to the component
     *
     * @param componentName Name of the component to be added. See NeqSim database for component in
     *        the database.
     * @param moles number of moles (per second) of the component to be added to the fluid
     * @param phaseNumber the phase number of the phase to add the component to
     */
    public void addComponent(String componentName, double moles, int phaseNumber);

    /**
     * add a component to a fluid. I component already exists, it will be added to the component
     *
     * @param componentName Name of the component to be added. See NeqSim database for component in
     *        the database.
     * @param value rate of the component to be added to the fluid
     * @param unitName the unit of the flow rate (eg. mol/sec, kg/sec, etc.)
     * @param phaseNumber the phase number of the phase to add the component to
     */
    public void addComponent(String componentName, double value, String unitName, int phaseNumber);

    /**
     * add a component to a fluid. I component already exists, it will be added to the component
     *
     * @param componentName Name of the component to be added. See NeqSim database for component in
     *        the database.
     * @param unitName the unit of rate (sported units are kg/sec, mol/sec, Nlitre/min, kg/hr,
     *        Sm^3/hr, Sm^3/day, MSm^3/day ..
     * @param value a double
     */
    public void addComponent(String componentName, double value, String unitName);

    /**
     * <p>
     * setUseTVasIndependentVariables.
     * </p>
     *
     * @param useTVasIndependentVariables a boolean
     */
    public void setUseTVasIndependentVariables(boolean useTVasIndependentVariables);

    /**
     * method to add true boiling point fraction
     *
     * @param componentName selected name of the component to be added
     * @param numberOfMoles number of moles to be added
     * @param molarMass molar mass of the component in kg/mol
     * @param density density of the component in g/cm3
     */
    public void addTBPfraction(String componentName, double numberOfMoles, double molarMass,
            double density);

    /**
     * <p>
     * addTBPfraction.
     * </p>
     *
     * @param componentName a {@link java.lang.String} object
     * @param numberOfMoles a double
     * @param molarMass a double
     * @param density a double
     * @param criticalTemperature a double
     * @param criticalPressure a double
     * @param acentricFactor a double
     */
    public void addTBPfraction(String componentName, double numberOfMoles, double molarMass,
            double density, double criticalTemperature, double criticalPressure,
            double acentricFactor);

    /**
     * <p>
     * addPlusFraction.
     * </p>
     *
     * @param componentName a {@link java.lang.String} object
     * @param numberOfMoles a double
     * @param molarMass a double
     * @param density a double
     */
    public void addPlusFraction(String componentName, double numberOfMoles, double molarMass,
            double density);

    /**
     * <p>
     * addSalt.
     * </p>
     *
     * @param componentName a {@link java.lang.String} object
     * @param value a double
     */
    public void addSalt(String componentName, double value);

    /**
     * <p>
     * deleteFluidPhase.
     * </p>
     *
     * @param phase a int
     */
    public void deleteFluidPhase(int phase);

    /**
     * <p>
     * setBmixType.
     * </p>
     *
     * @param bmixType a int
     */
    public void setBmixType(int bmixType);

    /**
     * <p>
     * hasSolidPhase.
     * </p>
     *
     * @return a boolean
     */
    public boolean hasSolidPhase();

    /**
     * <p>
     * addSolidComplexPhase.
     * </p>
     *
     * @param type a {@link java.lang.String} object
     */
    public void addSolidComplexPhase(String type);

    /**
     * method to calculate thermodynamic properties of the fluid. The temperature,
     * pressure, number
     * of phases and composition of the phases will be used as basis for
     * calculation.
     *
     * @param number - The number can be 0, 1, 2 or 3.
     *               0: Set feed composition for all phases.
     *               1: Calculation of density, fugacities and Z-factor
     *               2: 1 + calculation of enthalpy, entropy, Cp, Cv, and most other
     *               thermodynamic properties
     *               3: 1+2 + Calculation of composition derivatives of fugacity
     *               coefficients
     *               init(1) is faster than init(2) which is faster than init(3).
     */
    public void init(int number);

    /**
     * <p>
     * resetCharacterisation.
     * </p>
     */
    public void resetCharacterisation();

    /**
     * <p>
     * getMaxNumberOfPhases.
     * </p>
     *
     * @return a int
     */
    public int getMaxNumberOfPhases();

    /**
     * <p>
     * setMaxNumberOfPhases.
     * </p>
     *
     * @param maxNumberOfPhases a int
     */
    public void setMaxNumberOfPhases(int maxNumberOfPhases);

    /**
     * <p>
     * getMixingRuleName.
     * </p>
     *
     * @return a {@link java.lang.String} object
     */
    public java.lang.String getMixingRuleName();

    /**
     * <p>
     * Getter for property modelName.
     * </p>
     *
     * @return a {@link java.lang.String} object
     */
    public java.lang.String getModelName();

    /**
     * <p>
     * tuneModel.
     * </p>
     *
     * @param model a {@link java.lang.String} object
     * @param val a double
     * @param phase a int
     */
    public void tuneModel(String model, double val, int phase);

    /**
     * <p>
     * addComponent.
     * </p>
     *
     * @param componentName a {@link java.lang.String} object
     * @param moles a double
     * @param TC a double
     * @param PC a double
     * @param acs a double
     */
    public void addComponent(String componentName, double moles, double TC, double PC, double acs);

    /**
     * <p>
     * getBeta.
     * </p>
     *
     * @param phase a int
     * @return a double
     */
    public double getBeta(int phase);

    /**
     * <p>
     * save.
     * </p>
     *
     * @param name a {@link java.lang.String} object
     */
    public void save(String name);

    /**
     * <p>
     * setModel.
     * </p>
     *
     * @param model a {@link java.lang.String} object
     * @return a {@link neqsim.thermo.system.SystemInterface} object
     */
    public SystemInterface setModel(String model);

    /**
     * <p>
     * removeComponent.
     * </p>
     *
     * @param name a {@link java.lang.String} object
     */
    public void removeComponent(String name);

    /**
     * <p>
     * setMixingRule.
     * </p>
     *
     * @param typename a {@link java.lang.String} object
     * @param GEmodel a {@link java.lang.String} object
     */
    public void setMixingRule(String typename, String GEmodel);

    /**
     * <p>
     * normalizeBeta.
     * </p>
     */
    public void normalizeBeta();

    /**
     * <p>
     * Indexed getter for property phaseIndex.
     * </p>
     *
     * @param index a int
     * @return a int
     */
    public int getPhaseIndex(int index);

    /**
     * <p>
     * Setter for property initType.
     * </p>
     *
     * @param initType a int
     */
    public void setInitType(int initType);

    /**
     * <p>
     * checkStability.
     * </p>
     *
     * @param val a boolean
     */
    public void checkStability(boolean val);

    /**
     * <p>
     * hasPlusFraction.
     * </p>
     *
     * @return a boolean
     */
    public boolean hasPlusFraction();

    /**
     * <p>
     * checkStability.
     * </p>
     *
     * @return a boolean
     */
    public boolean checkStability();

    /**
     * <p>
     * Getter for property initType.
     * </p>
     *
     * @return a int
     */
    public int getInitType();

    /**
     * <p>
     * invertPhaseTypes.
     * </p>
     */
    public void invertPhaseTypes();

    /**
     * method to return fluid volume with Peneloux volume correction
     *
     * @return volume in unit m3
     */
    public double getCorrectedVolume();

    /**
     * <p>
     * readFluid.
     * </p>
     *
     * @param fluidName a {@link java.lang.String} object
     */
    public void readFluid(String fluidName);

    /**
     * <p>
     * calcKIJ.
     * </p>
     *
     * @param ok a boolean
     */
    public void calcKIJ(boolean ok);

    /**
     * <p>
     * write.
     * </p>
     *
     * @param name a {@link java.lang.String} object
     * @param filename a {@link java.lang.String} object
     * @param newfile a boolean
     */
    public void write(String name, String filename, boolean newfile);

    /**
     * <p>
     * useVolumeCorrection.
     * </p>
     *
     * @param volcor a boolean
     */
    public void useVolumeCorrection(boolean volcor);

    /**
     * method to set the mixing rule for the fluid
     *
     * @param typename a {@link java.lang.String} object
     */
    public void setMixingRule(String typename);

    /**
     * <p>
     * Getter for property numericDerivatives.
     * </p>
     *
     * @return a boolean
     */
    public boolean isNumericDerivatives();

    /**
     * <p>
     * Setter for property numericDerivatives.
     * </p>
     *
     * @param numericDerivatives a boolean
     */
    public void setNumericDerivatives(boolean numericDerivatives);

    /**
     * <p>
     * init.
     * </p>
     */
    public void init();

    /**
     * <p>
     * Getter for property info.
     * </p>
     *
     * @return a {@link java.lang.String} object
     */
    public java.lang.String getFluidInfo();

    /**
     * <p>
     * Setter for property info.
     * .
     * </p>
     *
     * @param info a {@link java.lang.String} object
     */
    public void setFluidInfo(java.lang.String info);

    /**
     * <p>
     * setPhaseIndex.
     * </p>
     *
     * @param index a int
     * @param phaseIndex a int
     */
    public void setPhaseIndex(int index, int phaseIndex);

    /**
     * <p>
     * Indexed setter for property phaseIndex.
     * </p>
     *
     * @param phase a {@link neqsim.thermo.phase.PhaseInterface} object
     * @param numb  a int
     */
    public void setPhase(PhaseInterface phase, int numb);

    /**
     * method to read pure component and interaction parameters from the NeqSim database and create
     * temporary tables with parameters for active fluid.
     *
     * @param reset If reset is set to true, new temporary tables with parameters for the added
     *        components will be created. When parameters are needed (eg. when adding components or
     *        when setting a mixing rule) it will try to find them in the temporary tables first eg.
     *        COMPTEMP (for pure component parameters) and INTERTEMP (for interaction parameters).
     *        If reset is set to false it will not create new temporary tables. If a fluid is
     *        created with the same components many times, performance improvements will be
     *        obtained, if temporary tables are created the first time (reset=true), and then the
     *        same tables is used when creating new fluids with the same temporary tables
     *        (reset=false)
     */
    public void createDatabase(boolean reset);

    /**
     * <p>
     * resetDatabase.
     * </p>
     */
    public void resetDatabase();

    /**
     * <p>
     * Setter for property solidPhaseCheck.
     * </p>
     *
     * @param test a boolean
     */
    public void setSolidPhaseCheck(boolean test);

    /**
     * <p>
     * doSolidPhaseCheck.
     * </p>
     *
     * @return a boolean
     */
    public boolean doSolidPhaseCheck();

    /**
     * <p>
     * Getter for property multiPhaseCheck.
     * </p>
     *
     * @return a boolean
     */
    public boolean doMultiPhaseCheck();

    /**
     * method to specify if calculations should check for more than two fluid phases.
     *
     * @param doMultiPhaseCheck Specify if the calculations should check for more than two fluid
     *        phases. Default is two fluid phases (gas and liquid). If set to true the program will
     *        check for gas and multiple liquid phases (eg. gas-oil-aqueous).
     */
    public void setMultiPhaseCheck(boolean doMultiPhaseCheck);

    /**
     * <p>
     * init.
     * </p>
     *
     * @param number a int
     * @param phase a int
     */
    public void init(int number, int phase);

    /**
     * <p>
     * initNumeric.
     * </p>
     */
    public void initNumeric();

    /**
     * <p>
     * display.
     * </p>
     */
    public void display();

    /**
     * <p>
     * addFluid.
     * </p>
     *
     * @param addSystem a {@link neqsim.thermo.system.SystemInterface} object
     * @return SystemInterface
     */
    public SystemInterface addFluid(SystemInterface addSystem);

    /**
     * <p>
     * display.
     * </p>
     *
     * @param name a {@link java.lang.String} object
     */
    public void display(String name);

    /**
     * <p>
     * Getter for property hydrateCheck.
     * </p>
     *
     * @return a boolean
     */
    @Deprecated
    public boolean doHydrateCheck();

    /**
     * <p>
     * Getter for property hydrateCheck.
     * </p>
     *
     * @return a boolean
     */
    public boolean getHydrateCheck();

    /**
     * <p>
     * createTable.
     * </p>
     *
     * @param name a {@link java.lang.String} object
     * @return an array of {@link java.lang.String} objects
     */
    public String[][] createTable(String name);

    /**
     * <p>
     * setHydrateCheck.
     * </p>
     *
     * @param hydrateCheck a boolean
     */
    public void setHydrateCheck(boolean hydrateCheck);

    /**
     * <p>
     * calcBeta.
     * </p>
     *
     * @return a double
     * @throws neqsim.util.exception.IsNaNException if any.
     * @throws neqsim.util.exception.TooManyIterationsException if any.
     */
    public double calcBeta() throws neqsim.util.exception.IsNaNException,
            neqsim.util.exception.TooManyIterationsException;

    /**
     * <p>
     * setAllComponentsInPhase.
     * </p>
     *
     * @param phase a int
     */
    public void setAllComponentsInPhase(int phase);

    /**
     * <p>
     * initTotalNumberOfMoles.
     * </p>
     *
     * @param change a double
     */
    public void initTotalNumberOfMoles(double change);

    /**
     * <p>
     * calc_x_y.
     * </p>
     */
    public void calc_x_y();

    /**
     * <p>
     * getPhase.
     * </p>
     *
     * @param i a int
     * @return a {@link neqsim.thermo.phase.PhaseInterface} object
     */
    public PhaseInterface getPhase(int i);

    /**
     * <p>
     * reset_x_y.
     * </p>
     */
    public void reset_x_y();

    /**
     * <p>
     * isChemicalSystem.
     * </p>
     *
     * @param temp a boolean
     */
    public void isChemicalSystem(boolean temp);

    /**
     * <p>
     * addComponent.
     * </p>
     *
     * @param index a int
     * @param moles a double
     * @param phaseNumber a int
     */
    public void addComponent(int index, double moles, int phaseNumber);

    /**
     * <p>
     * addPhase.
     * </p>
     */
    public void addPhase();

    /**
     * <p>
     * setAttractiveTerm.
     * </p>
     *
     * @param i a int
     */
    public void setAttractiveTerm(int i);

    /**
     * <p>
     * setBeta.
     * </p>
     *
     * @param phase a int
     * @param b a double
     */
    public void setBeta(int phase, double b);

    /**
     * <p>
     * removePhase.
     * </p>
     *
     * @param specPhase a int
     */
    public void removePhase(int specPhase);

    /**
     * <p>
     * phaseToSystem.
     * </p>
     *
     * @param newPhase a {@link neqsim.thermo.phase.PhaseInterface} object
     * @return a {@link neqsim.thermo.system.SystemInterface} object
     */
    public SystemInterface phaseToSystem(PhaseInterface newPhase);

    /**
     * <p>
     * method to set the temperature of a fluid (same temperature for all phases)
     * </p>
     *
     * @param temp a double
     */
    public void setTemperature(double temp);

    /**
     * <p>
     * setTemperature.
     * </p>
     *
     * @param newTemperature a double
     * @param phaseNumber a int
     */
    public void setTemperature(double newTemperature, int phaseNumber);
    // public void setPressure(double newPressure, int phaseNumber);

    /**
     * method to set the pressure of a fluid (same pressure for all phases)
     *
     * @param pres pressure in unit bara (absolute pressure in bar)
     */
    public void setPressure(double pres);

    /**
     * method to return pressure
     *
     * @return pressure in unit bara
     */
    public double getPressure();

    /**
     * method to return pressure in a specified unit
     *
     * @param unit Supported units are bara, barg, Pa and MPa
     * @return pressure in specified unit
     */
    public double getPressure(String unit);

    /**
     * <p>
     * reInitPhaseType.
     * </p>
     */
    public void reInitPhaseType();

    /**
     * specify the type for the physical properties you want to use.
     * Type
     * 0 Orginal/default
     * 1 Water
     * 2 Glycol
     * 3 Amine
     * 
     * @param type a int
     */
    public void setPhysicalPropertyModel(int type);

    /**
     * <p>
     * clearAll.
     * </p>
     */
    public void clearAll();

    /**
     * <p>
     * method to return pressure of phase
     * </p>
     *
     * @param phaseNumber a int
     * @return a double
     */
    public double getPressure(int phaseNumber);

    /**
     * method to get density of a fluid note: without Peneloux volume correction
     *
     * @return density with unit kg/m3
     */
    public double getDensity();

    /**
     * method to get density of a fluid note: with Peneloux volume correction
     *
     * @param unit Supported units are kg/m3, mol/m3
     * @return density in specified unit
     */
    public double getDensity(String unit);

    /**
     * method to return fluid volume
     *
     * @return volume in unit m3*1e5
     */
    public double getVolume();

    /**
     * <p>
     * getChemicalReactionOperations.
     * </p>
     *
     * @return a {@link neqsim.chemicalReactions.ChemicalReactionOperations} object
     */
    public ChemicalReactionOperations getChemicalReactionOperations();

    /**
     * <p>
     * isChemicalSystem.
     * </p>
     *
     * @return a boolean
     */
    public boolean isChemicalSystem();

    /**
     * method to return molar volume of the fluid note: without Peneloux volume correction
     *
     * @return molar volume volume in unit m3/mol*1e5
     */
    public double getMolarVolume();

    /**
     * method to get the total molar mass of a fluid
     *
     * @return molar mass in unit kg/mol
     */
    public double getMolarMass();

    /**
     * method to get the total enthalpy of a fluid
     *
     * @return molar mass in unit J (Joule)
     */
    public double getEnthalpy();

    /**
     * <p>
     * calcInterfaceProperties.
     * </p>
     */
    public void calcInterfaceProperties();

    /**
     * <p>
     * getInterphaseProperties.
     * </p>
     *
     * @return a {@link neqsim.physicalProperties.interfaceProperties.InterphasePropertiesInterface}
     *         object
     */
    public InterphasePropertiesInterface getInterphaseProperties();

    /**
     * <p>
     * initBeta.
     * </p>
     *
     * @return a double
     */
    public double initBeta();

    /**
     * <p>
     * init_x_y.
     * </p>
     */
    public void init_x_y();

    /**
     * method to return total entropy of the fluid
     *
     * @return entropy in unit J/K (Joule/Kelvin)
     */
    public double getEntropy();

    /**
     * method to return total entropy of the fluid
     *
     * @param unit unit supported units are J/K, J/molK, J/kgK and kJ/kgK
     * @return entropy in specified unit
     */
    public double getEntropy(String unit);

    /**
     * method to return temperature
     *
     * @return temperature in unit Kelvin
     */
    public double getTemperature();

    /**
     * method to return temperature in a specified unit
     *
     * @param unit Supported units are K, C, R
     * @return temperature in specified unit
     */
    public double getTemperature(String unit);

    /**
     * <p>
     * getTemperature.
     * </p>
     *
     * @param phaseNumber a int
     * @return a double
     */
    public double getTemperature(int phaseNumber);

    /**
     * <p>
     * getBeta.
     * </p>
     *
     * @return a double
     */
    public double getBeta();

    /**
     * <p>
     * chemicalReactionInit.
     * </p>
     */
    public void chemicalReactionInit();

    /**
     * <p>
     * initPhysicalProperties.
     * </p>
     */
    public void initPhysicalProperties();

    /**
     * <p>
     * setBeta.
     * </p>
     *
     * @param b a double
     */
    public void setBeta(double b);
    // public double getdfugdt(int i, int j);

    /**
     * <p>
     * method to set the phase type of a given phase
     * </p>
     *
     * @param phaseToChange a int
     * @param newPhaseType  a int
     */
    public void setPhaseType(int phaseToChange, int newPhaseType);

    /**
     * <p>
     * setNumberOfPhases.
     * </p>
     *
     * @param number a int
     */
    public void setNumberOfPhases(int number);

    /**
     * <p>
     * getTC.
     * </p>
     *
     * @return a double
     */
    public double getTC();

    /**
     * <p>
     * getPC.
     * </p>
     *
     * @return a double
     */
    public double getPC();

    /**
     * <p>
     * setTC.
     * </p>
     *
     * @param TC a double
     */
    public void setTC(double TC);

    /**
     * <p>
     * setPC.
     * </p>
     *
     * @param PC a double
     */
    public void setPC(double PC);

    /**
     * <p>
     * getPhases.
     * </p>
     *
     * @return an array of {@link neqsim.thermo.phase.PhaseInterface} objects
     */
    public PhaseInterface[] getPhases();

    /**
     * <p>
     * getNumberOfPhases.
     * </p>
     *
     * @return a int
     */
    public int getNumberOfPhases();

    /**
     * <p>
     * getGibbsEnergy.
     * </p>
     *
     * @return a double
     */
    public double getGibbsEnergy();

    /**
     * method to return internal energy (U) in unit J
     *
     * @return internal energy in unit Joule (J)
     */
    public double getInternalEnergy();

    /**
     * <p>
     * getHelmholtzEnergy.
     * </p>
     *
     * @return a double
     */
    public double getHelmholtzEnergy();

    /**
     * <p>
     * getComponent.
     * </p>
     *
     * @param name a {@link java.lang.String} object
     * @return a {@link neqsim.thermo.component.ComponentInterface} object
     */
    public ComponentInterface getComponent(String name);

    /**
     * <p>
     * getComponent.
     * </p>
     *
     * @param number a int
     * @return a {@link neqsim.thermo.component.ComponentInterface} object
     */
    public ComponentInterface getComponent(int number);

    /**
     * <p>
     * getNumberOfMoles.
     * </p>
     *
     * @return a double
     */
    public double getNumberOfMoles();

    /**
     * <p>
     * clone.
     * </p>
     *
     * @return a {@link neqsim.thermo.system.SystemInterface} object
     */
    public SystemInterface clone();

    /**
     * method to set mixing rule used for the fluid
     *
     * @param type The type of mixing rule to be used for the fluid. 1 - classic mixing rule with
     *        all kij set to zero 2 -classic mixing rule with kij from NeqSim database 3- classic
     *        mixing rule with temperature dependent kij 4- Huron Vidal mixing rule with parameters
     *        from NeqSim database 7 -classic mixing rule with kij of CPA from NeqSim Database 9
     *        -classicmixing rule with temperature dependent kij of CPA from NeqSim database
     *        10-classic mixing rule with temperature and composition dependent kij of CPA from
     *        NeqSim database
     */
    public void setMixingRule(int type);

    /**
     * <p>
     * getComponentNames.
     * </p>
     *
     * @return an array of {@link java.lang.String} objects
     */
    public String[] getComponentNames();

    /**
     * <p>
     * getdVdPtn.
     * </p>
     *
     * @return a double
     */
    public double getdVdPtn();

    /**
     * <p>
     * getdVdTpn.
     * </p>
     *
     * @return a double
     */
    public double getdVdTpn();

    /**
     * method to return specific heat capacity (Cp)
     *
     * @return Cp in unit J/K
     */
    public double getCp();

    /**
     * method to return specific heat capacity (Cp) in a specified unit
     *
     * @param unit Supported units are J/K, J/molK, J/kgK and kJ/kgK
     * @return Cp in specified unit
     */
    public double getCp(String unit);

    /**
     * method to return heat capacity ratio/adiabatic index/Poisson constant
     *
     * @return kappa
     */
    public double getKappa();

    /**
     * <p>
     * replacePhase.
     * </p>
     *
     * @param repPhase a int
     * @param newPhase a {@link neqsim.thermo.phase.PhaseInterface} object
     */
    public void replacePhase(int repPhase, PhaseInterface newPhase);

    /**
     * <p>
     * getGasPhase.
     * </p>
     *
     * @return a {@link neqsim.thermo.phase.PhaseInterface} object
     */
    public PhaseInterface getGasPhase();

    /**
     * <p>
     * getLiquidPhase.
     * </p>
     *
     * @return a {@link neqsim.thermo.phase.PhaseInterface} object
     */
    public PhaseInterface getLiquidPhase();

    /**
     * method to return compressibility factor of a fluid compressibility factor is defined in EoS
     * from PV=ZnRT where V is total volume of fluid
     *
     * @return compressibility factor Z
     */
    public double getZ();

    /**
     * method to return viscosity of a fluid
     *
     * @return viscosity in unit kg/msec
     */
    public double getViscosity();

    /**
     * method to return viscosity in a specified unit
     *
     * @param unit Supported units are kg/msec, cP (centipoise)
     * @return viscosity in specified unit
     */
    public double getViscosity(String unit);

    /**
     * method to return thermal conductivity
     *
     * @return conductivity in unit W/mK
     * @deprecated use {@link #getThermalConductivity()} instead.
     */
    @Deprecated
    public double getConductivity();

    /**
     * method to return thermal conductivity in a specified unit
     *
     * @param unit Supported units are W/mK, W/cmK
     * @return conductivity in specified unit
     * @deprecated use {@link #getThermalConductivity(String unit)} instead.
     */
    @Deprecated
    public double getConductivity(String unit);

    /**
     * method to return conductivity of a fluid
     *
     * @return conductivity in unit W/mK
     */
    public double getThermalConductivity();

    /**
     * method to return thermal conductivity in a specified unit
     *
     * @param unit Supported units are W/mK, W/cmK
     * @return conductivity in specified unit
     */
    public double getThermalConductivity(String unit);

    /**
     * method to return interfacial tension between two phases
     *
     * @param phase1 phase type of phase1 as string (valid phases are gas, oil, aqueous)
     * @param phase2 phase type of phase2 as string (valid phases are gas, oil, aqueous)
     * @return interfacial tension with unit N/m. If one or both phases does not exist - the method
     *         will return NaN
     */
    public double getInterfacialTension(String phase1, String phase2);

    /**
     * method to return interfacial tension between two phases
     *
     * @param phase1 phase number of phase1
     * @param phase2 phase number of phase2
     * @return interfacial tension with unit N/m
     */
    public double getInterfacialTension(int phase1, int phase2);

    /**
     * <p>
     * getKinematicViscosity.
     * </p>
     *
     * @return a double
     */
    public double getKinematicViscosity();

    /**
     * <p>
     * initRefPhases.
     * </p>
     */
    public void initRefPhases();

    /**
     * <p>
     * getFluidName.
     * </p>
     *
     * @return a {@link java.lang.String} object
     */
    public java.lang.String getFluidName();

    /**
     * <p>
     * setFluidName.
     * </p>
     *
     * @param fluidName a {@link java.lang.String} object
     */
    public void setFluidName(java.lang.String fluidName);

    /**
     * <p>
     * setSolidPhaseCheck.
     * </p>
     *
     * @param solidComponent a {@link java.lang.String} object
     */
    public void setSolidPhaseCheck(String solidComponent);

    /**
     * <p>
     * Getter for property allowPhaseShift.
     * </p>
     *
     * @return a boolean
     */
    public boolean allowPhaseShift();

    /**
     * <p>
     * Setter for property allowPhaseShift.
     * </p>
     *
     * @param allowPhaseShift a boolean
     */
    public void allowPhaseShift(boolean allowPhaseShift);

    /**
     * method to return phase fraction of selected phase
     *
     * @param phaseTypeName: gas/oil/aqueous
     * @param unit:          mole/volume/weight
     * @return phase: fraction in specified unit
     */
    public double getPhaseFraction(String phaseTypeName, String unit);

    /**
     * <p>
     * setPhaseType.
     * </p>
     *
     * @param phases a {@link java.lang.String} object
     * @param newPhaseType a int
     */
    public void setPhaseType(String phases, int newPhaseType);

    /**
     * method to set the phase type of a given phase
     *
     * @param phaseToChange the phase number of the phase to set phase type
     * @param phaseTypeName the phase type name (valid names are gas or liquid)
     */
    public void setPhaseType(int phaseToChange, String phaseTypeName);

    /**
     * Set the flow rate of all components to zero.
     * 
     * @deprecated use {@link #setEmptyFluid()} instead.
     */
    public void removeMoles();

    /**
     * <p>
     * getProperty.
     * </p>
     *
     * @param prop a {@link java.lang.String} object
     * @param compName a {@link java.lang.String} object
     * @param phase a int
     * @return a double
     */
    public double getProperty(String prop, String compName, int phase);

    /**
     * <p>
     * getProperty.
     * </p>
     *
     * @param prop a {@link java.lang.String} object
     * @param phase a int
     * @return a double
     */
    public double getProperty(String prop, int phase);

    /**
     * <p>
     * getProperty.
     * </p>
     *
     * @param prop a {@link java.lang.String} object
     * @return a double
     */
    public double getProperty(String prop);

    /**
     * <p>
     * Getter for property standard.
     * </p>
     *
     * @return a {@link neqsim.standards.StandardInterface} object
     */
    public neqsim.standards.StandardInterface getStandard();

    /**
     * <p>
     * Getter for property standard.
     * </p>
     *
     * @param standardName a {@link java.lang.String} object
     * @return a {@link neqsim.standards.StandardInterface} object
     */
    public neqsim.standards.StandardInterface getStandard(String standardName);

    /**
     * <p>
     * Setter for property standard.
     * </p>
     *
     * @param standardName a {@link java.lang.String} object
     */
    public void setStandard(String standardName);

    /**
     * <p>
     * saveToDataBase.
     * </p>
     */
    public void saveToDataBase();

    /**
     * <p>
     * generatePDF.
     * </p>
     */
    public void generatePDF();

    /**
     * <p>
     * displayPDF.
     * </p>
     */
    public void displayPDF();

    /**
     * <p>
     * getMixingRule.
     * </p>
     *
     * @return a int
     */
    public int getMixingRule();

    /**
     * <p>
     * getResultTable.
     * </p>
     *
     * @return an array of {@link java.lang.String} objects
     */
    public String[][] getResultTable();

    /**
     * <p>
     * autoSelectModel.
     * </p>
     *
     * @return a {@link neqsim.thermo.system.SystemInterface} object
     */
    public SystemInterface autoSelectModel();

    /**
     * <p>
     * autoSelectMixingRule.
     * </p>
     */
    public void autoSelectMixingRule();

    /**
     * <p>
     * orderByDensity.
     * </p>
     */
    public void orderByDensity();

    /**
     * <p>
     * addLiquidToGas.
     * </p>
     *
     * @param fraction a double
     */
    public void addLiquidToGas(double fraction);

    /**
     * <p>
     * addGasToLiquid.
     * </p>
     *
     * @param fraction a double
     */
    public void addGasToLiquid(double fraction);

    /**
     * method to get the total molar flow rate of a fluid
     *
     * @return molar flow in unit mol/sec
     */
    public double getTotalNumberOfMoles();

    /**
     * <p>
     * setTotalNumberOfMoles.
     * </p>
     *
     * @param totalNumberOfMoles a double
     */
    public void setTotalNumberOfMoles(double totalNumberOfMoles);

    /**
     * <p>
     * phaseToSystem.
     * </p>
     *
     * @param phaseNumber a int
     * @return a {@link neqsim.thermo.system.SystemInterface} object
     */
    public SystemInterface phaseToSystem(int phaseNumber);

    /**
     * <p>
     * hasPhaseType.
     * </p>
     *
     * @param phaseTypeName a {@link java.lang.String} object
     * @return a boolean
     */
    public boolean hasPhaseType(String phaseTypeName);

    /**
     * <p>
     * getPhaseNumberOfPhase.
     * </p>
     *
     * @param phaseTypeName a {@link java.lang.String} object
     * @return a int
     */
    public int getPhaseNumberOfPhase(String phaseTypeName);

    /**
     * <p>
     * getEmptySystemClone.
     * </p>
     *
     * @return a {@link neqsim.thermo.system.SystemInterface} object
     */
    public SystemInterface getEmptySystemClone();

    /**
     * <p>
     * calcHenrysConstant.
     * </p>
     *
     * @param component a {@link java.lang.String} object
     * @return a double
     */
    public double calcHenrysConstant(String component);

    /**
     * <p>
     * isImplementedTemperatureDeriativesofFugacity.
     * </p>
     *
     * @return a boolean
     */
    public boolean isImplementedTemperatureDeriativesofFugacity();

    /**
     * <p>
     * setImplementedTemperatureDeriativesofFugacity.
     * </p>
     *
     * @param implementedTemperatureDeriativesofFugacity a boolean
     */
    public void setImplementedTemperatureDeriativesofFugacity(
            boolean implementedTemperatureDeriativesofFugacity);

    /**
     * <p>
     * isImplementedPressureDeriativesofFugacity.
     * </p>
     *
     * @return a boolean
     */
    public boolean isImplementedPressureDeriativesofFugacity();

    /**
     * <p>
     * setImplementedPressureDeriativesofFugacity.
     * </p>
     *
     * @param implementedPressureDeriativesofFugacity a boolean
     */
    public void setImplementedPressureDeriativesofFugacity(
            boolean implementedPressureDeriativesofFugacity);

    /**
     * <p>
     * isImplementedCompositionDeriativesofFugacity.
     * </p>
     *
     * @return a boolean
     */
    public boolean isImplementedCompositionDeriativesofFugacity();

    /**
     * <p>
     * setImplementedCompositionDeriativesofFugacity.
     * </p>
     *
     * @param implementedCompositionDeriativesofFugacity a boolean
     */
    public void setImplementedCompositionDeriativesofFugacity(
            boolean implementedCompositionDeriativesofFugacity);

    /**
     * <p>
     * addComponent.
     * </p>
     *
     * @param componentIndex a int
     * @param moles a double
     */
    public void addComponent(int componentIndex, double moles);

    /**
     * <p>
     * addCapeOpenProperty.
     * </p>
     *
     * @param propertyName a {@link java.lang.String} object
     */
    public void addCapeOpenProperty(String propertyName);
}<|MERGE_RESOLUTION|>--- conflicted
+++ resolved
@@ -15,2466 +15,2453 @@
  * @version $Id: $Id
  */
 public interface SystemInterface extends Cloneable, java.io.Serializable {
-    /**
-     * <p>
-     * saveFluid.
-     * </p>
-     *
-     * @param ID a int
-     */
-    public void saveFluid(int ID);
-
-    /**
-     * <p>
-     * getComponentNameTag.
-     * </p>
-     *
-     * @return a {@link java.lang.String} object
-     */
-    public String getComponentNameTag();
-
-    /**
-     * <p>
-     * setComponentNameTagOnNormalComponents.
-     * </p>
-     *
-     * @param nameTag a {@link java.lang.String} object
-     */
-    public void setComponentNameTagOnNormalComponents(String nameTag);
-
-    /**
-     * <p>
-     * addPhaseFractionToPhase.
-     * </p>
-     *
-     * @param fraction a double
-     * @param specification a {@link java.lang.String} object
-     * @param fromPhaseName a {@link java.lang.String} object
-     * @param toPhaseName a {@link java.lang.String} object
-     */
-    public void addPhaseFractionToPhase(double fraction, String specification, String fromPhaseName,
-            String toPhaseName);
-
-    /**
-     * <p>
-     * addPhaseFractionToPhase.
-     * </p>
-     *
-     * @param fraction a double
-     * @param specification a {@link java.lang.String} object
-     * @param specifiedStream a {@link java.lang.String} object
-     * @param fromPhaseName a {@link java.lang.String} object
-     * @param toPhaseName a {@link java.lang.String} object
-     */
-    public void addPhaseFractionToPhase(double fraction, String specification,
-            String specifiedStream, String fromPhaseName, String toPhaseName);
-
-    /**
-     * <p>
-     * renameComponent.
-     * </p>
-     *
-     * @param oldName a {@link java.lang.String} object
-     * @param newName a {@link java.lang.String} object
-     */
-    public void renameComponent(String oldName, String newName);
-
-    /**
-     * <p>
-     * setComponentNameTag.
-     * </p>
-     *
-     * @param nameTag a {@link java.lang.String} object
-     */
-    public void setComponentNameTag(String nameTag);
-
-    /**
-     * Add named components to a System. Does nothing if components already exist in
-     * System.
-     *
-     * @param names Names of the components to be added. See NeqSim database for
-     *              available components in the database.
-     */
-    default public void addComponents(String[] names) {
-        for (int i = 0; i < names.length; i++) {
-            addComponent(names[i], 0.0);
+        /**
+         * <p>
+         * saveFluid.
+         * </p>
+         *
+         * @param ID a int
+         */
+        public void saveFluid(int ID);
+
+        /**
+         * <p>
+         * getComponentNameTag.
+         * </p>
+         *
+         * @return a {@link java.lang.String} object
+         */
+        public String getComponentNameTag();
+
+        /**
+         * <p>
+         * setComponentNameTagOnNormalComponents.
+         * </p>
+         *
+         * @param nameTag a {@link java.lang.String} object
+         */
+        public void setComponentNameTagOnNormalComponents(String nameTag);
+
+        /**
+         * <p>
+         * addPhaseFractionToPhase.
+         * </p>
+         *
+         * @param fraction a double
+         * @param specification a {@link java.lang.String} object
+         * @param fromPhaseName a {@link java.lang.String} object
+         * @param toPhaseName a {@link java.lang.String} object
+         */
+        public void addPhaseFractionToPhase(double fraction, String specification,
+                        String fromPhaseName, String toPhaseName);
+
+        /**
+         * <p>
+         * addPhaseFractionToPhase.
+         * </p>
+         *
+         * @param fraction a double
+         * @param specification a {@link java.lang.String} object
+         * @param specifiedStream a {@link java.lang.String} object
+         * @param fromPhaseName a {@link java.lang.String} object
+         * @param toPhaseName a {@link java.lang.String} object
+         */
+        public void addPhaseFractionToPhase(double fraction, String specification,
+                        String specifiedStream, String fromPhaseName, String toPhaseName);
+
+        /**
+         * <p>
+         * renameComponent.
+         * </p>
+         *
+         * @param oldName a {@link java.lang.String} object
+         * @param newName a {@link java.lang.String} object
+         */
+        public void renameComponent(String oldName, String newName);
+
+        /**
+         * <p>
+         * setComponentNameTag.
+         * </p>
+         *
+         * @param nameTag a {@link java.lang.String} object
+         */
+        public void setComponentNameTag(String nameTag);
+
+        /**
+         * Add named components to a System. Does nothing if components already exist in System.
+         *
+         * @param names Names of the components to be added. See NeqSim database for available
+         *        components in the database.
+         */
+        default public void addComponents(String[] names) {
+                for (int i = 0; i < names.length; i++) {
+                        addComponent(names[i], 0.0);
+                }
         }
-    }
-
-
-    /**
-     * Add named components to a System with a number of moles.
-     * If component already exists, the moles will be added to the component.
-     * 
-     * @param names Names of the components to be added. See NeqSim database for
-     *              available components in the database.
-     * @param moles Number of moles to add per component.
-     */
-    default public void addComponents(String[] names, double[] moles) {
-        for (int i = 0; i < names.length; i++) {
-            addComponent(names[i], moles[i]);
+
+
+        /**
+         * Add named components to a System with a number of moles. If component already exists, the
+         * moles will be added to the component.
+         * 
+         * @param names Names of the components to be added. See NeqSim database for available
+         *        components in the database.
+         * @param moles Number of moles to add per component.
+         */
+        default public void addComponents(String[] names, double[] moles) {
+                for (int i = 0; i < names.length; i++) {
+                        addComponent(names[i], moles[i]);
+                }
         }
-    }
-
-    /**
-     * <p>
-     * calcResultTable.
-     * </p>
-     *
-     * @return an array of {@link java.lang.String} objects
-     */
-    default public String[][] calcResultTable() {
-        return createTable("");
-    }
-
-    /**
-     * method to return kinematic viscosity in a specified unit
-     *
-     * @param unit Supported units are m2/sec
-     * @return kinematic viscosity in specified unit
-     */
-    public double getKinematicViscosity(String unit);
-
-    /**
-     * <p>
-     * Get number of components added to System.
-     * </p>
-     *
-     * @return the number of components in System.
-     */
-    public int getNumberOfComponents();
-
-    /**
-     * method to get molar mass of a fluid phase
-     *
-     * @param unit Supported units are kg/mol, gr/mol
-     * @return molar mass in specified unit
-     */
-    public double getMolarMass(String unit);
-
-    /**
-     * This method is used to set the total molar composition of a plus fluid. The total flow rate
-     * will be kept constant. The input mole fractions will be normalized.
-     *
-     * @param molefractions is a double array taking the molar fraction of the components in the
-     *        fluid. THe last molfraction is the mole fraction of the plus component
-     */
-    public void setMolarCompositionPlus(double[] molefractions);
-
-    /**
-     * <p>
-     * saveFluid.
-     * </p>
-     *
-     * @param ID a int
-     * @param text a {@link java.lang.String} object
-     */
-    public void saveFluid(int ID, String text);
-
-    /**
-     * This method is used to set the total molar composition of a characterized fluid. The total
-     * flow rate will be kept constant. The input mole fractions will be normalized.
-     *
-     * @param molefractions is a double array taking the molar fraction of the components in the
-     *        fluid. THe last fraction in the array is the total molefraction of the characterized
-     *        components.
-     */
-    public void setMolarCompositionOfPlusFluid(double[] molefractions);
-
-    /**
-     * method to get the Joule Thomson Coefficient of a system. Based on a phase
-     * mole fraction basis
-     * average
-     *
-     * @param unit Supported units are K/bar, C/bar
-     * @return Joule Thomson coefficient in specified unit
-     */
-    public double getJouleThomsonCoefficient(String unit);
-
-    /**
-     * method to return exergy in a specified unit
-     *
-     * @param temperatureOfSurroundings in Kelvin
-     * @return exergy in specified unit
-     * @param exergyUnit a {@link java.lang.String} object
-     */
-    public double getExergy(double temperatureOfSurroundings, String exergyUnit);
-
-    /**
-     * method to return exergy defined as (h1-T0*s1) in a unit Joule
-     *
-     * @param temperatureOfSurroundings in Kelvin
-     * @return a double
-     */
-    public double getExergy(double temperatureOfSurroundings);
-
-    /**
-     * method to get the Joule Thomson Coefficient of a system. Based on a phase mole fraction basis
-     * average
-     *
-     * @return Joule Thomson coefficient in K/bar
-     */
-    public double getJouleThomsonCoefficient();
-
-    /**
-     * method to return mass of fluid
-     *
-     * @param unit Supported units are kg, gr, tons
-     * @return mass in specified unit
-     */
-    public double getMass(String unit);
-
-    /**
-     * <p>
-     * getMoleFractionsSum.
-     * </p>
-     *
-     * @return a double
-     */
-    public double getMoleFractionsSum();
-
-    /**
-     * method to get the speed of sound of a system. THe sound speed is implemented
-     * based on a molar
-     * average over the phases
-     *
-     * @param unit Supported units are m/s, km/h
-     * @return speed of sound in m/s
-     */
-    public double getSoundSpeed(String unit);
-
-    /**
-     * method to get the speed of sound of a system. THe sound speed is implemented based on a molar
-     * average over the phases
-     *
-     * @return speed of sound in m/s
-     */
-    public double getSoundSpeed();
-
-    /**
-     * <p>
-     * removePhaseKeepTotalComposition.
-     * </p>
-     *
-     * @param specPhase a int
-     */
-    public void removePhaseKeepTotalComposition(int specPhase);
-
-    /**
-     * Calculates thermodynamic and physical properties of a fluid using initThermoProperties() and
-     * initPhysicalProperties();
-     */
-    public void initProperties();
-
-    /**
-     * return two fluid added as a new fluid
-     *
-     * @param addFluid1 first fluid to add
-     * @param addFluid2 second fluid o add
-     * @return new fluid
-     */
-    public static SystemInterface addFluids(SystemInterface addFluid1, SystemInterface addFluid2) {
-        SystemInterface newFluid = addFluid1.clone();
-        newFluid.addFluid(addFluid2);
-        return newFluid;
-    }
-
-    /**
-     * Calculates thermodynamic properties of a fluid using the init(2) method
-     */
-    public void initThermoProperties();
-
-    /**
-     * <p>
-     * getInterfacialTension.
-     * </p>
-     *
-     * @param phase1 a int
-     * @param phase2 a int
-     * @param unit a {@link java.lang.String} object
-     * @return a double
-     */
-    public double getInterfacialTension(int phase1, int phase2, String unit);
-
-    /**
-     * Calculates physical properties of type propertyName
-     *
-     * @param propertyName a {@link java.lang.String} object
-     */
-    public void initPhysicalProperties(String propertyName);
-
-    /**
-     * method to return heat capacity ratio calculated as Cp/(Cp-R)
-     *
-     * @return kappa
-     */
-    public double getGamma2();
-
-    /**
-     * method to return heat capacity ratio/adiabatic index/Poisson constant
-     *
-     * @return kappa
-     */
-    public double getGamma();
-
-    /**
-     * method to return fluid volume
-     *
-     * @param unit Supported units are m3, litre, m3/kg, m3/mol
-     * @return volume in specified unit
-     */
-    public double getVolume(String unit);
-
-    /**
-     * method to return flow rate of fluid
-     *
-     * @param flowunit Supported units are kg/sec, kg/min, kg/hr m3/sec,
-     *                 m3/min, m3/hr, mole/sec, mole/min, mole/hr, Sm3/hr, Sm3/day
-     * @return flow rate in specified unit
-     */
-    public double getFlowRate(String flowunit);
-
-    /**
-     * method to set the pressure of a fluid (same pressure for all phases)
-     *
-     * @param newPressure in specified unit
-     * @param unit        unit can be bar, bara, barg or atm
-     */
-    public void setPressure(double newPressure, String unit);
-
-    /**
-     * method to set the temperature of a fluid (same temperature for all phases)
-     *
-     * @param newTemperature in specified unit
-     * @param unit unit can be C or K (Celcius of Kelvin)
-     */
-    public void setTemperature(double newTemperature, String unit);
-
-    /**
-     * method to return the volume fraction of a phase note: without Peneloux volume correction
-     *
-     * @param phaseNumber number of the phase to get volume fraction for
-     * @return volume fraction
-     */
-    public double getVolumeFraction(int phaseNumber);
-
-    /**
-     * method to return the volume fraction of a phase note: with Peneloux volume correction
-     *
-     * @param phaseNumber number of the phase to get volume fraction for
-     * @return volume fraction
-     */
-    public double getCorrectedVolumeFraction(int phaseNumber);
-
-    /**
-     * <p>
-     * getHeatOfVaporization.
-     * </p>
-     *
-     * @return a double
-     */
-    public double getHeatOfVaporization();
-
-    /**
-     * method to return total enthalpy in a specified unit
-     *
-     * 
-     * @param unit Supported units are 'J', 'J/mol', 'J/kg' and 'kJ/kg'
-     * @return enthalpy in specified unit
-     */
-    public double getEnthalpy(String unit);
-
-    /**
-     * method to return internal energy (U) in a specified unit
-     *
-     * @param unit Supported units are 'J', 'J/mol', 'J/kg' and 'kJ/kg'
-     * @return enthalpy in specified unit
-     */
-    public double getInternalEnergy(String unit);
-
-    /**
-     * <p>
-     * isForcePhaseTypes.
-     * </p>
-     *
-     * @return a boolean
-     */
-    public boolean isForcePhaseTypes();
-
-    /**
-     * <p>
-     * setForcePhaseTypes.
-     * </p>
-     *
-     * @param forcePhaseTypes a boolean
-     */
-    public void setForcePhaseTypes(boolean forcePhaseTypes);
-
-    /**
-     * Set the flow rate of all components to zero.
-     */
-    public void setEmptyFluid();
-
-    /**
-     * <p>
-     * setMolarFlowRates.
-     * </p>
-     *
-     * @param moles an array of {@link double} objects
-     */
-    public void setMolarFlowRates(double[] moles);
-
-    /**
-     * <p>
-     * setComponentNames.
-     * </p>
-     *
-     * @param componentNames an array of {@link java.lang.String} objects
-     */
-    public void setComponentNames(String[] componentNames);
-
-    /**
-     * <p>
-     * calc_x_y_nonorm.
-     * </p>
-     */
-    public void calc_x_y_nonorm();
-
-    /**
-     * <p>
-     * saveObjectToFile.
-     * </p>
-     *
-     * @param filePath a {@link java.lang.String} object
-     * @param fluidName a {@link java.lang.String} object
-     */
-    public void saveObjectToFile(String filePath, String fluidName);
-
-    /**
-     * <p>
-     * readObjectFromFile.
-     * </p>
-     *
-     * @param filePath a {@link java.lang.String} object
-     * @param fluidName a {@link java.lang.String} object
-     * @return a {@link neqsim.thermo.system.SystemInterface} object
-     */
-    public SystemInterface readObjectFromFile(String filePath, String fluidName);
-
-    /**
-     * <p>
-     * getLiquidVolume.
-     * </p>
-     *
-     * @return a double
-     */
-    public double getLiquidVolume();
-
-    /**
-     * <p>
-     * resetPhysicalProperties.
-     * </p>
-     */
-    public void resetPhysicalProperties();
-
-    /**
-     * <p>
-     * phaseToSystem.
-     * </p>
-     *
-     * @param phaseNumber1 a int
-     * @param phaseNumber2 a int
-     * @return a {@link neqsim.thermo.system.SystemInterface} object
-     */
-    public SystemInterface phaseToSystem(int phaseNumber1, int phaseNumber2);
-
-    /**
-     * <p>
-     * changeComponentName.
-     * </p>
-     *
-     * @param name a {@link java.lang.String} object
-     * @param newName a {@link java.lang.String} object
-     */
-    public void changeComponentName(String name, String newName);
-
-    /**
-     * <p>
-     * getWaxModel.
-     * </p>
-     *
-     * @return a {@link neqsim.thermo.characterization.WaxModelInterface} object
-     */
-    public WaxModelInterface getWaxModel();
-
-    /**
-     * <p>
-     * getWaxCharacterisation.
-     * </p>
-     *
-     * @return a {@link neqsim.thermo.characterization.WaxCharacterise} object
-     */
-    public neqsim.thermo.characterization.WaxCharacterise getWaxCharacterisation();
-
-    /**
-     * <p>
-     * phaseToSystem.
-     * </p>
-     *
-     * @param phaseName a {@link java.lang.String} object
-     * @return a {@link neqsim.thermo.system.SystemInterface} object
-     */
-    public SystemInterface phaseToSystem(String phaseName);
-
-    /**
-     * method to get the total molar flow rate of individual components in a fluid
-     *
-     * @return molar flow of individual components in unit mol/sec
-     */
-    public double[] getMolarRate();
-
-    /**
-     * <p>
-     * getPhase.
-     * </p>
-     *
-     * @param phaseTypeName a {@link java.lang.String} object
-     * @return a {@link neqsim.thermo.phase.PhaseInterface} object
-     */
-    public PhaseInterface getPhase(String phaseTypeName);
-
-    /**
-     * <p>
-     * getPhaseIndexOfPhase.
-     * </p>
-     *
-     * @param phaseTypeName a {@link java.lang.String} object
-     * @return a int
-     */
-    public int getPhaseIndexOfPhase(String phaseTypeName);
-
-    /**
-     * <p>
-     * setTotalFlowRate.
-     * </p>
-     *
-     * @param flowRate a double
-     * @param flowunit a {@link java.lang.String} object
-     */
-    public void setTotalFlowRate(double flowRate, String flowunit);
-
-    /**
-     * <p>
-     * Returns the overall mole composition vector in unit mole fraction
-     * </p>
-     *
-     * @return an array of {@link double} objects
-     */
-    public double[] getMolarComposition();
-
-    /**
-     * <p>
-     * getNumberOfOilFractionComponents.
-     * </p>
-     *
-     * @return a int
-     */
-    public int getNumberOfOilFractionComponents();
-
-    /**
-     * <p>
-     * setHeavyTBPfractionAsPlusFraction.
-     * </p>
-     *
-     * @return a boolean
-     */
-    public boolean setHeavyTBPfractionAsPlusFraction();
-
-    /**
-     * <p>
-     * getCapeOpenProperties11.
-     * </p>
-     *
-     * @return an array of {@link java.lang.String} objects
-     */
-    public String[] getCapeOpenProperties11();
-
-    /**
-     * <p>
-     * getCapeOpenProperties10.
-     * </p>
-     *
-     * @return an array of {@link java.lang.String} objects
-     */
-    public String[] getCapeOpenProperties10();
-
-    /**
-     * <p>
-     * getLowestGibbsEnergyPhase.
-     * </p>
-     *
-     * @return a {@link neqsim.thermo.phase.PhaseInterface} object
-     */
-    public PhaseInterface getLowestGibbsEnergyPhase();
-
-    /**
-     * <p>
-     * getOilFractionNormalBoilingPoints.
-     * </p>
-     *
-     * @return an array of {@link double} objects
-     */
-    public double[] getOilFractionNormalBoilingPoints();
-
-    /**
-     * <p>
-     * getOilFractionLiquidDensityAt25C.
-     * </p>
-     *
-     * @return an array of {@link double} objects
-     */
-    public double[] getOilFractionLiquidDensityAt25C();
-
-    /**
-     * <p>
-     * getOilFractionMolecularMass.
-     * </p>
-     *
-     * @return an array of {@link double} objects
-     */
-    public double[] getOilFractionMolecularMass();
-
-    /**
-     * <p>
-     * getOilFractionIDs.
-     * </p>
-     *
-     * @return an array of {@link int} objects
-     */
-    public int[] getOilFractionIDs();
-
-    /**
-     * <p>
-     * getMoleFraction.
-     * </p>
-     *
-     * @param phaseNumber a int
-     * @return a double
-     */
-    public double getMoleFraction(int phaseNumber);
-
-    /**
-     * method to return specific heat capacity (Cv)
-     *
-     * @return Cv in unit J/K
-     */
-    public double getCv();
-
-    /**
-     * method to return specific heat capacity (Cp) in a specified unit
-     *
-     * @param unit Supported units are J/K, J/molK, J/kgK and kJ/kgK
-     * @return Cp in specified unit
-     */
-    public double getCv(String unit);
-
-    /**
-     * <p>
-     * Getter for property characterization.
-     * </p>
-     *
-     * @return a {@link neqsim.thermo.characterization.Characterise} object
-     */
-    public neqsim.thermo.characterization.Characterise getCharacterization();
-
-    /**
-     * add a component to a fluid. If component already exists, it will be added to the component
-     *
-     * @param name a {@link java.lang.String} object
-     */
-    public void addComponent(String name);
-    
-    /**
-<<<<<<< HEAD
-     * add a component to a fluid. If component name already exists, it will be added to the component
-     *
-     * @param name a {@link neqsim.thermo.component.ComponentInterface} object
-=======
-     * add a component to a fluid. If component name already exists, it will be added to the
-     * component
-     *
-     * @param inComponent a {@link neqsim.thermo.component.ComponentInterface} object
->>>>>>> ca9afa48
-     */
-    public void addComponent(ComponentInterface inComponent);
-
-    /**
-     * add a component to a fluid. If component already exists, it will be added to the component
-     *
-     * @param moles number of moles (per second) of the component to be added to the fluid
-     * @param componenName a {@link java.lang.String} object
-     */
-    public void addComponent(String componenName, double moles);
-
-    /**
-     * <p>
-     * readObject.
-     * </p>
-     *
-     * @param ID a int
-     * @return a {@link neqsim.thermo.system.SystemInterface} object
-     */
-    public SystemInterface readObject(int ID);
-
-    /**
-     * <p>
-     * getCompIDs.
-     * </p>
-     *
-     * @return an array of {@link java.lang.String} objects
-     */
-    public String[] getCompIDs();
-
-    /**
-     * <p>
-     * isImplementedCompositionDeriativesofFugacity.
-     * </p>
-     *
-     * @param isImpl a boolean
-     */
-    public void isImplementedCompositionDeriativesofFugacity(boolean isImpl);
-
-    /**
-     * <p>
-     * saveObject.
-     * </p>
-     *
-     * @param ID a int
-     * @param text a {@link java.lang.String} object
-     */
-    public void saveObject(int ID, String text);
-
-    /**
-     * Set mole fractions of all components to 0.
-     */
-    public void reset();
-
-    /**
-     * <p>
-     * getCASNumbers.
-     * </p>
-     *
-     * @return an array of {@link java.lang.String} objects
-     */
-    public String[] getCASNumbers();
-
-    /**
-     * <p>
-     * getMolecularWeights.
-     * </p>
-     *
-     * @return an array of {@link double} objects
-     */
-    public double[] getMolecularWeights();
-
-    /**
-     * <p>
-     * getNormalBoilingPointTemperatures.
-     * </p>
-     *
-     * @return an array of {@link double} objects
-     */
-    public double[] getNormalBoilingPointTemperatures();
-
-    /**
-     * Get names of all components in System.
-     *
-     * @return an array of {@link java.lang.String} objects
-     */
-    public String[] getCompNames();
-
-    /**
-     * <p>
-     * getCompFormulaes.
-     * </p>
-     *
-     * @return an array of {@link java.lang.String} objects
-     */
-    public String[] getCompFormulaes();
-
-    /**
-     * <p>
-     * getWtFraction.
-     * </p>
-     *
-     * @param phaseNumber a int
-     * @return a double
-     */
-    public double getWtFraction(int phaseNumber);
-
-    /**
-     * <p>
-     * isMultiphaseWaxCheck.
-     * </p>
-     *
-     * @return a boolean
-     */
-    public boolean isMultiphaseWaxCheck();
-
-    /**
-     * <p>
-     * setMultiphaseWaxCheck.
-     * </p>
-     *
-     * @param multiphaseWaxCheck a boolean
-     */
-    public void setMultiphaseWaxCheck(boolean multiphaseWaxCheck);
-
-    /**
-     * <p>
-     * This method is used to set the total molar composition of a fluid. The total
-     * flow rate will be kept constant. The input mole fractions will be normalized.
-     * </p>
-     *
-     * @param moles an array of {@link double} objects
-     */
-    public void setMolarComposition(double[] moles);
-
-    /**
-     * return the phase of to specified type if the phase does not exist, the method will return
-     * null
-     *
-     * @param phaseTypeName the phase type to be returned (gas, oil, aqueous, wax, hydrate are
-     *        supported)
-     * @return a {@link neqsim.thermo.phase.PhaseInterface} object
-     */
-    public PhaseInterface getPhaseOfType(String phaseTypeName);
-
-    /**
-     * add a component to a fluid. I component already exists, it will be added to the component
-     *
-     * @param componentName Name of the component to be added. See NeqSim database for component in
-     *        the database.
-     * @param moles number of moles (per second) of the component to be added to the fluid
-     * @param phaseNumber the phase number of the phase to add the component to
-     */
-    public void addComponent(String componentName, double moles, int phaseNumber);
-
-    /**
-     * add a component to a fluid. I component already exists, it will be added to the component
-     *
-     * @param componentName Name of the component to be added. See NeqSim database for component in
-     *        the database.
-     * @param value rate of the component to be added to the fluid
-     * @param unitName the unit of the flow rate (eg. mol/sec, kg/sec, etc.)
-     * @param phaseNumber the phase number of the phase to add the component to
-     */
-    public void addComponent(String componentName, double value, String unitName, int phaseNumber);
-
-    /**
-     * add a component to a fluid. I component already exists, it will be added to the component
-     *
-     * @param componentName Name of the component to be added. See NeqSim database for component in
-     *        the database.
-     * @param unitName the unit of rate (sported units are kg/sec, mol/sec, Nlitre/min, kg/hr,
-     *        Sm^3/hr, Sm^3/day, MSm^3/day ..
-     * @param value a double
-     */
-    public void addComponent(String componentName, double value, String unitName);
-
-    /**
-     * <p>
-     * setUseTVasIndependentVariables.
-     * </p>
-     *
-     * @param useTVasIndependentVariables a boolean
-     */
-    public void setUseTVasIndependentVariables(boolean useTVasIndependentVariables);
-
-    /**
-     * method to add true boiling point fraction
-     *
-     * @param componentName selected name of the component to be added
-     * @param numberOfMoles number of moles to be added
-     * @param molarMass molar mass of the component in kg/mol
-     * @param density density of the component in g/cm3
-     */
-    public void addTBPfraction(String componentName, double numberOfMoles, double molarMass,
-            double density);
-
-    /**
-     * <p>
-     * addTBPfraction.
-     * </p>
-     *
-     * @param componentName a {@link java.lang.String} object
-     * @param numberOfMoles a double
-     * @param molarMass a double
-     * @param density a double
-     * @param criticalTemperature a double
-     * @param criticalPressure a double
-     * @param acentricFactor a double
-     */
-    public void addTBPfraction(String componentName, double numberOfMoles, double molarMass,
-            double density, double criticalTemperature, double criticalPressure,
-            double acentricFactor);
-
-    /**
-     * <p>
-     * addPlusFraction.
-     * </p>
-     *
-     * @param componentName a {@link java.lang.String} object
-     * @param numberOfMoles a double
-     * @param molarMass a double
-     * @param density a double
-     */
-    public void addPlusFraction(String componentName, double numberOfMoles, double molarMass,
-            double density);
-
-    /**
-     * <p>
-     * addSalt.
-     * </p>
-     *
-     * @param componentName a {@link java.lang.String} object
-     * @param value a double
-     */
-    public void addSalt(String componentName, double value);
-
-    /**
-     * <p>
-     * deleteFluidPhase.
-     * </p>
-     *
-     * @param phase a int
-     */
-    public void deleteFluidPhase(int phase);
-
-    /**
-     * <p>
-     * setBmixType.
-     * </p>
-     *
-     * @param bmixType a int
-     */
-    public void setBmixType(int bmixType);
-
-    /**
-     * <p>
-     * hasSolidPhase.
-     * </p>
-     *
-     * @return a boolean
-     */
-    public boolean hasSolidPhase();
-
-    /**
-     * <p>
-     * addSolidComplexPhase.
-     * </p>
-     *
-     * @param type a {@link java.lang.String} object
-     */
-    public void addSolidComplexPhase(String type);
-
-    /**
-     * method to calculate thermodynamic properties of the fluid. The temperature,
-     * pressure, number
-     * of phases and composition of the phases will be used as basis for
-     * calculation.
-     *
-     * @param number - The number can be 0, 1, 2 or 3.
-     *               0: Set feed composition for all phases.
-     *               1: Calculation of density, fugacities and Z-factor
-     *               2: 1 + calculation of enthalpy, entropy, Cp, Cv, and most other
-     *               thermodynamic properties
-     *               3: 1+2 + Calculation of composition derivatives of fugacity
-     *               coefficients
-     *               init(1) is faster than init(2) which is faster than init(3).
-     */
-    public void init(int number);
-
-    /**
-     * <p>
-     * resetCharacterisation.
-     * </p>
-     */
-    public void resetCharacterisation();
-
-    /**
-     * <p>
-     * getMaxNumberOfPhases.
-     * </p>
-     *
-     * @return a int
-     */
-    public int getMaxNumberOfPhases();
-
-    /**
-     * <p>
-     * setMaxNumberOfPhases.
-     * </p>
-     *
-     * @param maxNumberOfPhases a int
-     */
-    public void setMaxNumberOfPhases(int maxNumberOfPhases);
-
-    /**
-     * <p>
-     * getMixingRuleName.
-     * </p>
-     *
-     * @return a {@link java.lang.String} object
-     */
-    public java.lang.String getMixingRuleName();
-
-    /**
-     * <p>
-     * Getter for property modelName.
-     * </p>
-     *
-     * @return a {@link java.lang.String} object
-     */
-    public java.lang.String getModelName();
-
-    /**
-     * <p>
-     * tuneModel.
-     * </p>
-     *
-     * @param model a {@link java.lang.String} object
-     * @param val a double
-     * @param phase a int
-     */
-    public void tuneModel(String model, double val, int phase);
-
-    /**
-     * <p>
-     * addComponent.
-     * </p>
-     *
-     * @param componentName a {@link java.lang.String} object
-     * @param moles a double
-     * @param TC a double
-     * @param PC a double
-     * @param acs a double
-     */
-    public void addComponent(String componentName, double moles, double TC, double PC, double acs);
-
-    /**
-     * <p>
-     * getBeta.
-     * </p>
-     *
-     * @param phase a int
-     * @return a double
-     */
-    public double getBeta(int phase);
-
-    /**
-     * <p>
-     * save.
-     * </p>
-     *
-     * @param name a {@link java.lang.String} object
-     */
-    public void save(String name);
-
-    /**
-     * <p>
-     * setModel.
-     * </p>
-     *
-     * @param model a {@link java.lang.String} object
-     * @return a {@link neqsim.thermo.system.SystemInterface} object
-     */
-    public SystemInterface setModel(String model);
-
-    /**
-     * <p>
-     * removeComponent.
-     * </p>
-     *
-     * @param name a {@link java.lang.String} object
-     */
-    public void removeComponent(String name);
-
-    /**
-     * <p>
-     * setMixingRule.
-     * </p>
-     *
-     * @param typename a {@link java.lang.String} object
-     * @param GEmodel a {@link java.lang.String} object
-     */
-    public void setMixingRule(String typename, String GEmodel);
-
-    /**
-     * <p>
-     * normalizeBeta.
-     * </p>
-     */
-    public void normalizeBeta();
-
-    /**
-     * <p>
-     * Indexed getter for property phaseIndex.
-     * </p>
-     *
-     * @param index a int
-     * @return a int
-     */
-    public int getPhaseIndex(int index);
-
-    /**
-     * <p>
-     * Setter for property initType.
-     * </p>
-     *
-     * @param initType a int
-     */
-    public void setInitType(int initType);
-
-    /**
-     * <p>
-     * checkStability.
-     * </p>
-     *
-     * @param val a boolean
-     */
-    public void checkStability(boolean val);
-
-    /**
-     * <p>
-     * hasPlusFraction.
-     * </p>
-     *
-     * @return a boolean
-     */
-    public boolean hasPlusFraction();
-
-    /**
-     * <p>
-     * checkStability.
-     * </p>
-     *
-     * @return a boolean
-     */
-    public boolean checkStability();
-
-    /**
-     * <p>
-     * Getter for property initType.
-     * </p>
-     *
-     * @return a int
-     */
-    public int getInitType();
-
-    /**
-     * <p>
-     * invertPhaseTypes.
-     * </p>
-     */
-    public void invertPhaseTypes();
-
-    /**
-     * method to return fluid volume with Peneloux volume correction
-     *
-     * @return volume in unit m3
-     */
-    public double getCorrectedVolume();
-
-    /**
-     * <p>
-     * readFluid.
-     * </p>
-     *
-     * @param fluidName a {@link java.lang.String} object
-     */
-    public void readFluid(String fluidName);
-
-    /**
-     * <p>
-     * calcKIJ.
-     * </p>
-     *
-     * @param ok a boolean
-     */
-    public void calcKIJ(boolean ok);
-
-    /**
-     * <p>
-     * write.
-     * </p>
-     *
-     * @param name a {@link java.lang.String} object
-     * @param filename a {@link java.lang.String} object
-     * @param newfile a boolean
-     */
-    public void write(String name, String filename, boolean newfile);
-
-    /**
-     * <p>
-     * useVolumeCorrection.
-     * </p>
-     *
-     * @param volcor a boolean
-     */
-    public void useVolumeCorrection(boolean volcor);
-
-    /**
-     * method to set the mixing rule for the fluid
-     *
-     * @param typename a {@link java.lang.String} object
-     */
-    public void setMixingRule(String typename);
-
-    /**
-     * <p>
-     * Getter for property numericDerivatives.
-     * </p>
-     *
-     * @return a boolean
-     */
-    public boolean isNumericDerivatives();
-
-    /**
-     * <p>
-     * Setter for property numericDerivatives.
-     * </p>
-     *
-     * @param numericDerivatives a boolean
-     */
-    public void setNumericDerivatives(boolean numericDerivatives);
-
-    /**
-     * <p>
-     * init.
-     * </p>
-     */
-    public void init();
-
-    /**
-     * <p>
-     * Getter for property info.
-     * </p>
-     *
-     * @return a {@link java.lang.String} object
-     */
-    public java.lang.String getFluidInfo();
-
-    /**
-     * <p>
-     * Setter for property info.
-     * .
-     * </p>
-     *
-     * @param info a {@link java.lang.String} object
-     */
-    public void setFluidInfo(java.lang.String info);
-
-    /**
-     * <p>
-     * setPhaseIndex.
-     * </p>
-     *
-     * @param index a int
-     * @param phaseIndex a int
-     */
-    public void setPhaseIndex(int index, int phaseIndex);
-
-    /**
-     * <p>
-     * Indexed setter for property phaseIndex.
-     * </p>
-     *
-     * @param phase a {@link neqsim.thermo.phase.PhaseInterface} object
-     * @param numb  a int
-     */
-    public void setPhase(PhaseInterface phase, int numb);
-
-    /**
-     * method to read pure component and interaction parameters from the NeqSim database and create
-     * temporary tables with parameters for active fluid.
-     *
-     * @param reset If reset is set to true, new temporary tables with parameters for the added
-     *        components will be created. When parameters are needed (eg. when adding components or
-     *        when setting a mixing rule) it will try to find them in the temporary tables first eg.
-     *        COMPTEMP (for pure component parameters) and INTERTEMP (for interaction parameters).
-     *        If reset is set to false it will not create new temporary tables. If a fluid is
-     *        created with the same components many times, performance improvements will be
-     *        obtained, if temporary tables are created the first time (reset=true), and then the
-     *        same tables is used when creating new fluids with the same temporary tables
-     *        (reset=false)
-     */
-    public void createDatabase(boolean reset);
-
-    /**
-     * <p>
-     * resetDatabase.
-     * </p>
-     */
-    public void resetDatabase();
-
-    /**
-     * <p>
-     * Setter for property solidPhaseCheck.
-     * </p>
-     *
-     * @param test a boolean
-     */
-    public void setSolidPhaseCheck(boolean test);
-
-    /**
-     * <p>
-     * doSolidPhaseCheck.
-     * </p>
-     *
-     * @return a boolean
-     */
-    public boolean doSolidPhaseCheck();
-
-    /**
-     * <p>
-     * Getter for property multiPhaseCheck.
-     * </p>
-     *
-     * @return a boolean
-     */
-    public boolean doMultiPhaseCheck();
-
-    /**
-     * method to specify if calculations should check for more than two fluid phases.
-     *
-     * @param doMultiPhaseCheck Specify if the calculations should check for more than two fluid
-     *        phases. Default is two fluid phases (gas and liquid). If set to true the program will
-     *        check for gas and multiple liquid phases (eg. gas-oil-aqueous).
-     */
-    public void setMultiPhaseCheck(boolean doMultiPhaseCheck);
-
-    /**
-     * <p>
-     * init.
-     * </p>
-     *
-     * @param number a int
-     * @param phase a int
-     */
-    public void init(int number, int phase);
-
-    /**
-     * <p>
-     * initNumeric.
-     * </p>
-     */
-    public void initNumeric();
-
-    /**
-     * <p>
-     * display.
-     * </p>
-     */
-    public void display();
-
-    /**
-     * <p>
-     * addFluid.
-     * </p>
-     *
-     * @param addSystem a {@link neqsim.thermo.system.SystemInterface} object
-     * @return SystemInterface
-     */
-    public SystemInterface addFluid(SystemInterface addSystem);
-
-    /**
-     * <p>
-     * display.
-     * </p>
-     *
-     * @param name a {@link java.lang.String} object
-     */
-    public void display(String name);
-
-    /**
-     * <p>
-     * Getter for property hydrateCheck.
-     * </p>
-     *
-     * @return a boolean
-     */
-    @Deprecated
-    public boolean doHydrateCheck();
-
-    /**
-     * <p>
-     * Getter for property hydrateCheck.
-     * </p>
-     *
-     * @return a boolean
-     */
-    public boolean getHydrateCheck();
-
-    /**
-     * <p>
-     * createTable.
-     * </p>
-     *
-     * @param name a {@link java.lang.String} object
-     * @return an array of {@link java.lang.String} objects
-     */
-    public String[][] createTable(String name);
-
-    /**
-     * <p>
-     * setHydrateCheck.
-     * </p>
-     *
-     * @param hydrateCheck a boolean
-     */
-    public void setHydrateCheck(boolean hydrateCheck);
-
-    /**
-     * <p>
-     * calcBeta.
-     * </p>
-     *
-     * @return a double
-     * @throws neqsim.util.exception.IsNaNException if any.
-     * @throws neqsim.util.exception.TooManyIterationsException if any.
-     */
-    public double calcBeta() throws neqsim.util.exception.IsNaNException,
-            neqsim.util.exception.TooManyIterationsException;
-
-    /**
-     * <p>
-     * setAllComponentsInPhase.
-     * </p>
-     *
-     * @param phase a int
-     */
-    public void setAllComponentsInPhase(int phase);
-
-    /**
-     * <p>
-     * initTotalNumberOfMoles.
-     * </p>
-     *
-     * @param change a double
-     */
-    public void initTotalNumberOfMoles(double change);
-
-    /**
-     * <p>
-     * calc_x_y.
-     * </p>
-     */
-    public void calc_x_y();
-
-    /**
-     * <p>
-     * getPhase.
-     * </p>
-     *
-     * @param i a int
-     * @return a {@link neqsim.thermo.phase.PhaseInterface} object
-     */
-    public PhaseInterface getPhase(int i);
-
-    /**
-     * <p>
-     * reset_x_y.
-     * </p>
-     */
-    public void reset_x_y();
-
-    /**
-     * <p>
-     * isChemicalSystem.
-     * </p>
-     *
-     * @param temp a boolean
-     */
-    public void isChemicalSystem(boolean temp);
-
-    /**
-     * <p>
-     * addComponent.
-     * </p>
-     *
-     * @param index a int
-     * @param moles a double
-     * @param phaseNumber a int
-     */
-    public void addComponent(int index, double moles, int phaseNumber);
-
-    /**
-     * <p>
-     * addPhase.
-     * </p>
-     */
-    public void addPhase();
-
-    /**
-     * <p>
-     * setAttractiveTerm.
-     * </p>
-     *
-     * @param i a int
-     */
-    public void setAttractiveTerm(int i);
-
-    /**
-     * <p>
-     * setBeta.
-     * </p>
-     *
-     * @param phase a int
-     * @param b a double
-     */
-    public void setBeta(int phase, double b);
-
-    /**
-     * <p>
-     * removePhase.
-     * </p>
-     *
-     * @param specPhase a int
-     */
-    public void removePhase(int specPhase);
-
-    /**
-     * <p>
-     * phaseToSystem.
-     * </p>
-     *
-     * @param newPhase a {@link neqsim.thermo.phase.PhaseInterface} object
-     * @return a {@link neqsim.thermo.system.SystemInterface} object
-     */
-    public SystemInterface phaseToSystem(PhaseInterface newPhase);
-
-    /**
-     * <p>
-     * method to set the temperature of a fluid (same temperature for all phases)
-     * </p>
-     *
-     * @param temp a double
-     */
-    public void setTemperature(double temp);
-
-    /**
-     * <p>
-     * setTemperature.
-     * </p>
-     *
-     * @param newTemperature a double
-     * @param phaseNumber a int
-     */
-    public void setTemperature(double newTemperature, int phaseNumber);
-    // public void setPressure(double newPressure, int phaseNumber);
-
-    /**
-     * method to set the pressure of a fluid (same pressure for all phases)
-     *
-     * @param pres pressure in unit bara (absolute pressure in bar)
-     */
-    public void setPressure(double pres);
-
-    /**
-     * method to return pressure
-     *
-     * @return pressure in unit bara
-     */
-    public double getPressure();
-
-    /**
-     * method to return pressure in a specified unit
-     *
-     * @param unit Supported units are bara, barg, Pa and MPa
-     * @return pressure in specified unit
-     */
-    public double getPressure(String unit);
-
-    /**
-     * <p>
-     * reInitPhaseType.
-     * </p>
-     */
-    public void reInitPhaseType();
-
-    /**
-     * specify the type for the physical properties you want to use.
-     * Type
-     * 0 Orginal/default
-     * 1 Water
-     * 2 Glycol
-     * 3 Amine
-     * 
-     * @param type a int
-     */
-    public void setPhysicalPropertyModel(int type);
-
-    /**
-     * <p>
-     * clearAll.
-     * </p>
-     */
-    public void clearAll();
-
-    /**
-     * <p>
-     * method to return pressure of phase
-     * </p>
-     *
-     * @param phaseNumber a int
-     * @return a double
-     */
-    public double getPressure(int phaseNumber);
-
-    /**
-     * method to get density of a fluid note: without Peneloux volume correction
-     *
-     * @return density with unit kg/m3
-     */
-    public double getDensity();
-
-    /**
-     * method to get density of a fluid note: with Peneloux volume correction
-     *
-     * @param unit Supported units are kg/m3, mol/m3
-     * @return density in specified unit
-     */
-    public double getDensity(String unit);
-
-    /**
-     * method to return fluid volume
-     *
-     * @return volume in unit m3*1e5
-     */
-    public double getVolume();
-
-    /**
-     * <p>
-     * getChemicalReactionOperations.
-     * </p>
-     *
-     * @return a {@link neqsim.chemicalReactions.ChemicalReactionOperations} object
-     */
-    public ChemicalReactionOperations getChemicalReactionOperations();
-
-    /**
-     * <p>
-     * isChemicalSystem.
-     * </p>
-     *
-     * @return a boolean
-     */
-    public boolean isChemicalSystem();
-
-    /**
-     * method to return molar volume of the fluid note: without Peneloux volume correction
-     *
-     * @return molar volume volume in unit m3/mol*1e5
-     */
-    public double getMolarVolume();
-
-    /**
-     * method to get the total molar mass of a fluid
-     *
-     * @return molar mass in unit kg/mol
-     */
-    public double getMolarMass();
-
-    /**
-     * method to get the total enthalpy of a fluid
-     *
-     * @return molar mass in unit J (Joule)
-     */
-    public double getEnthalpy();
-
-    /**
-     * <p>
-     * calcInterfaceProperties.
-     * </p>
-     */
-    public void calcInterfaceProperties();
-
-    /**
-     * <p>
-     * getInterphaseProperties.
-     * </p>
-     *
-     * @return a {@link neqsim.physicalProperties.interfaceProperties.InterphasePropertiesInterface}
-     *         object
-     */
-    public InterphasePropertiesInterface getInterphaseProperties();
-
-    /**
-     * <p>
-     * initBeta.
-     * </p>
-     *
-     * @return a double
-     */
-    public double initBeta();
-
-    /**
-     * <p>
-     * init_x_y.
-     * </p>
-     */
-    public void init_x_y();
-
-    /**
-     * method to return total entropy of the fluid
-     *
-     * @return entropy in unit J/K (Joule/Kelvin)
-     */
-    public double getEntropy();
-
-    /**
-     * method to return total entropy of the fluid
-     *
-     * @param unit unit supported units are J/K, J/molK, J/kgK and kJ/kgK
-     * @return entropy in specified unit
-     */
-    public double getEntropy(String unit);
-
-    /**
-     * method to return temperature
-     *
-     * @return temperature in unit Kelvin
-     */
-    public double getTemperature();
-
-    /**
-     * method to return temperature in a specified unit
-     *
-     * @param unit Supported units are K, C, R
-     * @return temperature in specified unit
-     */
-    public double getTemperature(String unit);
-
-    /**
-     * <p>
-     * getTemperature.
-     * </p>
-     *
-     * @param phaseNumber a int
-     * @return a double
-     */
-    public double getTemperature(int phaseNumber);
-
-    /**
-     * <p>
-     * getBeta.
-     * </p>
-     *
-     * @return a double
-     */
-    public double getBeta();
-
-    /**
-     * <p>
-     * chemicalReactionInit.
-     * </p>
-     */
-    public void chemicalReactionInit();
-
-    /**
-     * <p>
-     * initPhysicalProperties.
-     * </p>
-     */
-    public void initPhysicalProperties();
-
-    /**
-     * <p>
-     * setBeta.
-     * </p>
-     *
-     * @param b a double
-     */
-    public void setBeta(double b);
-    // public double getdfugdt(int i, int j);
-
-    /**
-     * <p>
-     * method to set the phase type of a given phase
-     * </p>
-     *
-     * @param phaseToChange a int
-     * @param newPhaseType  a int
-     */
-    public void setPhaseType(int phaseToChange, int newPhaseType);
-
-    /**
-     * <p>
-     * setNumberOfPhases.
-     * </p>
-     *
-     * @param number a int
-     */
-    public void setNumberOfPhases(int number);
-
-    /**
-     * <p>
-     * getTC.
-     * </p>
-     *
-     * @return a double
-     */
-    public double getTC();
-
-    /**
-     * <p>
-     * getPC.
-     * </p>
-     *
-     * @return a double
-     */
-    public double getPC();
-
-    /**
-     * <p>
-     * setTC.
-     * </p>
-     *
-     * @param TC a double
-     */
-    public void setTC(double TC);
-
-    /**
-     * <p>
-     * setPC.
-     * </p>
-     *
-     * @param PC a double
-     */
-    public void setPC(double PC);
-
-    /**
-     * <p>
-     * getPhases.
-     * </p>
-     *
-     * @return an array of {@link neqsim.thermo.phase.PhaseInterface} objects
-     */
-    public PhaseInterface[] getPhases();
-
-    /**
-     * <p>
-     * getNumberOfPhases.
-     * </p>
-     *
-     * @return a int
-     */
-    public int getNumberOfPhases();
-
-    /**
-     * <p>
-     * getGibbsEnergy.
-     * </p>
-     *
-     * @return a double
-     */
-    public double getGibbsEnergy();
-
-    /**
-     * method to return internal energy (U) in unit J
-     *
-     * @return internal energy in unit Joule (J)
-     */
-    public double getInternalEnergy();
-
-    /**
-     * <p>
-     * getHelmholtzEnergy.
-     * </p>
-     *
-     * @return a double
-     */
-    public double getHelmholtzEnergy();
-
-    /**
-     * <p>
-     * getComponent.
-     * </p>
-     *
-     * @param name a {@link java.lang.String} object
-     * @return a {@link neqsim.thermo.component.ComponentInterface} object
-     */
-    public ComponentInterface getComponent(String name);
-
-    /**
-     * <p>
-     * getComponent.
-     * </p>
-     *
-     * @param number a int
-     * @return a {@link neqsim.thermo.component.ComponentInterface} object
-     */
-    public ComponentInterface getComponent(int number);
-
-    /**
-     * <p>
-     * getNumberOfMoles.
-     * </p>
-     *
-     * @return a double
-     */
-    public double getNumberOfMoles();
-
-    /**
-     * <p>
-     * clone.
-     * </p>
-     *
-     * @return a {@link neqsim.thermo.system.SystemInterface} object
-     */
-    public SystemInterface clone();
-
-    /**
-     * method to set mixing rule used for the fluid
-     *
-     * @param type The type of mixing rule to be used for the fluid. 1 - classic mixing rule with
-     *        all kij set to zero 2 -classic mixing rule with kij from NeqSim database 3- classic
-     *        mixing rule with temperature dependent kij 4- Huron Vidal mixing rule with parameters
-     *        from NeqSim database 7 -classic mixing rule with kij of CPA from NeqSim Database 9
-     *        -classicmixing rule with temperature dependent kij of CPA from NeqSim database
-     *        10-classic mixing rule with temperature and composition dependent kij of CPA from
-     *        NeqSim database
-     */
-    public void setMixingRule(int type);
-
-    /**
-     * <p>
-     * getComponentNames.
-     * </p>
-     *
-     * @return an array of {@link java.lang.String} objects
-     */
-    public String[] getComponentNames();
-
-    /**
-     * <p>
-     * getdVdPtn.
-     * </p>
-     *
-     * @return a double
-     */
-    public double getdVdPtn();
-
-    /**
-     * <p>
-     * getdVdTpn.
-     * </p>
-     *
-     * @return a double
-     */
-    public double getdVdTpn();
-
-    /**
-     * method to return specific heat capacity (Cp)
-     *
-     * @return Cp in unit J/K
-     */
-    public double getCp();
-
-    /**
-     * method to return specific heat capacity (Cp) in a specified unit
-     *
-     * @param unit Supported units are J/K, J/molK, J/kgK and kJ/kgK
-     * @return Cp in specified unit
-     */
-    public double getCp(String unit);
-
-    /**
-     * method to return heat capacity ratio/adiabatic index/Poisson constant
-     *
-     * @return kappa
-     */
-    public double getKappa();
-
-    /**
-     * <p>
-     * replacePhase.
-     * </p>
-     *
-     * @param repPhase a int
-     * @param newPhase a {@link neqsim.thermo.phase.PhaseInterface} object
-     */
-    public void replacePhase(int repPhase, PhaseInterface newPhase);
-
-    /**
-     * <p>
-     * getGasPhase.
-     * </p>
-     *
-     * @return a {@link neqsim.thermo.phase.PhaseInterface} object
-     */
-    public PhaseInterface getGasPhase();
-
-    /**
-     * <p>
-     * getLiquidPhase.
-     * </p>
-     *
-     * @return a {@link neqsim.thermo.phase.PhaseInterface} object
-     */
-    public PhaseInterface getLiquidPhase();
-
-    /**
-     * method to return compressibility factor of a fluid compressibility factor is defined in EoS
-     * from PV=ZnRT where V is total volume of fluid
-     *
-     * @return compressibility factor Z
-     */
-    public double getZ();
-
-    /**
-     * method to return viscosity of a fluid
-     *
-     * @return viscosity in unit kg/msec
-     */
-    public double getViscosity();
-
-    /**
-     * method to return viscosity in a specified unit
-     *
-     * @param unit Supported units are kg/msec, cP (centipoise)
-     * @return viscosity in specified unit
-     */
-    public double getViscosity(String unit);
-
-    /**
-     * method to return thermal conductivity
-     *
-     * @return conductivity in unit W/mK
-     * @deprecated use {@link #getThermalConductivity()} instead.
-     */
-    @Deprecated
-    public double getConductivity();
-
-    /**
-     * method to return thermal conductivity in a specified unit
-     *
-     * @param unit Supported units are W/mK, W/cmK
-     * @return conductivity in specified unit
-     * @deprecated use {@link #getThermalConductivity(String unit)} instead.
-     */
-    @Deprecated
-    public double getConductivity(String unit);
-
-    /**
-     * method to return conductivity of a fluid
-     *
-     * @return conductivity in unit W/mK
-     */
-    public double getThermalConductivity();
-
-    /**
-     * method to return thermal conductivity in a specified unit
-     *
-     * @param unit Supported units are W/mK, W/cmK
-     * @return conductivity in specified unit
-     */
-    public double getThermalConductivity(String unit);
-
-    /**
-     * method to return interfacial tension between two phases
-     *
-     * @param phase1 phase type of phase1 as string (valid phases are gas, oil, aqueous)
-     * @param phase2 phase type of phase2 as string (valid phases are gas, oil, aqueous)
-     * @return interfacial tension with unit N/m. If one or both phases does not exist - the method
-     *         will return NaN
-     */
-    public double getInterfacialTension(String phase1, String phase2);
-
-    /**
-     * method to return interfacial tension between two phases
-     *
-     * @param phase1 phase number of phase1
-     * @param phase2 phase number of phase2
-     * @return interfacial tension with unit N/m
-     */
-    public double getInterfacialTension(int phase1, int phase2);
-
-    /**
-     * <p>
-     * getKinematicViscosity.
-     * </p>
-     *
-     * @return a double
-     */
-    public double getKinematicViscosity();
-
-    /**
-     * <p>
-     * initRefPhases.
-     * </p>
-     */
-    public void initRefPhases();
-
-    /**
-     * <p>
-     * getFluidName.
-     * </p>
-     *
-     * @return a {@link java.lang.String} object
-     */
-    public java.lang.String getFluidName();
-
-    /**
-     * <p>
-     * setFluidName.
-     * </p>
-     *
-     * @param fluidName a {@link java.lang.String} object
-     */
-    public void setFluidName(java.lang.String fluidName);
-
-    /**
-     * <p>
-     * setSolidPhaseCheck.
-     * </p>
-     *
-     * @param solidComponent a {@link java.lang.String} object
-     */
-    public void setSolidPhaseCheck(String solidComponent);
-
-    /**
-     * <p>
-     * Getter for property allowPhaseShift.
-     * </p>
-     *
-     * @return a boolean
-     */
-    public boolean allowPhaseShift();
-
-    /**
-     * <p>
-     * Setter for property allowPhaseShift.
-     * </p>
-     *
-     * @param allowPhaseShift a boolean
-     */
-    public void allowPhaseShift(boolean allowPhaseShift);
-
-    /**
-     * method to return phase fraction of selected phase
-     *
-     * @param phaseTypeName: gas/oil/aqueous
-     * @param unit:          mole/volume/weight
-     * @return phase: fraction in specified unit
-     */
-    public double getPhaseFraction(String phaseTypeName, String unit);
-
-    /**
-     * <p>
-     * setPhaseType.
-     * </p>
-     *
-     * @param phases a {@link java.lang.String} object
-     * @param newPhaseType a int
-     */
-    public void setPhaseType(String phases, int newPhaseType);
-
-    /**
-     * method to set the phase type of a given phase
-     *
-     * @param phaseToChange the phase number of the phase to set phase type
-     * @param phaseTypeName the phase type name (valid names are gas or liquid)
-     */
-    public void setPhaseType(int phaseToChange, String phaseTypeName);
-
-    /**
-     * Set the flow rate of all components to zero.
-     * 
-     * @deprecated use {@link #setEmptyFluid()} instead.
-     */
-    public void removeMoles();
-
-    /**
-     * <p>
-     * getProperty.
-     * </p>
-     *
-     * @param prop a {@link java.lang.String} object
-     * @param compName a {@link java.lang.String} object
-     * @param phase a int
-     * @return a double
-     */
-    public double getProperty(String prop, String compName, int phase);
-
-    /**
-     * <p>
-     * getProperty.
-     * </p>
-     *
-     * @param prop a {@link java.lang.String} object
-     * @param phase a int
-     * @return a double
-     */
-    public double getProperty(String prop, int phase);
-
-    /**
-     * <p>
-     * getProperty.
-     * </p>
-     *
-     * @param prop a {@link java.lang.String} object
-     * @return a double
-     */
-    public double getProperty(String prop);
-
-    /**
-     * <p>
-     * Getter for property standard.
-     * </p>
-     *
-     * @return a {@link neqsim.standards.StandardInterface} object
-     */
-    public neqsim.standards.StandardInterface getStandard();
-
-    /**
-     * <p>
-     * Getter for property standard.
-     * </p>
-     *
-     * @param standardName a {@link java.lang.String} object
-     * @return a {@link neqsim.standards.StandardInterface} object
-     */
-    public neqsim.standards.StandardInterface getStandard(String standardName);
-
-    /**
-     * <p>
-     * Setter for property standard.
-     * </p>
-     *
-     * @param standardName a {@link java.lang.String} object
-     */
-    public void setStandard(String standardName);
-
-    /**
-     * <p>
-     * saveToDataBase.
-     * </p>
-     */
-    public void saveToDataBase();
-
-    /**
-     * <p>
-     * generatePDF.
-     * </p>
-     */
-    public void generatePDF();
-
-    /**
-     * <p>
-     * displayPDF.
-     * </p>
-     */
-    public void displayPDF();
-
-    /**
-     * <p>
-     * getMixingRule.
-     * </p>
-     *
-     * @return a int
-     */
-    public int getMixingRule();
-
-    /**
-     * <p>
-     * getResultTable.
-     * </p>
-     *
-     * @return an array of {@link java.lang.String} objects
-     */
-    public String[][] getResultTable();
-
-    /**
-     * <p>
-     * autoSelectModel.
-     * </p>
-     *
-     * @return a {@link neqsim.thermo.system.SystemInterface} object
-     */
-    public SystemInterface autoSelectModel();
-
-    /**
-     * <p>
-     * autoSelectMixingRule.
-     * </p>
-     */
-    public void autoSelectMixingRule();
-
-    /**
-     * <p>
-     * orderByDensity.
-     * </p>
-     */
-    public void orderByDensity();
-
-    /**
-     * <p>
-     * addLiquidToGas.
-     * </p>
-     *
-     * @param fraction a double
-     */
-    public void addLiquidToGas(double fraction);
-
-    /**
-     * <p>
-     * addGasToLiquid.
-     * </p>
-     *
-     * @param fraction a double
-     */
-    public void addGasToLiquid(double fraction);
-
-    /**
-     * method to get the total molar flow rate of a fluid
-     *
-     * @return molar flow in unit mol/sec
-     */
-    public double getTotalNumberOfMoles();
-
-    /**
-     * <p>
-     * setTotalNumberOfMoles.
-     * </p>
-     *
-     * @param totalNumberOfMoles a double
-     */
-    public void setTotalNumberOfMoles(double totalNumberOfMoles);
-
-    /**
-     * <p>
-     * phaseToSystem.
-     * </p>
-     *
-     * @param phaseNumber a int
-     * @return a {@link neqsim.thermo.system.SystemInterface} object
-     */
-    public SystemInterface phaseToSystem(int phaseNumber);
-
-    /**
-     * <p>
-     * hasPhaseType.
-     * </p>
-     *
-     * @param phaseTypeName a {@link java.lang.String} object
-     * @return a boolean
-     */
-    public boolean hasPhaseType(String phaseTypeName);
-
-    /**
-     * <p>
-     * getPhaseNumberOfPhase.
-     * </p>
-     *
-     * @param phaseTypeName a {@link java.lang.String} object
-     * @return a int
-     */
-    public int getPhaseNumberOfPhase(String phaseTypeName);
-
-    /**
-     * <p>
-     * getEmptySystemClone.
-     * </p>
-     *
-     * @return a {@link neqsim.thermo.system.SystemInterface} object
-     */
-    public SystemInterface getEmptySystemClone();
-
-    /**
-     * <p>
-     * calcHenrysConstant.
-     * </p>
-     *
-     * @param component a {@link java.lang.String} object
-     * @return a double
-     */
-    public double calcHenrysConstant(String component);
-
-    /**
-     * <p>
-     * isImplementedTemperatureDeriativesofFugacity.
-     * </p>
-     *
-     * @return a boolean
-     */
-    public boolean isImplementedTemperatureDeriativesofFugacity();
-
-    /**
-     * <p>
-     * setImplementedTemperatureDeriativesofFugacity.
-     * </p>
-     *
-     * @param implementedTemperatureDeriativesofFugacity a boolean
-     */
-    public void setImplementedTemperatureDeriativesofFugacity(
-            boolean implementedTemperatureDeriativesofFugacity);
-
-    /**
-     * <p>
-     * isImplementedPressureDeriativesofFugacity.
-     * </p>
-     *
-     * @return a boolean
-     */
-    public boolean isImplementedPressureDeriativesofFugacity();
-
-    /**
-     * <p>
-     * setImplementedPressureDeriativesofFugacity.
-     * </p>
-     *
-     * @param implementedPressureDeriativesofFugacity a boolean
-     */
-    public void setImplementedPressureDeriativesofFugacity(
-            boolean implementedPressureDeriativesofFugacity);
-
-    /**
-     * <p>
-     * isImplementedCompositionDeriativesofFugacity.
-     * </p>
-     *
-     * @return a boolean
-     */
-    public boolean isImplementedCompositionDeriativesofFugacity();
-
-    /**
-     * <p>
-     * setImplementedCompositionDeriativesofFugacity.
-     * </p>
-     *
-     * @param implementedCompositionDeriativesofFugacity a boolean
-     */
-    public void setImplementedCompositionDeriativesofFugacity(
-            boolean implementedCompositionDeriativesofFugacity);
-
-    /**
-     * <p>
-     * addComponent.
-     * </p>
-     *
-     * @param componentIndex a int
-     * @param moles a double
-     */
-    public void addComponent(int componentIndex, double moles);
-
-    /**
-     * <p>
-     * addCapeOpenProperty.
-     * </p>
-     *
-     * @param propertyName a {@link java.lang.String} object
-     */
-    public void addCapeOpenProperty(String propertyName);
+
+        /**
+         * <p>
+         * calcResultTable.
+         * </p>
+         *
+         * @return an array of {@link java.lang.String} objects
+         */
+        default public String[][] calcResultTable() {
+                return createTable("");
+        }
+
+        /**
+         * method to return kinematic viscosity in a specified unit
+         *
+         * @param unit Supported units are m2/sec
+         * @return kinematic viscosity in specified unit
+         */
+        public double getKinematicViscosity(String unit);
+
+        /**
+         * <p>
+         * Get number of components added to System.
+         * </p>
+         *
+         * @return the number of components in System.
+         */
+        public int getNumberOfComponents();
+
+        /**
+         * method to get molar mass of a fluid phase
+         *
+         * @param unit Supported units are kg/mol, gr/mol
+         * @return molar mass in specified unit
+         */
+        public double getMolarMass(String unit);
+
+        /**
+         * This method is used to set the total molar composition of a plus fluid. The total flow
+         * rate will be kept constant. The input mole fractions will be normalized.
+         *
+         * @param molefractions is a double array taking the molar fraction of the components in the
+         *        fluid. THe last molfraction is the mole fraction of the plus component
+         */
+        public void setMolarCompositionPlus(double[] molefractions);
+
+        /**
+         * <p>
+         * saveFluid.
+         * </p>
+         *
+         * @param ID a int
+         * @param text a {@link java.lang.String} object
+         */
+        public void saveFluid(int ID, String text);
+
+        /**
+         * This method is used to set the total molar composition of a characterized fluid. The
+         * total flow rate will be kept constant. The input mole fractions will be normalized.
+         *
+         * @param molefractions is a double array taking the molar fraction of the components in the
+         *        fluid. THe last fraction in the array is the total molefraction of the
+         *        characterized components.
+         */
+        public void setMolarCompositionOfPlusFluid(double[] molefractions);
+
+        /**
+         * method to get the Joule Thomson Coefficient of a system. Based on a phase mole fraction
+         * basis average
+         *
+         * @param unit Supported units are K/bar, C/bar
+         * @return Joule Thomson coefficient in specified unit
+         */
+        public double getJouleThomsonCoefficient(String unit);
+
+        /**
+         * method to return exergy in a specified unit
+         *
+         * @param temperatureOfSurroundings in Kelvin
+         * @return exergy in specified unit
+         * @param exergyUnit a {@link java.lang.String} object
+         */
+        public double getExergy(double temperatureOfSurroundings, String exergyUnit);
+
+        /**
+         * method to return exergy defined as (h1-T0*s1) in a unit Joule
+         *
+         * @param temperatureOfSurroundings in Kelvin
+         * @return a double
+         */
+        public double getExergy(double temperatureOfSurroundings);
+
+        /**
+         * method to get the Joule Thomson Coefficient of a system. Based on a phase mole fraction
+         * basis average
+         *
+         * @return Joule Thomson coefficient in K/bar
+         */
+        public double getJouleThomsonCoefficient();
+
+        /**
+         * method to return mass of fluid
+         *
+         * @param unit Supported units are kg, gr, tons
+         * @return mass in specified unit
+         */
+        public double getMass(String unit);
+
+        /**
+         * <p>
+         * getMoleFractionsSum.
+         * </p>
+         *
+         * @return a double
+         */
+        public double getMoleFractionsSum();
+
+        /**
+         * method to get the speed of sound of a system. THe sound speed is implemented based on a
+         * molar average over the phases
+         *
+         * @param unit Supported units are m/s, km/h
+         * @return speed of sound in m/s
+         */
+        public double getSoundSpeed(String unit);
+
+        /**
+         * method to get the speed of sound of a system. THe sound speed is implemented based on a
+         * molar average over the phases
+         *
+         * @return speed of sound in m/s
+         */
+        public double getSoundSpeed();
+
+        /**
+         * <p>
+         * removePhaseKeepTotalComposition.
+         * </p>
+         *
+         * @param specPhase a int
+         */
+        public void removePhaseKeepTotalComposition(int specPhase);
+
+        /**
+         * Calculates thermodynamic and physical properties of a fluid using initThermoProperties()
+         * and initPhysicalProperties();
+         */
+        public void initProperties();
+
+        /**
+         * return two fluid added as a new fluid
+         *
+         * @param addFluid1 first fluid to add
+         * @param addFluid2 second fluid o add
+         * @return new fluid
+         */
+        public static SystemInterface addFluids(SystemInterface addFluid1,
+                        SystemInterface addFluid2) {
+                SystemInterface newFluid = addFluid1.clone();
+                newFluid.addFluid(addFluid2);
+                return newFluid;
+        }
+
+        /**
+         * Calculates thermodynamic properties of a fluid using the init(2) method
+         */
+        public void initThermoProperties();
+
+        /**
+         * <p>
+         * getInterfacialTension.
+         * </p>
+         *
+         * @param phase1 a int
+         * @param phase2 a int
+         * @param unit a {@link java.lang.String} object
+         * @return a double
+         */
+        public double getInterfacialTension(int phase1, int phase2, String unit);
+
+        /**
+         * Calculates physical properties of type propertyName
+         *
+         * @param propertyName a {@link java.lang.String} object
+         */
+        public void initPhysicalProperties(String propertyName);
+
+        /**
+         * method to return heat capacity ratio calculated as Cp/(Cp-R)
+         *
+         * @return kappa
+         */
+        public double getGamma2();
+
+        /**
+         * method to return heat capacity ratio/adiabatic index/Poisson constant
+         *
+         * @return kappa
+         */
+        public double getGamma();
+
+        /**
+         * method to return fluid volume
+         *
+         * @param unit Supported units are m3, litre, m3/kg, m3/mol
+         * @return volume in specified unit
+         */
+        public double getVolume(String unit);
+
+        /**
+         * method to return flow rate of fluid
+         *
+         * @param flowunit Supported units are kg/sec, kg/min, kg/hr m3/sec, m3/min, m3/hr,
+         *        mole/sec, mole/min, mole/hr, Sm3/hr, Sm3/day
+         * @return flow rate in specified unit
+         */
+        public double getFlowRate(String flowunit);
+
+        /**
+         * method to set the pressure of a fluid (same pressure for all phases)
+         *
+         * @param newPressure in specified unit
+         * @param unit unit can be bar, bara, barg or atm
+         */
+        public void setPressure(double newPressure, String unit);
+
+        /**
+         * method to set the temperature of a fluid (same temperature for all phases)
+         *
+         * @param newTemperature in specified unit
+         * @param unit unit can be C or K (Celcius of Kelvin)
+         */
+        public void setTemperature(double newTemperature, String unit);
+
+        /**
+         * method to return the volume fraction of a phase note: without Peneloux volume correction
+         *
+         * @param phaseNumber number of the phase to get volume fraction for
+         * @return volume fraction
+         */
+        public double getVolumeFraction(int phaseNumber);
+
+        /**
+         * method to return the volume fraction of a phase note: with Peneloux volume correction
+         *
+         * @param phaseNumber number of the phase to get volume fraction for
+         * @return volume fraction
+         */
+        public double getCorrectedVolumeFraction(int phaseNumber);
+
+        /**
+         * <p>
+         * getHeatOfVaporization.
+         * </p>
+         *
+         * @return a double
+         */
+        public double getHeatOfVaporization();
+
+        /**
+         * method to return total enthalpy in a specified unit
+         *
+         * 
+         * @param unit Supported units are 'J', 'J/mol', 'J/kg' and 'kJ/kg'
+         * @return enthalpy in specified unit
+         */
+        public double getEnthalpy(String unit);
+
+        /**
+         * method to return internal energy (U) in a specified unit
+         *
+         * @param unit Supported units are 'J', 'J/mol', 'J/kg' and 'kJ/kg'
+         * @return enthalpy in specified unit
+         */
+        public double getInternalEnergy(String unit);
+
+        /**
+         * <p>
+         * isForcePhaseTypes.
+         * </p>
+         *
+         * @return a boolean
+         */
+        public boolean isForcePhaseTypes();
+
+        /**
+         * <p>
+         * setForcePhaseTypes.
+         * </p>
+         *
+         * @param forcePhaseTypes a boolean
+         */
+        public void setForcePhaseTypes(boolean forcePhaseTypes);
+
+        /**
+         * Set the flow rate of all components to zero.
+         */
+        public void setEmptyFluid();
+
+        /**
+         * <p>
+         * setMolarFlowRates.
+         * </p>
+         *
+         * @param moles an array of {@link double} objects
+         */
+        public void setMolarFlowRates(double[] moles);
+
+        /**
+         * <p>
+         * setComponentNames.
+         * </p>
+         *
+         * @param componentNames an array of {@link java.lang.String} objects
+         */
+        public void setComponentNames(String[] componentNames);
+
+        /**
+         * <p>
+         * calc_x_y_nonorm.
+         * </p>
+         */
+        public void calc_x_y_nonorm();
+
+        /**
+         * <p>
+         * saveObjectToFile.
+         * </p>
+         *
+         * @param filePath a {@link java.lang.String} object
+         * @param fluidName a {@link java.lang.String} object
+         */
+        public void saveObjectToFile(String filePath, String fluidName);
+
+        /**
+         * <p>
+         * readObjectFromFile.
+         * </p>
+         *
+         * @param filePath a {@link java.lang.String} object
+         * @param fluidName a {@link java.lang.String} object
+         * @return a {@link neqsim.thermo.system.SystemInterface} object
+         */
+        public SystemInterface readObjectFromFile(String filePath, String fluidName);
+
+        /**
+         * <p>
+         * getLiquidVolume.
+         * </p>
+         *
+         * @return a double
+         */
+        public double getLiquidVolume();
+
+        /**
+         * <p>
+         * resetPhysicalProperties.
+         * </p>
+         */
+        public void resetPhysicalProperties();
+
+        /**
+         * <p>
+         * phaseToSystem.
+         * </p>
+         *
+         * @param phaseNumber1 a int
+         * @param phaseNumber2 a int
+         * @return a {@link neqsim.thermo.system.SystemInterface} object
+         */
+        public SystemInterface phaseToSystem(int phaseNumber1, int phaseNumber2);
+
+        /**
+         * <p>
+         * changeComponentName.
+         * </p>
+         *
+         * @param name a {@link java.lang.String} object
+         * @param newName a {@link java.lang.String} object
+         */
+        public void changeComponentName(String name, String newName);
+
+        /**
+         * <p>
+         * getWaxModel.
+         * </p>
+         *
+         * @return a {@link neqsim.thermo.characterization.WaxModelInterface} object
+         */
+        public WaxModelInterface getWaxModel();
+
+        /**
+         * <p>
+         * getWaxCharacterisation.
+         * </p>
+         *
+         * @return a {@link neqsim.thermo.characterization.WaxCharacterise} object
+         */
+        public neqsim.thermo.characterization.WaxCharacterise getWaxCharacterisation();
+
+        /**
+         * <p>
+         * phaseToSystem.
+         * </p>
+         *
+         * @param phaseName a {@link java.lang.String} object
+         * @return a {@link neqsim.thermo.system.SystemInterface} object
+         */
+        public SystemInterface phaseToSystem(String phaseName);
+
+        /**
+         * method to get the total molar flow rate of individual components in a fluid
+         *
+         * @return molar flow of individual components in unit mol/sec
+         */
+        public double[] getMolarRate();
+
+        /**
+         * <p>
+         * getPhase.
+         * </p>
+         *
+         * @param phaseTypeName a {@link java.lang.String} object
+         * @return a {@link neqsim.thermo.phase.PhaseInterface} object
+         */
+        public PhaseInterface getPhase(String phaseTypeName);
+
+        /**
+         * <p>
+         * getPhaseIndexOfPhase.
+         * </p>
+         *
+         * @param phaseTypeName a {@link java.lang.String} object
+         * @return a int
+         */
+        public int getPhaseIndexOfPhase(String phaseTypeName);
+
+        /**
+         * <p>
+         * setTotalFlowRate.
+         * </p>
+         *
+         * @param flowRate a double
+         * @param flowunit a {@link java.lang.String} object
+         */
+        public void setTotalFlowRate(double flowRate, String flowunit);
+
+        /**
+         * <p>
+         * Returns the overall mole composition vector in unit mole fraction
+         * </p>
+         *
+         * @return an array of {@link double} objects
+         */
+        public double[] getMolarComposition();
+
+        /**
+         * <p>
+         * getNumberOfOilFractionComponents.
+         * </p>
+         *
+         * @return a int
+         */
+        public int getNumberOfOilFractionComponents();
+
+        /**
+         * <p>
+         * setHeavyTBPfractionAsPlusFraction.
+         * </p>
+         *
+         * @return a boolean
+         */
+        public boolean setHeavyTBPfractionAsPlusFraction();
+
+        /**
+         * <p>
+         * getCapeOpenProperties11.
+         * </p>
+         *
+         * @return an array of {@link java.lang.String} objects
+         */
+        public String[] getCapeOpenProperties11();
+
+        /**
+         * <p>
+         * getCapeOpenProperties10.
+         * </p>
+         *
+         * @return an array of {@link java.lang.String} objects
+         */
+        public String[] getCapeOpenProperties10();
+
+        /**
+         * <p>
+         * getLowestGibbsEnergyPhase.
+         * </p>
+         *
+         * @return a {@link neqsim.thermo.phase.PhaseInterface} object
+         */
+        public PhaseInterface getLowestGibbsEnergyPhase();
+
+        /**
+         * <p>
+         * getOilFractionNormalBoilingPoints.
+         * </p>
+         *
+         * @return an array of {@link double} objects
+         */
+        public double[] getOilFractionNormalBoilingPoints();
+
+        /**
+         * <p>
+         * getOilFractionLiquidDensityAt25C.
+         * </p>
+         *
+         * @return an array of {@link double} objects
+         */
+        public double[] getOilFractionLiquidDensityAt25C();
+
+        /**
+         * <p>
+         * getOilFractionMolecularMass.
+         * </p>
+         *
+         * @return an array of {@link double} objects
+         */
+        public double[] getOilFractionMolecularMass();
+
+        /**
+         * <p>
+         * getOilFractionIDs.
+         * </p>
+         *
+         * @return an array of {@link int} objects
+         */
+        public int[] getOilFractionIDs();
+
+        /**
+         * <p>
+         * getMoleFraction.
+         * </p>
+         *
+         * @param phaseNumber a int
+         * @return a double
+         */
+        public double getMoleFraction(int phaseNumber);
+
+        /**
+         * method to return specific heat capacity (Cv)
+         *
+         * @return Cv in unit J/K
+         */
+        public double getCv();
+
+        /**
+         * method to return specific heat capacity (Cp) in a specified unit
+         *
+         * @param unit Supported units are J/K, J/molK, J/kgK and kJ/kgK
+         * @return Cp in specified unit
+         */
+        public double getCv(String unit);
+
+        /**
+         * <p>
+         * Getter for property characterization.
+         * </p>
+         *
+         * @return a {@link neqsim.thermo.characterization.Characterise} object
+         */
+        public neqsim.thermo.characterization.Characterise getCharacterization();
+
+        /**
+         * add a component to a fluid. If component already exists, it will be added to the
+         * component
+         *
+         * @param name a {@link java.lang.String} object
+         */
+        public void addComponent(String name);
+
+        /**
+         * add a component to a fluid. If component name already exists, it will be added to the
+         * component
+         *
+         * @param inComponent a {@link neqsim.thermo.component.ComponentInterface} object
+         */
+        public void addComponent(ComponentInterface inComponent);
+
+        /**
+         * add a component to a fluid. If component already exists, it will be added to the
+         * component
+         *
+         * @param moles number of moles (per second) of the component to be added to the fluid
+         * @param componenName a {@link java.lang.String} object
+         */
+        public void addComponent(String componenName, double moles);
+
+        /**
+         * <p>
+         * readObject.
+         * </p>
+         *
+         * @param ID a int
+         * @return a {@link neqsim.thermo.system.SystemInterface} object
+         */
+        public SystemInterface readObject(int ID);
+
+        /**
+         * <p>
+         * getCompIDs.
+         * </p>
+         *
+         * @return an array of {@link java.lang.String} objects
+         */
+        public String[] getCompIDs();
+
+        /**
+         * <p>
+         * isImplementedCompositionDeriativesofFugacity.
+         * </p>
+         *
+         * @param isImpl a boolean
+         */
+        public void isImplementedCompositionDeriativesofFugacity(boolean isImpl);
+
+        /**
+         * <p>
+         * saveObject.
+         * </p>
+         *
+         * @param ID a int
+         * @param text a {@link java.lang.String} object
+         */
+        public void saveObject(int ID, String text);
+
+        /**
+         * Set mole fractions of all components to 0.
+         */
+        public void reset();
+
+        /**
+         * <p>
+         * getCASNumbers.
+         * </p>
+         *
+         * @return an array of {@link java.lang.String} objects
+         */
+        public String[] getCASNumbers();
+
+        /**
+         * <p>
+         * getMolecularWeights.
+         * </p>
+         *
+         * @return an array of {@link double} objects
+         */
+        public double[] getMolecularWeights();
+
+        /**
+         * <p>
+         * getNormalBoilingPointTemperatures.
+         * </p>
+         *
+         * @return an array of {@link double} objects
+         */
+        public double[] getNormalBoilingPointTemperatures();
+
+        /**
+         * Get names of all components in System.
+         *
+         * @return an array of {@link java.lang.String} objects
+         */
+        public String[] getCompNames();
+
+        /**
+         * <p>
+         * getCompFormulaes.
+         * </p>
+         *
+         * @return an array of {@link java.lang.String} objects
+         */
+        public String[] getCompFormulaes();
+
+        /**
+         * <p>
+         * getWtFraction.
+         * </p>
+         *
+         * @param phaseNumber a int
+         * @return a double
+         */
+        public double getWtFraction(int phaseNumber);
+
+        /**
+         * <p>
+         * isMultiphaseWaxCheck.
+         * </p>
+         *
+         * @return a boolean
+         */
+        public boolean isMultiphaseWaxCheck();
+
+        /**
+         * <p>
+         * setMultiphaseWaxCheck.
+         * </p>
+         *
+         * @param multiphaseWaxCheck a boolean
+         */
+        public void setMultiphaseWaxCheck(boolean multiphaseWaxCheck);
+
+        /**
+         * <p>
+         * This method is used to set the total molar composition of a fluid. The total flow rate
+         * will be kept constant. The input mole fractions will be normalized.
+         * </p>
+         *
+         * @param moles an array of {@link double} objects
+         */
+        public void setMolarComposition(double[] moles);
+
+        /**
+         * return the phase of to specified type if the phase does not exist, the method will return
+         * null
+         *
+         * @param phaseTypeName the phase type to be returned (gas, oil, aqueous, wax, hydrate are
+         *        supported)
+         * @return a {@link neqsim.thermo.phase.PhaseInterface} object
+         */
+        public PhaseInterface getPhaseOfType(String phaseTypeName);
+
+        /**
+         * add a component to a fluid. I component already exists, it will be added to the component
+         *
+         * @param componentName Name of the component to be added. See NeqSim database for component
+         *        in the database.
+         * @param moles number of moles (per second) of the component to be added to the fluid
+         * @param phaseNumber the phase number of the phase to add the component to
+         */
+        public void addComponent(String componentName, double moles, int phaseNumber);
+
+        /**
+         * add a component to a fluid. I component already exists, it will be added to the component
+         *
+         * @param componentName Name of the component to be added. See NeqSim database for component
+         *        in the database.
+         * @param value rate of the component to be added to the fluid
+         * @param unitName the unit of the flow rate (eg. mol/sec, kg/sec, etc.)
+         * @param phaseNumber the phase number of the phase to add the component to
+         */
+        public void addComponent(String componentName, double value, String unitName,
+                        int phaseNumber);
+
+        /**
+         * add a component to a fluid. I component already exists, it will be added to the component
+         *
+         * @param componentName Name of the component to be added. See NeqSim database for component
+         *        in the database.
+         * @param unitName the unit of rate (sported units are kg/sec, mol/sec, Nlitre/min, kg/hr,
+         *        Sm^3/hr, Sm^3/day, MSm^3/day ..
+         * @param value a double
+         */
+        public void addComponent(String componentName, double value, String unitName);
+
+        /**
+         * <p>
+         * setUseTVasIndependentVariables.
+         * </p>
+         *
+         * @param useTVasIndependentVariables a boolean
+         */
+        public void setUseTVasIndependentVariables(boolean useTVasIndependentVariables);
+
+        /**
+         * method to add true boiling point fraction
+         *
+         * @param componentName selected name of the component to be added
+         * @param numberOfMoles number of moles to be added
+         * @param molarMass molar mass of the component in kg/mol
+         * @param density density of the component in g/cm3
+         */
+        public void addTBPfraction(String componentName, double numberOfMoles, double molarMass,
+                        double density);
+
+        /**
+         * <p>
+         * addTBPfraction.
+         * </p>
+         *
+         * @param componentName a {@link java.lang.String} object
+         * @param numberOfMoles a double
+         * @param molarMass a double
+         * @param density a double
+         * @param criticalTemperature a double
+         * @param criticalPressure a double
+         * @param acentricFactor a double
+         */
+        public void addTBPfraction(String componentName, double numberOfMoles, double molarMass,
+                        double density, double criticalTemperature, double criticalPressure,
+                        double acentricFactor);
+
+        /**
+         * <p>
+         * addPlusFraction.
+         * </p>
+         *
+         * @param componentName a {@link java.lang.String} object
+         * @param numberOfMoles a double
+         * @param molarMass a double
+         * @param density a double
+         */
+        public void addPlusFraction(String componentName, double numberOfMoles, double molarMass,
+                        double density);
+
+        /**
+         * <p>
+         * addSalt.
+         * </p>
+         *
+         * @param componentName a {@link java.lang.String} object
+         * @param value a double
+         */
+        public void addSalt(String componentName, double value);
+
+        /**
+         * <p>
+         * deleteFluidPhase.
+         * </p>
+         *
+         * @param phase a int
+         */
+        public void deleteFluidPhase(int phase);
+
+        /**
+         * <p>
+         * setBmixType.
+         * </p>
+         *
+         * @param bmixType a int
+         */
+        public void setBmixType(int bmixType);
+
+        /**
+         * <p>
+         * hasSolidPhase.
+         * </p>
+         *
+         * @return a boolean
+         */
+        public boolean hasSolidPhase();
+
+        /**
+         * <p>
+         * addSolidComplexPhase.
+         * </p>
+         *
+         * @param type a {@link java.lang.String} object
+         */
+        public void addSolidComplexPhase(String type);
+
+        /**
+         * method to calculate thermodynamic properties of the fluid. The temperature, pressure,
+         * number of phases and composition of the phases will be used as basis for calculation.
+         *
+         * @param number - The number can be 0, 1, 2 or 3. 0: Set feed composition for all phases.
+         *        1: Calculation of density, fugacities and Z-factor 2: 1 + calculation of enthalpy,
+         *        entropy, Cp, Cv, and most other thermodynamic properties 3: 1+2 + Calculation of
+         *        composition derivatives of fugacity coefficients init(1) is faster than init(2)
+         *        which is faster than init(3).
+         */
+        public void init(int number);
+
+        /**
+         * <p>
+         * resetCharacterisation.
+         * </p>
+         */
+        public void resetCharacterisation();
+
+        /**
+         * <p>
+         * getMaxNumberOfPhases.
+         * </p>
+         *
+         * @return a int
+         */
+        public int getMaxNumberOfPhases();
+
+        /**
+         * <p>
+         * setMaxNumberOfPhases.
+         * </p>
+         *
+         * @param maxNumberOfPhases a int
+         */
+        public void setMaxNumberOfPhases(int maxNumberOfPhases);
+
+        /**
+         * <p>
+         * getMixingRuleName.
+         * </p>
+         *
+         * @return a {@link java.lang.String} object
+         */
+        public java.lang.String getMixingRuleName();
+
+        /**
+         * <p>
+         * Getter for property modelName.
+         * </p>
+         *
+         * @return a {@link java.lang.String} object
+         */
+        public java.lang.String getModelName();
+
+        /**
+         * <p>
+         * tuneModel.
+         * </p>
+         *
+         * @param model a {@link java.lang.String} object
+         * @param val a double
+         * @param phase a int
+         */
+        public void tuneModel(String model, double val, int phase);
+
+        /**
+         * <p>
+         * addComponent.
+         * </p>
+         *
+         * @param componentName a {@link java.lang.String} object
+         * @param moles a double
+         * @param TC a double
+         * @param PC a double
+         * @param acs a double
+         */
+        public void addComponent(String componentName, double moles, double TC, double PC,
+                        double acs);
+
+        /**
+         * <p>
+         * getBeta.
+         * </p>
+         *
+         * @param phase a int
+         * @return a double
+         */
+        public double getBeta(int phase);
+
+        /**
+         * <p>
+         * save.
+         * </p>
+         *
+         * @param name a {@link java.lang.String} object
+         */
+        public void save(String name);
+
+        /**
+         * <p>
+         * setModel.
+         * </p>
+         *
+         * @param model a {@link java.lang.String} object
+         * @return a {@link neqsim.thermo.system.SystemInterface} object
+         */
+        public SystemInterface setModel(String model);
+
+        /**
+         * <p>
+         * removeComponent.
+         * </p>
+         *
+         * @param name a {@link java.lang.String} object
+         */
+        public void removeComponent(String name);
+
+        /**
+         * <p>
+         * setMixingRule.
+         * </p>
+         *
+         * @param typename a {@link java.lang.String} object
+         * @param GEmodel a {@link java.lang.String} object
+         */
+        public void setMixingRule(String typename, String GEmodel);
+
+        /**
+         * <p>
+         * normalizeBeta.
+         * </p>
+         */
+        public void normalizeBeta();
+
+        /**
+         * <p>
+         * Indexed getter for property phaseIndex.
+         * </p>
+         *
+         * @param index a int
+         * @return a int
+         */
+        public int getPhaseIndex(int index);
+
+        /**
+         * <p>
+         * Setter for property initType.
+         * </p>
+         *
+         * @param initType a int
+         */
+        public void setInitType(int initType);
+
+        /**
+         * <p>
+         * checkStability.
+         * </p>
+         *
+         * @param val a boolean
+         */
+        public void checkStability(boolean val);
+
+        /**
+         * <p>
+         * hasPlusFraction.
+         * </p>
+         *
+         * @return a boolean
+         */
+        public boolean hasPlusFraction();
+
+        /**
+         * <p>
+         * checkStability.
+         * </p>
+         *
+         * @return a boolean
+         */
+        public boolean checkStability();
+
+        /**
+         * <p>
+         * Getter for property initType.
+         * </p>
+         *
+         * @return a int
+         */
+        public int getInitType();
+
+        /**
+         * <p>
+         * invertPhaseTypes.
+         * </p>
+         */
+        public void invertPhaseTypes();
+
+        /**
+         * method to return fluid volume with Peneloux volume correction
+         *
+         * @return volume in unit m3
+         */
+        public double getCorrectedVolume();
+
+        /**
+         * <p>
+         * readFluid.
+         * </p>
+         *
+         * @param fluidName a {@link java.lang.String} object
+         */
+        public void readFluid(String fluidName);
+
+        /**
+         * <p>
+         * calcKIJ.
+         * </p>
+         *
+         * @param ok a boolean
+         */
+        public void calcKIJ(boolean ok);
+
+        /**
+         * <p>
+         * write.
+         * </p>
+         *
+         * @param name a {@link java.lang.String} object
+         * @param filename a {@link java.lang.String} object
+         * @param newfile a boolean
+         */
+        public void write(String name, String filename, boolean newfile);
+
+        /**
+         * <p>
+         * useVolumeCorrection.
+         * </p>
+         *
+         * @param volcor a boolean
+         */
+        public void useVolumeCorrection(boolean volcor);
+
+        /**
+         * method to set the mixing rule for the fluid
+         *
+         * @param typename a {@link java.lang.String} object
+         */
+        public void setMixingRule(String typename);
+
+        /**
+         * <p>
+         * Getter for property numericDerivatives.
+         * </p>
+         *
+         * @return a boolean
+         */
+        public boolean isNumericDerivatives();
+
+        /**
+         * <p>
+         * Setter for property numericDerivatives.
+         * </p>
+         *
+         * @param numericDerivatives a boolean
+         */
+        public void setNumericDerivatives(boolean numericDerivatives);
+
+        /**
+         * <p>
+         * init.
+         * </p>
+         */
+        public void init();
+
+        /**
+         * <p>
+         * Getter for property info.
+         * </p>
+         *
+         * @return a {@link java.lang.String} object
+         */
+        public java.lang.String getFluidInfo();
+
+        /**
+         * <p>
+         * Setter for property info. .
+         * </p>
+         *
+         * @param info a {@link java.lang.String} object
+         */
+        public void setFluidInfo(java.lang.String info);
+
+        /**
+         * <p>
+         * setPhaseIndex.
+         * </p>
+         *
+         * @param index a int
+         * @param phaseIndex a int
+         */
+        public void setPhaseIndex(int index, int phaseIndex);
+
+        /**
+         * <p>
+         * Indexed setter for property phaseIndex.
+         * </p>
+         *
+         * @param phase a {@link neqsim.thermo.phase.PhaseInterface} object
+         * @param numb a int
+         */
+        public void setPhase(PhaseInterface phase, int numb);
+
+        /**
+         * method to read pure component and interaction parameters from the NeqSim database and
+         * create temporary tables with parameters for active fluid.
+         *
+         * @param reset If reset is set to true, new temporary tables with parameters for the added
+         *        components will be created. When parameters are needed (eg. when adding components
+         *        or when setting a mixing rule) it will try to find them in the temporary tables
+         *        first eg. COMPTEMP (for pure component parameters) and INTERTEMP (for interaction
+         *        parameters). If reset is set to false it will not create new temporary tables. If
+         *        a fluid is created with the same components many times, performance improvements
+         *        will be obtained, if temporary tables are created the first time (reset=true), and
+         *        then the same tables is used when creating new fluids with the same temporary
+         *        tables (reset=false)
+         */
+        public void createDatabase(boolean reset);
+
+        /**
+         * <p>
+         * resetDatabase.
+         * </p>
+         */
+        public void resetDatabase();
+
+        /**
+         * <p>
+         * Setter for property solidPhaseCheck.
+         * </p>
+         *
+         * @param test a boolean
+         */
+        public void setSolidPhaseCheck(boolean test);
+
+        /**
+         * <p>
+         * doSolidPhaseCheck.
+         * </p>
+         *
+         * @return a boolean
+         */
+        public boolean doSolidPhaseCheck();
+
+        /**
+         * <p>
+         * Getter for property multiPhaseCheck.
+         * </p>
+         *
+         * @return a boolean
+         */
+        public boolean doMultiPhaseCheck();
+
+        /**
+         * method to specify if calculations should check for more than two fluid phases.
+         *
+         * @param doMultiPhaseCheck Specify if the calculations should check for more than two fluid
+         *        phases. Default is two fluid phases (gas and liquid). If set to true the program
+         *        will check for gas and multiple liquid phases (eg. gas-oil-aqueous).
+         */
+        public void setMultiPhaseCheck(boolean doMultiPhaseCheck);
+
+        /**
+         * <p>
+         * init.
+         * </p>
+         *
+         * @param number a int
+         * @param phase a int
+         */
+        public void init(int number, int phase);
+
+        /**
+         * <p>
+         * initNumeric.
+         * </p>
+         */
+        public void initNumeric();
+
+        /**
+         * <p>
+         * display.
+         * </p>
+         */
+        public void display();
+
+        /**
+         * <p>
+         * addFluid.
+         * </p>
+         *
+         * @param addSystem a {@link neqsim.thermo.system.SystemInterface} object
+         * @return SystemInterface
+         */
+        public SystemInterface addFluid(SystemInterface addSystem);
+
+        /**
+         * <p>
+         * display.
+         * </p>
+         *
+         * @param name a {@link java.lang.String} object
+         */
+        public void display(String name);
+
+        /**
+         * <p>
+         * Getter for property hydrateCheck.
+         * </p>
+         *
+         * @return a boolean
+         */
+        @Deprecated
+        public boolean doHydrateCheck();
+
+        /**
+         * <p>
+         * Getter for property hydrateCheck.
+         * </p>
+         *
+         * @return a boolean
+         */
+        public boolean getHydrateCheck();
+
+        /**
+         * <p>
+         * createTable.
+         * </p>
+         *
+         * @param name a {@link java.lang.String} object
+         * @return an array of {@link java.lang.String} objects
+         */
+        public String[][] createTable(String name);
+
+        /**
+         * <p>
+         * setHydrateCheck.
+         * </p>
+         *
+         * @param hydrateCheck a boolean
+         */
+        public void setHydrateCheck(boolean hydrateCheck);
+
+        /**
+         * <p>
+         * calcBeta.
+         * </p>
+         *
+         * @return a double
+         * @throws neqsim.util.exception.IsNaNException if any.
+         * @throws neqsim.util.exception.TooManyIterationsException if any.
+         */
+        public double calcBeta() throws neqsim.util.exception.IsNaNException,
+                        neqsim.util.exception.TooManyIterationsException;
+
+        /**
+         * <p>
+         * setAllComponentsInPhase.
+         * </p>
+         *
+         * @param phase a int
+         */
+        public void setAllComponentsInPhase(int phase);
+
+        /**
+         * <p>
+         * initTotalNumberOfMoles.
+         * </p>
+         *
+         * @param change a double
+         */
+        public void initTotalNumberOfMoles(double change);
+
+        /**
+         * <p>
+         * calc_x_y.
+         * </p>
+         */
+        public void calc_x_y();
+
+        /**
+         * <p>
+         * getPhase.
+         * </p>
+         *
+         * @param i a int
+         * @return a {@link neqsim.thermo.phase.PhaseInterface} object
+         */
+        public PhaseInterface getPhase(int i);
+
+        /**
+         * <p>
+         * reset_x_y.
+         * </p>
+         */
+        public void reset_x_y();
+
+        /**
+         * <p>
+         * isChemicalSystem.
+         * </p>
+         *
+         * @param temp a boolean
+         */
+        public void isChemicalSystem(boolean temp);
+
+        /**
+         * <p>
+         * addComponent.
+         * </p>
+         *
+         * @param index a int
+         * @param moles a double
+         * @param phaseNumber a int
+         */
+        public void addComponent(int index, double moles, int phaseNumber);
+
+        /**
+         * <p>
+         * addPhase.
+         * </p>
+         */
+        public void addPhase();
+
+        /**
+         * <p>
+         * setAttractiveTerm.
+         * </p>
+         *
+         * @param i a int
+         */
+        public void setAttractiveTerm(int i);
+
+        /**
+         * <p>
+         * setBeta.
+         * </p>
+         *
+         * @param phase a int
+         * @param b a double
+         */
+        public void setBeta(int phase, double b);
+
+        /**
+         * <p>
+         * removePhase.
+         * </p>
+         *
+         * @param specPhase a int
+         */
+        public void removePhase(int specPhase);
+
+        /**
+         * <p>
+         * phaseToSystem.
+         * </p>
+         *
+         * @param newPhase a {@link neqsim.thermo.phase.PhaseInterface} object
+         * @return a {@link neqsim.thermo.system.SystemInterface} object
+         */
+        public SystemInterface phaseToSystem(PhaseInterface newPhase);
+
+        /**
+         * <p>
+         * method to set the temperature of a fluid (same temperature for all phases)
+         * </p>
+         *
+         * @param temp a double
+         */
+        public void setTemperature(double temp);
+
+        /**
+         * <p>
+         * setTemperature.
+         * </p>
+         *
+         * @param newTemperature a double
+         * @param phaseNumber a int
+         */
+        public void setTemperature(double newTemperature, int phaseNumber);
+        // public void setPressure(double newPressure, int phaseNumber);
+
+        /**
+         * method to set the pressure of a fluid (same pressure for all phases)
+         *
+         * @param pres pressure in unit bara (absolute pressure in bar)
+         */
+        public void setPressure(double pres);
+
+        /**
+         * method to return pressure
+         *
+         * @return pressure in unit bara
+         */
+        public double getPressure();
+
+        /**
+         * method to return pressure in a specified unit
+         *
+         * @param unit Supported units are bara, barg, Pa and MPa
+         * @return pressure in specified unit
+         */
+        public double getPressure(String unit);
+
+        /**
+         * <p>
+         * reInitPhaseType.
+         * </p>
+         */
+        public void reInitPhaseType();
+
+        /**
+         * specify the type for the physical properties you want to use. Type 0 Orginal/default 1
+         * Water 2 Glycol 3 Amine
+         * 
+         * @param type a int
+         */
+        public void setPhysicalPropertyModel(int type);
+
+        /**
+         * <p>
+         * clearAll.
+         * </p>
+         */
+        public void clearAll();
+
+        /**
+         * <p>
+         * method to return pressure of phase
+         * </p>
+         *
+         * @param phaseNumber a int
+         * @return a double
+         */
+        public double getPressure(int phaseNumber);
+
+        /**
+         * method to get density of a fluid note: without Peneloux volume correction
+         *
+         * @return density with unit kg/m3
+         */
+        public double getDensity();
+
+        /**
+         * method to get density of a fluid note: with Peneloux volume correction
+         *
+         * @param unit Supported units are kg/m3, mol/m3
+         * @return density in specified unit
+         */
+        public double getDensity(String unit);
+
+        /**
+         * method to return fluid volume
+         *
+         * @return volume in unit m3*1e5
+         */
+        public double getVolume();
+
+        /**
+         * <p>
+         * getChemicalReactionOperations.
+         * </p>
+         *
+         * @return a {@link neqsim.chemicalReactions.ChemicalReactionOperations} object
+         */
+        public ChemicalReactionOperations getChemicalReactionOperations();
+
+        /**
+         * <p>
+         * isChemicalSystem.
+         * </p>
+         *
+         * @return a boolean
+         */
+        public boolean isChemicalSystem();
+
+        /**
+         * method to return molar volume of the fluid note: without Peneloux volume correction
+         *
+         * @return molar volume volume in unit m3/mol*1e5
+         */
+        public double getMolarVolume();
+
+        /**
+         * method to get the total molar mass of a fluid
+         *
+         * @return molar mass in unit kg/mol
+         */
+        public double getMolarMass();
+
+        /**
+         * method to get the total enthalpy of a fluid
+         *
+         * @return molar mass in unit J (Joule)
+         */
+        public double getEnthalpy();
+
+        /**
+         * <p>
+         * calcInterfaceProperties.
+         * </p>
+         */
+        public void calcInterfaceProperties();
+
+        /**
+         * <p>
+         * getInterphaseProperties.
+         * </p>
+         *
+         * @return a
+         *         {@link neqsim.physicalProperties.interfaceProperties.InterphasePropertiesInterface}
+         *         object
+         */
+        public InterphasePropertiesInterface getInterphaseProperties();
+
+        /**
+         * <p>
+         * initBeta.
+         * </p>
+         *
+         * @return a double
+         */
+        public double initBeta();
+
+        /**
+         * <p>
+         * init_x_y.
+         * </p>
+         */
+        public void init_x_y();
+
+        /**
+         * method to return total entropy of the fluid
+         *
+         * @return entropy in unit J/K (Joule/Kelvin)
+         */
+        public double getEntropy();
+
+        /**
+         * method to return total entropy of the fluid
+         *
+         * @param unit unit supported units are J/K, J/molK, J/kgK and kJ/kgK
+         * @return entropy in specified unit
+         */
+        public double getEntropy(String unit);
+
+        /**
+         * method to return temperature
+         *
+         * @return temperature in unit Kelvin
+         */
+        public double getTemperature();
+
+        /**
+         * method to return temperature in a specified unit
+         *
+         * @param unit Supported units are K, C, R
+         * @return temperature in specified unit
+         */
+        public double getTemperature(String unit);
+
+        /**
+         * <p>
+         * getTemperature.
+         * </p>
+         *
+         * @param phaseNumber a int
+         * @return a double
+         */
+        public double getTemperature(int phaseNumber);
+
+        /**
+         * <p>
+         * getBeta.
+         * </p>
+         *
+         * @return a double
+         */
+        public double getBeta();
+
+        /**
+         * <p>
+         * chemicalReactionInit.
+         * </p>
+         */
+        public void chemicalReactionInit();
+
+        /**
+         * <p>
+         * initPhysicalProperties.
+         * </p>
+         */
+        public void initPhysicalProperties();
+
+        /**
+         * <p>
+         * setBeta.
+         * </p>
+         *
+         * @param b a double
+         */
+        public void setBeta(double b);
+        // public double getdfugdt(int i, int j);
+
+        /**
+         * <p>
+         * method to set the phase type of a given phase
+         * </p>
+         *
+         * @param phaseToChange a int
+         * @param newPhaseType a int
+         */
+        public void setPhaseType(int phaseToChange, int newPhaseType);
+
+        /**
+         * <p>
+         * setNumberOfPhases.
+         * </p>
+         *
+         * @param number a int
+         */
+        public void setNumberOfPhases(int number);
+
+        /**
+         * <p>
+         * getTC.
+         * </p>
+         *
+         * @return a double
+         */
+        public double getTC();
+
+        /**
+         * <p>
+         * getPC.
+         * </p>
+         *
+         * @return a double
+         */
+        public double getPC();
+
+        /**
+         * <p>
+         * setTC.
+         * </p>
+         *
+         * @param TC a double
+         */
+        public void setTC(double TC);
+
+        /**
+         * <p>
+         * setPC.
+         * </p>
+         *
+         * @param PC a double
+         */
+        public void setPC(double PC);
+
+        /**
+         * <p>
+         * getPhases.
+         * </p>
+         *
+         * @return an array of {@link neqsim.thermo.phase.PhaseInterface} objects
+         */
+        public PhaseInterface[] getPhases();
+
+        /**
+         * <p>
+         * getNumberOfPhases.
+         * </p>
+         *
+         * @return a int
+         */
+        public int getNumberOfPhases();
+
+        /**
+         * <p>
+         * getGibbsEnergy.
+         * </p>
+         *
+         * @return a double
+         */
+        public double getGibbsEnergy();
+
+        /**
+         * method to return internal energy (U) in unit J
+         *
+         * @return internal energy in unit Joule (J)
+         */
+        public double getInternalEnergy();
+
+        /**
+         * <p>
+         * getHelmholtzEnergy.
+         * </p>
+         *
+         * @return a double
+         */
+        public double getHelmholtzEnergy();
+
+        /**
+         * <p>
+         * getComponent.
+         * </p>
+         *
+         * @param name a {@link java.lang.String} object
+         * @return a {@link neqsim.thermo.component.ComponentInterface} object
+         */
+        public ComponentInterface getComponent(String name);
+
+        /**
+         * <p>
+         * getComponent.
+         * </p>
+         *
+         * @param number a int
+         * @return a {@link neqsim.thermo.component.ComponentInterface} object
+         */
+        public ComponentInterface getComponent(int number);
+
+        /**
+         * <p>
+         * getNumberOfMoles.
+         * </p>
+         *
+         * @return a double
+         */
+        public double getNumberOfMoles();
+
+        /**
+         * <p>
+         * clone.
+         * </p>
+         *
+         * @return a {@link neqsim.thermo.system.SystemInterface} object
+         */
+        public SystemInterface clone();
+
+        /**
+         * method to set mixing rule used for the fluid
+         *
+         * @param type The type of mixing rule to be used for the fluid. 1 - classic mixing rule
+         *        with all kij set to zero 2 -classic mixing rule with kij from NeqSim database 3-
+         *        classic mixing rule with temperature dependent kij 4- Huron Vidal mixing rule with
+         *        parameters from NeqSim database 7 -classic mixing rule with kij of CPA from NeqSim
+         *        Database 9 -classicmixing rule with temperature dependent kij of CPA from NeqSim
+         *        database 10-classic mixing rule with temperature and composition dependent kij of
+         *        CPA from NeqSim database
+         */
+        public void setMixingRule(int type);
+
+        /**
+         * <p>
+         * getComponentNames.
+         * </p>
+         *
+         * @return an array of {@link java.lang.String} objects
+         */
+        public String[] getComponentNames();
+
+        /**
+         * <p>
+         * getdVdPtn.
+         * </p>
+         *
+         * @return a double
+         */
+        public double getdVdPtn();
+
+        /**
+         * <p>
+         * getdVdTpn.
+         * </p>
+         *
+         * @return a double
+         */
+        public double getdVdTpn();
+
+        /**
+         * method to return specific heat capacity (Cp)
+         *
+         * @return Cp in unit J/K
+         */
+        public double getCp();
+
+        /**
+         * method to return specific heat capacity (Cp) in a specified unit
+         *
+         * @param unit Supported units are J/K, J/molK, J/kgK and kJ/kgK
+         * @return Cp in specified unit
+         */
+        public double getCp(String unit);
+
+        /**
+         * method to return heat capacity ratio/adiabatic index/Poisson constant
+         *
+         * @return kappa
+         */
+        public double getKappa();
+
+        /**
+         * <p>
+         * replacePhase.
+         * </p>
+         *
+         * @param repPhase a int
+         * @param newPhase a {@link neqsim.thermo.phase.PhaseInterface} object
+         */
+        public void replacePhase(int repPhase, PhaseInterface newPhase);
+
+        /**
+         * <p>
+         * getGasPhase.
+         * </p>
+         *
+         * @return a {@link neqsim.thermo.phase.PhaseInterface} object
+         */
+        public PhaseInterface getGasPhase();
+
+        /**
+         * <p>
+         * getLiquidPhase.
+         * </p>
+         *
+         * @return a {@link neqsim.thermo.phase.PhaseInterface} object
+         */
+        public PhaseInterface getLiquidPhase();
+
+        /**
+         * method to return compressibility factor of a fluid compressibility factor is defined in
+         * EoS from PV=ZnRT where V is total volume of fluid
+         *
+         * @return compressibility factor Z
+         */
+        public double getZ();
+
+        /**
+         * method to return viscosity of a fluid
+         *
+         * @return viscosity in unit kg/msec
+         */
+        public double getViscosity();
+
+        /**
+         * method to return viscosity in a specified unit
+         *
+         * @param unit Supported units are kg/msec, cP (centipoise)
+         * @return viscosity in specified unit
+         */
+        public double getViscosity(String unit);
+
+        /**
+         * method to return thermal conductivity
+         *
+         * @return conductivity in unit W/mK
+         * @deprecated use {@link #getThermalConductivity()} instead.
+         */
+        @Deprecated
+        public double getConductivity();
+
+        /**
+         * method to return thermal conductivity in a specified unit
+         *
+         * @param unit Supported units are W/mK, W/cmK
+         * @return conductivity in specified unit
+         * @deprecated use {@link #getThermalConductivity(String unit)} instead.
+         */
+        @Deprecated
+        public double getConductivity(String unit);
+
+        /**
+         * method to return conductivity of a fluid
+         *
+         * @return conductivity in unit W/mK
+         */
+        public double getThermalConductivity();
+
+        /**
+         * method to return thermal conductivity in a specified unit
+         *
+         * @param unit Supported units are W/mK, W/cmK
+         * @return conductivity in specified unit
+         */
+        public double getThermalConductivity(String unit);
+
+        /**
+         * method to return interfacial tension between two phases
+         *
+         * @param phase1 phase type of phase1 as string (valid phases are gas, oil, aqueous)
+         * @param phase2 phase type of phase2 as string (valid phases are gas, oil, aqueous)
+         * @return interfacial tension with unit N/m. If one or both phases does not exist - the
+         *         method will return NaN
+         */
+        public double getInterfacialTension(String phase1, String phase2);
+
+        /**
+         * method to return interfacial tension between two phases
+         *
+         * @param phase1 phase number of phase1
+         * @param phase2 phase number of phase2
+         * @return interfacial tension with unit N/m
+         */
+        public double getInterfacialTension(int phase1, int phase2);
+
+        /**
+         * <p>
+         * getKinematicViscosity.
+         * </p>
+         *
+         * @return a double
+         */
+        public double getKinematicViscosity();
+
+        /**
+         * <p>
+         * initRefPhases.
+         * </p>
+         */
+        public void initRefPhases();
+
+        /**
+         * <p>
+         * getFluidName.
+         * </p>
+         *
+         * @return a {@link java.lang.String} object
+         */
+        public java.lang.String getFluidName();
+
+        /**
+         * <p>
+         * setFluidName.
+         * </p>
+         *
+         * @param fluidName a {@link java.lang.String} object
+         */
+        public void setFluidName(java.lang.String fluidName);
+
+        /**
+         * <p>
+         * setSolidPhaseCheck.
+         * </p>
+         *
+         * @param solidComponent a {@link java.lang.String} object
+         */
+        public void setSolidPhaseCheck(String solidComponent);
+
+        /**
+         * <p>
+         * Getter for property allowPhaseShift.
+         * </p>
+         *
+         * @return a boolean
+         */
+        public boolean allowPhaseShift();
+
+        /**
+         * <p>
+         * Setter for property allowPhaseShift.
+         * </p>
+         *
+         * @param allowPhaseShift a boolean
+         */
+        public void allowPhaseShift(boolean allowPhaseShift);
+
+        /**
+         * method to return phase fraction of selected phase
+         *
+         * @param phaseTypeName: gas/oil/aqueous
+         * @param unit: mole/volume/weight
+         * @return phase: fraction in specified unit
+         */
+        public double getPhaseFraction(String phaseTypeName, String unit);
+
+        /**
+         * <p>
+         * setPhaseType.
+         * </p>
+         *
+         * @param phases a {@link java.lang.String} object
+         * @param newPhaseType a int
+         */
+        public void setPhaseType(String phases, int newPhaseType);
+
+        /**
+         * method to set the phase type of a given phase
+         *
+         * @param phaseToChange the phase number of the phase to set phase type
+         * @param phaseTypeName the phase type name (valid names are gas or liquid)
+         */
+        public void setPhaseType(int phaseToChange, String phaseTypeName);
+
+        /**
+         * Set the flow rate of all components to zero.
+         * 
+         * @deprecated use {@link #setEmptyFluid()} instead.
+         */
+        public void removeMoles();
+
+        /**
+         * <p>
+         * getProperty.
+         * </p>
+         *
+         * @param prop a {@link java.lang.String} object
+         * @param compName a {@link java.lang.String} object
+         * @param phase a int
+         * @return a double
+         */
+        public double getProperty(String prop, String compName, int phase);
+
+        /**
+         * <p>
+         * getProperty.
+         * </p>
+         *
+         * @param prop a {@link java.lang.String} object
+         * @param phase a int
+         * @return a double
+         */
+        public double getProperty(String prop, int phase);
+
+        /**
+         * <p>
+         * getProperty.
+         * </p>
+         *
+         * @param prop a {@link java.lang.String} object
+         * @return a double
+         */
+        public double getProperty(String prop);
+
+        /**
+         * <p>
+         * Getter for property standard.
+         * </p>
+         *
+         * @return a {@link neqsim.standards.StandardInterface} object
+         */
+        public neqsim.standards.StandardInterface getStandard();
+
+        /**
+         * <p>
+         * Getter for property standard.
+         * </p>
+         *
+         * @param standardName a {@link java.lang.String} object
+         * @return a {@link neqsim.standards.StandardInterface} object
+         */
+        public neqsim.standards.StandardInterface getStandard(String standardName);
+
+        /**
+         * <p>
+         * Setter for property standard.
+         * </p>
+         *
+         * @param standardName a {@link java.lang.String} object
+         */
+        public void setStandard(String standardName);
+
+        /**
+         * <p>
+         * saveToDataBase.
+         * </p>
+         */
+        public void saveToDataBase();
+
+        /**
+         * <p>
+         * generatePDF.
+         * </p>
+         */
+        public void generatePDF();
+
+        /**
+         * <p>
+         * displayPDF.
+         * </p>
+         */
+        public void displayPDF();
+
+        /**
+         * <p>
+         * getMixingRule.
+         * </p>
+         *
+         * @return a int
+         */
+        public int getMixingRule();
+
+        /**
+         * <p>
+         * getResultTable.
+         * </p>
+         *
+         * @return an array of {@link java.lang.String} objects
+         */
+        public String[][] getResultTable();
+
+        /**
+         * <p>
+         * autoSelectModel.
+         * </p>
+         *
+         * @return a {@link neqsim.thermo.system.SystemInterface} object
+         */
+        public SystemInterface autoSelectModel();
+
+        /**
+         * <p>
+         * autoSelectMixingRule.
+         * </p>
+         */
+        public void autoSelectMixingRule();
+
+        /**
+         * <p>
+         * orderByDensity.
+         * </p>
+         */
+        public void orderByDensity();
+
+        /**
+         * <p>
+         * addLiquidToGas.
+         * </p>
+         *
+         * @param fraction a double
+         */
+        public void addLiquidToGas(double fraction);
+
+        /**
+         * <p>
+         * addGasToLiquid.
+         * </p>
+         *
+         * @param fraction a double
+         */
+        public void addGasToLiquid(double fraction);
+
+        /**
+         * method to get the total molar flow rate of a fluid
+         *
+         * @return molar flow in unit mol/sec
+         */
+        public double getTotalNumberOfMoles();
+
+        /**
+         * <p>
+         * setTotalNumberOfMoles.
+         * </p>
+         *
+         * @param totalNumberOfMoles a double
+         */
+        public void setTotalNumberOfMoles(double totalNumberOfMoles);
+
+        /**
+         * <p>
+         * phaseToSystem.
+         * </p>
+         *
+         * @param phaseNumber a int
+         * @return a {@link neqsim.thermo.system.SystemInterface} object
+         */
+        public SystemInterface phaseToSystem(int phaseNumber);
+
+        /**
+         * <p>
+         * hasPhaseType.
+         * </p>
+         *
+         * @param phaseTypeName a {@link java.lang.String} object
+         * @return a boolean
+         */
+        public boolean hasPhaseType(String phaseTypeName);
+
+        /**
+         * <p>
+         * getPhaseNumberOfPhase.
+         * </p>
+         *
+         * @param phaseTypeName a {@link java.lang.String} object
+         * @return a int
+         */
+        public int getPhaseNumberOfPhase(String phaseTypeName);
+
+        /**
+         * <p>
+         * getEmptySystemClone.
+         * </p>
+         *
+         * @return a {@link neqsim.thermo.system.SystemInterface} object
+         */
+        public SystemInterface getEmptySystemClone();
+
+        /**
+         * <p>
+         * calcHenrysConstant.
+         * </p>
+         *
+         * @param component a {@link java.lang.String} object
+         * @return a double
+         */
+        public double calcHenrysConstant(String component);
+
+        /**
+         * <p>
+         * isImplementedTemperatureDeriativesofFugacity.
+         * </p>
+         *
+         * @return a boolean
+         */
+        public boolean isImplementedTemperatureDeriativesofFugacity();
+
+        /**
+         * <p>
+         * setImplementedTemperatureDeriativesofFugacity.
+         * </p>
+         *
+         * @param implementedTemperatureDeriativesofFugacity a boolean
+         */
+        public void setImplementedTemperatureDeriativesofFugacity(
+                        boolean implementedTemperatureDeriativesofFugacity);
+
+        /**
+         * <p>
+         * isImplementedPressureDeriativesofFugacity.
+         * </p>
+         *
+         * @return a boolean
+         */
+        public boolean isImplementedPressureDeriativesofFugacity();
+
+        /**
+         * <p>
+         * setImplementedPressureDeriativesofFugacity.
+         * </p>
+         *
+         * @param implementedPressureDeriativesofFugacity a boolean
+         */
+        public void setImplementedPressureDeriativesofFugacity(
+                        boolean implementedPressureDeriativesofFugacity);
+
+        /**
+         * <p>
+         * isImplementedCompositionDeriativesofFugacity.
+         * </p>
+         *
+         * @return a boolean
+         */
+        public boolean isImplementedCompositionDeriativesofFugacity();
+
+        /**
+         * <p>
+         * setImplementedCompositionDeriativesofFugacity.
+         * </p>
+         *
+         * @param implementedCompositionDeriativesofFugacity a boolean
+         */
+        public void setImplementedCompositionDeriativesofFugacity(
+                        boolean implementedCompositionDeriativesofFugacity);
+
+        /**
+         * <p>
+         * addComponent.
+         * </p>
+         *
+         * @param componentIndex a int
+         * @param moles a double
+         */
+        public void addComponent(int componentIndex, double moles);
+
+        /**
+         * <p>
+         * addCapeOpenProperty.
+         * </p>
+         *
+         * @param propertyName a {@link java.lang.String} object
+         */
+        public void addCapeOpenProperty(String propertyName);
 }