package neqsim.thermo.system;

import neqsim.chemicalReactions.ChemicalReactionOperations;
import neqsim.physicalProperties.interfaceProperties.InterphasePropertiesInterface;
import neqsim.thermo.characterization.WaxModelInterface;
import neqsim.thermo.component.ComponentInterface;
import neqsim.thermo.phase.PhaseInterface;

/*
 * Component_Interface.java
 *
 * Created on 8. april 2000, 21:35
 */
public interface SystemInterface extends Cloneable, java.io.Serializable {
    public void saveFluid(int ID);

    public String getComponentNameTag();

    public void setComponentNameTagOnNormalComponents(String nameTag);

    public void addPhaseFractionToPhase(double fraction, String specification, String fromPhaseName,
            String toPhaseName);

    public void addPhaseFractionToPhase(double fraction, String specification,
            String specifiedStream, String fromPhaseName, String toPhaseName);

    public void renameComponent(String oldName, String newName);

    public void setComponentNameTag(String nameTag);

    /**
     * add components to a fluid. If component already exists, it will be added to the component
     *
     * @param names Names of the components to be added. See NeqSim database for available
     *        components in the database.
     */
    default public void addComponents(String[] names) {
        for (int i = 0; i < names.length; i++) {
            addComponent(names[i], 0.0);
        }
    }

    default public String[][] calcResultTable() {
        return createTable("");
    }

    /**
     * method to return kinematic viscosity in a given unit
     *
     * @param unit The unit as a string. Supported units are m2/sec
     * @return kinematic viscosity in specified unit
     */
    public double getKinematicViscosity(String unit);

    public int getNumberOfComponents();

    /**
     * method to get molar mass of a fluid phase
     * 
     * @param unit The unit as a string. Supported units are kg/mol, gr/mol
     * @return molar mass in given unit
     */
    public double getMolarMass(String unit);

    /**
     * This method is used to set the total molar composition of a plus fluid. The total flow rate
     * will be kept constant. The input mole fractions will be normalized.
     *
     * @param molefractions is a double array taking the molar fraction of the components in the
     *        fluid. THe last molfraction is the mole fraction of the plus component
     * @return Nothing.
     */
    public void setMolarCompositionPlus(double[] molefractions);

    public void saveFluid(int ID, String text);

    /**
     * This method is used to set the total molar composition of a characterized fluid. The total
     * flow rate will be kept constant. The input mole fractions will be normalized.
     *
     * @param molefractions is a double array taking the molar fraction of the components in the
     *        fluid. THe last fraction in the array is the total molefraction of the characterized
     *        components.
     * @return Nothing.
     */
    public void setMolarCompositionOfPlusFluid(double[] molefractions);

    /**
     * method to get the Joule Thomson Coefficient of a system. Based on a phase mole fraction basis
     * average
     * 
     * @param unit The unit as a string. Supported units are K/bar, C/bar
     * @return Joule Thomson coefficient in given unit
     */
    public double getJouleThomsonCoefficient(String unit);

    /**
     * method to return exergy in a given unit
     * 
     * @param unit The unit as a string. Supported units are J, J/mol, J/kg and kJ/kg
     * @param temperatureOfSurroundings in Kelvin
     * @return exergy in specified unit
     */
    public double getExergy(double temperatureOfSurroundings, String exergyUnit);

    /**
     * method to return exergy defined as (h1-T0*s1) in a unit Joule
     * 
     * @param temperatureOfSurroundings in Kelvin
     */
    public double getExergy(double temperatureOfSurroundings);

    /**
     * method to get the Joule Thomson Coefficient of a system. Based on a phase mole fraction basis
     * average
     *
     * @return Joule Thomson coefficient in K/bar
     */
    public double getJouleThomsonCoefficient();

    /**
     * method to return mass of fluid
     *
     * @param unit The unit as a string. Supported units are kg, gr, tons
     * @return volume in specified unit
     */
    public double getMass(String unit);

    public double getMoleFractionsSum();

    /**
     * method to get the speed of sound of a system. THe sound speed is implemented based on a molar
     * average over the phases
     * 
     * @param unit The unit as a string. Supported units are m/s, km/h
     * @return speed of sound in m/s
     */
    public double getSoundSpeed(String unit);

    /**
     * method to get the speed of sound of a system. THe sound speed is implemented based on a molar
     * average over the phases
     *
     * @return speed of sound in m/s
     */
    public double getSoundSpeed();

    public void removePhaseKeepTotalComposition(int specPhase);

    /**
     * Calculates thermodynamic and physical properties of a fluid using initThermoProperties() and
     * initPhysicalProperties();
     */
    public void initProperties();

    /**
     * return two fluid added as a new fluid
     *
     * @param addFluid1 first fluid to add
     * @param addFluid2 second fluid o add
     * @return new fluid
     */
    public static SystemInterface addFluids(SystemInterface addFluid1, SystemInterface addFluid2) {
        SystemInterface newFluid = (SystemInterface) addFluid1.clone();
        newFluid.addFluid(addFluid2);
        return newFluid;
    }

    /**
     * Calculates thermodynamic properties of a fluid using the init(2) method
     */
    public void initThermoProperties();

    public double getInterfacialTension(int phase1, int phase2, String unit);

    /**
     * Calculates physical properties of type propertyName
     */
    public void initPhysicalProperties(String propertyName);

    /**
     * method to return heat capacity ratio calculated as Cp/(Cp-R)
     *
     * @return kappa
     */
    public double getGamma2();

    /**
     * method to return heat capacity ratio/adiabatic index/Poisson constant
     *
     * @return kappa
     */
    public double getGamma();

    /**
     * method to return fluid volume
     *
     * @param unit The unit as a string. Supported units are m3, litre, m3/kg, m3/mol
     * @return volume in specified unit
     */
    public double getVolume(String unit);

    /**
     * method to return flow rate of fluid
     *
     * @param flowunit The unit as a string. Supported units are kg/sec, kg/min, kg/hr m3/sec,
     *        m3/min, m3/hr, mole/sec, mole/min, mole/hr, Sm3/hr, Sm3/day
     * @return flow rate in specified unit
     */
    public double getFlowRate(String flowunit);

    /**
     * method to set the pressure of a fluid (same temperature for all phases)
     *
     * @param newPressure in specified unit
     * @param unit unit can be bar, bara, barg or atm
     */
    public void setPressure(double newPressure, String unit);

    /**
     * method to set the temperature of a fluid (same temperature for all phases)
     *
     * @param newTemperature in specified unit
     * @param unit unit can be C or K (Celcius of Kelvin)
     */
    public void setTemperature(double newTemperature, String unit);

    /**
     * method to return the volume fraction of a phase note: without Peneloux volume correction
     *
     * @param phaseNumber number of the phase to get volume fraction for
     * @return volume fraction
     */
    public double getVolumeFraction(int phaseNumber);

    /**
     * method to return the volume fraction of a phase note: with Peneloux volume correction
     *
     * @param phaseNumber number of the phase to get volume fraction for
     * @return volume fraction
     */
    public double getCorrectedVolumeFraction(int phaseNumber);

    public double getHeatOfVaporization();

    /**
     * method to return total enthalpy
     *
     * @param unit The unit as a string. unit supported units are J, J/mol, J/kg and kJ/kg
     * @return enthalpy in specified unit
     */
    public double getEnthalpy(String unit);

    /**
     * method to return internal energy (U) in a given unit
     *
     * @param unit The unit as a string. unit supported units are J, J/mol, J/kg and kJ/kg
     * @return enthalpy in unit Joule (J)
     */
    public double getInternalEnergy(String unit);

    public boolean isForcePhaseTypes();

    public void setForcePhaseTypes(boolean forcePhaseTypes);

    public void setEmptyFluid();

    public void setMolarFlowRates(double[] moles);

    public void setComponentNames(String[] componentNames);

    public void calc_x_y_nonorm();

    public void saveObjectToFile(String filePath, String fluidName);

    public SystemInterface readObjectFromFile(String filePath, String fluidName);

    public double getLiquidVolume();

    public void resetPhysicalProperties();

    public SystemInterface phaseToSystem(int phaseNumber1, int phaseNumber2);

    public void changeComponentName(String name, String newName);

    public WaxModelInterface getWaxModel();

    public neqsim.thermo.characterization.WaxCharacterise getWaxCharacterisation();

    public SystemInterface phaseToSystem(String phaseName);

    /**
     * method to get the total molar flow rate of individual components in a fluid
     *
     * @return molar flow of individual components in unit mol/sec
     */
    public double[] getMolarRate();

    public PhaseInterface getPhase(String phaseTypeName);

    public int getPhaseIndexOfPhase(String phaseTypeName);

    public void setTotalFlowRate(double flowRate, String flowunit);

    public double[] getMolarComposition();

    public int getNumberOfOilFractionComponents();

    public boolean setHeavyTBPfractionAsPlusFraction();

    public String[] getCapeOpenProperties11();

    public String[] getCapeOpenProperties10();

    public PhaseInterface getLowestGibbsEnergyPhase();

    public double[] getOilFractionNormalBoilingPoints();

    public double[] getOilFractionLiquidDensityAt25C();

    public double[] getOilFractionMolecularMass();

    public int[] getOilFractionIDs();

    public double getMoleFraction(int phaseNumber);

    /**
     * method to return specific heat capacity (Cv)
     *
     * @return Cv in unit J/K
     */
    public double getCv();

    /**
     * method to return specific heat capacity (Cp) in a given unit
     *
     * @param unit The unit as a string. Supported units are J/K, J/molK, J/kgK and kJ/kgK
     * @return Cp in specified unit
     */
    public double getCv(String unit);

    public neqsim.thermo.characterization.Characterise getCharacterization();

    /**
     * add a component to a fluid. If component already exists, it will be added to the component
     *
     * @param componentName Name of the component to be added. See NeqSim database for available
     *        components in the database.
     * @param moles number of moles (per second) of the component to be added to the fluid
     */
    public void addComponent(String name);

    /**
     * add a component to a fluid. If component already exists, it will be added to the component
     *
     * @param componentName Name of the component to be added. See NeqSim database for available
     *        components in the database.
     * @param moles number of moles (per second) of the component to be added to the fluid
     */
    public void addComponent(String componenName, double moles);

    public SystemInterface readObject(int ID);

    public String[] getCompIDs();

    public void isImplementedCompositionDeriativesofFugacity(boolean isImpl);

    public void saveObject(int ID, String text);

    public void reset();

    public String[] getCASNumbers();

    public double[] getMolecularWeights();

    public double[] getNormalBoilingPointTemperatures();

    public String[] getCompNames();

<<<<<<< HEAD
    public String[] getCompFormulaes();

    public double getWtFraction(int phaseNumber);
=======
	/**
	 * method to add true boiling point fraction
	 *
	 * @param componentName selected name of the component to be added
	 * @param numberOfMoles number of moles to be added
	 * @param molarMass     molar mass of the component in kg/mol
	 * @param density       density of the component in g/cm3
	 */
	public void addTBPfraction(String componentName, double numberOfMoles, double molarMass, double density);
	 
    public void addTBPfraction(String componentName, double numberOfMoles, double molarMass,
            double density, double criticalTemperature, double criticalPressure, double acentricFactor);
	 
	public void addPlusFraction(String componentName, double numberOfMoles, double molarMass, double density);
>>>>>>> bbc43052

    public boolean isMultiphaseWaxCheck();

    public void setMultiphaseWaxCheck(boolean multiphaseWaxCheck);

    public void setMolarComposition(double[] moles);

    /**
     * return the phase of to specified type if the phase does not exist, the method will return
     * null
     *
     * @param phaseTypeName the phase type to be returned (gas, oil, aqueous, wax, hydrate are
     *        supported)
     */
    public PhaseInterface getPhaseOfType(String phaseTypeName);

    /**
     * add a component to a fluid. I component already exists, it will be added to the component
     *
     * @param componentName Name of the component to be added. See NeqSim database for component in
     *        the database.
     * @param moles number of moles (per second) of the component to be added to the fluid
     * @param phaseNumber the phase number of the phase to add the component to
     */
    public void addComponent(String componentName, double moles, int phaseNumber);

    /**
     * add a component to a fluid. I component already exists, it will be added to the component
     *
     * @param componentName Name of the component to be added. See NeqSim database for component in
     *        the database.
     * @param value rate of the component to be added to the fluid
     * @param unitName the unit of the flow rate (eg. mol/sec, kg/sec, etc.)
     * @param phaseNumber the phase number of the phase to add the component to
     */
    public void addComponent(String componentName, double value, String unitName, int phaseNumber);

    /**
     * add a component to a fluid. I component already exists, it will be added to the component
     *
     * @param componentName Name of the component to be added. See NeqSim database for component in
     *        the database.
     * @param moles rate of the component to be added to the fluid in the specified unit
     * @param unitName the unit of rate (sported units are kg/sec, mol/sec, Nlitre/min, kg/hr,
     *        Sm^3/hr, Sm^3/day, MSm^3/day ..
     */
    public void addComponent(String componentName, double value, String unitName);

    public void setUseTVasIndependentVariables(boolean useTVasIndependentVariables);

    /**
     * method to add true boiling point fraction
     *
     * @param componentName selected name of the component to be added
     * @param numberOfMoles number of moles to be added
     * @param molarMass molar mass of the component in kg/mol
     * @param density density of the component in g/cm3
     */
    public void addTBPfraction(String componentName, double numberOfMoles, double molarMass,
            double density);

    public void addPlusFraction(String componentName, double numberOfMoles, double molarMass,
            double density);

    public void addSalt(String componentName, double value);

    public void deleteFluidPhase(int phase);

    public void setBmixType(int bmixType);

    public boolean hasSolidPhase();

    public void addSolidComplexPhase(String type);

    /**
     * method to calculate thermodynamic properties of the fluid. The temperature, pressure, number
     * of phases and composition of the phases will be used as basis for calculation.
     *
     * @param number - The number can be 0, 1, 2 or 3. 0: Initialization of a fluid (feed
     *        composition will be set for all phases). 1: Calculation of density and fugacities,
     *        Z-factor 2: 1 + calculation of enthalpy, entropy, Cp, Cv, and most other thermodynamic
     *        properties 3 - 1+2 + Calculation of composition derivatives of fugacity coefficients
     *        init(1) is faster than init(2). init(2) faster than init(3).Which init to use is
     *        dependent on what properties you need.
     */
    public void init(int number);

    public void resetCharacterisation();

    public int getMaxNumberOfPhases();

    public void setMaxNumberOfPhases(int maxNumberOfPhases);

    public java.lang.String getMixingRuleName();

    public java.lang.String getModelName();

    public void tuneModel(String model, double val, int phase);

    public void addComponent(String componentName, double moles, double TC, double PC, double acs);

    public double getBeta(int phase);

    public void save(String name);

    public SystemInterface setModel(String model);

    public void removeComponent(String name);

    public void setMixingRule(String typename, String GEmodel);

    public void normalizeBeta();

    public int getPhaseIndex(int index);

    public void setInitType(int initType);

    public void checkStability(boolean val);

    public boolean hasPlusFraction();

    public boolean checkStability();

    public int getInitType();

    public void invertPhaseTypes();

    /**
     * method to return fluid volume with Peneloux volume correction
     *
     * @return volume in unit m3
     */
    public double getCorrectedVolume();

    public void readFluid(String fluidName);

    public void calcKIJ(boolean ok);

    public void write(String name, String filename, boolean newfile);

    public void useVolumeCorrection(boolean volcor);

    /**
     * method to set the mixing rule for the fluid
     *
     * @param mixingRuleName the name of the mixing rule. The name can be 'no','classic',
     *        'Huron-Vidal'/'HV', 'Huron-Vidal-T', 'WS'/'Wong-Sandler' , 'classic-CPA', 'classic-T',
     *        'classic-CPA-T', 'classic-Tx'
     */
    public void setMixingRule(String typename);

    public boolean isNumericDerivatives();

    public void setNumericDerivatives(boolean numericDerivatives);

    public void init();

    public java.lang.String getFluidInfo();

    public void setFluidInfo(java.lang.String info);

    public void setPhaseIndex(int index, int phaseIndex);

    public void setPhase(PhaseInterface phase, int numb);

    /**
     * method to read pure component and interaction parameters from the NeqSim database and create
     * temporary tables with parameters for active fluid.
     *
     * @param reset If reset is set to true, new temporary tables with parameters for the added
     *        components will be created. When parameters are needed (eg. when adding components or
     *        when setting a mixing rule) it will try to find them in the temporary tables first eg.
     *        COMPTEMP (for pure component parameters) and INTERTEMP (for interaction parameters).
     *        If reset is set to false it will not create new temporary tables. If a fluid is
     *        created with the same components many times, performance improvements will be
     *        obtained, if temporary tables are created the first time (reset=true), and then the
     *        same tables is used when creating new fluids with the same temporary tables
     *        (reset=false)
     */
    public void createDatabase(boolean reset);

    public void resetDatabase();

    public void setSolidPhaseCheck(boolean test);

    public boolean doSolidPhaseCheck();

    public boolean doMultiPhaseCheck();

    /**
     * method to specify if calculations should check for more than two fluid phases.
     *
     * @param doMultiPhaseCheck Specify if the calculations should check for more than two fluid
     *        phases. Default is two fluid phases (gas and liquid). If set to true the program will
     *        check for gas and multiple liquid phases (eg. gas-oil-aqueous).
     */
    public void setMultiPhaseCheck(boolean doMultiPhaseCheck);

    public void init(int number, int phase);

    public void initNumeric();

    public void display();

    public void addFluid(SystemInterface addSystem);

    public void display(String name);

    public boolean doHydrateCheck();

    public String[][] createTable(String name);

    public void setHydrateCheck(boolean hydrateCheck);

    public double calcBeta() throws neqsim.util.exception.IsNaNException,
            neqsim.util.exception.TooManyIterationsException;

    public void setAllComponentsInPhase(int phase);

    public void initTotalNumberOfMoles(double change);

    public void calc_x_y();

    public PhaseInterface getPhase(int i);

    public void reset_x_y();

    public void isChemicalSystem(boolean temp);

    public void addComponent(int index, double moles, int phaseNumber);

    public void addPhase();

    public void setAtractiveTerm(int i);

    public void setBeta(int phase, double b);

    public void removePhase(int specPhase);

    public SystemInterface phaseToSystem(PhaseInterface newPhase);

    public void setTemperature(double temp);

    public void setTemperature(double newTemperature, int phaseNumber);
    // public void setPressure(double newPressure, int phaseNumber);

    /**
     * method to set the pressure
     *
     * @param pres pressure in unit bara (absolute pressure in bar)
     */
    public void setPressure(double pres);

    /**
     * method to return pressure
     *
     * @return pressure in unit bara
     */
    public double getPressure();

    /**
     * method to return pressure in a given unit
     *
     * @param unit The unit as a string. Supported units are bara, barg, Pa and MPa
     * @return pressure in specified unit
     */
    public double getPressure(String unit);

    public void reInitPhaseType();

    public void setPhysicalPropertyModel(int type);

    public void clearAll();

    public double getPressure(int phaseNumber);

    /**
     * method to get density of a fluid note: without Peneloux volume correction
     *
     * @return density with unit kg/m3
     */
    public double getDensity();

    /**
     * method to get density of a fluid note: with Peneloux volume correction
     *
     * @param unit The unit as a string. Supported units are kg/m3, mol/m3
     * @return density in specified unit
     */
    public double getDensity(String unit);

    /**
     * method to return fluid volume
     *
     * @return volume in unit m3*1e5
     */
    public double getVolume();

    public ChemicalReactionOperations getChemicalReactionOperations();

    public boolean isChemicalSystem();

    /**
     * method to return molar volume of the fluid note: without Peneloux volume correction
     *
     * @return molar volume volume in unit m3/mol*1e5
     */
    public double getMolarVolume();

    /**
     * method to get the total molar mass of a fluid
     *
     * @return molar mass in unit kg/mol
     */
    public double getMolarMass();

    /**
     * method to get the total enthalpy of a fluid
     *
     * @return molar mass in unit J (Joule)
     */
    public double getEnthalpy();

    public void calcInterfaceProperties();

    public InterphasePropertiesInterface getInterphaseProperties();

<<<<<<< HEAD
    public double initBeta();
=======
	public void setPhaseType(int phaseToChange, int newPhaseType);

	public void setNumberOfPhases(int number);

	public double getTC();

	public double getPC();

	public void setTC(double TC);

	public void setPC(double PC);

	public PhaseInterface[] getPhases();

	public int getNumberOfPhases();

	public double getGibbsEnergy();

	/**
	 * method to return internal energy (U) in unit J
	 *
	 * @return internal energy in unit Joule (J)
	 */
	public double getInternalEnergy();

	public double getHelmholtzEnergy();

	public ComponentInterface getComponent(String name);

	public ComponentInterface getComponent(int number);

	public double getNumberOfMoles();

    public SystemInterface clone();

	/**
	 * method to set mixing rule used for the fluid
	 *
	 * @param type The type of mixing rule to be used for the fluid. 1 - classic
	 *             mixing rule with all kij set to zero 2 -classic mixing rule with
	 *             kij from NeqSim database 3- classic mixing rule with temperature
	 *             dependent kij 4- Huron Vidal mixing rule with parameters from
	 *             NeqSim database 7 -classic mixing rule with kij of CPA from
	 *             NeqSim Database 9 -classicmixing rule with temperature dependent
	 *             kij of CPA from NeqSim database 10-classic mixing rule with
	 *             temperature and composition dependent kij of CPA from NeqSim
	 *             database
	 */
	public void setMixingRule(int type);

	public String[] getComponentNames();

	public double getdVdPtn();

	public double getdVdTpn();

	/**
	 * method to return specific heat capacity (Cp)
	 *
	 * @return Cp in unit J/K
	 */
	public double getCp();

	/**
	 * method to return specific heat capacity (Cp) in a given unit
	 *
	 * @param  unit The unit as a string. Supported units are J/K, J/molK, J/kgK and
	 *              kJ/kgK
	 * @return      Cp in specified unit
	 */
	public double getCp(String unit);

	/**
	 * method to return heat capacity ratio/adiabatic index/Poisson constant
	 *
	 * @return kappa
	 */
	public double getKappa();

	public void replacePhase(int repPhase, PhaseInterface newPhase);

	public PhaseInterface getGasPhase();

	public PhaseInterface getLiquidPhase();

	/**
	 * method to return compressibility factor of a fluid compressibility factor is
	 * defined in EoS from PV=ZnRT where V is total volume of fluid
	 *
	 * @return compressibility factor Z
	 */
	public double getZ();

	/**
	 * method to return viscosity of a fluid
	 *
	 * @return viscosity in unit kg/msec
	 */
	public double getViscosity();

	/**
	 * method to return viscosity in a given unit
	 *
	 * @param  unit The unit as a string. Supported units are kg/msec, cP
	 *              (centipoise)
	 * @return      viscosity in specified unit
	 */
	public double getViscosity(String unit);

	/**
	 * method to return thermal conductivity
	 *
	 * @return     conductivity in unit W/mK
	 * @deprecated use {@link #getThermalConductivity()} instead.
	 */
	@Deprecated
	public double getConductivity();

	/**
	 * method to return thermal conductivity in a given unit
	 *
	 * @param      unit The unit as a string. Supported units are W/mK, W/cmK
	 * @return          conductivity in specified unit
	 * @deprecated      use {@link #getThermalConductivity(String unit)} instead.
	 */
	@Deprecated
	public double getConductivity(String unit);

	/**
	 * method to return thermal conductivity
	 *
	 * @return conductivity in unit W/mK
	 */
	public double getThermalConductivity();

	/**
	 * method to return thermal conductivity in a given unit
	 *
	 * @param  unit The unit as a string. Supported units are W/mK, W/cmK
	 * @return      conductivity in specified unit
	 */
	public double getThermalConductivity(String unit);

	/**
	 * method to return interfacial tension between two phases
	 *
	 * @param  phase1 phase type of phase1 as string (valid phases are gas, oil,
	 *                aqueous)
	 * @param  phase2 phase type of phase2 as string (valid phases are gas, oil,
	 *                aqueous)
	 * @return        interfacial tension with unit N/m. If one or both phases does
	 *                not exist - the method will return NaN
	 */
	public double getInterfacialTension(String phase1, String phase2);
>>>>>>> bbc43052

    public void init_x_y();

    /**
     * method to return total entropy of the fluid
     *
     * @return entropy in unit J/K (Joule/Kelvin)
     */
    public double getEntropy();

    /**
     * method to return total entropy of the fluid
     *
     * @param unit The unit as a string. unit supported units are J/K, J/molK, J/kgK and kJ/kgK
     * @return entropy in specified unit
     */
    public double getEntropy(String unit);

    /**
     * method to return temperature
     *
     * @return temperature in unit Kelvin
     */
    public double getTemperature();

    /**
     * method to return temperature in a given unit
     *
     * @param unit The unit as a string. Supported units are K, C, R
     * @return temperature in specified unit
     */
    public double getTemperature(String unit);

    public double getTemperature(int phaseNumber);

    public double getBeta();

    public void chemicalReactionInit();

    public void initPhysicalProperties();

    public void setBeta(double b);
    // public double getdfugdt(int i, int j);

    public void setPhaseType(int phaseToChange, int newPhaseType);

    public void setNumberOfPhases(int number);

    public double getTC();

    public double getPC();

    public void setTC(double TC);

    public void setPC(double PC);

    public PhaseInterface[] getPhases();

    public int getNumberOfPhases();

    public double getGibbsEnergy();

    /**
     * method to return internal energy (U) in unit J
     *
     * @return internal energy in unit Joule (J)
     */
    public double getInternalEnergy();

    public double getHelmholtzEnergy();

    public ComponentInterface getComponent(String name);

    public ComponentInterface getComponent(int number);

    public double getNumberOfMoles();

    public Object clone();

    /**
     * method to set mixing rule used for the fluid
     *
     * @param type The type of mixing rule to be used for the fluid. 1 - classic mixing rule with
     *        all kij set to zero 2 -classic mixing rule with kij from NeqSim database 3- classic
     *        mixing rule with temperature dependent kij 4- Huron Vidal mixing rule with parameters
     *        from NeqSim database 7 -classic mixing rule with kij of CPA from NeqSim Database 9
     *        -classicmixing rule with temperature dependent kij of CPA from NeqSim database
     *        10-classic mixing rule with temperature and composition dependent kij of CPA from
     *        NeqSim database
     */
    public void setMixingRule(int type);

    public String[] getComponentNames();

    public double getdVdPtn();

    public double getdVdTpn();

    /**
     * method to return specific heat capacity (Cp)
     *
     * @return Cp in unit J/K
     */
    public double getCp();

    /**
     * method to return specific heat capacity (Cp) in a given unit
     *
     * @param unit The unit as a string. Supported units are J/K, J/molK, J/kgK and kJ/kgK
     * @return Cp in specified unit
     */
    public double getCp(String unit);

    /**
     * method to return heat capacity ratio/adiabatic index/Poisson constant
     *
     * @return kappa
     */
    public double getKappa();

    public void replacePhase(int repPhase, PhaseInterface newPhase);

    public PhaseInterface getGasPhase();

    public PhaseInterface getLiquidPhase();

    /**
     * method to return compressibility factor of a fluid compressibility factor is defined in EoS
     * from PV=ZnRT where V is total volume of fluid
     *
     * @return compressibility factor Z
     */
    public double getZ();

    /**
     * method to return viscosity of a fluid
     *
     * @return viscosity in unit kg/msec
     */
    public double getViscosity();

    /**
     * method to return viscosity in a given unit
     *
     * @param unit The unit as a string. Supported units are kg/msec, cP (centipoise)
     * @return viscosity in specified unit
     */
    public double getViscosity(String unit);

    /**
     * method to return thermal conductivity
     *
     * @return conductivity in unit W/mK
     * @deprecated use {@link #getThermalConductivity()} instead.
     */
    @Deprecated
    public double getConductivity();

    /**
     * method to return thermal conductivity in a given unit
     *
     * @param unit The unit as a string. Supported units are W/mK, W/cmK
     * @return conductivity in specified unit
     * @deprecated use {@link #getThermalConductivity(String unit)} instead.
     */
    @Deprecated
    public double getConductivity(String unit);

    /**
     * method to return thermal conductivity
     *
     * @return conductivity in unit W/mK
     */
    public double getThermalConductivity();

    /**
     * method to return thermal conductivity in a given unit
     *
     * @param unit The unit as a string. Supported units are W/mK, W/cmK
     * @return conductivity in specified unit
     */
    public double getThermalConductivity(String unit);

    /**
     * method to return interfacial tension between two phases
     *
     * @param phase1 phase type of phase1 as string (valid phases are gas, oil, aqueous)
     * @param phase2 phase type of phase2 as string (valid phases are gas, oil, aqueous)
     * @return interfacial tension with unit N/m. If one or both phases does not exist - the method
     *         will return NaN
     */
    public double getInterfacialTension(String phase1, String phase2);

    /**
     * method to return interfacial tension between two phases
     *
     * @param phase1 phase number of phase1
     * @param phase2 phase number of phase2
     * @return interfacial tension with unit N/m
     */
    public double getInterfacialTension(int phase1, int phase2);

    public double getKinematicViscosity();

    public void initRefPhases();

    public java.lang.String getFluidName();

    public void setFluidName(java.lang.String fluidName);

    public void setSolidPhaseCheck(String solidComponent);

    public boolean allowPhaseShift();

    public void allowPhaseShift(boolean allowPhaseShift);

    /**
     * method to return phase fraction of selected phase
     *
     * @param phaseTypeName: gas/oil/aqueous
     * @param unit: mole/volume/weight
     * @return phase: fraction in given unit
     */
    public double getPhaseFraction(String phaseTypeName, String unit);

    public void setPhaseType(String phases, int newPhaseType);

    /**
     * method to set the phase type of a given phase
     *
     * @param phaseToChange the phase number of the phase to set phase type
     * @param phaseTypeName the phase type name (valid names are gas or liquid)
     */
    public void setPhaseType(int phaseToChange, String phaseTypeName);

    public void removeMoles();

    public double getProperty(String prop, String compName, int phase);

    public double getProperty(String prop, int phase);

    public double getProperty(String prop);

    public neqsim.standards.StandardInterface getStandard();

    public neqsim.standards.StandardInterface getStandard(String standardName);

    public void setStandard(String standardName);

    public void saveToDataBase();

    public void generatePDF();

    public void displayPDF();

    public int getMixingRule();

    public String[][] getResultTable();

    public SystemInterface autoSelectModel();

    public void autoSelectMixingRule();

    public void orderByDensity();

    public void addLiquidToGas(double fraction);

    public void addGasToLiquid(double fraction);

    /**
     * method to get the total molar flow rate of a fluid
     *
     * @return molar flow in unit mol/sec
     */
    public double getTotalNumberOfMoles();

    public void setTotalNumberOfMoles(double totalNumberOfMoles);

    public SystemInterface phaseToSystem(int phaseNumber);

    public boolean hasPhaseType(String phaseTypeName);

    public int getPhaseNumberOfPhase(String phaseTypeName);

    public SystemInterface getEmptySystemClone();

    public double calcHenrysConstant(String component);

    public boolean isImplementedTemperatureDeriativesofFugacity();

    public void setImplementedTemperatureDeriativesofFugacity(
            boolean implementedTemperatureDeriativesofFugacity);

    public boolean isImplementedPressureDeriativesofFugacity();

    public void setImplementedPressureDeriativesofFugacity(
            boolean implementedPressureDeriativesofFugacity);

    public boolean isImplementedCompositionDeriativesofFugacity();

    public void setImplementedCompositionDeriativesofFugacity(
            boolean implementedCompositionDeriativesofFugacity);

    public void addComponent(int componentIndex, double moles);

    public void addCapeOpenProperty(String propertyName);
}<|MERGE_RESOLUTION|>--- conflicted
+++ resolved
@@ -377,11 +377,6 @@
 
     public String[] getCompNames();
 
-<<<<<<< HEAD
-    public String[] getCompFormulaes();
-
-    public double getWtFraction(int phaseNumber);
-=======
 	/**
 	 * method to add true boiling point fraction
 	 *
@@ -396,7 +391,6 @@
             double density, double criticalTemperature, double criticalPressure, double acentricFactor);
 	 
 	public void addPlusFraction(String componentName, double numberOfMoles, double molarMass, double density);
->>>>>>> bbc43052
 
     public boolean isMultiphaseWaxCheck();
 
@@ -724,9 +718,6 @@
 
     public InterphasePropertiesInterface getInterphaseProperties();
 
-<<<<<<< HEAD
-    public double initBeta();
-=======
 	public void setPhaseType(int phaseToChange, int newPhaseType);
 
 	public void setNumberOfPhases(int number);
@@ -881,7 +872,6 @@
 	 *                not exist - the method will return NaN
 	 */
 	public double getInterfacialTension(String phase1, String phase2);
->>>>>>> bbc43052
 
     public void init_x_y();
 
