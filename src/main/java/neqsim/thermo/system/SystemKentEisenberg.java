package neqsim.thermo.system;

import neqsim.thermo.phase.PhaseKentEisenberg;
import neqsim.thermo.phase.PhasePureComponentSolid;
import neqsim.thermo.phase.PhaseSrkEos;

/**
 * This class defines a thermodynamic system using the Kent Eisenberg model
 * 
 * @author Even Solbraa
 */
public class SystemKentEisenberg extends SystemEos {
  private static final long serialVersionUID = 1000;

  public SystemKentEisenberg() {
    super();
    modelName = "Kent Eisenberg-model";
    attractiveTermNumber = 0;
    phaseArray[0] = new PhaseSrkEos();
    for (int i = 1; i < numberOfPhases; i++) {
      phaseArray[i] = new PhaseKentEisenberg();
    }
  }

<<<<<<< HEAD
    /**
     * <p>
     * Constructor for SystemKentEisenberg.
     * </p>
     *
     * @param T a double
     * @param P a double
     */
    public SystemKentEisenberg(double T, double P) {
        super(T, P);
        attractiveTermNumber = 0;
        modelName = "Kent Eisenberg-model";
        phaseArray[0] = new PhaseSrkEos();
        phaseArray[0].setTemperature(T);
        phaseArray[0].setPressure(P);
        for (int i = 1; i < numberOfPhases; i++) {
          phaseArray[i] = new PhaseKentEisenberg(); // new PhaseGENRTLmodifiedWS();
            phaseArray[i].setTemperature(T);
            phaseArray[i].setPressure(P);
        }
=======
  /**
   * <p>
   * Constructor for SystemKentEisenberg.
   * </p>
   *
   * @param T a double
   * @param P a double
   */
  public SystemKentEisenberg(double T, double P) {
    super(T, P);
    attractiveTermNumber = 0;
    modelName = "Kent Eisenberg-model";
    phaseArray[0] = new PhaseSrkEos();
    phaseArray[0].setTemperature(T);
    phaseArray[0].setPressure(P);
    for (int i = 1; i < numberOfPhases; i++) {
      phaseArray[i] = new PhaseKentEisenberg(); // new PhaseGENRTLmodifiedWS();
      phaseArray[i].setTemperature(T);
      phaseArray[i].setPressure(P);
>>>>>>> b9d5f22d
    }
  }

  /**
   * <p>
   * Constructor for SystemKentEisenberg.
   * </p>
   *
   * @param T a double
   * @param P a double
   * @param solidCheck a boolean
   */
  public SystemKentEisenberg(double T, double P, boolean solidCheck) {
    this(T, P);
    attractiveTermNumber = 0;
    setNumberOfPhases(4);
    modelName = "Kent Eisenberg-model";
    solidPhaseCheck = solidCheck;

<<<<<<< HEAD
        phaseArray[0] = new PhaseSrkEos();
        phaseArray[0].setTemperature(T);
        phaseArray[0].setPressure(P);
        for (int i = 1; i < numberOfPhases; i++) {
          phaseArray[i] = new PhaseKentEisenberg(); // new PhaseGENRTLmodifiedWS();
            phaseArray[i].setTemperature(T);
            phaseArray[i].setPressure(P);
        }
=======
    phaseArray[0] = new PhaseSrkEos();
    phaseArray[0].setTemperature(T);
    phaseArray[0].setPressure(P);
    for (int i = 1; i < numberOfPhases; i++) {
      phaseArray[i] = new PhaseKentEisenberg(); // new PhaseGENRTLmodifiedWS();
      phaseArray[i].setTemperature(T);
      phaseArray[i].setPressure(P);
    }
>>>>>>> b9d5f22d

    if (solidPhaseCheck) {
      // System.out.println("here first");
      phaseArray[numberOfPhases - 1] = new PhasePureComponentSolid();
      phaseArray[numberOfPhases - 1].setTemperature(T);
      phaseArray[numberOfPhases - 1].setPressure(P);
      phaseArray[numberOfPhases - 1].setRefPhase(phaseArray[1].getRefPhase());
    }
  }

  /** {@inheritDoc} */
  @Override
  public SystemKentEisenberg clone() {
    SystemKentEisenberg clonedSystem = null;
    try {
      clonedSystem = (SystemKentEisenberg) super.clone();
    } catch (Exception e) {
      logger.error("Cloning failed.", e);
    }

    // for(int i = 0; i < numberOfPhases; i++) {
    // clonedSystem.phaseArray[i] = (PhaseInterface) phaseArray[i].clone();
    // }

    return clonedSystem;
  }
}<|MERGE_RESOLUTION|>--- conflicted
+++ resolved
@@ -22,28 +22,6 @@
     }
   }
 
-<<<<<<< HEAD
-    /**
-     * <p>
-     * Constructor for SystemKentEisenberg.
-     * </p>
-     *
-     * @param T a double
-     * @param P a double
-     */
-    public SystemKentEisenberg(double T, double P) {
-        super(T, P);
-        attractiveTermNumber = 0;
-        modelName = "Kent Eisenberg-model";
-        phaseArray[0] = new PhaseSrkEos();
-        phaseArray[0].setTemperature(T);
-        phaseArray[0].setPressure(P);
-        for (int i = 1; i < numberOfPhases; i++) {
-          phaseArray[i] = new PhaseKentEisenberg(); // new PhaseGENRTLmodifiedWS();
-            phaseArray[i].setTemperature(T);
-            phaseArray[i].setPressure(P);
-        }
-=======
   /**
    * <p>
    * Constructor for SystemKentEisenberg.
@@ -63,7 +41,6 @@
       phaseArray[i] = new PhaseKentEisenberg(); // new PhaseGENRTLmodifiedWS();
       phaseArray[i].setTemperature(T);
       phaseArray[i].setPressure(P);
->>>>>>> b9d5f22d
     }
   }
 
@@ -83,16 +60,6 @@
     modelName = "Kent Eisenberg-model";
     solidPhaseCheck = solidCheck;
 
-<<<<<<< HEAD
-        phaseArray[0] = new PhaseSrkEos();
-        phaseArray[0].setTemperature(T);
-        phaseArray[0].setPressure(P);
-        for (int i = 1; i < numberOfPhases; i++) {
-          phaseArray[i] = new PhaseKentEisenberg(); // new PhaseGENRTLmodifiedWS();
-            phaseArray[i].setTemperature(T);
-            phaseArray[i].setPressure(P);
-        }
-=======
     phaseArray[0] = new PhaseSrkEos();
     phaseArray[0].setTemperature(T);
     phaseArray[0].setPressure(P);
@@ -101,7 +68,6 @@
       phaseArray[i].setTemperature(T);
       phaseArray[i].setPressure(P);
     }
->>>>>>> b9d5f22d
 
     if (solidPhaseCheck) {
       // System.out.println("here first");
