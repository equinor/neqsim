/*
 * System_SRK_EOS.java
 *
 * Created on 8. april 2000, 23:05
 */

package neqsim.thermo.system;

import neqsim.thermo.phase.PhaseKentEisenberg;
import neqsim.thermo.phase.PhasePureComponentSolid;
import neqsim.thermo.phase.PhaseSrkEos;

/**
 *
 * @author Even Solbraa
 * @version
 */

/**
 * This class defines a thermodynamic system using the SRK equation of state
 */
public class SystemKentEisenberg extends SystemEos {
    private static final long serialVersionUID = 1000;

    /** Creates a thermodynamic system using the SRK equation of state. */
    // SystemSrkEos clonedSystem;

    public SystemKentEisenberg() {
        super();
        modelName = "Kent Eisenberg-model";
        attractiveTermNumber = 0;
        phaseArray[0] = new PhaseSrkEos();
        for (int i = 1; i < numberOfPhases; i++) {
            phaseArray[i] = new PhaseKentEisenberg();
        }
    }

    public SystemKentEisenberg(double T, double P) {
        super(T, P);
        attractiveTermNumber = 0;
        modelName = "Kent Eisenberg-model";
        phaseArray[0] = new PhaseSrkEos();
        phaseArray[0].setTemperature(T);
        phaseArray[0].setPressure(P);
        for (int i = 1; i < numberOfPhases; i++) {
            phaseArray[i] = new PhaseKentEisenberg();// new PhaseGENRTLmodifiedWS();
            phaseArray[i].setTemperature(T);
            phaseArray[i].setPressure(P);
        }
    }

    public SystemKentEisenberg(double T, double P, boolean solidCheck) {
        this(T, P);
        attractiveTermNumber = 0;
        numberOfPhases = 4;
        maxNumberOfPhases = 4;
        modelName = "Kent Eisenberg-model";
        solidPhaseCheck = solidCheck;

        phaseArray[0] = new PhaseSrkEos();
        phaseArray[0].setTemperature(T);
        phaseArray[0].setPressure(P);
        for (int i = 1; i < numberOfPhases; i++) {
            phaseArray[i] = new PhaseKentEisenberg();// new PhaseGENRTLmodifiedWS();
            phaseArray[i].setTemperature(T);
            phaseArray[i].setPressure(P);
        }

        if (solidPhaseCheck) {
            // System.out.println("here first");
            phaseArray[numberOfPhases - 1] = new PhasePureComponentSolid();
            phaseArray[numberOfPhases - 1].setTemperature(T);
            phaseArray[numberOfPhases - 1].setPressure(P);
            phaseArray[numberOfPhases - 1].setRefPhase(phaseArray[1].getRefPhase());
        }
    }

    @Override
<<<<<<< HEAD
    public Object clone() {
=======
    public SystemKentEisenberg clone() {
>>>>>>> bbc43052
        SystemKentEisenberg clonedSystem = null;
        try {
            clonedSystem = (SystemKentEisenberg) super.clone();
        } catch (Exception e) {
            logger.error("Cloning failed.", e);
        }

        // for(int i = 0; i < numberOfPhases; i++) {
        // clonedSystem.phaseArray[i] = (PhaseInterface) phaseArray[i].clone();
        // }

        return clonedSystem;
    }
}<|MERGE_RESOLUTION|>--- conflicted
+++ resolved
@@ -76,11 +76,7 @@
     }
 
     @Override
-<<<<<<< HEAD
-    public Object clone() {
-=======
     public SystemKentEisenberg clone() {
->>>>>>> bbc43052
         SystemKentEisenberg clonedSystem = null;
         try {
             clonedSystem = (SystemKentEisenberg) super.clone();
