/*
 * System_SRK_EOS.java
 *
 * Created on 8. april 2000, 23:05
 */
package neqsim.thermo.system;

import org.apache.logging.log4j.LogManager;
import org.apache.logging.log4j.Logger;
import neqsim.thermo.phase.PhaseHydrate;
import neqsim.thermo.phase.PhasePCSAFTRahmat;
import neqsim.thermo.phase.PhasePureComponentSolid;

/**
 *
 * @author Even Solbraa
 * @version
 */
/**
 * This class defines a thermodynamic system using the PC-SAFT EoS equation of state
 */
public class SystemPCSAFT extends SystemSrkEos {
    private static final long serialVersionUID = 1000;
    static Logger logger = LogManager.getLogger(SystemPCSAFT.class);

    // SystemSrkEos clonedSystem;
    public SystemPCSAFT() {
        super();
        modelName = "PCSAFT-EOS";
        attractiveTermNumber = 0;
        for (int i = 0; i < numberOfPhases; i++) {
            phaseArray[i] = new PhasePCSAFTRahmat();
            phaseArray[i].setTemperature(298.15);
            phaseArray[i].setPressure(1.0);
        }
        this.useVolumeCorrection(false);
        commonInitialization();
    }

    public SystemPCSAFT(double T, double P) {
        super(T, P);
        modelName = "PCSAFT-EOS";
        attractiveTermNumber = 0;
        for (int i = 0; i < numberOfPhases; i++) {
            phaseArray[i] = new PhasePCSAFTRahmat();
            phaseArray[i].setTemperature(T);
            phaseArray[i].setPressure(P);
        }
        this.useVolumeCorrection(false);
        commonInitialization();
    }

    public SystemPCSAFT(double T, double P, boolean solidCheck) {
        this(T, P);
        modelName = "PCSAFT-EOS";
        attractiveTermNumber = 0;
        numberOfPhases = 5;
        maxNumberOfPhases = 5;
        solidPhaseCheck = solidCheck;
        for (int i = 0; i < numberOfPhases; i++) {
            phaseArray[i] = new PhasePCSAFTRahmat();
            phaseArray[i].setTemperature(T);
            phaseArray[i].setPressure(P);
        }
        commonInitialization();
        if (solidPhaseCheck) {
            // System.out.println("here first");
            phaseArray[numberOfPhases - 1] = new PhasePureComponentSolid();
            phaseArray[numberOfPhases - 1].setTemperature(T);
            phaseArray[numberOfPhases - 1].setPressure(P);
            phaseArray[numberOfPhases - 1].setRefPhase(phaseArray[1].getRefPhase());
        }

        if (hydrateCheck) {
            // System.out.println("here first");
            phaseArray[numberOfPhases - 1] = new PhaseHydrate();
            phaseArray[numberOfPhases - 1].setTemperature(T);
            phaseArray[numberOfPhases - 1].setPressure(P);
            phaseArray[numberOfPhases - 1].setRefPhase(phaseArray[1].getRefPhase());
        }
        this.useVolumeCorrection(false);
    }

    @Override
<<<<<<< HEAD
    public Object clone() {
=======
    public SystemPCSAFT clone() {
>>>>>>> 5c88a656
        SystemPCSAFT clonedSystem = null;
        try {
            clonedSystem = (SystemPCSAFT) super.clone();
        } catch (Exception e) {
            logger.error("Cloning failed.", e);
        }

        // clonedSystem.phaseArray = (PhaseInterface[]) phaseArray.clone();
        // for(int i = 0; i < numberOfPhases; i++) {
        // clonedSystem.phaseArray[i] = (PhaseInterface) phaseArray[i].clone();
        // }

        return clonedSystem;
    }

    @Override
    public void addTBPfraction(String componentName2, double numberOfMoles, double molarMass,
            double density) {
        // componentName = (componentName + "_" + getFluidName());
        super.addTBPfraction(componentName2, numberOfMoles, molarMass, density);
        // addComponent(componentName2, numberOfMoles, 290.0, 30.0, 0.11);
        String componentName = getPhase(0).getComponent(getPhase(0).getNumberOfComponents() - 1)
                .getComponentName();
        for (int i = 0; i < numberOfPhases; i++) {
            // getPhase(phaseIndex[i]).getComponent(componentName).setMolarMass(molarMass);
            // getPhase(phaseIndex[i]).getComponent(componentName).setIsTBPfraction(true);

            double mSaft = 0.0249 * molarMass * 1e3 + 0.9711;
            double epskSaftm = 6.5446 * molarMass * 1e3 + 177.92;
            double msigm = 1.6947 * molarMass * 1e3 + 23.27;
            getPhase(phaseIndex[i]).getComponent(componentName).setmSAFTi(mSaft);
            getPhase(phaseIndex[i]).getComponent(componentName).setEpsikSAFT(epskSaftm / mSaft);
            getPhase(phaseIndex[i]).getComponent(componentName)
                    .setSigmaSAFTi(Math.pow(msigm / mSaft, 1.0 / 3.0) / 1.0e10);
            logger.info("Saft parameters: m " + mSaft + " epsk " + epskSaftm / mSaft + " sigma "
                    + Math.pow(msigm / mSaft, 1.0 / 3.0));
        }
    }

    public void commonInitialization() {
        setImplementedCompositionDeriativesofFugacity(false);
        setImplementedPressureDeriativesofFugacity(false);
        setImplementedTemperatureDeriativesofFugacity(false);
    }
}<|MERGE_RESOLUTION|>--- conflicted
+++ resolved
@@ -82,11 +82,7 @@
     }
 
     @Override
-<<<<<<< HEAD
-    public Object clone() {
-=======
     public SystemPCSAFT clone() {
->>>>>>> 5c88a656
         SystemPCSAFT clonedSystem = null;
         try {
             clonedSystem = (SystemPCSAFT) super.clone();
