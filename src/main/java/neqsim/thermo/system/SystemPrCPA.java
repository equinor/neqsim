--- conflicted
+++ resolved
@@ -72,11 +72,7 @@
     }
 
     @Override
-<<<<<<< HEAD
-    public Object clone() {
-=======
     public SystemPrCPA clone() {
->>>>>>> bbc43052
         SystemPrCPA clonedSystem = null;
         try {
             clonedSystem = (SystemPrCPA) super.clone();
