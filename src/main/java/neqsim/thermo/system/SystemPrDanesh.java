/*
 * System_SRK_EOS.java
 *
 * Created on 8. april 2000, 23:05
 */

package neqsim.thermo.system;

import neqsim.thermo.phase.PhaseHydrate;
import neqsim.thermo.phase.PhasePrEos;
import neqsim.thermo.phase.PhasePureComponentSolid;

/**
 *
 * @author Even Solbraa
 * @version
 */

/**
 * This class defines a thermodynamic system using the SRK equation of state
 */
public class SystemPrDanesh extends SystemPrEos {
    private static final long serialVersionUID = 1000;

    // SystemPrEos clonedSystem;
    public SystemPrDanesh() {
        super();
        modelName = "PR-Danesh-EOS";
        attractiveTermNumber = 9;
        for (int i = 0; i < numberOfPhases; i++) {
            phaseArray[i] = new PhasePrEos();
            phaseArray[i].setTemperature(298.15);
            phaseArray[i].setPressure(1.0);
        }
    }

    public SystemPrDanesh(double T, double P) {
        super(T, P);
        modelName = "PR-Danesh-EOS";
        attractiveTermNumber = 9;
        for (int i = 0; i < numberOfPhases; i++) {
            phaseArray[i] = new PhasePrEos();
            phaseArray[i].setTemperature(T);
            phaseArray[i].setPressure(P);
        }
    }

    public SystemPrDanesh(double T, double P, boolean solidCheck) {
        this(T, P);
        modelName = "PR-Danesh-EOS";
        attractiveTermNumber = 9;
        numberOfPhases = 5;
        maxNumberOfPhases = 5;
        solidPhaseCheck = solidCheck;

        for (int i = 0; i < numberOfPhases; i++) {
            phaseArray[i] = new PhasePrEos();
            phaseArray[i].setTemperature(T);
            phaseArray[i].setPressure(P);
        }

        if (solidPhaseCheck) {
            // System.out.println("here first");
            phaseArray[numberOfPhases - 1] = new PhasePureComponentSolid();
            phaseArray[numberOfPhases - 1].setTemperature(T);
            phaseArray[numberOfPhases - 1].setPressure(P);
            phaseArray[numberOfPhases - 1].setRefPhase(phaseArray[1].getRefPhase());
        }

        if (hydrateCheck) {
            // System.out.println("here first");
            phaseArray[numberOfPhases - 1] = new PhaseHydrate();
            phaseArray[numberOfPhases - 1].setTemperature(T);
            phaseArray[numberOfPhases - 1].setPressure(P);
            phaseArray[numberOfPhases - 1].setRefPhase(phaseArray[1].getRefPhase());
        }
    }

    @Override
<<<<<<< HEAD
    public Object clone() {
=======
    public SystemPrDanesh clone() {
>>>>>>> 5c88a656
        SystemPrDanesh clonedSystem = null;
        try {
            clonedSystem = (SystemPrDanesh) super.clone();
        } catch (Exception e) {
            logger.error("Cloning failed.", e);
        }

        // clonedSystem.phaseArray = (PhaseInterface[]) phaseArray.clone();
        // for(int i = 0; i < numberOfPhases; i++) {
        // clonedSystem.phaseArray[i] = (PhaseInterface) phaseArray[i].clone();
        // }

        return clonedSystem;
    }
}<|MERGE_RESOLUTION|>--- conflicted
+++ resolved
@@ -77,11 +77,7 @@
     }
 
     @Override
-<<<<<<< HEAD
-    public Object clone() {
-=======
     public SystemPrDanesh clone() {
->>>>>>> 5c88a656
         SystemPrDanesh clonedSystem = null;
         try {
             clonedSystem = (SystemPrDanesh) super.clone();
