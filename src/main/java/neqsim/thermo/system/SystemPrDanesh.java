--- conflicted
+++ resolved
@@ -77,11 +77,7 @@
     }
 
     @Override
-<<<<<<< HEAD
-    public Object clone() {
-=======
     public SystemPrDanesh clone() {
->>>>>>> bbc43052
         SystemPrDanesh clonedSystem = null;
         try {
             clonedSystem = (SystemPrDanesh) super.clone();
