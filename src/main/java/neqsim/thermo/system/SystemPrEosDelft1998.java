/*
 * System_SRK_EOS.java
 *
 * Created on 8. april 2000, 23:05
 */

package neqsim.thermo.system;

import neqsim.thermo.phase.PhaseHydrate;
import neqsim.thermo.phase.PhasePrEos;
import neqsim.thermo.phase.PhasePureComponentSolid;

/**
 *
 * @author Even Solbraa
 * @version
 */

/**
 * This class defines a thermodynamic system using the SRK equation of state
 */
public class SystemPrEosDelft1998 extends SystemPrEos {
    private static final long serialVersionUID = 1000;

    /** Creates a thermodynamic system using the SRK equation of state. */

    // SystemPrEos clonedSystem;
    public SystemPrEosDelft1998() {
        super();
        modelName = "PR Delft1998 EOS";
        attractiveTermNumber = 7;
    }

    public SystemPrEosDelft1998(double T, double P) {
        super(T, P);
        modelName = "PR Delft1998 EOS";
        attractiveTermNumber = 7;
    }

    public SystemPrEosDelft1998(double T, double P, boolean solidCheck) {
        this(T, P);
        attractiveTermNumber = 7;
        modelName = "PR Delft1998 EOS";

        for (int i = 0; i < numberOfPhases; i++) {
            phaseArray[i] = new PhasePrEos();
            phaseArray[i].setTemperature(T);
            phaseArray[i].setPressure(P);
        }

        if (solidPhaseCheck) {
            // System.out.println("here first");
            phaseArray[numberOfPhases - 1] = new PhasePureComponentSolid();
            phaseArray[numberOfPhases - 1].setTemperature(T);
            phaseArray[numberOfPhases - 1].setPressure(P);
            phaseArray[numberOfPhases - 1].setRefPhase(phaseArray[1].getRefPhase());
        }

        if (hydrateCheck) {
            // System.out.println("here first");
            phaseArray[numberOfPhases - 1] = new PhaseHydrate();
            phaseArray[numberOfPhases - 1].setTemperature(T);
            phaseArray[numberOfPhases - 1].setPressure(P);
            phaseArray[numberOfPhases - 1].setRefPhase(phaseArray[1].getRefPhase());
        }
    }

    @Override
<<<<<<< HEAD
    public Object clone() {
=======
    public SystemPrEosDelft1998 clone() {
>>>>>>> 5c88a656
        SystemPrEosDelft1998 clonedSystem = null;
        try {
            clonedSystem = (SystemPrEosDelft1998) super.clone();
        } catch (Exception e) {
            logger.error("Cloning failed.", e);
        }

        // clonedSystem.phaseArray = (PhaseInterface[]) phaseArray.clone();
        // for(int i = 0; i < numberOfPhases; i++) {
        // clonedSystem.phaseArray[i] = (PhaseInterface) phaseArray[i].clone();
        // }

        return clonedSystem;
    }
}<|MERGE_RESOLUTION|>--- conflicted
+++ resolved
@@ -66,11 +66,7 @@
     }
 
     @Override
-<<<<<<< HEAD
-    public Object clone() {
-=======
     public SystemPrEosDelft1998 clone() {
->>>>>>> 5c88a656
         SystemPrEosDelft1998 clonedSystem = null;
         try {
             clonedSystem = (SystemPrEosDelft1998) super.clone();
