--- conflicted
+++ resolved
@@ -38,11 +38,7 @@
     }
 
     @Override
-<<<<<<< HEAD
-    public Object clone() {
-=======
     public SystemPsrkEos clone() {
->>>>>>> 5c88a656
         SystemPsrkEos clonedSystem = null;
         try {
             clonedSystem = (SystemPsrkEos) super.clone();
