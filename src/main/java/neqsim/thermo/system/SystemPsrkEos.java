--- conflicted
+++ resolved
@@ -38,11 +38,7 @@
     }
 
     @Override
-<<<<<<< HEAD
-    public Object clone() {
-=======
     public SystemPsrkEos clone() {
->>>>>>> bbc43052
         SystemPsrkEos clonedSystem = null;
         try {
             clonedSystem = (SystemPsrkEos) super.clone();
