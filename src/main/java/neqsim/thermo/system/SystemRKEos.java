/*
 * System_SRK_EOS.java
 *
 * Created on 8. april 2000, 23:05
 */

package neqsim.thermo.system;

import neqsim.thermo.phase.PhasePureComponentSolid;
import neqsim.thermo.phase.PhaseRK;

/**
 *
 * @author Even Solbraa
 * @version
 */

/**
 * This class defines a thermodynamic system using the RK equation of state
 */
public class SystemRKEos extends SystemEos {
    private static final long serialVersionUID = 1000;

    /** Creates a thermodynamic system using the SRK equation of state. */
    // SystemSrkEos clonedSystem;

    public SystemRKEos() {
        super();
        modelName = "RK-EOS";
        attractiveTermNumber = 5;
        for (int i = 0; i < numberOfPhases; i++) {
            phaseArray[i] = new PhaseRK();
            phaseArray[i].setTemperature(298.15);
            phaseArray[i].setPressure(1.0);
        }
    }

    public SystemRKEos(double T, double P) {
        super(T, P);
        attractiveTermNumber = 5;
        modelName = "RK-EOS";
        for (int i = 0; i < numberOfPhases; i++) {
            phaseArray[i] = new PhaseRK();
            phaseArray[i].setTemperature(T);
            phaseArray[i].setPressure(P);
        }
    }

    public SystemRKEos(double T, double P, boolean solidCheck) {
        this(T, P);
        attractiveTermNumber = 5;
        numberOfPhases = 4;
        modelName = "RK-EOS";
        maxNumberOfPhases = 4;
        solidPhaseCheck = solidCheck;

        for (int i = 0; i < numberOfPhases; i++) {
            phaseArray[i] = new PhaseRK();
            phaseArray[i].setTemperature(T);
            phaseArray[i].setPressure(P);
        }

        if (solidPhaseCheck) {
            // System.out.println("here first");
            phaseArray[numberOfPhases - 1] = new PhasePureComponentSolid();
            phaseArray[numberOfPhases - 1].setTemperature(T);
            phaseArray[numberOfPhases - 1].setPressure(P);
            phaseArray[numberOfPhases - 1].setRefPhase(phaseArray[1].getRefPhase());
        }
    }

    @Override
<<<<<<< HEAD
    public Object clone() {
=======
    public SystemRKEos clone() {
>>>>>>> 5c88a656
        SystemRKEos clonedSystem = null;
        try {
            clonedSystem = (SystemRKEos) super.clone();
        } catch (Exception e) {
            logger.error("Cloning failed.", e);
        }

        return clonedSystem;
    }
}<|MERGE_RESOLUTION|>--- conflicted
+++ resolved
@@ -70,11 +70,7 @@
     }
 
     @Override
-<<<<<<< HEAD
-    public Object clone() {
-=======
     public SystemRKEos clone() {
->>>>>>> 5c88a656
         SystemRKEos clonedSystem = null;
         try {
             clonedSystem = (SystemRKEos) super.clone();
