--- conflicted
+++ resolved
@@ -74,11 +74,7 @@
     }
 
     @Override
-<<<<<<< HEAD
-    public Object clone() {
-=======
     public SystemSrkCPA clone() {
->>>>>>> 5c88a656
         SystemSrkCPA clonedSystem = null;
         try {
             clonedSystem = (SystemSrkCPA) super.clone();
