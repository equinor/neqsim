--- conflicted
+++ resolved
@@ -1,14 +1,3 @@
-<<<<<<< HEAD
-
-
-/*
- * System_SRK_EOS.java
- *
- * Created on 8. april 2000, 23:05
- */
-
-=======
->>>>>>> 328264d8
 package neqsim.thermo.system;
 
 import neqsim.thermo.phase.PhaseHydrate;
