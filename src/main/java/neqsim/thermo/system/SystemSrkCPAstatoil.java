--- conflicted
+++ resolved
@@ -88,11 +88,7 @@
     }
 
     @Override
-<<<<<<< HEAD
-    public Object clone() {
-=======
     public SystemSrkCPAstatoil clone() {
->>>>>>> 5c88a656
         SystemSrkCPAstatoil clonedSystem = null;
         try {
             clonedSystem = (SystemSrkCPAstatoil) super.clone();
