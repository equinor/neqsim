--- conflicted
+++ resolved
@@ -93,11 +93,7 @@
     }
 
     @Override
-<<<<<<< HEAD
-    public Object clone() {
-=======
     public SystemSrkEos clone() {
->>>>>>> 5c88a656
         SystemSrkEos clonedSystem = null;
         try {
             clonedSystem = (SystemSrkEos) super.clone();
