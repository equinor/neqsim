--- conflicted
+++ resolved
@@ -38,11 +38,7 @@
     }
 
     @Override
-<<<<<<< HEAD
-    public Object clone() {
-=======
     public SystemSrkMathiasCopeman clone() {
->>>>>>> bbc43052
         SystemSrkMathiasCopeman clonedSystem = null;
         try {
             clonedSystem = (SystemSrkMathiasCopeman) super.clone();
