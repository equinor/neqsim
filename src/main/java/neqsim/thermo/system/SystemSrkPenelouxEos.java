/*
 * System_SRK_EOS.java
 *
 * Created on 8. april 2000, 23:05
 */
package neqsim.thermo.system;

import neqsim.thermo.phase.PhaseHydrate;
import neqsim.thermo.phase.PhasePureComponentSolid;
import neqsim.thermo.phase.PhaseSrkPenelouxEos;

/**
 *
 * @author Even Solbraa
 * @version
 */
/**
 * This class defines a thermodynamic system using the SRK equation of state
 */
public class SystemSrkPenelouxEos extends SystemSrkEos {
    private static final long serialVersionUID = 1000;

    /**
     * Constructor of a fluid object using the SRK-EoS
     */
    public SystemSrkPenelouxEos() {
        super();
        modelName = "SRK-Peneloux-EOS";
        getCharacterization().setTBPModel("PedersenSRK");// (RiaziDaubert PedersenPR PedersenSRK
        attractiveTermNumber = 0;

        for (int i = 0; i < numberOfPhases; i++) {
            phaseArray[i] = new PhaseSrkPenelouxEos();
            phaseArray[i].setTemperature(298.15);
            phaseArray[i].setPressure(1.0);
        }
    }

    /**
     * Constructor of a fluid object using the SRK-EoS
     *
     * @param T The temperature in unit Kelvin
     * @param P The pressure in unit bara (absolute pressure)
     */
    public SystemSrkPenelouxEos(double T, double P) {
        super(T, P);
        modelName = "SRK-Peneloux-EOS";
        getCharacterization().setTBPModel("PedersenSRK");
        attractiveTermNumber = 0;
        for (int i = 0; i < numberOfPhases; i++) {
            phaseArray[i] = new PhaseSrkPenelouxEos();
            phaseArray[i].setTemperature(T);
            phaseArray[i].setPressure(P);
        }
    }

    /**
     * Constructor of a fluid object using the SRK-EoS
     *
     * @param T The temperature in unit Kelvin
     * @param P The pressure in unit bara (absolute pressure)
     * @param solidCheck a boolean variable specifying if solid phase check and calculation should
     *        be done
     */
    public SystemSrkPenelouxEos(double T, double P, boolean solidCheck) {
        this(T, P);
        modelName = "SRK-Peneloux-EOS";
        attractiveTermNumber = 0;
        numberOfPhases = 5;
        maxNumberOfPhases = 5;
        solidPhaseCheck = solidCheck;
        for (int i = 0; i < numberOfPhases; i++) {
            phaseArray[i] = new PhaseSrkPenelouxEos();
            phaseArray[i].setTemperature(T);
            phaseArray[i].setPressure(P);
        }

        if (solidPhaseCheck) {
            // System.out.println("here first");
            phaseArray[numberOfPhases - 1] = new PhasePureComponentSolid();
            phaseArray[numberOfPhases - 1].setTemperature(T);
            phaseArray[numberOfPhases - 1].setPressure(P);
            phaseArray[numberOfPhases - 1].setRefPhase(phaseArray[1].getRefPhase());
        }

        if (hydrateCheck) {
            // System.out.println("here first");
            phaseArray[numberOfPhases - 1] = new PhaseHydrate();
            phaseArray[numberOfPhases - 1].setTemperature(T);
            phaseArray[numberOfPhases - 1].setPressure(P);
            phaseArray[numberOfPhases - 1].setRefPhase(phaseArray[1].getRefPhase());
        }
    }

    @Override
<<<<<<< HEAD
    public Object clone() {
=======
    public SystemSrkPenelouxEos clone() {
>>>>>>> bbc43052
        SystemSrkPenelouxEos clonedSystem = null;
        try {
            clonedSystem = (SystemSrkPenelouxEos) super.clone();
        } catch (Exception e) {
            logger.error("Cloning failed.", e);
        }

        // clonedSystem.phaseArray = (PhaseInterface[]) phaseArray.clone();
        // for(int i = 0; i < numberOfPhases; i++) {
        // clonedSystem.phaseArray[i] = (PhaseInterface) phaseArray[i].clone();
        // }
        return clonedSystem;
    }
}<|MERGE_RESOLUTION|>--- conflicted
+++ resolved
@@ -93,11 +93,7 @@
     }
 
     @Override
-<<<<<<< HEAD
-    public Object clone() {
-=======
     public SystemSrkPenelouxEos clone() {
->>>>>>> bbc43052
         SystemSrkPenelouxEos clonedSystem = null;
         try {
             clonedSystem = (SystemSrkPenelouxEos) super.clone();
