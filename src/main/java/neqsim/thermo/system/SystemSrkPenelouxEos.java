--- conflicted
+++ resolved
@@ -93,11 +93,7 @@
     }
 
     @Override
-<<<<<<< HEAD
-    public Object clone() {
-=======
     public SystemSrkPenelouxEos clone() {
->>>>>>> 5c88a656
         SystemSrkPenelouxEos clonedSystem = null;
         try {
             clonedSystem = (SystemSrkPenelouxEos) super.clone();
