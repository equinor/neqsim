--- conflicted
+++ resolved
@@ -38,11 +38,7 @@
     }
 
     @Override
-<<<<<<< HEAD
-    public Object clone() {
-=======
     public SystemSrkTwuCoonEos clone() {
->>>>>>> bbc43052
         SystemSrkTwuCoonEos clonedSystem = null;
         try {
             clonedSystem = (SystemSrkTwuCoonEos) super.clone();
