--- conflicted
+++ resolved
@@ -38,11 +38,7 @@
     }
 
     @Override
-<<<<<<< HEAD
-    public Object clone() {
-=======
     public SystemSrkTwuCoonEos clone() {
->>>>>>> 5c88a656
         SystemSrkTwuCoonEos clonedSystem = null;
         try {
             clonedSystem = (SystemSrkTwuCoonEos) super.clone();
