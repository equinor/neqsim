--- conflicted
+++ resolved
@@ -66,10 +66,7 @@
             logger.error("Cloning failed.", e);
         }
 
-<<<<<<< HEAD
-=======
         //
->>>>>>> e5b15554
         // for(int i = 0; i < numberOfPhases; i++) {
         // clonedSystem.phaseArray[i] = (PhaseInterface) phaseArray[i].clone();
         // }
