package neqsim.thermo.system;

import java.awt.BorderLayout;
import java.awt.Container;
import java.awt.Dimension;
import java.awt.Font;
import java.awt.Toolkit;
import java.io.ByteArrayInputStream;
import java.io.ByteArrayOutputStream;
import java.io.FileInputStream;
import java.io.FileOutputStream;
import java.io.ObjectInputStream;
import java.io.ObjectOutputStream;
import java.sql.ResultSet;
import java.text.FieldPosition;
import java.util.ArrayList;
import javax.swing.JFrame;
import javax.swing.JScrollPane;
import javax.swing.JTable;
import org.apache.logging.log4j.LogManager;
import org.apache.logging.log4j.Logger;
import neqsim.chemicalReactions.ChemicalReactionOperations;
import neqsim.physicalProperties.interfaceProperties.InterfaceProperties;
import neqsim.physicalProperties.interfaceProperties.InterphasePropertiesInterface;
import neqsim.thermo.ThermodynamicConstantsInterface;
import neqsim.thermo.characterization.Characterise;
import neqsim.thermo.characterization.WaxCharacterise;
import neqsim.thermo.characterization.WaxModelInterface;
import neqsim.thermo.component.ComponentInterface;
import neqsim.thermo.phase.PhaseEosInterface;
import neqsim.thermo.phase.PhaseHydrate;
import neqsim.thermo.phase.PhaseInterface;
import neqsim.thermo.phase.PhasePureComponentSolid;
import neqsim.thermo.phase.PhaseSolid;
import neqsim.thermo.phase.PhaseSolidComplex;
import neqsim.thermo.phase.PhaseWax;
import neqsim.util.database.NeqSimDataBase;

/*
 * This is the base class of the System classes. The purpose of this class is to give common
 * variables and methods to sub classes. The methods and variables in this class are: Date Method
 * Purpose 7/3-00 System_Thermo(double, double) Constructor 7/3-00 addcomponent(String, double)
 * addding components from text-file: "Component_Data.txt" 7/3-00 init() initializing
 */

abstract class SystemThermo implements SystemInterface {
  private static final long serialVersionUID = 1000;
  // Class variables

  private boolean implementedTemperatureDeriativesofFugacity = true;
  private boolean implementedPressureDeriativesofFugacity = true;
  private boolean implementedCompositionDeriativesofFugacity = true;
  protected double criticalTemperature = 0;
  protected String[][] resultTable = null;
  boolean isInitialized = false;
  protected String fluidInfo = "No Information Available";
  protected String fluidName = "DefaultName";

  protected String modelName = "Default";

  protected boolean numericDerivatives = false;

  protected boolean allowPhaseShift = true;

  private boolean useTVasIndependentVariables = false;
  protected double criticalPressure = 0;
  private double totalNumberOfMoles = 0;
  public String componentNameTag = "";
  protected neqsim.thermo.characterization.WaxCharacterise waxCharacterisation = null; // new
                                                                                       // WaxCharacterise(this);
  protected double[] beta = new double[6];
  protected int a;

  protected int initType = 3;

  private ArrayList<String> componentNames = new ArrayList<String>();
  // protected ArrayList<String> resultArray1 = new ArrayList<String>();
  protected String[] CapeOpenProperties11 = {"molecularWeight", "speedOfSound",
      "jouleThomsonCoefficient", "internalEnergy", "internalEnergy.Dtemperature", "gibbsEnergy",
      "helmholtzEnergy", "fugacityCoefficient", "logFugacityCoefficient",
      "logFugacityCoefficient.Dtemperature", "logFugacityCoefficient.Dpressure",
      "logFugacityCoefficient.Dmoles", "enthalpy", "enthalpy.Dmoles", "enthalpy.Dtemperature",
      "enthalpy.Dpressure", "entropy", "entropy.Dtemperature", "entropy.Dpressure",
      "entropy.Dmoles", "heatCapacityCp", "heatCapacityCv", "density", "density.Dtemperature",
      "density.Dpressure", "density.Dmoles", "volume", "volume.Dpressure", "volume.Dtemperature",
      "molecularWeight.Dtemperature", "molecularWeight.Dpressure", "molecularWeight.Dmoles",
      "compressibilityFactor"};
  protected String[] CapeOpenProperties10 = {"molecularWeight", "speedOfSound",
      "jouleThomsonCoefficient", "energy", "energy.Dtemperature", "gibbsFreeEnergy",
      "helmholtzFreeEnergy", "fugacityCoefficient", "logFugacityCoefficient",
      "logFugacityCoefficient.Dtemperature", "logFugacityCoefficient.Dpressure",
      "logFugacityCoefficient.Dmoles", "enthalpy", "enthalpy.Dmoles", "enthalpy.Dtemperature",
      "enthalpy.Dpressure", "entropy", "entropy.Dtemperature", "entropy.Dpressure",
      "entropy.Dmoles", "heatCapacity", "heatCapacityCv", "density", "density.Dtemperature",
      "density.Dpressure", "density.Dmoles", "volume", "volume.Dpressure", "volume.Dtemperature",
      "molecularWeight.Dtemperature", "molecularWeight.Dpressure", "molecularWeight.Dmoles",
      "compressibilityFactor"};
  protected int numberOfComponents = 0;
  protected int numberOfPhases = 2;
  public int maxNumberOfPhases = 2;
  protected int attractiveTermNumber = 0;
  protected int phase = 2;
  protected int onePhaseType = 1; // 0 - liquid 1 - gas
  protected int[] phaseType = {1, 0, 0, 0, 0, 0};
  protected int[] phaseIndex = {0, 1, 2, 3, 4, 5};
  protected ChemicalReactionOperations chemicalReactionOperations = null;
  private int mixingRule = 1;
  protected boolean chemicalSystem = false;

  protected boolean solidPhaseCheck = false;

  protected boolean multiPhaseCheck = false;

  protected boolean hydrateCheck = false;

  protected boolean checkStability = true;
  protected PhaseInterface[] phaseArray;
  public neqsim.thermo.characterization.Characterise characterization = null;
  protected neqsim.standards.StandardInterface standard = null;
  protected InterphasePropertiesInterface interfaceProp = null;
  private boolean multiphaseWaxCheck = false;
  private boolean forcePhaseTypes = false;
  static Logger logger = LogManager.getLogger(SystemThermo.class);

  /**
   * <p>
   * Constructor for SystemThermo.
   * </p>
   */
  public SystemThermo() {
    phaseArray = new PhaseInterface[6];
    characterization = new Characterise(this);
    interfaceProp = new InterfaceProperties(this);
  }

  /**
   * <p>
   * Constructor for SystemThermo.
   * </p>
   *
   * @param T a double
   * @param P a double
   */
  public SystemThermo(double T, double P) {
    this();
    if (T < 0.0) {
      String msg = "Negative input temperature";
      logger.error(msg);
      neqsim.util.exception.InvalidInputException ex =
          new neqsim.util.exception.InvalidInputException(this.getClass().getSimpleName(),
              "SystemThermo", "T", "is negative");
      throw new RuntimeException(ex);
    }

    if (P < 0.0) {
      String msg = "Negative input pressure";
      logger.error(msg);
      neqsim.util.exception.InvalidInputException ex =
          new neqsim.util.exception.InvalidInputException(this.getClass().getSimpleName(),
              "SystemThermo", "P", "is negative");
      throw new RuntimeException(ex);
    }
    beta[0] = 1.0;
    beta[1] = 1.0;
    beta[2] = 1.0;
    beta[3] = 1.0;
    beta[4] = 1.0;
    beta[5] = 1.0;
  }

  /** {@inheritDoc} */
  @Override
  public int getNumberOfComponents() {
    return getComponentNames().length;
  }

  /** {@inheritDoc} */
  @Override
  public void clearAll() {
    setTotalNumberOfMoles(0);
    phaseType[0] = 1;
    phaseType[1] = 0;
    numberOfComponents = 0;
    setNumberOfPhases(2);
    phase = 2;
    onePhaseType = 1;
    beta[0] = 1.0;
    beta[1] = 1.0;
    beta[2] = 1.0;
    beta[3] = 1.0;
    beta[4] = 1.0;
    beta[5] = 1.0;
    chemicalSystem = false;

    double oldTemp = phaseArray[0].getTemperature();
    double oldPres = phaseArray[0].getPressure();

    for (int i = 0; i < getMaxNumberOfPhases(); i++) {
      try {
        phaseArray[i] = phaseArray[i].getClass().getDeclaredConstructor().newInstance();
      } catch (Exception ex) {
        logger.error("err " + ex.toString());
      }
      phaseArray[i].setTemperature(oldTemp);
      phaseArray[i].setPressure(oldPres);
    }
  }

  /** {@inheritDoc} */
  @Override
  public void resetCharacterisation() {
    int numberOfLumpedComps = characterization.getLumpingModel().getNumberOfLumpedComponents();
    characterization = new Characterise(this);
    characterization.getLumpingModel().setNumberOfLumpedComponents(numberOfLumpedComps);
  }

  /** {@inheritDoc} */
  @Override
  public SystemThermo clone() {
    SystemThermo clonedSystem = null;
    try {
      clonedSystem = (SystemThermo) super.clone();
      // clonedSystem.chemicalReactionOperations = (ChemicalReactionOperations)
      // chemicalReactionOperations.clone();
    } catch (Exception ex) {
      logger.error("Cloning failed.", ex);
    }

    clonedSystem.beta = beta.clone();
    clonedSystem.attractiveTermNumber = attractiveTermNumber;
    clonedSystem.phaseType = phaseType.clone();
    clonedSystem.phaseIndex = phaseIndex.clone();

    clonedSystem.componentNames = new ArrayList<String>(componentNames);
    if (interfaceProp != null) {
      // clonedSystem.interfaceProp = (InterphasePropertiesInterface)
      // interfaceProp.clone();
    }
    clonedSystem.characterization = characterization.clone();
    if (clonedSystem.waxCharacterisation != null) {
      clonedSystem.waxCharacterisation = waxCharacterisation.clone();
    }

    System.arraycopy(this.beta, 0, clonedSystem.beta, 0, beta.length);
    System.arraycopy(this.phaseType, 0, clonedSystem.phaseType, 0, phaseType.length);
    System.arraycopy(this.phaseIndex, 0, clonedSystem.phaseIndex, 0, phaseIndex.length);

    clonedSystem.phaseArray = phaseArray.clone();
    for (int i = 0; i < getMaxNumberOfPhases(); i++) {
      clonedSystem.phaseArray[i] = phaseArray[i].clone();
    }
    return clonedSystem;
  }

  /** {@inheritDoc} */
  @Override
  public SystemInterface addFluid(SystemInterface addSystem) {
    boolean addedNewComponent = false;
    int index = -1;
    for (int i = 0; i < addSystem.getPhase(0).getNumberOfComponents(); i++) {
      if (!getPhase(0).hasComponent(addSystem.getPhase(0).getComponent(i).getComponentName())) {
        index = -1;
        addedNewComponent = true;
      } else {
        index = getPhase(0).getComponent(addSystem.getPhase(0).getComponent(i).getComponentName())
            .getComponentNumber();
      }

      if (index != -1) {
        addComponent(index, addSystem.getPhase(0).getComponent(i).getNumberOfmoles());
      } else {
        /*
         * if(addSystem.getPhase(0).getComponent(i).isIsTBPfraction()) {
         * addTBPfraction(addSystem.getPhase(0).getComponent(i).getComponentName(),
         * addSystem.getPhase(0).getComponent(i).getNumberOfmoles(),
         * addSystem.getPhase(0).getComponent(i).getMolarMass(),
         * addSystem.getPhase(0).getComponent(i).getNormalLiquidDensity());
         * changeComponentName(addSystem.getPhase(0).getComponent(i).getComponentName()+ "_PC",
         * addSystem.getPhase(0).getComponent(i).getComponentName().replaceFirst("_PC", "")); }
         * addComponent(addSystem.getPhase(0).getComponent(i).getComponentName(),
         * addSystem.getPhase(0).getComponent(i).getNumberOfmoles());
         */
        addComponent(addSystem.getComponent(i));
      }
    }
    if (addedNewComponent) {
      createDatabase(true);
      setMixingRule(getMixingRule());
      init(0);
    }
    return this;
  }

  /** {@inheritDoc} */
  @Override
  public void addPhase() {
    /*
     * if (maxNumberOfPhases < 6 && !hydrateCheck) { ArrayList phaseList = new ArrayList(0); for
     * (int i = 0; i < numberOfPhases; i++) { phaseList.add(phaseArray[i]); } // add the new phase
     * phaseList.add(phaseArray[0].clone()); beta[phaseList.size() - 1] = 1.0e-8; // beta[1] -=
     * beta[1]/1.0e5;
     *
     * PhaseInterface[] phaseArray2 = new PhaseInterface[numberOfPhases + 1];
     *
     * for (int i = 0; i < numberOfPhases + 1; i++) { phaseArray2[i] = (PhaseInterface)
     * phaseList.get(i); }
     *
     * phaseArray = phaseArray2;
     *
     * System.out.println("number of phases " + numberOfPhases); if (maxNumberOfPhases <
     * numberOfPhases) { maxNumberOfPhases = numberOfPhases; } }
     */
    numberOfPhases++;
  }

  /**
   * <p>
   * addSolidPhase.
   * </p>
   */
  public void addSolidPhase() {
    if (!multiPhaseCheck) {
      setMultiPhaseCheck(true);
    }
    phaseArray[3] = new PhasePureComponentSolid();
    phaseArray[3].setTemperature(phaseArray[0].getTemperature());
    phaseArray[3].setPressure(phaseArray[0].getPressure());
    for (int i = 0; i < phaseArray[0].getNumberOfComponents(); i++) {
      if (getPhase(0).getComponent(i).isIsTBPfraction()) {
        phaseArray[3].addcomponent("default", getPhase(0).getComponent(i).getNumberOfmoles(),
            getPhase(0).getComponent(i).getNumberOfmoles(), i);
        phaseArray[3].getComponent(i).setComponentName(getPhase(0).getComponent(i).getName());
        phaseArray[3].getComponent(i).setIsPlusFraction(true);
      } else {
        phaseArray[3].addcomponent(getPhase(0).getComponent(i).getName(),
            getPhase(0).getComponent(i).getNumberOfmoles(),
            getPhase(0).getComponent(i).getNumberOfmoles(), i);
      }
    }
    ((PhaseSolid) phaseArray[3]).setSolidRefFluidPhase(phaseArray[0]);

    if (getMaxNumberOfPhases() < 4) {
      setMaxNumberOfPhases(4);
    }
  }

  /**
   * <p>
   * addHydratePhase2.
   * </p>
   */
  public void addHydratePhase2() {
    if (!multiPhaseCheck) {
      setMultiPhaseCheck(true);
    }
    phaseArray[3] = new PhaseHydrate();
    phaseArray[3].setTemperature(phaseArray[0].getTemperature());
    phaseArray[3].setPressure(phaseArray[0].getPressure());
    for (int i = 0; i < phaseArray[0].getNumberOfComponents(); i++) {
      if (getPhase(0).getComponent(i).isIsTBPfraction()) {
        phaseArray[3].addcomponent("default", getPhase(0).getComponent(i).getNumberOfmoles(),
            getPhase(0).getComponent(i).getNumberOfmoles(), i);
        phaseArray[3].getComponent("default")
            .setComponentName(getPhase(0).getComponent(i).getName());
      } else {
        phaseArray[3].addcomponent(getPhase(0).getComponent(i).getName(),
            getPhase(0).getComponent(i).getNumberOfmoles(),
            getPhase(0).getComponent(i).getNumberOfmoles(), i);
      }
    }
    setNumberOfPhases(4);
  }

  /** {@inheritDoc} */
  @Override
  public void addSolidComplexPhase(String type) {
    if (!multiPhaseCheck) {
      setMultiPhaseCheck(true);
    }
    addHydratePhase();
    if (type.equals("wax")) {
      phaseArray[5] = new PhaseWax();
    } else {
      phaseArray[5] = new PhaseSolidComplex();
    }

    phaseArray[5].setTemperature(phaseArray[0].getTemperature());
    phaseArray[5].setPressure(phaseArray[0].getPressure());
    phaseArray[5].setPhaseTypeName("wax");
    for (int i = 0; i < phaseArray[0].getNumberOfComponents(); i++) {
      if (getPhase(0).getComponent(i).isIsTBPfraction()) {
        phaseArray[5].addcomponent(getPhase(0).getComponent(i).getName(),
            getPhase(0).getComponent(i).getNumberOfmoles(),
            getPhase(0).getComponent(i).getNumberOfmoles(), i);
        phaseArray[5].getComponent(i).setIsPlusFraction(true);
      } else {
        phaseArray[5].addcomponent(getPhase(0).getComponent(i).getName(),
            getPhase(0).getComponent(i).getNumberOfmoles(),
            getPhase(0).getComponent(i).getNumberOfmoles(), i);
      }
    }
    ((PhaseSolid) phaseArray[5]).setSolidRefFluidPhase(phaseArray[0]);
    setNumberOfPhases(6);
  }

  /**
   * <p>
   * addHydratePhase.
   * </p>
   */
  public void addHydratePhase() {
    if (!multiPhaseCheck) {
      setMultiPhaseCheck(true);
    }

    if (!hasSolidPhase()) {
      phaseArray[3] = new PhasePureComponentSolid();
      phaseArray[3].setTemperature(phaseArray[0].getTemperature());
      phaseArray[3].setPressure(phaseArray[0].getPressure());
      phaseArray[3].setPhaseTypeName("solid");
      for (int i = 0; i < phaseArray[0].getNumberOfComponents(); i++) {
        if (getPhase(0).getComponent(i).isIsTBPfraction()) {
          phaseArray[3].addcomponent("default", getPhase(0).getComponent(i).getNumberOfmoles(),
              getPhase(0).getComponent(i).getNumberOfmoles(), i);
          phaseArray[3].getComponent(i).setComponentName(getPhase(0).getComponent(i).getName());
          phaseArray[3].getComponent(i).setIsTBPfraction(true);
        } else {
          phaseArray[3].addcomponent(getPhase(0).getComponent(i).getName(),
              getPhase(0).getComponent(i).getNumberOfmoles(),
              getPhase(0).getComponent(i).getNumberOfmoles(), i);
        }
      }
      ((PhaseSolid) phaseArray[3]).setSolidRefFluidPhase(phaseArray[0]);
    }

    phaseArray[4] = new PhaseHydrate(getModelName());
    phaseArray[4].setTemperature(phaseArray[0].getTemperature());
    phaseArray[4].setPressure(phaseArray[0].getPressure());
    phaseArray[4].setPhaseTypeName("hydrate");
    for (int i = 0; i < phaseArray[0].getNumberOfComponents(); i++) {
      if (getPhase(0).getComponent(i).isIsTBPfraction()) {
        phaseArray[4].addcomponent("default", getPhase(0).getComponent(i).getNumberOfmoles(),
            getPhase(0).getComponent(i).getNumberOfmoles(), i);
        phaseArray[4].getComponent(i).setComponentName(getPhase(0).getComponent(i).getName());
        phaseArray[4].getComponent(i).setIsTBPfraction(true);
      } else {
        phaseArray[4].addcomponent(getPhase(0).getComponent(i).getName(),
            getPhase(0).getComponent(i).getNumberOfmoles(),
            getPhase(0).getComponent(i).getNumberOfmoles(), i);
      }
    }
    ((PhaseHydrate) phaseArray[4]).setSolidRefFluidPhase(phaseArray[0]);

    setNumberOfPhases(5);
  }

  /** {@inheritDoc} */
  @Override
  public void setAllComponentsInPhase(int phase) {
    for (int k = 0; k < numberOfPhases; k++) {
      for (int i = 0; i < numberOfComponents; i++) {
        if (phase != k) {
          // System.out.println("moles of comp: " + i + " " +
          // phaseArray[k].getComponents()[i].getNumberOfMolesInPhase());
          phaseArray[phase].addMoles(i,
              (phaseArray[k].getComponents()[i].getNumberOfMolesInPhase() * (1.0 - 0.01)));
          phaseArray[k].addMoles(i,
              -(phaseArray[k].getComponents()[i].getNumberOfMolesInPhase() * (1.0 - 0.01)));
          phaseArray[k].getComponents()[i]
              .setx(phaseArray[k].getComponents()[i].getNumberOfMolesInPhase()
                  / phaseArray[k].getNumberOfMolesInPhase());
          // System.out.println("moles of comp after: " + i + " " +
          // phaseArray[k].getComponents()[i].getNumberOfMolesInPhase());
        }
      }
    }
    initBeta();
    init(1);
  }

  /** {@inheritDoc} */
  @Override
  public void removePhase(int specPhase) {
    setTotalNumberOfMoles(getTotalNumberOfMoles() - getPhase(specPhase).getNumberOfMolesInPhase());

    for (int j = 0; j < numberOfPhases; j++) {
      for (int i = 0; i < numberOfComponents; i++) {
        getPhase(j).getComponents()[i]
            .setNumberOfmoles(getPhase(j).getComponents()[i].getNumberOfmoles()
                - getPhase(specPhase).getComponents()[i].getNumberOfMolesInPhase());
      }
    }

    ArrayList<PhaseInterface> phaseList = new ArrayList<PhaseInterface>(0);
    for (int i = 0; i < numberOfPhases; i++) {
      if (specPhase != i) {
        phaseList.add(phaseArray[phaseIndex[i]]);
      }
    }

    // phaseArray = new PhaseInterface[numberOfPhases - 1];
    for (int i = 0; i < numberOfPhases - 1; i++) {
      // phaseArray[i] = (PhaseInterface) phaseList.get(i);
      if (i >= specPhase) {
        phaseIndex[i] = phaseIndex[i + 1];
        phaseType[i] = phaseType[i + 1];
      }
    }
    numberOfPhases--;
  }

  /** {@inheritDoc} */
  @Override
  public void removePhaseKeepTotalComposition(int specPhase) {
    ArrayList<PhaseInterface> phaseList = new ArrayList<PhaseInterface>(0);
    for (int i = 0; i < numberOfPhases; i++) {
      if (specPhase != i) {
        phaseList.add(phaseArray[phaseIndex[i]]);
      }
    }

    // phaseArray = new PhaseInterface[numberOfPhases - 1];
    for (int i = 0; i < numberOfPhases - 1; i++) {
      // phaseArray[i] = (PhaseInterface) phaseList.get(i);
      if (i >= specPhase) {
        phaseIndex[i] = phaseIndex[i + 1];
        phaseType[i] = phaseType[i + 1];
      }
    }
    numberOfPhases--;
  }

  /** {@inheritDoc} */
  @Override
  public void replacePhase(int repPhase, PhaseInterface newPhase) {
    for (int i = 0; i < 2; i++) {
      phaseArray[i] = newPhase.clone();
    }
    setTotalNumberOfMoles(newPhase.getNumberOfMolesInPhase());
  }

  /** {@inheritDoc} */
  @Override
  public SystemInterface getEmptySystemClone() {
    int phaseNumber = 0;

    SystemInterface newSystem = this.clone();

    for (int j = 0; j < getMaxNumberOfPhases(); j++) {
      phaseNumber = j;
      for (int i = 0; i < getPhase(j).getNumberOfComponents(); i++) {
        newSystem.getPhase(j).getComponents()[i].setNumberOfmoles(
            getPhase(phaseNumber).getComponents()[i].getNumberOfMolesInPhase() / 1.0e30);
        newSystem.getPhase(j).getComponents()[i].setNumberOfMolesInPhase(
            getPhase(phaseNumber).getComponents()[i].getNumberOfMolesInPhase() / 1.0e30);
      }
    }

    newSystem.setTotalNumberOfMoles(getPhase(phaseNumber).getNumberOfMolesInPhase() / 1.0e30);

    newSystem.init(0);
    // newSystem.init(1);
    return newSystem;
  }

  /** {@inheritDoc} */
  @Override
  public SystemInterface phaseToSystem(PhaseInterface newPhase) {
    for (int i = 0; i < newPhase.getNumberOfComponents(); i++) {
      newPhase.getComponents()[i]
          .setNumberOfmoles(newPhase.getComponents()[i].getNumberOfMolesInPhase());
    }

    for (int i = 0; i < getMaxNumberOfPhases(); i++) {
      phaseArray[i] = newPhase.clone();
    }

    setTotalNumberOfMoles(newPhase.getNumberOfMolesInPhase());
    this.init(0);
    setNumberOfPhases(1);
    setPhaseType(0, newPhase.getPhaseType());
    initBeta();
    init_x_y();
    this.init(1);
    return this;
  }

  /** {@inheritDoc} */
  @Override
  public SystemInterface phaseToSystem(String phaseName) {
    try {
      for (int j = 0; j < getMaxNumberOfPhases(); j++) {
        if (this.getPhase(j).getPhaseTypeName().equals(phaseName)) {
          return phaseToSystem(j);
        }
      }
    } catch (Exception ex) {
      logger.error("error....." + fluidName + " has no phase .... " + phaseName
          + " ..... returning phase number 0");
    }
    return phaseToSystem(0);
  }

  /** {@inheritDoc} */
  @Override
  public SystemInterface phaseToSystem(int phaseNumber) {
    SystemInterface newSystem = this.clone();

    for (int j = 0; j < getMaxNumberOfPhases(); j++) {
      for (int i = 0; i < getPhase(j).getNumberOfComponents(); i++) {
        newSystem.getPhase(j).getComponent(i)
            .setNumberOfmoles(getPhase(phaseNumber).getComponent(i).getNumberOfMolesInPhase());
        newSystem.getPhase(j).getComponent(i).setNumberOfMolesInPhase(
            getPhase(phaseNumber).getComponent(i).getNumberOfMolesInPhase());
      }
    }

    newSystem.setTotalNumberOfMoles(getPhase(phaseNumber).getNumberOfMolesInPhase());

    newSystem.init(0);
    newSystem.setNumberOfPhases(1);
    newSystem.setPhaseType(0, getPhase(phaseNumber).getPhaseType()); // phaseType[phaseNumber]);
    newSystem.init(1);
    return newSystem;
  }

  /** {@inheritDoc} */
  @Override
  public SystemInterface phaseToSystem(int phaseNumber1, int phaseNumber2) {
    SystemInterface newSystem = this.clone();

    for (int j = 0; j < getMaxNumberOfPhases(); j++) {
      for (int i = 0; i < getPhase(j).getNumberOfComponents(); i++) {
        newSystem.getPhases()[j].getComponents()[i]
            .setNumberOfmoles(getPhase(phaseNumber1).getComponents()[i].getNumberOfMolesInPhase()
                + getPhase(phaseNumber2).getComponents()[i].getNumberOfMolesInPhase());
        newSystem.getPhases()[j].getComponents()[i].setNumberOfMolesInPhase(
            getPhase(phaseNumber1).getComponents()[i].getNumberOfMolesInPhase()
                + getPhase(phaseNumber2).getComponents()[i].getNumberOfMolesInPhase());
      }
    }

    newSystem.setTotalNumberOfMoles(getPhase(phaseNumber1).getNumberOfMolesInPhase()
        + getPhase(phaseNumber2).getNumberOfMolesInPhase());

    newSystem.init(0);

    newSystem.setNumberOfPhases(1);
    // newSystem.setPhaseType(0,
    // getPhase(phaseNumber1).getPhaseType()); //phaseType[phaseNumber]);
    newSystem.init(1);
    return newSystem;
  }

  /** {@inheritDoc} */
  @Override
  public void setTotalFlowRate(double flowRate, String flowunit) {
    init(0);
    init(1);
    double density = 0.0;
    if (flowunit.equals("Am3/hr") || flowunit.equals("Am3/min") || flowunit.equals("Am3/sec")) {
      initPhysicalProperties("density");
    }
    density = getPhase(0).getDensity("kg/m3");
    neqsim.util.unit.Unit unit =
        new neqsim.util.unit.RateUnit(flowRate, flowunit, getMolarMass(), density, 0);
    double SIval = unit.getSIvalue();
    double totalNumberOfMolesLocal = totalNumberOfMoles;
    for (int i = 0; i < numberOfComponents; i++) {
      if (flowRate < 1e-100) {
        setEmptyFluid();
      } else if (totalNumberOfMolesLocal > 1e-100) {
        addComponent(i,
            SIval / totalNumberOfMolesLocal * getPhase(0).getComponent(i).getNumberOfmoles()
                - getPhase(0).getComponent(i).getNumberOfmoles());
      } else {
        addComponent(i, SIval);
      }
    }
  }

  /** {@inheritDoc} */
  @Override
  public double getFlowRate(String flowunit) {
    if (flowunit.equals("kg/sec")) {
      return totalNumberOfMoles * getMolarMass();
    } else if (flowunit.equals("kg/min")) {
      return totalNumberOfMoles * getMolarMass() * 60.0;
    } else if (flowunit.equals("Sm3/sec")) {
      return totalNumberOfMoles * ThermodynamicConstantsInterface.R
          * ThermodynamicConstantsInterface.standardStateTemperature / 101325.0;
    } else if (flowunit.equals("Sm3/hr")) {
      return totalNumberOfMoles * 3600.0 * ThermodynamicConstantsInterface.R
          * ThermodynamicConstantsInterface.standardStateTemperature / 101325.0;
    } else if (flowunit.equals("Sm3/day")) {
      return totalNumberOfMoles * 3600.0 * 24.0 * ThermodynamicConstantsInterface.R
          * ThermodynamicConstantsInterface.standardStateTemperature / 101325.0;
    } else if (flowunit.equals("MSm3/day")) {
      return totalNumberOfMoles * 3600.0 * 24.0 * ThermodynamicConstantsInterface.R
          * ThermodynamicConstantsInterface.standardStateTemperature / 101325.0 / 1.0e6;
    } else if (flowunit.equals("kg/hr")) {
      return totalNumberOfMoles * getMolarMass() * 3600.0;
    } else if (flowunit.equals("kg/day")) {
      return totalNumberOfMoles * getMolarMass() * 3600.0 * 24.0;
    } else if (flowunit.equals("m3/hr")) {
      // return getVolume() / 1.0e5 * 3600.0;
      initPhysicalProperties("density");
      return totalNumberOfMoles * getMolarMass() * 3600.0 / getDensity("kg/m3");
    } else if (flowunit.equals("m3/min")) {
      initPhysicalProperties("density");
      return totalNumberOfMoles * getMolarMass() * 60.0 / getDensity("kg/m3");
      // return getVolume() / 1.0e5 * 60.0;
    } else if (flowunit.equals("m3/sec")) {
      initPhysicalProperties("density");
      return totalNumberOfMoles * getMolarMass() / getDensity("kg/m3");
      // return getVolume() / 1.0e5;
    } else if (flowunit.equals("mole/sec")) {
      return totalNumberOfMoles;
    } else if (flowunit.equals("mole/min")) {
      return totalNumberOfMoles * 60.0;
    } else if (flowunit.equals("mole/hr")) {
      return totalNumberOfMoles * 3600.0;
    } else {
      throw new RuntimeException("failed.. unit: " + flowunit + " not supported");
    }
  }

  /** {@inheritDoc} */
  @Override
  public void changeComponentName(String name, String newName) {
    for (int i = 0; i < numberOfComponents; i++) {
      if (componentNames.get(i).equals(name)) {
        componentNames.set(i, newName);
      }
    }

    for (int i = 0; i < maxNumberOfPhases; i++) {
      getPhase(i).getComponent(name).setComponentName(newName);
    }
  }

  /** {@inheritDoc} */
  @Override
  public void addSalt(String componentName, double value) {
    neqsim.util.database.NeqSimDataBase database = new neqsim.util.database.NeqSimDataBase();
    java.sql.ResultSet dataSet =
        database.getResultSet("SELECT * FROM compsalt WHERE SaltName='" + componentName + "'");
    double val1 = 1e-20;
    double val2 = 1e-20;
    try {
      dataSet.next();
      String name1 = dataSet.getString("ion1").trim();
      val1 = Double.parseDouble(dataSet.getString("stoc1")) * value;
      this.addComponent(name1, val1);

      String name2 = dataSet.getString("ion2").trim();
      val2 = Double.parseDouble(dataSet.getString("stoc2")) * value;
      this.addComponent(name2, val2);
      logger.info("ok adding salts. Ions: " + name1 + ", " + name2);
    } catch (Exception ex) {
      logger.error("failed " + ex.toString());
    }
  }

  /** {@inheritDoc} */
  @Override
  public void addTBPfraction(String componentName, double numberOfMoles, double molarMass,
      double density) {
    if (density < 0.0) {
      String msg = "Negative input density.";
      logger.error(msg);
      throw new RuntimeException(new neqsim.util.exception.InvalidInputException(this,
          "addTBPfraction", "density", "is negative."));
    }
    if (molarMass < 0.0) {
      String msg = "Negative input molar mass.";
      logger.error(msg);
      throw new RuntimeException(new neqsim.util.exception.InvalidInputException(this,
          "addTBPfraction", "molarMass", "is negative."));
    }

    SystemInterface refSystem = null;
    double TC = 0.0;
    double PC = 0.0;
    double m = 0.0;
    double TB = 0.0;
    double acs = 0.0;
    // double penelouxC = 0.0;
    double racketZ = 0.0;
    componentName = (componentName.split("_PC")[0]) + "_PC"; // + getFluidName());

    try {
      refSystem = this.getClass().getDeclaredConstructor().newInstance();
      refSystem.setTemperature(273.15 + 15.0);
      refSystem.setPressure(1.01325);
      refSystem.addComponent("default", 1.0, 273.15, 50.0, 0.1);
      refSystem.init(0);
      refSystem.setNumberOfPhases(1);
      refSystem.setPhaseType(0, "liquid");
      molarMass = 1000 * molarMass;
      TC = characterization.getTBPModel().calcTC(molarMass, density);
      PC = characterization.getTBPModel().calcPC(molarMass, density);
      m = characterization.getTBPModel().calcm(molarMass, density);
      acs = characterization.getTBPModel().calcAcentricFactor(molarMass, density);
      // TBPfractionCoefs[2][0]+TBPfractionCoefs[2][1]*molarMass+TBPfractionCoefs[2][2]*density+TBPfractionCoefs[2][3]*Math.pow(molarMass,2.0);
      TB = characterization.getTBPModel().calcTB(molarMass, density);
      // Math.pow((molarMass/5.805e-5*Math.pow(density,0.9371)), 1.0/2.3776);
      // acs = TBPfractionModel.calcAcentricFactor(molarMass, density);
      // System.out.println("acentric " + acs);
      // 3.0/7.0*Math.log10(PC/1.01325)/(TC/TB-1.0)-1.0;
      molarMass /= 1000.0;

      for (int i = 0; i < refSystem.getNumberOfPhases(); i++) {
        refSystem.getPhase(i).getComponent(0).setComponentName(componentName);
        refSystem.getPhase(i).getComponent(0).setMolarMass(molarMass);
        refSystem.getPhase(i).getComponent(0).setAcentricFactor(acs);
        refSystem.getPhase(i).getComponent(0).setTC(TC);
        refSystem.getPhase(i).getComponent(0).setPC(PC);
        refSystem.getPhase(i).getComponent(0).setComponentType("TBPfraction");
        refSystem.getPhase(i).getComponent(0).setIsTBPfraction(true);
        if (characterization.getTBPModel().isCalcm()) {
          refSystem.getPhase(i).getComponent(0).getAttractiveTerm().setm(m);
          acs = refSystem.getPhase(i).getComponent(0).getAcentricFactor();
        }
      }

      refSystem.setTemperature(273.15 + 15.0);
      refSystem.setPressure(1.01325);
      refSystem.init(1);
      // refSystem.display();
      racketZ = characterization.getTBPModel().calcRacketZ(refSystem, molarMass * 1000.0, density);

      // System.out.println("vol ok");
      // System.out.println("racketZ " + racketZ);
      // penelouxC = (refSystem.getPhase(1).getMolarVolume() - molarMass/density*1e2);
      // System.out.println("vol err " +
      // penelouxC/refSystem.getPhase(1).getMolarVolume()*100);
      // racketZ = TPBracketcoefs[0] -
      // penelouxC/(TPBracketcoefs[1]*thermo.ThermodynamicConstantsInterface.R*refSystem.getPhase(1).getComponent(0).getTC()/(refSystem.getPhase(1).getComponent(0).getPC()));
      refSystem.getPhase(0).getComponent(0).setRacketZ(racketZ);
      // refSystem.init(1);
      // refSystem.display();
      // refSystem.getPhase(1).getComponent(0).setRacketZ(racketZ);

      // // refSystem.setTemperature(273.15+80.0);
      // // refSystem.setPressure(1.01325);
      // // refSystem.init(1);
      // //refSystem.initPhysicalProperties();
      // // APIdens - refSystem.getPhase(1).getPhysicalProperties().getDensity();;
      // sammenligne med API-standard for tetthet - og sette Penloux dt
    } catch (Exception ex) {
      logger.error("error", ex);
    }

    double critVol = characterization.getTBPModel().calcCriticalVolume(molarMass * 1000, density); // 0.2918-0.0928*
                                                                                                   // acs)*8.314*TC/PC*10.0;
    addComponent(componentName, numberOfMoles, TC, PC, acs);
    double Kwatson = Math.pow(TB * 1.8, 1.0 / 3.0) / density;
    // System.out.println("watson " + Kwatson);
    double CF = Math.pow((12.8 - Kwatson) * (10.0 - Kwatson) / (10.0 * acs), 2.0);
    double acsKeslerLee = acs; // characterization.getTBPModel().calcAcentricFactorKeslerLee(molarMass*1000.0,
                               // density);
    double cpa = (-0.33886 + 0.02827 * Kwatson - 0.26105 * CF + 0.59332 * acsKeslerLee * CF)
        * 4.18682 * molarMass * 1e3;
    double cpb = (-(0.9291 - 1.1543 * Kwatson + 0.0368 * Kwatson * Kwatson) * 1e-4
        + CF * (4.56 - 9.48 * acsKeslerLee) * 1e-4) * 4.18682 * molarMass * 1.8 * 1e3;
    double cpc = (-1.6658e-7 + CF * (0.536 - 0.6828 * acsKeslerLee) * 1.0e-7) * 4.18682 * molarMass
        * 1.8 * 1.8 * 1.0e3;
    double cpd = 0.0;

    for (int i = 0; i < numberOfPhases; i++) {
      getPhase(i).setAttractiveTerm(attractiveTermNumber);
      getPhase(i).getComponent(componentName).setMolarMass(molarMass);
      getPhase(i).getComponent(componentName).setComponentType("TBPfraction");
      getPhase(i).getComponent(componentName).setNormalLiquidDensity(density);
      getPhase(i).getComponent(componentName).setNormalBoilingPoint(TB - 273.15);
      getPhase(i).getComponent(componentName)
          .setAcentricFactor(refSystem.getPhase(0).getComponent(0).getAcentricFactor());
      getPhase(i).getComponent(componentName).setCriticalVolume(critVol);
      getPhase(i).getComponent(componentName).setRacketZ(racketZ);
      getPhase(i).getComponent(componentName).setRacketZCPA(racketZ);
      getPhase(i).getComponent(componentName).setIsTBPfraction(true);
      getPhase(i).getComponent(componentName).setParachorParameter(
          characterization.getTBPModel().calcParachorParameter(molarMass, density)); // 59.3+2.34*molarMass*1000.0);
                                                                                     // //0.5003*thermo.ThermodynamicConstantsInterface.R*TC/PC*(0.25969-racketZ));
      getPhase(i).getComponent(componentName).setCriticalViscosity(
          characterization.getTBPModel().calcCriticalViscosity(molarMass * 1000.0, density)); // 7.94830*Math.sqrt(1e3*molarMass)*Math.pow(PC,2.0/3.0)/Math.pow(TC,
                                                                                              // 1.0/6.0)*1e-7);
      getPhase(i).getComponent(componentName).setTriplePointTemperature(
          374.5 + 0.02617 * getPhase(i).getComponent(componentName).getMolarMass() * 1000.0
              - 20172.0 / (getPhase(i).getComponent(componentName).getMolarMass() * 1000.0));
      getPhase(i).getComponent(componentName).setHeatOfFusion(
          0.1426 / 0.238845 * getPhase(i).getComponent(componentName).getMolarMass() * 1000.0
              * getPhase(i).getComponent(componentName).getTriplePointTemperature());
      getPhase(i).getComponent(componentName)
          .setIdealGasEnthalpyOfFormation(-1462600 * molarMass - 47566.0);
      // getPhase(i).getComponent(componentName).set

      // System.out.println(" plusTC " + TC + " plusPC " + PC + " plusm " + m + "
      // acslusm " + acs + " tb " + TB + " critvol " + critVol + " racketZ " + racketZ
      // + " parachor " +
      // getPhase(i).getComponent(componentName).getParachorParameter());
      getPhase(i).getComponent(componentName).setCpA(cpa);
      getPhase(i).getComponent(componentName).setCpB(cpb);
      getPhase(i).getComponent(componentName).setCpC(cpc);
      getPhase(i).getComponent(componentName).setCpD(cpd);
    }
  }

  /** {@inheritDoc} */
  @Override
  public void addTBPfraction(String componentName, double numberOfMoles, double molarMass,
      double density, double criticalTemperature, double criticalPressure, double acentricFactor) {
    if (density < 0.0 || molarMass < 0.0) {
      String msg = "Negative input density.";
      logger.error(msg);
      throw new RuntimeException(new neqsim.util.exception.InvalidInputException(this,
          "addTBPfraction", "density", "is negative."));
    }

    if (density < 0.0 || molarMass < 0.0) {
      String msg = "Negative input molar mass.";
      logger.error(msg);
      throw new RuntimeException(new neqsim.util.exception.InvalidInputException(this,
          "addTBPfraction", "molarMass", "is negative."));
    }

    SystemInterface refSystem = null;
    double TC = 0.0;
    double PC = 0.0;
    double m = 0.0;
    double TB = 0.0;
    double acs = 0.0;
    // double penelouxC = 0.0;
    double racketZ = 0.0;
    componentName = (componentName.split("_PC")[0]) + "_PC"; // + getFluidName());

    try {
      refSystem = this.getClass().getDeclaredConstructor().newInstance();
      refSystem.setTemperature(273.15 + 15.0);
      refSystem.setPressure(1.01325);
      refSystem.addComponent("default", 1.0, 273.15, 50.0, 0.1);
      refSystem.init(0);
      refSystem.setNumberOfPhases(1);
      refSystem.setPhaseType(0, "liquid");
      molarMass = 1000 * molarMass;
      TC = criticalTemperature; // characterization.getTBPModel().calcTC(molarMass, density);
      PC = criticalPressure; // characterization.getTBPModel().calcPC(molarMass, density);
      m = characterization.getTBPModel().calcm(molarMass, density);
      acs = acentricFactor; // acentracentrcharacterization.getTBPModel().calcAcentricFactor(molarMass,
                            // density);
      TB = characterization.getTBPModel().calcTB(molarMass, density);
      molarMass /= 1000.0;

      for (int i = 0; i < refSystem.getNumberOfPhases(); i++) {
        refSystem.getPhase(i).getComponent(0).setComponentName(componentName);
        refSystem.getPhase(i).getComponent(0).setMolarMass(molarMass);
        refSystem.getPhase(i).getComponent(0).setAcentricFactor(acs);
        refSystem.getPhase(i).getComponent(0).setTC(TC);
        refSystem.getPhase(i).getComponent(0).setPC(PC);
        refSystem.getPhase(i).getComponent(0).setComponentType("TBPfraction");
        refSystem.getPhase(i).getComponent(0).setIsTBPfraction(true);
        if (characterization.getTBPModel().isCalcm()) {
          refSystem.getPhase(i).getComponent(0).getAttractiveTerm().setm(m);
          acs = refSystem.getPhase(i).getComponent(0).getAcentricFactor();
        }
      }

      refSystem.setTemperature(273.15 + 15.0);
      refSystem.setPressure(1.01325);
      refSystem.init(1);
      // refSystem.display();
      racketZ = characterization.getTBPModel().calcRacketZ(refSystem, molarMass * 1000.0, density);

      // System.out.println("vol ok");
      // System.out.println("racketZ " + racketZ);
      // penelouxC = (refSystem.getPhase(1).getMolarVolume() - molarMass/density*1e2);
      // System.out.println("vol err " +
      // penelouxC/refSystem.getPhase(1).getMolarVolume()*100);
      // racketZ = TPBracketcoefs[0] -
      // penelouxC/(TPBracketcoefs[1]*thermo.ThermodynamicConstantsInterface.R*refSystem.getPhase(1).getComponent(0).getTC()/(refSystem.getPhase(1).getComponent(0).getPC()));
      refSystem.getPhase(0).getComponent(0).setRacketZ(racketZ);
      // refSystem.init(1);
      // refSystem.display();
      // refSystem.getPhase(1).getComponent(0).setRacketZ(racketZ);

      // // refSystem.setTemperature(273.15+80.0);
      // // refSystem.setPressure(1.01325);
      // // refSystem.init(1);
      // // refSystem.initPhysicalProperties();
      // // APIdens - refSystem.getPhase(1).getPhysicalProperties().getDensity();;
      // // sammenligne med API-standard for tetthet - og sette Penloux dt
    } catch (Exception ex) {
      logger.error("error", ex);
    }

    double critVol = characterization.getTBPModel().calcCriticalVolume(molarMass * 1000, density); // 0.2918-0.0928*
                                                                                                   // acs)*8.314*TC/PC*10.0;
    addComponent(componentName, numberOfMoles, TC, PC, acs);
    double Kwatson = Math.pow(TB * 1.8, 1.0 / 3.0) / density;
    // System.out.println("watson " + Kwatson);
    double CF = Math.pow((12.8 - Kwatson) * (10.0 - Kwatson) / (10.0 * acs), 2.0);
    double acsKeslerLee = acs; // characterization.getTBPModel().calcAcentricFactorKeslerLee(molarMass*1000.0,
                               // density);
    double cpa = (-0.33886 + 0.02827 * Kwatson - 0.26105 * CF + 0.59332 * acsKeslerLee * CF)
        * 4.18682 * molarMass * 1e3;
    double cpb = (-(0.9291 - 1.1543 * Kwatson + 0.0368 * Kwatson * Kwatson) * 1e-4
        + CF * (4.56 - 9.48 * acsKeslerLee) * 1e-4) * 4.18682 * molarMass * 1.8 * 1e3;
    double cpc = (-1.6658e-7 + CF * (0.536 - 0.6828 * acsKeslerLee) * 1.0e-7) * 4.18682 * molarMass
        * 1.8 * 1.8 * 1.0e3;
    double cpd = 0.0;

    for (int i = 0; i < numberOfPhases; i++) {
      getPhase(i).setAttractiveTerm(attractiveTermNumber);
      getPhase(i).getComponent(componentName).setMolarMass(molarMass);
      getPhase(i).getComponent(componentName).setComponentType("TBPfraction");
      getPhase(i).getComponent(componentName).setNormalLiquidDensity(density);
      getPhase(i).getComponent(componentName).setNormalBoilingPoint(TB - 273.15);
      getPhase(i).getComponent(componentName)
          .setAcentricFactor(refSystem.getPhase(0).getComponent(0).getAcentricFactor());
      getPhase(i).getComponent(componentName).setCriticalVolume(critVol);
      getPhase(i).getComponent(componentName).setRacketZ(racketZ);
      getPhase(i).getComponent(componentName).setRacketZCPA(racketZ);
      getPhase(i).getComponent(componentName).setIsTBPfraction(true);
      getPhase(i).getComponent(componentName).setParachorParameter(
          characterization.getTBPModel().calcParachorParameter(molarMass, density)); // 59.3+2.34*molarMass*1000.0);
                                                                                     // //0.5003*thermo.ThermodynamicConstantsInterface.R*TC/PC*(0.25969-racketZ));
      getPhase(i).getComponent(componentName).setCriticalViscosity(
          characterization.getTBPModel().calcCriticalViscosity(molarMass * 1000.0, density)); // 7.94830*Math.sqrt(1e3*molarMass)*Math.pow(PC,2.0/3.0)/Math.pow(TC,
                                                                                              // 1.0/6.0)*1e-7);
      getPhase(i).getComponent(componentName).setTriplePointTemperature(
          374.5 + 0.02617 * getPhase(i).getComponent(componentName).getMolarMass() * 1000.0
              - 20172.0 / (getPhase(i).getComponent(componentName).getMolarMass() * 1000.0));
      getPhase(i).getComponent(componentName).setHeatOfFusion(
          0.1426 / 0.238845 * getPhase(i).getComponent(componentName).getMolarMass() * 1000.0
              * getPhase(i).getComponent(componentName).getTriplePointTemperature());
      getPhase(i).getComponent(componentName)
          .setIdealGasEnthalpyOfFormation(-1462600 * molarMass - 47566.0);
      // getPhase(i).getComponent(componentName).set

      // System.out.println(" plusTC " + TC + " plusPC " + PC + " plusm " + m + "
      // acslusm " + acs + " tb " + TB + " critvol " + critVol + " racketZ " + racketZ
      // + " parachor " +
      // getPhase(i).getComponent(componentName).getParachorParameter());
      getPhase(i).getComponent(componentName).setCpA(cpa);
      getPhase(i).getComponent(componentName).setCpB(cpb);
      getPhase(i).getComponent(componentName).setCpC(cpc);
      getPhase(i).getComponent(componentName).setCpD(cpd);
    }
  }

  /** {@inheritDoc} */
  @Override
  public void addPlusFraction(String componentName, double numberOfMoles, double molarMass,
      double density) {
    addTBPfraction(componentName, numberOfMoles, molarMass, density);
    componentName = (componentName + "_" + "PC"); // getFluidName());
    for (int i = 0; i < numberOfPhases; i++) {
      // System.out.println("comp " + componentName);
      getPhase(i).getComponent(componentName).setIsPlusFraction(true);
      getPhase(i).getComponent(componentName).setCriticalViscosity(
          7.94830 * Math.sqrt(1e3 * getPhase(i).getComponent(componentName).getMolarMass())
              * Math.pow(getPhase(i).getComponent(componentName).getPC(), 2.0 / 3.0)
              / Math.pow(getPhase(i).getComponent(componentName).getTC(), 1.0 / 6.0) * 1e-7);
    }
  }

  /** {@inheritDoc} */
  @Override
  public void addComponent(ComponentInterface inComponent) {
    if (inComponent.isIsTBPfraction()) {
      addTBPfraction(inComponent.getComponentName(), inComponent.getNumberOfmoles(),
          inComponent.getMolarMass(), inComponent.getNormalLiquidDensity());
      String componentName = inComponent.getComponentName();
      changeComponentName(componentName + "_PC", componentName.replaceFirst("_PC", ""));
      for (int i = 0; i < numberOfPhases; i++) {
        getPhase(i).getComponent(componentName)
            .setAttractiveTerm(inComponent.getAttractiveTermNumber());
        getPhase(i).getComponent(componentName).setTC(inComponent.getTC());
        getPhase(i).getComponent(componentName).setPC(inComponent.getPC());
        getPhase(i).getComponent(componentName).setMolarMass(inComponent.getMolarMass());
        getPhase(i).getComponent(componentName).setComponentType("TBPfraction");
        getPhase(i).getComponent(componentName)
            .setNormalLiquidDensity(inComponent.getNormalLiquidDensity());
        getPhase(i).getComponent(componentName)
            .setNormalBoilingPoint(inComponent.getNormalBoilingPoint());
        getPhase(i).getComponent(componentName).setAcentricFactor(inComponent.getAcentricFactor());
        getPhase(i).getComponent(componentName).setCriticalVolume(inComponent.getCriticalVolume());
        getPhase(i).getComponent(componentName).setRacketZ(inComponent.getRacketZ());
        getPhase(i).getComponent(componentName).setRacketZCPA(inComponent.getRacketZCPA());
        getPhase(i).getComponent(componentName).setIsTBPfraction(true);
        getPhase(i).getComponent(componentName)
            .setParachorParameter(inComponent.getParachorParameter());
        getPhase(i).getComponent(componentName)
            .setTriplePointTemperature(inComponent.getTriplePointTemperature());
        getPhase(i).getComponent(componentName)
            .setIdealGasEnthalpyOfFormation(inComponent.getIdealGasEnthalpyOfFormation());
        getPhase(i).getComponent(componentName).setCpA(inComponent.getCpA());
        getPhase(i).getComponent(componentName).setCpB(inComponent.getCpB());
        getPhase(i).getComponent(componentName).setCpC(inComponent.getCpC());
        getPhase(i).getComponent(componentName).setCpD(inComponent.getCpD());
      }
    } else {
      addComponent(inComponent.getComponentName(), inComponent.getNumberOfmoles());
    }
  }

  /** {@inheritDoc} */
  @Override
  public void addComponent(String name) {
    addComponent(name, 0.0);
  }

  /** {@inheritDoc} */
  @Override
  public void addComponent(String componentName, double moles) {
    componentName = ComponentInterface.getComponentNameFromAlias(componentName);

    int index = 0;

    boolean addForFirstTime = true;
    for (int p = 0; p < componentNames.size(); p++) {
      if (componentNames.get(p).equals(componentName)) {
        addForFirstTime = false;
        index = p;
        break;
      }
    }

    if (addForFirstTime) {
      if (!neqsim.util.database.NeqSimDataBase.hasComponent(componentName)) {
        logger.error("No component with name: " + componentName + " in database");
        return;
      }
      if (moles < 0.0) {
        String msg = "Negative input number of moles of component: " + componentName;
        logger.error(msg);
        throw new RuntimeException(
            new neqsim.util.exception.InvalidInputException(this, "addComponent", "moles", msg));
      }
      setTotalNumberOfMoles(getTotalNumberOfMoles() + moles);
      // System.out.println("adding " + componentName);
      componentNames.add(componentName);
      for (int i = 0; i < getMaxNumberOfPhases(); i++) {
        getPhase(i).addcomponent(componentName, moles, moles, numberOfComponents);
        getPhase(i).setAttractiveTerm(attractiveTermNumber);
      }
      numberOfComponents++;
    } else {
      for (PhaseInterface tmpPhase : phaseArray) {
        if (tmpPhase != null
            && (tmpPhase.getComponent(componentName).getNumberOfMolesInPhase() + moles) < 0.0) {
          init(0);
          break;
        }
      }

      setTotalNumberOfMoles(getTotalNumberOfMoles() + moles);
      // System.out.println("adding chem reac " + componentName);
      for (PhaseInterface tmpPhase : phaseArray) {
        if (tmpPhase != null) {
          tmpPhase.addMolesChemReac(index, moles, moles);
        }
      }
    }
  }

  /** {@inheritDoc} */
  @Override
  public void addComponent(String componentName, double value, String unitName) {
    componentName = ComponentInterface.getComponentNameFromAlias(componentName);

    if (!neqsim.util.database.NeqSimDataBase.hasComponent(componentName)) {
      logger.error("No component with name: " + componentName + " in database");
      return;
    }
    neqsim.util.database.NeqSimDataBase database = new neqsim.util.database.NeqSimDataBase();
    java.sql.ResultSet dataSet =
        database.getResultSet(("SELECT * FROM comp WHERE name='" + componentName + "'"));
    double molarmass = 0.0;
    double stddens = 0.0;
    double boilp = 0.0;
    try {
      dataSet.next();
      molarmass = Double.parseDouble(dataSet.getString("molarmass")) / 1000.0;
      stddens = Double.parseDouble(dataSet.getString("stddens"));
      boilp = Double.parseDouble(dataSet.getString("normboil"));
    } catch (Exception ex) {
      logger.error("failed " + ex.toString());
    } finally {
      try {
        dataSet.close();
      } catch (Exception ex) {
        logger.error("error", ex);
      }
    }
    neqsim.util.unit.Unit unit =
        new neqsim.util.unit.RateUnit(value, unitName, molarmass, stddens, boilp);
    double SIval = unit.getSIvalue();
    // System.out.println("number of moles " + SIval);
    this.addComponent(componentName, SIval);
  }

  /** {@inheritDoc} */
  @Override
  public void addComponent(String componentName, double moles, double TC, double PC, double acs) {
    componentName = ComponentInterface.getComponentNameFromAlias(componentName);

    String comNam = componentName;
    if (getPhase(0).hasComponent(componentName)) {
      addComponent(componentName, moles);
    } else {
      addComponent("default", moles);
      comNam = "default";
      // componentNames.set(componentNames.indexOf("default"), componentName);
    }
    for (int i = 0; i < getMaxNumberOfPhases(); i++) {
      getPhase(i).getComponent(comNam).setComponentName(componentName);
      getPhase(i).getComponent(componentName).setTC(TC);
      getPhase(i).getComponent(componentName).setPC(PC);
      getPhase(i).getComponent(componentName).setAcentricFactor(acs);
    }
    if (comNam.equals("default")) {
      componentNames.remove("default");
      componentNames.add(componentName);
    }
  }

  /** {@inheritDoc} */
  @Override
  public void addComponent(String componentName, double moles, int phaseNumber) {
    componentName = ComponentInterface.getComponentNameFromAlias(componentName);

    if (!neqsim.util.database.NeqSimDataBase.hasComponent(componentName)) {
      logger.error("No component with name: " + componentName + " in database");
      return;
    }

    for (int p = 0; p < componentNames.size(); p++) {
      if (componentNames.get(p).equals(componentName)) {
        addComponent(p, moles, phaseNumber);
        return;
      }
    }

    // Add new component
    if (moles < 0.0) {
      String msg = "Negative input number of moles.";
      logger.error(msg);
      neqsim.util.exception.InvalidInputException ex =
          new neqsim.util.exception.InvalidInputException(this, "addComponent", "moles", msg);
      throw new RuntimeException(ex);
    }

    componentNames.add(componentName);
    double k = 1.0;
    setTotalNumberOfMoles(getTotalNumberOfMoles() + moles);

    for (int i = 0; i < getMaxNumberOfPhases(); i++) {
      if (phaseNumber == i) {
        k = 1.0;
      } else {
        k = 1.0e-30;
      }
      getPhase(i).addcomponent(componentName, moles, moles * k, numberOfComponents);
      getPhase(i).setAttractiveTerm(attractiveTermNumber);
    }
    numberOfComponents++;
  }

  /** {@inheritDoc} */
  @Override
  public void addComponent(String componentName, double value, String name, int phase) {
    componentName = ComponentInterface.getComponentNameFromAlias(componentName);

    if (!neqsim.util.database.NeqSimDataBase.hasComponent(componentName)) {
      logger.error("No component with name: " + componentName + " in database");
      return;
    }
    neqsim.util.database.NeqSimDataBase database = new neqsim.util.database.NeqSimDataBase();
    java.sql.ResultSet dataSet =
        database.getResultSet(("SELECT * FROM comp WHERE name='" + componentName + "'"));
    double molarmass = 0.0;
    double stddens = 0.0;
    double boilp = 0.0;
    try {
      dataSet.next();
      molarmass = Double.parseDouble(dataSet.getString("molarmass")) / 1000.0;
      stddens = Double.parseDouble(dataSet.getString("stddens"));
      boilp = Double.parseDouble(dataSet.getString("normboil"));
    } catch (Exception ex) {
      logger.error("failed " + ex.toString());
      throw new RuntimeException(ex);
    } finally {
      try {
        dataSet.close();
        if (database.getStatement() != null) {
          database.getStatement().close();
        }
        if (database.getConnection() != null) {
          database.getConnection().close();
        }
      } catch (Exception ex) {
        logger.error("error", ex);
      }
    }
    neqsim.util.unit.Unit unit =
        new neqsim.util.unit.RateUnit(value, name, molarmass, stddens, boilp);
    double SIval = unit.getSIvalue();
    // System.out.println("number of moles " + SIval);
    this.addComponent(componentName, SIval, phase);
  }

  /** {@inheritDoc} */
  @Override
  public void addComponent(int index, double moles) {
    if (index >= getPhase(0).getNumberOfComponents()) {
      logger.error("componentIndex higher than number of components in database");
      return;
    }
    setTotalNumberOfMoles(getTotalNumberOfMoles() + moles);
    for (PhaseInterface tmpPhase : phaseArray) {
      if (tmpPhase != null) {
        tmpPhase.addMolesChemReac(index, moles, moles);
      }
    }
  }

  /** {@inheritDoc} */
  @Override
  public void addComponent(int index, double moles, int phaseNumber) {
    if (index >= getPhase(0).getNumberOfComponents()) {
      logger.error("componentIndex higher than number of components in database");
      return;
    }
    double k = 1.0;

    for (int i = 0; i < getMaxNumberOfPhases(); i++) {
      if (phaseNumber == i) {
        k = 1.0;
      } else {
        k = 1e-30;
      }
      phaseArray[phaseIndex[i]].addMolesChemReac(index, moles * k, moles);
    }
    setTotalNumberOfMoles(getTotalNumberOfMoles() + moles);
  }

  /** {@inheritDoc} */
  @Override
  public void removeComponent(String name) {
    name = ComponentInterface.getComponentNameFromAlias(name);

    setTotalNumberOfMoles(
        getTotalNumberOfMoles() - phaseArray[0].getComponent(name).getNumberOfmoles());
    for (int i = 0; i < getMaxNumberOfPhases(); i++) {
      getPhase(i).removeComponent(name, getTotalNumberOfMoles(),
          phaseArray[phaseIndex[i]].getComponent(name).getNumberOfMolesInPhase(),
          phaseArray[phaseIndex[i]].getComponent(name).getComponentNumber());
    }

    componentNames.remove(name);
    // System.out.println("removing " + componentNames.toString());
    numberOfComponents--;
  }

  /** {@inheritDoc} */
  @Override
  public void setEmptyFluid() {
    for (PhaseInterface tmpPhase : phaseArray) {
      if (tmpPhase != null) {
        tmpPhase.setEmptyFluid();
      }
    }
    totalNumberOfMoles = 0.0;
  }

  /** {@inheritDoc} */
  @Override
  public final double calcBeta() throws neqsim.util.exception.IsNaNException,
      neqsim.util.exception.TooManyIterationsException {
    ComponentInterface[] compArray = getPhase(0).getComponents();

    int i;
    double tolerance = neqsim.thermo.ThermodynamicModelSettings.phaseFractionMinimumLimit;
    double deriv = 0.0;
    double gbeta = 0.0;
    double betal = 0;
    double nybeta = 0;

    double midler = 0;
    double minBeta = tolerance;
    double maxBeta = 1.0 - tolerance;
    double g0 = -1.0;
    double g1 = 1.0;
    nybeta = beta[0];
    betal = 1.0 - nybeta;

    for (i = 0; i < numberOfComponents; i++) {
      midler = (compArray[i].getK() * compArray[i].getz() - 1.0) / (compArray[i].getK() - 1.0);
      if ((midler > minBeta) && (compArray[i].getK() > 1.0)) {
        minBeta = midler;
      }
      midler = (1.0 - compArray[i].getz()) / (1.0 - compArray[i].getK());
      if ((midler < maxBeta) && (compArray[i].getK() < 1.0)) {
        maxBeta = midler;
      }
      g0 += compArray[i].getz() * compArray[i].getK();
      g1 += -compArray[i].getz() / compArray[i].getK();
    }

    if (g0 < 0) {
      beta[1] = 1.0 - tolerance;
      beta[0] = tolerance;
      return beta[0];
    }
    if (g1 > 0) {
      beta[1] = tolerance;
      beta[0] = 1.0 - tolerance;
      return beta[0];
    }

    nybeta = (minBeta + maxBeta) / 2.0;
    // System.out.println("guessed beta: " + nybeta + " maxbeta: " +maxBeta + "
    // minbeta: " +minBeta );
    betal = 1.0 - nybeta;

    // ' *l = 1.0-nybeta;
    double gtest = 0.0;
    for (i = 0; i < numberOfComponents; i++) {
      gtest += compArray[i].getz() * (compArray[i].getK() - 1.0)
          / (1.0 - nybeta + nybeta * compArray[i].getK()); // beta
                                                           // =
                                                           // nybeta
    }

    if (gtest >= 0) {
      minBeta = nybeta;
    } else {
      maxBeta = nybeta;
    }

    if (gtest < 0) {
      double minold = minBeta;
      minBeta = 1.0 - maxBeta;
      maxBeta = 1.0 - minold;
    }

    int iterations = 0;
    int maxIterations = 300;
    // System.out.println("gtest: " + gtest);
    double step = 1.0;
    do {
      iterations++;
      if (gtest >= 0) {
        // oldbeta = nybeta;
        deriv = 0.0;
        gbeta = 0.0;

        for (i = 0; i < numberOfComponents; i++) {
          double temp1 = (compArray[i].getK() - 1.0);
          double temp2 = 1.0 + temp1 * nybeta;
          deriv += -(compArray[i].getz() * temp1 * temp1) / (temp2 * temp2);
          gbeta += compArray[i].getz() * (compArray[i].getK() - 1.0)
              / (1.0 + (compArray[i].getK() - 1.0) * nybeta);
        }

        if (gbeta >= 0) {
          minBeta = nybeta;
        } else {
          maxBeta = nybeta;
        }
        nybeta -= (gbeta / deriv);

        // System.out.println("beta: " + maxBeta);
        if (nybeta > maxBeta) {
          nybeta = maxBeta;
        }
        if (nybeta < minBeta) {
          nybeta = minBeta;
        }

        /*
         * if ((nybeta > maxBeta) || (nybeta < minBeta)) { // nybeta = 0.5 * (maxBeta + minBeta);
         * gbeta = 1.0; }
         */
      } else {
        // oldbeta = betal;
        deriv = 0.0;
        gbeta = 0.0;

        for (i = 0; i < numberOfComponents; i++) {
          deriv -= (compArray[i].getz() * (compArray[i].getK() - 1.0) * (1.0 - compArray[i].getK()))
              / Math.pow((betal + (1 - betal) * compArray[i].getK()), 2);
          gbeta += compArray[i].getz() * (compArray[i].getK() - 1.0)
              / (betal + (-betal + 1.0) * compArray[i].getK());
        }

        if (gbeta < 0) {
          minBeta = betal;
        } else {
          maxBeta = betal;
        }

        betal -= (gbeta / deriv);

        if (betal > maxBeta) {
          betal = maxBeta;
        }
        if (betal < minBeta) {
          betal = minBeta;
        }

        /*
         * if ((betal > maxBeta) || (betal < minBeta)) { gbeta = 1.0; { betal = 0.5 * (maxBeta +
         * minBeta); } }
         */
        nybeta = 1.0 - betal;
      }
      step = gbeta / deriv;
      // System.out.println("step : " + step);
    } while (((Math.abs(step)) >= 1.0e-10 && iterations < maxIterations)); // &&
    // (Math.abs(nybeta)-Math.abs(maxBeta))>0.1);

    // System.out.println("beta: " + nybeta + " iterations: " + iterations);
    if (nybeta <= tolerance) {
      phase = 1;
      nybeta = tolerance;
    } else if (nybeta >= 1.0 - tolerance) {
      phase = 0;
      nybeta = 1.0 - tolerance;
      // superheated vapour
    } else {
      phase = 2;
    } // two-phase liquid-gas

    beta[0] = nybeta;
    beta[1] = 1.0 - nybeta;

    if (iterations >= maxIterations) {
      throw new neqsim.util.exception.TooManyIterationsException(this, "calcBeta", maxIterations);
    }
    if (Double.isNaN(beta[1])) {
      /*
       * for (i = 0; i < numberOfComponents; i++) { System.out.println("K " + compArray[i].getK());
       * System.out.println("z " + compArray[i].getz()); }
       */
      throw new neqsim.util.exception.IsNaNException(this, "calcBeta", "beta");
    }
    return beta[0];
  }

  /** {@inheritDoc} */
  @Override
  public final double initBeta() {
    for (int i = 0; i < numberOfPhases; i++) {
      beta[phaseIndex[i]] = getPhase(i).getNumberOfMolesInPhase() / getTotalNumberOfMoles();
      // System.out.println("beta " + beta[i]);
    }
    return beta[phaseIndex[0]];
  }

  /** {@inheritDoc} */
  @Override
  public double getJouleThomsonCoefficient(String unit) {
    double JTcoef = getJouleThomsonCoefficient();
    double conversionFactor = 1.0;
    switch (unit) {
      case "K/bar":
        conversionFactor = 1.0;
        break;
      case "C/bar":
        conversionFactor = 1.0;
        break;
      default:
        break;
    }
    return JTcoef * conversionFactor;
  }

  /** {@inheritDoc} */
  @Override
  public double getJouleThomsonCoefficient() {
    double JTcoef = 0;
    for (int i = 0; i < numberOfPhases; i++) {
      JTcoef += getBeta(i) * getPhase(i).getJouleThomsonCoefficient();
    }
    return JTcoef;
  }

  /** {@inheritDoc} */
  @Override
  public double getSoundSpeed(String unit) {
    double refVel = getSoundSpeed();
    double conversionFactor = 1.0;
    switch (unit) {
      case "m/s":
        conversionFactor = 1.0;
        break;
      case "km/hr":
        conversionFactor = 3.6;
        break;
      default:
        break;
    }
    return refVel * conversionFactor;
  }

  /** {@inheritDoc} */
  @Override
  public double getSoundSpeed() {
    double soundspeed = 0;
    for (int i = 0; i < numberOfPhases; i++) {
      soundspeed += getBeta(i) * getPhase(i).getSoundSpeed();
    }
    return soundspeed;
  }

  /** {@inheritDoc} */
  @Override
  public final void initTotalNumberOfMoles(double change) {
    setTotalNumberOfMoles(getTotalNumberOfMoles() + change);
    // System.out.println("total moles: " + totalNumberOfMoles);
    for (int j = 0; j < numberOfPhases; j++) {
      for (int i = 0; i < numberOfComponents; i++) {
        getPhase(j).getComponents()[i]
            .setNumberOfmoles(phaseArray[phaseIndex[0]].getComponents()[i].getNumberOfmoles());
      }
    }
  }

  /** {@inheritDoc} */
  @Override
  public final void init_x_y() {
    // double x, z;
    for (int j = 0; j < numberOfPhases; j++) {
      // x = 0;
      // z = 0;
      for (int i = 0; i < numberOfComponents; i++) {
        getPhase(j).getComponents()[i]
            .setz(getPhase(j).getComponents()[i].getNumberOfmoles() / getTotalNumberOfMoles());
        getPhase(j).getComponents()[i].setx(getPhase(j).getComponents()[i].getNumberOfMolesInPhase()
            / getPhase(j).getNumberOfMolesInPhase());
        // x += getPhase(j).getComponents()[i].getx();
        // z += getPhase(j).getComponents()[i].getz();
      }
      getPhase(j).normalize();
    }
  }

  /** {@inheritDoc} */
  @Override
  public final void calc_x_y() {
    for (int j = 0; j < numberOfPhases; j++) {
      for (int i = 0; i < numberOfComponents; i++) {
        if (j == 0) {
          getPhase(j).getComponent(i)
              .setx(getPhase(0).getComponent(i).getK() * getPhase(j).getComponents()[i].getz()
                  / (1 - beta[phaseIndex[0]]
                      + beta[phaseIndex[0]] * getPhase(0).getComponent(i).getK()));
        } else if (j == 1) {
          getPhase(j).getComponent(i).setx(getPhase(0).getComponent(i).getz() / (1.0
              - beta[phaseIndex[0]] + beta[phaseIndex[0]] * getPhase(0).getComponent(i).getK()));
        }
        // phaseArray[j].getComponents()[i].setx(phaseArray[0].getComponents()[i].getx()
        // / phaseArray[0].getComponents()[i].getK());
        // System.out.println("comp: " + j + i + " " + c[j][i].getx());
      }
      getPhase(j).normalize();
    }
  }

  /** {@inheritDoc} */
  @Override
  public final void calc_x_y_nonorm() {
    for (int j = 0; j < numberOfPhases; j++) {
      for (int i = 0; i < numberOfComponents; i++) {
        if (j == 0) {
          getPhase(j).getComponents()[i].setx(getPhase(j).getComponents()[i].getK()
              * getPhase(j).getComponents()[i].getz() / (1 - beta[phaseIndex[0]]
                  + beta[phaseIndex[0]] * getPhase(0).getComponents()[i].getK()));
        }
        if (j == 1) {
          getPhase(j).getComponents()[i].setx(getPhase(0).getComponents()[i].getz() / (1.0
              - beta[phaseIndex[0]] + beta[phaseIndex[0]] * getPhase(0).getComponents()[i].getK()));
        }
        // phaseArray[j].getComponents()[i].setx(phaseArray[0].getComponents()[i].getx()
        // / phaseArray[0].getComponents()[i].getK());
        // System.out.println("comp: " + j + i + " " + c[j][i].getx());
      }
      // getPhase(j).normalize();
    }
  }

  /** {@inheritDoc} */
  @Override
  public void reset_x_y() {
    for (int j = 0; j < numberOfPhases; j++) {
      for (int i = 0; i < numberOfComponents; i++) {
        getPhase(j).getComponents()[i].setx(phaseArray[phaseIndex[0]].getComponents()[i].getz());
      }
    }
  }

  /** {@inheritDoc} */
  @Override
  public void reset() {
    for (int i = 0; i < numberOfComponents; i++) {
      addComponent(getPhase(0).getComponent(i).getComponentName(),
          -getPhase(0).getComponent(i).getNumberOfmoles());
    }
  }

  /** {@inheritDoc} */
  @Override
  public boolean hasSolidPhase() {
    for (int i = 0; i < numberOfPhases; i++) {
      if (getPhase(i).getPhaseTypeName().equals("solid")) {
        return true;
      }
    }
    return false;
  }

  /** {@inheritDoc} */
  @Override
  public void init(int type) {
    isInitialized = true;
    if (numericDerivatives) {
      initNumeric(type);
    } else {
      initAnalytic(type);
    }
  }

  /** {@inheritDoc} */
  @Override
  public void init(int type, int phase) {
    isInitialized = true;
    if (numericDerivatives) {
      initNumeric(type, phase);
    } else {
      initAnalytic(type, phase);
    }
  }

  /**
   * <p>
   * initAnalytic.
   * </p>
   *
   * @param type a int. 0 to initialize and 1 to reset, 2 to calculate T and P derivatives, 3 to
   *        calculate all derivatives and 4 to calculate all derivatives numerically
   */
  public void initAnalytic(int type) {
    if (type == 0) {
      setNumberOfPhases(getMaxNumberOfPhases());
      for (int i = 0; i < numberOfPhases; i++) {
        phaseType[i] = 0;
        beta[i] = 1.0;
        phaseIndex[i] = i;
      }
      phaseType[0] = 1;
      for (int i = 0; i < numberOfPhases; i++) {
        if (IsPhase(i)) {
          getPhase(i).init(getTotalNumberOfMoles(), numberOfComponents, type,
              phaseType[phaseIndex[i]], beta[phaseIndex[i]]);
        }
      }
      numberOfPhases = 2;
    } else if (type == 1) {
      for (int i = 0; i < numberOfPhases; i++) {
        if (IsPhase(i)) {
          getPhase(i).init(getTotalNumberOfMoles(), numberOfComponents, 1, phaseType[phaseIndex[i]],
              beta[phaseIndex[i]]);
        }
      }

      for (int i = 0; i < numberOfPhases; i++) {
        if (IsPhase(i)) {
          for (int j = 0; j < numberOfComponents; j++) {
            getPhase(i).getComponents()[j].fugcoef(getPhase(i));
          }
        }
      }
    } else if (type == 2) {// calculate T and P derivatives
      for (int i = 0; i < numberOfPhases; i++) {
        if (IsPhase(i)) {
          getPhase(i).init(getTotalNumberOfMoles(), numberOfComponents, 2, phaseType[phaseIndex[i]],
              beta[phaseIndex[i]]);
        }
      }

      for (int i = 0; i < numberOfPhases; i++) {
        if (IsPhase(i)) {
          for (int j = 0; j < numberOfComponents; j++) {
            getPhase(i).getComponents()[j].fugcoef(getPhase(i));
            getPhase(i).getComponents()[j].logfugcoefdT(getPhase(i));
            getPhase(i).getComponents()[j].logfugcoefdP(getPhase(i));
          }
        }
      }
    } else if (type == 3) {// calculate all derivatives
      for (int i = 0; i < numberOfPhases; i++) {
        if (IsPhase(i)) {
          getPhase(i).init(getTotalNumberOfMoles(), numberOfComponents, 3, phaseType[phaseIndex[i]],
              beta[phaseIndex[i]]);
        }
      }

      for (int i = 0; i < numberOfPhases; i++) {
        if (IsPhase(i)) {
          for (int j = 0; j < numberOfComponents; j++) {
            getPhase(i).getComponents()[j].fugcoef(getPhase(i));
            getPhase(i).getComponents()[j].logfugcoefdT(getPhase(i));
            getPhase(i).getComponents()[j].logfugcoefdP(getPhase(i));
            getPhase(i).getComponents()[j].logfugcoefdN(getPhase(i));
          }
        }
      }
    } else if (type == 4) { // calculate all derivatives numerically
      for (int i = 0; i < numberOfPhases; i++) {
        if (IsPhase(i)) {

          getPhase(i).init(getTotalNumberOfMoles(), numberOfComponents, 3, phaseType[phaseIndex[i]],
              beta[phaseIndex[i]]);
        }
      }
      for (int i = 0; i < numberOfPhases; i++) {
        if (IsPhase(i)) {
          for (int j = 0; j < numberOfComponents; j++) {
            getPhase(i).getComponents()[j].fugcoef(getPhase(i));
            getPhase(i).getComponents()[j].fugcoefDiffTempNumeric(getPhase(i), numberOfComponents,
                getPhase(i).getTemperature(), getPhase(i).getPressure());
            getPhase(i).getComponents()[j].fugcoefDiffPresNumeric(getPhase(i), numberOfComponents,
                getPhase(i).getTemperature(), getPhase(i).getPressure());
          }
        }
      }
    }

    for (int i = 1; i < numberOfPhases; i++) {
      if (IsPhase(i)) {
        if (getPhase(i).getPhaseTypeName().equals("gas")) {
          getPhase(i).setPhaseTypeName("oil");
        }
      }
    }
  }

  /**
   * <p>
   * initAnalytic.
   * </p>
   *
   * @param type a int
   * @param phase a int
   */
  public void initAnalytic(int type, int phase) {
    if (type == 0) {
      beta[0] = 1.0;
      phaseIndex[phase] = phase;
    }

    if (IsPhase(phase)) {
      if (type == 0) {
        getPhase(phase).init(getTotalNumberOfMoles(), numberOfComponents, 0,
            phaseType[phaseIndex[phase]], beta[phaseIndex[phase]]);
      } else if (type == 1) {
        getPhase(phase).init(getTotalNumberOfMoles(), numberOfComponents, 1,
            phaseType[phaseIndex[phase]], beta[phaseIndex[phase]]);

        for (int j = 0; j < numberOfComponents; j++) {
          getPhase(phase).getComponents()[j].fugcoef(getPhase(phase));
        }
      } else if (type == 2) {
        getPhase(phase).init(getTotalNumberOfMoles(), numberOfComponents, 2,
            phaseType[phaseIndex[phase]], beta[phaseIndex[phase]]);

        for (int j = 0; j < numberOfComponents; j++) {
          getPhase(phase).getComponents()[j].fugcoef(getPhase(phase));
          getPhase(phase).getComponents()[j].logfugcoefdT(getPhase(phase));
          getPhase(phase).getComponents()[j].logfugcoefdP(getPhase(phase));
        }
      } else if (type == 3) {
        getPhase(phase).init(getTotalNumberOfMoles(), numberOfComponents, 3,
            phaseType[phaseIndex[phase]], beta[phaseIndex[phase]]);

        for (int j = 0; j < numberOfComponents; j++) {
          getPhase(phase).getComponents()[j].fugcoef(getPhase(phase));
          getPhase(phase).getComponents()[j].logfugcoefdT(getPhase(phase));
          getPhase(phase).getComponents()[j].logfugcoefdP(getPhase(phase));
          getPhase(phase).getComponents()[j].logfugcoefdN(getPhase(phase));
        }
      }
    }

    for (PhaseInterface tmpPhase : phaseArray) {
      if (tmpPhase != null && tmpPhase.getPhaseTypeName().equals("gas")) {
        tmpPhase.setPhaseTypeName("oil");
      }
    }
  }

  /**
   * <p>
   * initNumeric.
   * </p>
   *
   * @param type a int
   */
  public void initNumeric(int type) {
    initNumeric(type, 1);
  }

  /**
   * <p>
   * initNumeric.
   * </p>
   *
   * @param type a int
   * @param phasen a int
   */
  public void initNumeric(int type, int phasen) {
    if (type < 2) {
      initAnalytic(type);
    } else if (type >= 2) {
      double[][] gasfug = new double[2][getPhases()[0].getNumberOfComponents()];
      double[][] liqfug = new double[2][getPhases()[0].getNumberOfComponents()];

      double dt = getTemperature() / 1.0e6;
      setTemperature(getTemperature() + dt);
      init(1);

      for (int i = 0; i < getPhases()[0].getNumberOfComponents(); i++) {
        gasfug[0][i] = Math.log(getPhases()[0].getComponents()[i].getFugacityCoefficient());
        liqfug[0][i] = Math.log(getPhases()[1].getComponents()[i].getFugacityCoefficient());
      }

      setTemperature(getTemperature() - 2 * dt);
      init(1);

      for (int i = 0; i < getPhases()[0].getNumberOfComponents(); i++) {
        gasfug[1][i] = Math.log(getPhases()[0].getComponents()[i].getFugacityCoefficient());
        liqfug[1][i] = Math.log(getPhases()[1].getComponents()[i].getFugacityCoefficient());
      }

      for (int i = 0; i < getPhases()[0].getNumberOfComponents(); i++) {
        getPhase(0).getComponent(i).setdfugdt((gasfug[0][i] - gasfug[1][i]) / (2 * dt));
        getPhase(1).getComponent(i).setdfugdt((liqfug[0][i] - liqfug[1][i]) / (2 * dt));
      }

      setTemperature(getTemperature() + dt);

      double dp = getPressure() / 1.0e6;
      setPressure(getPressure() + dp);
      init(1);

      for (int i = 0; i < getPhases()[0].getNumberOfComponents(); i++) {
        gasfug[0][i] = Math.log(getPhases()[0].getComponents()[i].getFugacityCoefficient());
        liqfug[0][i] = Math.log(getPhases()[1].getComponents()[i].getFugacityCoefficient());
      }

      setPressure(getPressure() - 2 * dp);
      init(1);

      for (int i = 0; i < getPhases()[0].getNumberOfComponents(); i++) {
        gasfug[1][i] = Math.log(getPhases()[0].getComponents()[i].getFugacityCoefficient());
        liqfug[1][i] = Math.log(getPhases()[1].getComponents()[i].getFugacityCoefficient());
      }

      for (int i = 0; i < getPhases()[0].getNumberOfComponents(); i++) {
        getPhase(0).getComponent(i).setdfugdp((gasfug[0][i] - gasfug[1][i]) / (2 * dp));
        getPhase(1).getComponent(i).setdfugdp((liqfug[0][i] - liqfug[1][i]) / (2 * dp));
      }

      setPressure(getPressure() + dp);
      init(1);

      if (type == 3) {
        for (int phase = 0; phase < 2; phase++) {
          for (int k = 0; k < getPhases()[0].getNumberOfComponents(); k++) {
            double dn = getPhases()[phase].getComponents()[k].getNumberOfMolesInPhase() / 1.0e6;

            addComponent(k, dn, phase);
            // initBeta();
            init_x_y();
            init(1);

            for (int i = 0; i < getPhases()[0].getNumberOfComponents(); i++) {
              liqfug[0][i] =
                  Math.log(getPhases()[phase].getComponents()[i].getFugacityCoefficient());
            }

            addComponent(k, -2.0 * dn, phase);
            // initBeta();
            init_x_y();
            init(1);

            for (int i = 0; i < getPhases()[0].getNumberOfComponents(); i++) {
              // gasfug[1][i] =
              // Math.log(getPhases()[0].getComponents()[i].getFugacityCoefficient());
              liqfug[1][i] =
                  Math.log(getPhases()[phase].getComponents()[i].getFugacityCoefficient());
            }
            addComponent(k, dn, phase);
            init_x_y();
            init(1);

            for (int i = 0; i < getPhases()[0].getNumberOfComponents(); i++) {
              getPhase(phase).getComponent(k).setdfugdn(i,
                  (liqfug[0][i] - liqfug[1][i]) / (2 * dn));
              getPhase(phase).getComponent(k).setdfugdx(i, (liqfug[0][i] - liqfug[1][i]) / (2 * dn)
                  * getPhase(phase).getNumberOfMolesInPhase());
            }
            // initBeta();
          }
        }
      }
    }
  }

  /** {@inheritDoc} */
  @Override
  public void initNumeric() {
    double[][] gasfug = new double[2][getPhases()[0].getNumberOfComponents()];
    double[][] liqfug = new double[2][getPhases()[0].getNumberOfComponents()];
    double[][] gasnumericDfugdt = new double[2][getPhases()[0].getNumberOfComponents()];
    double[][] liqnumericDfugdt = new double[2][getPhases()[0].getNumberOfComponents()];
    double[][] gasnumericDfugdp = new double[2][getPhases()[0].getNumberOfComponents()];
    double[][] liqnumericDfugdp = new double[2][getPhases()[0].getNumberOfComponents()];
    double[][][] gasnumericDfugdn = new double[2][getPhases()[0]
        .getNumberOfComponents()][getPhases()[0].getNumberOfComponents()];
    double[][][] liqnumericDfugdn = new double[2][getPhases()[0]
        .getNumberOfComponents()][getPhases()[0].getNumberOfComponents()];

    double dt = getTemperature() / 1e5;
    setTemperature(getTemperature() + dt);
    init(1);

    for (int i = 0; i < getPhases()[0].getNumberOfComponents(); i++) {
      gasfug[0][i] = Math.log(getPhases()[0].getComponents()[i].getFugacityCoefficient());
      liqfug[0][i] = Math.log(getPhases()[1].getComponents()[i].getFugacityCoefficient());
    }

    setTemperature(getTemperature() - 2 * dt);
    init(1);

    for (int i = 0; i < getPhases()[0].getNumberOfComponents(); i++) {
      gasfug[1][i] = Math.log(getPhases()[0].getComponents()[i].getFugacityCoefficient());
      liqfug[1][i] = Math.log(getPhases()[1].getComponents()[i].getFugacityCoefficient());
      gasnumericDfugdt[0][i] = (gasfug[0][i] - gasfug[1][i]) / (2 * dt);
      liqnumericDfugdt[0][i] = (liqfug[0][i] - liqfug[1][i]) / (2 * dt);
      phaseArray[0].getComponents()[i].setdfugdt(gasnumericDfugdt[0][i]);
      phaseArray[1].getComponents()[i].setdfugdt(liqnumericDfugdt[0][i]);
    }

    setTemperature(getTemperature() + dt);

    double dp = getPressure() / 1e5;
    setPressure(getPressure() + dp);
    init(1);

    for (int i = 0; i < getPhases()[0].getNumberOfComponents(); i++) {
      gasfug[0][i] = Math.log(getPhases()[0].getComponents()[i].getFugacityCoefficient());
      liqfug[0][i] = Math.log(getPhases()[1].getComponents()[i].getFugacityCoefficient());
    }

    setPressure(getPressure() - 2 * dp);
    init(1);

    for (int i = 0; i < getPhases()[0].getNumberOfComponents(); i++) {
      gasfug[1][i] = Math.log(getPhases()[0].getComponents()[i].getFugacityCoefficient());
      liqfug[1][i] = Math.log(getPhases()[1].getComponents()[i].getFugacityCoefficient());
      gasnumericDfugdp[0][i] = (gasfug[0][i] - gasfug[1][i]) / (2 * dp);
      liqnumericDfugdp[0][i] = (liqfug[0][i] - liqfug[1][i]) / (2 * dp);
      phaseArray[0].getComponents()[i].setdfugdp(gasnumericDfugdp[0][i]);
      phaseArray[1].getComponents()[i].setdfugdp(liqnumericDfugdp[0][i]);
    }

    setPressure(getPressure() + dp);
    init(1);

    for (int phase = 0; phase < 2; phase++) {
      for (int k = 0; k < getPhases()[0].getNumberOfComponents(); k++) {
        double dn = getPhases()[phase].getComponents()[k].getNumberOfMolesInPhase() / 1.0e6;
        if (dn < 1e-12) {
          dn = 1e-12;
        }

        addComponent(k, dn, phase);
        // initBeta();
        init_x_y();
        init(1);

        for (int i = 0; i < getPhases()[0].getNumberOfComponents(); i++) {
          liqfug[0][i] = Math.log(getPhases()[phase].getComponents()[i].getFugacityCoefficient());
        }

        addComponent(k, -2.0 * dn, phase);
        // initBeta();
        init_x_y();
        init(1);

        for (int i = 0; i < getPhases()[0].getNumberOfComponents(); i++) {
          // gasfug[1][i] =
          // Math.log(getPhases()[0].getComponents()[i].getFugacityCoefficient());
          liqfug[1][i] = Math.log(getPhases()[phase].getComponents()[i].getFugacityCoefficient());
        }

        for (int i = 0; i < getPhases()[0].getNumberOfComponents(); i++) {
          if (phase == 0) {
            gasnumericDfugdn[0][k][i] = (liqfug[0][i] - liqfug[1][i]) / (2 * dn);
            phaseArray[0].getComponents()[i].setdfugdn(k, gasnumericDfugdn[0][k][i]);
            phaseArray[0].getComponents()[i].setdfugdx(k,
                gasnumericDfugdn[0][k][i] * phaseArray[0].getNumberOfMolesInPhase());
          }

          if (phase == 1) {
            liqnumericDfugdn[0][k][i] = (liqfug[0][i] - liqfug[1][i]) / (2 * dn);
            phaseArray[1].getComponents()[i].setdfugdn(k, liqnumericDfugdn[0][k][i]);
            phaseArray[1].getComponents()[i].setdfugdx(k,
                liqnumericDfugdn[0][k][i] * phaseArray[1].getNumberOfMolesInPhase());
          }
        }

        addComponent(k, dn, phase);
        // initBeta();
        init_x_y();
        init(1);
      }
    }
  }

  /** {@inheritDoc} */
  @Override
  public void initProperties() {
    if (!isInitialized) {
      init(0);
      setNumberOfPhases(1);
    }
    initThermoProperties();
    initPhysicalProperties();
  }

  /** {@inheritDoc} */
  @Override
  public void initPhysicalProperties() {
    for (int i = 0; i < numberOfPhases; i++) {
      getPhase(i).initPhysicalProperties();
    }
    calcInterfaceProperties();
  }

  /** {@inheritDoc} */
  @Override
  public void initPhysicalProperties(String propertyName) {
    for (int i = 0; i < numberOfPhases; i++) {
      getPhase(i).initPhysicalProperties(propertyName);
    }
  }

  /** {@inheritDoc} */
  @Override
  public void resetPhysicalProperties() {
    for (PhaseInterface tmpPhase : phaseArray) {
      if (tmpPhase != null) {
        tmpPhase.resetPhysicalProperties();
      }
    }
  }

  /** {@inheritDoc} */
  @Override
  public void initRefPhases() {
    for (int i = 0; i < numberOfPhases; i++) {
      getPhase(i).initRefPhases(false);
    }
  }

  /** {@inheritDoc} */
  @Override
  public void setPhysicalPropertyModel(int type) {
    for (int i = 0; i < numberOfPhases; i++) {
      getPhase(i).setPhysicalProperties(type);
    }
  }

  /** {@inheritDoc} */
  @Override
  public void chemicalReactionInit() {
    chemicalReactionOperations = new ChemicalReactionOperations(this);
    chemicalSystem = chemicalReactionOperations.hasRections();
  }

  /** {@inheritDoc} */
  @Override
  public ChemicalReactionOperations getChemicalReactionOperations() {
    return chemicalReactionOperations;
  }

  /** {@inheritDoc} */
  @Override
  public final PhaseInterface getGasPhase() {
    for (int phase = 0; phase < numberOfPhases; phase++) {
      if (phaseArray[phaseIndex[phase]].getPhaseType() == 1) {
        return phaseArray[phase];
      }
    }
    logger.info("No gas phase at current state.");
    return null;
  }

  /** {@inheritDoc} */
  @Override
  public final PhaseInterface getLiquidPhase() {
    for (int phase = 0; phase < numberOfPhases; phase++) {
      if (phaseArray[phaseIndex[phase]].getPhaseType() == 0) {
        return phaseArray[phase];
      }
    }
    logger.info("No liquid phase at current state.");
    return null;
  }

  /** @{inheritdoc} */
  @Override
  public boolean IsPhase(int i) {
    if (i > phaseArray.length) {
      return false;
    }

    // getPhase(i) without try/catch
    return phaseArray[phaseIndex[i]] != null;
  }

  /** {@inheritDoc} */
  @Override
  public final PhaseInterface getPhase(int i) {
    if (i >= getNumberOfPhases() && phaseArray[phaseIndex[i]] == null) {
      throw new RuntimeException("Can not return phase number " + i
          + ". Current number of phases are " + getNumberOfPhases());
    }
    return phaseArray[phaseIndex[i]];
  }

  /** {@inheritDoc} */
  @Override
  public PhaseInterface getPhase(String phaseTypeName) {
    for (int i = 0; i < numberOfPhases; i++) {
      if (getPhase(i).getPhaseTypeName().equals(phaseTypeName)) {
        return getPhase(i);
      }
    }
    throw new RuntimeException();
  }

  /** {@inheritDoc} */
  @Override
  public int getPhaseNumberOfPhase(String phaseTypeName) {
    for (int i = 0; i < numberOfPhases; i++) {
      if (getPhase(i).getPhaseTypeName().equals(phaseTypeName)) {
        return i;
      }
    }
    return 0;
  }

  /** {@inheritDoc} */
  @Override
  public int getPhaseIndexOfPhase(String phaseTypeName) {
    for (int i = 0; i < numberOfPhases; i++) {
      if (getPhase(i).getPhaseTypeName().equals(phaseTypeName)) {
        return phaseIndex[i];
      }
    }
    return phaseIndex[0];
  }

  /** {@inheritDoc} */
  @Override
  public PhaseInterface getPhaseOfType(String phaseName) {
    for (int i = 0; i < numberOfPhases; i++) {
      if (getPhase(i).getPhaseTypeName().equals(phaseName)) {
        return getPhase(i);
      }
    }
    return null;
  }

  /** {@inheritDoc} */
  @Override
  public final boolean isChemicalSystem() {
    return chemicalSystem;
  }

  /** {@inheritDoc} */
  @Override
  public final void isChemicalSystem(boolean temp) {
    chemicalSystem = temp;
  }

  /**
   * <p>
   * getAntoineVaporPressure.
   * </p>
   *
   * @param temp a double
   * @return a double
   */
  public double getAntoineVaporPressure(double temp) {
    return phaseArray[0].getAntoineVaporPressure(temp);
  }

  /** {@inheritDoc} */
  @Override
  public final double getTC() {
    return criticalTemperature;
  }

  /** {@inheritDoc} */
  @Override
  public final double getPC() {
    return criticalPressure;
  }

  /** {@inheritDoc} */
  @Override
  public final void setTC(double TC) {
    criticalTemperature = TC;
  }

  /** {@inheritDoc} */
  @Override
  public final void setPC(double PC) {
    criticalPressure = PC;
  }

  /**
   * <p>
   * setMixingRuleGEmodel.
   * </p>
   *
   * @param name a {@link java.lang.String} object
   */
  public void setMixingRuleGEmodel(String name) {
    for (PhaseInterface tmpPhase : phaseArray) {
      if (tmpPhase != null) {
        tmpPhase.setMixingRuleGEModel(name);
      }
    }
  }

  /** {@inheritDoc} */
  @Override
  public final void setMixingRule(int type) {
    mixingRule = type;
    if (numberOfPhases < 4) {
      resetPhysicalProperties(); // initPhysicalProperties();
    }
    for (int i = 0; i < maxNumberOfPhases; i++) {
      if (IsPhase(i)) {
        getPhase(i).setMixingRule(type);
        getPhase(i).initPhysicalProperties();
        // getPhase(i).getPhysicalProperties().getMixingRule().initMixingRules(getPhase(i));
      }
    }
  }

  /** {@inheritDoc} */
  @Override
  public void setMixingRule(String typename, String GEmodel) {
    setMixingRuleGEmodel(GEmodel);
    setMixingRule(typename);
  }

  /** {@inheritDoc} */
  @Override
  public void setMixingRule(String typename) {
    int var = 0;
    if (typename.equals("no")) {
      var = 1;
    } else if (typename.equals("classic")) {
      var = 2;
    } else if (typename.equals("HV")) {
      var = 4;
    } else if (typename.equals("WS")) {
      var = 5;
    } else if (typename.equals("CPA-Mix")) {
      var = 7;
    } else if (typename.equals("classic-T")) {
      var = 8;
    } else if (typename.equals("classic-T-cpa")) {
      var = 9;
    } else if (typename.equals("classic-Tx-cpa")) {
      var = 10;
    } else {
      var = 1;
    }
    this.setMixingRule(var);
  }

  /** {@inheritDoc} */
  @Override
  public String[] getComponentNames() {
    ArrayList<String> components = new ArrayList<String>();

    for (int j = 0; j < numberOfComponents; j++) {
      components.add(phaseArray[0].getComponents()[j].getName());
    }
    String[] componentList = new String[components.size()];
    for (int j = 0; j < numberOfComponents; j++) {
      componentList[j] = components.get(j);
    }
    return componentList;
  }

  /** {@inheritDoc} */
  @Override
  public void setNumberOfPhases(int number) {
    this.numberOfPhases = number;
    if (getMaxNumberOfPhases() < numberOfPhases) {
      setMaxNumberOfPhases(number);
    }
  }

  /** {@inheritDoc} */
  @Override
  public void useVolumeCorrection(boolean volcor) {
    for (PhaseInterface tmpPhase : phaseArray) {
      if (tmpPhase != null) {
        tmpPhase.useVolumeCorrection(volcor);
      }
    }
  }

  /** {@inheritDoc} */
  @Override
  public final PhaseInterface[] getPhases() {
    return phaseArray;
  }

  /** {@inheritDoc} */
  @Override
  public double getGibbsEnergy() {
    double gibbsEnergy = 0;
    for (int i = 0; i < numberOfPhases; i++) {
      gibbsEnergy += getPhase(i).getGibbsEnergy();
    }
    return gibbsEnergy;
  }

  /** {@inheritDoc} */
  @Override
  public double getExergy(double temperatureOfSurroundings, String exergyUnit) {
    double refExergy = getExergy(temperatureOfSurroundings); // exergy in J
    double conversionFactor = 1.0;
    switch (exergyUnit) {
      case "J":
        conversionFactor = 1.0;
        break;
      case "J/mol":
        conversionFactor = 1.0 / getTotalNumberOfMoles();
        break;
      case "J/kg":
        conversionFactor = 1.0 / getTotalNumberOfMoles() / getMolarMass();
        break;
      case "kJ/kg":
        conversionFactor = 1.0 / getTotalNumberOfMoles() / getMolarMass() / 1000.0;
        break;
      default:
        break;
    }
    return refExergy * conversionFactor;
  }

  /** {@inheritDoc} */
  @Override
  public double getExergy(double temperatureOfSurroundings) {
    double getExergy = getEnthalpy() - temperatureOfSurroundings * getEntropy();
    return getExergy;
  }

  /** {@inheritDoc} */
  @Override
  public double getEnthalpy() {
    double enthalpy = 0;
    for (int i = 0; i < numberOfPhases; i++) {
      enthalpy += getPhase(i).getEnthalpy();
    }
    return enthalpy;
  }

  /** {@inheritDoc} */
  @Override
  public double getEnthalpy(String unit) {
    double refEnthalpy = getEnthalpy(); // enthalpy in J
    double conversionFactor = 1.0;
    switch (unit) {
      case "J":
        conversionFactor = 1.0;
        break;
      case "J/mol":
        conversionFactor = 1.0 / getTotalNumberOfMoles();
        break;
      case "J/kg":
        conversionFactor = 1.0 / getTotalNumberOfMoles() / getMolarMass();
        break;
      case "kJ/kg":
        conversionFactor = 1.0 / getTotalNumberOfMoles() / getMolarMass() / 1000.0;
        break;
      default:
        break;
    }
    return refEnthalpy * conversionFactor;
  }

  /** {@inheritDoc} */
  @Override
  public double getViscosity() {
    double visc = 0;
    for (int i = 0; i < numberOfPhases; i++) {
      visc += beta[phaseIndex[i]] * getPhase(i).getPhysicalProperties().getViscosity();
    }
    return visc;
  }

  /** {@inheritDoc} */
  @Override
  public double getViscosity(String unit) {
    double refViscosity = getViscosity(); // viscosity in kg/msec
    double conversionFactor = 1.0;
    switch (unit) {
      case "kg/msec":
        conversionFactor = 1.0;
        break;
      case "cP":
        conversionFactor = 1.0e3;
        break;
      default:
        throw new RuntimeException();
    }
    return refViscosity * conversionFactor;
  }

  /** {@inheritDoc} */
  @Override
  public double getKinematicViscosity(String unit) {
    double refViscosity = getViscosity("kg/msec") / getDensity("kg/m3"); // viscosity in kg/msec
    double conversionFactor = 1.0;
    switch (unit) {
      case "m2/sec":
        conversionFactor = 1.0;
        break;
      default:
        throw new RuntimeException();
    }
    return refViscosity * conversionFactor;
  }

  /** {@inheritDoc} */
  @Override
  public double getKinematicViscosity() {
    return getViscosity() / getDensity();
  }

  /** {@inheritDoc} */
  @Deprecated
  @Override
  public double getConductivity() {
    double cond = 0;
    for (int i = 0; i < numberOfPhases; i++) {
      cond += beta[phaseIndex[i]] * getPhase(i).getPhysicalProperties().getConductivity();
    }
    return cond;
  }

  /** {@inheritDoc} */
  @Deprecated
  @Override
  public double getConductivity(String unit) {
    double refConductivity = getConductivity(); // conductivity in W/m*K
    double conversionFactor = 1.0;
    switch (unit) {
      case "W/mK":
        conversionFactor = 1.0;
        break;
      case "W/cmK":
        conversionFactor = 0.01;
        break;
      default:
        throw new RuntimeException();
    }
    return refConductivity * conversionFactor;
  }

  /** {@inheritDoc} */
  @Override
  public double getThermalConductivity() {
    double cond = 0;
    for (int i = 0; i < numberOfPhases; i++) {
      cond += beta[phaseIndex[i]] * getPhase(i).getPhysicalProperties().getConductivity();
    }
    return cond;
  }

  /** {@inheritDoc} */
  @Override
  public double getThermalConductivity(String unit) {
    double refConductivity = getConductivity(); // conductivity in W/m*K
    double conversionFactor = 1.0;
    switch (unit) {
      case "W/mK":
        conversionFactor = 1.0;
        break;
      case "W/cmK":
        conversionFactor = 0.01;
        break;
      default:
        throw new RuntimeException();
    }
    return refConductivity * conversionFactor;
  }

  /** {@inheritDoc} */
  @Override
  public double getInternalEnergy() {
    double internalEnergy = 0;
    for (int i = 0; i < numberOfPhases; i++) {
      internalEnergy += getPhase(i).getInternalEnergy();
    }
    return internalEnergy;
  }

  /** {@inheritDoc} */
  @Override
  public double getInternalEnergy(String unit) {
    double refEnthalpy = getInternalEnergy(); // enthalpy in J
    double conversionFactor = 1.0;
    switch (unit) {
      case "J":
        conversionFactor = 1.0;
        break;
      case "J/mole":
        conversionFactor = 1.0 / getTotalNumberOfMoles();
        break;
      case "J/kg":
        conversionFactor = 1.0 / getTotalNumberOfMoles() / getMolarMass();
        break;
      case "kJ/kg":
        conversionFactor = 1.0 / getTotalNumberOfMoles() / getMolarMass() / 1000.0;
        break;
      default:
        break;
    }
    return refEnthalpy * conversionFactor;
  }

  /** {@inheritDoc} */
  @Override
  public double getHelmholtzEnergy() {
    double helmholtzEnergy = 0;
    for (int i = 0; i < numberOfPhases; i++) {
      helmholtzEnergy += getPhase(i).getHelmholtzEnergy();
    }
    return helmholtzEnergy;
  }

  /** {@inheritDoc} */
  @Override
  public double getEntropy() {
    double entropy = 0;
    for (int i = 0; i < numberOfPhases; i++) {
      entropy += getPhase(i).getEntropy();
    }
    return entropy;
  }

  /** {@inheritDoc} */
  @Override
  public double getEntropy(String unit) {
    double refEntropy = getEntropy(); // entropy in J/K
    double conversionFactor = 1.0;
    switch (unit) {
      case "J/K":
        conversionFactor = 1.0;
        break;
      case "J/molK":
        conversionFactor = 1.0 / getTotalNumberOfMoles();
        break;
      case "J/kgK":
        conversionFactor = 1.0 / getTotalNumberOfMoles() / getMolarMass();
        break;
      case "kJ/kgK":
        conversionFactor = 1.0 / getTotalNumberOfMoles() / getMolarMass() / 1000.0;
        break;
      default:
        break;
    }
    return refEntropy * conversionFactor;
  }

  /** {@inheritDoc} */
  @Override
  public double getMolarVolume() {
    double volume = 0;
    for (int i = 0; i < numberOfPhases; i++) {
      volume += beta[phaseIndex[i]] * getPhase(i).getMolarVolume();
    }
    return volume;
  }

  /** {@inheritDoc} */
  @Override
  public double getDensity() {
    double density = 0;
    for (int i = 0; i < numberOfPhases; i++) {
      density +=
          1.0e5 * (getPhase(i).getMolarMass() * beta[phaseIndex[i]] / getPhase(i).getMolarVolume());
    }
    return density;
  }

  /** {@inheritDoc} */
  @Override
  public double getDensity(String unit) {
    double density = 0;
    for (int i = 0; i < getNumberOfPhases(); i++) {
      density +=
          getPhase(i).getVolume() / getVolume() * getPhase(i).getPhysicalProperties().getDensity();
    }
    double refDensity = density; // density in kg/m3
    double conversionFactor = 1.0;
    switch (unit) {
      case "kg/m3":
        conversionFactor = 1.0;
        break;
      case "kg/Sm3":
        return getMolarMass() * 101325.0 / ThermodynamicConstantsInterface.R
            / ThermodynamicConstantsInterface.standardStateTemperature;
      case "mol/m3":
        conversionFactor = 1.0 / getMolarMass();
        break;
      default:
        throw new RuntimeException();
    }
    return refDensity * conversionFactor;
  }

  /** {@inheritDoc} */
  @Override
  public double getZ() {
    double Z = 0;
    for (int i = 0; i < numberOfPhases; i++) {
      Z += beta[phaseIndex[i]] * getPhase(i).getZ();
    }
    return Z;
  }

  /** {@inheritDoc} */
  @Override
  public double getMoleFractionsSum() {
    double sumz = 0.0;
    for (int i = 0; i < phaseArray[0].getNumberOfComponents(); i++) {
      sumz += phaseArray[0].getComponent(i).getz();
    }
    return sumz;
  }

  /** {@inheritDoc} */
  @Override
  public double getMolarMass() {
    double tempVar = 0;
    for (int i = 0; i < phaseArray[0].getNumberOfComponents(); i++) {
      tempVar +=
          phaseArray[0].getComponents()[i].getz() * phaseArray[0].getComponents()[i].getMolarMass();
    }
    return tempVar;
  }

  /** {@inheritDoc} */
  @Override
  public double getMolarMass(String unit) {
    double refMolarMass = getMolarMass();
    double conversionFactor = 1.0;
    switch (unit) {
      case "kg/mol":
        conversionFactor = 1.0;
        break;
      case "gr/mol":
        conversionFactor = 1000.0;
        break;
      default:
        throw new RuntimeException();
    }
    return refMolarMass * conversionFactor;
  }

  /** {@inheritDoc} */
  @Override
  public void setTemperature(double newTemperature) {
    for (int i = 0; i < getMaxNumberOfPhases(); i++) {
      getPhases()[i].setTemperature(newTemperature);
    }
  }

  /** {@inheritDoc} */
  @Override
  public final void setTemperature(double newTemperature, int phase) {
    getPhase(phaseIndex[phase]).setTemperature(newTemperature);
  }

  /** {@inheritDoc} */
  @Override
  public void setTemperature(double newTemperature, String unit) {
    for (int i = 0; i < getMaxNumberOfPhases(); i++) {
      if (unit.equals("K")) {
        getPhases()[i].setTemperature(newTemperature);
      } else if (unit.equals("C")) {
        getPhases()[i].setTemperature(newTemperature + 273.15);
      } else {
        throw new RuntimeException();
      }
    }
  }

  /** {@inheritDoc} */
  @Override
  public double getNumberOfMoles() {
    return getTotalNumberOfMoles();
  }

  /** {@inheritDoc} */
  @Override
  public void setPhaseType(int phaseToChange, int newPhaseType) {
    // System.out.println("new phase type: cha " + newPhaseType);
    if (allowPhaseShift) {
      phaseType[phaseIndex[phaseToChange]] = newPhaseType;
    }
  }

  /** {@inheritDoc} */
  @Override
  public void setPhaseType(int phaseToChange, String phaseTypeName) {
    // System.out.println("new phase type: cha " + newPhaseType);
    int newPhaseType = 1;
    if (allowPhaseShift) {
      if (phaseTypeName.equals("gas") || phaseTypeName.equals("vapour")) {
        newPhaseType = 1;
      } else if (phaseTypeName.equals("liquid") || phaseTypeName.equals("oil")
          || phaseTypeName.equals("aqueous")) {
        newPhaseType = 0;
      } else {
        newPhaseType = 0;
      }
      phaseType[phaseIndex[phaseToChange]] = newPhaseType;
    }
  }

  /** {@inheritDoc} */
  @Override
  public void setPhaseType(String phases, int newPhaseType) {
    // System.out.println("new phase type: cha " + newPhaseType);
    if (allowPhaseShift) {
      if (phases.equals("all")) {
        for (int i = 0; i < getMaxNumberOfPhases(); i++) {
          phaseType[i] = newPhaseType;
        }
      }
    }
  }

  /** {@inheritDoc} */
  @Override
  public void invertPhaseTypes() {
    for (int i = 0; i < getMaxNumberOfPhases(); i++) {
      if (phaseType[i] == 0) {
        phaseType[i] = 1;
      } else {
        phaseType[i] = 0;
      }
    }
  }

  /** {@inheritDoc} */
  @Override
  public void setPhase(PhaseInterface phase, int numb) {
    double temp = phaseArray[numb].getTemperature();
    double pres = phaseArray[numb].getPressure();
    this.phaseArray[numb] = phase;
    this.phaseArray[numb].setTemperature(temp);
    this.phaseArray[numb].setPressure(pres);
  }

  /** {@inheritDoc} */
  @Override
  public void reInitPhaseType() {
    phaseType[0] = 1;
    phaseType[1] = 0;
    phaseType[2] = 0;
    phaseType[3] = 0;
  }

  /** {@inheritDoc} */
  @Override
  public final boolean doSolidPhaseCheck() {
    return solidPhaseCheck;
  }

  /** {@inheritDoc} */
  @Override
  public final void setPressure(double newPressure) {
    for (int i = 0; i < getMaxNumberOfPhases(); i++) {
      phaseArray[i].setPressure(newPressure);
    }
  }

  /** {@inheritDoc} */
  @Override
  public final void setPressure(double newPressure, String unit) {
    for (int i = 0; i < getMaxNumberOfPhases(); i++) {
      if (unit.equals("bar") || unit.equals("bara")) {
        phaseArray[i].setPressure(newPressure);
      } else if (unit.equals("atm")) {
        phaseArray[i].setPressure(newPressure + 0.01325);
      } else if (unit.equals("barg")) {
        phaseArray[i].setPressure(newPressure + 1.01325);
      } else {
        throw new RuntimeException(
            "setting new pressure could not be done. Specified unit might not be supported");
      }
    }
  }

  /** {@inheritDoc} */
  @Override
  public final double getTemperature() {
    return phaseArray[0].getTemperature();
  }

  /** {@inheritDoc} */
  @Override
  public final double getTemperature(String unit) {
    neqsim.util.unit.TemperatureUnit tempConversion =
        new neqsim.util.unit.TemperatureUnit(getTemperature(), "K");
    return tempConversion.getValue(unit);
  }

  /** {@inheritDoc} */
  @Override
  public double getTemperature(int phaseNumber) {
    return getPhase(phaseIndex[phaseNumber]).getTemperature();
  }

  /** {@inheritDoc} */
  @Override
  public final double getPressure() {
    return phaseArray[0].getPressure();
  }

  /** {@inheritDoc} */
  @Override
  public final double getPressure(String unit) {
    neqsim.util.unit.PressureUnit presConversion =
        new neqsim.util.unit.PressureUnit(getPressure(), "bara");
    return presConversion.getValue(unit);
  }

  /** {@inheritDoc} */
  @Override
  public final double getPressure(int phaseNumber) {
    return getPhase(phaseIndex[phaseNumber]).getPressure();
  }

  /** {@inheritDoc} */
  @Override
  public final double getBeta() {
    return beta[0];
  }

  /** {@inheritDoc} */
  @Override
  public final double getBeta(int phase) {
    return beta[phaseIndex[phase]];
  }

  /** {@inheritDoc} */
  @Override
  public void setAttractiveTerm(int i) {
    for (int k = 0; k < getMaxNumberOfPhases(); k++) {
      phaseArray[k].setAttractiveTerm(i);
    }
  }

  /** {@inheritDoc} */
  @Override
  public final int getNumberOfPhases() {
    return numberOfPhases;
  }

  /** {@inheritDoc} */
  @Override
  public final void setBeta(double b) {
    if (b < 0) {
      b = neqsim.thermo.ThermodynamicModelSettings.phaseFractionMinimumLimit;
    }
    if (b > 1) {
      b = 1.0 - neqsim.thermo.ThermodynamicModelSettings.phaseFractionMinimumLimit;
    }
    beta[0] = b;
    beta[1] = 1.0 - b;
  }

  /** {@inheritDoc} */
  @Override
  public final void setBeta(int phase, double b) {
    if (b < 0) {
      b = neqsim.thermo.ThermodynamicModelSettings.phaseFractionMinimumLimit;
    }
    if (b > 1) {
      b = 1.0 - neqsim.thermo.ThermodynamicModelSettings.phaseFractionMinimumLimit;
    }
    beta[phaseIndex[phase]] = b;
  }

  /** {@inheritDoc} */
  @Override
  public final double getVolume() {
    double volume = 0.0;
    for (int i = 0; i < numberOfPhases; i++) {
      volume += getPhase(i).getMolarVolume() * getPhase(i).getNumberOfMolesInPhase();
    }
    return volume;
  }

  /** {@inheritDoc} */
  @Override
  public double getVolume(String unit) {
    double conversionFactor = 1.0;
    switch (unit) {
      case "m3":
        conversionFactor = 1.0;
        break;
      case "m3/kg":
        conversionFactor = 1.0 / getMass("kg");
        break;
      case "litre":
        conversionFactor = 1000.0;
        break;
      case "m3/mol":
        conversionFactor = 1.0 / getTotalNumberOfMoles();
        break;
      default:
        break;
    }
    return conversionFactor * getVolume() / 1.0e5;
  }

  /** {@inheritDoc} */
  @Override
  public double getMass(String unit) {
    double conversionFactor = 1.0;
    switch (unit) {
      case "kg":
        conversionFactor = 1.0;
        break;

      case "gr":
        conversionFactor = 1000.0;
        break;
      case "tons":
        conversionFactor = 1.0e-3;
        break;
      default:
        break;
    }
    return conversionFactor * getTotalNumberOfMoles() * getMolarMass();
  }

  /**
   * {@inheritDoc}
   *
   * need to call initPhysicalProperties() before this method is called
   */
  @Override
  public double getCorrectedVolume() {
    double volume = 0;
    for (int i = 0; i < numberOfPhases; i++) {
      volume += getPhase(i).getMolarMass() / getPhase(i).getPhysicalProperties().getDensity()
          * getPhase(i).getNumberOfMolesInPhase();
    }
    return volume;
  }

  /** {@inheritDoc} */
  public double getdPdVtn() {
    double dPdV = 0.0;
    for (int i = 0; i < numberOfPhases; i++) {
      if (IsPhase(i)) {
        dPdV += getPhase(i).getdPdVTn() * getPhase(i).getVolume() / getVolume();
      }
    }
    return dPdV;
  }

  /** {@inheritDoc} */
  @Override
  public double getdVdPtn() {
    double dVdP = 0.0;
    for (int i = 0; i < numberOfPhases; i++) {
      if (IsPhase(i)) {
        dVdP += 1.0 / getPhase(i).getdPdVTn();
      }
    }
    return dVdP;
  }

  /** {@inheritDoc} */
  @Override
  public double getdVdTpn() {
    double dVdT = 0.0;
    for (int i = 0; i < numberOfPhases; i++) {
      if (IsPhase(i)) {
        dVdT += -getPhase(i).getdPdTVn() / getPhase(i).getdPdVTn();
      }
    }
    return dVdT;
  }

  /** {@inheritDoc} */
  @Override
  public double getCp() {
    double cP = 0.0;
    for (int i = 0; i < numberOfPhases; i++) {
      cP += getPhase(i).getCp();
    }
    return cP;
  }

  /** {@inheritDoc} */
  @Override
  public double getCp(String unit) {
    double refCp = getCp(); // Cp in J/K
    double conversionFactor = 1.0;
    switch (unit) {
      case "J/K":
        conversionFactor = 1.0;
        break;
      case "J/molK":
        conversionFactor = 1.0 / getTotalNumberOfMoles();
        break;
      case "J/kgK":
        conversionFactor = 1.0 / getTotalNumberOfMoles() / getMolarMass();
        break;
      case "kJ/kgK":
        conversionFactor = 1.0 / getTotalNumberOfMoles() / getMolarMass() / 1000.0;
        break;
      default:
        break;
    }
    return refCp * conversionFactor;
  }

  /** {@inheritDoc} */
  @Override
  public double getCv() {
    double cv = 0.0;
    for (int i = 0; i < numberOfPhases; i++) {
      cv += getPhase(i).getCv();
    }
    return cv;
  }

  /** {@inheritDoc} */
  @Override
  public double getCv(String unit) {
    double refCv = getCv(); // enthalpy in J
    double conversionFactor = 1.0;
    switch (unit) {
      case "J/K":
        conversionFactor = 1.0;
        break;
      case "J/molK":
        conversionFactor = 1.0 / getTotalNumberOfMoles();
        break;
      case "J/kgK":
        conversionFactor = 1.0 / getTotalNumberOfMoles() / getMolarMass();
        break;
      case "kJ/kgK":
        conversionFactor = 1.0 / getTotalNumberOfMoles() / getMolarMass() / 1000.0;
        break;
      default:
        break;
    }
    return refCv * conversionFactor;
  }

  /**
   * {@inheritDoc}
   * 
   * @return kappa real gas kappa
   *
   *         method to return real gas isentropic exponent (kappa = - Cp/Cv*(v/p)*dp/dv
   */
  public double getKappa() {
    return -getCp() / getCv() * getVolume() / getPressure() * getdPdVtn();
  }

  /** {@inheritDoc} */
  @Override
  public double getGamma() {
    return getCp() / getCv();
  }

  /** {@inheritDoc} */
  @Override
  public void calcInterfaceProperties() {
    interfaceProp.init();
  }

  /** {@inheritDoc} */
  @Override
  public InterphasePropertiesInterface getInterphaseProperties() {
    return interfaceProp;
  }

  /** {@inheritDoc} */
  @Override
  public double getInterfacialTension(int phase1, int phase2) {
    return interfaceProp.getSurfaceTension(phase1, phase2);
  }

  /** {@inheritDoc} */
  @Override
  public double getInterfacialTension(int phase1, int phase2, String unit) {
    return interfaceProp.getSurfaceTension(phase1, phase2, unit);
  }

  /** {@inheritDoc} */
  @Override
  public double getInterfacialTension(String phase1, String phase2) {
    if (hasPhaseType(phase1) && hasPhaseType(phase2)) {
      return interfaceProp.getSurfaceTension(getPhaseNumberOfPhase(phase1),
          getPhaseNumberOfPhase(phase2));
    } else {
      return Double.NaN;
    }
  }

  /** {@inheritDoc} */
  @Override
  public void normalizeBeta() {
    double tot = 0.0;
    for (int i = 0; i < numberOfPhases; i++) {
      tot += beta[phaseIndex[i]];
    }
    for (int i = 0; i < numberOfPhases; i++) {
      beta[phaseIndex[i]] /= tot;
    }
  }

  /** {@inheritDoc} */
  @Override
  public String[][] createTable(String name) {
    // System.out.println("number of comps : " + numberOfComponents + " number of
    // phases " + numberOfPhases);
    String[][] table = new String[getPhases()[0].getNumberOfComponents() + 30][7];

    if (isInitialized) {
      initProperties();
    } else {
      init(0);
      setNumberOfPhases(1);
      initProperties();
    }

    java.text.DecimalFormat nf = new java.text.DecimalFormat();

    java.text.DecimalFormatSymbols symbols = new java.text.DecimalFormatSymbols();
    symbols.setDecimalSeparator('.');
    nf.setDecimalFormatSymbols(symbols);

    nf.setMaximumFractionDigits(5);
    nf.applyPattern("#.#####E0");

    /// String[][] table = new String[getPhases()[0].getNumberOfComponents() +
    /// 30][7];
    // String[] names = {"", "Feed", "Phase 1", "Phase 2", "Phase 3", "Phase 4",
    /// "Unit"};
    table[0][0] = ""; // getPhases()[0].getPhaseTypeName(); //"";

    for (int i = 0; i < getPhases()[0].getNumberOfComponents() + 30; i++) {
      for (int j = 0; j < 7; j++) {
        table[i][j] = "";
      }
    }
    table[0][1] = "total";
    for (int i = 0; i < numberOfPhases; i++) {
      table[0][i + 2] = getPhase(i).getPhaseTypeName();
    }

    StringBuffer buf = new StringBuffer();
    FieldPosition test = new FieldPosition(0);
    for (int j = 0; j < getPhases()[0].getNumberOfComponents(); j++) {
      buf = new StringBuffer();
      table[j + 1][1] = nf.format(getPhase(0).getComponents()[j].getz(), buf, test).toString();
    }
    buf = new StringBuffer();
    table[getPhases()[0].getNumberOfComponents() + 4][1] =
        nf.format(getMolarMass() * 1000, buf, test).toString();
    buf = new StringBuffer();
    table[getPhases()[0].getNumberOfComponents() + 9][1] =
        nf.format(getEnthalpy() / (getTotalNumberOfMoles() * getMolarMass() * 1000), buf, test)
            .toString();
    buf = new StringBuffer();
    table[getPhases()[0].getNumberOfComponents() + 10][1] =
        nf.format(getEntropy() / (getTotalNumberOfMoles() * getMolarMass() * 1000), buf, test)
            .toString();

    for (int i = 0; i < numberOfPhases; i++) {
      for (int j = 0; j < getPhases()[0].getNumberOfComponents(); j++) {
        table[j + 1][0] = getPhases()[0].getComponents()[j].getName();
        buf = new StringBuffer();
        table[j + 1][i + 2] =
            nf.format(getPhase(i).getComponents()[j].getx(), buf, test).toString();
        table[j + 1][6] = "[mole fraction]";
      }

      buf = new StringBuffer();
      table[getPhases()[0].getNumberOfComponents() + 2][0] = "Density";
      table[getPhases()[0].getNumberOfComponents() + 2][i + 2] =
          nf.format(getPhase(i).getPhysicalProperties().getDensity(), buf, test).toString();
      table[getPhases()[0].getNumberOfComponents() + 2][6] = "[kg/m^3]";

      // Double.longValue(system.getPhase(i).getBeta());
      buf = new StringBuffer();
      table[getPhases()[0].getNumberOfComponents() + 3][0] = "PhaseFraction";
      table[getPhases()[0].getNumberOfComponents() + 3][i + 2] =
          nf.format(getPhase(i).getBeta(), buf, test).toString();
      table[getPhases()[0].getNumberOfComponents() + 3][6] = "[mole fraction]";

      buf = new StringBuffer();
      table[getPhases()[0].getNumberOfComponents() + 4][0] = "MolarMass";
      table[getPhases()[0].getNumberOfComponents() + 4][i + 2] =
          nf.format(getPhase(i).getMolarMass() * 1000, buf, test).toString();
      table[getPhases()[0].getNumberOfComponents() + 4][6] = "[kg/kmol]";

      buf = new StringBuffer();
      table[getPhases()[0].getNumberOfComponents() + 5][0] = "Z factor";
      table[getPhases()[0].getNumberOfComponents() + 5][i + 2] =
          nf.format(getPhase(i).getZ(), buf, test).toString();
      table[getPhases()[0].getNumberOfComponents() + 5][6] = "[-]";

      buf = new StringBuffer();
      table[getPhases()[0].getNumberOfComponents() + 6][0] = "Heat Capacity (Cp)";
      table[getPhases()[0].getNumberOfComponents() + 6][i + 2] = nf.format(
          (getPhase(i).getCp()
              / (getPhase(i).getNumberOfMolesInPhase() * getPhase(i).getMolarMass() * 1000)),
          buf, test).toString();
      table[getPhases()[0].getNumberOfComponents() + 6][6] = "[kJ/kg*K]";

      buf = new StringBuffer();
      table[getPhases()[0].getNumberOfComponents() + 7][0] = "Heat Capacity (Cv)";
      table[getPhases()[0].getNumberOfComponents() + 7][i + 2] = nf.format(
          (getPhase(i).getCv()
              / (getPhase(i).getNumberOfMolesInPhase() * getPhase(i).getMolarMass() * 1000)),
          buf, test).toString();
      table[getPhases()[0].getNumberOfComponents() + 7][6] = "[kJ/kg*K]";

      buf = new StringBuffer();
      table[getPhases()[0].getNumberOfComponents() + 8][0] = "Speed of Sound";
      table[getPhases()[0].getNumberOfComponents() + 8][i + 2] =
          nf.format((getPhase(i).getSoundSpeed()), buf, test).toString();
      table[getPhases()[0].getNumberOfComponents() + 8][6] = "[m/sec]";

      buf = new StringBuffer();
      table[getPhases()[0].getNumberOfComponents() + 9][0] = "Enthalpy";
      table[getPhases()[0].getNumberOfComponents() + 9][i + 2] = nf.format(
          (getPhase(i).getEnthalpy()
              / (getPhase(i).getNumberOfMolesInPhase() * getPhase(i).getMolarMass() * 1000)),
          buf, test).toString();
      table[getPhases()[0].getNumberOfComponents() + 9][6] = "[kJ/kg]";

      buf = new StringBuffer();
      table[getPhases()[0].getNumberOfComponents() + 10][0] = "Entropy";
      table[getPhases()[0].getNumberOfComponents() + 10][i + 2] = nf.format(
          (getPhase(i).getEntropy()
              / (getPhase(i).getNumberOfMolesInPhase() * getPhase(i).getMolarMass() * 1000)),
          buf, test).toString();
      table[getPhases()[0].getNumberOfComponents() + 10][6] = "[kJ/kg*K]";

      buf = new StringBuffer();
      table[getPhases()[0].getNumberOfComponents() + 11][0] = "JT coefficient";
      table[getPhases()[0].getNumberOfComponents() + 11][i + 2] =
          nf.format((getPhase(i).getJouleThomsonCoefficient()), buf, test).toString();
      table[getPhases()[0].getNumberOfComponents() + 11][6] = "[K/bar]";

      buf = new StringBuffer();
      table[getPhases()[0].getNumberOfComponents() + 13][0] = "Viscosity";
      table[getPhases()[0].getNumberOfComponents() + 13][i + 2] =
          nf.format((getPhase(i).getPhysicalProperties().getViscosity()), buf, test).toString();
      table[getPhases()[0].getNumberOfComponents() + 13][6] = "[kg/m*sec]";

      buf = new StringBuffer();
      table[getPhases()[0].getNumberOfComponents() + 14][0] = "Conductivity";
      table[getPhases()[0].getNumberOfComponents() + 14][i + 2] =
          nf.format(getPhase(i).getPhysicalProperties().getConductivity(), buf, test).toString();
      table[getPhases()[0].getNumberOfComponents() + 14][6] = "[W/m*K]";

      buf = new StringBuffer();
      table[getPhases()[0].getNumberOfComponents() + 15][0] = "SurfaceTension";
      try {
        if (i < numberOfPhases - 1) {
          table[getPhases()[0].getNumberOfComponents() + 15][2] =
              nf.format(getInterphaseProperties().getSurfaceTension(0, 1), buf, test).toString();
          buf = new StringBuffer();
          table[getPhases()[0].getNumberOfComponents() + 15][3] =
              nf.format(getInterphaseProperties().getSurfaceTension(0, 1), buf, test).toString();
          buf = new StringBuffer();
          if (i == 1) {
            table[getPhases()[0].getNumberOfComponents() + 17][2] =
                nf.format(getInterphaseProperties().getSurfaceTension(0, 2), buf, test).toString();
            buf = new StringBuffer();
            table[getPhases()[0].getNumberOfComponents() + 17][4] =
                nf.format(getInterphaseProperties().getSurfaceTension(0, 2), buf, test).toString();
            table[getPhases()[0].getNumberOfComponents() + 17][6] = "[N/m]";
          }
          if (i == 1) {
            buf = new StringBuffer();
            table[getPhases()[0].getNumberOfComponents() + 16][3] =
                nf.format(getInterphaseProperties().getSurfaceTension(1, 2), buf, test).toString();
            buf = new StringBuffer();
            table[getPhases()[0].getNumberOfComponents() + 16][4] =
                nf.format(getInterphaseProperties().getSurfaceTension(1, 2), buf, test).toString();
            table[getPhases()[0].getNumberOfComponents() + 16][6] = "[N/m]";
          }
        }
      } catch (Exception ex) {
        logger.error("error", ex);
      }
      table[getPhases()[0].getNumberOfComponents() + 15][6] = "[N/m]";

      buf = new StringBuffer();
      table[getPhases()[0].getNumberOfComponents() + 19][0] = "Pressure";
      table[getPhases()[0].getNumberOfComponents() + 19][i + 2] =
          Double.toString(getPhase(i).getPressure());
      table[getPhases()[0].getNumberOfComponents() + 19][6] = "[bar]";

      buf = new StringBuffer();
      table[getPhases()[0].getNumberOfComponents() + 20][0] = "Temperature";
      table[getPhases()[0].getNumberOfComponents() + 20][i + 2] =
          Double.toString(getPhase(i).getTemperature());
      table[getPhases()[0].getNumberOfComponents() + 20][6] = "[K]";
      Double.toString(getPhase(i).getTemperature());

      buf = new StringBuffer();
      table[getPhases()[0].getNumberOfComponents() + 22][0] = "Model";
      table[getPhases()[0].getNumberOfComponents() + 22][i + 2] = getModelName();
      table[getPhases()[0].getNumberOfComponents() + 22][6] = "-";

      buf = new StringBuffer();
      table[getPhases()[0].getNumberOfComponents() + 23][0] = "Mixing Rule";
      try {
        table[getPhases()[0].getNumberOfComponents() + 23][i + 2] =
            ((PhaseEosInterface) getPhase(i)).getMixingRuleName();
      } catch (Exception ex) {
        table[getPhases()[0].getNumberOfComponents() + 23][i + 2] = "?";
        // logger.error("error",e);
      }
      table[getPhases()[0].getNumberOfComponents() + 23][6] = "-";

      buf = new StringBuffer();
      table[getPhases()[0].getNumberOfComponents() + 25][0] = "Stream";
      table[getPhases()[0].getNumberOfComponents() + 25][i + 2] = name;
      table[getPhases()[0].getNumberOfComponents() + 25][6] = "-";
    }
    resultTable = table;

    return table;
  }

  /** {@inheritDoc} */
  @Override
  public void display() {
    display(this.getFluidName());
  }

  /** {@inheritDoc} */
  @Override
  public void display(String name) {
    JFrame dialog = new JFrame("System-Report");
    Dimension screenDimension = Toolkit.getDefaultToolkit().getScreenSize();
    Container dialogContentPane = dialog.getContentPane();
    dialogContentPane.setLayout(new BorderLayout());

    String[] names = {"", "Feed", "Phase 1", "Phase 2", "Phase 3", "Phase 4", "Unit"};
    String[][] table = createTable(name);
    JTable Jtab = new JTable(table, names);
    JScrollPane scrollpane = new JScrollPane(Jtab);
    dialogContentPane.add(scrollpane);

    // setting the size of the frame and text size
    dialog.setSize(screenDimension.width / 2, screenDimension.height / 2); // pack();
    Jtab.setRowHeight(dialog.getHeight() / table.length);
    Jtab.setFont(new Font("Serif", Font.PLAIN,
        dialog.getHeight() / table.length - dialog.getHeight() / table.length / 10));

    // dialog.pack();
    dialog.setVisible(true);
  }

  /**
   * <p>
   * write.
   * </p>
   *
   * @return a {@link java.lang.String} object
   */
  public String write() {
    // create a String description of the system
    return "";
  }

  /** {@inheritDoc} */
  @Override
  public void write(String name, String filename, boolean newfile) {
    String[][] table = createTable(name);
    neqsim.dataPresentation.fileHandeling.createTextFile.TextFile file =
        new neqsim.dataPresentation.fileHandeling.createTextFile.TextFile();
    if (newfile) {
      file.newFile(filename);
    }
    file.setOutputFileName(filename);
    file.setValues(table);
    file.createFile();
  }

  /** {@inheritDoc} */
  @Override
  public void resetDatabase() {
    neqsim.util.database.NeqSimDataBase database = null;
    try {
      database = new neqsim.util.database.NeqSimDataBase();
      if (NeqSimDataBase.createTemporaryTables()) {
        database.execute("delete FROM comptemp");
        database.execute("delete FROM intertemp");
      }
    } catch (Exception ex) {
      logger.error("error in SystemThermo Class...resetDatabase() method");
      logger.error("error in comp");
      logger.error("error", ex);
    } finally {
      try {
        if (database.getStatement() != null) {
          database.getStatement().close();
        }
        if (database.getConnection() != null) {
          database.getConnection().close();
        }
      } catch (Exception ex) {
        logger.error("error closing database.....", ex);
      }
    }
  }

  /** {@inheritDoc} */
  @Override
  public void createDatabase(boolean reset) {
    neqsim.util.database.NeqSimDataBase database = null;
    try {
      if (reset) {
        resetDatabase();
      }
      database = new neqsim.util.database.NeqSimDataBase();
      String names = new String();

      for (int k = 0; k < getPhase(0).getNumberOfComponents() - 1; k++) {
        names += "'" + this.getComponentNames()[k] + "', ";
      }
      names += "'" + this.getComponentNames()[getPhase(0).getNumberOfComponents() - 1] + "'";

      if (NeqSimDataBase.createTemporaryTables()) {
        database.execute("insert into comptemp SELECT * FROM comp WHERE name IN (" + names + ")");
        database.execute("insert into intertemp SELECT DISTINCT * FROM inter WHERE comp1 IN ("
            + names + ") AND comp2 IN (" + names + ")");
        database.execute("delete FROM intertemp WHERE comp1=comp2");
      }
      // System.out.println("ok " + names);

      for (int phase = 0; phase < maxNumberOfPhases; phase++) {
        getPhase(phase).setMixingRuleDefined(false);
      }

      for (int i = 0; i < numberOfComponents; i++) {
        if (getPhase(0).getComponent(i).isIsTBPfraction()
            || getPhase(0).getComponent(i).isIsPlusFraction()) {
          getPhase(0).getComponent(i).insertComponentIntoDatabase("");
        }
      }
    } catch (Exception ex) {
      logger.error("error in SystemThermo Class...createDatabase() method", ex);
    } finally {
      try {
        if (database.getStatement() != null) {
          database.getStatement().close();
        }
        if (database.getConnection() != null) {
          database.getConnection().close();
        }
      } catch (Exception ex) {
        logger.error("error closing database.....", ex);
      }
    }
  }

  /** {@inheritDoc} */
  @Override
  public final int getPhaseIndex(int index) {
    return phaseIndex[index];
  }

  /** {@inheritDoc} */
  @Override
  public final void setPhaseIndex(int index, int phaseIndex) {
    this.phaseIndex[index] = phaseIndex;
  }

  /** {@inheritDoc} */
  @Override
  public void setSolidPhaseCheck(boolean solidPhaseCheck) {
    // init(0);
    int oldphase = numberOfPhases;
    if (!this.solidPhaseCheck) {
      addSolidPhase();
    }
    this.solidPhaseCheck = solidPhaseCheck;
    // init(0);

    for (int phase = 0; phase < numberOfPhases; phase++) {
      for (int k = 0; k < getPhases()[0].getNumberOfComponents(); k++) {
        getPhase(phase).getComponent(k).setSolidCheck(solidPhaseCheck);
        getPhase(3).getComponent(k).setSolidCheck(solidPhaseCheck);
      }
    }
    setNumberOfPhases(oldphase);
  }

  /** {@inheritDoc} */
  @Override
  public void setSolidPhaseCheck(String solidComponent) {
    init(0);
    int oldphase = numberOfPhases;
    if (!solidPhaseCheck) {
      addSolidPhase();
    }
    this.solidPhaseCheck = true;
    init(0);

    for (int phase = 0; phase < getMaxNumberOfPhases(); phase++) {
      try {
        getPhase(phase).getComponent(solidComponent).setSolidCheck(true);
        getPhase(3).getComponent(solidComponent).setSolidCheck(true);
      } catch (Exception ex) {
        logger.error("error", ex);
      }
    }
    setNumberOfPhases(oldphase);
  }

  /** {@inheritDoc} */
  @Override
  public void setHydrateCheck(boolean hydrateCheck) {
    init(0);
    if (hydrateCheck) {
      addHydratePhase();
    }
    this.hydrateCheck = hydrateCheck;
    init(0);
  }

  /** {@inheritDoc} */
  @Override
  public boolean doMultiPhaseCheck() {
    return multiPhaseCheck;
  }

  /** {@inheritDoc} */
  @Override
  public void setMultiPhaseCheck(boolean multiPhaseCheck) {
    if (getMaxNumberOfPhases() < 3) {
      if (multiPhaseCheck) {
        setMaxNumberOfPhases(3);
        phaseArray[2] = phaseArray[1].clone();
        phaseArray[2].resetMixingRule(phaseArray[0].getMixingRuleNumber());
        phaseArray[2].resetPhysicalProperties();
        phaseArray[2].initPhysicalProperties();
      } else {
        setMaxNumberOfPhases(2);
      }
    }
    this.multiPhaseCheck = multiPhaseCheck;
  }

  /** {@inheritDoc} */
  @Override
  public int getInitType() {
    return initType;
  }

  /** {@inheritDoc} */
  @Override
  public void setInitType(int initType) {
    this.initType = initType;
  }

  /** {@inheritDoc} */
  @Override
  public boolean isNumericDerivatives() {
    return numericDerivatives;
  }

  /** {@inheritDoc} */
  @Override
  public void setNumericDerivatives(boolean numericDerivatives) {
    this.numericDerivatives = numericDerivatives;
  }

  /** {@inheritDoc} */
  @Override
  public void checkStability(boolean val) {
    checkStability = val;
  }

  /** {@inheritDoc} */
  @Override
  public boolean checkStability() {
    return checkStability;
  }

  /** {@inheritDoc} */
  @Override
  public boolean doHydrateCheck() {
    return hydrateCheck;
  }

  /** {@inheritDoc} */
  @Override
  public boolean getHydrateCheck() {
    return hydrateCheck;
  }

  /** {@inheritDoc} */
  @Override
  public void save(String name) {
    try (ObjectOutputStream out = new ObjectOutputStream(new FileOutputStream(name))) {
      out.writeObject(this);
    } catch (Exception ex) {
      logger.error(ex.toString());
    }
  }

  /** {@inheritDoc} */
  @Override
  public SystemInterface readObject(int ID) {
    ResultSet rs = null;
    SystemThermo tempSystem = null;
    neqsim.util.database.NeqSimBlobDatabase database =
        new neqsim.util.database.NeqSimBlobDatabase();
    try {
      java.sql.Connection con = database.openConnection();
      String sqlStr = "SELECT FLUID FROM fluid_blobdb WHERE ID=" + Integer.toString(ID);
      java.sql.PreparedStatement ps = con.prepareStatement(sqlStr);
      rs = ps.executeQuery();

      if (rs.next()) {
        try (ObjectInputStream ins =
            new ObjectInputStream(new ByteArrayInputStream(rs.getBytes("FLUID")))) {
          tempSystem = (SystemThermo) ins.readObject();
        }
      }
    } catch (Exception ex) {
      logger.error("error", ex);
    } finally {
      try {
        if (database.getStatement() != null) {
          database.getStatement().close();
        }
        if (database.getConnection() != null) {
          database.getConnection().close();
        }
      } catch (Exception ex) {
        logger.error("err closing database IN MIX..., e");
        logger.error("error", ex);
      }
    }

    return tempSystem;
  }

  /** {@inheritDoc} */
  @Override
  public void saveFluid(int ID) {
    saveObject(ID, "");
  }

  /** {@inheritDoc} */
  @Override
  public void saveFluid(int ID, String text) {
    saveObject(ID, text);
  }

  /** {@inheritDoc} */
  @Override
  public void saveObject(int ID, String text) {
    ByteArrayOutputStream fout = new ByteArrayOutputStream();
    try (ObjectOutputStream out = new ObjectOutputStream(fout)) {
      out.writeObject(this);
    } catch (Exception ex) {
      logger.error(ex.toString());
    }
    byte[] byteObject = fout.toByteArray();
    ByteArrayInputStream inpStream = new ByteArrayInputStream(byteObject);

    neqsim.util.database.NeqSimBlobDatabase database =
        new neqsim.util.database.NeqSimBlobDatabase();

    try {
      java.sql.Connection con = database.openConnection();

      java.sql.PreparedStatement ps =
          con.prepareStatement("REPLACE INTO fluid_blobdb (ID, FLUID) VALUES (?,?)");
      ps.setInt(1, ID);
      ps.setBlob(2, inpStream);

      ps.executeUpdate();
      /*
       * if (!text.isEmpty()) { ps = con.prepareStatement(
       * "REPLACE INTO fluidinfo (ID, TEXT) VALUES (?,?)"); ps.setInt(1, ID); ps.setString(2, text);
       * }
       * 
       * ps.executeUpdate();
       * 
       */
    } catch (Exception ex) {
      logger.error("error", ex);
    } finally {
      try {
        if (database.getStatement() != null) {
          database.getStatement().close();
        }
        if (database.getConnection() != null) {
          database.getConnection().close();
        }
      } catch (Exception ex) {
        logger.error("err closing database IN MIX...", ex);
      }
    }
    // database.execute("INSERT INTO fluid_blobdb VALUES ('1'," + sqlString + ")");
  }

  /** {@inheritDoc} */
  @Override
  public void saveObjectToFile(String filePath, String fluidName) {
    try (ObjectOutputStream out = new ObjectOutputStream(new FileOutputStream(filePath, false))) {
      out.writeObject(this);
    } catch (Exception ex) {
      logger.error(ex.toString());
    }
  }

  /** {@inheritDoc} */
  @Override
  public SystemInterface readObjectFromFile(String filePath, String fluidName) {
    SystemThermo tempSystem = null;
    try (ObjectInputStream objectinputstream =
        new ObjectInputStream(new FileInputStream(filePath))) {
      tempSystem = (SystemThermo) objectinputstream.readObject();
    } catch (Exception ex) {
      logger.error(ex.toString());
    }
    return tempSystem;
  }

  /** {@inheritDoc} */
  @Override
  public String getMixingRuleName() {
    return ((PhaseEosInterface) getPhase(0)).getMixingRule().getMixingRuleName();
  }

  /** {@inheritDoc} */
  @Override
  public String getFluidInfo() {
    return fluidInfo;
  }

  /** {@inheritDoc} */
  @Override
  public void setFluidInfo(String info) {
    this.fluidInfo = info;
  }

  /** {@inheritDoc} */
  @Override
  public java.lang.String getFluidName() {
    return fluidName;
  }

  /** {@inheritDoc} */
  @Override
  public void setFluidName(java.lang.String fluidName) {
    this.fluidName = fluidName;
  }

  public void addToComponentNames(java.lang.String name) {
    for (int j = 0; j < componentNames.size(); j++) {
      componentNames.set(j, componentNames.get(j) + name);
    }
    for (int i = 0; i < getMaxNumberOfPhases(); i++) {
      for (int j = 0; j < componentNames.size(); j++) {
        getPhase(i).getComponent(j)
            .setComponentName(getPhase(i).getComponent(j).getComponentName() + name);
      }
    }
  }

  /**
   * <p>
   * setLastTBPasPlus.
   * </p>
   *
   * @return a boolean
   */
  public boolean setLastTBPasPlus() {
    neqsim.thermo.characterization.PlusCharacterize temp =
        new neqsim.thermo.characterization.PlusCharacterize(this);
    if (temp.hasPlusFraction()) {
      return false;
    } else {
      temp.setHeavyTBPtoPlus();
    }
    return true;
  }

  /** {@inheritDoc} */
  @Override
  public neqsim.thermo.characterization.Characterise getCharacterization() {
    return characterization;
  }

  /** {@inheritDoc} */
  @Override
  public void calcKIJ(boolean ok) {
    neqsim.thermo.mixingRule.EosMixingRules.calcEOSInteractionParameters = ok;
    for (int i = 0; i < numberOfPhases; i++) {
      ((PhaseEosInterface) getPhase(i)).getMixingRule().setCalcEOSInteractionParameters(ok);
    }
  }

  /** {@inheritDoc} */
  @Override
  public java.lang.String getModelName() {
    return modelName;
  }

  /**
   * Setter for property modelName.
   *
   * @param modelName New value of property modelName.
   */
  public void setModelName(java.lang.String modelName) {
    this.modelName = modelName;
  }

  /** {@inheritDoc} */
  @Override
  public boolean allowPhaseShift() {
    return allowPhaseShift;
  }

  /** {@inheritDoc} */
  @Override
  public void allowPhaseShift(boolean allowPhaseShift) {
    this.allowPhaseShift = allowPhaseShift;
  }

  /** {@inheritDoc} */
  @Override
  public double getProperty(String prop, String compName, int phase) {
    if (prop.equals("molefraction")) {
      return getPhase(phase).getComponent(compName).getx();
    } else if (prop.equals("fugacitycoefficient")) {
      return getPhase(phase).getComponent(compName).getFugacityCoefficient();
    } else if (prop.equals("logfugdT")) {
      return getPhase(phase).getComponent(compName).getdfugdt();
    } else if (prop.equals("logfugdP")) {
      return getPhase(phase).getComponent(compName).getdfugdp();
    } else {
      return 1.0;
    }
  }

  /** {@inheritDoc} */
  @Override
  public double getProperty(String prop, int phase) {
    initPhysicalProperties();
    if (prop.equals("temperature")) {
      return getPhase(phase).getTemperature();
    } else if (prop.equals("pressure")) {
      return getPhase(phase).getPressure();
    } else if (prop.equals("compressibility")) {
      return getPhase(phase).getZ();
    } else if (prop.equals("density")) {
      return getPhase(phase).getPhysicalProperties().getDensity();
    } else if (prop.equals("beta")) {
      return getPhase(phase).getBeta();
    } else if (prop.equals("enthalpy")) {
      return getPhase(phase).getEnthalpy();
    } else if (prop.equals("entropy")) {
      return getPhase(phase).getEntropy();
    } else if (prop.equals("viscosity")) {
      return getPhase(phase).getPhysicalProperties().getViscosity();
    } else if (prop.equals("conductivity")) {
      return getPhase(phase).getPhysicalProperties().getConductivity();
    } else {
      return 1.0;
    }
  }

  /** {@inheritDoc} */
  @Override
  public double getProperty(String prop) {
    if (prop.equals("numberOfPhases")) {
      return numberOfPhases;
    } else if (prop.equals("numberOfComponents")) {
      return numberOfComponents;
    } else if (prop.equals("enthalpy")) {
      return getEnthalpy();
    } else if (prop.equals("entropy")) {
      return getEntropy();
    } else if (prop.equals("temperature")) {
      return getTemperature();
    } else if (prop.equals("pressure")) {
      return getPressure();
    } else {
      return 1.0;
    }
  }

  /** {@inheritDoc} */
  @Override
  public void saveToDataBase() {
    neqsim.util.database.NeqSimDataBase database = new neqsim.util.database.NeqSimDataBase();
    // java.sql.ResultSet dataSet = database.getResultSet(("SELECT * FROM
    // SYSTEMREPORT"));
    // double molarmass = 0.0, stddens = 0.0, boilp = 0.0;
    try {
      database.execute("delete FROM systemreport");
      int i = 0;
      for (; i < numberOfComponents; i++) {
        String sqlString =
            "'" + Integer.toString(i + 1) + "', '" + getPhase(0).getComponent(i).getName() + "', "
                + "'molfrac[-] ', '" + Double.toString(getPhase(0).getComponent(i).getz()) + "'";

        int j = 0;
        for (; j < numberOfPhases; j++) {
          sqlString += ", '" + Double.toString(getPhase(j).getComponent(i).getx()) + "'";
        }

        while (j < 3) {
          j++;
          sqlString += ", '0'";
        }

        logger.error(sqlString);

        database.execute("INSERT INTO systemreport VALUES (" + sqlString + ")");
      }

      // beta
      i++;

      String sqlString = "'" + Integer.toString(i + 1) + "', 'PhaseFraction', " + "'[-]', '1'";

      int j = 0;
      for (; j < numberOfPhases; j++) {
        sqlString += ", '" + Double.toString(getPhase(j).getBeta()) + "'";
      }

      while (j < 3) {
        j++;
        sqlString += ", '0'";
      }

      logger.error(sqlString);

      database.execute("INSERT INTO systemreport VALUES (" + sqlString + ")");

      // molarmass
      i++;

      sqlString = "'" + Integer.toString(i + 1) + "', 'MolarMass', " + "'kg/mol ', '"
          + Double.toString(getMolarMass()) + "'";

      j = 0;
      for (; j < numberOfPhases; j++) {
        sqlString += ", '" + Double.toString(getPhase(j).getMolarMass()) + "'";
      }
      while (j < 3) {
        j++;
        sqlString += ", '0'";
      }

      // System.out.println(sqlString);
      database.execute("INSERT INTO systemreport VALUES (" + sqlString + ")");

      // dataSet.next();
      // dataSet.updateString("SPECIFICATION", "dette");
      // double test = dataSet.getDouble("Phase1");
      // System.out.println(test);
      // dataSet.next();
      // dataSet.updateString(1,"tesst");
      database.getConnection().close();
    } catch (Exception ex) {
      logger.error("failed " + ex.toString());
    } finally {
      try {
        if (database.getStatement() != null) {
          database.getStatement().close();
        }
        if (database.getConnection() != null) {
          database.getConnection().close();
        }
      } catch (Exception ex) {
        logger.error("err closing database IN MIX...", ex);
      }
    }
  }

  /** {@inheritDoc} */
  @Override
  public neqsim.standards.StandardInterface getStandard() {
    return standard;
  }

  /** {@inheritDoc} */
  @Override
  public neqsim.standards.StandardInterface getStandard(String standardName) {
    this.setStandard(standardName);
    return standard;
  }

  /**
   * {@inheritDoc}
   *
   * Setter for property standard.
   */
  @Override
  public void setStandard(String standardName) {
    if (standardName.equals("ISO1992")) {
      this.standard = new neqsim.standards.gasQuality.Standard_ISO6976(this);
    } else if (standardName.equals("Draft_ISO18453")) {
      this.standard = new neqsim.standards.gasQuality.Draft_ISO18453(this);
    } else {
      this.standard = new neqsim.standards.gasQuality.Standard_ISO6976(this);
    }
  }

  /**
   * {@inheritDoc}
   *
   * Getter for property hasPlusFraction.
   */
  @Override
  public boolean hasPlusFraction() {
    for (int i = 0; i < numberOfComponents; i++) {
      if (getPhase(0).getComponent(i).isIsPlusFraction()) {
        return true;
      }
    }
    return false;
  }

  /**
   * <p>
   * hasTBPFraction.
   * </p>
   *
   * @return a boolean
   */
  public boolean hasTBPFraction() {
    for (int i = 0; i < numberOfComponents; i++) {
      if (getPhase(0).getComponent(i).isIsTBPfraction()) {
        return true;
      }
    }
    return false;
  }

  /** {@inheritDoc} */
  @Override
  public void tuneModel(String model, double val, int phase) {
    if (model.equals("viscosity")) {
      getPhase(phase).getPhysicalProperties().getViscosityModel().tuneModel(val,
          getPhase(phase).getTemperature(), getPhase(phase).getPressure());
      for (int i = 0; i < getMaxNumberOfPhases(); i++) {
        for (int j = 0; j < numberOfPhases; j++) {
          getPhase(i).getComponent(j)
              .setCriticalViscosity(getPhase(phase).getComponent(j).getCriticalViscosity());
        }
      }
    }
    initPhysicalProperties();
  }

  /** {@inheritDoc} */
  @Override
  public double getHeatOfVaporization() {
    if (numberOfPhases < 2) {
      return 0;
    } else {
      return getPhase(0).getEnthalpy() / getPhase(0).getNumberOfMolesInPhase()
          - getPhase(1).getEnthalpy() / getPhase(1).getNumberOfMolesInPhase();
    }
  }

  /** {@inheritDoc} */
  @Override
  public void readFluid(String fluidName) {
    this.fluidName = fluidName;
    try {
      neqsim.util.database.NeqSimFluidDataBase database =
          new neqsim.util.database.NeqSimFluidDataBase();
      java.sql.ResultSet dataSet = null;
      dataSet = database.getResultSet("SELECT * FROM " + fluidName);

      while (dataSet.next()) {
        String componentType = dataSet.getString("ComponentType");

        if (componentType.equals("normal")) {
          addComponent(dataSet.getString("ComponentName"),
              Double.parseDouble(dataSet.getString("Rate")));
        } else if (componentType.equals("TBP")) {
          addTBPfraction(dataSet.getString("ComponentName"),
              Double.parseDouble(dataSet.getString("Rate")),
              Double.parseDouble(dataSet.getString("MolarMass")) / 1000.0,
              Double.parseDouble(dataSet.getString("Density")));
        } else if (componentType.equals("Plus")) {
          addPlusFraction(dataSet.getString("ComponentName"),
              Double.parseDouble(dataSet.getString("Rate")),
              Double.parseDouble(dataSet.getString("MolarMass")) / 1000.0,
              Double.parseDouble(dataSet.getString("Density")));
        } else {
          logger.error(
              "component type need to be specified for ... " + dataSet.getString("ComponentName"));
        }
      }
    } catch (Exception ex) {
<<<<<<< HEAD
      String err = ex.toString();
      logger.error(err);
=======
      logger.error(ex.toString());
>>>>>>> a22ae0e4
    }
  }

  /** {@inheritDoc} */
  @Override
  public String[][] getResultTable() {
    return resultTable;
  }

  // public String[] getResultArray1(){
  // ArrayList list = new ArrayList();
  // for(int i=0;i<resultTable[0].length;i++){
  // list.add(getResultTable()[0][i].toString());
  // }
  // String[] componentList = new String[list.size()];
  // for (int j=0; j<resultTable[0].length; j++){
  // componentList[j] = (String) list.get(j);
  // }
  // return componentList;
  // }

  /** {@inheritDoc} */
  @Override
  public SystemInterface setModel(String model) {
    SystemInterface tempModel = null;
    try {
      if (model.equals("SRK-EOS")) {
        tempModel = new SystemSrkEos(getPhase(0).getTemperature(), getPhase(0).getPressure());
      } else if (model.equals("GERG2004-EOS")) {
        tempModel = new SystemGERG2004Eos(getPhase(0).getTemperature(), getPhase(0).getPressure());
      } else if (model.equals("PrEos") || model.equals("PR-EOS")) {
        tempModel = new SystemPrEos(getPhase(0).getTemperature(), getPhase(0).getPressure());
      } else if (model.equals("ScRK-EOS") || model.equals("ScRK-EOS-HV")) {
        tempModel = new SystemSrkSchwartzentruberEos(getPhase(0).getTemperature(),
            getPhase(0).getPressure());
      } else if (model.equals("Electrolyte-ScRK-EOS")) {
        tempModel =
            new SystemFurstElectrolyteEos(getPhase(0).getTemperature(), getPhase(0).getPressure());
      } else if (model.equals("GERG-water-EOS")) {
        tempModel = new SystemGERGwaterEos(getPhase(0).getTemperature(), getPhase(0).getPressure());
      } else if (model.equals("CPAs-SRK-EOS")) {
        tempModel = new SystemSrkCPAs(getPhase(0).getTemperature(), getPhase(0).getPressure());
      } else if (model.equals("CPAs-SRK-EOS-statoil")) {
        tempModel =
            new SystemSrkCPAstatoil(getPhase(0).getTemperature(), getPhase(0).getPressure());
      } else if (model.equals("Electrolyte-CPA-EOS-statoil")
          || model.equals("Electrolyte-CPA-EOS")) {
        tempModel = new SystemElectrolyteCPAstatoil(getPhase(0).getTemperature(),
            getPhase(0).getPressure());
      } else if (model.equals("UMR-PRU-EoS")) {
        tempModel = new SystemUMRPRUMCEos(getPhase(0).getTemperature(), getPhase(0).getPressure());
      } else if (model.equals("PC-SAFT")) {
        tempModel = new SystemPCSAFT(getPhase(0).getTemperature(), getPhase(0).getPressure());
      } else if (model.equals("GERG-2008-EoS")) {
        tempModel = new SystemGERG2004Eos(getPhase(0).getTemperature(), getPhase(0).getPressure());
      } else if (model.equals("SRK-TwuCoon-Statoil-EOS") || model.equals("SRK-TwuCoon-EOS")) {
        tempModel =
            new SystemSrkTwuCoonStatoilEos(getPhase(0).getTemperature(), getPhase(0).getPressure());
      } else if (model.equals("SRK-TwuCoon-Param-EOS")) {
        tempModel =
            new SystemSrkTwuCoonParamEos(getPhase(0).getTemperature(), getPhase(0).getPressure());
      } else if (model.equals("Duan-Sun")) {
        tempModel = new SystemDuanSun(getPhase(0).getTemperature(), getPhase(0).getPressure());
      } else {
        logger.error("model : " + model + " not defined.....");
      }
      // tempModel.getCharacterization().setTBPModel("RiaziDaubert");
      tempModel.useVolumeCorrection(true);

      logger.info("created class " + tempModel);
      for (int i = 0; i < getPhase(0).getNumberOfComponents(); i++) {
        logger.info("adding " + getPhase(0).getComponent(i).getName() + " moles "
            + getPhase(0).getComponent(i).getNumberOfmoles() + " isPlus "
            + getPhase(0).getComponent(i).isIsPlusFraction() + " isTBP "
            + getPhase(0).getComponent(i).isIsTBPfraction());
        if (getPhase(0).getComponent(i).isIsTBPfraction()) {
          tempModel.addTBPfraction(getPhase(0).getComponent(i).getName(),
              getPhase(0).getComponent(i).getNumberOfmoles(),
              getPhase(0).getComponent(i).getMolarMass(),
              getPhase(0).getComponent(i).getNormalLiquidDensity());
        } else if (getPhase(0).getComponent(i).isIsPlusFraction()) {
          tempModel.addPlusFraction(getPhase(0).getComponent(i).getName(),
              getPhase(0).getComponent(i).getNumberOfmoles(),
              getPhase(0).getComponent(i).getMolarMass(),
              getPhase(0).getComponent(i).getNormalLiquidDensity());
        } else {
          tempModel.addComponent(getPhase(0).getComponent(i).getName(),
              getPhase(0).getComponent(i).getNumberOfmoles());
        }
      }

      // if (tempModel.getCharacterization().characterize()) {
      // tempModel.addPlusFraction(6, 100);
      // }
      if (NeqSimDataBase.createTemporaryTables()) {
        logger.info("done ... create database ......");
        tempModel.createDatabase(true);
      }
      logger.info("done ... set mixing rule ......");
      tempModel.autoSelectMixingRule();
      if (model.equals("Electrolyte-ScRK-EOS")) {// ||
                                                 // model.equals("Electrolyte-CPA-EOS-statoil"))
                                                 // {
        logger.info("chemical reaction init......");
        tempModel.setMultiPhaseCheck(false);
        tempModel.chemicalReactionInit();
      } else {
        tempModel.setMultiPhaseCheck(true);
      }
    } catch (Exception ex) {
      logger.error("error", ex);
    }
    return tempModel;
  }

  /** {@inheritDoc} */
  @Override
  public SystemInterface autoSelectModel() {
    if (this.getPhase(0).hasComponent("MDEA") && this.getPhase(0).hasComponent("water")
        && this.getPhase(0).hasComponent("CO2")) {
      return setModel("Electrolyte-ScRK-EOS");
    } else if (this.getPhase(0).hasComponent("water") || this.getPhase(0).hasComponent("methanol")
        || this.getPhase(0).hasComponent("MEG") || this.getPhase(0).hasComponent("TEG")
        || this.getPhase(0).hasComponent("ethanol") || this.getPhase(0).hasComponent("DEG")) {
      if (this.getPhase(0).hasComponent("Na+") || this.getPhase(0).hasComponent("K+")
          || this.getPhase(0).hasComponent("Br-") || this.getPhase(0).hasComponent("Mg++")
          || this.getPhase(0).hasComponent("Cl-") || this.getPhase(0).hasComponent("Ca++")
          || this.getPhase(0).hasComponent("Fe++") || this.getPhase(0).hasComponent("SO4--")) {
        logger.info("model elect");
        return setModel("Electrolyte-CPA-EOS-statoil");
      } else {
        return setModel("CPAs-SRK-EOS-statoil");
      }
    } else if (this.getPhase(0).hasComponent("water")) {
      return setModel("ScRK-EOS");
    } else if (this.getPhase(0).hasComponent("mercury")) {
      return setModel("SRK-TwuCoon-Statoil-EOS");
    } else {
      logger.info("no model");
      return setModel("SRK-EOS");
    }
  }

  /** {@inheritDoc} */
  @Override
  public void autoSelectMixingRule() {
    logger.info("setting mixing rule");
    if (modelName.equals("CPAs-SRK-EOS") || modelName.equals("CPA-SRK-EOS")
        || modelName.equals("Electrolyte-CPA-EOS-statoil")
        || modelName.equals("CPAs-SRK-EOS-statoil") || modelName.equals("Electrolyte-CPA-EOS")) {
      this.setMixingRule(10);
      // System.out.println("mix rule 10");
    } else if ((modelName.equals("ScRK-EOS-HV") || modelName.equals("SRK-EOS")
        || modelName.equals("ScRK-EOS")) && this.getPhase(0).hasComponent("water")) {
      this.setMixingRule(4);
    } else if (modelName.equals("PR-EOS")) {
      this.setMixingRule(2);
    } else if (modelName.equals("Electrolyte-ScRK-EOS")) {
      this.setMixingRule(4);
    } else if (modelName.equals("UMR-PRU-EoS") || modelName.equals("UMR-PRU-MC-EoS")) {
      this.setMixingRule("HV", "UNIFAC_UMRPRU");
    } else if (modelName.equals("GERG-water-EOS")) {
      this.setMixingRule(8);
    } else if (modelName.equals("GERG-2008-EOS")) {
      this.setMixingRule(2);
    } else if (modelName.equals("PC-SAFT")) {
      this.setMixingRule(8);
    } else {
      this.setMixingRule(2);
    }
  }

  /** {@inheritDoc} */
  @Override
  public int getMixingRule() {
    return mixingRule;
  }

  /** {@inheritDoc} */
  @Override
  public ComponentInterface getComponent(String name) {
    return getPhase(0).getComponent(name);
  }

  /** {@inheritDoc} */
  @Override
  public ComponentInterface getComponent(int number) {
    return getPhase(0).getComponent(number);
  }

  /** {@inheritDoc} */
  @Override
  public void orderByDensity() {
    boolean change = false;
    // int count = 0;

    for (int i = 0; i < getNumberOfPhases(); i++) {
      if (getPhase(i).getPhysicalProperties() == null) {
        getPhase(i).initPhysicalProperties("density");
      }
      getPhase(i).getPhysicalProperties().setPhase(getPhase(i));
    }

    do {
      change = false;
      // count++;
      for (int i = 1; i < getNumberOfPhases(); i++) {
        if (i == 4) {
          break;
        }

        try {
          if (change || getPhase(i).getPhysicalProperties() == null) {
            getPhase(i).initPhysicalProperties("density");
          }
        } catch (Exception ex) {
          logger.error("error", ex);
        }
        if (getPhase(i).getPhysicalProperties().calcDensity() < getPhase(i - 1)
            .getPhysicalProperties().calcDensity()) {
          int tempIndex1 = getPhaseIndex(i - 1);
          int tempIndex2 = getPhaseIndex(i);
          setPhaseIndex(i, tempIndex1);
          setPhaseIndex(i - 1, tempIndex2);
          change = true;
        }
      }
    } while (change);
  }

  /** {@inheritDoc} */
  @Override
  public void addLiquidToGas(double fraction) {
    for (int i = 0; i < getPhase(0).getNumberOfComponents(); i++) {
      double change = getPhase(1).getComponent(i).getNumberOfMolesInPhase() * fraction;
      addComponent(i, change, 0);
      addComponent(i, -change, 1);
    }
  }

  /** {@inheritDoc} */
  @Override
  public void addPhaseFractionToPhase(double fraction, String specification, String fromPhaseName,
      String toPhaseName) {
    if (!(hasPhaseType(fromPhaseName) && hasPhaseType(toPhaseName) || fraction < 1e-30)) {
      return;
    }
    int phaseNumbFrom = getPhaseNumberOfPhase(fromPhaseName);
    int phaseNumbTo = getPhaseNumberOfPhase(toPhaseName);
    for (int i = 0; i < getPhase(0).getNumberOfComponents(); i++) {
      double change = getPhase(phaseNumbFrom).getComponent(i).getNumberOfMolesInPhase() * fraction;
      addComponent(i, change, phaseNumbTo);
      addComponent(i, -change, phaseNumbFrom);
    }
    init_x_y();
  }

  /** {@inheritDoc} */
  @Override
  public void addPhaseFractionToPhase(double fraction, String specification, String specifiedStream,
      String fromPhaseName, String toPhaseName) {
    double moleFraction = fraction;
    if (!hasPhaseType(fromPhaseName) || !hasPhaseType(toPhaseName) || fraction < 1e-30) {
      return;
    }
    int phaseNumbFrom = getPhaseNumberOfPhase(fromPhaseName);
    int phaseNumbTo = getPhaseNumberOfPhase(toPhaseName);

    if (specifiedStream.equals("feed")) {
      moleFraction = fraction;
    } else if (specifiedStream.equals("product")) {
      // double specFractionFrom = getPhaseFraction(specification, fromPhaseName);
      double specFractionTo = getPhaseFraction(specification, toPhaseName);

      double moleFractionFrom = getMoleFraction(phaseNumbFrom);
      double moleFractionTo = getMoleFraction(phaseNumbTo);

      if (specification.equals("volume") || specification.equals("mass")) {
        double test = fraction * specFractionTo / (fraction * specFractionTo + specFractionTo);
        moleFraction = test * moleFractionTo / specFractionTo;
      } else if (specification.equals("mole")) {
        double test = fraction * moleFractionTo / (fraction * moleFractionTo + moleFractionTo);
        moleFraction = test;
      }

      moleFraction = moleFraction * moleFractionTo / moleFractionFrom;
      if (moleFraction > moleFractionFrom) {
        logger.debug("error in addPhaseFractionToPhase()...to low fraction in from phase");
        moleFraction = moleFractionFrom;
      }
    }

    for (int i = 0; i < getPhase(0).getNumberOfComponents(); i++) {
      double change = 0.0;
      change = getPhase(phaseNumbFrom).getComponent(i).getNumberOfMolesInPhase() * moleFraction;
      addComponent(i, change, phaseNumbTo);
      addComponent(i, -change, phaseNumbFrom);
    }
    init_x_y();
  }

  /** {@inheritDoc} */
  @Override
  public void renameComponent(String oldName, String newName) {
    componentNames.set(getPhase(0).getComponent(oldName).getComponentNumber(), newName);
    for (int i = 0; i < maxNumberOfPhases; i++) {
      getPhase(i).getComponent(oldName).setComponentName(newName);
    }
  }

  /** {@inheritDoc} */
  @Override
  public void setComponentNameTag(String nameTag) {
    componentNameTag = nameTag;
    for (int i = 0; i < getPhase(0).getNumberOfComponents(); i++) {
      renameComponent(componentNames.get(i), componentNames.get(i) + nameTag);
    }
  }

  /** {@inheritDoc} */
  @Override
  public void setComponentNameTagOnNormalComponents(String nameTag) {
    componentNameTag = nameTag;
    for (int i = 0; i < getPhase(0).getNumberOfComponents(); i++) {
      if (!getPhase(0).getComponent(i).isIsTBPfraction()
          && !getPhase(0).getComponent(i).isIsPlusFraction()) {
        renameComponent(componentNames.get(i), componentNames.get(i) + nameTag);
      }
    }
  }

  /** {@inheritDoc} */
  @Override
  public String getComponentNameTag() {
    return componentNameTag;
  }

  /** {@inheritDoc} */
  @Override
  public void addGasToLiquid(double fraction) {
    for (int i = 0; i < getPhase(0).getNumberOfComponents(); i++) {
      double change = getPhase(0).getComponent(i).getNumberOfMolesInPhase() * fraction;
      addComponent(i, -change, 0);
      addComponent(i, change, 1);
    }
  }

  /** {@inheritDoc} */
  @Override
  public double getTotalNumberOfMoles() {
    return this.totalNumberOfMoles;
  }

  /** {@inheritDoc} */
  @Override
  public void setTotalNumberOfMoles(double totalNumberOfMoles) {
    this.totalNumberOfMoles = totalNumberOfMoles;
  }

  /** {@inheritDoc} */
  @Override
  public boolean hasPhaseType(String phaseTypeName) {
    for (int i = 0; i < numberOfPhases; i++) {
      if (getPhase(i).getPhaseTypeName().equals(phaseTypeName)) {
        return true;
      }
    }
    return false;
  }

  /** {@inheritDoc} */
  @Override
  public double calcHenrysConstant(String component) {
    if (numberOfPhases != 2) {
      logger.error("Can't calculate Henrys constant - two phases must be present.");
      return 0;
    } else {
      int compNumb = getPhase(getPhaseIndex(0)).getComponent(component).getComponentNumber();
      double hc = getPhase(getPhaseIndex(0)).getFugacity(compNumb)
          / getPhase(getPhaseIndex(1)).getComponent(component).getx();
      return hc;
    }
  }

  /**
   * <p>
   * useTVasIndependentVariables.
   * </p>
   *
   * @return a boolean
   */
  public boolean useTVasIndependentVariables() {
    return useTVasIndependentVariables;
  }

  /** {@inheritDoc} */
  @Override
  public void setUseTVasIndependentVariables(boolean useTVasIndependentVariables) {
    for (int i = 0; i < numberOfPhases; i++) {
      getPhase(i).setTotalVolume(getPhase(i).getVolume());
      getPhase(i).setConstantPhaseVolume(useTVasIndependentVariables);
      getPhase(i).calcMolarVolume(!useTVasIndependentVariables);
    }
    this.useTVasIndependentVariables = useTVasIndependentVariables;
  }

  /** {@inheritDoc} */
  @Override
  public void setBmixType(int bmixType) {
    for (int i = 0; i < getMaxNumberOfPhases(); i++) {
      ((PhaseEosInterface) getPhase(i)).getMixingRule().setBmixType(bmixType);
    }
  }

  /** {@inheritDoc} */
  @Override
  public boolean isImplementedCompositionDeriativesofFugacity() {
    return implementedCompositionDeriativesofFugacity;
  }

  /** {@inheritDoc} */
  @Override
  public void isImplementedCompositionDeriativesofFugacity(boolean isImpl) {
    this.implementedCompositionDeriativesofFugacity = isImpl;
  }

  /** {@inheritDoc} */
  @Override
  public void setImplementedCompositionDeriativesofFugacity(
      boolean implementedCompositionDeriativesofFugacity) {
    this.implementedCompositionDeriativesofFugacity = implementedCompositionDeriativesofFugacity;
  }

  /** {@inheritDoc} */
  @Override
  public void setImplementedPressureDeriativesofFugacity(
      boolean implementedPressureDeriativesofFugacity) {
    this.implementedPressureDeriativesofFugacity = implementedPressureDeriativesofFugacity;
  }

  /** {@inheritDoc} */
  @Override
  public boolean isImplementedPressureDeriativesofFugacity() {
    return implementedPressureDeriativesofFugacity;
  }

  /** {@inheritDoc} */
  @Override
  public boolean isImplementedTemperatureDeriativesofFugacity() {
    return implementedTemperatureDeriativesofFugacity;
  }

  /** {@inheritDoc} */
  @Override
  public void setImplementedTemperatureDeriativesofFugacity(
      boolean implementedTemperatureDeriativesofFugacity) {
    this.implementedTemperatureDeriativesofFugacity = implementedTemperatureDeriativesofFugacity;
  }

  /** {@inheritDoc} */
  @Override
  public void deleteFluidPhase(int phase) {
    for (int i = phase; i < numberOfPhases; i++) {
      phaseIndex[i] = phaseIndex[i + 1];
    }
    numberOfPhases--;
  }

  /** {@inheritDoc} */
  @Override
  public int getMaxNumberOfPhases() {
    return maxNumberOfPhases;
  }

  /** {@inheritDoc} */
  @Override
  public void setMaxNumberOfPhases(int maxNumberOfPhases) {
    this.maxNumberOfPhases = maxNumberOfPhases;
  }

  /** {@inheritDoc} */
  @Override
  public void setMolarComposition(double[] molefractions) {
    setMolarFractions(molefractions, "");
  }

  /** {@inheritDoc} */
  @Override
  public void setMolarCompositionPlus(double[] molefractions) {
    setMolarFractions(molefractions, "Plus");
  }

  /** {@inheritDoc} */
  @Override
  public void setMolarCompositionOfPlusFluid(double[] molefractions) {
    setMolarFractions(molefractions, "PlusFluid");
  }

  /** {@inheritDoc} */
  @Override
  public void setMolarFlowRates(double[] moles) {
    setEmptyFluid();
    for (int compNumb = 0; compNumb < numberOfComponents; compNumb++) {
      addComponent(compNumb, moles[compNumb]);
    }
    for (int i = 0; i < getNumberOfPhases(); i++) {
      init(0, i);
    }
  }

  /** {@inheritDoc} */
  @Override
  public double[] getMolarRate() {
    double[] comp = new double[getPhase(0).getNumberOfComponents()];

    for (int compNumb = 0; compNumb < numberOfComponents; compNumb++) {
      comp[compNumb] = getPhase(0).getComponent(compNumb).getNumberOfmoles();
    }
    return comp;
  }

  /** {@inheritDoc} */
  @Override
  public double[] getMolarComposition() {
    double[] comp = new double[getPhase(0).getNumberOfComponents()];

    for (int compNumb = 0; compNumb < numberOfComponents; compNumb++) {
      comp[compNumb] = getPhase(0).getComponent(compNumb).getz();
    }
    return comp;
  }

  /** {@inheritDoc} */
  @Override
  public boolean isMultiphaseWaxCheck() {
    return multiphaseWaxCheck;
  }

  /** {@inheritDoc} */
  @Override
  public void setMultiphaseWaxCheck(boolean multiphaseWaxCheck) {
    this.multiphaseWaxCheck = multiphaseWaxCheck;
  }

  /** {@inheritDoc} */
  @Override
  public String[] getCompIDs() {
    String[] ids = new String[numberOfComponents];

    for (int compNumb = 0; compNumb < numberOfComponents; compNumb++) {
      ids[compNumb] = Integer.toString(getPhase(0).getComponent(compNumb).getIndex());
    }
    return ids;
  }

  /** {@inheritDoc} */
  @Override
  public String[] getCompFormulaes() {
    String[] formula = new String[numberOfComponents];

    for (int compNumb = 0; compNumb < numberOfComponents; compNumb++) {
      formula[compNumb] = getPhase(0).getComponent(compNumb).getFormulae();
    }
    return formula;
  }

  /** {@inheritDoc} */
  @Override
  public String[] getCompNames() {
    String[] names = new String[numberOfComponents];

    for (int compNumb = 0; compNumb < numberOfComponents; compNumb++) {
      names[compNumb] = getPhase(0).getComponent(compNumb).getComponentName();
    }
    return names;
  }

  /** {@inheritDoc} */
  @Override
  public double[] getNormalBoilingPointTemperatures() {
    double[] bt = new double[numberOfComponents];

    for (int compNumb = 0; compNumb < numberOfComponents; compNumb++) {
      bt[compNumb] = getPhase(0).getComponent(compNumb).getNormalBoilingPoint() + 273.15;
    }
    return bt;
  }

  /** {@inheritDoc} */
  @Override
  public String[] getCapeOpenProperties11() {
    return CapeOpenProperties11;
  }

  /** {@inheritDoc} */
  @Override
  public String[] getCapeOpenProperties10() {
    return CapeOpenProperties10;
  }

  /** {@inheritDoc} */
  @Override
  public double[] getMolecularWeights() {
    double[] mm = new double[numberOfComponents];

    for (int compNumb = 0; compNumb < numberOfComponents; compNumb++) {
      mm[compNumb] = getPhase(0).getComponent(compNumb).getMolarMass() * 1e3;
    }
    return mm;
  }

  /** {@inheritDoc} */
  @Override
  public String[] getCASNumbers() {
    String[] names = new String[numberOfComponents];

    for (int compNumb = 0; compNumb < numberOfComponents; compNumb++) {
      names[compNumb] = getPhase(0).getComponent(compNumb).getCASnumber();
    }
    return names;
  }

  /** {@inheritDoc} */
  @Override
  public int getNumberOfOilFractionComponents() {
    int number = 0;
    for (int i = 0; i < getPhase(0).getNumberOfComponents(); i++) {
      if (getPhase(0).getComponent(i).isIsTBPfraction()
          || getPhase(0).getComponent(i).isIsPlusFraction()) {
        number++;
      }
    }
    return number;
  }

  /** {@inheritDoc} */
  @Override
  public int[] getOilFractionIDs() {
    int numb = getNumberOfOilFractionComponents();
    int[] IDs = new int[numb];
    // int number = 0;
    for (int i = 0; i < numb; i++) {
      if (getPhase(0).getComponent(i).isIsTBPfraction()
          || getPhase(0).getComponent(i).isIsPlusFraction()) {
        IDs[i] = getPhase(0).getComponent(i).getIndex();
        // number++;
      }
    }
    return IDs;
  }

  /** {@inheritDoc} */
  @Override
  public boolean setHeavyTBPfractionAsPlusFraction() {
    int compNumber = 0;
    double molarMass = 0;
    boolean foundTBP = false;

    for (int i = 0; i < numberOfComponents; i++) {
      if (getPhase(0).getComponent(i).isIsTBPfraction()
          || getPhase(0).getComponent(i).isIsPlusFraction()) {
        if (getPhase(0).getComponent(i).getMolarMass() > molarMass) {
          molarMass = getPhase(0).getComponent(i).getMolarMass();
          compNumber = i;
          foundTBP = true;
        }
      }
    }
    if (foundTBP) {
      for (int i = 0; i < maxNumberOfPhases; i++) {
        getPhase(0).getComponent(compNumber).setIsPlusFraction(true);
      }
    }
    return foundTBP;
  }

  /** {@inheritDoc} */
  @Override
  public double[] getOilFractionNormalBoilingPoints() {
    int numb = getNumberOfOilFractionComponents();
    int[] indexes = getOilFractionIDs();
    double[] temp = new double[numb];
    for (int i = 0; i < numb; i++) {
      temp[i] = getPhase(0).getComponentWithIndex(indexes[i]).getNormalBoilingPoint();
    }
    return temp;
  }

  /** {@inheritDoc} */
  @Override
  public double[] getOilFractionLiquidDensityAt25C() {
    int numb = getNumberOfOilFractionComponents();
    int[] indexes = getOilFractionIDs();
    double[] temp = new double[numb];
    for (int i = 0; i < numb; i++) {
      temp[i] = getPhase(0).getComponentWithIndex(indexes[i]).getNormalLiquidDensity();
    }
    return temp;
  }

  /** {@inheritDoc} */
  @Override
  public double[] getOilFractionMolecularMass() {
    int numb = getNumberOfOilFractionComponents();
    int[] indexes = getOilFractionIDs();
    double[] temp = new double[numb];
    for (int i = 0; i < numb; i++) {
      temp[i] = getPhase(0).getComponentWithIndex(indexes[i]).getMolarMass();
    }
    return temp;
  }

  /** {@inheritDoc} */
  @Override
  public PhaseInterface getLowestGibbsEnergyPhase() {
    if (getPhase(0).getGibbsEnergy() < getPhase(1).getGibbsEnergy()) {
      return getPhase(0);
    } else {
      return getPhase(1);
    }
  }

  /** {@inheritDoc} */
  @Override
  public double getWtFraction(int phaseNumber) {
    return getPhase(phaseNumber).getWtFraction(this);
  }

  /** {@inheritDoc} */
  @Override
  public double getVolumeFraction(int phaseNumber) {
    return getPhase(phaseNumber).getVolume() / getVolume();
  }

  /** {@inheritDoc} */
  @Override
  public final double getPhaseFraction(String phaseTypeName, String unit) {
    int phaseNumber = getPhaseNumberOfPhase(phaseTypeName);
    switch (unit) {
      case "mole":
        return getBeta(phaseNumber);
      case "volume":
        return getVolumeFraction(phaseNumber);
      case "mass":
        initPhysicalProperties("density");
        return getVolumeFraction(phaseNumber) * getPhase(phaseNumber).getDensity("kg/m3")
            / getDensity("kg/m3");
      default:
        return getBeta(phaseNumber);
    }
  }

  /** {@inheritDoc} */
  @Override
  public double getCorrectedVolumeFraction(int phaseNumber) {
    return getPhase(phaseNumber).getCorrectedVolume() / getCorrectedVolume();
  }

  /** {@inheritDoc} */
  @Override
  public double getMoleFraction(int phaseNumber) {
    return getPhase(phaseNumber).getBeta();
  }

  /** {@inheritDoc} */
  @Override
  public void addCapeOpenProperty(String propertyName) {
    String[] tempString = new String[CapeOpenProperties11.length + 1];
    System.arraycopy(CapeOpenProperties11, 0, tempString, 0, CapeOpenProperties11.length);
    tempString[CapeOpenProperties11.length] = propertyName;
    CapeOpenProperties11 = tempString;

    tempString = new String[CapeOpenProperties10.length + 1];
    System.arraycopy(CapeOpenProperties10, 0, tempString, 0, CapeOpenProperties10.length);
    tempString[CapeOpenProperties10.length] = propertyName;
    CapeOpenProperties10 = tempString;
  }

  /** {@inheritDoc} */
  @Override
  public neqsim.thermo.characterization.WaxCharacterise getWaxCharacterisation() {
    return waxCharacterisation;
  }

  /** {@inheritDoc} */
  @Override
  public WaxModelInterface getWaxModel() {
    if (waxCharacterisation == null) {
      waxCharacterisation = new WaxCharacterise(this);
    }
    return waxCharacterisation.getModel();
  }

  /** {@inheritDoc} */
  @Override
  public void setComponentNames(String[] componentNames) {
    for (int i = 0; i < componentNames.length; i++) {
      this.componentNames.set(i, componentNames[i]);
    }
  }

  /** {@inheritDoc} */
  @Override
  public double getLiquidVolume() {
    double totFlow = 0;

    for (int kj = 0; kj < numberOfPhases; kj++) {
      if (!getPhase(kj).getPhaseTypeName().equals("gas")) {
        totFlow += getPhase(kj).getVolume();
      }
    }
    return totFlow;
  }

  /** {@inheritDoc} */
  @Override
  public boolean isForcePhaseTypes() {
    return forcePhaseTypes;
  }

  /** {@inheritDoc} */
  @Override
  public void setForcePhaseTypes(boolean forcePhaseTypes) {
    this.forcePhaseTypes = forcePhaseTypes;
  }

  @Override
  public SystemProperties getProperties() {
    return new SystemProperties(this);
  }

  private void setMolarFractions(double[] molefractions, String type) {
    double totalFlow = getTotalNumberOfMoles();
    if (totalFlow < 1e-100) {
      String msg = "must be larger than 0 (1e-100) when setting molar composition";
      logger.error(msg);
      throw new RuntimeException(new neqsim.util.exception.InvalidInputException(this,
          "setMolarComposition", "totalFlow", msg));
    }
    double sum = 0;
    for (double value : molefractions) {
      sum += value;
    }
    setEmptyFluid();

    switch (type) {
      case "PlusFluid":
        // todo: really skip last component of molefraction?
        for (int compNumb = 0; compNumb < molefractions.length - 1; compNumb++) {
          addComponent(compNumb, totalFlow * molefractions[compNumb] / sum);
        }
        for (int j = 0; j < getCharacterization().getLumpingModel().getNumberOfLumpedComponents()
            - 1; j++) {
          // addComponent(compNumb, totalFlow * molefractions[molefractions.length - 1]
          // * getCharacterization().getLumpingModel().getFractionOfHeavyEnd(j) / sum);
        }
        break;
      case "Plus":
        // todo: compNumb can be negative
        for (int compNumb = 0; compNumb < this.numberOfComponents
            - getCharacterization().getLumpingModel().getNumberOfLumpedComponents(); compNumb++) {
          addComponent(compNumb, totalFlow * molefractions[compNumb] / sum);
        }
        int ii = 0;
        for (int compNumb = this.numberOfComponents - getCharacterization().getLumpingModel()
            .getNumberOfLumpedComponents(); compNumb < this.numberOfComponents; compNumb++) {
          addComponent(compNumb,
              totalFlow * getCharacterization().getLumpingModel().getFractionOfHeavyEnd(ii++)
                  * molefractions[this.numberOfComponents
                      - getCharacterization().getLumpingModel().getNumberOfLumpedComponents()]
                  / sum);
        }
        break;
      default:
        // NB! It will allow setting composition for only the first items.
        // for (int compNumb = 0; compNumb <= molefractions.length - 1; compNumb++) {
        // NB! Can fail because len(molefractions) < this.numberOfComponents
        for (int compNumb = 0; compNumb <= this.numberOfComponents - 1; compNumb++) {
          addComponent(compNumb, totalFlow * molefractions[compNumb] / sum);
        }
        break;
    }

    for (int i = 0; i < getNumberOfPhases(); i++) {
      init(0, i);
    }
  }
}<|MERGE_RESOLUTION|>--- conflicted
+++ resolved
@@ -4255,12 +4255,7 @@
         }
       }
     } catch (Exception ex) {
-<<<<<<< HEAD
-      String err = ex.toString();
-      logger.error(err);
-=======
       logger.error(ex.toString());
->>>>>>> a22ae0e4
     }
   }
 
