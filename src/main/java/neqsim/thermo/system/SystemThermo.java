package neqsim.thermo.system;

import java.awt.BorderLayout;
import java.awt.Color;
import java.awt.Container;
import java.awt.Dimension;
import java.awt.Font;
import java.awt.Toolkit;
import java.io.ByteArrayInputStream;
import java.io.ByteArrayOutputStream;
import java.io.FileInputStream;
import java.io.FileOutputStream;
import java.io.ObjectInputStream;
import java.io.ObjectOutputStream;
import java.sql.ResultSet;
import java.text.FieldPosition;
import java.util.ArrayList;
import javax.swing.JFrame;
import javax.swing.JScrollPane;
import javax.swing.JTable;
import org.apache.logging.log4j.LogManager;
import org.apache.logging.log4j.Logger;
import neqsim.chemicalReactions.ChemicalReactionOperations;
import neqsim.physicalProperties.interfaceProperties.InterfaceProperties;
import neqsim.physicalProperties.interfaceProperties.InterphasePropertiesInterface;
import neqsim.thermo.ThermodynamicConstantsInterface;
import neqsim.thermo.characterization.Characterise;
import neqsim.thermo.characterization.WaxCharacterise;
import neqsim.thermo.characterization.WaxModelInterface;
import neqsim.thermo.component.ComponentInterface;
import neqsim.thermo.phase.PhaseEosInterface;
import neqsim.thermo.phase.PhaseHydrate;
import neqsim.thermo.phase.PhaseInterface;
import neqsim.thermo.phase.PhasePureComponentSolid;
import neqsim.thermo.phase.PhaseSolid;
import neqsim.thermo.phase.PhaseSolidComplex;
import neqsim.thermo.phase.PhaseWax;
import neqsim.util.database.NeqSimDataBase;

/*
 * This is the base class of the System classes. The purpose of this class is to give common
 * variables and methods to sub classes. The methods and variables in this class are: Date Method
 * Purpose 7/3-00 System_Thermo(double, double) Constructor 7/3-00 addcomponent(String, double)
 * addding components from text-file: "Component_Data.txt" 7/3-00 init() initializing
 */

abstract class SystemThermo implements SystemInterface {
    private static final long serialVersionUID = 1000;// implements System_Interface{
    // Class variables

    private boolean implementedTemperatureDeriativesofFugacity = true;
    private boolean implementedPressureDeriativesofFugacity = true;
    private boolean implementedCompositionDeriativesofFugacity = true;
    protected double criticalTemperature = 0;
    protected String[][] resultTable = null;
    boolean isInitialized = false;
    protected String fluidInfo = "No Information Available";
    protected String fluidName = "DefaultName", modelName = "Default";
    protected boolean numericDerivatives = false, allowPhaseShift = true;
    private boolean useTVasIndependentVariables = false;
    protected double criticalPressure = 0;
    private double totalNumberOfMoles = 0;
    public String componentNameTag = "";
    protected neqsim.thermo.characterization.WaxCharacterise waxCharacterisation = null;// new
                                                                                        // WaxCharacterise(this);
    protected double[] beta = new double[6];
    protected int a, initType = 3;
    private ArrayList<String> componentNames = new ArrayList<String>();
    protected ArrayList resultArray1 = new ArrayList();
    protected String[] CapeOpenProperties11 = {"molecularWeight", "speedOfSound",
            "jouleThomsonCoefficient", "internalEnergy", "internalEnergy.Dtemperature",
            "gibbsEnergy", "helmholtzEnergy", "fugacityCoefficient", "logFugacityCoefficient",
            "logFugacityCoefficient.Dtemperature", "logFugacityCoefficient.Dpressure",
            "logFugacityCoefficient.Dmoles", "enthalpy", "enthalpy.Dmoles", "enthalpy.Dtemperature",
            "enthalpy.Dpressure", "entropy", "entropy.Dtemperature", "entropy.Dpressure",
            "entropy.Dmoles", "heatCapacityCp", "heatCapacityCv", "density", "density.Dtemperature",
            "density.Dpressure", "density.Dmoles", "volume", "volume.Dpressure",
            "volume.Dtemperature", "molecularWeight.Dtemperature", "molecularWeight.Dpressure",
            "molecularWeight.Dmoles", "compressibilityFactor"};
    protected String[] CapeOpenProperties10 = {"molecularWeight", "speedOfSound",
            "jouleThomsonCoefficient", "energy", "energy.Dtemperature", "gibbsFreeEnergy",
            "helmholtzFreeEnergy", "fugacityCoefficient", "logFugacityCoefficient",
            "logFugacityCoefficient.Dtemperature", "logFugacityCoefficient.Dpressure",
            "logFugacityCoefficient.Dmoles", "enthalpy", "enthalpy.Dmoles", "enthalpy.Dtemperature",
            "enthalpy.Dpressure", "entropy", "entropy.Dtemperature", "entropy.Dpressure",
            "entropy.Dmoles", "heatCapacity", "heatCapacityCv", "density", "density.Dtemperature",
            "density.Dpressure", "density.Dmoles", "volume", "volume.Dpressure",
            "volume.Dtemperature", "molecularWeight.Dtemperature", "molecularWeight.Dpressure",
            "molecularWeight.Dmoles", "compressibilityFactor"};
    protected int numberOfComponents = 0;
    protected int numberOfPhases = 2;
    public int maxNumberOfPhases = 2;
    protected int attractiveTermNumber = 0;
    protected int phase = 2;
    protected int onePhaseType = 1; // 0 - liquid 1 - gas
    protected int[] phaseType = {1, 0, 0, 0, 0, 0};
    protected int[] phaseIndex = {0, 1, 2, 3, 4, 5};
    protected ChemicalReactionOperations chemicalReactionOperations = null;
    private int mixingRule = 1;
    protected boolean chemicalSystem = false, solidPhaseCheck = false, multiPhaseCheck = false,
            hydrateCheck = false;
    protected boolean checkStability = true;
    protected PhaseInterface[] phaseArray;
    public neqsim.thermo.characterization.Characterise characterization = null;
    protected neqsim.standards.StandardInterface standard = null;
    protected InterphasePropertiesInterface interfaceProp = null;
    private boolean multiphaseWaxCheck = false;
    Object pdfDocument = null;
    private boolean forcePhaseTypes = false;
    static Logger logger = LogManager.getLogger(SystemThermo.class);

    /**
     * <p>
     * Constructor for SystemThermo.
     * </p>
     */
    public SystemThermo() {
        phaseArray = new PhaseInterface[6];
        characterization = new Characterise(this);
        interfaceProp = new InterfaceProperties(this);
    }

    /**
     * <p>
     * Constructor for SystemThermo.
     * </p>
     *
     * @param T a double
     * @param P a double
     */
    public SystemThermo(double T, double P) {
        this();
        if (T < 0.0 || P < 0.0) {
            logger.error("Negative input temperature or pressure");
            neqsim.util.exception.InvalidInputException e =
                    new neqsim.util.exception.InvalidInputException();
            throw new RuntimeException(e);
        }
        beta[0] = 1.0;
        beta[1] = 1.0;
        beta[2] = 1.0;
        beta[3] = 1.0;
        beta[4] = 1.0;
        beta[5] = 1.0;
    }

    /** {@inheritDoc} */
    @Override
    public int getNumberOfComponents() {
        return getComponentNames().length;
    }

    /** {@inheritDoc} */
    @Override
    public void clearAll() {
        setTotalNumberOfMoles(0);
        phaseType[0] = 1;
        phaseType[1] = 0;
        numberOfComponents = 0;
        numberOfPhases = 2;
        phase = 2;
        onePhaseType = 1;
        beta[0] = 1.0;
        beta[1] = 1.0;
        beta[2] = 1.0;
        beta[3] = 1.0;
        beta[4] = 1.0;
        beta[5] = 1.0;
        chemicalSystem = false;

        double oldTemp = phaseArray[0].getTemperature();
        double oldPres = phaseArray[0].getPressure();

        for (int i = 0; i < getMaxNumberOfPhases(); i++) {
            try {
                phaseArray[i] = phaseArray[i].getClass().getDeclaredConstructor().newInstance();
            } catch (Exception e) {
                logger.error("err " + e.toString());
            }
            phaseArray[i].setTemperature(oldTemp);
            phaseArray[i].setPressure(oldPres);
        }
    }

    /** {@inheritDoc} */
    @Override
    public void resetCharacterisation() {
        int numerOfLumpedComps = characterization.getLumpingModel().getNumberOfLumpedComponents();
        characterization = new Characterise(this);
        characterization.getLumpingModel().setNumberOfLumpedComponents(numerOfLumpedComps);
    }

    /** {@inheritDoc} */
    @Override
    public SystemThermo clone() {
        SystemThermo clonedSystem = null;
        try {
            clonedSystem = (SystemThermo) super.clone();
            // clonedSystem.chemicalReactionOperations = (ChemicalReactionOperations)
            // chemicalReactionOperations.clone();
        } catch (Exception e) {
            logger.error("Cloning failed.", e);
        }

        clonedSystem.beta = beta.clone();
        clonedSystem.attractiveTermNumber = attractiveTermNumber;
        clonedSystem.phaseType = phaseType.clone();
        clonedSystem.phaseIndex = phaseIndex.clone();
        clonedSystem.componentNames = (ArrayList<String>) componentNames.clone();
        if (interfaceProp != null) {
            // clonedSystem.interfaceProp = (InterphasePropertiesInterface)
            // interfaceProp.clone();
        }
        clonedSystem.characterization =
                (neqsim.thermo.characterization.Characterise) characterization.clone();
        if (clonedSystem.waxCharacterisation != null) {
            clonedSystem.waxCharacterisation =
                    (neqsim.thermo.characterization.WaxCharacterise) waxCharacterisation.clone();
        }

        System.arraycopy(this.beta, 0, clonedSystem.beta, 0, beta.length);
        System.arraycopy(this.phaseType, 0, clonedSystem.phaseType, 0, phaseType.length);
        System.arraycopy(this.phaseIndex, 0, clonedSystem.phaseIndex, 0, phaseIndex.length);

        clonedSystem.phaseArray = phaseArray.clone();
        for (int i = 0; i < getMaxNumberOfPhases(); i++) {
            clonedSystem.phaseArray[i] = (PhaseInterface) phaseArray[i].clone();
        }
        return clonedSystem;
    }

    /**
     * {@inheritDoc}
     *
     * add fluid to an existing fluid
     */
    @Override
    public void addFluid(SystemInterface addSystem) {
        boolean addedNewComponent = false;
        int index = -1;
        for (int i = 0; i < addSystem.getPhase(0).getNumberOfComponents(); i++) {
            if (!getPhase(0)
                    .hasComponent(addSystem.getPhase(0).getComponent(i).getComponentName())) {
                index = -1;
                addedNewComponent = true;
            } else {
                index = getPhase(0)
                        .getComponent(addSystem.getPhase(0).getComponent(i).getComponentName())
                        .getComponentNumber();
            }

            if (index != -1) {
                addComponent(index, addSystem.getPhase(0).getComponent(i).getNumberOfmoles());
            } else {
                addComponent(addSystem.getPhase(0).getComponent(i).getComponentName(),
                        addSystem.getPhase(0).getComponent(i).getNumberOfmoles());
            }
        }
        if (addedNewComponent) {
            createDatabase(true);
            setMixingRule(getMixingRule());
            init(0);
        }
    }

    /** {@inheritDoc} */
    @Override
    public void addPhase() {
        /*
         * if (maxNumberOfPhases < 6 && !hydrateCheck) { ArrayList phaseList = new ArrayList(0); for
         * (int i = 0; i < numberOfPhases; i++) { phaseList.add(phaseArray[i]); } // add the new
         * phase phaseList.add(phaseArray[0].clone()); beta[phaseList.size() - 1] = 1.0e-8; //
         * beta[1] -= beta[1]/1.0e5;
         *
         * PhaseInterface[] phaseArray2 = new PhaseInterface[numberOfPhases + 1];
         *
         * for (int i = 0; i < numberOfPhases + 1; i++) { phaseArray2[i] = (PhaseInterface)
         * phaseList.get(i); }
         *
         * phaseArray = phaseArray2;
         *
         * System.out.println("number of phases " + numberOfPhases); if (maxNumberOfPhases <
         * numberOfPhases) { maxNumberOfPhases = numberOfPhases; } }
         */
        numberOfPhases++;
    }

    /**
     * <p>
     * addSolidPhase.
     * </p>
     */
    public void addSolidPhase() {
        if (!multiPhaseCheck) {
            setMultiPhaseCheck(true);
        }
        phaseArray[3] = new PhasePureComponentSolid();
        phaseArray[3].setTemperature(phaseArray[0].getTemperature());
        phaseArray[3].setPressure(phaseArray[0].getPressure());
        for (int i = 0; i < phaseArray[0].getNumberOfComponents(); i++) {
            if (getPhase(0).getComponent(i).isIsTBPfraction()) {
                phaseArray[3].addcomponent("default",
                        getPhase(0).getComponent(i).getNumberOfmoles(),
                        getPhase(0).getComponent(i).getNumberOfmoles(), i);
                phaseArray[3].getComponent(i)
                        .setComponentName(getPhase(0).getComponent(i).getName());
                phaseArray[3].getComponent(i).setIsPlusFraction(true);
            } else {
                phaseArray[3].addcomponent(getPhase(0).getComponent(i).getName(),
                        getPhase(0).getComponent(i).getNumberOfmoles(),
                        getPhase(0).getComponent(i).getNumberOfmoles(), i);
            }
        }
        ((PhaseSolid) phaseArray[3]).setSolidRefFluidPhase(phaseArray[0]);
        // numberOfPhases = 4;
        if (getMaxNumberOfPhases() < 4) {
            setMaxNumberOfPhases(4);
        }
    }

    /**
     * <p>
     * addHydratePhase2.
     * </p>
     */
    public void addHydratePhase2() {
        if (!multiPhaseCheck) {
            setMultiPhaseCheck(true);
        }
        phaseArray[3] = new PhaseHydrate();
        phaseArray[3].setTemperature(phaseArray[0].getTemperature());
        phaseArray[3].setPressure(phaseArray[0].getPressure());
        for (int i = 0; i < phaseArray[0].getNumberOfComponents(); i++) {
            if (getPhase(0).getComponent(i).isIsTBPfraction()) {
                phaseArray[3].addcomponent("default",
                        getPhase(0).getComponent(i).getNumberOfmoles(),
                        getPhase(0).getComponent(i).getNumberOfmoles(), i);
                phaseArray[3].getComponent("default")
                        .setComponentName(getPhase(0).getComponent(i).getName());
            } else {
                phaseArray[3].addcomponent(getPhase(0).getComponent(i).getName(),
                        getPhase(0).getComponent(i).getNumberOfmoles(),
                        getPhase(0).getComponent(i).getNumberOfmoles(), i);
            }
        }
        numberOfPhases = 4;
        setMaxNumberOfPhases(4);
    }

    /** {@inheritDoc} */
    @Override
    public void addSolidComplexPhase(String type) {
        if (!multiPhaseCheck) {
            setMultiPhaseCheck(true);
        }
        addHydratePhase();
        if (type.equals("wax")) {
            phaseArray[5] = new PhaseWax();
        } else {
            phaseArray[5] = new PhaseSolidComplex();
        }

        phaseArray[5].setTemperature(phaseArray[0].getTemperature());
        phaseArray[5].setPressure(phaseArray[0].getPressure());
        phaseArray[5].setPhaseTypeName("wax");
        for (int i = 0; i < phaseArray[0].getNumberOfComponents(); i++) {
            if (getPhase(0).getComponent(i).isIsTBPfraction()) {
                phaseArray[5].addcomponent(getPhase(0).getComponent(i).getName(),
                        getPhase(0).getComponent(i).getNumberOfmoles(),
                        getPhase(0).getComponent(i).getNumberOfmoles(), i);
                phaseArray[5].getComponent(i).setIsPlusFraction(true);
            } else {
                phaseArray[5].addcomponent(getPhase(0).getComponent(i).getName(),
                        getPhase(0).getComponent(i).getNumberOfmoles(),
                        getPhase(0).getComponent(i).getNumberOfmoles(), i);
            }
        }
        ((PhaseSolid) phaseArray[5]).setSolidRefFluidPhase(phaseArray[0]);
        numberOfPhases = 6;
        setMaxNumberOfPhases(6);
    }

    /**
     * <p>
     * addHydratePhase.
     * </p>
     */
    public void addHydratePhase() {
        if (!multiPhaseCheck) {
            setMultiPhaseCheck(true);
        }

        if (!hasSolidPhase()) {
            phaseArray[3] = new PhasePureComponentSolid();
            phaseArray[3].setTemperature(phaseArray[0].getTemperature());
            phaseArray[3].setPressure(phaseArray[0].getPressure());
            phaseArray[3].setPhaseTypeName("solid");
            for (int i = 0; i < phaseArray[0].getNumberOfComponents(); i++) {
                if (getPhase(0).getComponent(i).isIsTBPfraction()) {
                    phaseArray[3].addcomponent("default",
                            getPhase(0).getComponent(i).getNumberOfmoles(),
                            getPhase(0).getComponent(i).getNumberOfmoles(), i);
                    phaseArray[3].getComponent(i)
                            .setComponentName(getPhase(0).getComponent(i).getName());
                    phaseArray[3].getComponent(i).setIsTBPfraction(true);
                } else {
                    phaseArray[3].addcomponent(getPhase(0).getComponent(i).getName(),
                            getPhase(0).getComponent(i).getNumberOfmoles(),
                            getPhase(0).getComponent(i).getNumberOfmoles(), i);
                }
            }
            ((PhaseSolid) phaseArray[3]).setSolidRefFluidPhase(phaseArray[0]);
        }

        phaseArray[4] = new PhaseHydrate(getModelName());
        phaseArray[4].setTemperature(phaseArray[0].getTemperature());
        phaseArray[4].setPressure(phaseArray[0].getPressure());
        phaseArray[4].setPhaseTypeName("hydrate");
        for (int i = 0; i < phaseArray[0].getNumberOfComponents(); i++) {
            if (getPhase(0).getComponent(i).isIsTBPfraction()) {
                phaseArray[4].addcomponent("default",
                        getPhase(0).getComponent(i).getNumberOfmoles(),
                        getPhase(0).getComponent(i).getNumberOfmoles(), i);
                phaseArray[4].getComponent(i)
                        .setComponentName(getPhase(0).getComponent(i).getName());
                phaseArray[4].getComponent(i).setIsTBPfraction(true);
            } else {
                phaseArray[4].addcomponent(getPhase(0).getComponent(i).getName(),
                        getPhase(0).getComponent(i).getNumberOfmoles(),
                        getPhase(0).getComponent(i).getNumberOfmoles(), i);
            }
        }
        ((PhaseHydrate) phaseArray[4]).setSolidRefFluidPhase(phaseArray[0]);

        numberOfPhases = 5;
        if (getMaxNumberOfPhases() < 5) {
            setMaxNumberOfPhases(5);
        }
    }

    /** {@inheritDoc} */
    @Override
    public void setAllComponentsInPhase(int phase) {
        for (int k = 0; k < numberOfPhases; k++) {
            for (int i = 0; i < numberOfComponents; i++) {
                if (phase != k) {
                    // System.out.println("moles of comp: " + i + " " +
                    // phaseArray[k].getComponents()[i].getNumberOfMolesInPhase());
                    phaseArray[phase].addMoles(i,
                            (phaseArray[k].getComponents()[i].getNumberOfMolesInPhase()
                                    * (1.0 - 0.01)));
                    phaseArray[k].addMoles(i,
                            -(phaseArray[k].getComponents()[i].getNumberOfMolesInPhase()
                                    * (1.0 - 0.01)));
                    phaseArray[k].getComponents()[i]
                            .setx(phaseArray[k].getComponents()[i].getNumberOfMolesInPhase()
                                    / phaseArray[k].getNumberOfMolesInPhase());
                    // System.out.println("moles of comp after: " + i + " " +
                    // phaseArray[k].getComponents()[i].getNumberOfMolesInPhase());
                }
            }
        }
        initBeta();
        init(1);
    }

    /** {@inheritDoc} */
    @Override
    public void removePhase(int specPhase) {
        setTotalNumberOfMoles(
                getTotalNumberOfMoles() - getPhase(specPhase).getNumberOfMolesInPhase());

        for (int j = 0; j < numberOfPhases; j++) {
            for (int i = 0; i < numberOfComponents; i++) {
                getPhase(j).getComponents()[i]
                        .setNumberOfmoles(getPhase(j).getComponents()[i].getNumberOfmoles()
                                - getPhase(specPhase).getComponents()[i].getNumberOfMolesInPhase());
            }
        }

        ArrayList<PhaseInterface> phaseList = new ArrayList<PhaseInterface>(0);
        for (int i = 0; i < numberOfPhases; i++) {
            if (specPhase != i) {
                phaseList.add(phaseArray[phaseIndex[i]]);
            }
        }

        // phaseArray = new PhaseInterface[numberOfPhases - 1];
        for (int i = 0; i < numberOfPhases - 1; i++) {
            // phaseArray[i] = (PhaseInterface) phaseList.get(i);
            if (i >= specPhase) {
                phaseIndex[i] = phaseIndex[i + 1];
                phaseType[i] = phaseType[i + 1];
            }
        }
        numberOfPhases--;
    }

    /** {@inheritDoc} */
    @Override
    public void removePhaseKeepTotalComposition(int specPhase) {
        ArrayList<PhaseInterface> phaseList = new ArrayList<PhaseInterface>(0);
        for (int i = 0; i < numberOfPhases; i++) {
            if (specPhase != i) {
                phaseList.add((PhaseInterface) phaseArray[phaseIndex[i]]);
            }
        }

        // phaseArray = new PhaseInterface[numberOfPhases - 1];
        for (int i = 0; i < numberOfPhases - 1; i++) {
            // phaseArray[i] = (PhaseInterface) phaseList.get(i);
            if (i >= specPhase) {
                phaseIndex[i] = phaseIndex[i + 1];
                phaseType[i] = phaseType[i + 1];
            }
        }
        numberOfPhases--;
    }

    /** {@inheritDoc} */
    @Override
    public void replacePhase(int repPhase, PhaseInterface newPhase) {
        for (int i = 0; i < 2; i++) {
            phaseArray[i] = (PhaseInterface) newPhase.clone();
        }
        setTotalNumberOfMoles(newPhase.getNumberOfMolesInPhase());
    }

    /** {@inheritDoc} */
    @Override
    public SystemInterface phaseToSystem(PhaseInterface newPhase) {
        for (int i = 0; i < newPhase.getNumberOfComponents(); i++) {
            newPhase.getComponents()[i]
                    .setNumberOfmoles(newPhase.getComponents()[i].getNumberOfMolesInPhase());
        }

        for (int i = 0; i < getMaxNumberOfPhases(); i++) {
            phaseArray[i] = (PhaseInterface) newPhase.clone();
        }

        setTotalNumberOfMoles(newPhase.getNumberOfMolesInPhase());
        this.init(0);
        setNumberOfPhases(1);
        setPhaseType(0, newPhase.getPhaseType());
        initBeta();
        init_x_y();
        this.init(1);
        return this;
    }

    /** {@inheritDoc} */
    @Override
    public SystemInterface getEmptySystemClone() {
        int phaseNumber = 0;

        SystemInterface newSystem = (SystemInterface) this.clone();

        for (int j = 0; j < getMaxNumberOfPhases(); j++) {
            phaseNumber = j;
            for (int i = 0; i < getPhase(j).getNumberOfComponents(); i++) {
                newSystem.getPhase(j).getComponents()[i].setNumberOfmoles(
                        getPhase(phaseNumber).getComponents()[i].getNumberOfMolesInPhase()
                                / 1.0e30);
                newSystem.getPhase(j).getComponents()[i].setNumberOfMolesInPhase(
                        getPhase(phaseNumber).getComponents()[i].getNumberOfMolesInPhase()
                                / 1.0e30);
            }
        }

        newSystem.setTotalNumberOfMoles(getPhase(phaseNumber).getNumberOfMolesInPhase() / 1.0e30);

        newSystem.init(0);
        // newSystem.init(1);
        return newSystem;
    }

    /** {@inheritDoc} */
    @Override
    public SystemInterface phaseToSystem(String phaseName) {
        try {
            for (int j = 0; j < getMaxNumberOfPhases(); j++) {
                if (this.getPhase(j).getPhaseTypeName().equals(phaseName)) {
                    return phaseToSystem(j);
                }
            }
        } catch (Exception e) {
            logger.error("error....." + fluidName + " has no phase .... " + phaseName
                    + " ..... returning phase number 0");
        }
        return phaseToSystem(0);
    }

    /** {@inheritDoc} */
    @Override
    public SystemInterface phaseToSystem(int phaseNumber) {
        SystemInterface newSystem = (SystemInterface) this.clone();

        for (int j = 0; j < getMaxNumberOfPhases(); j++) {
            for (int i = 0; i < getPhase(j).getNumberOfComponents(); i++) {
                newSystem.getPhase(j).getComponent(i).setNumberOfmoles(
                        getPhase(phaseNumber).getComponent(i).getNumberOfMolesInPhase());
                newSystem.getPhase(j).getComponent(i).setNumberOfMolesInPhase(
                        getPhase(phaseNumber).getComponent(i).getNumberOfMolesInPhase());
            }
        }

        newSystem.setTotalNumberOfMoles(getPhase(phaseNumber).getNumberOfMolesInPhase());

        newSystem.init(0);
        newSystem.setNumberOfPhases(1);
        newSystem.setPhaseType(0, getPhase(phaseNumber).getPhaseType());// phaseType[phaseNumber]);
        newSystem.init(1);
        return newSystem;
    }

    /** {@inheritDoc} */
    @Override
    public SystemInterface phaseToSystem(int phaseNumber1, int phaseNumber2) {
        SystemInterface newSystem = (SystemInterface) this.clone();

        for (int j = 0; j < getMaxNumberOfPhases(); j++) {
            for (int i = 0; i < getPhase(j).getNumberOfComponents(); i++) {
                newSystem.getPhases()[j].getComponents()[i].setNumberOfmoles(
                        getPhase(phaseNumber1).getComponents()[i].getNumberOfMolesInPhase()
                                + getPhase(phaseNumber2).getComponents()[i]
                                        .getNumberOfMolesInPhase());
                newSystem.getPhases()[j].getComponents()[i].setNumberOfMolesInPhase(
                        getPhase(phaseNumber1).getComponents()[i].getNumberOfMolesInPhase()
                                + getPhase(phaseNumber2).getComponents()[i]
                                        .getNumberOfMolesInPhase());
            }
        }

        newSystem.setTotalNumberOfMoles(getPhase(phaseNumber1).getNumberOfMolesInPhase()
                + getPhase(phaseNumber2).getNumberOfMolesInPhase());

        newSystem.init(0);

        newSystem.setNumberOfPhases(1);
        // newSystem.setPhaseType(0,
        // getPhase(phaseNumber1).getPhaseType());//phaseType[phaseNumber]);
        newSystem.init(1);
        return newSystem;
    }

    /** {@inheritDoc} */
    @Override
    public void setTotalFlowRate(double flowRate, String flowunit) {
        init(0);
        init(1);
        double density = 0.0;
        if (flowunit.equals("Am3/hr") || flowunit.equals("Am3/min") || flowunit.equals("Am3/sec")) {
            initPhysicalProperties("density");
        }
        density = getPhase(0).getDensity("kg/m3");
        neqsim.util.unit.Unit unit =
                new neqsim.util.unit.RateUnit(flowRate, flowunit, getMolarMass(), density, 0);
        double SIval = unit.getSIvalue();
        double totalNumberOfMolesLocal = totalNumberOfMoles;
        for (int i = 0; i < numberOfComponents; i++) {
            if (flowRate < 1e-100) {
                setEmptyFluid();
            } else if (totalNumberOfMolesLocal > 1e-100) {
                addComponent(i,
                        SIval / totalNumberOfMolesLocal
                                * getPhase(0).getComponent(i).getNumberOfmoles()
                                - getPhase(0).getComponent(i).getNumberOfmoles());
            } else {
                addComponent(i, SIval);
            }
        }
    }

    /**
     * {@inheritDoc}
     *
     * method to return flow rate of fluid
     */
    @Override
    public double getFlowRate(String flowunit) {
        if (flowunit.equals("kg/sec")) {
            return totalNumberOfMoles * getMolarMass();
        } else if (flowunit.equals("kg/min")) {
            return totalNumberOfMoles * getMolarMass() * 60.0;
        } else if (flowunit.equals("Sm3/sec")) {
            return totalNumberOfMoles * ThermodynamicConstantsInterface.R
                    * ThermodynamicConstantsInterface.standardStateTemperature / 101325.0;
        } else if (flowunit.equals("Sm3/hr")) {
            return totalNumberOfMoles * 3600.0 * ThermodynamicConstantsInterface.R
                    * ThermodynamicConstantsInterface.standardStateTemperature / 101325.0;
        } else if (flowunit.equals("Sm3/day")) {
            return totalNumberOfMoles * 3600.0 * 24.0 * ThermodynamicConstantsInterface.R
                    * ThermodynamicConstantsInterface.standardStateTemperature / 101325.0;
        } else if (flowunit.equals("MSm3/day")) {
            return totalNumberOfMoles * 3600.0 * 24.0 * ThermodynamicConstantsInterface.R
                    * ThermodynamicConstantsInterface.standardStateTemperature / 101325.0 / 1.0e6;
        } else if (flowunit.equals("kg/hr")) {
            return totalNumberOfMoles * getMolarMass() * 3600.0;
        } else if (flowunit.equals("m3/hr")) {
            // return getVolume() / 1.0e5 * 3600.0;
            initPhysicalProperties("density");
            return totalNumberOfMoles * getMolarMass() * 3600.0 / getDensity("kg/m3");
        } else if (flowunit.equals("m3/min")) {
            initPhysicalProperties("density");
            return totalNumberOfMoles * getMolarMass() * 60.0 / getDensity("kg/m3");
            // return getVolume() / 1.0e5 * 60.0;
        } else if (flowunit.equals("m3/sec")) {
            initPhysicalProperties("density");
            return totalNumberOfMoles * getMolarMass() / getDensity("kg/m3");
            // return getVolume() / 1.0e5;
        } else if (flowunit.equals("mole/sec")) {
            return totalNumberOfMoles;
        } else if (flowunit.equals("mole/min")) {
            return totalNumberOfMoles * 60.0;
        } else if (flowunit.equals("mole/hr")) {
            return totalNumberOfMoles * 3600.0;
        } else {
            throw new RuntimeException("failed.. unit: " + flowunit + " not suported");
        }
    }

    /** {@inheritDoc} */
    @Override
    public void changeComponentName(String name, String newName) {
        for (int i = 0; i < numberOfComponents; i++) {
            if (componentNames.get(i).equals(name)) {
                componentNames.set(i, newName);
            }
        }

        for (int i = 0; i < maxNumberOfPhases; i++) {
            getPhase(i).getComponent(name).setComponentName(newName);
        }
    }

    /** {@inheritDoc} */
    @Override
    public void addComponent(String componentName, double value, String name, int phase) {
        if (!neqsim.util.database.NeqSimDataBase.hasComponent(componentName)) {
            logger.error("No component with name: " + componentName + " in database");
            return;
        }
        neqsim.util.database.NeqSimDataBase database = new neqsim.util.database.NeqSimDataBase();
        java.sql.ResultSet dataSet =
                database.getResultSet(("SELECT * FROM comp WHERE name='" + componentName + "'"));
        double molarmass = 0.0, stddens = 0.0, boilp = 0.0;
        try {
            dataSet.next();
            molarmass = Double.parseDouble(dataSet.getString("molarmass")) / 1000.0;
            stddens = Double.parseDouble(dataSet.getString("stddens"));
            boilp = Double.parseDouble(dataSet.getString("normboil"));
        } catch (Exception e) {
            logger.error("failed " + e.toString());
            throw new RuntimeException(e);
        } finally {
            try {
                dataSet.close();
                if (database.getStatement() != null) {
                    database.getStatement().close();
                }
                if (database.getConnection() != null) {
                    database.getConnection().close();
                }
            } catch (Exception e) {
                logger.error("error", e);
            }
        }
        neqsim.util.unit.Unit unit =
                new neqsim.util.unit.RateUnit(value, name, molarmass, stddens, boilp);
        double SIval = unit.getSIvalue();
        // System.out.println("number of moles " + SIval);
        this.addComponent(componentName, SIval, phase);
    }

    /** {@inheritDoc} */
    @Override
    public void addSalt(String componentName, double value) {
        neqsim.util.database.NeqSimDataBase database = new neqsim.util.database.NeqSimDataBase();
        java.sql.ResultSet dataSet = database
                .getResultSet("SELECT * FROM compsalt WHERE SaltName='" + componentName + "'");
        double val1 = 1e-20, val2 = 1e-20;
        try {
            dataSet.next();
            String name1 = dataSet.getString("ion1").trim();
            String name2 = dataSet.getString("ion2").trim();
            val1 = Double.parseDouble(dataSet.getString("stoc1")) * value;
            val2 = Double.parseDouble(dataSet.getString("stoc2")) * value;
            this.addComponent(name1, val1);
            this.addComponent(name2, val2);
            logger.info("ok adding salts. Ions: " + name1 + ", " + name2);
        } catch (Exception e) {
            logger.error("failed " + e.toString());
        }
    }

    /**
     * {@inheritDoc}
     *
     * method to add true boiling point fraction
     */
    @Override
    public void addTBPfraction(String componentName, double numberOfMoles, double molarMass,
            double density) {
        if (density < 0.0 || molarMass < 0.0) {
            logger.error("Negative input molar mass or density.");
            neqsim.util.exception.InvalidInputException e =
                    new neqsim.util.exception.InvalidInputException();
            throw new RuntimeException(e);
        }

        SystemInterface refSystem = null;
        double TC = 0.0, PC = 0.0, m = 0.0, TB = 0.0, acs = 0.0;
        // double penelouxC = 0.0;
        double racketZ = 0.0;
        componentName = (componentName.split("_PC")[0]) + "_PC";// + getFluidName());

        try {
            refSystem = this.getClass().getDeclaredConstructor().newInstance();
            refSystem.setTemperature(273.15 + 15.0);
            refSystem.setPressure(1.01325);
            refSystem.addComponent("default", 1.0, 273.15, 50.0, 0.1);
            refSystem.init(0);
            refSystem.setNumberOfPhases(1);
            refSystem.setPhaseType(0, "liquid");
            molarMass = 1000 * molarMass;
            TC = characterization.getTBPModel().calcTC(molarMass, density);
            PC = characterization.getTBPModel().calcPC(molarMass, density);
            m = characterization.getTBPModel().calcm(molarMass, density);
            acs = characterization.getTBPModel().calcAcentricFactor(molarMass, density);
            // TBPfractionCoefs[2][0]+TBPfractionCoefs[2][1]*molarMass+TBPfractionCoefs[2][2]*density+TBPfractionCoefs[2][3]*Math.pow(molarMass,2.0);
            TB = characterization.getTBPModel().calcTB(molarMass, density);
            // Math.pow((molarMass/5.805e-5*Math.pow(density,0.9371)), 1.0/2.3776);
            // acs = TBPfractionModel.calcAcentricFactor(molarMass, density);
            // System.out.println("acentric " + acs);
            // 3.0/7.0*MathLib.generalMath.GeneralMath.log10(PC/1.01325)/(TC/TB-1.0)-1.0;
            molarMass /= 1000.0;

            for (int i = 0; i < refSystem.getNumberOfPhases(); i++) {
                refSystem.getPhase(i).getComponent(0).setComponentName(componentName);
                refSystem.getPhase(i).getComponent(0).setMolarMass(molarMass);
                refSystem.getPhase(i).getComponent(0).setAcentricFactor(acs);
                refSystem.getPhase(i).getComponent(0).setTC(TC);
                refSystem.getPhase(i).getComponent(0).setPC(PC);
                refSystem.getPhase(i).getComponent(0).setComponentType("TBPfraction");
                refSystem.getPhase(i).getComponent(0).setIsTBPfraction(true);
                if (characterization.getTBPModel().isCalcm()) {
                    refSystem.getPhase(i).getComponent(0).getAtractiveTerm().setm(m);
                    acs = refSystem.getPhase(i).getComponent(0).getAcentricFactor();
                }
            }

            refSystem.setTemperature(273.15 + 15.0);
            refSystem.setPressure(1.01325);
            refSystem.init(1);
            // refSystem.display();
            racketZ = characterization.getTBPModel().calcRacketZ(refSystem, molarMass * 1000.0,
                    density);

            // System.out.println("vol ok");
            // System.out.println("racketZ " + racketZ);
            // penelouxC = (refSystem.getPhase(1).getMolarVolume() - molarMass/density*1e2);
            // System.out.println("vol err " +
            // penelouxC/refSystem.getPhase(1).getMolarVolume()*100);
            // racketZ = TPBracketcoefs[0] -
            // penelouxC/(TPBracketcoefs[1]*thermo.ThermodynamicConstantsInterface.R*refSystem.getPhase(1).getComponent(0).getTC()/(refSystem.getPhase(1).getComponent(0).getPC()));
            refSystem.getPhase(0).getComponent(0).setRacketZ(racketZ);
            // refSystem.init(1);
            // refSystem.display();
            // refSystem.getPhase(1).getComponent(0).setRacketZ(racketZ);
            //
            // // refSystem.setTemperature(273.15+80.0);
            // // refSystem.setPressure(1.01325);
            // // refSystem.init(1);
            // //refSystem.initPhysicalProperties();
            // // APIdens - refSystem.getPhase(1).getPhysicalProperties().getDensity();;
            // sammenligne med API-standard for tetthet - og sette Penloux dt
            //
            //
        } catch (Exception e) {
            logger.error("error", e);
        }

        double critVol =
                characterization.getTBPModel().calcCriticalVolume(molarMass * 1000, density);// 0.2918-0.0928*
                                                                                             // acs)*8.314*TC/PC*10.0;
        addComponent(componentName, numberOfMoles, TC, PC, acs);
        double Kwatson = Math.pow(TB * 1.8, 1.0 / 3.0) / density;
        // System.out.println("watson " + Kwatson);
        double CF = Math.pow((12.8 - Kwatson) * (10.0 - Kwatson) / (10.0 * acs), 2.0);
        double acsKeslerLee = acs;// characterization.getTBPModel().calcAcentricFactorKeslerLee(molarMass*1000.0,
                                  // density);
        double cpa = (-0.33886 + 0.02827 * Kwatson - 0.26105 * CF + 0.59332 * acsKeslerLee * CF)
                * 4.18682 * molarMass * 1e3;
        double cpb = (-(0.9291 - 1.1543 * Kwatson + 0.0368 * Kwatson * Kwatson) * 1e-4
                + CF * (4.56 - 9.48 * acsKeslerLee) * 1e-4) * 4.18682 * molarMass * 1.8 * 1e3;
        double cpc = (-1.6658e-7 + CF * (0.536 - 0.6828 * acsKeslerLee) * 1.0e-7) * 4.18682
                * molarMass * 1.8 * 1.8 * 1.0e3;
        double cpd = 0.0;

        for (int i = 0; i < numberOfPhases; i++) {
            getPhase(i).setAtractiveTerm(attractiveTermNumber);
            getPhase(i).getComponent(componentName).setMolarMass(molarMass);
            getPhase(i).getComponent(componentName).setComponentType("TBPfraction");
            getPhase(i).getComponent(componentName).setNormalLiquidDensity(density);
            getPhase(i).getComponent(componentName).setNormalBoilingPoint(TB - 273.15);
            getPhase(i).getComponent(componentName)
                    .setAcentricFactor(refSystem.getPhase(0).getComponent(0).getAcentricFactor());
            getPhase(i).getComponent(componentName).setCriticalVolume(critVol);
            getPhase(i).getComponent(componentName).setRacketZ(racketZ);
            getPhase(i).getComponent(componentName).setRacketZCPA(racketZ);
            getPhase(i).getComponent(componentName).setIsTBPfraction(true);
            getPhase(i).getComponent(componentName).setParachorParameter(
                    characterization.getTBPModel().calcParachorParameter(molarMass, density));// 59.3+2.34*molarMass*1000.0);//0.5003*thermo.ThermodynamicConstantsInterface.R*TC/PC*(0.25969-racketZ));
            getPhase(i).getComponent(componentName).setCriticalViscosity(characterization
                    .getTBPModel().calcCriticalViscosity(molarMass * 1000.0, density));// 7.94830*Math.sqrt(1e3*molarMass)*Math.pow(PC,2.0/3.0)/Math.pow(TC,
                                                                                       // 1.0/6.0)*1e-7);
            getPhase(i).getComponent(componentName).setTriplePointTemperature(374.5
                    + 0.02617 * getPhase(i).getComponent(componentName).getMolarMass() * 1000.0
                    - 20172.0 / (getPhase(i).getComponent(componentName).getMolarMass() * 1000.0));
            getPhase(i).getComponent(componentName)
                    .setHeatOfFusion(0.1426 / 0.238845
                            * getPhase(i).getComponent(componentName).getMolarMass() * 1000.0
                            * getPhase(i).getComponent(componentName).getTriplePointTemperature());
            getPhase(i).getComponent(componentName)
                    .setIdealGasEnthalpyOfFormation(-1462600 * molarMass - 47566.0);
            // getPhase(i).getComponent(componentName).set

            // System.out.println(" plusTC " + TC + " plusPC " + PC + " plusm " + m + "
            // acslusm " + acs + " tb " + TB + " critvol " + critVol + " racketZ " + racketZ
            // + " parachor " +
            // getPhase(i).getComponent(componentName).getParachorParameter());
            getPhase(i).getComponent(componentName).setCpA(cpa);
            getPhase(i).getComponent(componentName).setCpB(cpb);
            getPhase(i).getComponent(componentName).setCpC(cpc);
            getPhase(i).getComponent(componentName).setCpD(cpd);
        }
    }

    /**
     * {@inheritDoc}
     *
     * method to add true boiling point fraction
     */
    @Override
    public void addTBPfraction(String componentName, double numberOfMoles, double molarMass,
            double density, double criticalTemperature, double criticalPressure,
            double acentricFactor) {
        if (density < 0.0 || molarMass < 0.0) {
            logger.error("Negative input molar mass or density.");
            neqsim.util.exception.InvalidInputException e =
                    new neqsim.util.exception.InvalidInputException();
            throw new RuntimeException(e);

        }

        SystemInterface refSystem = null;
        double TC = 0.0, PC = 0.0, m = 0.0, TB = 0.0, acs = 0.0;
        // double penelouxC = 0.0;
        double racketZ = 0.0;
        componentName = (componentName.split("_PC")[0]) + "_PC";// + getFluidName());

        try {
            refSystem = this.getClass().getDeclaredConstructor().newInstance();
            refSystem.setTemperature(273.15 + 15.0);
            refSystem.setPressure(1.01325);
            refSystem.addComponent("default", 1.0, 273.15, 50.0, 0.1);
            refSystem.init(0);
            refSystem.setNumberOfPhases(1);
            refSystem.setPhaseType(0, "liquid");
            molarMass = 1000 * molarMass;
            TC = criticalTemperature;// characterization.getTBPModel().calcTC(molarMass, density);
            PC = criticalPressure;// characterization.getTBPModel().calcPC(molarMass, density);
            m = characterization.getTBPModel().calcm(molarMass, density);
            acs = acentricFactor;// acentracentrcharacterization.getTBPModel().calcAcentricFactor(molarMass,
                                 // density);
            TB = characterization.getTBPModel().calcTB(molarMass, density);
            molarMass /= 1000.0;

            for (int i = 0; i < refSystem.getNumberOfPhases(); i++) {
                refSystem.getPhase(i).getComponent(0).setComponentName(componentName);
                refSystem.getPhase(i).getComponent(0).setMolarMass(molarMass);
                refSystem.getPhase(i).getComponent(0).setAcentricFactor(acs);
                refSystem.getPhase(i).getComponent(0).setTC(TC);
                refSystem.getPhase(i).getComponent(0).setPC(PC);
                refSystem.getPhase(i).getComponent(0).setComponentType("TBPfraction");
                refSystem.getPhase(i).getComponent(0).setIsTBPfraction(true);
                if (characterization.getTBPModel().isCalcm()) {
                    refSystem.getPhase(i).getComponent(0).getAtractiveTerm().setm(m);
                    acs = refSystem.getPhase(i).getComponent(0).getAcentricFactor();
                }
            }

            refSystem.setTemperature(273.15 + 15.0);
            refSystem.setPressure(1.01325);
            refSystem.init(1);
            // refSystem.display();
            racketZ = characterization.getTBPModel().calcRacketZ(refSystem, molarMass * 1000.0,
                    density);

            // System.out.println("vol ok");
            // System.out.println("racketZ " + racketZ);
            // penelouxC = (refSystem.getPhase(1).getMolarVolume() - molarMass/density*1e2);
            // System.out.println("vol err " +
            // penelouxC/refSystem.getPhase(1).getMolarVolume()*100);
            // racketZ = TPBracketcoefs[0] -
            // penelouxC/(TPBracketcoefs[1]*thermo.ThermodynamicConstantsInterface.R*refSystem.getPhase(1).getComponent(0).getTC()/(refSystem.getPhase(1).getComponent(0).getPC()));
            refSystem.getPhase(0).getComponent(0).setRacketZ(racketZ);
            // refSystem.init(1);
            // refSystem.display();
            // refSystem.getPhase(1).getComponent(0).setRacketZ(racketZ);
            //
            // // refSystem.setTemperature(273.15+80.0);
            // // refSystem.setPressure(1.01325);
            // // refSystem.init(1);
            // //refSystem.initPhysicalProperties();
            // // APIdens - refSystem.getPhase(1).getPhysicalProperties().getDensity();;
            // // sammenligne med API-standard for tetthet - og sette Penloux dt
            //
            //
        } catch (Exception e) {
            logger.error("error", e);
        }

        double critVol =
                characterization.getTBPModel().calcCriticalVolume(molarMass * 1000, density);// 0.2918-0.0928*
                                                                                             // acs)*8.314*TC/PC*10.0;
        addComponent(componentName, numberOfMoles, TC, PC, acs);
        double Kwatson = Math.pow(TB * 1.8, 1.0 / 3.0) / density;
        // System.out.println("watson " + Kwatson);
        double CF = Math.pow((12.8 - Kwatson) * (10.0 - Kwatson) / (10.0 * acs), 2.0);
        double acsKeslerLee = acs;// characterization.getTBPModel().calcAcentricFactorKeslerLee(molarMass*1000.0,
                                  // density);
        double cpa = (-0.33886 + 0.02827 * Kwatson - 0.26105 * CF + 0.59332 * acsKeslerLee * CF)
                * 4.18682 * molarMass * 1e3;
        double cpb = (-(0.9291 - 1.1543 * Kwatson + 0.0368 * Kwatson * Kwatson) * 1e-4
                + CF * (4.56 - 9.48 * acsKeslerLee) * 1e-4) * 4.18682 * molarMass * 1.8 * 1e3;
        double cpc = (-1.6658e-7 + CF * (0.536 - 0.6828 * acsKeslerLee) * 1.0e-7) * 4.18682
                * molarMass * 1.8 * 1.8 * 1.0e3;
        double cpd = 0.0;

        for (int i = 0; i < numberOfPhases; i++) {
            getPhase(i).setAtractiveTerm(attractiveTermNumber);
            getPhase(i).getComponent(componentName).setMolarMass(molarMass);
            getPhase(i).getComponent(componentName).setComponentType("TBPfraction");
            getPhase(i).getComponent(componentName).setNormalLiquidDensity(density);
            getPhase(i).getComponent(componentName).setNormalBoilingPoint(TB - 273.15);
            getPhase(i).getComponent(componentName)
                    .setAcentricFactor(refSystem.getPhase(0).getComponent(0).getAcentricFactor());
            getPhase(i).getComponent(componentName).setCriticalVolume(critVol);
            getPhase(i).getComponent(componentName).setRacketZ(racketZ);
            getPhase(i).getComponent(componentName).setRacketZCPA(racketZ);
            getPhase(i).getComponent(componentName).setIsTBPfraction(true);
            getPhase(i).getComponent(componentName).setParachorParameter(
                    characterization.getTBPModel().calcParachorParameter(molarMass, density));// 59.3+2.34*molarMass*1000.0);//0.5003*thermo.ThermodynamicConstantsInterface.R*TC/PC*(0.25969-racketZ));
            getPhase(i).getComponent(componentName).setCriticalViscosity(characterization
                    .getTBPModel().calcCriticalViscosity(molarMass * 1000.0, density));// 7.94830*Math.sqrt(1e3*molarMass)*Math.pow(PC,2.0/3.0)/Math.pow(TC,
                                                                                       // 1.0/6.0)*1e-7);
            getPhase(i).getComponent(componentName).setTriplePointTemperature(374.5
                    + 0.02617 * getPhase(i).getComponent(componentName).getMolarMass() * 1000.0
                    - 20172.0 / (getPhase(i).getComponent(componentName).getMolarMass() * 1000.0));
            getPhase(i).getComponent(componentName)
                    .setHeatOfFusion(0.1426 / 0.238845
                            * getPhase(i).getComponent(componentName).getMolarMass() * 1000.0
                            * getPhase(i).getComponent(componentName).getTriplePointTemperature());
            getPhase(i).getComponent(componentName)
                    .setIdealGasEnthalpyOfFormation(-1462600 * molarMass - 47566.0);
            // getPhase(i).getComponent(componentName).set

            // System.out.println(" plusTC " + TC + " plusPC " + PC + " plusm " + m + "
            // acslusm " + acs + " tb " + TB + " critvol " + critVol + " racketZ " + racketZ
            // + " parachor " +
            // getPhase(i).getComponent(componentName).getParachorParameter());
            getPhase(i).getComponent(componentName).setCpA(cpa);
            getPhase(i).getComponent(componentName).setCpB(cpb);
            getPhase(i).getComponent(componentName).setCpC(cpc);
            getPhase(i).getComponent(componentName).setCpD(cpd);
        }
    }

    /** {@inheritDoc} */
    @Override
    public void addPlusFraction(String componentName, double numberOfMoles, double molarMass,
            double density) {
        addTBPfraction(componentName, numberOfMoles, molarMass, density);
        componentName = (componentName + "_" + "PC");// getFluidName());
        for (int i = 0; i < numberOfPhases; i++) {
            // System.out.println("comp " + componentName);
            getPhase(i).getComponent(componentName).setIsPlusFraction(true);
            getPhase(i).getComponent(componentName).setCriticalViscosity(7.94830
                    * Math.sqrt(1e3 * getPhase(i).getComponent(componentName).getMolarMass())
                    * Math.pow(getPhase(i).getComponent(componentName).getPC(), 2.0 / 3.0)
                    / Math.pow(getPhase(i).getComponent(componentName).getTC(), 1.0 / 6.0) * 1e-7);
        }
    }

    /** {@inheritDoc} */
    @Override
    public void addComponent(String componentName, double value, String name) {
        if (!neqsim.util.database.NeqSimDataBase.hasComponent(componentName)) {
            logger.error("No component with name: " + componentName + " in database");
            return;
        }
        neqsim.util.database.NeqSimDataBase database = new neqsim.util.database.NeqSimDataBase();
        java.sql.ResultSet dataSet =
                database.getResultSet(("SELECT * FROM comp WHERE name='" + componentName + "'"));
        double molarmass = 0.0, stddens = 0.0, boilp = 0.0;
        try {
            dataSet.next();
            molarmass = Double.parseDouble(dataSet.getString("molarmass")) / 1000.0;
            stddens = Double.parseDouble(dataSet.getString("stddens"));
            boilp = Double.parseDouble(dataSet.getString("normboil"));
        } catch (Exception e) {
            logger.error("failed " + e.toString());
        } finally {
            try {
                dataSet.close();
            } catch (Exception e) {
                logger.error("error", e);
            }
        }
        neqsim.util.unit.Unit unit =
                new neqsim.util.unit.RateUnit(value, name, molarmass, stddens, boilp);
        double SIval = unit.getSIvalue();
        // System.out.println("number of moles " + SIval);
        this.addComponent(componentName, SIval);
    }

    /** {@inheritDoc} */
    @Override
    public void addComponent(String componentName, double moles, double TC, double PC, double acs) {
        String comNam = componentName;
        if (getPhase(0).hasComponent(componentName)) {
            addComponent(componentName, moles);
        } else {
            addComponent("default", moles);
            comNam = "default";
            // componentNames.set(componentNames.indexOf("default"), componentName);
        }
        for (int i = 0; i < getMaxNumberOfPhases(); i++) {
            getPhase(i).getComponent(comNam).setComponentName(componentName);
            getPhase(i).getComponent(componentName).setTC(TC);
            getPhase(i).getComponent(componentName).setPC(PC);
            getPhase(i).getComponent(componentName).setAcentricFactor(acs);
        }
        if (comNam.equals("default")) {
            componentNames.remove("default");
            componentNames.add(componentName);
        }
    }

    /** {@inheritDoc} */
    @Override
    public void addComponent(int componentIndex, double moles) {
        if (componentIndex >= getPhase(0).getNumberOfComponents()) {
            logger.error("componentIndex higher than number of components in database");
            return;
        }
        setTotalNumberOfMoles(getTotalNumberOfMoles() + moles);
        for (int i = 0; i < getMaxNumberOfPhases(); i++) {
            getPhase(i).addMolesChemReac(componentIndex, moles, moles);
        }
    }

    /**
     * {@inheritDoc}
     *
     * add a component to a fluid. If component already exists, it will be added to the component
     */
    @Override
    public void addComponent(String name) {
        addComponent(name, 0.0);
    }

    /**
     * {@inheritDoc}
     *
     * add a component to a fluid. If component already exists, it will be added to the component
     */
    @Override
    public void addComponent(String componentName, double moles) {
        int index = 0;

        boolean addForFirstTime = true;
        for (int p = 0; p < componentNames.size(); p++) {
            if (componentNames.get(p).equals(componentName)) {
                addForFirstTime = false;
                index = p;
            }
        }

        if (!neqsim.util.database.NeqSimDataBase.hasComponent(componentName) && addForFirstTime) {
            // logger.error("No component with name: " + componentName + " in database");
            return;
        }

        if (addForFirstTime) {
            if (moles < 0.0) {
                logger.error("Negative input number of moles of component: " + componentName);
                neqsim.util.exception.InvalidInputException e =
                        new neqsim.util.exception.InvalidInputException();
                throw new RuntimeException(e);
            }
            setTotalNumberOfMoles(getTotalNumberOfMoles() + moles);
            // System.out.println("adding " + componentName);
            componentNames.add(componentName);
            for (int i = 0; i < getMaxNumberOfPhases(); i++) {
                getPhase(i).addcomponent(componentName, moles, moles, numberOfComponents);
                getPhase(i).setAtractiveTerm(attractiveTermNumber);
            }
            numberOfComponents++;
        } else {
            for (int i = 0; i < getMaxNumberOfPhases(); i++) {
                if ((getPhase(i).getComponent(componentName).getNumberOfMolesInPhase()
                        + moles) < 0.0) {
                    init(0);
                    break;
                }
            }

            setTotalNumberOfMoles(getTotalNumberOfMoles() + moles);
            // System.out.println("adding chem reac " + componentName);
            for (int i = 0; i < getMaxNumberOfPhases(); i++) {
                getPhase(i).addMolesChemReac(index, moles, moles);
            }
        }
    }

    /** {@inheritDoc} */
    @Override
    public void addComponent(String componentName, double moles, int phaseNumber) {
        if (!neqsim.util.database.NeqSimDataBase.hasComponent(componentName)) {
            logger.error("No component with name: " + componentName + " in database");
            return;
        }
        int index = 0;

        boolean addForFirstTime = true;
        for (int p = 0; p < componentNames.size(); p++) {
            if (componentNames.get(p).equals(componentName)) {
                addForFirstTime = false;
                index = p;
            }
        }

        if (addForFirstTime) {
            if (moles < 0.0) {
                logger.error("Negative input number of moles.");
                neqsim.util.exception.InvalidInputException e =
                        new neqsim.util.exception.InvalidInputException();
                throw new RuntimeException(e);
            }

            componentNames.add(componentName);
            double k = 1.0;
            setTotalNumberOfMoles(getTotalNumberOfMoles() + moles);

            for (int i = 0; i < getMaxNumberOfPhases(); i++) {
                if (phaseNumber == i) {
                    k = 1.0;
                } else {
                    k = 1.0e-30;
                }
                getPhase(i).addcomponent(componentName, moles, moles * k, numberOfComponents);
                getPhase(i).setAtractiveTerm(attractiveTermNumber);
            }
            numberOfComponents++;
        } else {
            addComponent(index, moles, phaseNumber);
        }
    }

    /** {@inheritDoc} */
    @Override
    public void addComponent(int index, double moles, int phaseNumber) {
        if (index >= getPhase(0).getNumberOfComponents()) {
            logger.error("componentIndex higher than number of components in database");
            return;
        }
        double k = 1.0;

        for (int i = 0; i < getMaxNumberOfPhases(); i++) {
            if (phaseNumber == i) {
                k = 1.0;
            } else {
                k = 1e-30;
            }
            phaseArray[phaseIndex[i]].addMolesChemReac(index, moles * k, moles);
        }
        setTotalNumberOfMoles(getTotalNumberOfMoles() + moles);
    }

    /** {@inheritDoc} */
    @Override
    public void removeComponent(String name) {
        setTotalNumberOfMoles(
                getTotalNumberOfMoles() - phaseArray[0].getComponent(name).getNumberOfmoles());
        for (int i = 0; i < getMaxNumberOfPhases(); i++) {
            getPhase(i).removeComponent(name, getTotalNumberOfMoles(),
                    phaseArray[phaseIndex[i]].getComponent(name).getNumberOfMolesInPhase(),
                    phaseArray[phaseIndex[i]].getComponent(name).getComponentNumber());
        }
        //
        componentNames.remove(name);
        // System.out.println("removing " + componentNames.toString());
        numberOfComponents--;
    }

    /**
     * {@inheritDoc}
     *
     * This method set the flow rate of all components to zero.
     */
    @Override
    public void setEmptyFluid() {
        for (int i = 0; i < getMaxNumberOfPhases(); i++) {
            getPhase(i).setEmptyFluid();
        }
        totalNumberOfMoles = 0.0;
    }

    /**
     * {@inheritDoc}
     *
     * This method set the flow rate of all components to zero. This method is depreciated - and the
     * setEmptyFluid method should be used.
     */
    @Override
    @Deprecated
    public void removeMoles() {
        for (int i = 0; i < getMaxNumberOfPhases(); i++) {
            getPhase(i).setEmptyFluid();
        }
        totalNumberOfMoles = 0.0;
    }

    /** {@inheritDoc} */
    @Override
    public final double calcBeta() throws neqsim.util.exception.IsNaNException,
            neqsim.util.exception.TooManyIterationsException {
        ComponentInterface[] compArray = getPhase(0).getComponents();

        int i, iterations = 0;
        double tolerance = neqsim.thermo.ThermodynamicModelSettings.phaseFractionMinimumLimit;
        double deriv = 0.0, gbeta = 0.0, gtest = 0.0, betal = 0;
        double nybeta = 0, midler = 0, minBeta = tolerance, maxBeta = 1.0 - tolerance;

        double g0 = -1.0, g1 = 1.0;
        nybeta = beta[0];
        betal = 1.0 - nybeta;

        for (i = 0; i < numberOfComponents; i++) {
            midler = (compArray[i].getK() * compArray[i].getz() - 1.0)
                    / (compArray[i].getK() - 1.0);
            if ((midler > minBeta) && (compArray[i].getK() > 1.0)) {
                minBeta = midler;
            }
            midler = (1.0 - compArray[i].getz()) / (1.0 - compArray[i].getK());
            if ((midler < maxBeta) && (compArray[i].getK() < 1.0)) {
                maxBeta = midler;
            }
            g0 += compArray[i].getz() * compArray[i].getK();
            g1 += -compArray[i].getz() / compArray[i].getK();
        }

        if (g0 < 0) {
            beta[1] = 1.0 - tolerance;
            beta[0] = tolerance;
            return beta[0];
        }
        if (g1 > 0) {
            beta[1] = tolerance;
            beta[0] = 1.0 - tolerance;
            return beta[0];
        }

        nybeta = (minBeta + maxBeta) / 2.0;
        // System.out.println("guessed beta: " + nybeta + " maxbeta: " +maxBeta + "
        // minbeta: " +minBeta );
        betal = 1.0 - nybeta;

        // ' *l = 1.0-nybeta;
        gtest = 0.0;
        for (i = 0; i < numberOfComponents; i++) {
            gtest += compArray[i].getz() * (compArray[i].getK() - 1.0)
                    / (1.0 - nybeta + nybeta * compArray[i].getK()); // beta
                                                                     // =
                                                                     // nybeta
        }

        if (gtest >= 0) {
            minBeta = nybeta;
        } else {
            maxBeta = nybeta;
        }

        if (gtest < 0) {
            double minold = minBeta;
            minBeta = 1.0 - maxBeta;
            maxBeta = 1.0 - minold;
        }

        iterations = 0;
        // System.out.println("gtest: " + gtest);
        double step = 1.0;
        do {
            iterations++;
            if (gtest >= 0) {
                // oldbeta = nybeta;
                deriv = 0.0;
                gbeta = 0.0;

                for (i = 0; i < numberOfComponents; i++) {
                    double temp1 = (compArray[i].getK() - 1.0);
                    double temp2 = 1.0 + temp1 * nybeta;
                    deriv += -(compArray[i].getz() * temp1 * temp1) / (temp2 * temp2);
                    gbeta += compArray[i].getz() * (compArray[i].getK() - 1.0)
                            / (1.0 + (compArray[i].getK() - 1.0) * nybeta);
                }

                if (gbeta >= 0) {
                    minBeta = nybeta;
                } else {
                    maxBeta = nybeta;
                }
                nybeta -= (gbeta / deriv);

                // System.out.println("beta: " + maxBeta);
                if (nybeta > maxBeta) {
                    nybeta = maxBeta;
                }
                if (nybeta < minBeta) {
                    nybeta = minBeta;
                }

                /*
                 * if ((nybeta > maxBeta) || (nybeta < minBeta)) { // nybeta = 0.5 * (maxBeta +
                 * minBeta); gbeta = 1.0; }
                 */
            } else {
                // oldbeta = betal;
                deriv = 0.0;
                gbeta = 0.0;

                for (i = 0; i < numberOfComponents; i++) {
                    deriv -= (compArray[i].getz() * (compArray[i].getK() - 1.0)
                            * (1.0 - compArray[i].getK()))
                            / Math.pow((betal + (1 - betal) * compArray[i].getK()), 2);
                    gbeta += compArray[i].getz() * (compArray[i].getK() - 1.0)
                            / (betal + (-betal + 1.0) * compArray[i].getK());
                }

                if (gbeta < 0) {
                    minBeta = betal;
                } else {
                    maxBeta = betal;
                }

                betal -= (gbeta / deriv);

                if (betal > maxBeta) {
                    betal = maxBeta;
                }
                if (betal < minBeta) {
                    betal = minBeta;
                }

                /*
                 * if ((betal > maxBeta) || (betal < minBeta)) { gbeta = 1.0; { betal = 0.5 *
                 * (maxBeta + minBeta); } }
                 */
                nybeta = 1.0 - betal;
            }
            step = gbeta / deriv;
            // System.out.println("step : " + step);
        } while (((Math.abs(step)) >= 1.0e-10 && iterations < 300));// &&
                                                                    // (Math.abs(nybeta)-Math.abs(maxBeta))>0.1);

        // System.out.println("beta: " + nybeta + " iterations: " + iterations);
        if (nybeta <= tolerance) {
            phase = 1;
            nybeta = tolerance;
        } else if (nybeta >= 1.0 - tolerance) {
            phase = 0;
            nybeta = 1.0 - tolerance;
            // superheated vapour
        } else {
            phase = 2;
        } // two-phase liquid-gas

        beta[0] = nybeta;
        beta[1] = 1.0 - nybeta;

        if (iterations >= 300) {
            throw new neqsim.util.exception.TooManyIterationsException();
        }
        if (Double.isNaN(beta[1])) {
            for (i = 0; i < numberOfComponents; i++) {
                // System.out.println("K " + compArray[i].getK());
                // System.out.println("z " + compArray[i].getz());
            }
            throw new neqsim.util.exception.IsNaNException();
        }
        return beta[0];
    }

    /** {@inheritDoc} */
    @Override
    public final double initBeta() {
        for (int i = 0; i < numberOfPhases; i++) {
            beta[phaseIndex[i]] = getPhase(i).getNumberOfMolesInPhase() / getTotalNumberOfMoles();
            // System.out.println("beta " + beta[i]);
        }
        return beta[phaseIndex[0]];
    }

    /**
     * {@inheritDoc}
     *
     * method to get the Joule Thomson Coefficient of a system. Based on a phase mole fraction basis
     * average
     */
    @Override
    public double getJouleThomsonCoefficient(String unit) {
        double JTcoef = getJouleThomsonCoefficient();
        double conversionFactor = 1.0;
        switch (unit) {
            case "K/bar":
                conversionFactor = 1.0;
                break;
            case "C/bar":
                conversionFactor = 1.0;
                break;
        }
        return JTcoef * conversionFactor;
    }

    /**
     * {@inheritDoc}
     *
     * method to get the Joule Thomson Coefficient of a system. Based on a phase mole fraction basis
     * average
     */
    @Override
    public double getJouleThomsonCoefficient() {
        double JTcoef = 0;
        for (int i = 0; i < numberOfPhases; i++) {
            JTcoef += getBeta(i) * getPhase(i).getJouleThomsonCoefficient();
        }
        return JTcoef;
    }

    /**
     * {@inheritDoc}
     *
     * method to get the speed of sound of a system. THe sound speed is implemented based on a molar
     * average over the phases
     */
    @Override
    public double getSoundSpeed(String unit) {
        double refVel = getSoundSpeed();
        double conversionFactor = 1.0;
        switch (unit) {
            case "m/s":
                conversionFactor = 1.0;
                break;
            case "km/hr":
                conversionFactor = 3.6;
                break;
        }
        return refVel * conversionFactor;
    }

    /**
     * {@inheritDoc}
     *
     * method to get the speed of sound of a system. THe sound speed is implemented based on a molar
     * average over the phases
     */
    @Override
    public double getSoundSpeed() {
        double soundspeed = 0;
        for (int i = 0; i < numberOfPhases; i++) {
            soundspeed += getBeta(i) * getPhase(i).getSoundSpeed();
        }
        return soundspeed;
    }

    /** {@inheritDoc} */
    @Override
    public final void initTotalNumberOfMoles(double change) {
        setTotalNumberOfMoles(getTotalNumberOfMoles() + change);
        // System.out.println("total moles: " + totalNumberOfMoles);
        for (int j = 0; j < numberOfPhases; j++) {
            for (int i = 0; i < numberOfComponents; i++) {
                getPhase(j).getComponents()[i].setNumberOfmoles(
                        phaseArray[phaseIndex[0]].getComponents()[i].getNumberOfmoles());
            }
        }
    }

    /** {@inheritDoc} */
    @Override
    public final void init_x_y() {
        // double x, z;
        for (int j = 0; j < numberOfPhases; j++) {
            // x = 0;
            // z = 0;
            for (int i = 0; i < numberOfComponents; i++) {
                getPhase(j).getComponents()[i]
                        .setz(getPhase(j).getComponents()[i].getNumberOfmoles()
                                / getTotalNumberOfMoles());
                getPhase(j).getComponents()[i]
                        .setx(getPhase(j).getComponents()[i].getNumberOfMolesInPhase()
                                / getPhase(j).getNumberOfMolesInPhase());
                // x += getPhase(j).getComponents()[i].getx();
                // z += getPhase(j).getComponents()[i].getz();
            }
            getPhase(j).normalize();
        }
    }

    /** {@inheritDoc} */
    @Override
    public final void calc_x_y() {
        for (int j = 0; j < numberOfPhases; j++) {
            for (int i = 0; i < numberOfComponents; i++) {
                if (j == 0) {
                    getPhase(j).getComponent(i).setx(getPhase(0).getComponent(i).getK()
                            * getPhase(j).getComponents()[i].getz() / (1 - beta[phaseIndex[0]]
                                    + beta[phaseIndex[0]] * getPhase(0).getComponent(i).getK()));
                } else if (j == 1) {
                    getPhase(j).getComponent(i)
                            .setx(getPhase(0).getComponent(i).getz() / (1.0 - beta[phaseIndex[0]]
                                    + beta[phaseIndex[0]] * getPhase(0).getComponent(i).getK()));
                } //
                  // phaseArray[j].getComponents()[i].setx(phaseArray[0].getComponents()[i].getx()
                  // / phaseArray[0].getComponents()[i].getK());
                  // System.out.println("comp: " + j + i + " " + c[j][i].getx());
            }
            getPhase(j).normalize();
        }
    }

    /** {@inheritDoc} */
    @Override
    public final void calc_x_y_nonorm() {
        for (int j = 0; j < numberOfPhases; j++) {
            for (int i = 0; i < numberOfComponents; i++) {
                if (j == 0) {
                    getPhase(j).getComponents()[i].setx(getPhase(j).getComponents()[i].getK()
                            * getPhase(j).getComponents()[i].getz() / (1 - beta[phaseIndex[0]]
                                    + beta[phaseIndex[0]] * getPhase(0).getComponents()[i].getK()));
                }
                if (j == 1) {
                    getPhase(j).getComponents()[i]
                            .setx(getPhase(0).getComponents()[i].getz() / (1.0 - beta[phaseIndex[0]]
                                    + beta[phaseIndex[0]] * getPhase(0).getComponents()[i].getK()));
                } //
                  // phaseArray[j].getComponents()[i].setx(phaseArray[0].getComponents()[i].getx()
                  // / phaseArray[0].getComponents()[i].getK());
                  // System.out.println("comp: " + j + i + " " + c[j][i].getx());
            }
            // getPhase(j).normalize();
        }
    }

    /** {@inheritDoc} */
    @Override
    public void reset_x_y() {
        for (int j = 0; j < numberOfPhases; j++) {
            for (int i = 0; i < numberOfComponents; i++) {
                getPhase(j).getComponents()[i]
                        .setx(phaseArray[phaseIndex[0]].getComponents()[i].getz());
            }
        }
    }

    /** {@inheritDoc} */
    @Override
    public void reset() {
        for (int i = 0; i < numberOfComponents; i++) {
            addComponent(getPhase(0).getComponent(i).getComponentName(),
                    -getPhase(0).getComponent(i).getNumberOfmoles());
        }
    }

    /** {@inheritDoc} */
    @Override
    public boolean hasSolidPhase() {
        for (int i = 0; i < numberOfPhases; i++) {
            if (getPhase(i).getPhaseTypeName().equals("solid")) {
                return true;
            }
        }
        return false;
    }

    /** {@inheritDoc} */
    @Override
    public void init(int type) { // type = 0 start init type =1 gi nye betingelser
        isInitialized = true;
        if (numericDerivatives) {
            initNumeric(type);
        } else {
            initAnalytic(type);
        }
    }

    /**
     * {@inheritDoc}
     *
     * Calculates thermodynamic properties of a fluid using the init(2) method
     */
    @Override
    public void initThermoProperties() {
        init(2);
    }

    /**
     * {@inheritDoc}
     *
     * Calculates thermodynamic and physical properties of a fluid using initThermoProperties() and
     * initPhysicalProperties();
     */
    @Override
    public void initProperties() {
        if (!isInitialized) {
            init(0);
            setNumberOfPhases(1);
        }
        initThermoProperties();
        initPhysicalProperties();
    }

    /** {@inheritDoc} */
    @Override
    public void init(int type, int phase) { // type = 0 start init type =1 gi nye betingelser
        isInitialized = true;
        if (numericDerivatives) {
            initNumeric(type, phase);
        } else {
            initAnalytic(type, phase);
        }
    }

    /** {@inheritDoc} */
    @Override
    public void init() {
        this.init(initType);
    }

    /**
     * <p>
     * initAnalytic.
     * </p>
     *
     * @param type a int
     */
    public void initAnalytic(int type) { // type = 0 start init type =1O give new conditions
        if (type == 0) {
            numberOfPhases = getMaxNumberOfPhases();
            for (int i = 0; i < getMaxNumberOfPhases(); i++) {
                phaseType[i] = 0;
                beta[i] = 1.0;
                phaseIndex[i] = i;
            }
            phaseType[0] = 1;
            for (int i = 0; i < numberOfPhases; i++) {
                if (getPhase(i) == null) {
                } else {
                    getPhase(i).init(getTotalNumberOfMoles(), numberOfComponents, type,
                            phaseType[phaseIndex[i]], beta[phaseIndex[i]]);
                }
            }
            numberOfPhases = 2;
        }

        if (type == 1) {
            for (int i = 0; i < numberOfPhases; i++) {
                getPhase(i).init(getTotalNumberOfMoles(), numberOfComponents, 1,
                        phaseType[phaseIndex[i]], beta[phaseIndex[i]]);
            }

            for (int i = 0; i < numberOfPhases; i++) {
                for (int j = 0; j < numberOfComponents; j++) {
                    getPhase(i).getComponents()[j].fugcoef(getPhase(i));
                }
            }
        }

        if (type == 2) // calculate T and P derivatives
        {
            for (int i = 0; i < numberOfPhases; i++) {
                getPhase(i).init(getTotalNumberOfMoles(), numberOfComponents, 2,
                        phaseType[phaseIndex[i]], beta[phaseIndex[i]]);
            }

            for (int i = 0; i < numberOfPhases; i++) {
                for (int j = 0; j < numberOfComponents; j++) {
                    getPhase(i).getComponents()[j].fugcoef(getPhase(i));
                    getPhase(i).getComponents()[j].logfugcoefdT(getPhase(i));
                    getPhase(i).getComponents()[j].logfugcoefdP(getPhase(i));
                }
            }
        }

        if (type == 3) // calculate all derivatives
        {
            for (int i = 0; i < numberOfPhases; i++) {
                getPhase(i).init(getTotalNumberOfMoles(), numberOfComponents, 3,
                        phaseType[phaseIndex[i]], beta[phaseIndex[i]]);
            }

            for (int i = 0; i < numberOfPhases; i++) {
                for (int j = 0; j < numberOfComponents; j++) {
                    getPhase(i).getComponents()[j].fugcoef(getPhase(i));
                    getPhase(i).getComponents()[j].logfugcoefdT(getPhase(i));
                    getPhase(i).getComponents()[j].logfugcoefdP(getPhase(i));
                    getPhase(i).getComponents()[j].logfugcoefdN(getPhase(i));
                }
            }
        }

        if (type == 4) // calculate all derivatives numerically
        {
            for (int i = 0; i < numberOfPhases; i++) {
                getPhase(i).init(getTotalNumberOfMoles(), numberOfComponents, 3,
                        phaseType[phaseIndex[i]], beta[phaseIndex[i]]);
            }
            for (int i = 0; i < numberOfPhases; i++) {
                for (int j = 0; j < numberOfComponents; j++) {
                    getPhase(i).getComponents()[j].fugcoef(getPhase(i));
                    getPhase(i).getComponents()[j].fugcoefDiffTempNumeric(getPhase(i),
                            numberOfComponents, getPhase(i).getTemperature(),
                            getPhase(i).getPressure());
                    getPhase(i).getComponents()[j].fugcoefDiffPresNumeric(getPhase(i),
                            numberOfComponents, getPhase(i).getTemperature(),
                            getPhase(i).getPressure());
                }
            }
        }

        for (int i = 1; i < numberOfPhases; i++) {
            if (getPhase(i).getPhaseTypeName().equals("gas")) {
                getPhase(i).setPhaseTypeName("oil");
            }
        }
    }

    /**
     * <p>
     * initAnalytic.
     * </p>
     *
     * @param type a int
     * @param phase a int
     */
    public void initAnalytic(int type, int phase) {
        if (type == 0) {
            beta[0] = 1.0;
            phaseIndex[phase] = phase;
            getPhase(phase).init(getTotalNumberOfMoles(), numberOfComponents, 0,
                    phaseType[phaseIndex[phase]], beta[phaseIndex[phase]]);
        } else if (type == 1) {
            getPhase(phase).init(getTotalNumberOfMoles(), numberOfComponents, 1,
                    phaseType[phaseIndex[phase]], beta[phaseIndex[phase]]);

            for (int j = 0; j < numberOfComponents; j++) {
                getPhase(phase).getComponents()[j].fugcoef(getPhase(phase));
            }
        } else if (type == 2) {
            getPhase(phase).init(getTotalNumberOfMoles(), numberOfComponents, 2,
                    phaseType[phaseIndex[phase]], beta[phaseIndex[phase]]);

            for (int j = 0; j < numberOfComponents; j++) {
                getPhase(phase).getComponents()[j].fugcoef(getPhase(phase));
                getPhase(phase).getComponents()[j].logfugcoefdT(getPhase(phase));
                getPhase(phase).getComponents()[j].logfugcoefdP(getPhase(phase));
            }
        } else if (type == 3) {
            getPhase(phase).init(getTotalNumberOfMoles(), numberOfComponents, 3,
                    phaseType[phaseIndex[phase]], beta[phaseIndex[phase]]);

            for (int j = 0; j < numberOfComponents; j++) {
                getPhase(phase).getComponents()[j].fugcoef(getPhase(phase));
                getPhase(phase).getComponents()[j].logfugcoefdT(getPhase(phase));
                getPhase(phase).getComponents()[j].logfugcoefdP(getPhase(phase));
                getPhase(phase).getComponents()[j].logfugcoefdN(getPhase(phase));
            }
        }

        for (int i = 1; i < numberOfPhases; i++) {
            if (getPhase(i).getPhaseTypeName().equals("gas")) {
                getPhase(i).setPhaseTypeName("oil");
            }
        }
    }

    /**
     * <p>
     * initNumeric.
     * </p>
     *
     * @param type a int
     */
    public void initNumeric(int type) {
        initNumeric(type, 1);
    }

    /**
     * <p>
     * initNumeric.
     * </p>
     *
     * @param type a int
     * @param phasen a int
     */
    public void initNumeric(int type, int phasen) {
        if (type < 2) {
            initAnalytic(type);
        } else if (type >= 2) {
            double[][] gasfug = new double[2][getPhases()[0].getNumberOfComponents()];
            double[][] liqfug = new double[2][getPhases()[0].getNumberOfComponents()];

            double dt = getTemperature() / 1.0e6;
            setTemperature(getTemperature() + dt);
            init(1);

            for (int i = 0; i < getPhases()[0].getNumberOfComponents(); i++) {
                gasfug[0][i] = Math.log(getPhases()[0].getComponents()[i].getFugasityCoeffisient());
                liqfug[0][i] = Math.log(getPhases()[1].getComponents()[i].getFugasityCoeffisient());
            }

            setTemperature(getTemperature() - 2 * dt);
            init(1);

            for (int i = 0; i < getPhases()[0].getNumberOfComponents(); i++) {
                gasfug[1][i] = Math.log(getPhases()[0].getComponents()[i].getFugasityCoeffisient());
                liqfug[1][i] = Math.log(getPhases()[1].getComponents()[i].getFugasityCoeffisient());
            }

            for (int i = 0; i < getPhases()[0].getNumberOfComponents(); i++) {
                getPhase(0).getComponent(i).setdfugdt((gasfug[0][i] - gasfug[1][i]) / (2 * dt));
                getPhase(1).getComponent(i).setdfugdt((liqfug[0][i] - liqfug[1][i]) / (2 * dt));
            }

            setTemperature(getTemperature() + dt);

            double dp = getPressure() / 1.0e6;
            setPressure(getPressure() + dp);
            init(1);

            for (int i = 0; i < getPhases()[0].getNumberOfComponents(); i++) {
                gasfug[0][i] = Math.log(getPhases()[0].getComponents()[i].getFugasityCoeffisient());
                liqfug[0][i] = Math.log(getPhases()[1].getComponents()[i].getFugasityCoeffisient());
            }

            setPressure(getPressure() - 2 * dp);
            init(1);

            for (int i = 0; i < getPhases()[0].getNumberOfComponents(); i++) {
                gasfug[1][i] = Math.log(getPhases()[0].getComponents()[i].getFugasityCoeffisient());
                liqfug[1][i] = Math.log(getPhases()[1].getComponents()[i].getFugasityCoeffisient());
            }

            for (int i = 0; i < getPhases()[0].getNumberOfComponents(); i++) {
                getPhase(0).getComponent(i).setdfugdp((gasfug[0][i] - gasfug[1][i]) / (2 * dp));
                getPhase(1).getComponent(i).setdfugdp((liqfug[0][i] - liqfug[1][i]) / (2 * dp));
            }

            setPressure(getPressure() + dp);
            init(1);

            if (type == 3) {
                for (int phase = 0; phase < 2; phase++) {
                    for (int k = 0; k < getPhases()[0].getNumberOfComponents(); k++) {
                        double dn = getPhases()[phase].getComponents()[k].getNumberOfMolesInPhase()
                                / 1.0e6;

                        addComponent(k, dn, phase);
                        // initBeta();
                        init_x_y();
                        init(1);

                        for (int i = 0; i < getPhases()[0].getNumberOfComponents(); i++) {
                            liqfug[0][i] = Math.log(
                                    getPhases()[phase].getComponents()[i].getFugasityCoeffisient());
                        }

                        addComponent(k, -2.0 * dn, phase);
                        // initBeta();
                        init_x_y();
                        init(1);

                        for (int i = 0; i < getPhases()[0].getNumberOfComponents(); i++) {
                            // gasfug[1][i] =
                            // Math.log(getPhases()[0].getComponents()[i].getFugasityCoeffisient());
                            liqfug[1][i] = Math.log(
                                    getPhases()[phase].getComponents()[i].getFugasityCoeffisient());
                        }
                        addComponent(k, dn, phase);
                        init_x_y();
                        init(1);

                        for (int i = 0; i < getPhases()[0].getNumberOfComponents(); i++) {
                            getPhase(phase).getComponent(k).setdfugdn(i,
                                    (liqfug[0][i] - liqfug[1][i]) / (2 * dn));
                            getPhase(phase).getComponent(k).setdfugdx(i,
                                    (liqfug[0][i] - liqfug[1][i]) / (2 * dn)
                                            * getPhase(phase).getNumberOfMolesInPhase());
                        }
                        // initBeta();
                    }
                }
            }
        }
    }

    /** {@inheritDoc} */
    @Override
    public void initNumeric() {
        double[][] gasfug = new double[2][getPhases()[0].getNumberOfComponents()];
        double[][] liqfug = new double[2][getPhases()[0].getNumberOfComponents()];
        double[][] gasnumericDfugdt = new double[2][getPhases()[0].getNumberOfComponents()];
        double[][] liqnumericDfugdt = new double[2][getPhases()[0].getNumberOfComponents()];
        double[][] gasnumericDfugdp = new double[2][getPhases()[0].getNumberOfComponents()];
        double[][] liqnumericDfugdp = new double[2][getPhases()[0].getNumberOfComponents()];
        double[][][] gasnumericDfugdn = new double[2][getPhases()[0]
                .getNumberOfComponents()][getPhases()[0].getNumberOfComponents()];
        double[][][] liqnumericDfugdn = new double[2][getPhases()[0]
                .getNumberOfComponents()][getPhases()[0].getNumberOfComponents()];

        double dt = getTemperature() / 1e5;
        setTemperature(getTemperature() + dt);
        init(1);

        for (int i = 0; i < getPhases()[0].getNumberOfComponents(); i++) {
            gasfug[0][i] = Math.log(getPhases()[0].getComponents()[i].getFugasityCoeffisient());
            liqfug[0][i] = Math.log(getPhases()[1].getComponents()[i].getFugasityCoeffisient());
        }

        setTemperature(getTemperature() - 2 * dt);
        init(1);

        for (int i = 0; i < getPhases()[0].getNumberOfComponents(); i++) {
            gasfug[1][i] = Math.log(getPhases()[0].getComponents()[i].getFugasityCoeffisient());
            liqfug[1][i] = Math.log(getPhases()[1].getComponents()[i].getFugasityCoeffisient());
            gasnumericDfugdt[0][i] = (gasfug[0][i] - gasfug[1][i]) / (2 * dt);
            liqnumericDfugdt[0][i] = (liqfug[0][i] - liqfug[1][i]) / (2 * dt);
            phaseArray[0].getComponents()[i].setdfugdt(gasnumericDfugdt[0][i]);
            phaseArray[1].getComponents()[i].setdfugdt(liqnumericDfugdt[0][i]);
        }

        setTemperature(getTemperature() + dt);

        double dp = getPressure() / 1e5;
        setPressure(getPressure() + dp);
        init(1);

        for (int i = 0; i < getPhases()[0].getNumberOfComponents(); i++) {
            gasfug[0][i] = Math.log(getPhases()[0].getComponents()[i].getFugasityCoeffisient());
            liqfug[0][i] = Math.log(getPhases()[1].getComponents()[i].getFugasityCoeffisient());
        }

        setPressure(getPressure() - 2 * dp);
        init(1);

        for (int i = 0; i < getPhases()[0].getNumberOfComponents(); i++) {
            gasfug[1][i] = Math.log(getPhases()[0].getComponents()[i].getFugasityCoeffisient());
            liqfug[1][i] = Math.log(getPhases()[1].getComponents()[i].getFugasityCoeffisient());
            gasnumericDfugdp[0][i] = (gasfug[0][i] - gasfug[1][i]) / (2 * dp);
            liqnumericDfugdp[0][i] = (liqfug[0][i] - liqfug[1][i]) / (2 * dp);
            phaseArray[0].getComponents()[i].setdfugdp(gasnumericDfugdp[0][i]);
            phaseArray[1].getComponents()[i].setdfugdp(liqnumericDfugdp[0][i]);
        }

        setPressure(getPressure() + dp);
        init(1);

        for (int phase = 0; phase < 2; phase++) {
            for (int k = 0; k < getPhases()[0].getNumberOfComponents(); k++) {
                double dn = getPhases()[phase].getComponents()[k].getNumberOfMolesInPhase() / 1.0e6;
                if (dn < 1e-12) {
                    dn = 1e-12;
                }

                addComponent(k, dn, phase);
                // initBeta();
                init_x_y();
                init(1);

                for (int i = 0; i < getPhases()[0].getNumberOfComponents(); i++) {
                    liqfug[0][i] = Math
                            .log(getPhases()[phase].getComponents()[i].getFugasityCoeffisient());
                }

                addComponent(k, -2.0 * dn, phase);
                // initBeta();
                init_x_y();
                init(1);

                for (int i = 0; i < getPhases()[0].getNumberOfComponents(); i++) {
                    // gasfug[1][i] =
                    // Math.log(getPhases()[0].getComponents()[i].getFugasityCoeffisient());
                    liqfug[1][i] = Math
                            .log(getPhases()[phase].getComponents()[i].getFugasityCoeffisient());
                }

                for (int i = 0; i < getPhases()[0].getNumberOfComponents(); i++) {
                    if (phase == 0) {
                        gasnumericDfugdn[0][k][i] = (liqfug[0][i] - liqfug[1][i]) / (2 * dn);
                        phaseArray[0].getComponents()[i].setdfugdn(k, gasnumericDfugdn[0][k][i]);
                        phaseArray[0].getComponents()[i].setdfugdx(k, gasnumericDfugdn[0][k][i]
                                * phaseArray[0].getNumberOfMolesInPhase());
                    }

                    if (phase == 1) {
                        liqnumericDfugdn[0][k][i] = (liqfug[0][i] - liqfug[1][i]) / (2 * dn);
                        phaseArray[1].getComponents()[i].setdfugdn(k, liqnumericDfugdn[0][k][i]);
                        phaseArray[1].getComponents()[i].setdfugdx(k, liqnumericDfugdn[0][k][i]
                                * phaseArray[1].getNumberOfMolesInPhase());
                    }
                }

                addComponent(k, dn, phase);
                // initBeta();
                init_x_y();
                init(1);
            }
        }
    }

    /** {@inheritDoc} */
    @Override
    public void initPhysicalProperties() {
        for (int i = 0; i < numberOfPhases; i++) {
            getPhase(i).initPhysicalProperties();
        }
        calcInterfaceProperties();
    }

    /** {@inheritDoc} */
    @Override
    public void initPhysicalProperties(String propertyName) {
        for (int i = 0; i < numberOfPhases; i++) {
            getPhase(i).initPhysicalProperties(propertyName);
        }
    }

    /** {@inheritDoc} */
    @Override
    public void resetPhysicalProperties() {
        for (int i = 0; i < maxNumberOfPhases; i++) {
            getPhase(i).resetPhysicalProperties();
        }
    }

    /** {@inheritDoc} */
    @Override
    public void initRefPhases() {
        for (int i = 0; i < numberOfPhases; i++) {
            getPhase(i).initRefPhases(false);
        }
    }

    /**
     * {@inheritDoc}
     *
     * specify the type model for the physical properties you want to use. * Type: Model * 0
     * Orginal/default * 1 Water * 2 Glycol * 3 Amine
     */
    @Override
    public void setPhysicalPropertyModel(int type) {
        for (int i = 0; i < numberOfPhases; i++) {
            getPhase(i).setPhysicalProperties(type);
        }
    }

    /** {@inheritDoc} */
    @Override
    public void chemicalReactionInit() { // type = 0 start init type =1 gi nye betingelser
        chemicalReactionOperations = new ChemicalReactionOperations(this);
        chemicalSystem = chemicalReactionOperations.hasRections();
    }

    /** {@inheritDoc} */
    @Override
    public ChemicalReactionOperations getChemicalReactionOperations() { // type = 0 start init type
                                                                        // =1 gi nye
                                                                        // betingelser
        return chemicalReactionOperations;
    }

    /** {@inheritDoc} */
    @Override
    public final PhaseInterface getGasPhase() {
        for (int phase = 0; phase < numberOfPhases; phase++) {
            if (phaseArray[phaseIndex[phase]].getPhaseType() == 1) {
                return phaseArray[phase];
            }
        }
        logger.info("No gas phase at current state.");
        return null;
    }

    /** {@inheritDoc} */
    @Override
    public final PhaseInterface getLiquidPhase() {
        for (int phase = 0; phase < numberOfPhases; phase++) {
            if (phaseArray[phaseIndex[phase]].getPhaseType() == 0) {
                return phaseArray[phase];
            }
        }
        logger.info("No liquid phase at current state.");
        return null;
    }

    /** {@inheritDoc} */
    @Override
    public final PhaseInterface getPhase(int i) {
        if (i >= getNumberOfPhases()) {
            // throw new RuntimeException();
        }
        return phaseArray[phaseIndex[i]];
    }

    /** {@inheritDoc} */
    @Override
    public final boolean isChemicalSystem() {
        return chemicalSystem;
    }

    /** {@inheritDoc} */
    @Override
    public final void isChemicalSystem(boolean temp) {
        chemicalSystem = temp;
    }

    /**
     * <p>
     * getAntoineVaporPressure.
     * </p>
     *
     * @param temp a double
     * @return a double
     */
    public double getAntoineVaporPressure(double temp) {
        return phaseArray[0].getAntoineVaporPressure(temp);
    }

    /** {@inheritDoc} */
    @Override
    public final double getTC() {
        return criticalTemperature;
    }

    /** {@inheritDoc} */
    @Override
    public final double getPC() {
        return criticalPressure;
    }

    /** {@inheritDoc} */
    @Override
    public final void setTC(double TC) {
        criticalTemperature = TC;
    }

    /** {@inheritDoc} */
    @Override
    public final void setPC(double PC) {
        criticalPressure = PC;
    }

    /** {@inheritDoc} */
    @Override
    public final void setMixingRule(int type) {
        mixingRule = type;
        if (numberOfPhases < 4) {
            resetPhysicalProperties();// initPhysicalProperties();
        }
        for (int i = 0; i < maxNumberOfPhases; i++) {
            getPhase(i).setMixingRule(type);
            getPhase(i).initPhysicalProperties();
            // getPhase(i).getPhysicalProperties().getMixingRule().initMixingRules(getPhase(i));
        }
    }

    /**
     * <p>
     * setMixingRuleGEmodel.
     * </p>
     *
     * @param name a {@link java.lang.String} object
     */
    public void setMixingRuleGEmodel(String name) {
        for (int i = 0; i < numberOfPhases; i++) {
            getPhase(i).setMixingRuleGEModel(name);
        }
    }

    /** {@inheritDoc} */
    @Override
    public void setMixingRule(String typename, String GEmodel) {
        setMixingRuleGEmodel(GEmodel);
        setMixingRule(typename);
    }

    /**
     * {@inheritDoc}
     *
     * method to set the mixing rule for the fluid
     */
    @Override
    public void setMixingRule(String typename) {
        int var = 0;
        if (typename.equals("no")) {
            var = 1;
        } else if (typename.equals("classic")) {
            var = 2;
        } else if (typename.equals("HV")) {
            var = 4;
        } else if (typename.equals("WS")) {
            var = 5;
        } else if (typename.equals("CPA-Mix")) {
            var = 7;
        } else if (typename.equals("classic-T")) {
            var = 8;
        } else if (typename.equals("classic-T-cpa")) {
            var = 9;
        } else if (typename.equals("classic-Tx-cpa")) {
            var = 10;
        } else {
            var = 1;
        }
        this.setMixingRule(var);
    }

    /** {@inheritDoc} */
    @Override
    public String[] getComponentNames() {
        ArrayList<String> components = new ArrayList<String>();

        for (int j = 0; j < numberOfComponents; j++) {
            components.add(phaseArray[0].getComponents()[j].getName());
        }
        String[] componentList = new String[components.size()];
        for (int j = 0; j < numberOfComponents; j++) {
            componentList[j] = (String) components.get(j);
        }
        return componentList;
    }

    /** {@inheritDoc} */
    @Override
    public void setNumberOfPhases(int number) {
        this.numberOfPhases = number;
    }

    /** {@inheritDoc} */
    @Override
    public void useVolumeCorrection(boolean volcor) {
        for (int i = 0; i < getMaxNumberOfPhases(); i++) {
            getPhase(i).useVolumeCorrection(volcor);
        }
    }

    /** {@inheritDoc} */
    @Override
    public final PhaseInterface[] getPhases() {
        return phaseArray;
    }

    /** {@inheritDoc} */
    @Override
    public double getGibbsEnergy() {
        double gibbsEnergy = 0;
        for (int i = 0; i < numberOfPhases; i++) {
            gibbsEnergy += getPhase(i).getGibbsEnergy();
        }
        return gibbsEnergy;
    }

    /**
     * {@inheritDoc}
     *
     * method to return exergy in a given unit
     */
    @Override
    public double getExergy(double temperatureOfSurroundings, String exergyUnit) {
        double refExergy = getExergy(temperatureOfSurroundings); // exergy in J
        double conversionFactor = 1.0;
        switch (exergyUnit) {
            case "J":
                conversionFactor = 1.0;
                break;
            case "J/mol":
                conversionFactor = 1.0 / getTotalNumberOfMoles();
                break;
            case "J/kg":
                conversionFactor = 1.0 / getTotalNumberOfMoles() / getMolarMass();
                break;
            case "kJ/kg":
                conversionFactor = 1.0 / getTotalNumberOfMoles() / getMolarMass() / 1000.0;
                break;
        }
        return refExergy * conversionFactor;
    }

    /**
     * {@inheritDoc}
     *
     * method to return exergy defined as (h1-T0*s1) in a unit Joule
     */
    @Override
    public double getExergy(double temperatureOfSurroundings) {
        double getExergy = getEnthalpy() - temperatureOfSurroundings * getEntropy();
        return getExergy;
    }

    /**
     * {@inheritDoc}
     *
     * method to return enthalpy in a unit Joule
     */
    @Override
    public double getEnthalpy() {
        double enthalpy = 0;
        for (int i = 0; i < numberOfPhases; i++) {
            enthalpy += getPhase(i).getEnthalpy();
        }
        return enthalpy;
    }

    /**
     * {@inheritDoc}
     *
     * method to return enthalpy in a given unit
     */
    @Override
    public double getEnthalpy(String unit) {
        double refEnthalpy = getEnthalpy(); // enthalpy in J
        double conversionFactor = 1.0;
        switch (unit) {
            case "J":
                conversionFactor = 1.0;
                break;
            case "J/mol":
                conversionFactor = 1.0 / getTotalNumberOfMoles();
                break;
            case "J/kg":
                conversionFactor = 1.0 / getTotalNumberOfMoles() / getMolarMass();
                break;
            case "kJ/kg":
                conversionFactor = 1.0 / getTotalNumberOfMoles() / getMolarMass() / 1000.0;
                break;
        }
        return refEnthalpy * conversionFactor;
    }

    /**
     * {@inheritDoc}
     *
     * method to return viscosity
     */
    @Override
    public double getViscosity() {
        double visc = 0;
        for (int i = 0; i < numberOfPhases; i++) {
            visc += beta[phaseIndex[i]] * getPhase(i).getPhysicalProperties().getViscosity();
        }
        return visc;
    }

    /**
     * {@inheritDoc}
     *
     * method to return viscosity in a given unit
     */
    @Override
    public double getViscosity(String unit) {
        double refViscosity = getViscosity(); // viscosity in kg/msec
        double conversionFactor = 1.0;
        switch (unit) {
            case "kg/msec":
                conversionFactor = 1.0;
                break;
            case "cP":
                conversionFactor = 1.0e3;
                break;
            default:
                throw new RuntimeException();
        }
        return refViscosity * conversionFactor;
    }

    /**
     * {@inheritDoc}
     *
     * method to return kinematic viscosity in a given unit
     */
    @Override
    public double getKinematicViscosity(String unit) {
        double refViscosity = getViscosity("kg/msec") / getDensity("kg/m3"); // viscosity in kg/msec
        double conversionFactor = 1.0;
        switch (unit) {
            case "m2/sec":
                conversionFactor = 1.0;
                break;
            default:
                throw new RuntimeException();
        }
        return refViscosity * conversionFactor;
    }

    /** {@inheritDoc} */
    @Override
    public double getKinematicViscosity() {
        return getViscosity() / getDensity();
    }

    /**
     * {@inheritDoc}
     *
     * method to return conductivity of a fluid
<<<<<<< HEAD
=======
     * 
>>>>>>> 24915a9b
     * @deprecated use {@link #getThermalConductivity()} instead.
     */
    @Deprecated
    @Override
    public double getConductivity() {
        double cond = 0;
        for (int i = 0; i < numberOfPhases; i++) {
            cond += beta[phaseIndex[i]] * getPhase(i).getPhysicalProperties().getConductivity();
        }
        return cond;
    }

    /**
     * {@inheritDoc}
     *
     * method to return conductivity in a given unit
<<<<<<< HEAD
=======
     * 
>>>>>>> 24915a9b
     * @deprecated use {@link #getThermalConductivity(String unit)} instead.
     */
    @Deprecated
    @Override
    public double getConductivity(String unit) {
        double refConductivity = getConductivity(); // conductivity in W/m*K
        double conversionFactor = 1.0;
        switch (unit) {
            case "W/mK":
                conversionFactor = 1.0;
                break;
            case "W/cmK":
                conversionFactor = 0.01;
                break;
            default:
                throw new RuntimeException();
        }
        return refConductivity * conversionFactor;
    }

    /**
     * {@inheritDoc}
     *
     * method to return conductivity of a fluid
     */
    @Override
    public double getThermalConductivity() {
        double cond = 0;
        for (int i = 0; i < numberOfPhases; i++) {
            cond += beta[phaseIndex[i]] * getPhase(i).getPhysicalProperties().getConductivity();
        }
        return cond;
    }

    /**
     * {@inheritDoc}
     *
     * method to return conductivity in a given unit
     */
    @Override
    public double getThermalConductivity(String unit) {
        double refConductivity = getConductivity(); // conductivity in W/m*K
        double conversionFactor = 1.0;
        switch (unit) {
            case "W/mK":
                conversionFactor = 1.0;
                break;
            case "W/cmK":
                conversionFactor = 0.01;
                break;
            default:
                throw new RuntimeException();
        }
        return refConductivity * conversionFactor;
    }

    /**
     * {@inheritDoc}
     *
     * method to return internal energy (U) in unit J
     */
    @Override
    public double getInternalEnergy() {
        double internalEnergy = 0;
        for (int i = 0; i < numberOfPhases; i++) {
            internalEnergy += getPhase(i).getInternalEnergy();
        }
        return internalEnergy;
    }

    /**
     * {@inheritDoc}
     *
     * method to return internal energy (U) in a given unit
     */
    @Override
    public double getInternalEnergy(String unit) {
        double refEnthalpy = getInternalEnergy(); // enthalpy in J
        double conversionFactor = 1.0;
        switch (unit) {
            case "J":
                conversionFactor = 1.0;
            case "J/mole":
                conversionFactor = 1.0 / getTotalNumberOfMoles();
            case "J/kg":
                conversionFactor = 1.0 / getTotalNumberOfMoles() / getMolarMass();
            case "kJ/kg":
                conversionFactor = 1.0 / getTotalNumberOfMoles() / getMolarMass() / 1000.0;
        }
        return refEnthalpy * conversionFactor;
    }

    /** {@inheritDoc} */
    @Override
    public double getHelmholtzEnergy() {
        double helmholtzEnergy = 0;
        for (int i = 0; i < numberOfPhases; i++) {
            helmholtzEnergy += getPhase(i).getHelmholtzEnergy();
        }
        return helmholtzEnergy;
    }

    /** {@inheritDoc} */
    @Override
    public double getEntropy() {
        double entropy = 0;
        for (int i = 0; i < numberOfPhases; i++) {
            entropy += getPhase(i).getEntropy();
        }
        return entropy;
    }

    /**
     * {@inheritDoc}
     *
     * method to return total entropy of the fluid
     */
    @Override
    public double getEntropy(String unit) {
        double refEntropy = getEntropy(); // entropy in J/K
        double conversionFactor = 1.0;
        switch (unit) {
            case "J/K":
                conversionFactor = 1.0;
                break;
            case "J/molK":
                conversionFactor = 1.0 / getTotalNumberOfMoles();
                break;
            case "J/kgK":
                conversionFactor = 1.0 / getTotalNumberOfMoles() / getMolarMass();
                break;
            case "kJ/kgK":
                conversionFactor = 1.0 / getTotalNumberOfMoles() / getMolarMass() / 1000.0;
                break;
        }
        return refEntropy * conversionFactor;
    }

    /**
     * {@inheritDoc}
     *
     * method to return molar volume of the fluid note: without Peneloux volume correction
     */
    @Override
    public double getMolarVolume() {
        double volume = 0;
        for (int i = 0; i < numberOfPhases; i++) {
            volume += beta[phaseIndex[i]] * getPhase(i).getMolarVolume();
        }
        return volume;
    }

    /**
     * {@inheritDoc}
     *
     * method to get density of a fluid note: without Peneloux volume correction
     */
    @Override
    public double getDensity() {
        double density = 0;
        for (int i = 0; i < numberOfPhases; i++) {
            density += 1.0e5 * (getPhase(i).getMolarMass() * beta[phaseIndex[i]]
                    / getPhase(i).getMolarVolume());
        }
        return density;
    }

    /**
     * {@inheritDoc}
     *
     * method to get density of a fluid note: with Peneloux volume correction
     */
    @Override
    public double getDensity(String unit) {
        double density = 0;
        for (int i = 0; i < getNumberOfPhases(); i++) {
            density += getPhase(i).getVolume() / getVolume()
                    * getPhase(i).getPhysicalProperties().getDensity();
        }
        double refDensity = density; // density in kg/m3
        double conversionFactor = 1.0;
        switch (unit) {
            case "kg/m3":
                conversionFactor = 1.0;
                break;
            case "kg/Sm3":
                return getMolarMass() * 101325.0 / ThermodynamicConstantsInterface.R
                        / ThermodynamicConstantsInterface.standardStateTemperature;
            case "mol/m3":
                conversionFactor = 1.0 / getMolarMass();
                break;
            default:
                throw new RuntimeException();
        }
        return refDensity * conversionFactor;
    }

    /** {@inheritDoc} */
    @Override
    public double getZ() {
        double Z = 0;
        for (int i = 0; i < numberOfPhases; i++) {
            Z += beta[phaseIndex[i]] * getPhase(i).getZ();
        }
        return Z;
    }

    /** {@inheritDoc} */
    @Override
    public double getMoleFractionsSum() {
        double sumz = 0.0;
        for (int i = 0; i < phaseArray[0].getNumberOfComponents(); i++) {
            sumz += phaseArray[0].getComponent(i).getz();
        }
        return sumz;
    }

    /**
     * {@inheritDoc}
     *
     * method to get molar mass of a fluid phase
     */
    @Override
    public double getMolarMass() {
        double tempVar = 0;
        for (int i = 0; i < phaseArray[0].getNumberOfComponents(); i++) {
            tempVar += phaseArray[0].getComponents()[i].getz()
                    * phaseArray[0].getComponents()[i].getMolarMass();
        }
        return tempVar;
    }

    /**
     * {@inheritDoc}
     *
     * method to get molar mass of a fluid phase
     */
    @Override
    public double getMolarMass(String unit) {
        double refMolarMass = getMolarMass();
        double conversionFactor = 1.0;
        switch (unit) {
            case "kg/mol":
                conversionFactor = 1.0;
                break;
            case "gr/mol":
                conversionFactor = 1000.0;
                break;
            default:
                throw new RuntimeException();
        }
        return refMolarMass * conversionFactor;
    }

    /**
     * {@inheritDoc}
     *
     * method to set the temperature of a fluid (same temperature for all phases)
     */
    @Override
    public void setTemperature(double newTemperature) {
        for (int i = 0; i < getMaxNumberOfPhases(); i++) {
            getPhases()[i].setTemperature(newTemperature);
        }
    }

    /**
     * {@inheritDoc}
     *
     * method to set the temperature of a fluid (same temperature for all phases)
     */
    @Override
    public void setTemperature(double newTemperature, String unit) {
        for (int i = 0; i < getMaxNumberOfPhases(); i++) {
            if (unit.equals("K")) {
                getPhases()[i].setTemperature(newTemperature);
            } else if (unit.equals("C")) {
                getPhases()[i].setTemperature(newTemperature + 273.15);
            } else {
                throw new RuntimeException();
            }
        }
    }

    /** {@inheritDoc} */
    @Override
    public double getNumberOfMoles() {
        return getTotalNumberOfMoles();
    }

    /**
     * {@inheritDoc}
     *
     * method to set the phase type of a given phase
     */
    @Override
    public void setPhaseType(int phaseToChange, int newPhaseType) {
        // System.out.println("new phase type: cha " + newPhaseType);
        if (allowPhaseShift) {
            phaseType[phaseIndex[phaseToChange]] = newPhaseType;
        }
    }

    /**
     * {@inheritDoc}
     *
     * method to set the phase type of a given phase
     */
    @Override
    public void setPhaseType(int phaseToChange, String phaseTypeName) {
        // System.out.println("new phase type: cha " + newPhaseType);
        int newPhaseType = 1;
        if (allowPhaseShift) {
            if (phaseTypeName.equals("gas") || phaseTypeName.equals("vapour")) {
                newPhaseType = 1;
            } else if (phaseTypeName.equals("liquid") || phaseTypeName.equals("oil")
                    || phaseTypeName.equals("aqueous")) {
                newPhaseType = 0;
            } else {
                newPhaseType = 0;
            }
            phaseType[phaseIndex[phaseToChange]] = newPhaseType;
        }
    }

    /** {@inheritDoc} */
    @Override
    public void setPhaseType(String phases, int newPhaseType) {
        // System.out.println("new phase type: cha " + newPhaseType);
        if (allowPhaseShift) {
            if (phases.equals("all")) {
                for (int i = 0; i < getMaxNumberOfPhases(); i++) {
                    phaseType[i] = newPhaseType;
                }
            }
        }
    }

    /** {@inheritDoc} */
    @Override
    public void invertPhaseTypes() {
        for (int i = 0; i < getMaxNumberOfPhases(); i++) {
            if (phaseType[i] == 0) {
                phaseType[i] = 1;
            } else {
                phaseType[i] = 0;
            }
        }
    }

    /** {@inheritDoc} */
    @Override
    public void setPhase(PhaseInterface phase, int numb) {
        double temp = phaseArray[numb].getTemperature();
        double pres = phaseArray[numb].getPressure();
        this.phaseArray[numb] = phase;
        this.phaseArray[numb].setTemperature(temp);
        this.phaseArray[numb].setPressure(pres);
    }

    /** {@inheritDoc} */
    @Override
    public void reInitPhaseType() {
        phaseType[0] = 1;
        phaseType[1] = 0;
        phaseType[2] = 0;
        phaseType[3] = 0;
    }

    /** {@inheritDoc} */
    @Override
    public final boolean doSolidPhaseCheck() {
        return solidPhaseCheck;
    }

    /**
     * {@inheritDoc}
     *
     * method to set the pressure of a fluid (same temperature for all phases)
     */
    @Override
    public final void setPressure(double newPressure) {
        for (int i = 0; i < getMaxNumberOfPhases(); i++) {
            phaseArray[i].setPressure(newPressure);
        }
    }

    /**
     * {@inheritDoc}
     *
     * method to set the pressure of a fluid (same temperature for all phases)
     */
    @Override
    public final void setPressure(double newPressure, String unit) {
        for (int i = 0; i < getMaxNumberOfPhases(); i++) {
            if (unit.equals("bar") || unit.equals("bara")) {
                phaseArray[i].setPressure(newPressure);
            } else if (unit.equals("atm")) {
                phaseArray[i].setPressure(newPressure + 0.01325);
            } else if (unit.equals("barg")) {
                phaseArray[i].setPressure(newPressure + 1.01325);
            } else {
                throw new RuntimeException(
                        "setting new pressure could not be done. Specified unit might not be supported");
            }
        }
    }

    /** {@inheritDoc} */
    @Override
    public final void setTemperature(double newPressure, int phase) {
        getPhase(phaseIndex[phase]).setTemperature(newPressure);
    }

    /**
     * {@inheritDoc}
     *
     * method to return temperature
     */
    @Override
    public final double getTemperature() {
        return phaseArray[0].getTemperature();
    }

    /**
     * {@inheritDoc}
     *
     * method to return temperature in a given unit
     */
    @Override
    public final double getTemperature(String unit) {
        neqsim.util.unit.TemperatureUnit presConversion =
                new neqsim.util.unit.TemperatureUnit(getTemperature(), "K");
        return presConversion.getValue(unit);
    }

    /** {@inheritDoc} */
    @Override
    public double getTemperature(int phaseNumber) {
        return getPhase(phaseIndex[phaseNumber]).getTemperature();
    }

    /**
     * {@inheritDoc}
     *
     * method to return pressure of a fluid
     */
    @Override
    public final double getPressure() {
        return phaseArray[0].getPressure();//
    }

    /**
     * {@inheritDoc}
     *
     * method to return pressure in a given unit
     */
    @Override
    public final double getPressure(String unit) {
        neqsim.util.unit.PressureUnit presConversion =
                new neqsim.util.unit.PressureUnit(getPressure(), "bara");
        return presConversion.getValue(unit);
    }

    /**
     * {@inheritDoc}
     *
     * method to return pressure of phase
     */
    @Override
    public final double getPressure(int phaseNumber) {
        return getPhase(phaseIndex[phaseNumber]).getPressure();
    }

    /** {@inheritDoc} */
    @Override
    public final double getBeta() {
        return beta[0];
    }

    /** {@inheritDoc} */
    @Override
    public final double getBeta(int phase) {
        return beta[phaseIndex[phase]];
    }

    /** {@inheritDoc} */
    @Override
    public void setAtractiveTerm(int i) {
        for (int k = 0; k < getMaxNumberOfPhases(); k++) {
            phaseArray[k].setAtractiveTerm(i);
        }
    }

    /** {@inheritDoc} */
    @Override
    public final int getNumberOfPhases() {
        return numberOfPhases;
    }

    /** {@inheritDoc} */
    @Override
    public final void setBeta(double b) {
        if (b < 0)
            b = neqsim.thermo.ThermodynamicModelSettings.phaseFractionMinimumLimit;
        if (b > 1)
            b = 1.0 - neqsim.thermo.ThermodynamicModelSettings.phaseFractionMinimumLimit;
        beta[0] = b;
        beta[1] = 1.0 - b;
    }

    /** {@inheritDoc} */
    @Override
    public final void setBeta(int phase, double b) {
        if (b < 0)
            b = neqsim.thermo.ThermodynamicModelSettings.phaseFractionMinimumLimit;
        if (b > 1)
            b = 1.0 - neqsim.thermo.ThermodynamicModelSettings.phaseFractionMinimumLimit;
        beta[phaseIndex[phase]] = b;
    }

    /**
     * {@inheritDoc}
     *
     * method to return fluid volume
     */
    @Override
    public final double getVolume() {
        double volume = 0.0;
        for (int i = 0; i < numberOfPhases; i++) {
            volume += getPhase(i).getMolarVolume() * getPhase(i).getNumberOfMolesInPhase();
        }
        return volume;
    }

    /**
     * {@inheritDoc}
     *
     * method to return fluid volume
     */
    @Override
    public double getVolume(String unit) {
        double conversionFactor = 1.0;
        switch (unit) {
            case "m3":
                conversionFactor = 1.0;
                break;
            case "m3/kg":
                conversionFactor = 1.0 / getMass("kg");
                break;
            case "litre":
                conversionFactor = 1000.0;
                break;
            case "m3/mol":
                conversionFactor = 1.0 / getTotalNumberOfMoles();
                break;
        }
        return conversionFactor * getVolume() / 1.0e5;
    }

    /**
     * {@inheritDoc}
     *
     * method to return mass of fluid
     */
    @Override
    public double getMass(String unit) {
        double conversionFactor = 1.0;
        switch (unit) {
            case "kg":
                conversionFactor = 1.0;
                break;

            case "gr":
                conversionFactor = 1000.0;
                break;
            case "tons":
                conversionFactor = 1.0e-3;
                break;
        }
        return conversionFactor * getTotalNumberOfMoles() * getMolarMass();
    }

    /**
     * {@inheritDoc}
     *
     * method to return fluid volume with Peneloux volume correction need to call
     * initPhysicalProperties() before this method is called
     */
    @Override
    public double getCorrectedVolume() {
        double volume = 0;
        for (int i = 0; i < numberOfPhases; i++) {
            volume += getPhase(i).getMolarMass() / getPhase(i).getPhysicalProperties().getDensity()
                    * getPhase(i).getNumberOfMolesInPhase();
        }
        return volume;
    }

    /** {@inheritDoc} */
    @Override
    public double getdVdPtn() {
        double dVdP = 0.0;
        for (int i = 0; i < numberOfPhases; i++) {
            dVdP += 1.0 / getPhase(i).getdPdVTn();
        }
        return dVdP;
    }

    /** {@inheritDoc} */
    @Override
    public double getdVdTpn() {
        double dVdT = 0.0;
        for (int i = 0; i < numberOfPhases; i++) {
            dVdT += -getPhase(i).getdPdTVn() / getPhase(i).getdPdVTn();
        }
        return dVdT;
    }

    /**
     * {@inheritDoc}
     *
     * method to return specific heat capacity (Cp)
     */
    @Override
    public double getCp() {
        double cP = 0.0;
        for (int i = 0; i < numberOfPhases; i++) {
            cP += getPhase(i).getCp();
        }
        return cP;
    }

    /**
     * {@inheritDoc}
     *
     * method to return specific heat capacity (Cp) in a given unit
     */
    @Override
    public double getCp(String unit) {
        double refCp = getCp(); // Cp in J/K
        double conversionFactor = 1.0;
        switch (unit) {
            case "J/K":
                conversionFactor = 1.0;
                break;
            case "J/molK":
                conversionFactor = 1.0 / getTotalNumberOfMoles();
                break;
            case "J/kgK":
                conversionFactor = 1.0 / getTotalNumberOfMoles() / getMolarMass();
                break;
            case "kJ/kgK":
                conversionFactor = 1.0 / getTotalNumberOfMoles() / getMolarMass() / 1000.0;
                break;
        }
        return refCp * conversionFactor;
    }

    /**
     * {@inheritDoc}
     *
     * method to return specific heat capacity (Cv)
     */
    @Override
    public double getCv() {
        double cv = 0.0;
        for (int i = 0; i < numberOfPhases; i++) {
            cv += getPhase(i).getCv();
        }
        return cv;
    }

    /**
     * {@inheritDoc}
     *
     * method to return specific heat capacity (Cv) in a given unit
     */
    @Override
    public double getCv(String unit) {
        double refCv = getCv(); // enthalpy in J
        double conversionFactor = 1.0;
        switch (unit) {
            case "J/K":
                conversionFactor = 1.0;
                break;
            case "J/molK":
                conversionFactor = 1.0 / getTotalNumberOfMoles();
                break;
            case "J/kgK":
                conversionFactor = 1.0 / getTotalNumberOfMoles() / getMolarMass();
                break;
            case "kJ/kgK":
                conversionFactor = 1.0 / getTotalNumberOfMoles() / getMolarMass() / 1000.0;
                break;
        }
        return refCv * conversionFactor;
    }

    /**
     * {@inheritDoc}
     *
     * method to return heat capacity ratio/adiabatic index/Poisson constant
     */
    @Override
    public double getKappa() {
        return getCp() / getCv();
    }

    /**
     * {@inheritDoc}
     *
     * method to return heat capacity ratio/adiabatic index/Poisson constant
     */
    @Override
    public double getGamma() {
        return getCp() / getCv();
    }

    /**
     * {@inheritDoc}
     *
     * method to return heat capacity ratio calculated as Cp/(Cp-R)
     */
    @Override
    public double getGamma2() {
        double cp0 = getCp();
        return cp0 / (cp0 - ThermodynamicConstantsInterface.R * totalNumberOfMoles);
    }

    /** {@inheritDoc} */
    @Override
    public void calcInterfaceProperties() {
        interfaceProp.init();
    }

    /** {@inheritDoc} */
    @Override
    public InterphasePropertiesInterface getInterphaseProperties() {
        return interfaceProp;
    }

    /**
     * {@inheritDoc}
     *
     * method to return interfacial tension between two phases
     */
    @Override
    public double getInterfacialTension(int phase1, int phase2) {
        return interfaceProp.getSurfaceTension(phase1, phase2);
    }

    /** {@inheritDoc} */
    @Override
    public double getInterfacialTension(int phase1, int phase2, String unit) {
        return interfaceProp.getSurfaceTension(phase1, phase2, unit);
    }

    /**
     * {@inheritDoc}
     *
     * method to return interfacial tension between two phases
     */
    @Override
    public double getInterfacialTension(String phase1, String phase2) {
        if (hasPhaseType(phase1) && hasPhaseType(phase2)) {
            return interfaceProp.getSurfaceTension(getPhaseNumberOfPhase(phase1),
                    getPhaseNumberOfPhase(phase2));
        } else {
            return Double.NaN;
        }
    }

    /**
     * <p>
     * write.
     * </p>
     *
     * @return a {@link java.lang.String} object
     */
    public String write() {
        // create a String description of the system
        return "";
    }

    /** {@inheritDoc} */
    @Override
    public void normalizeBeta() {
        double tot = 0.0;
        for (int i = 0; i < numberOfPhases; i++) {
            tot += beta[phaseIndex[i]];
        }
        for (int i = 0; i < numberOfPhases; i++) {
            beta[phaseIndex[i]] /= tot;
        }
    }

    /** {@inheritDoc} */
    @Override
    public void display() {
        display(this.getFluidName());
    }

    /** {@inheritDoc} */
    @Override
    public String[][] createTable(String name) {
        // System.out.println("number of comps : " + numberOfComponents + " number of
        // phases " + numberOfPhases);
        String[][] table = new String[getPhases()[0].getNumberOfComponents() + 30][7];

        if (isInitialized) {
            initProperties();
        } else {
            init(0);
            setNumberOfPhases(1);
            initProperties();
        }

        java.text.DecimalFormat nf = new java.text.DecimalFormat();

        java.text.DecimalFormatSymbols symbols = new java.text.DecimalFormatSymbols();
        symbols.setDecimalSeparator('.');
        nf.setDecimalFormatSymbols(symbols);

        nf.setMaximumFractionDigits(5);
        nf.applyPattern("#.#####E0");

        /// String[][] table = new String[getPhases()[0].getNumberOfComponents() +
        /// 30][7];
        // String[] names = {"", "Feed", "Phase 1", "Phase 2", "Phase 3", "Phase 4",
        /// "Unit"};
        table[0][0] = "";// getPhases()[0].getPhaseTypeName();//"";

        for (int i = 0; i < getPhases()[0].getNumberOfComponents() + 30; i++) {
            for (int j = 0; j < 7; j++) {
                table[i][j] = "";
            }
        }
        table[0][1] = "total";
        for (int i = 0; i < numberOfPhases; i++) {
            table[0][i + 2] = getPhase(i).getPhaseTypeName();
        }

        StringBuffer buf = new StringBuffer();
        FieldPosition test = new FieldPosition(0);
        for (int j = 0; j < getPhases()[0].getNumberOfComponents(); j++) {
            buf = new StringBuffer();
            table[j + 1][1] =
                    nf.format(getPhase(0).getComponents()[j].getz(), buf, test).toString();
        }
        buf = new StringBuffer();
        table[getPhases()[0].getNumberOfComponents() + 4][1] =
                nf.format(getMolarMass() * 1000, buf, test).toString();
        buf = new StringBuffer();
        table[getPhases()[0].getNumberOfComponents() + 9][1] =
                nf.format(getEnthalpy() / (getTotalNumberOfMoles() * getMolarMass() * 1000), buf,
                        test).toString();
        buf = new StringBuffer();
        table[getPhases()[0].getNumberOfComponents() + 10][1] = nf
                .format(getEntropy() / (getTotalNumberOfMoles() * getMolarMass() * 1000), buf, test)
                .toString();

        for (int i = 0; i < numberOfPhases; i++) {
            for (int j = 0; j < getPhases()[0].getNumberOfComponents(); j++) {
                table[j + 1][0] = getPhases()[0].getComponents()[j].getName();
                buf = new StringBuffer();
                table[j + 1][i + 2] =
                        nf.format(getPhase(i).getComponents()[j].getx(), buf, test).toString();
                table[j + 1][6] = "[mole fraction]";
            }

            buf = new StringBuffer();
            table[getPhases()[0].getNumberOfComponents() + 2][0] = "Density";
            table[getPhases()[0].getNumberOfComponents() + 2][i + 2] = nf
                    .format(getPhase(i).getPhysicalProperties().getDensity(), buf, test).toString();
            table[getPhases()[0].getNumberOfComponents() + 2][6] = "[kg/m^3]";

            // Double.longValue(system.getPhase(i).getBeta());
            buf = new StringBuffer();
            table[getPhases()[0].getNumberOfComponents() + 3][0] = "PhaseFraction";
            table[getPhases()[0].getNumberOfComponents() + 3][i + 2] =
                    nf.format(getPhase(i).getBeta(), buf, test).toString();
            table[getPhases()[0].getNumberOfComponents() + 3][6] = "[mole fraction]";

            buf = new StringBuffer();
            table[getPhases()[0].getNumberOfComponents() + 4][0] = "MolarMass";
            table[getPhases()[0].getNumberOfComponents() + 4][i + 2] =
                    nf.format(getPhase(i).getMolarMass() * 1000, buf, test).toString();
            table[getPhases()[0].getNumberOfComponents() + 4][6] = "[kg/kmol]";

            buf = new StringBuffer();
            table[getPhases()[0].getNumberOfComponents() + 5][0] = "Z factor";
            table[getPhases()[0].getNumberOfComponents() + 5][i + 2] =
                    nf.format(getPhase(i).getZ(), buf, test).toString();
            table[getPhases()[0].getNumberOfComponents() + 5][6] = "[-]";

            buf = new StringBuffer();
            table[getPhases()[0].getNumberOfComponents() + 6][0] = "Heat Capacity (Cp)";
            table[getPhases()[0].getNumberOfComponents() + 6][i + 2] = nf.format((getPhase(i)
                    .getCp()
                    / (getPhase(i).getNumberOfMolesInPhase() * getPhase(i).getMolarMass() * 1000)),
                    buf, test).toString();
            table[getPhases()[0].getNumberOfComponents() + 6][6] = "[kJ/kg*K]";

            buf = new StringBuffer();
            table[getPhases()[0].getNumberOfComponents() + 7][0] = "Heat Capacity (Cv)";
            table[getPhases()[0].getNumberOfComponents() + 7][i + 2] = nf.format((getPhase(i)
                    .getCv()
                    / (getPhase(i).getNumberOfMolesInPhase() * getPhase(i).getMolarMass() * 1000)),
                    buf, test).toString();
            table[getPhases()[0].getNumberOfComponents() + 7][6] = "[kJ/kg*K]";

            buf = new StringBuffer();
            table[getPhases()[0].getNumberOfComponents() + 8][0] = "Speed of Sound";
            table[getPhases()[0].getNumberOfComponents() + 8][i + 2] =
                    nf.format((getPhase(i).getSoundSpeed()), buf, test).toString();
            table[getPhases()[0].getNumberOfComponents() + 8][6] = "[m/sec]";

            buf = new StringBuffer();
            table[getPhases()[0].getNumberOfComponents() + 9][0] = "Enthalpy";
            table[getPhases()[0].getNumberOfComponents()
                    + 9][i + 2] =
                            nf.format(
                                    (getPhase(i).getEnthalpy()
                                            / (getPhase(i).getNumberOfMolesInPhase()
                                                    * getPhase(i).getMolarMass() * 1000)),
                                    buf, test).toString();
            table[getPhases()[0].getNumberOfComponents() + 9][6] = "[kJ/kg]";

            buf = new StringBuffer();
            table[getPhases()[0].getNumberOfComponents() + 10][0] = "Entropy";
            table[getPhases()[0].getNumberOfComponents()
                    + 10][i + 2] =
                            nf.format(
                                    (getPhase(i).getEntropy()
                                            / (getPhase(i).getNumberOfMolesInPhase()
                                                    * getPhase(i).getMolarMass() * 1000)),
                                    buf, test).toString();
            table[getPhases()[0].getNumberOfComponents() + 10][6] = "[kJ/kg*K]";

            buf = new StringBuffer();
            table[getPhases()[0].getNumberOfComponents() + 11][0] = "JT coefficient";
            table[getPhases()[0].getNumberOfComponents() + 11][i + 2] =
                    nf.format((getPhase(i).getJouleThomsonCoefficient()), buf, test).toString();
            table[getPhases()[0].getNumberOfComponents() + 11][6] = "[K/bar]";

            buf = new StringBuffer();
            table[getPhases()[0].getNumberOfComponents() + 13][0] = "Viscosity";
            table[getPhases()[0].getNumberOfComponents() + 13][i + 2] =
                    nf.format((getPhase(i).getPhysicalProperties().getViscosity()), buf, test)
                            .toString();
            table[getPhases()[0].getNumberOfComponents() + 13][6] = "[kg/m*sec]";

            buf = new StringBuffer();
            table[getPhases()[0].getNumberOfComponents() + 14][0] = "Conductivity";
            table[getPhases()[0].getNumberOfComponents() + 14][i + 2] =
                    nf.format(getPhase(i).getPhysicalProperties().getConductivity(), buf, test)
                            .toString();
            table[getPhases()[0].getNumberOfComponents() + 14][6] = "[W/m*K]";

            buf = new StringBuffer();
            table[getPhases()[0].getNumberOfComponents() + 15][0] = "SurfaceTension";
            try {
                if (i < numberOfPhases - 1) {
                    table[getPhases()[0].getNumberOfComponents() + 15][2] =
                            nf.format(getInterphaseProperties().getSurfaceTension(0, 1), buf, test)
                                    .toString();
                    buf = new StringBuffer();
                    table[getPhases()[0].getNumberOfComponents() + 15][3] =
                            nf.format(getInterphaseProperties().getSurfaceTension(0, 1), buf, test)
                                    .toString();
                    buf = new StringBuffer();
                    if (i == 1) {
                        table[getPhases()[0].getNumberOfComponents() + 17][2] =
                                nf.format(getInterphaseProperties().getSurfaceTension(0, 2), buf,
                                        test).toString();
                        buf = new StringBuffer();
                        table[getPhases()[0].getNumberOfComponents() + 17][4] =
                                nf.format(getInterphaseProperties().getSurfaceTension(0, 2), buf,
                                        test).toString();
                        table[getPhases()[0].getNumberOfComponents() + 17][6] = "[N/m]";
                    }
                    if (i == 1) {
                        buf = new StringBuffer();
                        table[getPhases()[0].getNumberOfComponents() + 16][3] =
                                nf.format(getInterphaseProperties().getSurfaceTension(1, 2), buf,
                                        test).toString();
                        buf = new StringBuffer();
                        table[getPhases()[0].getNumberOfComponents() + 16][4] =
                                nf.format(getInterphaseProperties().getSurfaceTension(1, 2), buf,
                                        test).toString();
                        table[getPhases()[0].getNumberOfComponents() + 16][6] = "[N/m]";
                    }
                }
            } catch (Exception e) {
                logger.error("error", e);
            }
            table[getPhases()[0].getNumberOfComponents() + 15][6] = "[N/m]";

            buf = new StringBuffer();
            table[getPhases()[0].getNumberOfComponents() + 19][0] = "Pressure";
            table[getPhases()[0].getNumberOfComponents() + 19][i + 2] =
                    Double.toString(getPhase(i).getPressure());
            table[getPhases()[0].getNumberOfComponents() + 19][6] = "[bar]";

            buf = new StringBuffer();
            table[getPhases()[0].getNumberOfComponents() + 20][0] = "Temperature";
            table[getPhases()[0].getNumberOfComponents() + 20][i + 2] =
                    Double.toString(getPhase(i).getTemperature());
            table[getPhases()[0].getNumberOfComponents() + 20][6] = "[K]";
            Double.toString(getPhase(i).getTemperature());

            buf = new StringBuffer();
            table[getPhases()[0].getNumberOfComponents() + 22][0] = "Model";
            table[getPhases()[0].getNumberOfComponents() + 22][i + 2] = getModelName();
            table[getPhases()[0].getNumberOfComponents() + 22][6] = "-";

            buf = new StringBuffer();
            table[getPhases()[0].getNumberOfComponents() + 23][0] = "Mixing Rule";
            try {
                table[getPhases()[0].getNumberOfComponents() + 23][i + 2] =
                        ((PhaseEosInterface) getPhase(i)).getMixingRuleName();
            } catch (Exception e) {
                table[getPhases()[0].getNumberOfComponents() + 23][i + 2] = "?";
                // logger.error("error",e);
            }
            table[getPhases()[0].getNumberOfComponents() + 23][6] = "-";

            buf = new StringBuffer();
            table[getPhases()[0].getNumberOfComponents() + 25][0] = "Stream";
            table[getPhases()[0].getNumberOfComponents() + 25][i + 2] = name;
            table[getPhases()[0].getNumberOfComponents() + 25][6] = "-";
        }
        resultTable = table;

        return table;
    }

    /** {@inheritDoc} */
    @Override
    public void display(String name) {
        JFrame dialog = new JFrame("System-Report");
        Dimension screenDimension = Toolkit.getDefaultToolkit().getScreenSize();
        Container dialogContentPane = dialog.getContentPane();
        dialogContentPane.setLayout(new BorderLayout());

        String[] names = {"", "Feed", "Phase 1", "Phase 2", "Phase 3", "Phase 4", "Unit"};
        String[][] table = createTable(name);
        JTable Jtab = new JTable(table, names);
        JScrollPane scrollpane = new JScrollPane(Jtab);
        dialogContentPane.add(scrollpane);

        // setting the size of the frame and text size
        dialog.setSize(screenDimension.width / 2, screenDimension.height / 2); // pack();
        Jtab.setRowHeight(dialog.getHeight() / table.length);
        Jtab.setFont(new Font("Serif", Font.PLAIN,
                dialog.getHeight() / table.length - dialog.getHeight() / table.length / 10));

        // dialog.pack();
        dialog.setVisible(true);
    }

    /** {@inheritDoc} */
    @Override
    public void write(String name, String filename, boolean newfile) {
        String[][] table = createTable(name);
        neqsim.dataPresentation.fileHandeling.createTextFile.TextFile file =
                new neqsim.dataPresentation.fileHandeling.createTextFile.TextFile();
        if (newfile) {
            file.newFile(filename);
        }
        file.setOutputFileName(filename);
        file.setValues(table);
        file.createFile();
    }

    /** {@inheritDoc} */
    @Override
    public void resetDatabase() {
        neqsim.util.database.NeqSimDataBase database = null;
        try {
            database = new neqsim.util.database.NeqSimDataBase();
            if (NeqSimDataBase.createTemporaryTables()) {
                database.execute("delete FROM comptemp");
                database.execute("delete FROM intertemp");
            }
        } catch (Exception e) {
            logger.error("error in SystemThermo Class...resetDatabase() method");
            logger.error("error in comp");
            logger.error("error", e);
        } finally {
            try {
                if (database.getStatement() != null) {
                    database.getStatement().close();
                }
                if (database.getConnection() != null) {
                    database.getConnection().close();
                }
            } catch (Exception e) {
                logger.error("error closing database.....", e);
            }
        }
    }

    /** {@inheritDoc} */
    @Override
    public void createDatabase(boolean reset) {
        neqsim.util.database.NeqSimDataBase database = null;
        try {
            if (reset) {
                resetDatabase();
            }
            database = new neqsim.util.database.NeqSimDataBase();
            String names = new String();

            for (int k = 0; k < getPhase(0).getNumberOfComponents() - 1; k++) {
                names += "'" + this.getComponentNames()[k] + "', ";
            }
            names += "'" + this.getComponentNames()[getPhase(0).getNumberOfComponents() - 1] + "'";

            if (NeqSimDataBase.createTemporaryTables()) {
                database.execute(
                        "insert into comptemp SELECT * FROM comp WHERE name IN (" + names + ")");
                database.execute(
                        "insert into intertemp SELECT DISTINCT * FROM inter WHERE comp1 IN ("
                                + names + ") AND comp2 IN (" + names + ")");
                database.execute("delete FROM intertemp WHERE comp1=comp2");
            }
            // System.out.println("ok " + names);

            for (int phase = 0; phase < maxNumberOfPhases; phase++) {
                getPhase(phase).setMixingRuleDefined(false);
            }

            for (int i = 0; i < numberOfComponents; i++) {
                if (getPhase(0).getComponent(i).isIsTBPfraction()
                        || getPhase(0).getComponent(i).isIsPlusFraction()) {
                    getPhase(0).getComponent(i).insertComponentIntoDatabase("");
                }
            }
        } catch (Exception e) {
            logger.error("error in SystemThermo Class...createDatabase() method", e);
        } finally {
            try {
                if (database.getStatement() != null) {
                    database.getStatement().close();
                }
                if (database.getConnection() != null) {
                    database.getConnection().close();
                }
            } catch (Exception e) {
                logger.error("error closing database.....", e);
            }
        }
    }

    /**
     * {@inheritDoc}
     *
     * Indexed getter for property phaseIndex.
     */
    @Override
    public final int getPhaseIndex(int index) {
        return phaseIndex[index];
    }

    /**
     * {@inheritDoc}
     *
     * Indexed setter for property phaseIndex.
     */
    @Override
    public final void setPhaseIndex(int index, int phaseIndex) {
        this.phaseIndex[index] = phaseIndex;
    }

    /**
     * {@inheritDoc}
     *
     * Setter for property solidPhaseCheck.
     */
    @Override
    public void setSolidPhaseCheck(boolean solidPhaseCheck) {
        // init(0);
        int oldphase = numberOfPhases;
        if (!this.solidPhaseCheck) {
            addSolidPhase();
        }
        this.solidPhaseCheck = solidPhaseCheck;
        // init(0);

        for (int phase = 0; phase < numberOfPhases; phase++) {
            for (int k = 0; k < getPhases()[0].getNumberOfComponents(); k++) {
                getPhase(phase).getComponent(k).setSolidCheck(solidPhaseCheck);
                getPhase(3).getComponent(k).setSolidCheck(solidPhaseCheck);
            }
        }
        numberOfPhases = oldphase;
    }

    /** {@inheritDoc} */
    @Override
    public void setSolidPhaseCheck(String solidComponent) {
        init(0);
        int oldphase = numberOfPhases;
        if (!solidPhaseCheck) {
            addSolidPhase();
        }
        this.solidPhaseCheck = true;
        init(0);

        for (int phase = 0; phase < getMaxNumberOfPhases(); phase++) {
            try {
                getPhase(phase).getComponent(solidComponent).setSolidCheck(true);
                getPhase(3).getComponent(solidComponent).setSolidCheck(true);
            } catch (Exception e) {
                logger.error("error", e);
            }
        }
        numberOfPhases = oldphase;
    }

    /** {@inheritDoc} */
    @Override
    public void setHydrateCheck(boolean hydrateCheck) {
        init(0);
        if (hydrateCheck) {
            addHydratePhase();
        }
        this.hydrateCheck = hydrateCheck;
        init(0);
    }

    /**
     * {@inheritDoc}
     *
     * Getter for property multiPhaseCheck.
     */
    @Override
    public boolean doMultiPhaseCheck() {
        return multiPhaseCheck;
    }

    /**
     * {@inheritDoc}
     *
     * Setter for property multiPhaseCheck.
     */
    @Override
    public void setMultiPhaseCheck(boolean multiPhaseCheck) {
        if (getMaxNumberOfPhases() < 3) {
            if (multiPhaseCheck) {
                setMaxNumberOfPhases(3);
                phaseArray[2] = (PhaseInterface) phaseArray[1].clone();
                phaseArray[2].resetMixingRule(phaseArray[0].getMixingRuleNumber());
                phaseArray[2].resetPhysicalProperties();
                phaseArray[2].initPhysicalProperties();
            } else {
                setMaxNumberOfPhases(2);
            }
        }
        this.multiPhaseCheck = multiPhaseCheck;
    }

    /**
     * {@inheritDoc}
     *
     * Getter for property initType.
     */
    @Override
    public int getInitType() {
        return initType;
    }

    /**
     * {@inheritDoc}
     *
     * Setter for property initType.
     */
    @Override
    public void setInitType(int initType) {
        this.initType = initType;
    }

    /**
     * {@inheritDoc}
     *
     * Getter for property numericDerivatives.
     */
    @Override
    public boolean isNumericDerivatives() {
        return numericDerivatives;
    }

    /**
     * {@inheritDoc}
     *
     * Setter for property numericDerivatives.
     */
    @Override
    public void setNumericDerivatives(boolean numericDerivatives) {
        this.numericDerivatives = numericDerivatives;
    }

    /** {@inheritDoc} */
    @Override
    public void checkStability(boolean val) {
        checkStability = val;
    }

    /** {@inheritDoc} */
    @Override
    public boolean checkStability() {
        return checkStability;
    }

    /**
     * {@inheritDoc}
     *
     * Getter for property hydrateCheck.
     */
    @Override
    public boolean doHydrateCheck() {
        return hydrateCheck;
    }

    /** {@inheritDoc} */
    @Override
    public void save(String name) {
        try (ObjectOutputStream out = new ObjectOutputStream(new FileOutputStream(name))) {
            out.writeObject(this);
        } catch (Exception e) {
            logger.error(e.toString());
        }
    }

    /** {@inheritDoc} */
    @Override
    public SystemInterface readObject(int ID) {
        ResultSet rs = null;
        SystemThermo tempSystem = null;
        neqsim.util.database.NeqSimBlobDatabase database =
                new neqsim.util.database.NeqSimBlobDatabase();
        try {
            java.sql.Connection con = database.openConnection();
            String sqlStr = "SELECT FLUID FROM fluid_blobdb WHERE ID=" + Integer.toString(ID);
            java.sql.PreparedStatement ps = con.prepareStatement(sqlStr);
            rs = ps.executeQuery();

            if (rs.next()) {
                try (ObjectInputStream ins =
                        new ObjectInputStream(new ByteArrayInputStream(rs.getBytes("FLUID")))) {
                    tempSystem = (SystemThermo) ins.readObject();
                }
            }
        } catch (Exception e) {
            logger.error("error", e);
        } finally {
            try {
                if (database.getStatement() != null) {
                    database.getStatement().close();
                }
                if (database.getConnection() != null) {
                    database.getConnection().close();
                }
            } catch (Exception e) {
                logger.error("err closing database IN MIX..., e");
                logger.error("error", e);
            }
        }

        return tempSystem;
    }

    /** {@inheritDoc} */
    @Override
    public void saveFluid(int ID) {
        saveObject(ID, "");
    }

    /** {@inheritDoc} */
    @Override
    public void saveFluid(int ID, String text) {
        saveObject(ID, text);
    }

    /** {@inheritDoc} */
    @Override
    public void saveObject(int ID, String text) {
        ByteArrayOutputStream fout = new ByteArrayOutputStream();
        try (ObjectOutputStream out = new ObjectOutputStream(fout)) {
            out.writeObject(this);
        } catch (Exception e) {
            logger.error(e.toString());
        }
        byte[] byteObject = fout.toByteArray();
        ByteArrayInputStream inpStream = new ByteArrayInputStream(byteObject);

        neqsim.util.database.NeqSimBlobDatabase database =
                new neqsim.util.database.NeqSimBlobDatabase();

        try {
            java.sql.Connection con = database.openConnection();

            java.sql.PreparedStatement ps =
                    con.prepareStatement("REPLACE INTO fluid_blobdb (ID, FLUID) VALUES (?,?)");
            ps.setInt(1, ID);
            ps.setBlob(2, inpStream);

            ps.executeUpdate();
            /*
             * if (!text.isEmpty()) { ps = con.prepareStatement(
             * "REPLACE INTO fluidinfo (ID, TEXT) VALUES (?,?)"); ps.setInt(1, ID); ps.setString(2,
             * text); }
             * 
             * ps.executeUpdate();
             * 
             */
        } catch (Exception e) {
            logger.error("error", e);
        } finally {
            try {
                if (database.getStatement() != null) {
                    database.getStatement().close();
                }
                if (database.getConnection() != null) {
                    database.getConnection().close();
                }
            } catch (Exception e) {
                logger.error("err closing database IN MIX...", e);
            }
        }
        // database.execute("INSERT INTO fluid_blobdb VALUES ('1'," + sqlString + ")");
    }

    /** {@inheritDoc} */
    @Override
    public void saveObjectToFile(String filePath, String fluidName) {
        try (ObjectOutputStream out =
                new ObjectOutputStream(new FileOutputStream(filePath, false))) {
            out.writeObject(this);
        } catch (Exception e) {
            logger.error(e.toString());
        }
    }

    /** {@inheritDoc} */
    @Override
    public SystemInterface readObjectFromFile(String filePath, String fluidName) {
        SystemThermo tempSystem = null;
        try (ObjectInputStream objectinputstream =
                new ObjectInputStream(new FileInputStream(filePath))) {
            tempSystem = (SystemThermo) objectinputstream.readObject();
        } catch (Exception e) {
            logger.error(e.toString());
        }
        return tempSystem;
    }

    /** {@inheritDoc} */
    @Override
    public java.lang.String getMixingRuleName() {
        return ((PhaseEosInterface) getPhase(0)).getMixingRule().getMixingRuleName();
    }

    /**
     * {@inheritDoc}
     *
     * Getter for property info.
     */
    @Override
    public java.lang.String getFluidInfo() {
        return fluidInfo;
    }

    /**
     * {@inheritDoc}
     *
     * Setter for property info.
     */
    @Override
    public void setFluidInfo(String info) {
        this.fluidInfo = info;
    }

    /**
     * {@inheritDoc}
     *
     * Getter for property fluidName.
     */
    @Override
    public java.lang.String getFluidName() {
        return fluidName;
    }

    /**
     * {@inheritDoc}
     *
     * Setter for property fluidName.
     */
    @Override
    public void setFluidName(java.lang.String fluidName) {
        this.fluidName = fluidName;
    }

    /**
     * <p>
     * setLastTBPasPlus.
     * </p>
     *
     * @return a boolean
     */
    public boolean setLastTBPasPlus() {
        neqsim.thermo.characterization.PlusCharacterize temp =
                new neqsim.thermo.characterization.PlusCharacterize(this);
        if (temp.hasPlusFraction()) {
            return false;
        } else {
            temp.setHeavyTBPtoPlus();
        }
        return true;
    }

    /**
     * {@inheritDoc}
     *
     * Getter for property characterization.
     */
    @Override
    public neqsim.thermo.characterization.Characterise getCharacterization() {
        return characterization;
    }

    /** {@inheritDoc} */
    @Override
    public void calcKIJ(boolean ok) {
        neqsim.thermo.mixingRule.EosMixingRules.calcEOSInteractionParameters = ok;
        for (int i = 0; i < numberOfPhases; i++) {
            ((PhaseEosInterface) getPhase(i)).getMixingRule().setCalcEOSInteractionParameters(ok);
        }
    }

    /**
     * {@inheritDoc}
     *
     * Getter for property modelName.
     */
    @Override
    public java.lang.String getModelName() {
        return modelName;
    }

    /**
     * Setter for property modelName.
     *
     * @param modelName New value of property modelName.
     */
    public void setModelName(java.lang.String modelName) {
        this.modelName = modelName;
    }

    /**
     * {@inheritDoc}
     *
     * Getter for property allowPhaseShift.
     */
    @Override
    public boolean allowPhaseShift() {
        return allowPhaseShift;
    }

    /**
     * {@inheritDoc}
     *
     * Setter for property allowPhaseShift.
     */
    @Override
    public void allowPhaseShift(boolean allowPhaseShift) {
        this.allowPhaseShift = allowPhaseShift;
    }

    /** {@inheritDoc} */
    @Override
    public double getProperty(String prop, String compName, int phase) {
        if (prop.equals("molefraction")) {
            return getPhase(phase).getComponent(compName).getx();
        } else if (prop.equals("fugacitycoefficient")) {
            return getPhase(phase).getComponent(compName).getFugasityCoefficient();
        } else if (prop.equals("logfugdT")) {
            return getPhase(phase).getComponent(compName).getdfugdt();
        } else if (prop.equals("logfugdP")) {
            return getPhase(phase).getComponent(compName).getdfugdp();
        } else {
            return 1.0;
        }
    }

    /** {@inheritDoc} */
    @Override
    public double getProperty(String prop, int phase) {
        initPhysicalProperties();
        if (prop.equals("temperature")) {
            return getPhase(phase).getTemperature();
        } else if (prop.equals("pressure")) {
            return getPhase(phase).getPressure();
        } else if (prop.equals("compressibility")) {
            return getPhase(phase).getZ();
        } else if (prop.equals("density")) {
            return getPhase(phase).getPhysicalProperties().getDensity();
        } else if (prop.equals("beta")) {
            return getPhase(phase).getBeta();
        } else if (prop.equals("enthalpy")) {
            return getPhase(phase).getEnthalpy();
        } else if (prop.equals("entropy")) {
            return getPhase(phase).getEntropy();
        } else if (prop.equals("viscosity")) {
            return getPhase(phase).getPhysicalProperties().getViscosity();
        } else if (prop.equals("conductivity")) {
            return getPhase(phase).getPhysicalProperties().getConductivity();
        } else {
            return 1.0;
        }
    }

    /** {@inheritDoc} */
    @Override
    public double getProperty(String prop) {
        if (prop.equals("numberOfPhases")) {
            return numberOfPhases;
        } else if (prop.equals("numberOfComponents")) {
            return numberOfComponents;
        } else if (prop.equals("enthalpy")) {
            return getEnthalpy();
        } else if (prop.equals("entropy")) {
            return getEntropy();
        } else if (prop.equals("temperature")) {
            return getTemperature();
        } else if (prop.equals("pressure")) {
            return getPressure();
        } else {
            return 1.0;
        }
    }

    /** {@inheritDoc} */
    @Override
    public void saveToDataBase() {
        neqsim.util.database.NeqSimDataBase database = new neqsim.util.database.NeqSimDataBase();
        // java.sql.ResultSet dataSet = database.getResultSet(("SELECT * FROM
        // SYSTEMREPORT"));
        // double molarmass = 0.0, stddens = 0.0, boilp = 0.0;
        try {
            database.execute("delete FROM systemreport");
            int i = 0;
            for (; i < numberOfComponents; i++) {
                String sqlString = "'" + Integer.toString(i + 1) + "', '"
                        + getPhase(0).getComponent(i).getName() + "', " + "'molfrac[-] ', '"
                        + Double.toString(getPhase(0).getComponent(i).getz()) + "'";

                int j = 0;
                for (; j < numberOfPhases; j++) {
                    sqlString += ", '" + Double.toString(getPhase(j).getComponent(i).getx()) + "'";
                }

                while (j < 3) {
                    j++;
                    sqlString += ", '0'";
                }

                logger.error(sqlString);

                database.execute("INSERT INTO systemreport VALUES (" + sqlString + ")");
            }

            // beta
            i++;

            String sqlString =
                    "'" + Integer.toString(i + 1) + "', 'PhaseFraction', " + "'[-]', '1'";

            int j = 0;
            for (; j < numberOfPhases; j++) {
                sqlString += ", '" + Double.toString(getPhase(j).getBeta()) + "'";
            }

            while (j < 3) {
                j++;
                sqlString += ", '0'";
            }

            logger.error(sqlString);

            database.execute("INSERT INTO systemreport VALUES (" + sqlString + ")");

            // molarmass
            i++;

            sqlString = "'" + Integer.toString(i + 1) + "', 'MolarMass', " + "'kg/mol ', '"
                    + Double.toString(getMolarMass()) + "'";

            j = 0;
            for (; j < numberOfPhases; j++) {
                sqlString += ", '" + Double.toString(getPhase(j).getMolarMass()) + "'";
            }
            while (j < 3) {
                j++;
                sqlString += ", '0'";
            }

            // System.out.println(sqlString);
            database.execute("INSERT INTO systemreport VALUES (" + sqlString + ")");

            // dataSet.next();
            // dataSet.updateString("SPECIFICATION", "dette");
            // double test = dataSet.getDouble("Phase1");
            // System.out.println(test);
            // dataSet.next();
            // dataSet.updateString(1,"tesst");
            database.getConnection().close();
        } catch (Exception e) {
            logger.error("failed " + e.toString());
        } finally {
            try {
                if (database.getStatement() != null) {
                    database.getStatement().close();
                }
                if (database.getConnection() != null) {
                    database.getConnection().close();
                }
            } catch (Exception e) {
                logger.error("err closing database IN MIX...", e);
            }
        }
    }

    /**
     * {@inheritDoc}
     *
     * Getter for property standard.
     */
    @Override
    public neqsim.standards.StandardInterface getStandard() {
        return standard;
    }

    /** {@inheritDoc} */
    @Override
    public neqsim.standards.StandardInterface getStandard(String standardName) {
        this.setStandard(standardName);
        return standard;
    }

    /** {@inheritDoc} */
    @Override
    public void generatePDF() {
        neqsim.dataPresentation.iTextPDF.PdfCreator pdfDocument = null;
        pdfDocument = new neqsim.dataPresentation.iTextPDF.PdfCreator();
        pdfDocument.getDocument().addTitle("NeqSim Thermo Simulation Report");
        pdfDocument.getDocument().addKeywords("Temperature ");

        pdfDocument.getDocument().open();
        try {
            pdfDocument.getDocument()
                    .add(new com.lowagie.text.Paragraph("Properties of fluid: " + getFluidName(),
                            com.lowagie.text.FontFactory
                                    .getFont(com.lowagie.text.FontFactory.TIMES_ROMAN, 12)));

            com.lowagie.text.List list = new com.lowagie.text.List(true, 20);
            list.add(new com.lowagie.text.ListItem("Thermodynamic model: " + getModelName()));
            list.add(new com.lowagie.text.ListItem("Mixing rule: " + getMixingRuleName()));
            list.add(new com.lowagie.text.ListItem("Number of phases: " + getNumberOfPhases()));
            list.add(new com.lowagie.text.ListItem("Status of calculation: ok"));
            pdfDocument.getDocument().add(list);

            com.lowagie.text.Table resTable =
                    new com.lowagie.text.Table(6, getPhases()[0].getNumberOfComponents() + 30);
            String[][] tempTable = createTable(getFluidName());
            for (int i = 0; i < getPhases()[0].getNumberOfComponents() + 30; i++) {
                for (int j = 0; j < 6; j++) {
                    resTable.addCell(tempTable[i][j]);
                }
            }
            pdfDocument.getDocument().add(resTable);

            com.lowagie.text.Anchor anchor = new com.lowagie.text.Anchor("NeqSim Website",
                    com.lowagie.text.FontFactory.getFont(com.lowagie.text.FontFactory.HELVETICA, 12,
                            com.lowagie.text.Font.UNDERLINE, new Color(0, 0, 255)));
            anchor.setReference("http://www.stud.ntnu.no/~solbraa/neqsim");
            anchor.setName("NeqSim Website");

            pdfDocument.getDocument().add(anchor);
        } catch (Exception e) {
            logger.error("error", e);
        }
        pdfDocument.getDocument().close();
        this.pdfDocument = pdfDocument;
    }

    /** {@inheritDoc} */
    @Override
    public void displayPDF() {
        generatePDF();
        ((neqsim.dataPresentation.iTextPDF.PdfCreator) pdfDocument).openPDF();
    }

    /**
     * {@inheritDoc}
     *
     * Setter for property standard.
     */
    @Override
    public void setStandard(String standardName) {
        if (standardName.equals("ISO1992")) {
            this.standard = new neqsim.standards.gasQuality.Standard_ISO6976();
        } else if (standardName.equals("Draft_ISO18453")) {
            this.standard = new neqsim.standards.gasQuality.Draft_ISO18453(this);
        } else {
            this.standard = new neqsim.standards.gasQuality.Standard_ISO6976();
        }
    }

    /**
     * {@inheritDoc}
     *
     * Getter for property hasPlusFraction.
     */
    @Override
    public boolean hasPlusFraction() {
        for (int i = 0; i < numberOfComponents; i++) {
            if (getPhase(0).getComponent(i).isIsPlusFraction()) {
                return true;
            }
        }
        return false;
    }

    /**
     * <p>
     * hasTBPFraction.
     * </p>
     *
     * @return a boolean
     */
    public boolean hasTBPFraction() {
        for (int i = 0; i < numberOfComponents; i++) {
            if (getPhase(0).getComponent(i).isIsTBPfraction()) {
                return true;
            }
        }
        return false;
    }

    /** {@inheritDoc} */
    @Override
    public void tuneModel(String model, double val, int phase) {
        if (model.equals("viscosity")) {
            getPhase(phase).getPhysicalProperties().getViscosityModel().tuneModel(val,
                    getPhase(phase).getTemperature(), getPhase(phase).getPressure());
            for (int i = 0; i < getMaxNumberOfPhases(); i++) {
                for (int j = 0; j < numberOfPhases; j++) {
                    getPhase(i).getComponent(j).setCriticalViscosity(
                            getPhase(phase).getComponent(j).getCriticalViscosity());
                }
            }
        }
        initPhysicalProperties();
    }

    /** {@inheritDoc} */
    @Override
    public double getHeatOfVaporization() {
        if (numberOfPhases < 2) {
            return 0;
        } else {
            return getPhase(0).getEnthalpy() / getPhase(0).getNumberOfMolesInPhase()
                    - getPhase(1).getEnthalpy() / getPhase(1).getNumberOfMolesInPhase();
        }
    }

    /** {@inheritDoc} */
    @Override
    public void readFluid(String fluidName) {
        this.fluidName = fluidName;
        try {
            neqsim.util.database.NeqSimFluidDataBase database =
                    new neqsim.util.database.NeqSimFluidDataBase();
            java.sql.ResultSet dataSet = null;
            dataSet = database.getResultSet("SELECT * FROM " + fluidName);

            while (dataSet.next()) {
                String componentType = dataSet.getString("ComponentType");

                if (componentType.equals("normal")) {
                    addComponent(dataSet.getString("ComponentName"),
                            Double.parseDouble(dataSet.getString("Rate")));
                } else if (componentType.equals("TBP")) {
                    addTBPfraction(dataSet.getString("ComponentName"),
                            Double.parseDouble(dataSet.getString("Rate")),
                            Double.parseDouble(dataSet.getString("MolarMass")) / 1000.0,
                            Double.parseDouble(dataSet.getString("Density")));
                } else if (componentType.equals("Plus")) {
                    addPlusFraction(dataSet.getString("ComponentName"),
                            Double.parseDouble(dataSet.getString("Rate")),
                            Double.parseDouble(dataSet.getString("MolarMass")) / 1000.0,
                            Double.parseDouble(dataSet.getString("Density")));
                } else {
                    logger.error("component type need to be specified for ... "
                            + dataSet.getString("ComponentName"));
                }
            }
        } catch (Exception e) {
            String err = e.toString();
            logger.error(err);
        }
    }

    /** {@inheritDoc} */
    @Override
    public String[][] getResultTable() {
        return resultTable;
    }

    //
    // public String[] getResultArray1(){
    // ArrayList list = new ArrayList();
    // for(int i=0;i<resultTable[0].length;i++){
    // list.add(getResultTable()[0][i].toString());
    // }
    // String[] componentList = new String[list.size()];
    // for (int j=0; j<resultTable[0].length; j++){
    // componentList[j] = (String) list.get(j);
    // }
    // return componentList;
    // }

    /** {@inheritDoc} */
    @Override
    public SystemInterface setModel(String model) {
        SystemInterface tempModel = null;
        try {
            if (model.equals("SRK-EOS")) {
                tempModel =
                        new SystemSrkEos(getPhase(0).getTemperature(), getPhase(0).getPressure());
            } else if (model.equals("GERG2004-EOS")) {
                tempModel = new SystemGERG2004Eos(getPhase(0).getTemperature(),
                        getPhase(0).getPressure());
            } else if (model.equals("PrEos") || model.equals("PR-EOS")) {
                tempModel =
                        new SystemPrEos(getPhase(0).getTemperature(), getPhase(0).getPressure());
            } else if (model.equals("ScRK-EOS") || model.equals("ScRK-EOS-HV")) {
                tempModel = new SystemSrkSchwartzentruberEos(getPhase(0).getTemperature(),
                        getPhase(0).getPressure());
            } else if (model.equals("Electrolyte-ScRK-EOS")) {
                tempModel = new SystemFurstElectrolyteEos(getPhase(0).getTemperature(),
                        getPhase(0).getPressure());
            } else if (model.equals("GERG-water-EOS")) {
                tempModel = new SystemGERGwaterEos(getPhase(0).getTemperature(),
                        getPhase(0).getPressure());
            } else if (model.equals("CPAs-SRK-EOS")) {
                tempModel =
                        new SystemSrkCPAs(getPhase(0).getTemperature(), getPhase(0).getPressure());
            } else if (model.equals("CPAs-SRK-EOS-statoil")) {
                tempModel = new SystemSrkCPAstatoil(getPhase(0).getTemperature(),
                        getPhase(0).getPressure());
            } else if (model.equals("Electrolyte-CPA-EOS-statoil")
                    || model.equals("Electrolyte-CPA-EOS")) {
                tempModel = new SystemElectrolyteCPAstatoil(getPhase(0).getTemperature(),
                        getPhase(0).getPressure());
            } else if (model.equals("UMR-PRU-EoS")) {
                tempModel = new SystemUMRPRUMCEos(getPhase(0).getTemperature(),
                        getPhase(0).getPressure());
            } else if (model.equals("PC-SAFT")) {
                tempModel =
                        new SystemPCSAFT(getPhase(0).getTemperature(), getPhase(0).getPressure());
            } else if (model.equals("GERG-2008-EoS")) {
                tempModel = new SystemGERG2004Eos(getPhase(0).getTemperature(),
                        getPhase(0).getPressure());
            } else if (model.equals("SRK-TwuCoon-Statoil-EOS") || model.equals("SRK-TwuCoon-EOS")) {
                tempModel = new SystemSrkTwuCoonStatoilEos(getPhase(0).getTemperature(),
                        getPhase(0).getPressure());
            } else if (model.equals("SRK-TwuCoon-Param-EOS")) {
                tempModel = new SystemSrkTwuCoonParamEos(getPhase(0).getTemperature(),
                        getPhase(0).getPressure());
            } else if (model.equals("Duan-Sun")) {
                tempModel =
                        new SystemDuanSun(getPhase(0).getTemperature(), getPhase(0).getPressure());
            } else {
                logger.error("model : " + model + " not defined.....");
            }
            // tempModel.getCharacterization().setTBPModel("RiaziDaubert");
            tempModel.useVolumeCorrection(true);

            logger.info("created class " + tempModel);
            for (int i = 0; i < getPhase(0).getNumberOfComponents(); i++) {
                logger.info("adding " + getPhase(0).getComponent(i).getName() + " moles "
                        + getPhase(0).getComponent(i).getNumberOfmoles() + " isPlus "
                        + getPhase(0).getComponent(i).isIsPlusFraction() + " isTBP "
                        + getPhase(0).getComponent(i).isIsTBPfraction());
                if (getPhase(0).getComponent(i).isIsTBPfraction()) {
                    tempModel.addTBPfraction(getPhase(0).getComponent(i).getName(),
                            getPhase(0).getComponent(i).getNumberOfmoles(),
                            getPhase(0).getComponent(i).getMolarMass(),
                            getPhase(0).getComponent(i).getNormalLiquidDensity());
                } else if (getPhase(0).getComponent(i).isIsPlusFraction()) {
                    tempModel.addPlusFraction(getPhase(0).getComponent(i).getName(),
                            getPhase(0).getComponent(i).getNumberOfmoles(),
                            getPhase(0).getComponent(i).getMolarMass(),
                            getPhase(0).getComponent(i).getNormalLiquidDensity());
                } else {
                    tempModel.addComponent(getPhase(0).getComponent(i).getName(),
                            getPhase(0).getComponent(i).getNumberOfmoles());
                }
            }

            // if (tempModel.getCharacterization().characterize()) {
            // tempModel.addPlusFraction(6, 100);
            // }
            logger.info("creatore database ......");
            logger.info("done ... creatore database ......");
            tempModel.createDatabase(true);
            logger.info("done ... set mixing rule ......");
            tempModel.autoSelectMixingRule();
            if (model.equals("Electrolyte-ScRK-EOS")) {// ||
                                                       // model.equals("Electrolyte-CPA-EOS-statoil"))
                                                       // {
                logger.info("chemical reaction init......");
                tempModel.setMultiPhaseCheck(false);
                tempModel.chemicalReactionInit();
            } else {
                tempModel.setMultiPhaseCheck(true);
            }
        } catch (Exception e) {
            logger.error("error", e);
        }
        return tempModel;
    }

    /** {@inheritDoc} */
    @Override
    public SystemInterface autoSelectModel() {
        if (this.getPhase(0).hasComponent("MDEA") && this.getPhase(0).hasComponent("water")
                && this.getPhase(0).hasComponent("CO2")) {
            return setModel("Electrolyte-ScRK-EOS");
        } else if (this.getPhase(0).hasComponent("water")
                || this.getPhase(0).hasComponent("methanol") || this.getPhase(0).hasComponent("MEG")
                || this.getPhase(0).hasComponent("TEG") || this.getPhase(0).hasComponent("ethanol")
                || this.getPhase(0).hasComponent("DEG")) {
            if (this.getPhase(0).hasComponent("Na+") || this.getPhase(0).hasComponent("K+")
                    || this.getPhase(0).hasComponent("Br-") || this.getPhase(0).hasComponent("Mg++")
                    || this.getPhase(0).hasComponent("Cl-") || this.getPhase(0).hasComponent("Ca++")
                    || this.getPhase(0).hasComponent("Fe++")
                    || this.getPhase(0).hasComponent("SO4--")) {
                logger.info("model elect");
                return setModel("Electrolyte-CPA-EOS-statoil");
            } else {
                return setModel("CPAs-SRK-EOS-statoil");
            }
        } else if (this.getPhase(0).hasComponent("water")) {
            return setModel("ScRK-EOS");
        } else if (this.getPhase(0).hasComponent("mercury")) {
            return setModel("SRK-TwuCoon-Statoil-EOS");
        } else {
            logger.info("no model");
            return setModel("SRK-EOS");
        }
    }

    /** {@inheritDoc} */
    @Override
    public void autoSelectMixingRule() {
        logger.info("setting mixing rule");
        if (modelName.equals("CPAs-SRK-EOS") || modelName.equals("CPA-SRK-EOS")
                || modelName.equals("Electrolyte-CPA-EOS-statoil")
                || modelName.equals("CPAs-SRK-EOS-statoil")
                || modelName.equals("Electrolyte-CPA-EOS")) {
            this.setMixingRule(10);
            // System.out.println("mix rule 10");
        } else if ((modelName.equals("ScRK-EOS-HV") || modelName.equals("SRK-EOS")
                || modelName.equals("ScRK-EOS")) && this.getPhase(0).hasComponent("water")) {
            this.setMixingRule(4);
        } else if (modelName.equals("PR-EOS")) {
            this.setMixingRule(2);
        } else if (modelName.equals("Electrolyte-ScRK-EOS")) {
            this.setMixingRule(4);
        } else if (modelName.equals("UMR-PRU-EoS") || modelName.equals("UMR-PRU-MC-EoS")) {
            this.setMixingRule("HV", "UNIFAC_UMRPRU");
        } else if (modelName.equals("GERG-water-EOS")) {
            this.setMixingRule(8);
        } else if (modelName.equals("GERG-2008-EOS")) {
            this.setMixingRule(2);
        } else if (modelName.equals("PC-SAFT")) {
            this.setMixingRule(8);
        } else {
            this.setMixingRule(2);
        }
    }

    /** {@inheritDoc} */
    @Override
    public int getMixingRule() {
        return mixingRule;
    }

    /** {@inheritDoc} */
    @Override
    public ComponentInterface getComponent(String name) {
        return getPhase(0).getComponent(name);
    }

    /** {@inheritDoc} */
    @Override
    public ComponentInterface getComponent(int number) {
        return getPhase(0).getComponent(number);
    }

    /** {@inheritDoc} */
    @Override
    public void orderByDensity() {
        boolean change = false;
        // int count = 0;

        for (int i = 0; i < getNumberOfPhases(); i++) {
            if (getPhase(i).getPhysicalProperties() == null) {
                getPhase(i).initPhysicalProperties("density");
            }
            getPhase(i).getPhysicalProperties().setPhase(getPhase(i));
        }

        do {
            change = false;
            // count++;
            for (int i = 1; i < getNumberOfPhases(); i++) {
                if (i == 4) {
                    break;
                }

                try {
                    if (change || getPhase(i).getPhysicalProperties() == null) {
                        getPhase(i).initPhysicalProperties("density");
                    }
                } catch (Exception e) {
                    logger.error("error", e);
                }
                if (getPhase(i).getPhysicalProperties().calcDensity() < getPhase(i - 1)
                        .getPhysicalProperties().calcDensity()) {
                    int tempIndex1 = getPhaseIndex(i - 1);
                    int tempIndex2 = getPhaseIndex(i);
                    setPhaseIndex(i, tempIndex1);
                    setPhaseIndex(i - 1, tempIndex2);
                    change = true;
                }
            }
        } while (change);
    }

    /** {@inheritDoc} */
    @Override
    public void addLiquidToGas(double fraction) {
        for (int i = 0; i < getPhase(0).getNumberOfComponents(); i++) {
            double change = getPhase(1).getComponent(i).getNumberOfMolesInPhase() * fraction;
            addComponent(i, change, 0);
            addComponent(i, -change, 1);
        }
    }

    /** {@inheritDoc} */
    @Override
    public void addPhaseFractionToPhase(double fraction, String specification, String fromPhaseName,
            String toPhaseName) {
        if (!(hasPhaseType(fromPhaseName) && hasPhaseType(toPhaseName) || fraction < 1e-30)) {
            return;
        }
        int phaseNumbFrom = getPhaseNumberOfPhase(fromPhaseName);
        int phaseNumbTo = getPhaseNumberOfPhase(toPhaseName);
        for (int i = 0; i < getPhase(0).getNumberOfComponents(); i++) {
            double change =
                    getPhase(phaseNumbFrom).getComponent(i).getNumberOfMolesInPhase() * fraction;
            addComponent(i, change, phaseNumbTo);
            addComponent(i, -change, phaseNumbFrom);
        }
        init_x_y();
    }

    /** {@inheritDoc} */
    @Override
    public void addPhaseFractionToPhase(double fraction, String specification,
            String specifiedStream, String fromPhaseName, String toPhaseName) {
        double moleFraction = fraction;
        if (!hasPhaseType(fromPhaseName) || !hasPhaseType(toPhaseName) || fraction < 1e-30) {
            return;
        }
        int phaseNumbFrom = getPhaseNumberOfPhase(fromPhaseName);
        int phaseNumbTo = getPhaseNumberOfPhase(toPhaseName);

        if (specifiedStream.equals("feed")) {
            moleFraction = fraction;
        } else if (specifiedStream.equals("product")) {
            // double specFractionFrom = getPhaseFraction(specification, fromPhaseName);
            double specFractionTo = getPhaseFraction(specification, toPhaseName);

            double moleFractionFrom = getMoleFraction(phaseNumbFrom);
            double moleFractionTo = getMoleFraction(phaseNumbTo);

            if (specification.equals("volume") || specification.equals("mass")) {
                double test =
                        fraction * specFractionTo / (fraction * specFractionTo + specFractionTo);
                moleFraction = test * moleFractionTo / specFractionTo;
            } else if (specification.equals("mole")) {
                double test =
                        fraction * moleFractionTo / (fraction * moleFractionTo + moleFractionTo);
                moleFraction = test;
            }

            moleFraction = moleFraction * moleFractionTo / moleFractionFrom;
            if (moleFraction > moleFractionFrom) {
                logger.debug("error in addPhaseFractionToPhase()...to low fraction in from phase");
                moleFraction = moleFractionFrom;
            }
        }

        for (int i = 0; i < getPhase(0).getNumberOfComponents(); i++) {
            double change = 0.0;
            change = getPhase(phaseNumbFrom).getComponent(i).getNumberOfMolesInPhase()
                    * moleFraction;
            addComponent(i, change, phaseNumbTo);
            addComponent(i, -change, phaseNumbFrom);
        }
        init_x_y();
    }

    /** {@inheritDoc} */
    @Override
    public void renameComponent(String oldName, String newName) {
        componentNames.set(getPhase(0).getComponent(oldName).getComponentNumber(), newName);
        for (int i = 0; i < maxNumberOfPhases; i++) {
            getPhase(i).getComponent(oldName).setComponentName(newName);
        }
    }

    /** {@inheritDoc} */
    @Override
    public void setComponentNameTag(String nameTag) {
        componentNameTag = nameTag;
        for (int i = 0; i < getPhase(0).getNumberOfComponents(); i++) {
            renameComponent(componentNames.get(i), componentNames.get(i) + nameTag);
        }
    }

    /** {@inheritDoc} */
    @Override
    public void setComponentNameTagOnNormalComponents(String nameTag) {
        componentNameTag = nameTag;
        for (int i = 0; i < getPhase(0).getNumberOfComponents(); i++) {
            if (!getPhase(0).getComponent(i).isIsTBPfraction()
                    && !getPhase(0).getComponent(i).isIsPlusFraction()) {
                renameComponent(componentNames.get(i), componentNames.get(i) + nameTag);
            }
        }
    }

    /** {@inheritDoc} */
    @Override
    public String getComponentNameTag() {
        return componentNameTag;
    }

    /** {@inheritDoc} */
    @Override
    public void addGasToLiquid(double fraction) {
        for (int i = 0; i < getPhase(0).getNumberOfComponents(); i++) {
            double change = getPhase(0).getComponent(i).getNumberOfMolesInPhase() * fraction;
            addComponent(i, -change, 0);
            addComponent(i, change, 1);
        }
    }

    /** {@inheritDoc} */
    @Override
    public double getTotalNumberOfMoles() {
        return this.totalNumberOfMoles;
    }

    /** {@inheritDoc} */
    @Override
    public void setTotalNumberOfMoles(double totalNumberOfMoles) {
        this.totalNumberOfMoles = totalNumberOfMoles;
    }

    /** {@inheritDoc} */
    @Override
    public boolean hasPhaseType(String phaseTypeName) {
        for (int i = 0; i < numberOfPhases; i++) {
            if (getPhase(i).getPhaseTypeName().equals(phaseTypeName)) {
                return true;
            }
        }
        return false;
    }

    /** {@inheritDoc} */
    @Override
    public PhaseInterface getPhase(String phaseTypeName) {
        for (int i = 0; i < numberOfPhases; i++) {
            if (getPhase(i).getPhaseTypeName().equals(phaseTypeName)) {
                return getPhase(i);
            }
        }
        throw new RuntimeException();
    }

    /** {@inheritDoc} */
    @Override
    public int getPhaseNumberOfPhase(String phaseTypeName) {
        // if(phaseTypeName.equals("gas")) return 0;
        // else if(phaseTypeName.equals("oil")) return 1;
        // else if(phaseTypeName.equals("water")) return 2;
        // else if(phaseTypeName.equals("liquid")) return 1;
        // else return 0;
        //
        for (int i = 0; i < numberOfPhases; i++) {
            if (getPhase(i).getPhaseTypeName().equals(phaseTypeName)) {
                return i;
            }
        }
        return 0;
    }

    /** {@inheritDoc} */
    @Override
    public int getPhaseIndexOfPhase(String phaseTypeName) {
        // if(phaseTypeName.equals("gas")) return 0;
        // else if(phaseTypeName.equals("oil")) return 1;
        // else if(phaseTypeName.equals("water")) return 2;
        // else if(phaseTypeName.equals("liquid")) return 1;
        // else return 0;
        //
        for (int i = 0; i < numberOfPhases; i++) {
            if (getPhase(i).getPhaseTypeName().equals(phaseTypeName)) {
                return phaseIndex[i];
            }
        }
        return phaseIndex[0];
    }

    /** {@inheritDoc} */
    @Override
    public PhaseInterface getPhaseOfType(String phaseName) {
        for (int i = 0; i < numberOfPhases; i++) {
            if (getPhase(i).getPhaseTypeName().equals(phaseName)) {
                return getPhase(i);
            }
        }
        return null;
    }

    /** {@inheritDoc} */
    @Override
    public double calcHenrysConstant(String component) {
        if (numberOfPhases != 2) {
            logger.error("cant calculated Henrys constant - two phases must be present.");
            return 0;
        } else {
            int compNumb = getPhase(getPhaseIndex(0)).getComponent(component).getComponentNumber();
            double hc = getPhase(getPhaseIndex(0)).getFugacity(compNumb)
                    / getPhase(getPhaseIndex(1)).getComponent(component).getx();
            return hc;
        }
    }

    /**
     * <p>
     * useTVasIndependentVariables.
     * </p>
     *
     * @return a boolean
     */
    public boolean useTVasIndependentVariables() {
        return useTVasIndependentVariables;
    }

    /** {@inheritDoc} */
    @Override
    public void setUseTVasIndependentVariables(boolean useTVasIndependentVariables) {
        for (int i = 0; i < numberOfPhases; i++) {
            getPhase(i).setTotalVolume(getPhase(i).getVolume());
            getPhase(i).setConstantPhaseVolume(useTVasIndependentVariables);
            getPhase(i).calcMolarVolume(!useTVasIndependentVariables);
        }
        this.useTVasIndependentVariables = useTVasIndependentVariables;
    }

    /** {@inheritDoc} */
    @Override
    public void setBmixType(int bmixType) {
        for (int i = 0; i < getMaxNumberOfPhases(); i++) {
            ((PhaseEosInterface) getPhase(i)).getMixingRule().setBmixType(bmixType);
        }
    }

    /** {@inheritDoc} */
    @Override
    public boolean isImplementedTemperatureDeriativesofFugacity() {
        return implementedTemperatureDeriativesofFugacity;
    }

    /** {@inheritDoc} */
    @Override
    public void setImplementedTemperatureDeriativesofFugacity(
            boolean implementedTemperatureDeriativesofFugacity) {
        this.implementedTemperatureDeriativesofFugacity =
                implementedTemperatureDeriativesofFugacity;
    }

    /** {@inheritDoc} */
    @Override
    public boolean isImplementedPressureDeriativesofFugacity() {
        return implementedPressureDeriativesofFugacity;
    }

    /** {@inheritDoc} */
    @Override
    public void setImplementedPressureDeriativesofFugacity(
            boolean implementedPressureDeriativesofFugacity) {
        this.implementedPressureDeriativesofFugacity = implementedPressureDeriativesofFugacity;
    }

    /** {@inheritDoc} */
    @Override
    public boolean isImplementedCompositionDeriativesofFugacity() {
        return implementedCompositionDeriativesofFugacity;
    }

    /** {@inheritDoc} */
    @Override
    public void setImplementedCompositionDeriativesofFugacity(
            boolean implementedCompositionDeriativesofFugacity) {
        this.implementedCompositionDeriativesofFugacity =
                implementedCompositionDeriativesofFugacity;
    }

    /** {@inheritDoc} */
    @Override
    public void deleteFluidPhase(int phase) {
        for (int i = phase; i < numberOfPhases; i++) {
            phaseIndex[i] = phaseIndex[i + 1];
        }
        numberOfPhases--;
    }

    /** {@inheritDoc} */
    @Override
    public int getMaxNumberOfPhases() {
        return maxNumberOfPhases;
    }

    /** {@inheritDoc} */
    @Override
    public void setMaxNumberOfPhases(int maxNumberOfPhases) {
        this.maxNumberOfPhases = maxNumberOfPhases;
    }

    /**
     * {@inheritDoc}
     *
     * This method is used to set the total molar composition of a fluid. The total flow rate will
     * be kept constant. The input mole fractions will be normalized.
     */
    @Override
    public void setMolarComposition(double[] molefractions) {
        double totalFlow = getTotalNumberOfMoles();
        if (totalFlow < 1e-100) {
            logger.error("Total flow can not be 0 when setting molar composition ");
            neqsim.util.exception.InvalidInputException e =
                    new neqsim.util.exception.InvalidInputException();
            throw new RuntimeException(e);
        }
        double sum = 0;
        for (double value : molefractions) {
            sum += value;
        }
        setEmptyFluid();
        for (int compNumb = 0; compNumb < numberOfComponents; compNumb++) {
            addComponent(compNumb, totalFlow * molefractions[compNumb] / sum);
        }
        for (int i = 0; i < getNumberOfPhases(); i++) {
            init(0, i);
        }
    }

    /**
     * {@inheritDoc}
     *
     * This method is used to set the total molar composition of a plus fluid. The total flow rate
     * will be kept constant. The input mole fractions will be normalized.
     */
    @Override
    public void setMolarCompositionPlus(double[] molefractions) {
        double totalFlow = getTotalNumberOfMoles();
        if (totalFlow < 1e-100) {
            logger.error("Total flow can not be 0 when setting molar composition ");
            neqsim.util.exception.InvalidInputException e =
                    new neqsim.util.exception.InvalidInputException();
            throw new RuntimeException(e);
        }
        double sum = 0;
        for (double value : molefractions) {
            sum += value;
        }
        setEmptyFluid();
        for (int compNumb = 0; compNumb < numberOfComponents - getCharacterization()
                .getLumpingModel().getNumberOfLumpedComponents(); compNumb++) {
            addComponent(compNumb, totalFlow * molefractions[compNumb] / sum);
        }
        int ii = 0;
        for (int compNumb = numberOfComponents - getCharacterization().getLumpingModel()
                .getNumberOfLumpedComponents(); compNumb < numberOfComponents; compNumb++) {
            addComponent(compNumb, totalFlow
                    * getCharacterization().getLumpingModel().getFractionOfHeavyEnd(ii++)
                    * molefractions[numberOfComponents
                            - getCharacterization().getLumpingModel().getNumberOfLumpedComponents()]
                    / sum);
        }
        for (int i = 0; i < getNumberOfPhases(); i++) {
            init(0, i);
        }
    }

    /**
     * {@inheritDoc}
     *
     * This method is used to set the total molar composition of a characterized fluid. The total
     * flow rate will be kept constant. The input mole fractions will be normalized.
     */
    @Override
    public void setMolarCompositionOfPlusFluid(double[] molefractions) {
        double totalFlow = getTotalNumberOfMoles();
        if (totalFlow < 1e-100) {
            logger.error("Total flow can not be 0 when setting molar composition ");
            neqsim.util.exception.InvalidInputException e =
                    new neqsim.util.exception.InvalidInputException();
            throw new RuntimeException(e);
        }
        double sum = 0;
        for (double value : molefractions) {
            sum += value;
        }
        setEmptyFluid();
        int compNumb = 0;
        for (compNumb = 0; compNumb < molefractions.length - 1; compNumb++) {
            addComponent(compNumb, totalFlow * molefractions[compNumb] / sum);
        }
        for (int j = 0; j < getCharacterization().getLumpingModel().getNumberOfLumpedComponents()
                - 1; j++) {
            // addComponent(compNumb, totalFlow * molefractions[molefractions.length - 1]
            // * getCharacterization().getLumpingModel().getFractionOfHeavyEnd(j) / sum);
            compNumb++;
        }
        for (int i = 0; i < getNumberOfPhases(); i++) {
            init(0, i);
        }
    }

    /**
     * {@inheritDoc}
     *
     * This method is used to set the total molar composition of a fluid. The total flow rate will
     * be kept constant. The input mole fractions will be normalized.
     */
    @Override
    public void setMolarFlowRates(double[] moles) {
        setEmptyFluid();
        for (int compNumb = 0; compNumb < numberOfComponents; compNumb++) {
            addComponent(compNumb, moles[compNumb]);
        }
        for (int i = 0; i < getNumberOfPhases(); i++) {
            init(0, i);
        }
    }

    /**
     * {@inheritDoc}
     *
     * Returns the molar rate vector in unit mole/sec
     */
    @Override
    public double[] getMolarRate() {
        double[] comp = new double[getPhase(0).getNumberOfComponents()];

        for (int compNumb = 0; compNumb < numberOfComponents; compNumb++) {
            comp[compNumb] = getPhase(0).getComponent(compNumb).getNumberOfmoles();
        }
        return comp;
    }

    /**
     * {@inheritDoc}
     *
     * Returns the overall mole composition vector in unit mole fraction
     */
    @Override
    public double[] getMolarComposition() {
        double[] comp = new double[getPhase(0).getNumberOfComponents()];

        for (int compNumb = 0; compNumb < numberOfComponents; compNumb++) {
            comp[compNumb] = getPhase(0).getComponent(compNumb).getz();
        }
        return comp;
    }

    /** {@inheritDoc} */
    @Override
    public boolean isMultiphaseWaxCheck() {
        return multiphaseWaxCheck;
    }

    /** {@inheritDoc} */
    @Override
    public void setMultiphaseWaxCheck(boolean multiphaseWaxCheck) {
        this.multiphaseWaxCheck = multiphaseWaxCheck;
    }

    /** {@inheritDoc} */
    @Override
    public String[] getCompIDs() {
        String[] ids = new String[numberOfComponents];

        for (int compNumb = 0; compNumb < numberOfComponents; compNumb++) {
            ids[compNumb] = Integer.toString(getPhase(0).getComponent(compNumb).getIndex());
        }
        return ids;
    }

    /** {@inheritDoc} */
    @Override
    public String[] getCompFormulaes() {
        String[] formula = new String[numberOfComponents];

        for (int compNumb = 0; compNumb < numberOfComponents; compNumb++) {
            formula[compNumb] = getPhase(0).getComponent(compNumb).getFormulae();
        }
        return formula;
    }

    /** {@inheritDoc} */
    @Override
    public String[] getCompNames() {
        String[] names = new String[numberOfComponents];

        for (int compNumb = 0; compNumb < numberOfComponents; compNumb++) {
            names[compNumb] = getPhase(0).getComponent(compNumb).getComponentName();
        }
        return names;
    }

    /** {@inheritDoc} */
    @Override
    public double[] getNormalBoilingPointTemperatures() {
        double[] bt = new double[numberOfComponents];

        for (int compNumb = 0; compNumb < numberOfComponents; compNumb++) {
            bt[compNumb] = getPhase(0).getComponent(compNumb).getNormalBoilingPoint() + 273.15;
        }
        return bt;
    }

    /** {@inheritDoc} */
    @Override
    public String[] getCapeOpenProperties11() {
        return CapeOpenProperties11;
    }

    /** {@inheritDoc} */
    @Override
    public String[] getCapeOpenProperties10() {
        return CapeOpenProperties10;
    }

    /** {@inheritDoc} */
    @Override
    public double[] getMolecularWeights() {
        double[] mm = new double[numberOfComponents];

        for (int compNumb = 0; compNumb < numberOfComponents; compNumb++) {
            mm[compNumb] = getPhase(0).getComponent(compNumb).getMolarMass() * 1e3;
        }
        return mm;
    }

    /** {@inheritDoc} */
    @Override
    public String[] getCASNumbers() {
        String[] names = new String[numberOfComponents];

        for (int compNumb = 0; compNumb < numberOfComponents; compNumb++) {
            names[compNumb] = getPhase(0).getComponent(compNumb).getCASnumber();
        }
        return names;
    }

    /** {@inheritDoc} */
    @Override
    public int getNumberOfOilFractionComponents() {
        int number = 0;
        for (int i = 0; i < getPhase(0).getNumberOfComponents(); i++) {
            if (getPhase(0).getComponent(i).isIsTBPfraction()
                    || getPhase(0).getComponent(i).isIsPlusFraction()) {
                number++;
            }
        }
        return number;
    }

    /** {@inheritDoc} */
    @Override
    public int[] getOilFractionIDs() {
        int numb = getNumberOfOilFractionComponents();
        int[] IDs = new int[numb];
        // int number = 0;
        for (int i = 0; i < numb; i++) {
            if (getPhase(0).getComponent(i).isIsTBPfraction()
                    || getPhase(0).getComponent(i).isIsPlusFraction()) {
                IDs[i] = getPhase(0).getComponent(i).getIndex();
                // number++;
            }
        }
        return IDs;
    }

    /** {@inheritDoc} */
    @Override
    public boolean setHeavyTBPfractionAsPlusFraction() {
        int compNumber = 0;
        double molarMass = 0;
        boolean foundTBP = false;

        for (int i = 0; i < numberOfComponents; i++) {
            if (getPhase(0).getComponent(i).isIsTBPfraction()
                    || getPhase(0).getComponent(i).isIsPlusFraction()) {
                if (getPhase(0).getComponent(i).getMolarMass() > molarMass) {
                    molarMass = getPhase(0).getComponent(i).getMolarMass();
                    compNumber = i;
                    foundTBP = true;
                }
            }
        }
        if (foundTBP) {
            for (int i = 0; i < maxNumberOfPhases; i++) {
                getPhase(0).getComponent(compNumber).setIsPlusFraction(true);
            }
        }
        return foundTBP;
    }

    /** {@inheritDoc} */
    @Override
    public double[] getOilFractionNormalBoilingPoints() {
        int numb = getNumberOfOilFractionComponents();
        int[] indexes = getOilFractionIDs();
        double[] temp = new double[numb];
        for (int i = 0; i < numb; i++) {
            temp[i] = getPhase(0).getComponentWithIndex(indexes[i]).getNormalBoilingPoint();
        }
        return temp;
    }

    /** {@inheritDoc} */
    @Override
    public double[] getOilFractionLiquidDensityAt25C() {
        int numb = getNumberOfOilFractionComponents();
        int[] indexes = getOilFractionIDs();
        double[] temp = new double[numb];
        for (int i = 0; i < numb; i++) {
            temp[i] = getPhase(0).getComponentWithIndex(indexes[i]).getNormalLiquidDensity();
        }
        return temp;
    }

    /** {@inheritDoc} */
    @Override
    public double[] getOilFractionMolecularMass() {
        int numb = getNumberOfOilFractionComponents();
        int[] indexes = getOilFractionIDs();
        double[] temp = new double[numb];
        for (int i = 0; i < numb; i++) {
            temp[i] = getPhase(0).getComponentWithIndex(indexes[i]).getMolarMass();
        }
        return temp;
    }

    /** {@inheritDoc} */
    @Override
    public PhaseInterface getLowestGibbsEnergyPhase() {
        if (getPhase(0).getGibbsEnergy() < getPhase(1).getGibbsEnergy()) {
            return getPhase(0);
        } else {
            return getPhase(1);
        }
    }

    /** {@inheritDoc} */
    @Override
    public double getWtFraction(int phaseNumber) {
        return getPhase(phaseNumber).getWtFraction(this);
    }

    /**
     * {@inheritDoc}
     *
     * method to return the volume fraction of a phase note: without Peneloux volume correction
     */
    @Override
    public double getVolumeFraction(int phaseNumber) {
        return getPhase(phaseNumber).getVolume() / getVolume();
    }

    /** {@inheritDoc} */
    @Override
    public final double getPhaseFraction(String phaseTypeName, String unit) {
        int phaseNumber = getPhaseNumberOfPhase(phaseTypeName);
        switch (unit) {
            case "mole":
                return getBeta(phaseNumber);
            case "volume":
                return getVolumeFraction(phaseNumber);
            case "mass":
                initPhysicalProperties("density");
                return getVolumeFraction(phaseNumber) * getPhase(phaseNumber).getDensity("kg/m3")
                        / getDensity("kg/m3");
            default:
                return getBeta(phaseNumber);
        }
    }

    /**
     * {@inheritDoc}
     *
     * method to return the volume fraction of a phase note: with Peneloux volume correction
     */
    @Override
    public double getCorrectedVolumeFraction(int phaseNumber) {
        return getPhase(phaseNumber).getCorrectedVolume() / getCorrectedVolume();
    }

    /** {@inheritDoc} */
    @Override
    public double getMoleFraction(int phaseNumber) {
        return getPhase(phaseNumber).getBeta();
    }

    /** {@inheritDoc} */
    @Override
    public void isImplementedCompositionDeriativesofFugacity(boolean isImpl) {
        implementedCompositionDeriativesofFugacity = isImpl;
    }

    /** {@inheritDoc} */
    @Override
    public void addCapeOpenProperty(String propertyName) {
        String[] tempString = new String[CapeOpenProperties11.length + 1];
        System.arraycopy(CapeOpenProperties11, 0, tempString, 0, CapeOpenProperties11.length);
        tempString[CapeOpenProperties11.length] = propertyName;
        CapeOpenProperties11 = tempString;

        tempString = new String[CapeOpenProperties10.length + 1];
        System.arraycopy(CapeOpenProperties10, 0, tempString, 0, CapeOpenProperties10.length);
        tempString[CapeOpenProperties10.length] = propertyName;
        CapeOpenProperties10 = tempString;
    }

    /** {@inheritDoc} */
    @Override
    public neqsim.thermo.characterization.WaxCharacterise getWaxCharacterisation() {
        return waxCharacterisation;
    }

    /** {@inheritDoc} */
    @Override
    public WaxModelInterface getWaxModel() {
        if (waxCharacterisation == null) {
            waxCharacterisation = new WaxCharacterise(this);
        }
        return waxCharacterisation.getModel();
    }

    /** {@inheritDoc} */
    @Override
    public void setComponentNames(String[] componentNames) {
        for (int i = 0; i < componentNames.length; i++) {
            this.componentNames.set(i, componentNames[i]);
        }
    }

    /** {@inheritDoc} */
    @Override
    public double getLiquidVolume() {
        double totFlow = 0;

        for (int kj = 0; kj < numberOfPhases; kj++) {
            if (!getPhase(kj).getPhaseTypeName().equals("gas")) {
                totFlow += getPhase(kj).getVolume();
            }
        }
        return totFlow;
    }

    /** {@inheritDoc} */
    @Override
    public boolean isForcePhaseTypes() {
        return forcePhaseTypes;
    }

    /** {@inheritDoc} */
    @Override
    public void setForcePhaseTypes(boolean forcePhaseTypes) {
        this.forcePhaseTypes = forcePhaseTypes;
    }
}<|MERGE_RESOLUTION|>--- conflicted
+++ resolved
@@ -2523,10 +2523,7 @@
      * {@inheritDoc}
      *
      * method to return conductivity of a fluid
-<<<<<<< HEAD
-=======
      * 
->>>>>>> 24915a9b
      * @deprecated use {@link #getThermalConductivity()} instead.
      */
     @Deprecated
@@ -2543,10 +2540,7 @@
      * {@inheritDoc}
      *
      * method to return conductivity in a given unit
-<<<<<<< HEAD
-=======
      * 
->>>>>>> 24915a9b
      * @deprecated use {@link #getThermalConductivity(String unit)} instead.
      */
     @Deprecated
