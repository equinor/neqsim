package neqsim.thermo.system;

import java.awt.BorderLayout;
import java.awt.Color;
import java.awt.Container;
import java.awt.Dimension;
import java.awt.Font;
import java.awt.Toolkit;
import java.io.ByteArrayInputStream;
import java.io.ByteArrayOutputStream;
import java.io.FileInputStream;
import java.io.FileOutputStream;
import java.io.ObjectInputStream;
import java.io.ObjectOutputStream;
import java.sql.ResultSet;
import java.text.FieldPosition;
import java.util.ArrayList;
import javax.swing.JFrame;
import javax.swing.JScrollPane;
import javax.swing.JTable;
import org.apache.logging.log4j.LogManager;
import org.apache.logging.log4j.Logger;
import neqsim.chemicalReactions.ChemicalReactionOperations;
import neqsim.physicalProperties.interfaceProperties.InterfaceProperties;
import neqsim.physicalProperties.interfaceProperties.InterphasePropertiesInterface;
import neqsim.thermo.ThermodynamicConstantsInterface;
import neqsim.thermo.characterization.Characterise;
import neqsim.thermo.characterization.WaxCharacterise;
import neqsim.thermo.characterization.WaxModelInterface;
import neqsim.thermo.component.ComponentInterface;
import neqsim.thermo.phase.PhaseEosInterface;
import neqsim.thermo.phase.PhaseHydrate;
import neqsim.thermo.phase.PhaseInterface;
import neqsim.thermo.phase.PhasePureComponentSolid;
import neqsim.thermo.phase.PhaseSolid;
import neqsim.thermo.phase.PhaseSolidComplex;
import neqsim.thermo.phase.PhaseWax;
import neqsim.util.database.NeqSimDataBase;

/*
 * This is the base class of the System classes. The purpose of this class is to give common
 * variables and methods to sub classes. The methods and variables in this class are: Date Method
 * Purpose 7/3-00 System_Thermo(double, double) Constructor 7/3-00 addcomponent(String, double)
 * addding components from text-file: "Component_Data.txt" 7/3-00 init() initializing
 */

abstract class SystemThermo implements SystemInterface {
    private static final long serialVersionUID = 1000;// implements System_Interface{
    // Class variables

    private boolean implementedTemperatureDeriativesofFugacity = true;
    private boolean implementedPressureDeriativesofFugacity = true;
    private boolean implementedCompositionDeriativesofFugacity = true;
    protected double criticalTemperature = 0;
    protected String[][] resultTable = null;
    boolean isInitialized = false;
    protected String fluidInfo = "No Information Available";
    protected String fluidName = "DefaultName", modelName = "Default";
    protected boolean numericDerivatives = false, allowPhaseShift = true;
    private boolean useTVasIndependentVariables = false;
    protected double criticalPressure = 0;
    private double totalNumberOfMoles = 0;
    public String componentNameTag = "";
    protected neqsim.thermo.characterization.WaxCharacterise waxCharacterisation = null;// new
                                                                                        // WaxCharacterise(this);
    protected double[] beta = new double[6];
    protected int a, initType = 3;
    private ArrayList<String> componentNames = new ArrayList<String>();
    protected ArrayList resultArray1 = new ArrayList();
    protected String[] CapeOpenProperties11 = {"molecularWeight", "speedOfSound",
            "jouleThomsonCoefficient", "internalEnergy", "internalEnergy.Dtemperature",
            "gibbsEnergy", "helmholtzEnergy", "fugacityCoefficient", "logFugacityCoefficient",
            "logFugacityCoefficient.Dtemperature", "logFugacityCoefficient.Dpressure",
            "logFugacityCoefficient.Dmoles", "enthalpy", "enthalpy.Dmoles", "enthalpy.Dtemperature",
            "enthalpy.Dpressure", "entropy", "entropy.Dtemperature", "entropy.Dpressure",
            "entropy.Dmoles", "heatCapacityCp", "heatCapacityCv", "density", "density.Dtemperature",
            "density.Dpressure", "density.Dmoles", "volume", "volume.Dpressure",
            "volume.Dtemperature", "molecularWeight.Dtemperature", "molecularWeight.Dpressure",
            "molecularWeight.Dmoles", "compressibilityFactor"};
    protected String[] CapeOpenProperties10 = {"molecularWeight", "speedOfSound",
            "jouleThomsonCoefficient", "energy", "energy.Dtemperature", "gibbsFreeEnergy",
            "helmholtzFreeEnergy", "fugacityCoefficient", "logFugacityCoefficient",
            "logFugacityCoefficient.Dtemperature", "logFugacityCoefficient.Dpressure",
            "logFugacityCoefficient.Dmoles", "enthalpy", "enthalpy.Dmoles", "enthalpy.Dtemperature",
            "enthalpy.Dpressure", "entropy", "entropy.Dtemperature", "entropy.Dpressure",
            "entropy.Dmoles", "heatCapacity", "heatCapacityCv", "density", "density.Dtemperature",
            "density.Dpressure", "density.Dmoles", "volume", "volume.Dpressure",
            "volume.Dtemperature", "molecularWeight.Dtemperature", "molecularWeight.Dpressure",
            "molecularWeight.Dmoles", "compressibilityFactor"};
    protected int numberOfComponents = 0;
    protected int numberOfPhases = 2;
    public int maxNumberOfPhases = 2;
    protected int attractiveTermNumber = 0;
    protected int phase = 2;
    protected int onePhaseType = 1; // 0 - liquid 1 - gas
    protected int[] phaseType = {1, 0, 0, 0, 0, 0};
    protected int[] phaseIndex = {0, 1, 2, 3, 4, 5};
    protected ChemicalReactionOperations chemicalReactionOperations = null;
    private int mixingRule = 1;
    protected boolean chemicalSystem = false, solidPhaseCheck = false, multiPhaseCheck = false,
            hydrateCheck = false;
    protected boolean checkStability = true;
    protected PhaseInterface[] phaseArray;
    public neqsim.thermo.characterization.Characterise characterization = null;
    protected neqsim.standards.StandardInterface standard = null;
    protected InterphasePropertiesInterface interfaceProp = null;
    private boolean multiphaseWaxCheck = false;
    Object pdfDocument = null;
    private boolean forcePhaseTypes = false;
    static Logger logger = LogManager.getLogger(SystemThermo.class);

    /**
     * <p>
     * Constructor for SystemThermo.
     * </p>
     */
    public SystemThermo() {
        phaseArray = new PhaseInterface[6];
        characterization = new Characterise(this);
        interfaceProp = new InterfaceProperties(this);
    }

    /**
     * <p>
     * Constructor for SystemThermo.
     * </p>
     *
     * @param T a double
     * @param P a double
     */
    public SystemThermo(double T, double P) {
        this();
        if (T < 0.0 || P < 0.0) {
            logger.error("Negative input temperature or pressure");
            neqsim.util.exception.InvalidInputException e =
                    new neqsim.util.exception.InvalidInputException();
            throw new RuntimeException(e);
        }
        beta[0] = 1.0;
        beta[1] = 1.0;
        beta[2] = 1.0;
        beta[3] = 1.0;
        beta[4] = 1.0;
        beta[5] = 1.0;
    }

    /** {@inheritDoc} */
    @Override
    public int getNumberOfComponents() {
        return getComponentNames().length;
    }

    /** {@inheritDoc} */
    @Override
    public void clearAll() {
        setTotalNumberOfMoles(0);
        phaseType[0] = 1;
        phaseType[1] = 0;
        numberOfComponents = 0;
        numberOfPhases = 2;
        phase = 2;
        onePhaseType = 1;
        beta[0] = 1.0;
        beta[1] = 1.0;
        beta[2] = 1.0;
        beta[3] = 1.0;
        beta[4] = 1.0;
        beta[5] = 1.0;
        chemicalSystem = false;

        double oldTemp = phaseArray[0].getTemperature();
        double oldPres = phaseArray[0].getPressure();

        for (int i = 0; i < getMaxNumberOfPhases(); i++) {
            try {
                phaseArray[i] = phaseArray[i].getClass().getDeclaredConstructor().newInstance();
            } catch (Exception e) {
                logger.error("err " + e.toString());
            }
            phaseArray[i].setTemperature(oldTemp);
            phaseArray[i].setPressure(oldPres);
        }
    }

    /** {@inheritDoc} */
    @Override
    public void resetCharacterisation() {
        int numerOfLumpedComps = characterization.getLumpingModel().getNumberOfLumpedComponents();
        characterization = new Characterise(this);
        characterization.getLumpingModel().setNumberOfLumpedComponents(numerOfLumpedComps);
    }

    /** {@inheritDoc} */
    @Override
    public SystemThermo clone() {
        SystemThermo clonedSystem = null;
        try {
            clonedSystem = (SystemThermo) super.clone();
            // clonedSystem.chemicalReactionOperations = (ChemicalReactionOperations)
            // chemicalReactionOperations.clone();
        } catch (Exception e) {
            logger.error("Cloning failed.", e);
        }

        clonedSystem.beta = beta.clone();
        clonedSystem.attractiveTermNumber = attractiveTermNumber;
        clonedSystem.phaseType = phaseType.clone();
        clonedSystem.phaseIndex = phaseIndex.clone();
        clonedSystem.componentNames = (ArrayList<String>) componentNames.clone();
        if (interfaceProp != null) {
            // clonedSystem.interfaceProp = (InterphasePropertiesInterface)
            // interfaceProp.clone();
        }
        clonedSystem.characterization =
                (neqsim.thermo.characterization.Characterise) characterization.clone();
        if (clonedSystem.waxCharacterisation != null) {
            clonedSystem.waxCharacterisation =
                    (neqsim.thermo.characterization.WaxCharacterise) waxCharacterisation.clone();
        }

        System.arraycopy(this.beta, 0, clonedSystem.beta, 0, beta.length);
        System.arraycopy(this.phaseType, 0, clonedSystem.phaseType, 0, phaseType.length);
        System.arraycopy(this.phaseIndex, 0, clonedSystem.phaseIndex, 0, phaseIndex.length);

        clonedSystem.phaseArray = phaseArray.clone();
        for (int i = 0; i < getMaxNumberOfPhases(); i++) {
            clonedSystem.phaseArray[i] = (PhaseInterface) phaseArray[i].clone();
        }
        return clonedSystem;
    }

    /**
     * {@inheritDoc}
     *
     * add fluid to an existing fluid
     */
    @Override
    public void addFluid(SystemInterface addSystem) {
        boolean addedNewComponent = false;
        int index = -1;
        for (int i = 0; i < addSystem.getPhase(0).getNumberOfComponents(); i++) {
            if (!getPhase(0)
                    .hasComponent(addSystem.getPhase(0).getComponent(i).getComponentName())) {
                index = -1;
                addedNewComponent = true;
            } else {
                index = getPhase(0)
                        .getComponent(addSystem.getPhase(0).getComponent(i).getComponentName())
                        .getComponentNumber();
            }

            if (index != -1) {
                addComponent(index, addSystem.getPhase(0).getComponent(i).getNumberOfmoles());
            } else {
                addComponent(addSystem.getPhase(0).getComponent(i).getComponentName(),
                        addSystem.getPhase(0).getComponent(i).getNumberOfmoles());
            }
        }
        if (addedNewComponent) {
            createDatabase(true);
            setMixingRule(getMixingRule());
            init(0);
        }
    }

    /** {@inheritDoc} */
    @Override
    public void addPhase() {
        /*
         * if (maxNumberOfPhases < 6 && !hydrateCheck) { ArrayList phaseList = new ArrayList(0); for
         * (int i = 0; i < numberOfPhases; i++) { phaseList.add(phaseArray[i]); } // add the new
         * phase phaseList.add(phaseArray[0].clone()); beta[phaseList.size() - 1] = 1.0e-8; //
         * beta[1] -= beta[1]/1.0e5;
         *
         * PhaseInterface[] phaseArray2 = new PhaseInterface[numberOfPhases + 1];
         *
         * for (int i = 0; i < numberOfPhases + 1; i++) { phaseArray2[i] = (PhaseInterface)
         * phaseList.get(i); }
         *
         * phaseArray = phaseArray2;
         *
         * System.out.println("number of phases " + numberOfPhases); if (maxNumberOfPhases <
         * numberOfPhases) { maxNumberOfPhases = numberOfPhases; } }
         */
        numberOfPhases++;
    }

    /**
     * <p>
     * addSolidPhase.
     * </p>
     */
    public void addSolidPhase() {
        if (!multiPhaseCheck) {
            setMultiPhaseCheck(true);
        }
        phaseArray[3] = new PhasePureComponentSolid();
        phaseArray[3].setTemperature(phaseArray[0].getTemperature());
        phaseArray[3].setPressure(phaseArray[0].getPressure());
        for (int i = 0; i < phaseArray[0].getNumberOfComponents(); i++) {
            if (getPhase(0).getComponent(i).isIsTBPfraction()) {
                phaseArray[3].addcomponent("default",
                        getPhase(0).getComponent(i).getNumberOfmoles(),
                        getPhase(0).getComponent(i).getNumberOfmoles(), i);
                phaseArray[3].getComponent(i)
                        .setComponentName(getPhase(0).getComponent(i).getName());
                phaseArray[3].getComponent(i).setIsPlusFraction(true);
            } else {
                phaseArray[3].addcomponent(getPhase(0).getComponent(i).getName(),
                        getPhase(0).getComponent(i).getNumberOfmoles(),
                        getPhase(0).getComponent(i).getNumberOfmoles(), i);
            }
        }
        ((PhaseSolid) phaseArray[3]).setSolidRefFluidPhase(phaseArray[0]);
        // numberOfPhases = 4;
        if (getMaxNumberOfPhases() < 4) {
            setMaxNumberOfPhases(4);
        }
    }

    /**
     * <p>
     * addHydratePhase2.
     * </p>
     */
    public void addHydratePhase2() {
        if (!multiPhaseCheck) {
            setMultiPhaseCheck(true);
        }
        phaseArray[3] = new PhaseHydrate();
        phaseArray[3].setTemperature(phaseArray[0].getTemperature());
        phaseArray[3].setPressure(phaseArray[0].getPressure());
        for (int i = 0; i < phaseArray[0].getNumberOfComponents(); i++) {
            if (getPhase(0).getComponent(i).isIsTBPfraction()) {
                phaseArray[3].addcomponent("default",
                        getPhase(0).getComponent(i).getNumberOfmoles(),
                        getPhase(0).getComponent(i).getNumberOfmoles(), i);
                phaseArray[3].getComponent("default")
                        .setComponentName(getPhase(0).getComponent(i).getName());
            } else {
                phaseArray[3].addcomponent(getPhase(0).getComponent(i).getName(),
                        getPhase(0).getComponent(i).getNumberOfmoles(),
                        getPhase(0).getComponent(i).getNumberOfmoles(), i);
            }
        }
        numberOfPhases = 4;
        setMaxNumberOfPhases(4);
    }

    /** {@inheritDoc} */
    @Override
    public void addSolidComplexPhase(String type) {
        if (!multiPhaseCheck) {
            setMultiPhaseCheck(true);
        }
        addHydratePhase();
        if (type.equals("wax")) {
            phaseArray[5] = new PhaseWax();
        } else {
            phaseArray[5] = new PhaseSolidComplex();
        }

        phaseArray[5].setTemperature(phaseArray[0].getTemperature());
        phaseArray[5].setPressure(phaseArray[0].getPressure());
        phaseArray[5].setPhaseTypeName("wax");
        for (int i = 0; i < phaseArray[0].getNumberOfComponents(); i++) {
            if (getPhase(0).getComponent(i).isIsTBPfraction()) {
                phaseArray[5].addcomponent(getPhase(0).getComponent(i).getName(),
                        getPhase(0).getComponent(i).getNumberOfmoles(),
                        getPhase(0).getComponent(i).getNumberOfmoles(), i);
                phaseArray[5].getComponent(i).setIsPlusFraction(true);
            } else {
                phaseArray[5].addcomponent(getPhase(0).getComponent(i).getName(),
                        getPhase(0).getComponent(i).getNumberOfmoles(),
                        getPhase(0).getComponent(i).getNumberOfmoles(), i);
            }
        }
        ((PhaseSolid) phaseArray[5]).setSolidRefFluidPhase(phaseArray[0]);
        numberOfPhases = 6;
        setMaxNumberOfPhases(6);
    }

    /**
     * <p>
     * addHydratePhase.
     * </p>
     */
    public void addHydratePhase() {
        if (!multiPhaseCheck) {
            setMultiPhaseCheck(true);
        }

        if (!hasSolidPhase()) {
            phaseArray[3] = new PhasePureComponentSolid();
            phaseArray[3].setTemperature(phaseArray[0].getTemperature());
            phaseArray[3].setPressure(phaseArray[0].getPressure());
            phaseArray[3].setPhaseTypeName("solid");
            for (int i = 0; i < phaseArray[0].getNumberOfComponents(); i++) {
                if (getPhase(0).getComponent(i).isIsTBPfraction()) {
                    phaseArray[3].addcomponent("default",
                            getPhase(0).getComponent(i).getNumberOfmoles(),
                            getPhase(0).getComponent(i).getNumberOfmoles(), i);
                    phaseArray[3].getComponent(i)
                            .setComponentName(getPhase(0).getComponent(i).getName());
                    phaseArray[3].getComponent(i).setIsTBPfraction(true);
                } else {
                    phaseArray[3].addcomponent(getPhase(0).getComponent(i).getName(),
                            getPhase(0).getComponent(i).getNumberOfmoles(),
                            getPhase(0).getComponent(i).getNumberOfmoles(), i);
                }
            }
            ((PhaseSolid) phaseArray[3]).setSolidRefFluidPhase(phaseArray[0]);
        }

        phaseArray[4] = new PhaseHydrate(getModelName());
        phaseArray[4].setTemperature(phaseArray[0].getTemperature());
        phaseArray[4].setPressure(phaseArray[0].getPressure());
        phaseArray[4].setPhaseTypeName("hydrate");
        for (int i = 0; i < phaseArray[0].getNumberOfComponents(); i++) {
            if (getPhase(0).getComponent(i).isIsTBPfraction()) {
                phaseArray[4].addcomponent("default",
                        getPhase(0).getComponent(i).getNumberOfmoles(),
                        getPhase(0).getComponent(i).getNumberOfmoles(), i);
                phaseArray[4].getComponent(i)
                        .setComponentName(getPhase(0).getComponent(i).getName());
                phaseArray[4].getComponent(i).setIsTBPfraction(true);
            } else {
                phaseArray[4].addcomponent(getPhase(0).getComponent(i).getName(),
                        getPhase(0).getComponent(i).getNumberOfmoles(),
                        getPhase(0).getComponent(i).getNumberOfmoles(), i);
            }
        }
        ((PhaseHydrate) phaseArray[4]).setSolidRefFluidPhase(phaseArray[0]);

        numberOfPhases = 5;
        if (getMaxNumberOfPhases() < 5) {
            setMaxNumberOfPhases(5);
        }
    }

    /** {@inheritDoc} */
    @Override
    public void setAllComponentsInPhase(int phase) {
        for (int k = 0; k < numberOfPhases; k++) {
            for (int i = 0; i < numberOfComponents; i++) {
                if (phase != k) {
                    // System.out.println("moles of comp: " + i + " " +
                    // phaseArray[k].getComponents()[i].getNumberOfMolesInPhase());
                    phaseArray[phase].addMoles(i,
                            (phaseArray[k].getComponents()[i].getNumberOfMolesInPhase()
                                    * (1.0 - 0.01)));
                    phaseArray[k].addMoles(i,
                            -(phaseArray[k].getComponents()[i].getNumberOfMolesInPhase()
                                    * (1.0 - 0.01)));
                    phaseArray[k].getComponents()[i]
                            .setx(phaseArray[k].getComponents()[i].getNumberOfMolesInPhase()
                                    / phaseArray[k].getNumberOfMolesInPhase());
                    // System.out.println("moles of comp after: " + i + " " +
                    // phaseArray[k].getComponents()[i].getNumberOfMolesInPhase());
                }
            }
        }
        initBeta();
        init(1);
    }

    /** {@inheritDoc} */
    @Override
    public void removePhase(int specPhase) {
        setTotalNumberOfMoles(
                getTotalNumberOfMoles() - getPhase(specPhase).getNumberOfMolesInPhase());

        for (int j = 0; j < numberOfPhases; j++) {
            for (int i = 0; i < numberOfComponents; i++) {
                getPhase(j).getComponents()[i]
                        .setNumberOfmoles(getPhase(j).getComponents()[i].getNumberOfmoles()
                                - getPhase(specPhase).getComponents()[i].getNumberOfMolesInPhase());
            }
        }

        ArrayList<PhaseInterface> phaseList = new ArrayList<PhaseInterface>(0);
        for (int i = 0; i < numberOfPhases; i++) {
            if (specPhase != i) {
                phaseList.add(phaseArray[phaseIndex[i]]);
            }
        }

        // phaseArray = new PhaseInterface[numberOfPhases - 1];
        for (int i = 0; i < numberOfPhases - 1; i++) {
            // phaseArray[i] = (PhaseInterface) phaseList.get(i);
            if (i >= specPhase) {
                phaseIndex[i] = phaseIndex[i + 1];
                phaseType[i] = phaseType[i + 1];
            }
        }
        numberOfPhases--;
    }

    /** {@inheritDoc} */
    @Override
    public void removePhaseKeepTotalComposition(int specPhase) {
        ArrayList<PhaseInterface> phaseList = new ArrayList<PhaseInterface>(0);
        for (int i = 0; i < numberOfPhases; i++) {
            if (specPhase != i) {
                phaseList.add((PhaseInterface) phaseArray[phaseIndex[i]]);
            }
        }

        // phaseArray = new PhaseInterface[numberOfPhases - 1];
        for (int i = 0; i < numberOfPhases - 1; i++) {
            // phaseArray[i] = (PhaseInterface) phaseList.get(i);
            if (i >= specPhase) {
                phaseIndex[i] = phaseIndex[i + 1];
                phaseType[i] = phaseType[i + 1];
            }
        }
        numberOfPhases--;
    }

    /** {@inheritDoc} */
    @Override
    public void replacePhase(int repPhase, PhaseInterface newPhase) {
        for (int i = 0; i < 2; i++) {
            phaseArray[i] = (PhaseInterface) newPhase.clone();
        }
        setTotalNumberOfMoles(newPhase.getNumberOfMolesInPhase());
    }

    /** {@inheritDoc} */
    @Override
    public SystemInterface phaseToSystem(PhaseInterface newPhase) {
        for (int i = 0; i < newPhase.getNumberOfComponents(); i++) {
            newPhase.getComponents()[i]
                    .setNumberOfmoles(newPhase.getComponents()[i].getNumberOfMolesInPhase());
        }

        for (int i = 0; i < getMaxNumberOfPhases(); i++) {
            phaseArray[i] = (PhaseInterface) newPhase.clone();
        }

        setTotalNumberOfMoles(newPhase.getNumberOfMolesInPhase());
        this.init(0);
        setNumberOfPhases(1);
        setPhaseType(0, newPhase.getPhaseType());
        initBeta();
        init_x_y();
        this.init(1);
        return this;
    }

    /** {@inheritDoc} */
    @Override
    public SystemInterface getEmptySystemClone() {
        int phaseNumber = 0;

        SystemInterface newSystem = (SystemInterface) this.clone();

        for (int j = 0; j < getMaxNumberOfPhases(); j++) {
            phaseNumber = j;
            for (int i = 0; i < getPhase(j).getNumberOfComponents(); i++) {
                newSystem.getPhase(j).getComponents()[i].setNumberOfmoles(
                        getPhase(phaseNumber).getComponents()[i].getNumberOfMolesInPhase()
                                / 1.0e30);
                newSystem.getPhase(j).getComponents()[i].setNumberOfMolesInPhase(
                        getPhase(phaseNumber).getComponents()[i].getNumberOfMolesInPhase()
                                / 1.0e30);
            }
        }

        newSystem.setTotalNumberOfMoles(getPhase(phaseNumber).getNumberOfMolesInPhase() / 1.0e30);

        newSystem.init(0);
        // newSystem.init(1);
        return newSystem;
    }

    /** {@inheritDoc} */
    @Override
    public SystemInterface phaseToSystem(String phaseName) {
        try {
            for (int j = 0; j < getMaxNumberOfPhases(); j++) {
                if (this.getPhase(j).getPhaseTypeName().equals(phaseName)) {
                    return phaseToSystem(j);
                }
            }
        } catch (Exception e) {
            logger.error("error....." + fluidName + " has no phase .... " + phaseName
                    + " ..... returning phase number 0");
        }
        return phaseToSystem(0);

    }

    /** {@inheritDoc} */
    @Override
    public SystemInterface phaseToSystem(int phaseNumber) {
        SystemInterface newSystem = (SystemInterface) this.clone();

        for (int j = 0; j < getMaxNumberOfPhases(); j++) {
            for (int i = 0; i < getPhase(j).getNumberOfComponents(); i++) {
                newSystem.getPhase(j).getComponent(i).setNumberOfmoles(
                        getPhase(phaseNumber).getComponent(i).getNumberOfMolesInPhase());
                newSystem.getPhase(j).getComponent(i).setNumberOfMolesInPhase(
                        getPhase(phaseNumber).getComponent(i).getNumberOfMolesInPhase());
            }
        }

        newSystem.setTotalNumberOfMoles(getPhase(phaseNumber).getNumberOfMolesInPhase());

        newSystem.init(0);
        newSystem.setNumberOfPhases(1);
        newSystem.setPhaseType(0, getPhase(phaseNumber).getPhaseType());// phaseType[phaseNumber]);
        newSystem.init(1);
        return newSystem;
    }

    /** {@inheritDoc} */
    @Override
    public SystemInterface phaseToSystem(int phaseNumber1, int phaseNumber2) {
        SystemInterface newSystem = (SystemInterface) this.clone();

        for (int j = 0; j < getMaxNumberOfPhases(); j++) {
            for (int i = 0; i < getPhase(j).getNumberOfComponents(); i++) {
                newSystem.getPhases()[j].getComponents()[i].setNumberOfmoles(
                        getPhase(phaseNumber1).getComponents()[i].getNumberOfMolesInPhase()
                                + getPhase(phaseNumber2).getComponents()[i]
                                        .getNumberOfMolesInPhase());
                newSystem.getPhases()[j].getComponents()[i].setNumberOfMolesInPhase(
                        getPhase(phaseNumber1).getComponents()[i].getNumberOfMolesInPhase()
                                + getPhase(phaseNumber2).getComponents()[i]
                                        .getNumberOfMolesInPhase());
            }
        }

        newSystem.setTotalNumberOfMoles(getPhase(phaseNumber1).getNumberOfMolesInPhase()
                + getPhase(phaseNumber2).getNumberOfMolesInPhase());

        newSystem.init(0);

        newSystem.setNumberOfPhases(1);
        // newSystem.setPhaseType(0,
        // getPhase(phaseNumber1).getPhaseType());//phaseType[phaseNumber]);
        newSystem.init(1);
        return newSystem;
    }

    /** {@inheritDoc} */
    @Override
    public void setTotalFlowRate(double flowRate, String flowunit) {
        init(0);
        init(1);
        double density = 0.0;
        if (flowunit.equals("Am3/hr") || flowunit.equals("Am3/min") || flowunit.equals("Am3/sec")) {
            initPhysicalProperties("density");
        }
        density = getPhase(0).getDensity("kg/m3");
        neqsim.util.unit.Unit unit =
                new neqsim.util.unit.RateUnit(flowRate, flowunit, getMolarMass(), density, 0);
        double SIval = unit.getSIvalue();
        double totalNumberOfMolesLocal = totalNumberOfMoles;
        for (int i = 0; i < numberOfComponents; i++) {
            if (flowRate < 1e-100) {
                setEmptyFluid();
            } else if (totalNumberOfMolesLocal > 1e-100) {
                addComponent(i,
                        SIval / totalNumberOfMolesLocal
                                * getPhase(0).getComponent(i).getNumberOfmoles()
                                - getPhase(0).getComponent(i).getNumberOfmoles());
            } else {
                addComponent(i, SIval);
            }
        }
    }

    /**
     * {@inheritDoc}
     *
     * method to return flow rate of fluid
     */
    @Override
    public double getFlowRate(String flowunit) {
        if (flowunit.equals("kg/sec")) {
            return totalNumberOfMoles * getMolarMass();
        } else if (flowunit.equals("kg/min")) {
            return totalNumberOfMoles * getMolarMass() * 60.0;
        } else if (flowunit.equals("Sm3/sec")) {
            return totalNumberOfMoles * ThermodynamicConstantsInterface.R
                    * ThermodynamicConstantsInterface.standardStateTemperature / 101325.0;
        } else if (flowunit.equals("Sm3/hr")) {
            return totalNumberOfMoles * 3600.0 * ThermodynamicConstantsInterface.R
                    * ThermodynamicConstantsInterface.standardStateTemperature / 101325.0;
        } else if (flowunit.equals("Sm3/day")) {
            return totalNumberOfMoles * 3600.0 * 24.0 * ThermodynamicConstantsInterface.R
                    * ThermodynamicConstantsInterface.standardStateTemperature / 101325.0;
        } else if (flowunit.equals("MSm3/day")) {
            return totalNumberOfMoles * 3600.0 * 24.0 * ThermodynamicConstantsInterface.R
                    * ThermodynamicConstantsInterface.standardStateTemperature / 101325.0 / 1.0e6;
        } else if (flowunit.equals("kg/hr")) {
            return totalNumberOfMoles * getMolarMass() * 3600.0;
        } else if (flowunit.equals("m3/hr")) {
            // return getVolume() / 1.0e5 * 3600.0;
            initPhysicalProperties("density");
            return totalNumberOfMoles * getMolarMass() * 3600.0 / getDensity("kg/m3");
        } else if (flowunit.equals("m3/min")) {
            initPhysicalProperties("density");
            return totalNumberOfMoles * getMolarMass() * 60.0 / getDensity("kg/m3");
            // return getVolume() / 1.0e5 * 60.0;
        } else if (flowunit.equals("m3/sec")) {
            initPhysicalProperties("density");
            return totalNumberOfMoles * getMolarMass() / getDensity("kg/m3");
            // return getVolume() / 1.0e5;
        } else if (flowunit.equals("mole/sec")) {
            return totalNumberOfMoles;
        } else if (flowunit.equals("mole/min")) {
            return totalNumberOfMoles * 60.0;
        } else if (flowunit.equals("mole/hr")) {
            return totalNumberOfMoles * 3600.0;
        } else {
            throw new RuntimeException("failed.. unit: " + flowunit + " not suported");
        }
    }

    /** {@inheritDoc} */
    @Override
    public void changeComponentName(String name, String newName) {
        for (int i = 0; i < numberOfComponents; i++) {
            if (componentNames.get(i).equals(name)) {
                componentNames.set(i, newName);
            }
        }

        for (int i = 0; i < maxNumberOfPhases; i++) {
            getPhase(i).getComponent(name).setComponentName(newName);
        }
    }

    /** {@inheritDoc} */
    @Override
    public void addComponent(String componentName, double value, String name, int phase) {
        if (!neqsim.util.database.NeqSimDataBase.hasComponent(componentName)) {
            logger.error("No component with name: " + componentName + " in database");
            return;
        }
        neqsim.util.database.NeqSimDataBase database = new neqsim.util.database.NeqSimDataBase();
        java.sql.ResultSet dataSet =
                database.getResultSet(("SELECT * FROM comp WHERE name='" + componentName + "'"));
        double molarmass = 0.0, stddens = 0.0, boilp = 0.0;
        try {
            dataSet.next();
            molarmass = Double.parseDouble(dataSet.getString("molarmass")) / 1000.0;
            stddens = Double.parseDouble(dataSet.getString("stddens"));
            boilp = Double.parseDouble(dataSet.getString("normboil"));
        } catch (Exception e) {
            logger.error("failed " + e.toString());
            throw new RuntimeException(e);
        } finally {
            try {
                dataSet.close();
                if (database.getStatement() != null) {
                    database.getStatement().close();
                }
                if (database.getConnection() != null) {
                    database.getConnection().close();
                }
            } catch (Exception e) {
                logger.error("error", e);

            }
        }
        neqsim.util.unit.Unit unit =
                new neqsim.util.unit.RateUnit(value, name, molarmass, stddens, boilp);
        double SIval = unit.getSIvalue();
        // System.out.println("number of moles " + SIval);
        this.addComponent(componentName, SIval, phase);
    }

    /** {@inheritDoc} */
    @Override
    public void addSalt(String componentName, double value) {
        neqsim.util.database.NeqSimDataBase database = new neqsim.util.database.NeqSimDataBase();
        java.sql.ResultSet dataSet = database
                .getResultSet("SELECT * FROM compsalt WHERE SaltName='" + componentName + "'");
        double val1 = 1e-20, val2 = 1e-20;
        try {
            dataSet.next();
            String name1 = dataSet.getString("ion1").trim();
            String name2 = dataSet.getString("ion2").trim();
            val1 = Double.parseDouble(dataSet.getString("stoc1")) * value;
            val2 = Double.parseDouble(dataSet.getString("stoc2")) * value;
            this.addComponent(name1, val1);
            this.addComponent(name2, val2);
            logger.info("ok adding salts. Ions: " + name1 + ", " + name2);
        } catch (Exception e) {
            logger.error("failed " + e.toString());
        }
    }

    /**
     * {@inheritDoc}
     *
     * method to add true boiling point fraction
     */
    @Override
    public void addTBPfraction(String componentName, double numberOfMoles, double molarMass,
            double density) {
        if (density < 0.0 || molarMass < 0.0) {
            logger.error("Negative input molar mass or density.");
            neqsim.util.exception.InvalidInputException e =
                    new neqsim.util.exception.InvalidInputException();
            throw new RuntimeException(e);

        }

        SystemInterface refSystem = null;
        double TC = 0.0, PC = 0.0, m = 0.0, TB = 0.0, acs = 0.0;
        // double penelouxC = 0.0;
        double racketZ = 0.0;
        componentName = (componentName.split("_PC")[0]) + "_PC";// + getFluidName());

        try {
            refSystem = this.getClass().getDeclaredConstructor().newInstance();
            refSystem.setTemperature(273.15 + 15.0);
            refSystem.setPressure(1.01325);
            refSystem.addComponent("default", 1.0, 273.15, 50.0, 0.1);
            refSystem.init(0);
            refSystem.setNumberOfPhases(1);
            refSystem.setPhaseType(0, "liquid");
            molarMass = 1000 * molarMass;
            TC = characterization.getTBPModel().calcTC(molarMass, density);
            PC = characterization.getTBPModel().calcPC(molarMass, density);
            m = characterization.getTBPModel().calcm(molarMass, density);
            acs = characterization.getTBPModel().calcAcentricFactor(molarMass, density);
            // TBPfractionCoefs[2][0]+TBPfractionCoefs[2][1]*molarMass+TBPfractionCoefs[2][2]*density+TBPfractionCoefs[2][3]*Math.pow(molarMass,2.0);
            TB = characterization.getTBPModel().calcTB(molarMass, density);
            // Math.pow((molarMass/5.805e-5*Math.pow(density,0.9371)), 1.0/2.3776);
            // acs = TBPfractionModel.calcAcentricFactor(molarMass, density);
            // System.out.println("acentric " + acs);
            // 3.0/7.0*MathLib.generalMath.GeneralMath.log10(PC/1.01325)/(TC/TB-1.0)-1.0;
            molarMass /= 1000.0;

            for (int i = 0; i < refSystem.getNumberOfPhases(); i++) {
                refSystem.getPhase(i).getComponent(0).setComponentName(componentName);
                refSystem.getPhase(i).getComponent(0).setMolarMass(molarMass);
                refSystem.getPhase(i).getComponent(0).setAcentricFactor(acs);
                refSystem.getPhase(i).getComponent(0).setTC(TC);
                refSystem.getPhase(i).getComponent(0).setPC(PC);
                refSystem.getPhase(i).getComponent(0).setComponentType("TBPfraction");
                refSystem.getPhase(i).getComponent(0).setIsTBPfraction(true);
                if (characterization.getTBPModel().isCalcm()) {
                    refSystem.getPhase(i).getComponent(0).getAtractiveTerm().setm(m);
                    acs = refSystem.getPhase(i).getComponent(0).getAcentricFactor();
                }
            }

            refSystem.setTemperature(273.15 + 15.0);
            refSystem.setPressure(1.01325);
            refSystem.init(1);
            // refSystem.display();
            racketZ = characterization.getTBPModel().calcRacketZ(refSystem, molarMass * 1000.0,
                    density);

            // System.out.println("vol ok");
            // System.out.println("racketZ " + racketZ);
            // penelouxC = (refSystem.getPhase(1).getMolarVolume() - molarMass/density*1e2);
            // System.out.println("vol err " +
            // penelouxC/refSystem.getPhase(1).getMolarVolume()*100);
            // racketZ = TPBracketcoefs[0] -
            // penelouxC/(TPBracketcoefs[1]*thermo.ThermodynamicConstantsInterface.R*refSystem.getPhase(1).getComponent(0).getTC()/(refSystem.getPhase(1).getComponent(0).getPC()));
            refSystem.getPhase(0).getComponent(0).setRacketZ(racketZ);
            // refSystem.init(1);
            // refSystem.display();
            // refSystem.getPhase(1).getComponent(0).setRacketZ(racketZ);
            //
            // // refSystem.setTemperature(273.15+80.0);
            // // refSystem.setPressure(1.01325);
            // // refSystem.init(1);
            // //refSystem.initPhysicalProperties();
            // // APIdens - refSystem.getPhase(1).getPhysicalProperties().getDensity();;
            // sammenligne med API-standard for tetthet - og sette Penloux dt
            //
            //
        } catch (Exception e) {
            logger.error("error", e);
        }

        double critVol =
                characterization.getTBPModel().calcCriticalVolume(molarMass * 1000, density);// 0.2918-0.0928*
                                                                                             // acs)*8.314*TC/PC*10.0;
        addComponent(componentName, numberOfMoles, TC, PC, acs);
        double Kwatson = Math.pow(TB * 1.8, 1.0 / 3.0) / density;
        // System.out.println("watson " + Kwatson);
        double CF = Math.pow((12.8 - Kwatson) * (10.0 - Kwatson) / (10.0 * acs), 2.0);
        double acsKeslerLee = acs;// characterization.getTBPModel().calcAcentricFactorKeslerLee(molarMass*1000.0,
                                  // density);
        double cpa = (-0.33886 + 0.02827 * Kwatson - 0.26105 * CF + 0.59332 * acsKeslerLee * CF)
                * 4.18682 * molarMass * 1e3;
        double cpb = (-(0.9291 - 1.1543 * Kwatson + 0.0368 * Kwatson * Kwatson) * 1e-4
                + CF * (4.56 - 9.48 * acsKeslerLee) * 1e-4) * 4.18682 * molarMass * 1.8 * 1e3;
        double cpc = (-1.6658e-7 + CF * (0.536 - 0.6828 * acsKeslerLee) * 1.0e-7) * 4.18682
                * molarMass * 1.8 * 1.8 * 1.0e3;
        double cpd = 0.0;

        for (int i = 0; i < numberOfPhases; i++) {
            getPhase(i).setAtractiveTerm(attractiveTermNumber);
            getPhase(i).getComponent(componentName).setMolarMass(molarMass);
            getPhase(i).getComponent(componentName).setComponentType("TBPfraction");
            getPhase(i).getComponent(componentName).setNormalLiquidDensity(density);
            getPhase(i).getComponent(componentName).setNormalBoilingPoint(TB - 273.15);
            getPhase(i).getComponent(componentName)
                    .setAcentricFactor(refSystem.getPhase(0).getComponent(0).getAcentricFactor());
            getPhase(i).getComponent(componentName).setCriticalVolume(critVol);
            getPhase(i).getComponent(componentName).setRacketZ(racketZ);
            getPhase(i).getComponent(componentName).setRacketZCPA(racketZ);
            getPhase(i).getComponent(componentName).setIsTBPfraction(true);
            getPhase(i).getComponent(componentName).setParachorParameter(
                    characterization.getTBPModel().calcParachorParameter(molarMass, density));// 59.3+2.34*molarMass*1000.0);//0.5003*thermo.ThermodynamicConstantsInterface.R*TC/PC*(0.25969-racketZ));
            getPhase(i).getComponent(componentName).setCriticalViscosity(characterization
                    .getTBPModel().calcCriticalViscosity(molarMass * 1000.0, density));// 7.94830*Math.sqrt(1e3*molarMass)*Math.pow(PC,2.0/3.0)/Math.pow(TC,
                                                                                       // 1.0/6.0)*1e-7);
            getPhase(i).getComponent(componentName).setTriplePointTemperature(374.5
                    + 0.02617 * getPhase(i).getComponent(componentName).getMolarMass() * 1000.0
                    - 20172.0 / (getPhase(i).getComponent(componentName).getMolarMass() * 1000.0));
            getPhase(i).getComponent(componentName)
                    .setHeatOfFusion(0.1426 / 0.238845
                            * getPhase(i).getComponent(componentName).getMolarMass() * 1000.0
                            * getPhase(i).getComponent(componentName).getTriplePointTemperature());
            getPhase(i).getComponent(componentName)
                    .setIdealGasEnthalpyOfFormation(-1462600 * molarMass - 47566.0);
            // getPhase(i).getComponent(componentName).set

            // System.out.println(" plusTC " + TC + " plusPC " + PC + " plusm " + m + "
            // acslusm " + acs + " tb " + TB + " critvol " + critVol + " racketZ " + racketZ
            // + " parachor " +
            // getPhase(i).getComponent(componentName).getParachorParameter());
            getPhase(i).getComponent(componentName).setCpA(cpa);
            getPhase(i).getComponent(componentName).setCpB(cpb);
            getPhase(i).getComponent(componentName).setCpC(cpc);
            getPhase(i).getComponent(componentName).setCpD(cpd);
        }
    }

    /**
     * {@inheritDoc}
     *
     * method to add true boiling point fraction
     */
    @Override
    public void addTBPfraction(String componentName, double numberOfMoles, double molarMass,
            double density, double criticalTemperature, double criticalPressure,
            double acentricFactor) {
        if (density < 0.0 || molarMass < 0.0) {
            logger.error("Negative input molar mass or density.");
            neqsim.util.exception.InvalidInputException e =
                    new neqsim.util.exception.InvalidInputException();
            throw new RuntimeException(e);

        }

        SystemInterface refSystem = null;
        double TC = 0.0, PC = 0.0, m = 0.0, TB = 0.0, acs = 0.0;
        // double penelouxC = 0.0;
        double racketZ = 0.0;
        componentName = (componentName.split("_PC")[0]) + "_PC";// + getFluidName());

        try {
            refSystem = this.getClass().getDeclaredConstructor().newInstance();
            refSystem.setTemperature(273.15 + 15.0);
            refSystem.setPressure(1.01325);
            refSystem.addComponent("default", 1.0, 273.15, 50.0, 0.1);
            refSystem.init(0);
            refSystem.setNumberOfPhases(1);
            refSystem.setPhaseType(0, "liquid");
            molarMass = 1000 * molarMass;
            TC = criticalTemperature;// characterization.getTBPModel().calcTC(molarMass, density);
            PC = criticalPressure;// characterization.getTBPModel().calcPC(molarMass, density);
            m = characterization.getTBPModel().calcm(molarMass, density);
            acs = acentricFactor;// acentracentrcharacterization.getTBPModel().calcAcentricFactor(molarMass,
                                 // density);
            TB = characterization.getTBPModel().calcTB(molarMass, density);
            molarMass /= 1000.0;

            for (int i = 0; i < refSystem.getNumberOfPhases(); i++) {
                refSystem.getPhase(i).getComponent(0).setComponentName(componentName);
                refSystem.getPhase(i).getComponent(0).setMolarMass(molarMass);
                refSystem.getPhase(i).getComponent(0).setAcentricFactor(acs);
                refSystem.getPhase(i).getComponent(0).setTC(TC);
                refSystem.getPhase(i).getComponent(0).setPC(PC);
                refSystem.getPhase(i).getComponent(0).setComponentType("TBPfraction");
                refSystem.getPhase(i).getComponent(0).setIsTBPfraction(true);
                if (characterization.getTBPModel().isCalcm()) {
                    refSystem.getPhase(i).getComponent(0).getAtractiveTerm().setm(m);
                    acs = refSystem.getPhase(i).getComponent(0).getAcentricFactor();
                }
            }

            refSystem.setTemperature(273.15 + 15.0);
            refSystem.setPressure(1.01325);
            refSystem.init(1);
            // refSystem.display();
            racketZ = characterization.getTBPModel().calcRacketZ(refSystem, molarMass * 1000.0,
                    density);

            // System.out.println("vol ok");
            // System.out.println("racketZ " + racketZ);
            // penelouxC = (refSystem.getPhase(1).getMolarVolume() - molarMass/density*1e2);
            // System.out.println("vol err " +
            // penelouxC/refSystem.getPhase(1).getMolarVolume()*100);
            // racketZ = TPBracketcoefs[0] -
            // penelouxC/(TPBracketcoefs[1]*thermo.ThermodynamicConstantsInterface.R*refSystem.getPhase(1).getComponent(0).getTC()/(refSystem.getPhase(1).getComponent(0).getPC()));
            refSystem.getPhase(0).getComponent(0).setRacketZ(racketZ);
            // refSystem.init(1);
            // refSystem.display();
            // refSystem.getPhase(1).getComponent(0).setRacketZ(racketZ);
            //
            // // refSystem.setTemperature(273.15+80.0);
            // // refSystem.setPressure(1.01325);
            // // refSystem.init(1);
            // //refSystem.initPhysicalProperties();
            // // APIdens - refSystem.getPhase(1).getPhysicalProperties().getDensity();;
            // // sammenligne med API-standard for tetthet - og sette Penloux dt
            //
            //
        } catch (Exception e) {
            logger.error("error", e);
        }

        double critVol =
                characterization.getTBPModel().calcCriticalVolume(molarMass * 1000, density);// 0.2918-0.0928*
                                                                                             // acs)*8.314*TC/PC*10.0;
        addComponent(componentName, numberOfMoles, TC, PC, acs);
        double Kwatson = Math.pow(TB * 1.8, 1.0 / 3.0) / density;
        // System.out.println("watson " + Kwatson);
        double CF = Math.pow((12.8 - Kwatson) * (10.0 - Kwatson) / (10.0 * acs), 2.0);
        double acsKeslerLee = acs;// characterization.getTBPModel().calcAcentricFactorKeslerLee(molarMass*1000.0,
                                  // density);
        double cpa = (-0.33886 + 0.02827 * Kwatson - 0.26105 * CF + 0.59332 * acsKeslerLee * CF)
                * 4.18682 * molarMass * 1e3;
        double cpb = (-(0.9291 - 1.1543 * Kwatson + 0.0368 * Kwatson * Kwatson) * 1e-4
                + CF * (4.56 - 9.48 * acsKeslerLee) * 1e-4) * 4.18682 * molarMass * 1.8 * 1e3;
        double cpc = (-1.6658e-7 + CF * (0.536 - 0.6828 * acsKeslerLee) * 1.0e-7) * 4.18682
                * molarMass * 1.8 * 1.8 * 1.0e3;
        double cpd = 0.0;

        for (int i = 0; i < numberOfPhases; i++) {
            getPhase(i).setAtractiveTerm(attractiveTermNumber);
            getPhase(i).getComponent(componentName).setMolarMass(molarMass);
            getPhase(i).getComponent(componentName).setComponentType("TBPfraction");
            getPhase(i).getComponent(componentName).setNormalLiquidDensity(density);
            getPhase(i).getComponent(componentName).setNormalBoilingPoint(TB - 273.15);
            getPhase(i).getComponent(componentName)
                    .setAcentricFactor(refSystem.getPhase(0).getComponent(0).getAcentricFactor());
            getPhase(i).getComponent(componentName).setCriticalVolume(critVol);
            getPhase(i).getComponent(componentName).setRacketZ(racketZ);
            getPhase(i).getComponent(componentName).setRacketZCPA(racketZ);
            getPhase(i).getComponent(componentName).setIsTBPfraction(true);
            getPhase(i).getComponent(componentName).setParachorParameter(
                    characterization.getTBPModel().calcParachorParameter(molarMass, density));// 59.3+2.34*molarMass*1000.0);//0.5003*thermo.ThermodynamicConstantsInterface.R*TC/PC*(0.25969-racketZ));
            getPhase(i).getComponent(componentName).setCriticalViscosity(characterization
                    .getTBPModel().calcCriticalViscosity(molarMass * 1000.0, density));// 7.94830*Math.sqrt(1e3*molarMass)*Math.pow(PC,2.0/3.0)/Math.pow(TC,
                                                                                       // 1.0/6.0)*1e-7);
            getPhase(i).getComponent(componentName).setTriplePointTemperature(374.5
                    + 0.02617 * getPhase(i).getComponent(componentName).getMolarMass() * 1000.0
                    - 20172.0 / (getPhase(i).getComponent(componentName).getMolarMass() * 1000.0));
            getPhase(i).getComponent(componentName)
                    .setHeatOfFusion(0.1426 / 0.238845
                            * getPhase(i).getComponent(componentName).getMolarMass() * 1000.0
                            * getPhase(i).getComponent(componentName).getTriplePointTemperature());
            getPhase(i).getComponent(componentName)
                    .setIdealGasEnthalpyOfFormation(-1462600 * molarMass - 47566.0);
            // getPhase(i).getComponent(componentName).set

            // System.out.println(" plusTC " + TC + " plusPC " + PC + " plusm " + m + "
            // acslusm " + acs + " tb " + TB + " critvol " + critVol + " racketZ " + racketZ
            // + " parachor " +
            // getPhase(i).getComponent(componentName).getParachorParameter());
            getPhase(i).getComponent(componentName).setCpA(cpa);
            getPhase(i).getComponent(componentName).setCpB(cpb);
            getPhase(i).getComponent(componentName).setCpC(cpc);
            getPhase(i).getComponent(componentName).setCpD(cpd);
        }
    }

    /** {@inheritDoc} */
    @Override
    public void addPlusFraction(String componentName, double numberOfMoles, double molarMass,
            double density) {
        addTBPfraction(componentName, numberOfMoles, molarMass, density);
        componentName = (componentName + "_" + "PC");// getFluidName());
        for (int i = 0; i < numberOfPhases; i++) {
            // System.out.println("comp " + componentName);
            getPhase(i).getComponent(componentName).setIsPlusFraction(true);
            getPhase(i).getComponent(componentName).setCriticalViscosity(7.94830
                    * Math.sqrt(1e3 * getPhase(i).getComponent(componentName).getMolarMass())
                    * Math.pow(getPhase(i).getComponent(componentName).getPC(), 2.0 / 3.0)
                    / Math.pow(getPhase(i).getComponent(componentName).getTC(), 1.0 / 6.0) * 1e-7);
        }
    }

    /** {@inheritDoc} */
    @Override
    public void addComponent(String componentName, double value, String name) {
        if (!neqsim.util.database.NeqSimDataBase.hasComponent(componentName)) {
            logger.error("No component with name: " + componentName + " in database");
            return;
        }
        neqsim.util.database.NeqSimDataBase database = new neqsim.util.database.NeqSimDataBase();
        java.sql.ResultSet dataSet =
                database.getResultSet(("SELECT * FROM comp WHERE name='" + componentName + "'"));
        double molarmass = 0.0, stddens = 0.0, boilp = 0.0;
        try {
            dataSet.next();
            molarmass = Double.parseDouble(dataSet.getString("molarmass")) / 1000.0;
            stddens = Double.parseDouble(dataSet.getString("stddens"));
            boilp = Double.parseDouble(dataSet.getString("normboil"));
        } catch (Exception e) {
            logger.error("failed " + e.toString());
        } finally {
            try {
                dataSet.close();
            } catch (Exception e) {
                logger.error("error", e);

            }
        }
        neqsim.util.unit.Unit unit =
                new neqsim.util.unit.RateUnit(value, name, molarmass, stddens, boilp);
        double SIval = unit.getSIvalue();
        // System.out.println("number of moles " + SIval);
        this.addComponent(componentName, SIval);
    }

    /** {@inheritDoc} */
    @Override
    public void addComponent(String componentName, double moles, double TC, double PC, double acs) {
        String comNam = componentName;
        if (getPhase(0).hasComponent(componentName)) {
            addComponent(componentName, moles);
        } else {
            addComponent("default", moles);
            comNam = "default";
            // componentNames.set(componentNames.indexOf("default"), componentName);
        }
        for (int i = 0; i < getMaxNumberOfPhases(); i++) {
            getPhase(i).getComponent(comNam).setComponentName(componentName);
            getPhase(i).getComponent(componentName).setTC(TC);
            getPhase(i).getComponent(componentName).setPC(PC);
            getPhase(i).getComponent(componentName).setAcentricFactor(acs);
        }
        if (comNam.equals("default")) {
            componentNames.remove("default");
            componentNames.add(componentName);
        }
    }

    /** {@inheritDoc} */
    @Override
    public void addComponent(int componentIndex, double moles) {
        if (componentIndex >= getPhase(0).getNumberOfComponents()) {
            logger.error("componentIndex higher than number of components in database");
            return;
        }
        setTotalNumberOfMoles(getTotalNumberOfMoles() + moles);
        for (int i = 0; i < getMaxNumberOfPhases(); i++) {
            getPhase(i).addMolesChemReac(componentIndex, moles, moles);
        }
    }

    /**
     * {@inheritDoc}
     *
     * add a component to a fluid. If component already exists, it will be added to the component
     */
    @Override
    public void addComponent(String name) {
        addComponent(name, 0.0);
    }

    /**
     * {@inheritDoc}
     *
     * add a component to a fluid. If component already exists, it will be added to the component
     */
    @Override
    public void addComponent(String componentName, double moles) {
        int index = 0;

        boolean addForFirstTime = true;
        for (int p = 0; p < componentNames.size(); p++) {
            if (componentNames.get(p).equals(componentName)) {
                addForFirstTime = false;
                index = p;
            }
        }

        if (!neqsim.util.database.NeqSimDataBase.hasComponent(componentName) && addForFirstTime) {
            // logger.error("No component with name: " + componentName + " in database");
            return;
        }

        if (addForFirstTime) {
            if (moles < 0.0) {
                logger.error("Negative input number of moles of component: " + componentName);
                neqsim.util.exception.InvalidInputException e =
                        new neqsim.util.exception.InvalidInputException();
                throw new RuntimeException(e);
            }
            setTotalNumberOfMoles(getTotalNumberOfMoles() + moles);
            // System.out.println("adding " + componentName);
            componentNames.add(componentName);
            for (int i = 0; i < getMaxNumberOfPhases(); i++) {
                getPhase(i).addcomponent(componentName, moles, moles, numberOfComponents);
                getPhase(i).setAtractiveTerm(attractiveTermNumber);
            }
            numberOfComponents++;
        } else {
            for (int i = 0; i < getMaxNumberOfPhases(); i++) {
                if ((getPhase(i).getComponent(componentName).getNumberOfMolesInPhase()
                        + moles) < 0.0) {
                    init(0);
                    break;
                }
            }

            setTotalNumberOfMoles(getTotalNumberOfMoles() + moles);
            // System.out.println("adding chem reac " + componentName);
            for (int i = 0; i < getMaxNumberOfPhases(); i++) {
                getPhase(i).addMolesChemReac(index, moles, moles);
            }
        }
    }

    /** {@inheritDoc} */
    @Override
    public void addComponent(String componentName, double moles, int phaseNumber) {
        if (!neqsim.util.database.NeqSimDataBase.hasComponent(componentName)) {
            logger.error("No component with name: " + componentName + " in database");
            return;
        }
        int index = 0;

        boolean addForFirstTime = true;
        for (int p = 0; p < componentNames.size(); p++) {
            if (componentNames.get(p).equals(componentName)) {
                addForFirstTime = false;
                index = p;
            }
        }

        if (addForFirstTime) {
            if (moles < 0.0) {
                logger.error("Negative input number of moles.");
                neqsim.util.exception.InvalidInputException e =
                        new neqsim.util.exception.InvalidInputException();
                throw new RuntimeException(e);
            }

            componentNames.add(componentName);
            double k = 1.0;
            setTotalNumberOfMoles(getTotalNumberOfMoles() + moles);

            for (int i = 0; i < getMaxNumberOfPhases(); i++) {
                if (phaseNumber == i) {
                    k = 1.0;
                } else {
                    k = 1.0e-30;
                }
                getPhase(i).addcomponent(componentName, moles, moles * k, numberOfComponents);
                getPhase(i).setAtractiveTerm(attractiveTermNumber);
            }
            numberOfComponents++;
        } else {
            addComponent(index, moles, phaseNumber);
        }
    }

    /** {@inheritDoc} */
    @Override
    public void addComponent(int index, double moles, int phaseNumber) {
        if (index >= getPhase(0).getNumberOfComponents()) {
            logger.error("componentIndex higher than number of components in database");
            return;
        }
        double k = 1.0;

        for (int i = 0; i < getMaxNumberOfPhases(); i++) {
            if (phaseNumber == i) {
                k = 1.0;
            } else {
                k = 1e-30;
            }
            phaseArray[phaseIndex[i]].addMolesChemReac(index, moles * k, moles);
        }
        setTotalNumberOfMoles(getTotalNumberOfMoles() + moles);
    }

    /** {@inheritDoc} */
    @Override
    public void removeComponent(String name) {
        setTotalNumberOfMoles(
                getTotalNumberOfMoles() - phaseArray[0].getComponent(name).getNumberOfmoles());
        for (int i = 0; i < getMaxNumberOfPhases(); i++) {
            getPhase(i).removeComponent(name, getTotalNumberOfMoles(),
                    phaseArray[phaseIndex[i]].getComponent(name).getNumberOfMolesInPhase(),
                    phaseArray[phaseIndex[i]].getComponent(name).getComponentNumber());
        }
        //
        componentNames.remove(name);
        // System.out.println("removing " + componentNames.toString());
        numberOfComponents--;
    }

    /**
     * {@inheritDoc}
     *
     * This method set the flow rate of all components to zero.
     */
    @Override
    public void setEmptyFluid() {
        for (int i = 0; i < getMaxNumberOfPhases(); i++) {
            getPhase(i).setEmptyFluid();
        }
        totalNumberOfMoles = 0.0;
    }

    /**
     * {@inheritDoc}
     *
     * This method set the flow rate of all components to zero. This method is depreciated - and the
     * setEmptyFluid method should be used.
     */
    @Override
    @Deprecated
    public void removeMoles() {
        for (int i = 0; i < getMaxNumberOfPhases(); i++) {
            getPhase(i).setEmptyFluid();
        }
        totalNumberOfMoles = 0.0;
    }

    /** {@inheritDoc} */
    @Override
    public final double calcBeta() throws neqsim.util.exception.IsNaNException,
            neqsim.util.exception.TooManyIterationsException {
        ComponentInterface[] compArray = getPhase(0).getComponents();

        int i, iterations = 0;
        double tolerance = neqsim.thermo.ThermodynamicModelSettings.phaseFractionMinimumLimit;
        double deriv = 0.0, gbeta = 0.0, gtest = 0.0, betal = 0;
        double nybeta = 0, midler = 0, minBeta = tolerance, maxBeta = 1.0 - tolerance;

        double g0 = -1.0, g1 = 1.0;
        nybeta = beta[0];
        betal = 1.0 - nybeta;

        for (i = 0; i < numberOfComponents; i++) {
            midler = (compArray[i].getK() * compArray[i].getz() - 1.0)
                    / (compArray[i].getK() - 1.0);
            if ((midler > minBeta) && (compArray[i].getK() > 1.0)) {
                minBeta = midler;
            }
            midler = (1.0 - compArray[i].getz()) / (1.0 - compArray[i].getK());
            if ((midler < maxBeta) && (compArray[i].getK() < 1.0)) {
                maxBeta = midler;
            }
            g0 += compArray[i].getz() * compArray[i].getK();
            g1 += -compArray[i].getz() / compArray[i].getK();
        }

        if (g0 < 0) {
            beta[1] = 1.0 - tolerance;
            beta[0] = tolerance;
            return beta[0];
        }
        if (g1 > 0) {
            beta[1] = tolerance;
            beta[0] = 1.0 - tolerance;
            return beta[0];
        }

        nybeta = (minBeta + maxBeta) / 2.0;
        // System.out.println("guessed beta: " + nybeta + " maxbeta: " +maxBeta + "
        // minbeta: " +minBeta );
        betal = 1.0 - nybeta;

        // ' *l = 1.0-nybeta;
        gtest = 0.0;
        for (i = 0; i < numberOfComponents; i++) {
            gtest += compArray[i].getz() * (compArray[i].getK() - 1.0)
                    / (1.0 - nybeta + nybeta * compArray[i].getK()); // beta
                                                                     // =
                                                                     // nybeta
        }

        if (gtest >= 0) {
            minBeta = nybeta;
        } else {
            maxBeta = nybeta;
        }

        if (gtest < 0) {
            double minold = minBeta;
            minBeta = 1.0 - maxBeta;
            maxBeta = 1.0 - minold;
        }

        iterations = 0;
        // System.out.println("gtest: " + gtest);
        double step = 1.0;
        do {
            iterations++;
            if (gtest >= 0) {
                // oldbeta = nybeta;
                deriv = 0.0;
                gbeta = 0.0;

                for (i = 0; i < numberOfComponents; i++) {
                    double temp1 = (compArray[i].getK() - 1.0);
                    double temp2 = 1.0 + temp1 * nybeta;
                    deriv += -(compArray[i].getz() * temp1 * temp1) / (temp2 * temp2);
                    gbeta += compArray[i].getz() * (compArray[i].getK() - 1.0)
                            / (1.0 + (compArray[i].getK() - 1.0) * nybeta);
                }

                if (gbeta >= 0) {
                    minBeta = nybeta;
                } else {
                    maxBeta = nybeta;
                }
                nybeta -= (gbeta / deriv);

                // System.out.println("beta: " + maxBeta);
                if (nybeta > maxBeta) {
                    nybeta = maxBeta;
                }
                if (nybeta < minBeta) {
                    nybeta = minBeta;
                }

                /*
                 * if ((nybeta > maxBeta) || (nybeta < minBeta)) { // nybeta = 0.5 * (maxBeta +
                 * minBeta); gbeta = 1.0; }
                 */
            } else {
                // oldbeta = betal;
                deriv = 0.0;
                gbeta = 0.0;

                for (i = 0; i < numberOfComponents; i++) {
                    deriv -= (compArray[i].getz() * (compArray[i].getK() - 1.0)
                            * (1.0 - compArray[i].getK()))
                            / Math.pow((betal + (1 - betal) * compArray[i].getK()), 2);
                    gbeta += compArray[i].getz() * (compArray[i].getK() - 1.0)
                            / (betal + (-betal + 1.0) * compArray[i].getK());
                }

                if (gbeta < 0) {
                    minBeta = betal;
                } else {
                    maxBeta = betal;
                }

                betal -= (gbeta / deriv);

                if (betal > maxBeta) {
                    betal = maxBeta;
                }
                if (betal < minBeta) {
                    betal = minBeta;
                }

                /*
                 * if ((betal > maxBeta) || (betal < minBeta)) { gbeta = 1.0; { betal = 0.5 *
                 * (maxBeta + minBeta); } }
                 */
                nybeta = 1.0 - betal;
            }
            step = gbeta / deriv;
            // System.out.println("step : " + step);

        } while (((Math.abs(step)) >= 1.0e-10 && iterations < 300));// &&
                                                                    // (Math.abs(nybeta)-Math.abs(maxBeta))>0.1);

        // System.out.println("beta: " + nybeta + " iterations: " + iterations);
        if (nybeta <= tolerance) {
            phase = 1;
            nybeta = tolerance;
        } else if (nybeta >= 1.0 - tolerance) {
            phase = 0;
            nybeta = 1.0 - tolerance;
            // superheated vapour
        } else {
            phase = 2;
        } // two-phase liquid-gas

        beta[0] = nybeta;
        beta[1] = 1.0 - nybeta;

        if (iterations >= 300) {
            throw new neqsim.util.exception.TooManyIterationsException();
        }
        if (Double.isNaN(beta[1])) {
            for (i = 0; i < numberOfComponents; i++) {
                // System.out.println("K " + compArray[i].getK());
                // System.out.println("z " + compArray[i].getz());
            }
            throw new neqsim.util.exception.IsNaNException();
        }
        return beta[0];
    }

    /** {@inheritDoc} */
    @Override
    public final double initBeta() {
        for (int i = 0; i < numberOfPhases; i++) {
            beta[phaseIndex[i]] = getPhase(i).getNumberOfMolesInPhase() / getTotalNumberOfMoles();
            // System.out.println("beta " + beta[i]);
        }
        return beta[phaseIndex[0]];
    }

    /**
     * {@inheritDoc}
     *
     * method to get the Joule Thomson Coefficient of a system. Based on a phase mole fraction basis
     * average
     */
    @Override
    public double getJouleThomsonCoefficient(String unit) {
        double JTcoef = getJouleThomsonCoefficient();
        double conversionFactor = 1.0;
        switch (unit) {
            case "K/bar":
                conversionFactor = 1.0;
                break;
            case "C/bar":
                conversionFactor = 1.0;
                break;
        }
        return JTcoef * conversionFactor;
    }

    /**
     * {@inheritDoc}
     *
     * method to get the Joule Thomson Coefficient of a system. Based on a phase mole fraction basis
     * average
     */
    @Override
    public double getJouleThomsonCoefficient() {
        double JTcoef = 0;
        for (int i = 0; i < numberOfPhases; i++) {
            JTcoef += getBeta(i) * getPhase(i).getJouleThomsonCoefficient();
        }
        return JTcoef;
    }

    /**
     * {@inheritDoc}
     *
     * method to get the speed of sound of a system. THe sound speed is implemented based on a molar
     * average over the phases
     */
    @Override
    public double getSoundSpeed(String unit) {
        double refVel = getSoundSpeed();
        double conversionFactor = 1.0;
        switch (unit) {
            case "m/s":
                conversionFactor = 1.0;
                break;
            case "km/hr":
                conversionFactor = 3.6;
                break;
        }
        return refVel * conversionFactor;
    }

    /**
     * {@inheritDoc}
     *
     * method to get the speed of sound of a system. THe sound speed is implemented based on a molar
     * average over the phases
     */
    @Override
    public double getSoundSpeed() {
        double soundspeed = 0;
        for (int i = 0; i < numberOfPhases; i++) {
            soundspeed += getBeta(i) * getPhase(i).getSoundSpeed();
        }
        return soundspeed;
    }

    /** {@inheritDoc} */
    @Override
    public final void initTotalNumberOfMoles(double change) {
        setTotalNumberOfMoles(getTotalNumberOfMoles() + change);
        // System.out.println("total moles: " + totalNumberOfMoles);
        for (int j = 0; j < numberOfPhases; j++) {
            for (int i = 0; i < numberOfComponents; i++) {
                getPhase(j).getComponents()[i].setNumberOfmoles(
                        phaseArray[phaseIndex[0]].getComponents()[i].getNumberOfmoles());
            }
        }
    }

    /** {@inheritDoc} */
    @Override
    public final void init_x_y() {
        // double x, z;
        for (int j = 0; j < numberOfPhases; j++) {
            // x = 0;
            // z = 0;
            for (int i = 0; i < numberOfComponents; i++) {
                getPhase(j).getComponents()[i]
                        .setz(getPhase(j).getComponents()[i].getNumberOfmoles()
                                / getTotalNumberOfMoles());
                getPhase(j).getComponents()[i]
                        .setx(getPhase(j).getComponents()[i].getNumberOfMolesInPhase()
                                / getPhase(j).getNumberOfMolesInPhase());
                // x += getPhase(j).getComponents()[i].getx();
                // z += getPhase(j).getComponents()[i].getz();
            }
            getPhase(j).normalize();
        }
    }

    /** {@inheritDoc} */
    @Override
    public final void calc_x_y() {
        for (int j = 0; j < numberOfPhases; j++) {
            for (int i = 0; i < numberOfComponents; i++) {
                if (j == 0) {
                    getPhase(j).getComponent(i).setx(getPhase(0).getComponent(i).getK()
                            * getPhase(j).getComponents()[i].getz() / (1 - beta[phaseIndex[0]]
                                    + beta[phaseIndex[0]] * getPhase(0).getComponent(i).getK()));
                } else if (j == 1) {
                    getPhase(j).getComponent(i)
                            .setx(getPhase(0).getComponent(i).getz() / (1.0 - beta[phaseIndex[0]]
                                    + beta[phaseIndex[0]] * getPhase(0).getComponent(i).getK()));
                } //
                  // phaseArray[j].getComponents()[i].setx(phaseArray[0].getComponents()[i].getx()
                  // / phaseArray[0].getComponents()[i].getK());
                  // System.out.println("comp: " + j + i + " " + c[j][i].getx());
            }
            getPhase(j).normalize();
        }
    }

    /** {@inheritDoc} */
    @Override
    public final void calc_x_y_nonorm() {
        for (int j = 0; j < numberOfPhases; j++) {
            for (int i = 0; i < numberOfComponents; i++) {
                if (j == 0) {
                    getPhase(j).getComponents()[i].setx(getPhase(j).getComponents()[i].getK()
                            * getPhase(j).getComponents()[i].getz() / (1 - beta[phaseIndex[0]]
                                    + beta[phaseIndex[0]] * getPhase(0).getComponents()[i].getK()));
                }
                if (j == 1) {
                    getPhase(j).getComponents()[i]
                            .setx(getPhase(0).getComponents()[i].getz() / (1.0 - beta[phaseIndex[0]]
                                    + beta[phaseIndex[0]] * getPhase(0).getComponents()[i].getK()));
                } //
                  // phaseArray[j].getComponents()[i].setx(phaseArray[0].getComponents()[i].getx()
                  // / phaseArray[0].getComponents()[i].getK());
                  // System.out.println("comp: " + j + i + " " + c[j][i].getx());
            }
            // getPhase(j).normalize();
        }
    }

    /** {@inheritDoc} */
    @Override
    public void reset_x_y() {
        for (int j = 0; j < numberOfPhases; j++) {
            for (int i = 0; i < numberOfComponents; i++) {
                getPhase(j).getComponents()[i]
                        .setx(phaseArray[phaseIndex[0]].getComponents()[i].getz());
            }
        }
    }

    /** {@inheritDoc} */
    @Override
    public void reset() {
        for (int i = 0; i < numberOfComponents; i++) {
            addComponent(getPhase(0).getComponent(i).getComponentName(),
                    -getPhase(0).getComponent(i).getNumberOfmoles());
        }
    }

    /** {@inheritDoc} */
    @Override
    public boolean hasSolidPhase() {
        for (int i = 0; i < numberOfPhases; i++) {
            if (getPhase(i).getPhaseTypeName().equals("solid")) {
                return true;
            }
        }
        return false;
    }

    /** {@inheritDoc} */
    @Override
    public void init(int type) {
        isInitialized = true;
        if (numericDerivatives) {
            initNumeric(type);
        } else {
            initAnalytic(type);
        }
    }

    /**
     * {@inheritDoc}
     *
     * Calculates thermodynamic properties of a fluid using the init(2) method
     */
    @Override
    public void initThermoProperties() {
        init(2);
    }

    /**
     * {@inheritDoc}
     *
     * Calculates thermodynamic and physical properties of a fluid using initThermoProperties() and
     * initPhysicalProperties();
     */
    @Override
    public void initProperties() {
        if (!isInitialized) {
            init(0);
            setNumberOfPhases(1);
        }
        initThermoProperties();
        initPhysicalProperties();
    }

    /** {@inheritDoc} */
    @Override
    public void init(int type, int phase) {
        isInitialized = true;
        if (numericDerivatives) {
            initNumeric(type, phase);
        } else {
            initAnalytic(type, phase);
        }
    }

    /** {@inheritDoc} */
    @Override
    public void init() {
        this.init(initType);
    }

<<<<<<< HEAD
    public void initAnalytic(int type) {
=======
    /**
     * <p>
     * initAnalytic.
     * </p>
     *
     * @param type a int
     */
    public void initAnalytic(int type) { // type = 0 start init type =1O give new conditions
>>>>>>> e5b15554
        if (type == 0) {
            numberOfPhases = getMaxNumberOfPhases();
            for (int i = 0; i < getMaxNumberOfPhases(); i++) {
                phaseType[i] = 0;
                beta[i] = 1.0;
                phaseIndex[i] = i;
            }
            phaseType[0] = 1;
            for (int i = 0; i < numberOfPhases; i++) {
                if (getPhase(i) == null) {
                } else {
                    getPhase(i).init(getTotalNumberOfMoles(), numberOfComponents, type,
                            phaseType[phaseIndex[i]], beta[phaseIndex[i]]);
                }
            }
            numberOfPhases = 2;
        }

        if (type == 1) {
            for (int i = 0; i < numberOfPhases; i++) {
                getPhase(i).init(getTotalNumberOfMoles(), numberOfComponents, 1,
                        phaseType[phaseIndex[i]], beta[phaseIndex[i]]);
            }

            for (int i = 0; i < numberOfPhases; i++) {
                for (int j = 0; j < numberOfComponents; j++) {
                    getPhase(i).getComponents()[j].fugcoef(getPhase(i));
                }
            }
        }

        if (type == 2) // calculate T and P derivatives
        {
            for (int i = 0; i < numberOfPhases; i++) {
                getPhase(i).init(getTotalNumberOfMoles(), numberOfComponents, 2,
                        phaseType[phaseIndex[i]], beta[phaseIndex[i]]);
            }

            for (int i = 0; i < numberOfPhases; i++) {
                for (int j = 0; j < numberOfComponents; j++) {
                    getPhase(i).getComponents()[j].fugcoef(getPhase(i));
                    getPhase(i).getComponents()[j].logfugcoefdT(getPhase(i));
                    getPhase(i).getComponents()[j].logfugcoefdP(getPhase(i));
                }
            }
        }

        if (type == 3) // calculate all derivatives
        {
            for (int i = 0; i < numberOfPhases; i++) {
                getPhase(i).init(getTotalNumberOfMoles(), numberOfComponents, 3,
                        phaseType[phaseIndex[i]], beta[phaseIndex[i]]);
            }

            for (int i = 0; i < numberOfPhases; i++) {
                for (int j = 0; j < numberOfComponents; j++) {
                    getPhase(i).getComponents()[j].fugcoef(getPhase(i));
                    getPhase(i).getComponents()[j].logfugcoefdT(getPhase(i));
                    getPhase(i).getComponents()[j].logfugcoefdP(getPhase(i));
                    getPhase(i).getComponents()[j].logfugcoefdN(getPhase(i));
                }
            }
        }

        if (type == 4) // calculate all derivatives numerically
        {
            for (int i = 0; i < numberOfPhases; i++) {
                getPhase(i).init(getTotalNumberOfMoles(), numberOfComponents, 3,
                        phaseType[phaseIndex[i]], beta[phaseIndex[i]]);
            }
            for (int i = 0; i < numberOfPhases; i++) {
                for (int j = 0; j < numberOfComponents; j++) {
                    getPhase(i).getComponents()[j].fugcoef(getPhase(i));
                    getPhase(i).getComponents()[j].fugcoefDiffTempNumeric(getPhase(i),
                            numberOfComponents, getPhase(i).getTemperature(),
                            getPhase(i).getPressure());
                    getPhase(i).getComponents()[j].fugcoefDiffPresNumeric(getPhase(i),
                            numberOfComponents, getPhase(i).getTemperature(),
                            getPhase(i).getPressure());
                }
            }
        }

        for (int i = 1; i < numberOfPhases; i++) {
            if (getPhase(i).getPhaseTypeName().equals("gas")) {
                getPhase(i).setPhaseTypeName("oil");
            }
        }
    }

    /**
     * <p>
     * initAnalytic.
     * </p>
     *
     * @param type a int
     * @param phase a int
     */
    public void initAnalytic(int type, int phase) {
        if (type == 0) {
            beta[0] = 1.0;
            phaseIndex[phase] = phase;
            getPhase(phase).init(getTotalNumberOfMoles(), numberOfComponents, 0,
                    phaseType[phaseIndex[phase]], beta[phaseIndex[phase]]);
        } else if (type == 1) {
            getPhase(phase).init(getTotalNumberOfMoles(), numberOfComponents, 1,
                    phaseType[phaseIndex[phase]], beta[phaseIndex[phase]]);

            for (int j = 0; j < numberOfComponents; j++) {
                getPhase(phase).getComponents()[j].fugcoef(getPhase(phase));
            }
        } else if (type == 2) {
            getPhase(phase).init(getTotalNumberOfMoles(), numberOfComponents, 2,
                    phaseType[phaseIndex[phase]], beta[phaseIndex[phase]]);

            for (int j = 0; j < numberOfComponents; j++) {
                getPhase(phase).getComponents()[j].fugcoef(getPhase(phase));
                getPhase(phase).getComponents()[j].logfugcoefdT(getPhase(phase));
                getPhase(phase).getComponents()[j].logfugcoefdP(getPhase(phase));
            }
        } else if (type == 3) {
            getPhase(phase).init(getTotalNumberOfMoles(), numberOfComponents, 3,
                    phaseType[phaseIndex[phase]], beta[phaseIndex[phase]]);

            for (int j = 0; j < numberOfComponents; j++) {
                getPhase(phase).getComponents()[j].fugcoef(getPhase(phase));
                getPhase(phase).getComponents()[j].logfugcoefdT(getPhase(phase));
                getPhase(phase).getComponents()[j].logfugcoefdP(getPhase(phase));
                getPhase(phase).getComponents()[j].logfugcoefdN(getPhase(phase));
            }
        }

        for (int i = 1; i < numberOfPhases; i++) {
            if (getPhase(i).getPhaseTypeName().equals("gas")) {
                getPhase(i).setPhaseTypeName("oil");
            }
        }
    }

    /**
     * <p>
     * initNumeric.
     * </p>
     *
     * @param type a int
     */
    public void initNumeric(int type) {
        initNumeric(type, 1);
    }

    /**
     * <p>
     * initNumeric.
     * </p>
     *
     * @param type a int
     * @param phasen a int
     */
    public void initNumeric(int type, int phasen) {
        if (type < 2) {
            initAnalytic(type);
        } else if (type >= 2) {
            double[][] gasfug = new double[2][getPhases()[0].getNumberOfComponents()];
            double[][] liqfug = new double[2][getPhases()[0].getNumberOfComponents()];

            double dt = getTemperature() / 1.0e6;
            setTemperature(getTemperature() + dt);
            init(1);

            for (int i = 0; i < getPhases()[0].getNumberOfComponents(); i++) {
                gasfug[0][i] = Math.log(getPhases()[0].getComponents()[i].getFugasityCoeffisient());
                liqfug[0][i] = Math.log(getPhases()[1].getComponents()[i].getFugasityCoeffisient());
            }

            setTemperature(getTemperature() - 2 * dt);
            init(1);

            for (int i = 0; i < getPhases()[0].getNumberOfComponents(); i++) {
                gasfug[1][i] = Math.log(getPhases()[0].getComponents()[i].getFugasityCoeffisient());
                liqfug[1][i] = Math.log(getPhases()[1].getComponents()[i].getFugasityCoeffisient());
            }

            for (int i = 0; i < getPhases()[0].getNumberOfComponents(); i++) {
                getPhase(0).getComponent(i).setdfugdt((gasfug[0][i] - gasfug[1][i]) / (2 * dt));
                getPhase(1).getComponent(i).setdfugdt((liqfug[0][i] - liqfug[1][i]) / (2 * dt));
            }

            setTemperature(getTemperature() + dt);

            double dp = getPressure() / 1.0e6;
            setPressure(getPressure() + dp);
            init(1);

            for (int i = 0; i < getPhases()[0].getNumberOfComponents(); i++) {
                gasfug[0][i] = Math.log(getPhases()[0].getComponents()[i].getFugasityCoeffisient());
                liqfug[0][i] = Math.log(getPhases()[1].getComponents()[i].getFugasityCoeffisient());
            }

            setPressure(getPressure() - 2 * dp);
            init(1);

            for (int i = 0; i < getPhases()[0].getNumberOfComponents(); i++) {
                gasfug[1][i] = Math.log(getPhases()[0].getComponents()[i].getFugasityCoeffisient());
                liqfug[1][i] = Math.log(getPhases()[1].getComponents()[i].getFugasityCoeffisient());
            }

            for (int i = 0; i < getPhases()[0].getNumberOfComponents(); i++) {
                getPhase(0).getComponent(i).setdfugdp((gasfug[0][i] - gasfug[1][i]) / (2 * dp));
                getPhase(1).getComponent(i).setdfugdp((liqfug[0][i] - liqfug[1][i]) / (2 * dp));
            }

            setPressure(getPressure() + dp);
            init(1);

            if (type == 3) {
                for (int phase = 0; phase < 2; phase++) {
                    for (int k = 0; k < getPhases()[0].getNumberOfComponents(); k++) {
                        double dn = getPhases()[phase].getComponents()[k].getNumberOfMolesInPhase()
                                / 1.0e6;

                        addComponent(k, dn, phase);
                        // initBeta();
                        init_x_y();
                        init(1);

                        for (int i = 0; i < getPhases()[0].getNumberOfComponents(); i++) {
                            liqfug[0][i] = Math.log(
                                    getPhases()[phase].getComponents()[i].getFugasityCoeffisient());
                        }

                        addComponent(k, -2.0 * dn, phase);
                        // initBeta();
                        init_x_y();
                        init(1);

                        for (int i = 0; i < getPhases()[0].getNumberOfComponents(); i++) {
                            // gasfug[1][i] =
                            // Math.log(getPhases()[0].getComponents()[i].getFugasityCoeffisient());
                            liqfug[1][i] = Math.log(
                                    getPhases()[phase].getComponents()[i].getFugasityCoeffisient());
                        }
                        addComponent(k, dn, phase);
                        init_x_y();
                        init(1);

                        for (int i = 0; i < getPhases()[0].getNumberOfComponents(); i++) {
                            getPhase(phase).getComponent(k).setdfugdn(i,
                                    (liqfug[0][i] - liqfug[1][i]) / (2 * dn));
                            getPhase(phase).getComponent(k).setdfugdx(i,
                                    (liqfug[0][i] - liqfug[1][i]) / (2 * dn)
                                            * getPhase(phase).getNumberOfMolesInPhase());
                        }
                        // initBeta();

                    }
                }
            }
        }
    }

    /** {@inheritDoc} */
    @Override
    public void initNumeric() {
        double[][] gasfug = new double[2][getPhases()[0].getNumberOfComponents()];
        double[][] liqfug = new double[2][getPhases()[0].getNumberOfComponents()];
        double[][] gasnumericDfugdt = new double[2][getPhases()[0].getNumberOfComponents()];
        double[][] liqnumericDfugdt = new double[2][getPhases()[0].getNumberOfComponents()];
        double[][] gasnumericDfugdp = new double[2][getPhases()[0].getNumberOfComponents()];
        double[][] liqnumericDfugdp = new double[2][getPhases()[0].getNumberOfComponents()];
        double[][][] gasnumericDfugdn = new double[2][getPhases()[0]
                .getNumberOfComponents()][getPhases()[0].getNumberOfComponents()];
        double[][][] liqnumericDfugdn = new double[2][getPhases()[0]
                .getNumberOfComponents()][getPhases()[0].getNumberOfComponents()];

        double dt = getTemperature() / 1e5;
        setTemperature(getTemperature() + dt);
        init(1);

        for (int i = 0; i < getPhases()[0].getNumberOfComponents(); i++) {
            gasfug[0][i] = Math.log(getPhases()[0].getComponents()[i].getFugasityCoeffisient());
            liqfug[0][i] = Math.log(getPhases()[1].getComponents()[i].getFugasityCoeffisient());
        }

        setTemperature(getTemperature() - 2 * dt);
        init(1);

        for (int i = 0; i < getPhases()[0].getNumberOfComponents(); i++) {
            gasfug[1][i] = Math.log(getPhases()[0].getComponents()[i].getFugasityCoeffisient());
            liqfug[1][i] = Math.log(getPhases()[1].getComponents()[i].getFugasityCoeffisient());
            gasnumericDfugdt[0][i] = (gasfug[0][i] - gasfug[1][i]) / (2 * dt);
            liqnumericDfugdt[0][i] = (liqfug[0][i] - liqfug[1][i]) / (2 * dt);
            phaseArray[0].getComponents()[i].setdfugdt(gasnumericDfugdt[0][i]);
            phaseArray[1].getComponents()[i].setdfugdt(liqnumericDfugdt[0][i]);
        }

        setTemperature(getTemperature() + dt);

        double dp = getPressure() / 1e5;
        setPressure(getPressure() + dp);
        init(1);

        for (int i = 0; i < getPhases()[0].getNumberOfComponents(); i++) {
            gasfug[0][i] = Math.log(getPhases()[0].getComponents()[i].getFugasityCoeffisient());
            liqfug[0][i] = Math.log(getPhases()[1].getComponents()[i].getFugasityCoeffisient());
        }

        setPressure(getPressure() - 2 * dp);
        init(1);

        for (int i = 0; i < getPhases()[0].getNumberOfComponents(); i++) {
            gasfug[1][i] = Math.log(getPhases()[0].getComponents()[i].getFugasityCoeffisient());
            liqfug[1][i] = Math.log(getPhases()[1].getComponents()[i].getFugasityCoeffisient());
            gasnumericDfugdp[0][i] = (gasfug[0][i] - gasfug[1][i]) / (2 * dp);
            liqnumericDfugdp[0][i] = (liqfug[0][i] - liqfug[1][i]) / (2 * dp);
            phaseArray[0].getComponents()[i].setdfugdp(gasnumericDfugdp[0][i]);
            phaseArray[1].getComponents()[i].setdfugdp(liqnumericDfugdp[0][i]);
        }

        setPressure(getPressure() + dp);
        init(1);

        for (int phase = 0; phase < 2; phase++) {
            for (int k = 0; k < getPhases()[0].getNumberOfComponents(); k++) {
                double dn = getPhases()[phase].getComponents()[k].getNumberOfMolesInPhase() / 1.0e6;
                if (dn < 1e-12) {
                    dn = 1e-12;
                }

                addComponent(k, dn, phase);
                // initBeta();
                init_x_y();
                init(1);

                for (int i = 0; i < getPhases()[0].getNumberOfComponents(); i++) {
                    liqfug[0][i] = Math
                            .log(getPhases()[phase].getComponents()[i].getFugasityCoeffisient());
                }

                addComponent(k, -2.0 * dn, phase);
                // initBeta();
                init_x_y();
                init(1);

                for (int i = 0; i < getPhases()[0].getNumberOfComponents(); i++) {
                    // gasfug[1][i] =
                    // Math.log(getPhases()[0].getComponents()[i].getFugasityCoeffisient());
                    liqfug[1][i] = Math
                            .log(getPhases()[phase].getComponents()[i].getFugasityCoeffisient());
                }

                for (int i = 0; i < getPhases()[0].getNumberOfComponents(); i++) {
                    if (phase == 0) {
                        gasnumericDfugdn[0][k][i] = (liqfug[0][i] - liqfug[1][i]) / (2 * dn);
                        phaseArray[0].getComponents()[i].setdfugdn(k, gasnumericDfugdn[0][k][i]);
                        phaseArray[0].getComponents()[i].setdfugdx(k, gasnumericDfugdn[0][k][i]
                                * phaseArray[0].getNumberOfMolesInPhase());
                    }

                    if (phase == 1) {
                        liqnumericDfugdn[0][k][i] = (liqfug[0][i] - liqfug[1][i]) / (2 * dn);
                        phaseArray[1].getComponents()[i].setdfugdn(k, liqnumericDfugdn[0][k][i]);
                        phaseArray[1].getComponents()[i].setdfugdx(k, liqnumericDfugdn[0][k][i]
                                * phaseArray[1].getNumberOfMolesInPhase());
                    }
                }

                addComponent(k, dn, phase);
                // initBeta();
                init_x_y();
                init(1);
            }
        }
    }

    /** {@inheritDoc} */
    @Override
    public void initPhysicalProperties() {
        for (int i = 0; i < numberOfPhases; i++) {
            getPhase(i).initPhysicalProperties();
        }
        calcInterfaceProperties();
    }

    /** {@inheritDoc} */
    @Override
    public void initPhysicalProperties(String propertyName) {
        for (int i = 0; i < numberOfPhases; i++) {
            getPhase(i).initPhysicalProperties(propertyName);
        }
    }

    /** {@inheritDoc} */
    @Override
    public void resetPhysicalProperties() {
        for (int i = 0; i < maxNumberOfPhases; i++) {
            getPhase(i).resetPhysicalProperties();
        }
    }

    /** {@inheritDoc} */
    @Override
    public void initRefPhases() {
        for (int i = 0; i < numberOfPhases; i++) {
            getPhase(i).initRefPhases(false);
        }
    }

    /**
     * {@inheritDoc}
     *
     * specify the type model for the physical properties you want to use. * Type: Model * 0
     * Orginal/default * 1 Water * 2 Glycol * 3 Amine
     */
    @Override
    public void setPhysicalPropertyModel(int type) {
        for (int i = 0; i < numberOfPhases; i++) {
            getPhase(i).setPhysicalProperties(type);
        }
    }

    /** {@inheritDoc} */
    @Override
    public void chemicalReactionInit() {
        chemicalReactionOperations = new ChemicalReactionOperations(this);
        chemicalSystem = chemicalReactionOperations.hasRections();
    }

    /** {@inheritDoc} */
    @Override
    public ChemicalReactionOperations getChemicalReactionOperations() {
        return chemicalReactionOperations;
    }

    /** {@inheritDoc} */
    @Override
    public final PhaseInterface getGasPhase() {
        for (int phase = 0; phase < numberOfPhases; phase++) {
            if (phaseArray[phaseIndex[phase]].getPhaseType() == 1) {
                return phaseArray[phase];
            }
        }
        logger.info("No gas phase at current state.");
        return null;
    }

    /** {@inheritDoc} */
    @Override
    public final PhaseInterface getLiquidPhase() {
        for (int phase = 0; phase < numberOfPhases; phase++) {
            if (phaseArray[phaseIndex[phase]].getPhaseType() == 0) {
                return phaseArray[phase];
            }
        }
        logger.info("No liquid phase at current state.");
        return null;
    }

    /** {@inheritDoc} */
    @Override
    public final PhaseInterface getPhase(int i) {
        if (i >= getNumberOfPhases()) {
            // throw new RuntimeException();
        }
        return phaseArray[phaseIndex[i]];
    }

    /** {@inheritDoc} */
    @Override
    public final boolean isChemicalSystem() {
        return chemicalSystem;
    }

    /** {@inheritDoc} */
    @Override
    public final void isChemicalSystem(boolean temp) {
        chemicalSystem = temp;
    }

    /**
     * <p>
     * getAntoineVaporPressure.
     * </p>
     *
     * @param temp a double
     * @return a double
     */
    public double getAntoineVaporPressure(double temp) {
        return phaseArray[0].getAntoineVaporPressure(temp);
    }

    /** {@inheritDoc} */
    @Override
    public final double getTC() {
        return criticalTemperature;
    }

    /** {@inheritDoc} */
    @Override
    public final double getPC() {
        return criticalPressure;
    }

    /** {@inheritDoc} */
    @Override
    public final void setTC(double TC) {
        criticalTemperature = TC;
    }

    /** {@inheritDoc} */
    @Override
    public final void setPC(double PC) {
        criticalPressure = PC;
    }

    /** {@inheritDoc} */
    @Override
    public final void setMixingRule(int type) {
        mixingRule = type;
        if (numberOfPhases < 4) {
            resetPhysicalProperties();// initPhysicalProperties();
        }
        for (int i = 0; i < maxNumberOfPhases; i++) {
            getPhase(i).setMixingRule(type);
            getPhase(i).initPhysicalProperties();
            // getPhase(i).getPhysicalProperties().getMixingRule().initMixingRules(getPhase(i));
        }
    }

    /**
     * <p>
     * setMixingRuleGEmodel.
     * </p>
     *
     * @param name a {@link java.lang.String} object
     */
    public void setMixingRuleGEmodel(String name) {
        for (int i = 0; i < numberOfPhases; i++) {
            getPhase(i).setMixingRuleGEModel(name);
        }
    }

    /** {@inheritDoc} */
    @Override
    public void setMixingRule(String typename, String GEmodel) {
        setMixingRuleGEmodel(GEmodel);
        setMixingRule(typename);
    }

    /**
     * {@inheritDoc}
     *
     * method to set the mixing rule for the fluid
     */
    @Override
    public void setMixingRule(String typename) {
        int var = 0;
        if (typename.equals("no")) {
            var = 1;
        } else if (typename.equals("classic")) {
            var = 2;
        } else if (typename.equals("HV")) {
            var = 4;
        } else if (typename.equals("WS")) {
            var = 5;
        } else if (typename.equals("CPA-Mix")) {
            var = 7;
        } else if (typename.equals("classic-T")) {
            var = 8;
        } else if (typename.equals("classic-T-cpa")) {
            var = 9;
        } else if (typename.equals("classic-Tx-cpa")) {
            var = 10;
        } else {
            var = 1;
        }
        this.setMixingRule(var);
    }

    /** {@inheritDoc} */
    @Override
    public String[] getComponentNames() {
        ArrayList<String> components = new ArrayList<String>();

        for (int j = 0; j < numberOfComponents; j++) {
            components.add(phaseArray[0].getComponents()[j].getName());
        }
        String[] componentList = new String[components.size()];
        for (int j = 0; j < numberOfComponents; j++) {
            componentList[j] = (String) components.get(j);
        }
        return componentList;
    }

    /** {@inheritDoc} */
    @Override
    public void setNumberOfPhases(int number) {
        this.numberOfPhases = number;
    }

    /** {@inheritDoc} */
    @Override
    public void useVolumeCorrection(boolean volcor) {
        for (int i = 0; i < getMaxNumberOfPhases(); i++) {
            getPhase(i).useVolumeCorrection(volcor);
        }
    }

    /** {@inheritDoc} */
    @Override
    public final PhaseInterface[] getPhases() {
        return phaseArray;
    }

    /** {@inheritDoc} */
    @Override
    public double getGibbsEnergy() {
        double gibbsEnergy = 0;
        for (int i = 0; i < numberOfPhases; i++) {
            gibbsEnergy += getPhase(i).getGibbsEnergy();
        }
        return gibbsEnergy;
    }

    /**
     * {@inheritDoc}
     *
     * method to return exergy in a given unit
     */
    @Override
    public double getExergy(double temperatureOfSurroundings, String exergyUnit) {
        double refExergy = getExergy(temperatureOfSurroundings); // exergy in J
        double conversionFactor = 1.0;
        switch (exergyUnit) {
            case "J":
                conversionFactor = 1.0;
                break;
            case "J/mol":
                conversionFactor = 1.0 / getTotalNumberOfMoles();
                break;
            case "J/kg":
                conversionFactor = 1.0 / getTotalNumberOfMoles() / getMolarMass();
                break;
            case "kJ/kg":
                conversionFactor = 1.0 / getTotalNumberOfMoles() / getMolarMass() / 1000.0;
                break;
        }
        return refExergy * conversionFactor;
    }

    /**
     * {@inheritDoc}
     *
     * method to return exergy defined as (h1-T0*s1) in a unit Joule
     */
    @Override
    public double getExergy(double temperatureOfSurroundings) {
        double getExergy = getEnthalpy() - temperatureOfSurroundings * getEntropy();
        return getExergy;
    }

    /**
     * {@inheritDoc}
     *
     * method to return enthalpy in a unit Joule
     */
    @Override
    public double getEnthalpy() {
        double enthalpy = 0;
        for (int i = 0; i < numberOfPhases; i++) {
            enthalpy += getPhase(i).getEnthalpy();
        }
        return enthalpy;
    }

    /**
     * {@inheritDoc}
     *
     * method to return enthalpy in a given unit
     */
    @Override
    public double getEnthalpy(String unit) {
        double refEnthalpy = getEnthalpy(); // enthalpy in J
        double conversionFactor = 1.0;
        switch (unit) {
            case "J":
                conversionFactor = 1.0;
                break;
            case "J/mol":
                conversionFactor = 1.0 / getTotalNumberOfMoles();
                break;
            case "J/kg":
                conversionFactor = 1.0 / getTotalNumberOfMoles() / getMolarMass();
                break;
            case "kJ/kg":
                conversionFactor = 1.0 / getTotalNumberOfMoles() / getMolarMass() / 1000.0;
                break;
        }
        return refEnthalpy * conversionFactor;
    }

    /**
     * {@inheritDoc}
     *
     * method to return viscosity
     */
    @Override
    public double getViscosity() {
        double visc = 0;
        for (int i = 0; i < numberOfPhases; i++) {
            visc += beta[phaseIndex[i]] * getPhase(i).getPhysicalProperties().getViscosity();
        }
        return visc;
    }

    /**
     * {@inheritDoc}
     *
     * method to return viscosity in a given unit
     */
    @Override
    public double getViscosity(String unit) {
        double refViscosity = getViscosity(); // viscosity in kg/msec
        double conversionFactor = 1.0;
        switch (unit) {
            case "kg/msec":
                conversionFactor = 1.0;
                break;
            case "cP":
                conversionFactor = 1.0e3;
                break;
            default:
                throw new RuntimeException();
        }
        return refViscosity * conversionFactor;
    }

    /**
     * {@inheritDoc}
     *
     * method to return kinematic viscosity in a given unit
     */
    @Override
    public double getKinematicViscosity(String unit) {
        double refViscosity = getViscosity("kg/msec") / getDensity("kg/m3"); // viscosity in kg/msec
        double conversionFactor = 1.0;
        switch (unit) {
            case "m2/sec":
                conversionFactor = 1.0;
                break;
            default:
                throw new RuntimeException();
        }
        return refViscosity * conversionFactor;
    }

    /** {@inheritDoc} */
    @Override
    public double getKinematicViscosity() {
        return getViscosity() / getDensity();
    }

    /**
     * {@inheritDoc}
     *
     * method to return conductivity of a fluid
     * 
     * @deprecated use {@link #getThermalConductivity()} instead.
     */
    @Deprecated
    @Override
    public double getConductivity() {
        double cond = 0;
        for (int i = 0; i < numberOfPhases; i++) {
            cond += beta[phaseIndex[i]] * getPhase(i).getPhysicalProperties().getConductivity();
        }
        return cond;
    }

    /**
     * {@inheritDoc}
     *
     * method to return conductivity in a given unit
     * 
     * @deprecated use {@link #getThermalConductivity(String unit)} instead.
     */
    @Deprecated
    @Override
    public double getConductivity(String unit) {
        double refConductivity = getConductivity(); // conductivity in W/m*K
        double conversionFactor = 1.0;
        switch (unit) {
            case "W/mK":
                conversionFactor = 1.0;
                break;
            case "W/cmK":
                conversionFactor = 0.01;
                break;
            default:
                throw new RuntimeException();
        }
        return refConductivity * conversionFactor;
    }

    /**
     * {@inheritDoc}
     *
     * method to return conductivity of a fluid
     */
    @Override
    public double getThermalConductivity() {
        double cond = 0;
        for (int i = 0; i < numberOfPhases; i++) {
            cond += beta[phaseIndex[i]] * getPhase(i).getPhysicalProperties().getConductivity();
        }
        return cond;
    }

    /**
     * {@inheritDoc}
     *
     * method to return conductivity in a given unit
     */
    @Override
    public double getThermalConductivity(String unit) {
        double refConductivity = getConductivity(); // conductivity in W/m*K
        double conversionFactor = 1.0;
        switch (unit) {
            case "W/mK":
                conversionFactor = 1.0;
                break;
            case "W/cmK":
                conversionFactor = 0.01;
                break;
            default:
                throw new RuntimeException();
        }
        return refConductivity * conversionFactor;
    }

    /**
     * {@inheritDoc}
     *
     * method to return internal energy (U) in unit J
     */
    @Override
    public double getInternalEnergy() {
        double internalEnergy = 0;
        for (int i = 0; i < numberOfPhases; i++) {
            internalEnergy += getPhase(i).getInternalEnergy();
        }
        return internalEnergy;
    }

    /**
     * {@inheritDoc}
     *
     * method to return internal energy (U) in a given unit
     */
    @Override
    public double getInternalEnergy(String unit) {
        double refEnthalpy = getInternalEnergy(); // enthalpy in J
        double conversionFactor = 1.0;
        switch (unit) {
            case "J":
                conversionFactor = 1.0;
            case "J/mole":
                conversionFactor = 1.0 / getTotalNumberOfMoles();
            case "J/kg":
                conversionFactor = 1.0 / getTotalNumberOfMoles() / getMolarMass();
            case "kJ/kg":
                conversionFactor = 1.0 / getTotalNumberOfMoles() / getMolarMass() / 1000.0;
        }
        return refEnthalpy * conversionFactor;
    }

    /** {@inheritDoc} */
    @Override
    public double getHelmholtzEnergy() {
        double helmholtzEnergy = 0;
        for (int i = 0; i < numberOfPhases; i++) {
            helmholtzEnergy += getPhase(i).getHelmholtzEnergy();
        }
        return helmholtzEnergy;
    }

    /** {@inheritDoc} */
    @Override
    public double getEntropy() {
        double entropy = 0;
        for (int i = 0; i < numberOfPhases; i++) {
            entropy += getPhase(i).getEntropy();
        }
        return entropy;
    }

    /**
     * {@inheritDoc}
     *
     * method to return total entropy of the fluid
     */
    @Override
    public double getEntropy(String unit) {
        double refEntropy = getEntropy(); // entropy in J/K
        double conversionFactor = 1.0;
        switch (unit) {
            case "J/K":
                conversionFactor = 1.0;
                break;
            case "J/molK":
                conversionFactor = 1.0 / getTotalNumberOfMoles();
                break;
            case "J/kgK":
                conversionFactor = 1.0 / getTotalNumberOfMoles() / getMolarMass();
                break;
            case "kJ/kgK":
                conversionFactor = 1.0 / getTotalNumberOfMoles() / getMolarMass() / 1000.0;
                break;
        }
        return refEntropy * conversionFactor;
    }

    /**
     * {@inheritDoc}
     *
     * method to return molar volume of the fluid note: without Peneloux volume correction
     */
    @Override
    public double getMolarVolume() {
        double volume = 0;
        for (int i = 0; i < numberOfPhases; i++) {
            volume += beta[phaseIndex[i]] * getPhase(i).getMolarVolume();
        }
        return volume;
    }

    /**
     * {@inheritDoc}
     *
     * method to get density of a fluid note: without Peneloux volume correction
     */
    @Override
    public double getDensity() {
        double density = 0;
        for (int i = 0; i < numberOfPhases; i++) {
            density += 1.0e5 * (getPhase(i).getMolarMass() * beta[phaseIndex[i]]
                    / getPhase(i).getMolarVolume());
        }
        return density;
    }

    /**
     * {@inheritDoc}
     *
     * method to get density of a fluid note: with Peneloux volume correction
     */
    @Override
    public double getDensity(String unit) {
        double density = 0;
        for (int i = 0; i < getNumberOfPhases(); i++) {
            density += getPhase(i).getVolume() / getVolume()
                    * getPhase(i).getPhysicalProperties().getDensity();
        }
        double refDensity = density; // density in kg/m3
        double conversionFactor = 1.0;
        switch (unit) {
            case "kg/m3":
                conversionFactor = 1.0;
                break;
            case "kg/Sm3":
                return getMolarMass() * 101325.0 / ThermodynamicConstantsInterface.R
                        / ThermodynamicConstantsInterface.standardStateTemperature;
            case "mol/m3":
                conversionFactor = 1.0 / getMolarMass();
                break;
            default:
                throw new RuntimeException();
        }
        return refDensity * conversionFactor;
    }

    /** {@inheritDoc} */
    @Override
    public double getZ() {
        double Z = 0;
        for (int i = 0; i < numberOfPhases; i++) {
            Z += beta[phaseIndex[i]] * getPhase(i).getZ();
        }
        return Z;
    }

    /** {@inheritDoc} */
    @Override
    public double getMoleFractionsSum() {
        double sumz = 0.0;
        for (int i = 0; i < phaseArray[0].getNumberOfComponents(); i++) {
            sumz += phaseArray[0].getComponent(i).getz();
        }
        return sumz;
    }

    /**
     * {@inheritDoc}
     *
     * method to get molar mass of a fluid phase
     */
    @Override
    public double getMolarMass() {
        double tempVar = 0;
        for (int i = 0; i < phaseArray[0].getNumberOfComponents(); i++) {
            tempVar += phaseArray[0].getComponents()[i].getz()
                    * phaseArray[0].getComponents()[i].getMolarMass();
        }
        return tempVar;
    }

    /**
     * {@inheritDoc}
     *
     * method to get molar mass of a fluid phase
     */
    @Override
    public double getMolarMass(String unit) {
        double refMolarMass = getMolarMass();
        double conversionFactor = 1.0;
        switch (unit) {
            case "kg/mol":
                conversionFactor = 1.0;
                break;
            case "gr/mol":
                conversionFactor = 1000.0;
                break;
            default:
                throw new RuntimeException();
        }
        return refMolarMass * conversionFactor;
    }

    /**
     * {@inheritDoc}
     *
     * method to set the temperature of a fluid (same temperature for all phases)
     */
    @Override
    public void setTemperature(double newTemperature) {
        for (int i = 0; i < getMaxNumberOfPhases(); i++) {
            getPhases()[i].setTemperature(newTemperature);
        }
    }

    /**
     * {@inheritDoc}
     *
     * method to set the temperature of a fluid (same temperature for all phases)
     */
    @Override
    public void setTemperature(double newTemperature, String unit) {
        for (int i = 0; i < getMaxNumberOfPhases(); i++) {
            if (unit.equals("K")) {
                getPhases()[i].setTemperature(newTemperature);
            } else if (unit.equals("C")) {
                getPhases()[i].setTemperature(newTemperature + 273.15);
            } else {
                throw new RuntimeException();
            }
        }
    }

    /** {@inheritDoc} */
    @Override
    public double getNumberOfMoles() {
        return getTotalNumberOfMoles();
    }

    /**
     * {@inheritDoc}
     *
     * method to set the phase type of a given phase
     */
    @Override
    public void setPhaseType(int phaseToChange, int newPhaseType) {
        // System.out.println("new phase type: cha " + newPhaseType);
        if (allowPhaseShift) {
            phaseType[phaseIndex[phaseToChange]] = newPhaseType;
        }
    }

    /**
     * {@inheritDoc}
     *
     * method to set the phase type of a given phase
     */
    @Override
    public void setPhaseType(int phaseToChange, String phaseTypeName) {
        // System.out.println("new phase type: cha " + newPhaseType);
        int newPhaseType = 1;
        if (allowPhaseShift) {
            if (phaseTypeName.equals("gas") || phaseTypeName.equals("vapour")) {
                newPhaseType = 1;
            } else if (phaseTypeName.equals("liquid") || phaseTypeName.equals("oil")
                    || phaseTypeName.equals("aqueous")) {
                newPhaseType = 0;
            } else {
                newPhaseType = 0;
            }
            phaseType[phaseIndex[phaseToChange]] = newPhaseType;
        }
    }

    /** {@inheritDoc} */
    @Override
    public void setPhaseType(String phases, int newPhaseType) {
        // System.out.println("new phase type: cha " + newPhaseType);
        if (allowPhaseShift) {
            if (phases.equals("all")) {
                for (int i = 0; i < getMaxNumberOfPhases(); i++) {
                    phaseType[i] = newPhaseType;
                }
            }
        }
    }

    /** {@inheritDoc} */
    @Override
    public void invertPhaseTypes() {
        for (int i = 0; i < getMaxNumberOfPhases(); i++) {
            if (phaseType[i] == 0) {
                phaseType[i] = 1;
            } else {
                phaseType[i] = 0;
            }
        }
    }

    /** {@inheritDoc} */
    @Override
    public void setPhase(PhaseInterface phase, int numb) {
        double temp = phaseArray[numb].getTemperature();
        double pres = phaseArray[numb].getPressure();
        this.phaseArray[numb] = phase;
        this.phaseArray[numb].setTemperature(temp);
        this.phaseArray[numb].setPressure(pres);
    }

    /** {@inheritDoc} */
    @Override
    public void reInitPhaseType() {
        phaseType[0] = 1;
        phaseType[1] = 0;
        phaseType[2] = 0;
        phaseType[3] = 0;
    }

    /** {@inheritDoc} */
    @Override
    public final boolean doSolidPhaseCheck() {
        return solidPhaseCheck;
    }

    /**
     * {@inheritDoc}
     *
     * method to set the pressure of a fluid (same temperature for all phases)
     */
    @Override
    public final void setPressure(double newPressure) {
        for (int i = 0; i < getMaxNumberOfPhases(); i++) {
            phaseArray[i].setPressure(newPressure);
        }
    }

    /**
     * {@inheritDoc}
     *
     * method to set the pressure of a fluid (same temperature for all phases)
     */
    @Override
    public final void setPressure(double newPressure, String unit) {
        for (int i = 0; i < getMaxNumberOfPhases(); i++) {
            if (unit.equals("bar") || unit.equals("bara")) {
                phaseArray[i].setPressure(newPressure);
            } else if (unit.equals("atm")) {
                phaseArray[i].setPressure(newPressure + 0.01325);
            } else if (unit.equals("barg")) {
                phaseArray[i].setPressure(newPressure + 1.01325);
            } else {
                throw new RuntimeException(
                        "setting new pressure could not be done. Specified unit might not be supported");
            }
        }
    }

    /** {@inheritDoc} */
    @Override
    public final void setTemperature(double newPressure, int phase) {
        getPhase(phaseIndex[phase]).setTemperature(newPressure);
    }

    /**
     * {@inheritDoc}
     *
     * method to return temperature
     */
    @Override
    public final double getTemperature() {
        return phaseArray[0].getTemperature();
    }

    /**
     * {@inheritDoc}
     *
     * method to return temperature in a given unit
     */
    @Override
    public final double getTemperature(String unit) {
        neqsim.util.unit.TemperatureUnit presConversion =
                new neqsim.util.unit.TemperatureUnit(getTemperature(), "K");
        return presConversion.getValue(unit);
    }

    /** {@inheritDoc} */
    @Override
    public double getTemperature(int phaseNumber) {
        return getPhase(phaseIndex[phaseNumber]).getTemperature();
    }

    /**
     * {@inheritDoc}
     *
     * method to return pressure of a fluid
     */
    @Override
    public final double getPressure() {
        return phaseArray[0].getPressure();//
    }

    /**
     * {@inheritDoc}
     *
     * method to return pressure in a given unit
     */
    @Override
    public final double getPressure(String unit) {
        neqsim.util.unit.PressureUnit presConversion =
                new neqsim.util.unit.PressureUnit(getPressure(), "bara");
        return presConversion.getValue(unit);
    }

    /**
     * {@inheritDoc}
     *
     * method to return pressure of phase
     */
    @Override
    public final double getPressure(int phaseNumber) {
        return getPhase(phaseIndex[phaseNumber]).getPressure();
    }

    /** {@inheritDoc} */
    @Override
    public final double getBeta() {
        return beta[0];
    }

    /** {@inheritDoc} */
    @Override
    public final double getBeta(int phase) {
        return beta[phaseIndex[phase]];
    }

    /** {@inheritDoc} */
    @Override
    public void setAtractiveTerm(int i) {
        for (int k = 0; k < getMaxNumberOfPhases(); k++) {
            phaseArray[k].setAtractiveTerm(i);
        }
    }

    /** {@inheritDoc} */
    @Override
    public final int getNumberOfPhases() {
        return numberOfPhases;
    }

    /** {@inheritDoc} */
    @Override
    public final void setBeta(double b) {
        if (b < 0)
            b = neqsim.thermo.ThermodynamicModelSettings.phaseFractionMinimumLimit;
        if (b > 1)
            b = 1.0 - neqsim.thermo.ThermodynamicModelSettings.phaseFractionMinimumLimit;
        beta[0] = b;
        beta[1] = 1.0 - b;
    }

    /** {@inheritDoc} */
    @Override
    public final void setBeta(int phase, double b) {
        if (b < 0)
            b = neqsim.thermo.ThermodynamicModelSettings.phaseFractionMinimumLimit;
        if (b > 1)
            b = 1.0 - neqsim.thermo.ThermodynamicModelSettings.phaseFractionMinimumLimit;
        beta[phaseIndex[phase]] = b;
    }

    /**
     * {@inheritDoc}
     *
     * method to return fluid volume
     */
    @Override
    public final double getVolume() {
        double volume = 0.0;
        for (int i = 0; i < numberOfPhases; i++) {
            volume += getPhase(i).getMolarVolume() * getPhase(i).getNumberOfMolesInPhase();
        }
        return volume;
    }

    /**
     * {@inheritDoc}
     *
     * method to return fluid volume
     */
    @Override
    public double getVolume(String unit) {
        double conversionFactor = 1.0;
        switch (unit) {
            case "m3":
                conversionFactor = 1.0;
                break;
            case "m3/kg":
                conversionFactor = 1.0 / getMass("kg");
                break;
            case "litre":
                conversionFactor = 1000.0;
                break;
            case "m3/mol":
                conversionFactor = 1.0 / getTotalNumberOfMoles();
                break;
        }
        return conversionFactor * getVolume() / 1.0e5;
    }

    /**
     * {@inheritDoc}
     *
     * method to return mass of fluid
     */
    @Override
    public double getMass(String unit) {
        double conversionFactor = 1.0;
        switch (unit) {
            case "kg":
                conversionFactor = 1.0;
                break;

            case "gr":
                conversionFactor = 1000.0;
                break;
            case "tons":
                conversionFactor = 1.0e-3;
                break;
        }
        return conversionFactor * getTotalNumberOfMoles() * getMolarMass();
    }

    /**
     * {@inheritDoc}
     *
     * method to return fluid volume with Peneloux volume correction need to call
     * initPhysicalProperties() before this method is called
     */
    @Override
    public double getCorrectedVolume() {
        double volume = 0;
        for (int i = 0; i < numberOfPhases; i++) {
            volume += getPhase(i).getMolarMass() / getPhase(i).getPhysicalProperties().getDensity()
                    * getPhase(i).getNumberOfMolesInPhase();
        }
        return volume;
    }

    /** {@inheritDoc} */
    @Override
    public double getdVdPtn() {
        double dVdP = 0.0;
        for (int i = 0; i < numberOfPhases; i++) {
            dVdP += 1.0 / getPhase(i).getdPdVTn();
        }
        return dVdP;
    }

    /** {@inheritDoc} */
    @Override
    public double getdVdTpn() {
        double dVdT = 0.0;
        for (int i = 0; i < numberOfPhases; i++) {
            dVdT += -getPhase(i).getdPdTVn() / getPhase(i).getdPdVTn();
        }
        return dVdT;
    }

    /**
     * {@inheritDoc}
     *
     * method to return specific heat capacity (Cp)
     */
    @Override
    public double getCp() {
        double cP = 0.0;
        for (int i = 0; i < numberOfPhases; i++) {
            cP += getPhase(i).getCp();
        }
        return cP;
    }

    /**
     * {@inheritDoc}
     *
     * method to return specific heat capacity (Cp) in a given unit
     */
    @Override
    public double getCp(String unit) {
        double refCp = getCp(); // Cp in J/K
        double conversionFactor = 1.0;
        switch (unit) {
            case "J/K":
                conversionFactor = 1.0;
                break;
            case "J/molK":
                conversionFactor = 1.0 / getTotalNumberOfMoles();
                break;
            case "J/kgK":
                conversionFactor = 1.0 / getTotalNumberOfMoles() / getMolarMass();
                break;
            case "kJ/kgK":
                conversionFactor = 1.0 / getTotalNumberOfMoles() / getMolarMass() / 1000.0;
                break;
        }
        return refCp * conversionFactor;
    }

    /**
     * {@inheritDoc}
     *
     * method to return specific heat capacity (Cv)
     */
    @Override
    public double getCv() {
        double cv = 0.0;
        for (int i = 0; i < numberOfPhases; i++) {
            cv += getPhase(i).getCv();
        }
        return cv;
    }

    /**
     * {@inheritDoc}
     *
     * method to return specific heat capacity (Cv) in a given unit
     */
    @Override
    public double getCv(String unit) {
        double refCv = getCv(); // enthalpy in J
        double conversionFactor = 1.0;
        switch (unit) {
            case "J/K":
                conversionFactor = 1.0;
                break;
            case "J/molK":
                conversionFactor = 1.0 / getTotalNumberOfMoles();
                break;
            case "J/kgK":
                conversionFactor = 1.0 / getTotalNumberOfMoles() / getMolarMass();
                break;
            case "kJ/kgK":
                conversionFactor = 1.0 / getTotalNumberOfMoles() / getMolarMass() / 1000.0;
                break;
        }
        return refCv * conversionFactor;
    }

    /**
     * {@inheritDoc}
     *
     * method to return heat capacity ratio/adiabatic index/Poisson constant
     */
    @Override
    public double getKappa() {
        return getCp() / getCv();
    }

    /**
     * {@inheritDoc}
     *
     * method to return heat capacity ratio/adiabatic index/Poisson constant
     */
    @Override
    public double getGamma() {
        return getCp() / getCv();
    }

    /**
     * {@inheritDoc}
     *
     * method to return heat capacity ratio calculated as Cp/(Cp-R)
     */
    @Override
    public double getGamma2() {
        double cp0 = getCp();
        return cp0 / (cp0 - ThermodynamicConstantsInterface.R * totalNumberOfMoles);
    }

    /** {@inheritDoc} */
    @Override
    public void calcInterfaceProperties() {
        interfaceProp.init();
    }

    /** {@inheritDoc} */
    @Override
    public InterphasePropertiesInterface getInterphaseProperties() {
        return interfaceProp;
    }

    /**
     * {@inheritDoc}
     *
     * method to return interfacial tension between two phases
     */
    @Override
    public double getInterfacialTension(int phase1, int phase2) {
        return interfaceProp.getSurfaceTension(phase1, phase2);
    }

    /** {@inheritDoc} */
    @Override
    public double getInterfacialTension(int phase1, int phase2, String unit) {
        return interfaceProp.getSurfaceTension(phase1, phase2, unit);
    }

    /**
     * {@inheritDoc}
     *
     * method to return interfacial tension between two phases
     */
    @Override
    public double getInterfacialTension(String phase1, String phase2) {
        if (hasPhaseType(phase1) && hasPhaseType(phase2)) {
            return interfaceProp.getSurfaceTension(getPhaseNumberOfPhase(phase1),
                    getPhaseNumberOfPhase(phase2));
        } else {
            return Double.NaN;
        }
    }

    /**
     * <p>
     * write.
     * </p>
     *
     * @return a {@link java.lang.String} object
     */
    public String write() {
        // create a String description of the system
        return "";
    }

    /** {@inheritDoc} */
    @Override
    public void normalizeBeta() {
        double tot = 0.0;
        for (int i = 0; i < numberOfPhases; i++) {
            tot += beta[phaseIndex[i]];
        }
        for (int i = 0; i < numberOfPhases; i++) {
            beta[phaseIndex[i]] /= tot;
        }
    }

    /** {@inheritDoc} */
    @Override
    public void display() {
        display(this.getFluidName());
    }

    /** {@inheritDoc} */
    @Override
    public String[][] createTable(String name) {
        // System.out.println("number of comps : " + numberOfComponents + " number of
        // phases " + numberOfPhases);
        String[][] table = new String[getPhases()[0].getNumberOfComponents() + 30][7];

        if (isInitialized) {
            initProperties();
        } else {
            init(0);
            setNumberOfPhases(1);
            initProperties();
        }

        java.text.DecimalFormat nf = new java.text.DecimalFormat();

        java.text.DecimalFormatSymbols symbols = new java.text.DecimalFormatSymbols();
        symbols.setDecimalSeparator('.');
        nf.setDecimalFormatSymbols(symbols);

        nf.setMaximumFractionDigits(5);
        nf.applyPattern("#.#####E0");

        /// String[][] table = new String[getPhases()[0].getNumberOfComponents() +
        /// 30][7];
        // String[] names = {"", "Feed", "Phase 1", "Phase 2", "Phase 3", "Phase 4",
        /// "Unit"};
        table[0][0] = "";// getPhases()[0].getPhaseTypeName();//"";

        for (int i = 0; i < getPhases()[0].getNumberOfComponents() + 30; i++) {
            for (int j = 0; j < 7; j++) {
                table[i][j] = "";
            }
        }
        table[0][1] = "total";
        for (int i = 0; i < numberOfPhases; i++) {
            table[0][i + 2] = getPhase(i).getPhaseTypeName();
        }

        StringBuffer buf = new StringBuffer();
        FieldPosition test = new FieldPosition(0);
        for (int j = 0; j < getPhases()[0].getNumberOfComponents(); j++) {
            buf = new StringBuffer();
            table[j + 1][1] =
                    nf.format(getPhase(0).getComponents()[j].getz(), buf, test).toString();
        }
        buf = new StringBuffer();
        table[getPhases()[0].getNumberOfComponents() + 4][1] =
                nf.format(getMolarMass() * 1000, buf, test).toString();
        buf = new StringBuffer();
        table[getPhases()[0].getNumberOfComponents() + 9][1] =
                nf.format(getEnthalpy() / (getTotalNumberOfMoles() * getMolarMass() * 1000), buf,
                        test).toString();
        buf = new StringBuffer();
        table[getPhases()[0].getNumberOfComponents() + 10][1] = nf
                .format(getEntropy() / (getTotalNumberOfMoles() * getMolarMass() * 1000), buf, test)
                .toString();

        for (int i = 0; i < numberOfPhases; i++) {
            for (int j = 0; j < getPhases()[0].getNumberOfComponents(); j++) {
                table[j + 1][0] = getPhases()[0].getComponents()[j].getName();
                buf = new StringBuffer();
                table[j + 1][i + 2] =
                        nf.format(getPhase(i).getComponents()[j].getx(), buf, test).toString();
                table[j + 1][6] = "[mole fraction]";
            }

            buf = new StringBuffer();
            table[getPhases()[0].getNumberOfComponents() + 2][0] = "Density";
            table[getPhases()[0].getNumberOfComponents() + 2][i + 2] = nf
                    .format(getPhase(i).getPhysicalProperties().getDensity(), buf, test).toString();
            table[getPhases()[0].getNumberOfComponents() + 2][6] = "[kg/m^3]";

            // Double.longValue(system.getPhase(i).getBeta());
            buf = new StringBuffer();
            table[getPhases()[0].getNumberOfComponents() + 3][0] = "PhaseFraction";
            table[getPhases()[0].getNumberOfComponents() + 3][i + 2] =
                    nf.format(getPhase(i).getBeta(), buf, test).toString();
            table[getPhases()[0].getNumberOfComponents() + 3][6] = "[mole fraction]";

            buf = new StringBuffer();
            table[getPhases()[0].getNumberOfComponents() + 4][0] = "MolarMass";
            table[getPhases()[0].getNumberOfComponents() + 4][i + 2] =
                    nf.format(getPhase(i).getMolarMass() * 1000, buf, test).toString();
            table[getPhases()[0].getNumberOfComponents() + 4][6] = "[kg/kmol]";

            buf = new StringBuffer();
            table[getPhases()[0].getNumberOfComponents() + 5][0] = "Z factor";
            table[getPhases()[0].getNumberOfComponents() + 5][i + 2] =
                    nf.format(getPhase(i).getZ(), buf, test).toString();
            table[getPhases()[0].getNumberOfComponents() + 5][6] = "[-]";

            buf = new StringBuffer();
            table[getPhases()[0].getNumberOfComponents() + 6][0] = "Heat Capacity (Cp)";
            table[getPhases()[0].getNumberOfComponents() + 6][i + 2] = nf.format((getPhase(i)
                    .getCp()
                    / (getPhase(i).getNumberOfMolesInPhase() * getPhase(i).getMolarMass() * 1000)),
                    buf, test).toString();
            table[getPhases()[0].getNumberOfComponents() + 6][6] = "[kJ/kg*K]";

            buf = new StringBuffer();
            table[getPhases()[0].getNumberOfComponents() + 7][0] = "Heat Capacity (Cv)";
            table[getPhases()[0].getNumberOfComponents() + 7][i + 2] = nf.format((getPhase(i)
                    .getCv()
                    / (getPhase(i).getNumberOfMolesInPhase() * getPhase(i).getMolarMass() * 1000)),
                    buf, test).toString();
            table[getPhases()[0].getNumberOfComponents() + 7][6] = "[kJ/kg*K]";

            buf = new StringBuffer();
            table[getPhases()[0].getNumberOfComponents() + 8][0] = "Speed of Sound";
            table[getPhases()[0].getNumberOfComponents() + 8][i + 2] =
                    nf.format((getPhase(i).getSoundSpeed()), buf, test).toString();
            table[getPhases()[0].getNumberOfComponents() + 8][6] = "[m/sec]";

            buf = new StringBuffer();
            table[getPhases()[0].getNumberOfComponents() + 9][0] = "Enthalpy";
            table[getPhases()[0].getNumberOfComponents()
                    + 9][i + 2] =
                            nf.format(
                                    (getPhase(i).getEnthalpy()
                                            / (getPhase(i).getNumberOfMolesInPhase()
                                                    * getPhase(i).getMolarMass() * 1000)),
                                    buf, test).toString();
            table[getPhases()[0].getNumberOfComponents() + 9][6] = "[kJ/kg]";

            buf = new StringBuffer();
            table[getPhases()[0].getNumberOfComponents() + 10][0] = "Entropy";
            table[getPhases()[0].getNumberOfComponents()
                    + 10][i + 2] =
                            nf.format(
                                    (getPhase(i).getEntropy()
                                            / (getPhase(i).getNumberOfMolesInPhase()
                                                    * getPhase(i).getMolarMass() * 1000)),
                                    buf, test).toString();
            table[getPhases()[0].getNumberOfComponents() + 10][6] = "[kJ/kg*K]";

            buf = new StringBuffer();
            table[getPhases()[0].getNumberOfComponents() + 11][0] = "JT coefficient";
            table[getPhases()[0].getNumberOfComponents() + 11][i + 2] =
                    nf.format((getPhase(i).getJouleThomsonCoefficient()), buf, test).toString();
            table[getPhases()[0].getNumberOfComponents() + 11][6] = "[K/bar]";

            buf = new StringBuffer();
            table[getPhases()[0].getNumberOfComponents() + 13][0] = "Viscosity";
            table[getPhases()[0].getNumberOfComponents() + 13][i + 2] =
                    nf.format((getPhase(i).getPhysicalProperties().getViscosity()), buf, test)
                            .toString();
            table[getPhases()[0].getNumberOfComponents() + 13][6] = "[kg/m*sec]";

            buf = new StringBuffer();
            table[getPhases()[0].getNumberOfComponents() + 14][0] = "Conductivity";
            table[getPhases()[0].getNumberOfComponents() + 14][i + 2] =
                    nf.format(getPhase(i).getPhysicalProperties().getConductivity(), buf, test)
                            .toString();
            table[getPhases()[0].getNumberOfComponents() + 14][6] = "[W/m*K]";

            buf = new StringBuffer();
            table[getPhases()[0].getNumberOfComponents() + 15][0] = "SurfaceTension";
            try {
                if (i < numberOfPhases - 1) {
                    table[getPhases()[0].getNumberOfComponents() + 15][2] =
                            nf.format(getInterphaseProperties().getSurfaceTension(0, 1), buf, test)
                                    .toString();
                    buf = new StringBuffer();
                    table[getPhases()[0].getNumberOfComponents() + 15][3] =
                            nf.format(getInterphaseProperties().getSurfaceTension(0, 1), buf, test)
                                    .toString();
                    buf = new StringBuffer();
                    if (i == 1) {
                        table[getPhases()[0].getNumberOfComponents() + 17][2] =
                                nf.format(getInterphaseProperties().getSurfaceTension(0, 2), buf,
                                        test).toString();
                        buf = new StringBuffer();
                        table[getPhases()[0].getNumberOfComponents() + 17][4] =
                                nf.format(getInterphaseProperties().getSurfaceTension(0, 2), buf,
                                        test).toString();
                        table[getPhases()[0].getNumberOfComponents() + 17][6] = "[N/m]";
                    }
                    if (i == 1) {
                        buf = new StringBuffer();
                        table[getPhases()[0].getNumberOfComponents() + 16][3] =
                                nf.format(getInterphaseProperties().getSurfaceTension(1, 2), buf,
                                        test).toString();
                        buf = new StringBuffer();
                        table[getPhases()[0].getNumberOfComponents() + 16][4] =
                                nf.format(getInterphaseProperties().getSurfaceTension(1, 2), buf,
                                        test).toString();
                        table[getPhases()[0].getNumberOfComponents() + 16][6] = "[N/m]";
                    }
                }
            } catch (Exception e) {
                logger.error("error", e);
            }
            table[getPhases()[0].getNumberOfComponents() + 15][6] = "[N/m]";

            buf = new StringBuffer();
            table[getPhases()[0].getNumberOfComponents() + 19][0] = "Pressure";
            table[getPhases()[0].getNumberOfComponents() + 19][i + 2] =
                    Double.toString(getPhase(i).getPressure());
            table[getPhases()[0].getNumberOfComponents() + 19][6] = "[bar]";

            buf = new StringBuffer();
            table[getPhases()[0].getNumberOfComponents() + 20][0] = "Temperature";
            table[getPhases()[0].getNumberOfComponents() + 20][i + 2] =
                    Double.toString(getPhase(i).getTemperature());
            table[getPhases()[0].getNumberOfComponents() + 20][6] = "[K]";
            Double.toString(getPhase(i).getTemperature());

            buf = new StringBuffer();
            table[getPhases()[0].getNumberOfComponents() + 22][0] = "Model";
            table[getPhases()[0].getNumberOfComponents() + 22][i + 2] = getModelName();
            table[getPhases()[0].getNumberOfComponents() + 22][6] = "-";

            buf = new StringBuffer();
            table[getPhases()[0].getNumberOfComponents() + 23][0] = "Mixing Rule";
            try {
                table[getPhases()[0].getNumberOfComponents() + 23][i + 2] =
                        ((PhaseEosInterface) getPhase(i)).getMixingRuleName();
            } catch (Exception e) {
                table[getPhases()[0].getNumberOfComponents() + 23][i + 2] = "?";
                // logger.error("error",e);
            }
            table[getPhases()[0].getNumberOfComponents() + 23][6] = "-";

            buf = new StringBuffer();
            table[getPhases()[0].getNumberOfComponents() + 25][0] = "Stream";
            table[getPhases()[0].getNumberOfComponents() + 25][i + 2] = name;
            table[getPhases()[0].getNumberOfComponents() + 25][6] = "-";
        }
        resultTable = table;

        return table;
    }

    /** {@inheritDoc} */
    @Override
    public void display(String name) {
        JFrame dialog = new JFrame("System-Report");
        Dimension screenDimension = Toolkit.getDefaultToolkit().getScreenSize();
        Container dialogContentPane = dialog.getContentPane();
        dialogContentPane.setLayout(new BorderLayout());

        String[] names = {"", "Feed", "Phase 1", "Phase 2", "Phase 3", "Phase 4", "Unit"};
        String[][] table = createTable(name);
        JTable Jtab = new JTable(table, names);
        JScrollPane scrollpane = new JScrollPane(Jtab);
        dialogContentPane.add(scrollpane);

        // setting the size of the frame and text size
        dialog.setSize(screenDimension.width / 2, screenDimension.height / 2); // pack();
        Jtab.setRowHeight(dialog.getHeight() / table.length);
        Jtab.setFont(new Font("Serif", Font.PLAIN,
                dialog.getHeight() / table.length - dialog.getHeight() / table.length / 10));

        // dialog.pack();
        dialog.setVisible(true);
    }

    /** {@inheritDoc} */
    @Override
    public void write(String name, String filename, boolean newfile) {
        String[][] table = createTable(name);
        neqsim.dataPresentation.fileHandeling.createTextFile.TextFile file =
                new neqsim.dataPresentation.fileHandeling.createTextFile.TextFile();
        if (newfile) {
            file.newFile(filename);
        }
        file.setOutputFileName(filename);
        file.setValues(table);
        file.createFile();
    }

    /** {@inheritDoc} */
    @Override
    public void resetDatabase() {
        neqsim.util.database.NeqSimDataBase database = null;
        try {
            database = new neqsim.util.database.NeqSimDataBase();
            if (NeqSimDataBase.createTemporaryTables()) {
                database.execute("delete FROM comptemp");
                database.execute("delete FROM intertemp");
            }
        } catch (Exception e) {
            logger.error("error in SystemThermo Class...resetDatabase() method");
            logger.error("error in comp");
            logger.error("error", e);
        } finally {
            try {
                if (database.getStatement() != null) {
                    database.getStatement().close();
                }
                if (database.getConnection() != null) {
                    database.getConnection().close();
                }
            } catch (Exception e) {
                logger.error("error closing database.....", e);
            }
        }
    }

    /** {@inheritDoc} */
    @Override
    public void createDatabase(boolean reset) {
        neqsim.util.database.NeqSimDataBase database = null;
        try {
            if (reset) {
                resetDatabase();
            }
            database = new neqsim.util.database.NeqSimDataBase();
            String names = new String();

            for (int k = 0; k < getPhase(0).getNumberOfComponents() - 1; k++) {
                names += "'" + this.getComponentNames()[k] + "', ";

            }
            names += "'" + this.getComponentNames()[getPhase(0).getNumberOfComponents() - 1] + "'";

            if (NeqSimDataBase.createTemporaryTables()) {
                database.execute(
                        "insert into comptemp SELECT * FROM comp WHERE name IN (" + names + ")");
                database.execute(
                        "insert into intertemp SELECT DISTINCT * FROM inter WHERE comp1 IN ("
                                + names + ") AND comp2 IN (" + names + ")");
                database.execute("delete FROM intertemp WHERE comp1=comp2");
            }
            // System.out.println("ok " + names);

            for (int phase = 0; phase < maxNumberOfPhases; phase++) {
                getPhase(phase).setMixingRuleDefined(false);
            }

            for (int i = 0; i < numberOfComponents; i++) {
                if (getPhase(0).getComponent(i).isIsTBPfraction()
                        || getPhase(0).getComponent(i).isIsPlusFraction()) {
                    getPhase(0).getComponent(i).insertComponentIntoDatabase("");
                }
            }
        } catch (Exception e) {
            logger.error("error in SystemThermo Class...createDatabase() method", e);
        } finally {
            try {
                if (database.getStatement() != null) {
                    database.getStatement().close();
                }
                if (database.getConnection() != null) {
                    database.getConnection().close();
                }
            } catch (Exception e) {
                logger.error("error closing database.....", e);
            }
        }
    }

    /**
     * {@inheritDoc}
     *
     * Indexed getter for property phaseIndex.
     */
    @Override
    public final int getPhaseIndex(int index) {
        return phaseIndex[index];
    }

    /**
     * {@inheritDoc}
     *
     * Indexed setter for property phaseIndex.
     */
    @Override
    public final void setPhaseIndex(int index, int phaseIndex) {
        this.phaseIndex[index] = phaseIndex;
    }

    /**
     * {@inheritDoc}
     *
     * Setter for property solidPhaseCheck.
     */
    @Override
    public void setSolidPhaseCheck(boolean solidPhaseCheck) {
        // init(0);
        int oldphase = numberOfPhases;
        if (!this.solidPhaseCheck) {
            addSolidPhase();
        }
        this.solidPhaseCheck = solidPhaseCheck;
        // init(0);

        for (int phase = 0; phase < numberOfPhases; phase++) {
            for (int k = 0; k < getPhases()[0].getNumberOfComponents(); k++) {
                getPhase(phase).getComponent(k).setSolidCheck(solidPhaseCheck);
                getPhase(3).getComponent(k).setSolidCheck(solidPhaseCheck);
            }
        }
        numberOfPhases = oldphase;
    }

    /** {@inheritDoc} */
    @Override
    public void setSolidPhaseCheck(String solidComponent) {
        init(0);
        int oldphase = numberOfPhases;
        if (!solidPhaseCheck) {
            addSolidPhase();
        }
        this.solidPhaseCheck = true;
        init(0);

        for (int phase = 0; phase < getMaxNumberOfPhases(); phase++) {
            try {
                getPhase(phase).getComponent(solidComponent).setSolidCheck(true);
                getPhase(3).getComponent(solidComponent).setSolidCheck(true);
            } catch (Exception e) {
                logger.error("error", e);
            }
        }
        numberOfPhases = oldphase;
    }

    /** {@inheritDoc} */
    @Override
    public void setHydrateCheck(boolean hydrateCheck) {
        init(0);
        if (hydrateCheck) {
            addHydratePhase();
        }
        this.hydrateCheck = hydrateCheck;
        init(0);
    }

    /**
     * {@inheritDoc}
     *
     * Getter for property multiPhaseCheck.
     */
    @Override
    public boolean doMultiPhaseCheck() {
        return multiPhaseCheck;
    }

    /**
     * {@inheritDoc}
     *
     * Setter for property multiPhaseCheck.
     */
    @Override
    public void setMultiPhaseCheck(boolean multiPhaseCheck) {
        if (getMaxNumberOfPhases() < 3) {
            if (multiPhaseCheck) {
                setMaxNumberOfPhases(3);
                phaseArray[2] = (PhaseInterface) phaseArray[1].clone();
                phaseArray[2].resetMixingRule(phaseArray[0].getMixingRuleNumber());
                phaseArray[2].resetPhysicalProperties();
                phaseArray[2].initPhysicalProperties();
            } else {
                setMaxNumberOfPhases(2);
            }
        }
        this.multiPhaseCheck = multiPhaseCheck;
    }

    /**
     * {@inheritDoc}
     *
     * Getter for property initType.
     */
    @Override
    public int getInitType() {
        return initType;
    }

    /**
     * {@inheritDoc}
     *
     * Setter for property initType.
     */
    @Override
    public void setInitType(int initType) {
        this.initType = initType;
    }

    /**
     * {@inheritDoc}
     *
     * Getter for property numericDerivatives.
     */
    @Override
    public boolean isNumericDerivatives() {
        return numericDerivatives;
    }

    /**
     * {@inheritDoc}
     *
     * Setter for property numericDerivatives.
     */
    @Override
    public void setNumericDerivatives(boolean numericDerivatives) {
        this.numericDerivatives = numericDerivatives;
    }

    /** {@inheritDoc} */
    @Override
    public void checkStability(boolean val) {
        checkStability = val;
    }

    /** {@inheritDoc} */
    @Override
    public boolean checkStability() {
        return checkStability;
    }

    /**
     * {@inheritDoc}
     *
     * Getter for property hydrateCheck.
     */
    @Override
    public boolean doHydrateCheck() {
        return hydrateCheck;
    }

    /** {@inheritDoc} */
    @Override
    public void save(String name) {
        try (ObjectOutputStream out = new ObjectOutputStream(new FileOutputStream(name))) {
            out.writeObject(this);
        } catch (Exception e) {
            logger.error(e.toString());
        }
    }

    /** {@inheritDoc} */
    @Override
    public SystemInterface readObject(int ID) {
        ResultSet rs = null;
        SystemThermo tempSystem = null;
        neqsim.util.database.NeqSimBlobDatabase database =
                new neqsim.util.database.NeqSimBlobDatabase();
        try {
            java.sql.Connection con = database.openConnection();
            String sqlStr = "SELECT FLUID FROM fluid_blobdb WHERE ID=" + Integer.toString(ID);
            java.sql.PreparedStatement ps = con.prepareStatement(sqlStr);
            rs = ps.executeQuery();

            if (rs.next()) {
                try (ObjectInputStream ins =
                        new ObjectInputStream(new ByteArrayInputStream(rs.getBytes("FLUID")))) {
                    tempSystem = (SystemThermo) ins.readObject();
                }
            }
        } catch (Exception e) {
            logger.error("error", e);
        } finally {
            try {
                if (database.getStatement() != null) {
                    database.getStatement().close();
                }
                if (database.getConnection() != null) {
                    database.getConnection().close();
                }
            } catch (Exception e) {
                logger.error("err closing database IN MIX..., e");
                logger.error("error", e);
            }
        }

        return tempSystem;
    }

    /** {@inheritDoc} */
    @Override
    public void saveFluid(int ID) {
        saveObject(ID, "");
    }

    /** {@inheritDoc} */
    @Override
    public void saveFluid(int ID, String text) {
        saveObject(ID, text);
    }

    /** {@inheritDoc} */
    @Override
    public void saveObject(int ID, String text) {
        ByteArrayOutputStream fout = new ByteArrayOutputStream();
        try (ObjectOutputStream out = new ObjectOutputStream(fout)) {
            out.writeObject(this);
        } catch (Exception e) {
            logger.error(e.toString());
        }
        byte[] byteObject = fout.toByteArray();
        ByteArrayInputStream inpStream = new ByteArrayInputStream(byteObject);

        neqsim.util.database.NeqSimBlobDatabase database =
                new neqsim.util.database.NeqSimBlobDatabase();

        try {
            java.sql.Connection con = database.openConnection();

            java.sql.PreparedStatement ps =
                    con.prepareStatement("REPLACE INTO fluid_blobdb (ID, FLUID) VALUES (?,?)");
            ps.setInt(1, ID);
            ps.setBlob(2, inpStream);

            ps.executeUpdate();
            /*
             * if (!text.isEmpty()) { ps = con.prepareStatement(
             * "REPLACE INTO fluidinfo (ID, TEXT) VALUES (?,?)"); ps.setInt(1, ID); ps.setString(2,
             * text); }
             * 
             * ps.executeUpdate();
             * 
             */
        } catch (Exception e) {
            logger.error("error", e);
        } finally {
            try {
                if (database.getStatement() != null) {
                    database.getStatement().close();
                }
                if (database.getConnection() != null) {
                    database.getConnection().close();
                }
            } catch (Exception e) {
                logger.error("err closing database IN MIX...", e);
            }
        }
        // database.execute("INSERT INTO fluid_blobdb VALUES ('1'," + sqlString + ")");
    }

    /** {@inheritDoc} */
    @Override
    public void saveObjectToFile(String filePath, String fluidName) {
        try (ObjectOutputStream out =
                new ObjectOutputStream(new FileOutputStream(filePath, false))) {
            out.writeObject(this);
        } catch (Exception e) {
            logger.error(e.toString());
        }
    }

    /** {@inheritDoc} */
    @Override
    public SystemInterface readObjectFromFile(String filePath, String fluidName) {
        SystemThermo tempSystem = null;
        try (ObjectInputStream objectinputstream =
                new ObjectInputStream(new FileInputStream(filePath))) {
            tempSystem = (SystemThermo) objectinputstream.readObject();

        } catch (Exception e) {
            logger.error(e.toString());
        }
        return tempSystem;
    }

    /** {@inheritDoc} */
    @Override
    public java.lang.String getMixingRuleName() {
        return ((PhaseEosInterface) getPhase(0)).getMixingRule().getMixingRuleName();
    }

    /**
     * {@inheritDoc}
     *
     * Getter for property info.
     */
    @Override
    public java.lang.String getFluidInfo() {
        return fluidInfo;
    }

    /**
     * {@inheritDoc}
     *
     * Setter for property info.
     */
    @Override
    public void setFluidInfo(String info) {
        this.fluidInfo = info;
    }

    /**
     * {@inheritDoc}
     *
     * Getter for property fluidName.
     */
    @Override
    public java.lang.String getFluidName() {
        return fluidName;
    }

    /**
     * {@inheritDoc}
     *
     * Setter for property fluidName.
     */
    @Override
    public void setFluidName(java.lang.String fluidName) {
        this.fluidName = fluidName;
    }

    /**
     * <p>
     * setLastTBPasPlus.
     * </p>
     *
     * @return a boolean
     */
    public boolean setLastTBPasPlus() {
        neqsim.thermo.characterization.PlusCharacterize temp =
                new neqsim.thermo.characterization.PlusCharacterize(this);
        if (temp.hasPlusFraction()) {
            return false;
        } else {
            temp.setHeavyTBPtoPlus();
        }
        return true;
    }

    /**
     * {@inheritDoc}
     *
     * Getter for property characterization.
     */
    @Override
    public neqsim.thermo.characterization.Characterise getCharacterization() {
        return characterization;
    }

    /** {@inheritDoc} */
    @Override
    public void calcKIJ(boolean ok) {
        neqsim.thermo.mixingRule.EosMixingRules.calcEOSInteractionParameters = ok;
        for (int i = 0; i < numberOfPhases; i++) {
            ((PhaseEosInterface) getPhase(i)).getMixingRule().setCalcEOSInteractionParameters(ok);
        }
    }

    /**
     * {@inheritDoc}
     *
     * Getter for property modelName.
     */
    @Override
    public java.lang.String getModelName() {
        return modelName;
    }

    /**
     * Setter for property modelName.
     *
     * @param modelName New value of property modelName.
     */
    public void setModelName(java.lang.String modelName) {
        this.modelName = modelName;
    }

    /**
     * {@inheritDoc}
     *
     * Getter for property allowPhaseShift.
     */
    @Override
    public boolean allowPhaseShift() {
        return allowPhaseShift;
    }

    /**
     * {@inheritDoc}
     *
     * Setter for property allowPhaseShift.
     */
    @Override
    public void allowPhaseShift(boolean allowPhaseShift) {
        this.allowPhaseShift = allowPhaseShift;
    }

    /** {@inheritDoc} */
    @Override
    public double getProperty(String prop, String compName, int phase) {
        if (prop.equals("molefraction")) {
            return getPhase(phase).getComponent(compName).getx();
        } else if (prop.equals("fugacitycoefficient")) {
            return getPhase(phase).getComponent(compName).getFugasityCoefficient();
        } else if (prop.equals("logfugdT")) {
            return getPhase(phase).getComponent(compName).getdfugdt();
        } else if (prop.equals("logfugdP")) {
            return getPhase(phase).getComponent(compName).getdfugdp();
        } else {
            return 1.0;
        }
    }

    /** {@inheritDoc} */
    @Override
    public double getProperty(String prop, int phase) {
        initPhysicalProperties();
        if (prop.equals("temperature")) {
            return getPhase(phase).getTemperature();
        } else if (prop.equals("pressure")) {
            return getPhase(phase).getPressure();
        } else if (prop.equals("compressibility")) {
            return getPhase(phase).getZ();
        } else if (prop.equals("density")) {
            return getPhase(phase).getPhysicalProperties().getDensity();
        } else if (prop.equals("beta")) {
            return getPhase(phase).getBeta();
        } else if (prop.equals("enthalpy")) {
            return getPhase(phase).getEnthalpy();
        } else if (prop.equals("entropy")) {
            return getPhase(phase).getEntropy();
        } else if (prop.equals("viscosity")) {
            return getPhase(phase).getPhysicalProperties().getViscosity();
        } else if (prop.equals("conductivity")) {
            return getPhase(phase).getPhysicalProperties().getConductivity();
        } else {
            return 1.0;
        }
    }

    /** {@inheritDoc} */
    @Override
    public double getProperty(String prop) {
        if (prop.equals("numberOfPhases")) {
            return numberOfPhases;
        } else if (prop.equals("numberOfComponents")) {
            return numberOfComponents;
        } else if (prop.equals("enthalpy")) {
            return getEnthalpy();
        } else if (prop.equals("entropy")) {
            return getEntropy();
        } else if (prop.equals("temperature")) {
            return getTemperature();
        } else if (prop.equals("pressure")) {
            return getPressure();
        } else {
            return 1.0;
        }
    }

    /** {@inheritDoc} */
    @Override
    public void saveToDataBase() {
        neqsim.util.database.NeqSimDataBase database = new neqsim.util.database.NeqSimDataBase();
        // java.sql.ResultSet dataSet = database.getResultSet(("SELECT * FROM
        // SYSTEMREPORT"));
        // double molarmass = 0.0, stddens = 0.0, boilp = 0.0;
        try {
            database.execute("delete FROM systemreport");
            int i = 0;
            for (; i < numberOfComponents; i++) {
                String sqlString = "'" + Integer.toString(i + 1) + "', '"
                        + getPhase(0).getComponent(i).getName() + "', " + "'molfrac[-] ', '"
                        + Double.toString(getPhase(0).getComponent(i).getz()) + "'";

                int j = 0;
                for (; j < numberOfPhases; j++) {
                    sqlString += ", '" + Double.toString(getPhase(j).getComponent(i).getx()) + "'";
                }

                while (j < 3) {
                    j++;
                    sqlString += ", '0'";
                }

                logger.error(sqlString);

                database.execute("INSERT INTO systemreport VALUES (" + sqlString + ")");
            }

            // beta
            i++;

            String sqlString =
                    "'" + Integer.toString(i + 1) + "', 'PhaseFraction', " + "'[-]', '1'";

            int j = 0;
            for (; j < numberOfPhases; j++) {
                sqlString += ", '" + Double.toString(getPhase(j).getBeta()) + "'";
            }

            while (j < 3) {
                j++;
                sqlString += ", '0'";
            }

            logger.error(sqlString);

            database.execute("INSERT INTO systemreport VALUES (" + sqlString + ")");

            // molarmass
            i++;

            sqlString = "'" + Integer.toString(i + 1) + "', 'MolarMass', " + "'kg/mol ', '"
                    + Double.toString(getMolarMass()) + "'";

            j = 0;
            for (; j < numberOfPhases; j++) {
                sqlString += ", '" + Double.toString(getPhase(j).getMolarMass()) + "'";
            }
            while (j < 3) {
                j++;
                sqlString += ", '0'";
            }

            // System.out.println(sqlString);
            database.execute("INSERT INTO systemreport VALUES (" + sqlString + ")");

            // dataSet.next();
            // dataSet.updateString("SPECIFICATION", "dette");
            // double test = dataSet.getDouble("Phase1");
            // System.out.println(test);
            // dataSet.next();
            // dataSet.updateString(1,"tesst");
            database.getConnection().close();
        } catch (Exception e) {
            logger.error("failed " + e.toString());
        } finally {
            try {
                if (database.getStatement() != null) {
                    database.getStatement().close();
                }
                if (database.getConnection() != null) {
                    database.getConnection().close();
                }
            } catch (Exception e) {
                logger.error("err closing database IN MIX...", e);
            }
        }
    }

    /**
     * {@inheritDoc}
     *
     * Getter for property standard.
     */
    @Override
    public neqsim.standards.StandardInterface getStandard() {
        return standard;
    }

    /** {@inheritDoc} */
    @Override
    public neqsim.standards.StandardInterface getStandard(String standardName) {
        this.setStandard(standardName);
        return standard;
    }

    /** {@inheritDoc} */
    @Override
    public void generatePDF() {
        neqsim.dataPresentation.iTextPDF.PdfCreator pdfDocument = null;
        pdfDocument = new neqsim.dataPresentation.iTextPDF.PdfCreator();
        pdfDocument.getDocument().addTitle("NeqSim Thermo Simulation Report");
        pdfDocument.getDocument().addKeywords("Temperature ");

        pdfDocument.getDocument().open();
        try {
            pdfDocument.getDocument()
                    .add(new com.lowagie.text.Paragraph("Properties of fluid: " + getFluidName(),
                            com.lowagie.text.FontFactory
                                    .getFont(com.lowagie.text.FontFactory.TIMES_ROMAN, 12)));

            com.lowagie.text.List list = new com.lowagie.text.List(true, 20);
            list.add(new com.lowagie.text.ListItem("Thermodynamic model: " + getModelName()));
            list.add(new com.lowagie.text.ListItem("Mixing rule: " + getMixingRuleName()));
            list.add(new com.lowagie.text.ListItem("Number of phases: " + getNumberOfPhases()));
            list.add(new com.lowagie.text.ListItem("Status of calculation: ok"));
            pdfDocument.getDocument().add(list);

            com.lowagie.text.Table resTable =
                    new com.lowagie.text.Table(6, getPhases()[0].getNumberOfComponents() + 30);
            String[][] tempTable = createTable(getFluidName());
            for (int i = 0; i < getPhases()[0].getNumberOfComponents() + 30; i++) {
                for (int j = 0; j < 6; j++) {
                    resTable.addCell(tempTable[i][j]);
                }
            }
            pdfDocument.getDocument().add(resTable);

            com.lowagie.text.Anchor anchor = new com.lowagie.text.Anchor("NeqSim Website",
                    com.lowagie.text.FontFactory.getFont(com.lowagie.text.FontFactory.HELVETICA, 12,
                            com.lowagie.text.Font.UNDERLINE, new Color(0, 0, 255)));
            anchor.setReference("http://www.stud.ntnu.no/~solbraa/neqsim");
            anchor.setName("NeqSim Website");

            pdfDocument.getDocument().add(anchor);
        } catch (Exception e) {
            logger.error("error", e);
        }
        pdfDocument.getDocument().close();
        this.pdfDocument = pdfDocument;
    }

    /** {@inheritDoc} */
    @Override
    public void displayPDF() {
        generatePDF();
        ((neqsim.dataPresentation.iTextPDF.PdfCreator) pdfDocument).openPDF();
    }

    /**
     * {@inheritDoc}
     *
     * Setter for property standard.
     */
    @Override
    public void setStandard(String standardName) {
        if (standardName.equals("ISO1992")) {
            this.standard = new neqsim.standards.gasQuality.Standard_ISO6976();
        } else if (standardName.equals("Draft_ISO18453")) {
            this.standard = new neqsim.standards.gasQuality.Draft_ISO18453(this);
        } else {
            this.standard = new neqsim.standards.gasQuality.Standard_ISO6976();
        }
    }

    /**
     * {@inheritDoc}
     *
     * Getter for property hasPlusFraction.
     */
    @Override
    public boolean hasPlusFraction() {
        for (int i = 0; i < numberOfComponents; i++) {
            if (getPhase(0).getComponent(i).isIsPlusFraction()) {
                return true;
            }
        }
        return false;
    }

    /**
     * <p>
     * hasTBPFraction.
     * </p>
     *
     * @return a boolean
     */
    public boolean hasTBPFraction() {
        for (int i = 0; i < numberOfComponents; i++) {
            if (getPhase(0).getComponent(i).isIsTBPfraction()) {
                return true;
            }
        }
        return false;
    }

    /** {@inheritDoc} */
    @Override
    public void tuneModel(String model, double val, int phase) {
        if (model.equals("viscosity")) {
            getPhase(phase).getPhysicalProperties().getViscosityModel().tuneModel(val,
                    getPhase(phase).getTemperature(), getPhase(phase).getPressure());
            for (int i = 0; i < getMaxNumberOfPhases(); i++) {
                for (int j = 0; j < numberOfPhases; j++) {
                    getPhase(i).getComponent(j).setCriticalViscosity(
                            getPhase(phase).getComponent(j).getCriticalViscosity());
                }
            }
        }
        initPhysicalProperties();
    }

    /** {@inheritDoc} */
    @Override
    public double getHeatOfVaporization() {
        if (numberOfPhases < 2) {
            return 0;
        } else {
            return getPhase(0).getEnthalpy() / getPhase(0).getNumberOfMolesInPhase()
                    - getPhase(1).getEnthalpy() / getPhase(1).getNumberOfMolesInPhase();
        }
    }

    /** {@inheritDoc} */
    @Override
    public void readFluid(String fluidName) {
        this.fluidName = fluidName;
        try {
            neqsim.util.database.NeqSimFluidDataBase database =
                    new neqsim.util.database.NeqSimFluidDataBase();
            java.sql.ResultSet dataSet = null;
            dataSet = database.getResultSet("SELECT * FROM " + fluidName);

            while (dataSet.next()) {
                String componentType = dataSet.getString("ComponentType");

                if (componentType.equals("normal")) {
                    addComponent(dataSet.getString("ComponentName"),
                            Double.parseDouble(dataSet.getString("Rate")));
                } else if (componentType.equals("TBP")) {
                    addTBPfraction(dataSet.getString("ComponentName"),
                            Double.parseDouble(dataSet.getString("Rate")),
                            Double.parseDouble(dataSet.getString("MolarMass")) / 1000.0,
                            Double.parseDouble(dataSet.getString("Density")));
                } else if (componentType.equals("Plus")) {
                    addPlusFraction(dataSet.getString("ComponentName"),
                            Double.parseDouble(dataSet.getString("Rate")),
                            Double.parseDouble(dataSet.getString("MolarMass")) / 1000.0,
                            Double.parseDouble(dataSet.getString("Density")));
                } else {
                    logger.error("component type need to be specified for ... "
                            + dataSet.getString("ComponentName"));
                }
            }
        } catch (Exception e) {
            String err = e.toString();
            logger.error(err);
        }
    }

    /** {@inheritDoc} */
    @Override
    public String[][] getResultTable() {
        return resultTable;
    }

    //
    // public String[] getResultArray1(){
    // ArrayList list = new ArrayList();
    // for(int i=0;i<resultTable[0].length;i++){
    // list.add(getResultTable()[0][i].toString());
    // }
    // String[] componentList = new String[list.size()];
    // for (int j=0; j<resultTable[0].length; j++){
    // componentList[j] = (String) list.get(j);
    // }
    // return componentList;
    // }

    /** {@inheritDoc} */
    @Override
    public SystemInterface setModel(String model) {
        SystemInterface tempModel = null;
        try {
            if (model.equals("SRK-EOS")) {
                tempModel =
                        new SystemSrkEos(getPhase(0).getTemperature(), getPhase(0).getPressure());
            } else if (model.equals("GERG2004-EOS")) {
                tempModel = new SystemGERG2004Eos(getPhase(0).getTemperature(),
                        getPhase(0).getPressure());
            } else if (model.equals("PrEos") || model.equals("PR-EOS")) {
                tempModel =
                        new SystemPrEos(getPhase(0).getTemperature(), getPhase(0).getPressure());
            } else if (model.equals("ScRK-EOS") || model.equals("ScRK-EOS-HV")) {
                tempModel = new SystemSrkSchwartzentruberEos(getPhase(0).getTemperature(),
                        getPhase(0).getPressure());
            } else if (model.equals("Electrolyte-ScRK-EOS")) {
                tempModel = new SystemFurstElectrolyteEos(getPhase(0).getTemperature(),
                        getPhase(0).getPressure());
            } else if (model.equals("GERG-water-EOS")) {
                tempModel = new SystemGERGwaterEos(getPhase(0).getTemperature(),
                        getPhase(0).getPressure());
            } else if (model.equals("CPAs-SRK-EOS")) {
                tempModel =
                        new SystemSrkCPAs(getPhase(0).getTemperature(), getPhase(0).getPressure());
            } else if (model.equals("CPAs-SRK-EOS-statoil")) {
                tempModel = new SystemSrkCPAstatoil(getPhase(0).getTemperature(),
                        getPhase(0).getPressure());
            } else if (model.equals("Electrolyte-CPA-EOS-statoil")
                    || model.equals("Electrolyte-CPA-EOS")) {
                tempModel = new SystemElectrolyteCPAstatoil(getPhase(0).getTemperature(),
                        getPhase(0).getPressure());
            } else if (model.equals("UMR-PRU-EoS")) {
                tempModel = new SystemUMRPRUMCEos(getPhase(0).getTemperature(),
                        getPhase(0).getPressure());
            } else if (model.equals("PC-SAFT")) {
                tempModel =
                        new SystemPCSAFT(getPhase(0).getTemperature(), getPhase(0).getPressure());
            } else if (model.equals("GERG-2008-EoS")) {
                tempModel = new SystemGERG2004Eos(getPhase(0).getTemperature(),
                        getPhase(0).getPressure());
            } else if (model.equals("SRK-TwuCoon-Statoil-EOS") || model.equals("SRK-TwuCoon-EOS")) {
                tempModel = new SystemSrkTwuCoonStatoilEos(getPhase(0).getTemperature(),
                        getPhase(0).getPressure());
            } else if (model.equals("SRK-TwuCoon-Param-EOS")) {
                tempModel = new SystemSrkTwuCoonParamEos(getPhase(0).getTemperature(),
                        getPhase(0).getPressure());
            } else if (model.equals("Duan-Sun")) {
                tempModel =
                        new SystemDuanSun(getPhase(0).getTemperature(), getPhase(0).getPressure());
            } else {
                logger.error("model : " + model + " not defined.....");
            }
            // tempModel.getCharacterization().setTBPModel("RiaziDaubert");
            tempModel.useVolumeCorrection(true);

            logger.info("created class " + tempModel);
            for (int i = 0; i < getPhase(0).getNumberOfComponents(); i++) {
                logger.info("adding " + getPhase(0).getComponent(i).getName() + " moles "
                        + getPhase(0).getComponent(i).getNumberOfmoles() + " isPlus "
                        + getPhase(0).getComponent(i).isIsPlusFraction() + " isTBP "
                        + getPhase(0).getComponent(i).isIsTBPfraction());
                if (getPhase(0).getComponent(i).isIsTBPfraction()) {
                    tempModel.addTBPfraction(getPhase(0).getComponent(i).getName(),
                            getPhase(0).getComponent(i).getNumberOfmoles(),
                            getPhase(0).getComponent(i).getMolarMass(),
                            getPhase(0).getComponent(i).getNormalLiquidDensity());
                } else if (getPhase(0).getComponent(i).isIsPlusFraction()) {
                    tempModel.addPlusFraction(getPhase(0).getComponent(i).getName(),
                            getPhase(0).getComponent(i).getNumberOfmoles(),
                            getPhase(0).getComponent(i).getMolarMass(),
                            getPhase(0).getComponent(i).getNormalLiquidDensity());
                } else {
                    tempModel.addComponent(getPhase(0).getComponent(i).getName(),
                            getPhase(0).getComponent(i).getNumberOfmoles());
                }
            }

            // if (tempModel.getCharacterization().characterize()) {
            // tempModel.addPlusFraction(6, 100);
            // }
            logger.info("creatore database ......");
            logger.info("done ... creatore database ......");
            tempModel.createDatabase(true);
            logger.info("done ... set mixing rule ......");
            tempModel.autoSelectMixingRule();
            if (model.equals("Electrolyte-ScRK-EOS")) {// ||
                                                       // model.equals("Electrolyte-CPA-EOS-statoil"))
                                                       // {
                logger.info("chemical reaction init......");
                tempModel.setMultiPhaseCheck(false);
                tempModel.chemicalReactionInit();
            } else {
                tempModel.setMultiPhaseCheck(true);
            }
        } catch (Exception e) {
            logger.error("error", e);
        }
        return tempModel;
    }

    /** {@inheritDoc} */
    @Override
    public SystemInterface autoSelectModel() {
        if (this.getPhase(0).hasComponent("MDEA") && this.getPhase(0).hasComponent("water")
                && this.getPhase(0).hasComponent("CO2")) {
            return setModel("Electrolyte-ScRK-EOS");
        } else if (this.getPhase(0).hasComponent("water")
                || this.getPhase(0).hasComponent("methanol") || this.getPhase(0).hasComponent("MEG")
                || this.getPhase(0).hasComponent("TEG") || this.getPhase(0).hasComponent("ethanol")
                || this.getPhase(0).hasComponent("DEG")) {
            if (this.getPhase(0).hasComponent("Na+") || this.getPhase(0).hasComponent("K+")
                    || this.getPhase(0).hasComponent("Br-") || this.getPhase(0).hasComponent("Mg++")
                    || this.getPhase(0).hasComponent("Cl-") || this.getPhase(0).hasComponent("Ca++")
                    || this.getPhase(0).hasComponent("Fe++")
                    || this.getPhase(0).hasComponent("SO4--")) {
                logger.info("model elect");
                return setModel("Electrolyte-CPA-EOS-statoil");
            } else {
                return setModel("CPAs-SRK-EOS-statoil");
            }
        } else if (this.getPhase(0).hasComponent("water")) {
            return setModel("ScRK-EOS");
        } else if (this.getPhase(0).hasComponent("mercury")) {
            return setModel("SRK-TwuCoon-Statoil-EOS");
        } else {
            logger.info("no model");
            return setModel("SRK-EOS");
        }
    }

    /** {@inheritDoc} */
    @Override
    public void autoSelectMixingRule() {
        logger.info("setting mixing rule");
        if (modelName.equals("CPAs-SRK-EOS") || modelName.equals("CPA-SRK-EOS")
                || modelName.equals("Electrolyte-CPA-EOS-statoil")
                || modelName.equals("CPAs-SRK-EOS-statoil")
                || modelName.equals("Electrolyte-CPA-EOS")) {
            this.setMixingRule(10);
            // System.out.println("mix rule 10");
        } else if ((modelName.equals("ScRK-EOS-HV") || modelName.equals("SRK-EOS")
                || modelName.equals("ScRK-EOS")) && this.getPhase(0).hasComponent("water")) {
            this.setMixingRule(4);
        } else if (modelName.equals("PR-EOS")) {
            this.setMixingRule(2);
        } else if (modelName.equals("Electrolyte-ScRK-EOS")) {
            this.setMixingRule(4);
        } else if (modelName.equals("UMR-PRU-EoS") || modelName.equals("UMR-PRU-MC-EoS")) {
            this.setMixingRule("HV", "UNIFAC_UMRPRU");
        } else if (modelName.equals("GERG-water-EOS")) {
            this.setMixingRule(8);
        } else if (modelName.equals("GERG-2008-EOS")) {
            this.setMixingRule(2);
        } else if (modelName.equals("PC-SAFT")) {
            this.setMixingRule(8);
        } else {
            this.setMixingRule(2);
        }
    }

    /** {@inheritDoc} */
    @Override
    public int getMixingRule() {
        return mixingRule;
    }

    /** {@inheritDoc} */
    @Override
    public ComponentInterface getComponent(String name) {
        return getPhase(0).getComponent(name);
    }

    /** {@inheritDoc} */
    @Override
    public ComponentInterface getComponent(int number) {
        return getPhase(0).getComponent(number);
    }

    /** {@inheritDoc} */
    @Override
    public void orderByDensity() {
        boolean change = false;
        // int count = 0;

        for (int i = 0; i < getNumberOfPhases(); i++) {
            if (getPhase(i).getPhysicalProperties() == null) {
                getPhase(i).initPhysicalProperties("density");
            }
            getPhase(i).getPhysicalProperties().setPhase(getPhase(i));
        }

        do {
            change = false;
            // count++;
            for (int i = 1; i < getNumberOfPhases(); i++) {
                if (i == 4) {
                    break;
                }

                try {
                    if (change || getPhase(i).getPhysicalProperties() == null) {
                        getPhase(i).initPhysicalProperties("density");
                    }
                } catch (Exception e) {
                    logger.error("error", e);
                }
                if (getPhase(i).getPhysicalProperties().calcDensity() < getPhase(i - 1)
                        .getPhysicalProperties().calcDensity()) {
                    int tempIndex1 = getPhaseIndex(i - 1);
                    int tempIndex2 = getPhaseIndex(i);
                    setPhaseIndex(i, tempIndex1);
                    setPhaseIndex(i - 1, tempIndex2);
                    change = true;
                }
            }
        } while (change);
    }

    /** {@inheritDoc} */
    @Override
    public void addLiquidToGas(double fraction) {
        for (int i = 0; i < getPhase(0).getNumberOfComponents(); i++) {
            double change = getPhase(1).getComponent(i).getNumberOfMolesInPhase() * fraction;
            addComponent(i, change, 0);
            addComponent(i, -change, 1);
        }
    }

    /** {@inheritDoc} */
    @Override
    public void addPhaseFractionToPhase(double fraction, String specification, String fromPhaseName,
            String toPhaseName) {
        if (!(hasPhaseType(fromPhaseName) && hasPhaseType(toPhaseName) || fraction < 1e-30)) {
            return;
        }
        int phaseNumbFrom = getPhaseNumberOfPhase(fromPhaseName);
        int phaseNumbTo = getPhaseNumberOfPhase(toPhaseName);
        for (int i = 0; i < getPhase(0).getNumberOfComponents(); i++) {
            double change =
                    getPhase(phaseNumbFrom).getComponent(i).getNumberOfMolesInPhase() * fraction;
            addComponent(i, change, phaseNumbTo);
            addComponent(i, -change, phaseNumbFrom);
        }
        init_x_y();
    }

    /** {@inheritDoc} */
    @Override
    public void addPhaseFractionToPhase(double fraction, String specification,
            String specifiedStream, String fromPhaseName, String toPhaseName) {
        double moleFraction = fraction;
        if (!hasPhaseType(fromPhaseName) || !hasPhaseType(toPhaseName) || fraction < 1e-30) {
            return;
        }
        int phaseNumbFrom = getPhaseNumberOfPhase(fromPhaseName);
        int phaseNumbTo = getPhaseNumberOfPhase(toPhaseName);

        if (specifiedStream.equals("feed")) {
            moleFraction = fraction;

        } else if (specifiedStream.equals("product")) {
            // double specFractionFrom = getPhaseFraction(specification, fromPhaseName);
            double specFractionTo = getPhaseFraction(specification, toPhaseName);

            double moleFractionFrom = getMoleFraction(phaseNumbFrom);
            double moleFractionTo = getMoleFraction(phaseNumbTo);

            if (specification.equals("volume") || specification.equals("mass")) {
                double test =
                        fraction * specFractionTo / (fraction * specFractionTo + specFractionTo);
                moleFraction = test * moleFractionTo / specFractionTo;
            } else if (specification.equals("mole")) {
                double test =
                        fraction * moleFractionTo / (fraction * moleFractionTo + moleFractionTo);
                moleFraction = test;
            }

            moleFraction = moleFraction * moleFractionTo / moleFractionFrom;
            if (moleFraction > moleFractionFrom) {
                logger.debug("error in addPhaseFractionToPhase()...to low fraction in from phase");
                moleFraction = moleFractionFrom;
            }
        }

        for (int i = 0; i < getPhase(0).getNumberOfComponents(); i++) {
            double change = 0.0;
            change = getPhase(phaseNumbFrom).getComponent(i).getNumberOfMolesInPhase()
                    * moleFraction;
            addComponent(i, change, phaseNumbTo);
            addComponent(i, -change, phaseNumbFrom);
        }
        init_x_y();
    }

    /** {@inheritDoc} */
    @Override
    public void renameComponent(String oldName, String newName) {
        componentNames.set(getPhase(0).getComponent(oldName).getComponentNumber(), newName);
        for (int i = 0; i < maxNumberOfPhases; i++) {
            getPhase(i).getComponent(oldName).setComponentName(newName);
        }
    }

    /** {@inheritDoc} */
    @Override
    public void setComponentNameTag(String nameTag) {
        componentNameTag = nameTag;
        for (int i = 0; i < getPhase(0).getNumberOfComponents(); i++) {
            renameComponent(componentNames.get(i), componentNames.get(i) + nameTag);
        }
    }

    /** {@inheritDoc} */
    @Override
    public void setComponentNameTagOnNormalComponents(String nameTag) {
        componentNameTag = nameTag;
        for (int i = 0; i < getPhase(0).getNumberOfComponents(); i++) {
            if (!getPhase(0).getComponent(i).isIsTBPfraction()
                    && !getPhase(0).getComponent(i).isIsPlusFraction()) {
                renameComponent(componentNames.get(i), componentNames.get(i) + nameTag);
            }
        }
    }

    /** {@inheritDoc} */
    @Override
    public String getComponentNameTag() {
        return componentNameTag;
    }

    /** {@inheritDoc} */
    @Override
    public void addGasToLiquid(double fraction) {
        for (int i = 0; i < getPhase(0).getNumberOfComponents(); i++) {
            double change = getPhase(0).getComponent(i).getNumberOfMolesInPhase() * fraction;
            addComponent(i, -change, 0);
            addComponent(i, change, 1);
        }
    }

    /** {@inheritDoc} */
    @Override
    public double getTotalNumberOfMoles() {
        return this.totalNumberOfMoles;
    }

    /** {@inheritDoc} */
    @Override
    public void setTotalNumberOfMoles(double totalNumberOfMoles) {
        this.totalNumberOfMoles = totalNumberOfMoles;
    }

    /** {@inheritDoc} */
    @Override
    public boolean hasPhaseType(String phaseTypeName) {
        for (int i = 0; i < numberOfPhases; i++) {
            if (getPhase(i).getPhaseTypeName().equals(phaseTypeName)) {
                return true;
            }
        }
        return false;
    }

    /** {@inheritDoc} */
    @Override
    public PhaseInterface getPhase(String phaseTypeName) {
        for (int i = 0; i < numberOfPhases; i++) {
            if (getPhase(i).getPhaseTypeName().equals(phaseTypeName)) {
                return getPhase(i);
            }
        }
        throw new RuntimeException();
    }

    /** {@inheritDoc} */
    @Override
    public int getPhaseNumberOfPhase(String phaseTypeName) {
        // if(phaseTypeName.equals("gas")) return 0;
        // else if(phaseTypeName.equals("oil")) return 1;
        // else if(phaseTypeName.equals("water")) return 2;
        // else if(phaseTypeName.equals("liquid")) return 1;
        // else return 0;
        //
        for (int i = 0; i < numberOfPhases; i++) {
            if (getPhase(i).getPhaseTypeName().equals(phaseTypeName)) {
                return i;
            }
        }
        return 0;
    }

    /** {@inheritDoc} */
    @Override
    public int getPhaseIndexOfPhase(String phaseTypeName) {
        // if(phaseTypeName.equals("gas")) return 0;
        // else if(phaseTypeName.equals("oil")) return 1;
        // else if(phaseTypeName.equals("water")) return 2;
        // else if(phaseTypeName.equals("liquid")) return 1;
        // else return 0;
        //
        for (int i = 0; i < numberOfPhases; i++) {
            if (getPhase(i).getPhaseTypeName().equals(phaseTypeName)) {
                return phaseIndex[i];
            }
        }
        return phaseIndex[0];
    }

    /** {@inheritDoc} */
    @Override
    public PhaseInterface getPhaseOfType(String phaseName) {
        for (int i = 0; i < numberOfPhases; i++) {
            if (getPhase(i).getPhaseTypeName().equals(phaseName)) {
                return getPhase(i);
            }
        }
        return null;
    }

    /** {@inheritDoc} */
    @Override
    public double calcHenrysConstant(String component) {
        if (numberOfPhases != 2) {
            logger.error("cant calculated Henrys constant - two phases must be present.");
            return 0;
        } else {
            int compNumb = getPhase(getPhaseIndex(0)).getComponent(component).getComponentNumber();
            double hc = getPhase(getPhaseIndex(0)).getFugacity(compNumb)
                    / getPhase(getPhaseIndex(1)).getComponent(component).getx();
            return hc;
        }
    }

    /**
     * <p>
     * useTVasIndependentVariables.
     * </p>
     *
     * @return a boolean
     */
    public boolean useTVasIndependentVariables() {
        return useTVasIndependentVariables;
    }

    /** {@inheritDoc} */
    @Override
    public void setUseTVasIndependentVariables(boolean useTVasIndependentVariables) {
        for (int i = 0; i < numberOfPhases; i++) {
            getPhase(i).setTotalVolume(getPhase(i).getVolume());
            getPhase(i).setConstantPhaseVolume(useTVasIndependentVariables);
            getPhase(i).calcMolarVolume(!useTVasIndependentVariables);
        }
        this.useTVasIndependentVariables = useTVasIndependentVariables;
    }

    /** {@inheritDoc} */
    @Override
    public void setBmixType(int bmixType) {
        for (int i = 0; i < getMaxNumberOfPhases(); i++) {
            ((PhaseEosInterface) getPhase(i)).getMixingRule().setBmixType(bmixType);
        }
    }

    /** {@inheritDoc} */
    @Override
    public boolean isImplementedTemperatureDeriativesofFugacity() {
        return implementedTemperatureDeriativesofFugacity;
    }

    /** {@inheritDoc} */
    @Override
    public void setImplementedTemperatureDeriativesofFugacity(
            boolean implementedTemperatureDeriativesofFugacity) {
        this.implementedTemperatureDeriativesofFugacity =
                implementedTemperatureDeriativesofFugacity;
    }

    /** {@inheritDoc} */
    @Override
    public boolean isImplementedPressureDeriativesofFugacity() {
        return implementedPressureDeriativesofFugacity;
    }

    /** {@inheritDoc} */
    @Override
    public void setImplementedPressureDeriativesofFugacity(
            boolean implementedPressureDeriativesofFugacity) {
        this.implementedPressureDeriativesofFugacity = implementedPressureDeriativesofFugacity;
    }

    /** {@inheritDoc} */
    @Override
    public boolean isImplementedCompositionDeriativesofFugacity() {
        return implementedCompositionDeriativesofFugacity;
    }

    /** {@inheritDoc} */
    @Override
    public void setImplementedCompositionDeriativesofFugacity(
            boolean implementedCompositionDeriativesofFugacity) {
        this.implementedCompositionDeriativesofFugacity =
                implementedCompositionDeriativesofFugacity;
    }

    /** {@inheritDoc} */
    @Override
    public void deleteFluidPhase(int phase) {
        for (int i = phase; i < numberOfPhases; i++) {
            phaseIndex[i] = phaseIndex[i + 1];
        }
        numberOfPhases--;
    }

    /** {@inheritDoc} */
    @Override
    public int getMaxNumberOfPhases() {
        return maxNumberOfPhases;
    }

    /** {@inheritDoc} */
    @Override
    public void setMaxNumberOfPhases(int maxNumberOfPhases) {
        this.maxNumberOfPhases = maxNumberOfPhases;
    }

    /**
     * {@inheritDoc}
     *
     * This method is used to set the total molar composition of a fluid. The total flow rate will
     * be kept constant. The input mole fractions will be normalized.
     */
    @Override
    public void setMolarComposition(double[] molefractions) {
        double totalFlow = getTotalNumberOfMoles();
        if (totalFlow < 1e-100) {
            logger.error("Total flow can not be 0 when setting molar composition ");
            neqsim.util.exception.InvalidInputException e =
                    new neqsim.util.exception.InvalidInputException();
            throw new RuntimeException(e);
        }
        double sum = 0;
        for (double value : molefractions) {
            sum += value;
        }
        setEmptyFluid();
        for (int compNumb = 0; compNumb < numberOfComponents; compNumb++) {
            addComponent(compNumb, totalFlow * molefractions[compNumb] / sum);
        }
        for (int i = 0; i < getNumberOfPhases(); i++) {
            init(0, i);
        }
    }

    /**
     * {@inheritDoc}
     *
     * This method is used to set the total molar composition of a plus fluid. The total flow rate
     * will be kept constant. The input mole fractions will be normalized.
     */
    @Override
    public void setMolarCompositionPlus(double[] molefractions) {
        double totalFlow = getTotalNumberOfMoles();
        if (totalFlow < 1e-100) {
            logger.error("Total flow can not be 0 when setting molar composition ");
            neqsim.util.exception.InvalidInputException e =
                    new neqsim.util.exception.InvalidInputException();
            throw new RuntimeException(e);
        }
        double sum = 0;
        for (double value : molefractions) {
            sum += value;
        }
        setEmptyFluid();
        for (int compNumb = 0; compNumb < numberOfComponents - getCharacterization()
                .getLumpingModel().getNumberOfLumpedComponents(); compNumb++) {
            addComponent(compNumb, totalFlow * molefractions[compNumb] / sum);
        }
        int ii = 0;
        for (int compNumb = numberOfComponents - getCharacterization().getLumpingModel()
                .getNumberOfLumpedComponents(); compNumb < numberOfComponents; compNumb++) {
            addComponent(compNumb, totalFlow
                    * getCharacterization().getLumpingModel().getFractionOfHeavyEnd(ii++)
                    * molefractions[numberOfComponents
                            - getCharacterization().getLumpingModel().getNumberOfLumpedComponents()]
                    / sum);
        }
        for (int i = 0; i < getNumberOfPhases(); i++) {
            init(0, i);
        }
    }

    /**
     * {@inheritDoc}
     *
     * This method is used to set the total molar composition of a characterized fluid. The total
     * flow rate will be kept constant. The input mole fractions will be normalized.
     */
    @Override
    public void setMolarCompositionOfPlusFluid(double[] molefractions) {
        double totalFlow = getTotalNumberOfMoles();
        if (totalFlow < 1e-100) {
            logger.error("Total flow can not be 0 when setting molar composition ");
            neqsim.util.exception.InvalidInputException e =
                    new neqsim.util.exception.InvalidInputException();
            throw new RuntimeException(e);
        }
        double sum = 0;
        for (double value : molefractions) {
            sum += value;
        }
        setEmptyFluid();
        int compNumb = 0;
        for (compNumb = 0; compNumb < molefractions.length - 1; compNumb++) {
            addComponent(compNumb, totalFlow * molefractions[compNumb] / sum);
        }
        for (int j = 0; j < getCharacterization().getLumpingModel().getNumberOfLumpedComponents()
                - 1; j++) {
            // addComponent(compNumb, totalFlow * molefractions[molefractions.length - 1]
            // * getCharacterization().getLumpingModel().getFractionOfHeavyEnd(j) / sum);
            compNumb++;
        }
        for (int i = 0; i < getNumberOfPhases(); i++) {
            init(0, i);
        }
    }

    /**
     * {@inheritDoc}
     *
     * This method is used to set the total molar composition of a fluid. The total flow rate will
     * be kept constant. The input mole fractions will be normalized.
     */
    @Override
    public void setMolarFlowRates(double[] moles) {
        setEmptyFluid();
        for (int compNumb = 0; compNumb < numberOfComponents; compNumb++) {
            addComponent(compNumb, moles[compNumb]);
        }
        for (int i = 0; i < getNumberOfPhases(); i++) {
            init(0, i);
        }
    }

    /**
     * {@inheritDoc}
     *
     * Returns the molar rate vector in unit mole/sec
     */
    @Override
    public double[] getMolarRate() {
        double[] comp = new double[getPhase(0).getNumberOfComponents()];

        for (int compNumb = 0; compNumb < numberOfComponents; compNumb++) {
            comp[compNumb] = getPhase(0).getComponent(compNumb).getNumberOfmoles();
        }
        return comp;
    }

    /**
     * {@inheritDoc}
     *
     * Returns the overall mole composition vector in unit mole fraction
     */
    @Override
    public double[] getMolarComposition() {
        double[] comp = new double[getPhase(0).getNumberOfComponents()];

        for (int compNumb = 0; compNumb < numberOfComponents; compNumb++) {
            comp[compNumb] = getPhase(0).getComponent(compNumb).getz();
        }
        return comp;
    }

    /** {@inheritDoc} */
    @Override
    public boolean isMultiphaseWaxCheck() {
        return multiphaseWaxCheck;
    }

    /** {@inheritDoc} */
    @Override
    public void setMultiphaseWaxCheck(boolean multiphaseWaxCheck) {
        this.multiphaseWaxCheck = multiphaseWaxCheck;
    }

    /** {@inheritDoc} */
    @Override
    public String[] getCompIDs() {
        String[] ids = new String[numberOfComponents];

        for (int compNumb = 0; compNumb < numberOfComponents; compNumb++) {
            ids[compNumb] = Integer.toString(getPhase(0).getComponent(compNumb).getIndex());
        }
        return ids;
    }

    /** {@inheritDoc} */
    @Override
    public String[] getCompFormulaes() {
        String[] formula = new String[numberOfComponents];

        for (int compNumb = 0; compNumb < numberOfComponents; compNumb++) {
            formula[compNumb] = getPhase(0).getComponent(compNumb).getFormulae();
        }
        return formula;
    }

    /** {@inheritDoc} */
    @Override
    public String[] getCompNames() {
        String[] names = new String[numberOfComponents];

        for (int compNumb = 0; compNumb < numberOfComponents; compNumb++) {
            names[compNumb] = getPhase(0).getComponent(compNumb).getComponentName();
        }
        return names;
    }

    /** {@inheritDoc} */
    @Override
    public double[] getNormalBoilingPointTemperatures() {
        double[] bt = new double[numberOfComponents];

        for (int compNumb = 0; compNumb < numberOfComponents; compNumb++) {
            bt[compNumb] = getPhase(0).getComponent(compNumb).getNormalBoilingPoint() + 273.15;
        }
        return bt;
    }

    /** {@inheritDoc} */
    @Override
    public String[] getCapeOpenProperties11() {
        return CapeOpenProperties11;
    }

    /** {@inheritDoc} */
    @Override
    public String[] getCapeOpenProperties10() {
        return CapeOpenProperties10;
    }

    /** {@inheritDoc} */
    @Override
    public double[] getMolecularWeights() {
        double[] mm = new double[numberOfComponents];

        for (int compNumb = 0; compNumb < numberOfComponents; compNumb++) {
            mm[compNumb] = getPhase(0).getComponent(compNumb).getMolarMass() * 1e3;
        }
        return mm;
    }

    /** {@inheritDoc} */
    @Override
    public String[] getCASNumbers() {
        String[] names = new String[numberOfComponents];

        for (int compNumb = 0; compNumb < numberOfComponents; compNumb++) {
            names[compNumb] = getPhase(0).getComponent(compNumb).getCASnumber();
        }
        return names;
    }

    /** {@inheritDoc} */
    @Override
    public int getNumberOfOilFractionComponents() {
        int number = 0;
        for (int i = 0; i < getPhase(0).getNumberOfComponents(); i++) {
            if (getPhase(0).getComponent(i).isIsTBPfraction()
                    || getPhase(0).getComponent(i).isIsPlusFraction()) {
                number++;
            }
        }
        return number;
    }

    /** {@inheritDoc} */
    @Override
    public int[] getOilFractionIDs() {
        int numb = getNumberOfOilFractionComponents();
        int[] IDs = new int[numb];
        // int number = 0;
        for (int i = 0; i < numb; i++) {
            if (getPhase(0).getComponent(i).isIsTBPfraction()
                    || getPhase(0).getComponent(i).isIsPlusFraction()) {
                IDs[i] = getPhase(0).getComponent(i).getIndex();
                // number++;
            }
        }
        return IDs;
    }

    /** {@inheritDoc} */
    @Override
    public boolean setHeavyTBPfractionAsPlusFraction() {
        int compNumber = 0;
        double molarMass = 0;
        boolean foundTBP = false;

        for (int i = 0; i < numberOfComponents; i++) {
            if (getPhase(0).getComponent(i).isIsTBPfraction()
                    || getPhase(0).getComponent(i).isIsPlusFraction()) {
                if (getPhase(0).getComponent(i).getMolarMass() > molarMass) {
                    molarMass = getPhase(0).getComponent(i).getMolarMass();
                    compNumber = i;
                    foundTBP = true;
                }
            }
        }
        if (foundTBP) {
            for (int i = 0; i < maxNumberOfPhases; i++) {
                getPhase(0).getComponent(compNumber).setIsPlusFraction(true);
            }
        }
        return foundTBP;
    }

    /** {@inheritDoc} */
    @Override
    public double[] getOilFractionNormalBoilingPoints() {
        int numb = getNumberOfOilFractionComponents();
        int[] indexes = getOilFractionIDs();
        double[] temp = new double[numb];
        for (int i = 0; i < numb; i++) {
            temp[i] = getPhase(0).getComponentWithIndex(indexes[i]).getNormalBoilingPoint();
        }
        return temp;
    }

    /** {@inheritDoc} */
    @Override
    public double[] getOilFractionLiquidDensityAt25C() {
        int numb = getNumberOfOilFractionComponents();
        int[] indexes = getOilFractionIDs();
        double[] temp = new double[numb];
        for (int i = 0; i < numb; i++) {
            temp[i] = getPhase(0).getComponentWithIndex(indexes[i]).getNormalLiquidDensity();
        }
        return temp;
    }

    /** {@inheritDoc} */
    @Override
    public double[] getOilFractionMolecularMass() {
        int numb = getNumberOfOilFractionComponents();
        int[] indexes = getOilFractionIDs();
        double[] temp = new double[numb];
        for (int i = 0; i < numb; i++) {
            temp[i] = getPhase(0).getComponentWithIndex(indexes[i]).getMolarMass();
        }
        return temp;
    }

    /** {@inheritDoc} */
    @Override
    public PhaseInterface getLowestGibbsEnergyPhase() {
        if (getPhase(0).getGibbsEnergy() < getPhase(1).getGibbsEnergy()) {
            return getPhase(0);
        } else {
            return getPhase(1);
        }
    }

    /** {@inheritDoc} */
    @Override
    public double getWtFraction(int phaseNumber) {
        return getPhase(phaseNumber).getWtFraction(this);
    }

    /**
     * {@inheritDoc}
     *
     * method to return the volume fraction of a phase note: without Peneloux volume correction
     */
    @Override
    public double getVolumeFraction(int phaseNumber) {
        return getPhase(phaseNumber).getVolume() / getVolume();
    }

    /** {@inheritDoc} */
    @Override
    public final double getPhaseFraction(String phaseTypeName, String unit) {
        int phaseNumber = getPhaseNumberOfPhase(phaseTypeName);
        switch (unit) {
            case "mole":
                return getBeta(phaseNumber);
            case "volume":
                return getVolumeFraction(phaseNumber);
            case "mass":
                initPhysicalProperties("density");
                return getVolumeFraction(phaseNumber) * getPhase(phaseNumber).getDensity("kg/m3")
                        / getDensity("kg/m3");
            default:
                return getBeta(phaseNumber);
        }
    }

    /**
     * {@inheritDoc}
     *
     * method to return the volume fraction of a phase note: with Peneloux volume correction
     */
    @Override
    public double getCorrectedVolumeFraction(int phaseNumber) {
        return getPhase(phaseNumber).getCorrectedVolume() / getCorrectedVolume();
    }

    /** {@inheritDoc} */
    @Override
    public double getMoleFraction(int phaseNumber) {
        return getPhase(phaseNumber).getBeta();
    }

    /** {@inheritDoc} */
    @Override
    public void isImplementedCompositionDeriativesofFugacity(boolean isImpl) {
        implementedCompositionDeriativesofFugacity = isImpl;
    }

    /** {@inheritDoc} */
    @Override
    public void addCapeOpenProperty(String propertyName) {
        String[] tempString = new String[CapeOpenProperties11.length + 1];
        System.arraycopy(CapeOpenProperties11, 0, tempString, 0, CapeOpenProperties11.length);
        tempString[CapeOpenProperties11.length] = propertyName;
        CapeOpenProperties11 = tempString;

        tempString = new String[CapeOpenProperties10.length + 1];
        System.arraycopy(CapeOpenProperties10, 0, tempString, 0, CapeOpenProperties10.length);
        tempString[CapeOpenProperties10.length] = propertyName;
        CapeOpenProperties10 = tempString;
    }

    /** {@inheritDoc} */
    @Override
    public neqsim.thermo.characterization.WaxCharacterise getWaxCharacterisation() {
        return waxCharacterisation;
    }

    /** {@inheritDoc} */
    @Override
    public WaxModelInterface getWaxModel() {
        if (waxCharacterisation == null) {
            waxCharacterisation = new WaxCharacterise(this);
        }
        return waxCharacterisation.getModel();
    }

    /** {@inheritDoc} */
    @Override
    public void setComponentNames(String[] componentNames) {
        for (int i = 0; i < componentNames.length; i++) {
            this.componentNames.set(i, componentNames[i]);
        }
    }

    /** {@inheritDoc} */
    @Override
    public double getLiquidVolume() {
        double totFlow = 0;

        for (int kj = 0; kj < numberOfPhases; kj++) {
            if (!getPhase(kj).getPhaseTypeName().equals("gas")) {
                totFlow += getPhase(kj).getVolume();
            }
        }
        return totFlow;
    }

    /** {@inheritDoc} */
    @Override
    public boolean isForcePhaseTypes() {
        return forcePhaseTypes;
    }

    /** {@inheritDoc} */
    @Override
    public void setForcePhaseTypes(boolean forcePhaseTypes) {
        this.forcePhaseTypes = forcePhaseTypes;
    }
}<|MERGE_RESOLUTION|>--- conflicted
+++ resolved
@@ -1754,9 +1754,6 @@
         this.init(initType);
     }
 
-<<<<<<< HEAD
-    public void initAnalytic(int type) {
-=======
     /**
      * <p>
      * initAnalytic.
@@ -1765,7 +1762,6 @@
      * @param type a int
      */
     public void initAnalytic(int type) { // type = 0 start init type =1O give new conditions
->>>>>>> e5b15554
         if (type == 0) {
             numberOfPhases = getMaxNumberOfPhases();
             for (int i = 0; i < getMaxNumberOfPhases(); i++) {
