package neqsim.thermo.system;

import java.awt.BorderLayout;
import java.awt.Color;
import java.awt.Container;
import java.awt.Dimension;
import java.awt.Font;
import java.awt.Toolkit;
import java.io.ByteArrayInputStream;
import java.io.ByteArrayOutputStream;
import java.io.FileInputStream;
import java.io.FileOutputStream;
import java.io.ObjectInputStream;
import java.io.ObjectOutputStream;
import java.sql.ResultSet;
import java.text.FieldPosition;
import java.util.ArrayList;
import javax.swing.JFrame;
import javax.swing.JScrollPane;
import javax.swing.JTable;
import org.apache.logging.log4j.LogManager;
import org.apache.logging.log4j.Logger;
import neqsim.chemicalReactions.ChemicalReactionOperations;
import neqsim.physicalProperties.interfaceProperties.InterfaceProperties;
import neqsim.physicalProperties.interfaceProperties.InterphasePropertiesInterface;
import neqsim.thermo.ThermodynamicConstantsInterface;
import neqsim.thermo.characterization.Characterise;
import neqsim.thermo.characterization.WaxCharacterise;
import neqsim.thermo.characterization.WaxModelInterface;
import neqsim.thermo.component.ComponentInterface;
import neqsim.thermo.phase.PhaseEosInterface;
import neqsim.thermo.phase.PhaseHydrate;
import neqsim.thermo.phase.PhaseInterface;
import neqsim.thermo.phase.PhasePureComponentSolid;
import neqsim.thermo.phase.PhaseSolid;
import neqsim.thermo.phase.PhaseSolidComplex;
import neqsim.thermo.phase.PhaseWax;
import neqsim.util.database.NeqSimDataBase;

/*
 * This is the base class of the System classes. The purpose of this class is to give common
 * variables and methods to sub classes. The methods and variables in this class are: Date Method
 * Purpose 7/3-00 System_Thermo(double, double) Constructor 7/3-00 addcomponent(String, double)
 * addding components from text-file: "Component_Data.txt" 7/3-00 init() initializing
 */

abstract class SystemThermo implements SystemInterface {
  private static final long serialVersionUID = 1000;
  // Class variables

  private boolean implementedTemperatureDeriativesofFugacity = true;
  private boolean implementedPressureDeriativesofFugacity = true;
  private boolean implementedCompositionDeriativesofFugacity = true;
  protected double criticalTemperature = 0;
  protected String[][] resultTable = null;
  boolean isInitialized = false;
  protected String fluidInfo = "No Information Available";
  protected String fluidName = "DefaultName", modelName = "Default";
  protected boolean numericDerivatives = false, allowPhaseShift = true;
  private boolean useTVasIndependentVariables = false;
  protected double criticalPressure = 0;
  private double totalNumberOfMoles = 0;
  public String componentNameTag = "";
  protected neqsim.thermo.characterization.WaxCharacterise waxCharacterisation = null;// new
                                                                                      // WaxCharacterise(this);
  protected double[] beta = new double[6];
  protected int a, initType = 3;
  private ArrayList<String> componentNames = new ArrayList<String>();
  // protected ArrayList<String> resultArray1 = new ArrayList<String>();
  protected String[] CapeOpenProperties11 = {"molecularWeight", "speedOfSound",
      "jouleThomsonCoefficient", "internalEnergy", "internalEnergy.Dtemperature", "gibbsEnergy",
      "helmholtzEnergy", "fugacityCoefficient", "logFugacityCoefficient",
      "logFugacityCoefficient.Dtemperature", "logFugacityCoefficient.Dpressure",
      "logFugacityCoefficient.Dmoles", "enthalpy", "enthalpy.Dmoles", "enthalpy.Dtemperature",
      "enthalpy.Dpressure", "entropy", "entropy.Dtemperature", "entropy.Dpressure",
      "entropy.Dmoles", "heatCapacityCp", "heatCapacityCv", "density", "density.Dtemperature",
      "density.Dpressure", "density.Dmoles", "volume", "volume.Dpressure", "volume.Dtemperature",
      "molecularWeight.Dtemperature", "molecularWeight.Dpressure", "molecularWeight.Dmoles",
      "compressibilityFactor"};
  protected String[] CapeOpenProperties10 = {"molecularWeight", "speedOfSound",
      "jouleThomsonCoefficient", "energy", "energy.Dtemperature", "gibbsFreeEnergy",
      "helmholtzFreeEnergy", "fugacityCoefficient", "logFugacityCoefficient",
      "logFugacityCoefficient.Dtemperature", "logFugacityCoefficient.Dpressure",
      "logFugacityCoefficient.Dmoles", "enthalpy", "enthalpy.Dmoles", "enthalpy.Dtemperature",
      "enthalpy.Dpressure", "entropy", "entropy.Dtemperature", "entropy.Dpressure",
      "entropy.Dmoles", "heatCapacity", "heatCapacityCv", "density", "density.Dtemperature",
      "density.Dpressure", "density.Dmoles", "volume", "volume.Dpressure", "volume.Dtemperature",
      "molecularWeight.Dtemperature", "molecularWeight.Dpressure", "molecularWeight.Dmoles",
      "compressibilityFactor"};
  protected int numberOfComponents = 0;
  protected int numberOfPhases = 2;
  public int maxNumberOfPhases = 2;
  protected int attractiveTermNumber = 0;
  protected int phase = 2;
  protected int onePhaseType = 1; // 0 - liquid 1 - gas
  protected int[] phaseType = {1, 0, 0, 0, 0, 0};
  protected int[] phaseIndex = {0, 1, 2, 3, 4, 5};
  protected ChemicalReactionOperations chemicalReactionOperations = null;
  private int mixingRule = 1;
  protected boolean chemicalSystem = false, solidPhaseCheck = false, multiPhaseCheck = false,
      hydrateCheck = false;
  protected boolean checkStability = true;
  protected PhaseInterface[] phaseArray;
  public neqsim.thermo.characterization.Characterise characterization = null;
  protected neqsim.standards.StandardInterface standard = null;
  protected InterphasePropertiesInterface interfaceProp = null;
  private boolean multiphaseWaxCheck = false;
  private boolean forcePhaseTypes = false;
  static Logger logger = LogManager.getLogger(SystemThermo.class);

  /**
   * <p>
   * Constructor for SystemThermo.
   * </p>
   */
  public SystemThermo() {
    phaseArray = new PhaseInterface[6];
    characterization = new Characterise(this);
    interfaceProp = new InterfaceProperties(this);
  }

  /**
   * <p>
   * Constructor for SystemThermo.
   * </p>
   *
   * @param T a double
   * @param P a double
   */
  public SystemThermo(double T, double P) {
    this();
    if (T < 0.0) {
      String msg = "Negative input temperature";
      logger.error(msg);
      neqsim.util.exception.InvalidInputException e =
          new neqsim.util.exception.InvalidInputException(this.getClass().getSimpleName(),
              "SystemThermo", "T", "is negative");
      throw new RuntimeException(e);
    }

    if (P < 0.0) {
      String msg = "Negative input pressure";
      logger.error(msg);
      neqsim.util.exception.InvalidInputException e =
          new neqsim.util.exception.InvalidInputException(this.getClass().getSimpleName(),
              "SystemThermo", "P", "is negative");
      throw new RuntimeException(e);
    }
    beta[0] = 1.0;
    beta[1] = 1.0;
    beta[2] = 1.0;
    beta[3] = 1.0;
    beta[4] = 1.0;
    beta[5] = 1.0;
  }

  /** {@inheritDoc} */
  @Override
  public int getNumberOfComponents() {
    return getComponentNames().length;
  }

  /** {@inheritDoc} */
  @Override
  public void clearAll() {
    setTotalNumberOfMoles(0);
    phaseType[0] = 1;
    phaseType[1] = 0;
    numberOfComponents = 0;
    setNumberOfPhases(2);
    phase = 2;
    onePhaseType = 1;
    beta[0] = 1.0;
    beta[1] = 1.0;
    beta[2] = 1.0;
    beta[3] = 1.0;
    beta[4] = 1.0;
    beta[5] = 1.0;
    chemicalSystem = false;

    double oldTemp = phaseArray[0].getTemperature();
    double oldPres = phaseArray[0].getPressure();

    for (int i = 0; i < getMaxNumberOfPhases(); i++) {
      try {
        phaseArray[i] = phaseArray[i].getClass().getDeclaredConstructor().newInstance();
      } catch (Exception e) {
        logger.error("err " + e.toString());
      }
      phaseArray[i].setTemperature(oldTemp);
      phaseArray[i].setPressure(oldPres);
    }
  }

  /** {@inheritDoc} */
  @Override
  public void resetCharacterisation() {
    int numberOfLumpedComps = characterization.getLumpingModel().getNumberOfLumpedComponents();
    characterization = new Characterise(this);
    characterization.getLumpingModel().setNumberOfLumpedComponents(numberOfLumpedComps);
  }

  /** {@inheritDoc} */
  @Override
  public SystemThermo clone() {
    SystemThermo clonedSystem = null;
    try {
      clonedSystem = (SystemThermo) super.clone();
      // clonedSystem.chemicalReactionOperations = (ChemicalReactionOperations)
      // chemicalReactionOperations.clone();
    } catch (Exception e) {
      logger.error("Cloning failed.", e);
    }

    clonedSystem.beta = beta.clone();
    clonedSystem.attractiveTermNumber = attractiveTermNumber;
    clonedSystem.phaseType = phaseType.clone();
    clonedSystem.phaseIndex = phaseIndex.clone();

    clonedSystem.componentNames = new ArrayList<String>(componentNames);
    if (interfaceProp != null) {
      // clonedSystem.interfaceProp = (InterphasePropertiesInterface)
      // interfaceProp.clone();
    }
    clonedSystem.characterization = characterization.clone();
    if (clonedSystem.waxCharacterisation != null) {
      clonedSystem.waxCharacterisation = waxCharacterisation.clone();
    }

    System.arraycopy(this.beta, 0, clonedSystem.beta, 0, beta.length);
    System.arraycopy(this.phaseType, 0, clonedSystem.phaseType, 0, phaseType.length);
    System.arraycopy(this.phaseIndex, 0, clonedSystem.phaseIndex, 0, phaseIndex.length);

    clonedSystem.phaseArray = phaseArray.clone();
    for (int i = 0; i < getMaxNumberOfPhases(); i++) {
      clonedSystem.phaseArray[i] = phaseArray[i].clone();
    }
    return clonedSystem;
  }

  /** {@inheritDoc} */
  @Override
  public SystemInterface addFluid(SystemInterface addSystem) {
    boolean addedNewComponent = false;
    int index = -1;
    for (int i = 0; i < addSystem.getPhase(0).getNumberOfComponents(); i++) {
      if (!getPhase(0).hasComponent(addSystem.getPhase(0).getComponent(i).getComponentName())) {
        index = -1;
        addedNewComponent = true;
      } else {
        index = getPhase(0).getComponent(addSystem.getPhase(0).getComponent(i).getComponentName())
            .getComponentNumber();
      }

      if (index != -1) {
        addComponent(index, addSystem.getPhase(0).getComponent(i).getNumberOfmoles());
      } else {
        /*
         * if(addSystem.getPhase(0).getComponent(i).isIsTBPfraction()) {
         * addTBPfraction(addSystem.getPhase(0).getComponent(i).getComponentName(),
         * addSystem.getPhase(0).getComponent(i).getNumberOfmoles(),
         * addSystem.getPhase(0).getComponent(i).getMolarMass(),
         * addSystem.getPhase(0).getComponent(i).getNormalLiquidDensity());
         * changeComponentName(addSystem.getPhase(0).getComponent(i).getComponentName()+ "_PC",
         * addSystem.getPhase(0).getComponent(i).getComponentName().replaceFirst("_PC", "")); }
         * addComponent(addSystem.getPhase(0).getComponent(i).getComponentName(),
         * addSystem.getPhase(0).getComponent(i).getNumberOfmoles());
         */
        addComponent(addSystem.getComponent(i));
      }
    }
    if (addedNewComponent) {
      createDatabase(true);
      setMixingRule(getMixingRule());
      init(0);
    }
    return this;
  }

  /** {@inheritDoc} */
  @Override
  public void addPhase() {
    /*
     * if (maxNumberOfPhases < 6 && !hydrateCheck) { ArrayList phaseList = new ArrayList(0); for
     * (int i = 0; i < numberOfPhases; i++) { phaseList.add(phaseArray[i]); } // add the new phase
     * phaseList.add(phaseArray[0].clone()); beta[phaseList.size() - 1] = 1.0e-8; // beta[1] -=
     * beta[1]/1.0e5;
     *
     * PhaseInterface[] phaseArray2 = new PhaseInterface[numberOfPhases + 1];
     *
     * for (int i = 0; i < numberOfPhases + 1; i++) { phaseArray2[i] = (PhaseInterface)
     * phaseList.get(i); }
     *
     * phaseArray = phaseArray2;
     *
     * System.out.println("number of phases " + numberOfPhases); if (maxNumberOfPhases <
     * numberOfPhases) { maxNumberOfPhases = numberOfPhases; } }
     */
    numberOfPhases++;
  }

  /**
   * <p>
   * addSolidPhase.
   * </p>
   */
  public void addSolidPhase() {
    if (!multiPhaseCheck) {
      setMultiPhaseCheck(true);
    }
    phaseArray[3] = new PhasePureComponentSolid();
    phaseArray[3].setTemperature(phaseArray[0].getTemperature());
    phaseArray[3].setPressure(phaseArray[0].getPressure());
    for (int i = 0; i < phaseArray[0].getNumberOfComponents(); i++) {
      if (getPhase(0).getComponent(i).isIsTBPfraction()) {
        phaseArray[3].addcomponent("default", getPhase(0).getComponent(i).getNumberOfmoles(),
            getPhase(0).getComponent(i).getNumberOfmoles(), i);
        phaseArray[3].getComponent(i).setComponentName(getPhase(0).getComponent(i).getName());
        phaseArray[3].getComponent(i).setIsPlusFraction(true);
      } else {
        phaseArray[3].addcomponent(getPhase(0).getComponent(i).getName(),
            getPhase(0).getComponent(i).getNumberOfmoles(),
            getPhase(0).getComponent(i).getNumberOfmoles(), i);
      }
    }
    ((PhaseSolid) phaseArray[3]).setSolidRefFluidPhase(phaseArray[0]);

    if (getMaxNumberOfPhases() < 4) {
      setMaxNumberOfPhases(4);
    }
  }

  /**
   * <p>
   * addHydratePhase2.
   * </p>
   */
  public void addHydratePhase2() {
    if (!multiPhaseCheck) {
      setMultiPhaseCheck(true);
    }
    phaseArray[3] = new PhaseHydrate();
    phaseArray[3].setTemperature(phaseArray[0].getTemperature());
    phaseArray[3].setPressure(phaseArray[0].getPressure());
    for (int i = 0; i < phaseArray[0].getNumberOfComponents(); i++) {
      if (getPhase(0).getComponent(i).isIsTBPfraction()) {
        phaseArray[3].addcomponent("default", getPhase(0).getComponent(i).getNumberOfmoles(),
            getPhase(0).getComponent(i).getNumberOfmoles(), i);
        phaseArray[3].getComponent("default")
            .setComponentName(getPhase(0).getComponent(i).getName());
      } else {
        phaseArray[3].addcomponent(getPhase(0).getComponent(i).getName(),
            getPhase(0).getComponent(i).getNumberOfmoles(),
            getPhase(0).getComponent(i).getNumberOfmoles(), i);
      }
    }
    setNumberOfPhases(4);
  }

  /** {@inheritDoc} */
  @Override
  public void addSolidComplexPhase(String type) {
    if (!multiPhaseCheck) {
      setMultiPhaseCheck(true);
    }
    addHydratePhase();
    if (type.equals("wax")) {
      phaseArray[5] = new PhaseWax();
    } else {
      phaseArray[5] = new PhaseSolidComplex();
    }

    phaseArray[5].setTemperature(phaseArray[0].getTemperature());
    phaseArray[5].setPressure(phaseArray[0].getPressure());
    phaseArray[5].setPhaseTypeName("wax");
    for (int i = 0; i < phaseArray[0].getNumberOfComponents(); i++) {
      if (getPhase(0).getComponent(i).isIsTBPfraction()) {
        phaseArray[5].addcomponent(getPhase(0).getComponent(i).getName(),
            getPhase(0).getComponent(i).getNumberOfmoles(),
            getPhase(0).getComponent(i).getNumberOfmoles(), i);
        phaseArray[5].getComponent(i).setIsPlusFraction(true);
      } else {
        phaseArray[5].addcomponent(getPhase(0).getComponent(i).getName(),
            getPhase(0).getComponent(i).getNumberOfmoles(),
            getPhase(0).getComponent(i).getNumberOfmoles(), i);
      }
    }
    ((PhaseSolid) phaseArray[5]).setSolidRefFluidPhase(phaseArray[0]);
    setNumberOfPhases(6);
  }

  /**
   * <p>
   * addHydratePhase.
   * </p>
   */
  public void addHydratePhase() {
    if (!multiPhaseCheck) {
      setMultiPhaseCheck(true);
    }

    if (!hasSolidPhase()) {
      phaseArray[3] = new PhasePureComponentSolid();
      phaseArray[3].setTemperature(phaseArray[0].getTemperature());
      phaseArray[3].setPressure(phaseArray[0].getPressure());
      phaseArray[3].setPhaseTypeName("solid");
      for (int i = 0; i < phaseArray[0].getNumberOfComponents(); i++) {
        if (getPhase(0).getComponent(i).isIsTBPfraction()) {
          phaseArray[3].addcomponent("default", getPhase(0).getComponent(i).getNumberOfmoles(),
              getPhase(0).getComponent(i).getNumberOfmoles(), i);
          phaseArray[3].getComponent(i).setComponentName(getPhase(0).getComponent(i).getName());
          phaseArray[3].getComponent(i).setIsTBPfraction(true);
        } else {
          phaseArray[3].addcomponent(getPhase(0).getComponent(i).getName(),
              getPhase(0).getComponent(i).getNumberOfmoles(),
              getPhase(0).getComponent(i).getNumberOfmoles(), i);
        }
      }
      ((PhaseSolid) phaseArray[3]).setSolidRefFluidPhase(phaseArray[0]);
    }

    phaseArray[4] = new PhaseHydrate(getModelName());
    phaseArray[4].setTemperature(phaseArray[0].getTemperature());
    phaseArray[4].setPressure(phaseArray[0].getPressure());
    phaseArray[4].setPhaseTypeName("hydrate");
    for (int i = 0; i < phaseArray[0].getNumberOfComponents(); i++) {
      if (getPhase(0).getComponent(i).isIsTBPfraction()) {
        phaseArray[4].addcomponent("default", getPhase(0).getComponent(i).getNumberOfmoles(),
            getPhase(0).getComponent(i).getNumberOfmoles(), i);
        phaseArray[4].getComponent(i).setComponentName(getPhase(0).getComponent(i).getName());
        phaseArray[4].getComponent(i).setIsTBPfraction(true);
      } else {
        phaseArray[4].addcomponent(getPhase(0).getComponent(i).getName(),
            getPhase(0).getComponent(i).getNumberOfmoles(),
            getPhase(0).getComponent(i).getNumberOfmoles(), i);
      }
    }
    ((PhaseHydrate) phaseArray[4]).setSolidRefFluidPhase(phaseArray[0]);

    setNumberOfPhases(5);
  }

  /** {@inheritDoc} */
  @Override
  public void setAllComponentsInPhase(int phase) {
    for (int k = 0; k < numberOfPhases; k++) {
      for (int i = 0; i < numberOfComponents; i++) {
        if (phase != k) {
          // System.out.println("moles of comp: " + i + " " +
          // phaseArray[k].getComponents()[i].getNumberOfMolesInPhase());
          phaseArray[phase].addMoles(i,
              (phaseArray[k].getComponents()[i].getNumberOfMolesInPhase() * (1.0 - 0.01)));
          phaseArray[k].addMoles(i,
              -(phaseArray[k].getComponents()[i].getNumberOfMolesInPhase() * (1.0 - 0.01)));
          phaseArray[k].getComponents()[i]
              .setx(phaseArray[k].getComponents()[i].getNumberOfMolesInPhase()
                  / phaseArray[k].getNumberOfMolesInPhase());
          // System.out.println("moles of comp after: " + i + " " +
          // phaseArray[k].getComponents()[i].getNumberOfMolesInPhase());
        }
      }
    }
    initBeta();
    init(1);
  }

  /** {@inheritDoc} */
  @Override
  public void removePhase(int specPhase) {
    setTotalNumberOfMoles(getTotalNumberOfMoles() - getPhase(specPhase).getNumberOfMolesInPhase());

    for (int j = 0; j < numberOfPhases; j++) {
      for (int i = 0; i < numberOfComponents; i++) {
        getPhase(j).getComponents()[i]
            .setNumberOfmoles(getPhase(j).getComponents()[i].getNumberOfmoles()
                - getPhase(specPhase).getComponents()[i].getNumberOfMolesInPhase());
      }
    }

    ArrayList<PhaseInterface> phaseList = new ArrayList<PhaseInterface>(0);
    for (int i = 0; i < numberOfPhases; i++) {
      if (specPhase != i) {
        phaseList.add(phaseArray[phaseIndex[i]]);
      }
    }

    // phaseArray = new PhaseInterface[numberOfPhases - 1];
    for (int i = 0; i < numberOfPhases - 1; i++) {
      // phaseArray[i] = (PhaseInterface) phaseList.get(i);
      if (i >= specPhase) {
        phaseIndex[i] = phaseIndex[i + 1];
        phaseType[i] = phaseType[i + 1];
      }
    }
    numberOfPhases--;
  }

  /** {@inheritDoc} */
  @Override
  public void removePhaseKeepTotalComposition(int specPhase) {
    ArrayList<PhaseInterface> phaseList = new ArrayList<PhaseInterface>(0);
    for (int i = 0; i < numberOfPhases; i++) {
      if (specPhase != i) {
        phaseList.add(phaseArray[phaseIndex[i]]);
      }
    }

    // phaseArray = new PhaseInterface[numberOfPhases - 1];
    for (int i = 0; i < numberOfPhases - 1; i++) {
      // phaseArray[i] = (PhaseInterface) phaseList.get(i);
      if (i >= specPhase) {
        phaseIndex[i] = phaseIndex[i + 1];
        phaseType[i] = phaseType[i + 1];
      }
    }
    numberOfPhases--;
  }

  /** {@inheritDoc} */
  @Override
  public void replacePhase(int repPhase, PhaseInterface newPhase) {
    for (int i = 0; i < 2; i++) {
      phaseArray[i] = newPhase.clone();
    }
    setTotalNumberOfMoles(newPhase.getNumberOfMolesInPhase());
  }

  /** {@inheritDoc} */
  @Override
  public SystemInterface phaseToSystem(PhaseInterface newPhase) {
    for (int i = 0; i < newPhase.getNumberOfComponents(); i++) {
      newPhase.getComponents()[i]
          .setNumberOfmoles(newPhase.getComponents()[i].getNumberOfMolesInPhase());
    }

    for (int i = 0; i < getMaxNumberOfPhases(); i++) {
      phaseArray[i] = newPhase.clone();
    }

    setTotalNumberOfMoles(newPhase.getNumberOfMolesInPhase());
    this.init(0);
    setNumberOfPhases(1);
    setPhaseType(0, newPhase.getPhaseType());
    initBeta();
    init_x_y();
    this.init(1);
    return this;
  }

  /** {@inheritDoc} */
  @Override
  public SystemInterface getEmptySystemClone() {
    int phaseNumber = 0;

    SystemInterface newSystem = this.clone();

    for (int j = 0; j < getMaxNumberOfPhases(); j++) {
      phaseNumber = j;
      for (int i = 0; i < getPhase(j).getNumberOfComponents(); i++) {
        newSystem.getPhase(j).getComponents()[i].setNumberOfmoles(
            getPhase(phaseNumber).getComponents()[i].getNumberOfMolesInPhase() / 1.0e30);
        newSystem.getPhase(j).getComponents()[i].setNumberOfMolesInPhase(
            getPhase(phaseNumber).getComponents()[i].getNumberOfMolesInPhase() / 1.0e30);
      }
    }

    newSystem.setTotalNumberOfMoles(getPhase(phaseNumber).getNumberOfMolesInPhase() / 1.0e30);

    newSystem.init(0);
    // newSystem.init(1);
    return newSystem;
  }

  /** {@inheritDoc} */
  @Override
  public SystemInterface phaseToSystem(String phaseName) {
    try {
      for (int j = 0; j < getMaxNumberOfPhases(); j++) {
        if (this.getPhase(j).getPhaseTypeName().equals(phaseName)) {
          return phaseToSystem(j);
        }
      }
    } catch (Exception e) {
      logger.error("error....." + fluidName + " has no phase .... " + phaseName
          + " ..... returning phase number 0");
    }
    return phaseToSystem(0);
  }

  /** {@inheritDoc} */
  @Override
  public SystemInterface phaseToSystem(int phaseNumber) {
    SystemInterface newSystem = this.clone();

    for (int j = 0; j < getMaxNumberOfPhases(); j++) {
      for (int i = 0; i < getPhase(j).getNumberOfComponents(); i++) {
        newSystem.getPhase(j).getComponent(i)
            .setNumberOfmoles(getPhase(phaseNumber).getComponent(i).getNumberOfMolesInPhase());
        newSystem.getPhase(j).getComponent(i).setNumberOfMolesInPhase(
            getPhase(phaseNumber).getComponent(i).getNumberOfMolesInPhase());
      }
    }

    newSystem.setTotalNumberOfMoles(getPhase(phaseNumber).getNumberOfMolesInPhase());

    newSystem.init(0);
    newSystem.setNumberOfPhases(1);
    newSystem.setPhaseType(0, getPhase(phaseNumber).getPhaseType());// phaseType[phaseNumber]);
    newSystem.init(1);
    return newSystem;
  }

  /** {@inheritDoc} */
  @Override
  public SystemInterface phaseToSystem(int phaseNumber1, int phaseNumber2) {
    SystemInterface newSystem = this.clone();

    for (int j = 0; j < getMaxNumberOfPhases(); j++) {
      for (int i = 0; i < getPhase(j).getNumberOfComponents(); i++) {
        newSystem.getPhases()[j].getComponents()[i]
            .setNumberOfmoles(getPhase(phaseNumber1).getComponents()[i].getNumberOfMolesInPhase()
                + getPhase(phaseNumber2).getComponents()[i].getNumberOfMolesInPhase());
        newSystem.getPhases()[j].getComponents()[i].setNumberOfMolesInPhase(
            getPhase(phaseNumber1).getComponents()[i].getNumberOfMolesInPhase()
                + getPhase(phaseNumber2).getComponents()[i].getNumberOfMolesInPhase());
      }
    }

    newSystem.setTotalNumberOfMoles(getPhase(phaseNumber1).getNumberOfMolesInPhase()
        + getPhase(phaseNumber2).getNumberOfMolesInPhase());

    newSystem.init(0);

    newSystem.setNumberOfPhases(1);
    // newSystem.setPhaseType(0,
    // getPhase(phaseNumber1).getPhaseType());//phaseType[phaseNumber]);
    newSystem.init(1);
    return newSystem;
  }

  /** {@inheritDoc} */
  @Override
  public void setTotalFlowRate(double flowRate, String flowunit) {
    init(0);
    init(1);
    double density = 0.0;
    if (flowunit.equals("Am3/hr") || flowunit.equals("Am3/min") || flowunit.equals("Am3/sec")) {
      initPhysicalProperties("density");
    }
    density = getPhase(0).getDensity("kg/m3");
    neqsim.util.unit.Unit unit =
        new neqsim.util.unit.RateUnit(flowRate, flowunit, getMolarMass(), density, 0);
    double SIval = unit.getSIvalue();
    double totalNumberOfMolesLocal = totalNumberOfMoles;
    for (int i = 0; i < numberOfComponents; i++) {
      if (flowRate < 1e-100) {
        setEmptyFluid();
      } else if (totalNumberOfMolesLocal > 1e-100) {
        addComponent(i,
            SIval / totalNumberOfMolesLocal * getPhase(0).getComponent(i).getNumberOfmoles()
                - getPhase(0).getComponent(i).getNumberOfmoles());
      } else {
        addComponent(i, SIval);
      }
    }
  }

  /** {@inheritDoc} */
  @Override
  public double getFlowRate(String flowunit) {
    if (flowunit.equals("kg/sec")) {
      return totalNumberOfMoles * getMolarMass();
    } else if (flowunit.equals("kg/min")) {
      return totalNumberOfMoles * getMolarMass() * 60.0;
    } else if (flowunit.equals("Sm3/sec")) {
      return totalNumberOfMoles * ThermodynamicConstantsInterface.R
          * ThermodynamicConstantsInterface.standardStateTemperature / 101325.0;
    } else if (flowunit.equals("Sm3/hr")) {
      return totalNumberOfMoles * 3600.0 * ThermodynamicConstantsInterface.R
          * ThermodynamicConstantsInterface.standardStateTemperature / 101325.0;
    } else if (flowunit.equals("Sm3/day")) {
      return totalNumberOfMoles * 3600.0 * 24.0 * ThermodynamicConstantsInterface.R
          * ThermodynamicConstantsInterface.standardStateTemperature / 101325.0;
    } else if (flowunit.equals("MSm3/day")) {
      return totalNumberOfMoles * 3600.0 * 24.0 * ThermodynamicConstantsInterface.R
          * ThermodynamicConstantsInterface.standardStateTemperature / 101325.0 / 1.0e6;
    } else if (flowunit.equals("kg/hr")) {
      return totalNumberOfMoles * getMolarMass() * 3600.0;
    } else if (flowunit.equals("kg/day")) {
      return totalNumberOfMoles * getMolarMass() * 3600.0 * 24.0;
    } else if (flowunit.equals("m3/hr")) {
      // return getVolume() / 1.0e5 * 3600.0;
      initPhysicalProperties("density");
      return totalNumberOfMoles * getMolarMass() * 3600.0 / getDensity("kg/m3");
    } else if (flowunit.equals("m3/min")) {
      initPhysicalProperties("density");
      return totalNumberOfMoles * getMolarMass() * 60.0 / getDensity("kg/m3");
      // return getVolume() / 1.0e5 * 60.0;
    } else if (flowunit.equals("m3/sec")) {
      initPhysicalProperties("density");
      return totalNumberOfMoles * getMolarMass() / getDensity("kg/m3");
      // return getVolume() / 1.0e5;
    } else if (flowunit.equals("mole/sec")) {
      return totalNumberOfMoles;
    } else if (flowunit.equals("mole/min")) {
      return totalNumberOfMoles * 60.0;
    } else if (flowunit.equals("mole/hr")) {
      return totalNumberOfMoles * 3600.0;
    } else {
      throw new RuntimeException("failed.. unit: " + flowunit + " not supported");
    }
  }

  /** {@inheritDoc} */
  @Override
  public void changeComponentName(String name, String newName) {
    for (int i = 0; i < numberOfComponents; i++) {
      if (componentNames.get(i).equals(name)) {
        componentNames.set(i, newName);
      }
    }

    for (int i = 0; i < maxNumberOfPhases; i++) {
      getPhase(i).getComponent(name).setComponentName(newName);
    }
  }

  /** {@inheritDoc} */
  @Override
  public void addSalt(String componentName, double value) {
    neqsim.util.database.NeqSimDataBase database = new neqsim.util.database.NeqSimDataBase();
    java.sql.ResultSet dataSet =
        database.getResultSet("SELECT * FROM compsalt WHERE SaltName='" + componentName + "'");
    double val1 = 1e-20, val2 = 1e-20;
    try {
      dataSet.next();
      String name1 = dataSet.getString("ion1").trim();
      String name2 = dataSet.getString("ion2").trim();
      val1 = Double.parseDouble(dataSet.getString("stoc1")) * value;
      val2 = Double.parseDouble(dataSet.getString("stoc2")) * value;
      this.addComponent(name1, val1);
      this.addComponent(name2, val2);
      logger.info("ok adding salts. Ions: " + name1 + ", " + name2);
    } catch (Exception e) {
      logger.error("failed " + e.toString());
    }
  }

  /** {@inheritDoc} */
  @Override
  public void addTBPfraction(String componentName, double numberOfMoles, double molarMass,
      double density) {
    if (density < 0.0 || molarMass < 0.0) {
      String msg = "Negative input molar mass or density.";
      logger.error(msg);
      neqsim.util.exception.InvalidInputException e =
          new neqsim.util.exception.InvalidInputException(msg);
      throw new RuntimeException(e);
    }

    SystemInterface refSystem = null;
    double TC = 0.0, PC = 0.0, m = 0.0, TB = 0.0, acs = 0.0;
    // double penelouxC = 0.0;
    double racketZ = 0.0;
    componentName = (componentName.split("_PC")[0]) + "_PC";// + getFluidName());

    try {
      refSystem = this.getClass().getDeclaredConstructor().newInstance();
      refSystem.setTemperature(273.15 + 15.0);
      refSystem.setPressure(1.01325);
      refSystem.addComponent("default", 1.0, 273.15, 50.0, 0.1);
      refSystem.init(0);
      refSystem.setNumberOfPhases(1);
      refSystem.setPhaseType(0, "liquid");
      molarMass = 1000 * molarMass;
      TC = characterization.getTBPModel().calcTC(molarMass, density);
      PC = characterization.getTBPModel().calcPC(molarMass, density);
      m = characterization.getTBPModel().calcm(molarMass, density);
      acs = characterization.getTBPModel().calcAcentricFactor(molarMass, density);
      // TBPfractionCoefs[2][0]+TBPfractionCoefs[2][1]*molarMass+TBPfractionCoefs[2][2]*density+TBPfractionCoefs[2][3]*Math.pow(molarMass,2.0);
      TB = characterization.getTBPModel().calcTB(molarMass, density);
      // Math.pow((molarMass/5.805e-5*Math.pow(density,0.9371)), 1.0/2.3776);
      // acs = TBPfractionModel.calcAcentricFactor(molarMass, density);
      // System.out.println("acentric " + acs);
      // 3.0/7.0*Math.log10(PC/1.01325)/(TC/TB-1.0)-1.0;
      molarMass /= 1000.0;

      for (int i = 0; i < refSystem.getNumberOfPhases(); i++) {
        refSystem.getPhase(i).getComponent(0).setComponentName(componentName);
        refSystem.getPhase(i).getComponent(0).setMolarMass(molarMass);
        refSystem.getPhase(i).getComponent(0).setAcentricFactor(acs);
        refSystem.getPhase(i).getComponent(0).setTC(TC);
        refSystem.getPhase(i).getComponent(0).setPC(PC);
        refSystem.getPhase(i).getComponent(0).setComponentType("TBPfraction");
        refSystem.getPhase(i).getComponent(0).setIsTBPfraction(true);
        if (characterization.getTBPModel().isCalcm()) {
          refSystem.getPhase(i).getComponent(0).getAttractiveTerm().setm(m);
          acs = refSystem.getPhase(i).getComponent(0).getAcentricFactor();
        }
      }

      refSystem.setTemperature(273.15 + 15.0);
      refSystem.setPressure(1.01325);
      refSystem.init(1);
      // refSystem.display();
      racketZ = characterization.getTBPModel().calcRacketZ(refSystem, molarMass * 1000.0, density);

      // System.out.println("vol ok");
      // System.out.println("racketZ " + racketZ);
      // penelouxC = (refSystem.getPhase(1).getMolarVolume() - molarMass/density*1e2);
      // System.out.println("vol err " +
      // penelouxC/refSystem.getPhase(1).getMolarVolume()*100);
      // racketZ = TPBracketcoefs[0] -
      // penelouxC/(TPBracketcoefs[1]*thermo.ThermodynamicConstantsInterface.R*refSystem.getPhase(1).getComponent(0).getTC()/(refSystem.getPhase(1).getComponent(0).getPC()));
      refSystem.getPhase(0).getComponent(0).setRacketZ(racketZ);
      // refSystem.init(1);
      // refSystem.display();
      // refSystem.getPhase(1).getComponent(0).setRacketZ(racketZ);

      // // refSystem.setTemperature(273.15+80.0);
      // // refSystem.setPressure(1.01325);
      // // refSystem.init(1);
      // //refSystem.initPhysicalProperties();
      // // APIdens - refSystem.getPhase(1).getPhysicalProperties().getDensity();;
      // sammenligne med API-standard for tetthet - og sette Penloux dt
    } catch (Exception e) {
      logger.error("error", e);
    }

    double critVol = characterization.getTBPModel().calcCriticalVolume(molarMass * 1000, density);// 0.2918-0.0928*
                                                                                                  // acs)*8.314*TC/PC*10.0;
    addComponent(componentName, numberOfMoles, TC, PC, acs);
    double Kwatson = Math.pow(TB * 1.8, 1.0 / 3.0) / density;
    // System.out.println("watson " + Kwatson);
    double CF = Math.pow((12.8 - Kwatson) * (10.0 - Kwatson) / (10.0 * acs), 2.0);
    double acsKeslerLee = acs;// characterization.getTBPModel().calcAcentricFactorKeslerLee(molarMass*1000.0,
                              // density);
    double cpa = (-0.33886 + 0.02827 * Kwatson - 0.26105 * CF + 0.59332 * acsKeslerLee * CF)
        * 4.18682 * molarMass * 1e3;
    double cpb = (-(0.9291 - 1.1543 * Kwatson + 0.0368 * Kwatson * Kwatson) * 1e-4
        + CF * (4.56 - 9.48 * acsKeslerLee) * 1e-4) * 4.18682 * molarMass * 1.8 * 1e3;
    double cpc = (-1.6658e-7 + CF * (0.536 - 0.6828 * acsKeslerLee) * 1.0e-7) * 4.18682 * molarMass
        * 1.8 * 1.8 * 1.0e3;
    double cpd = 0.0;

    for (int i = 0; i < numberOfPhases; i++) {
      getPhase(i).setAttractiveTerm(attractiveTermNumber);
      getPhase(i).getComponent(componentName).setMolarMass(molarMass);
      getPhase(i).getComponent(componentName).setComponentType("TBPfraction");
      getPhase(i).getComponent(componentName).setNormalLiquidDensity(density);
      getPhase(i).getComponent(componentName).setNormalBoilingPoint(TB - 273.15);
      getPhase(i).getComponent(componentName)
          .setAcentricFactor(refSystem.getPhase(0).getComponent(0).getAcentricFactor());
      getPhase(i).getComponent(componentName).setCriticalVolume(critVol);
      getPhase(i).getComponent(componentName).setRacketZ(racketZ);
      getPhase(i).getComponent(componentName).setRacketZCPA(racketZ);
      getPhase(i).getComponent(componentName).setIsTBPfraction(true);
      getPhase(i).getComponent(componentName).setParachorParameter(
          characterization.getTBPModel().calcParachorParameter(molarMass, density));// 59.3+2.34*molarMass*1000.0);//0.5003*thermo.ThermodynamicConstantsInterface.R*TC/PC*(0.25969-racketZ));
      getPhase(i).getComponent(componentName).setCriticalViscosity(
          characterization.getTBPModel().calcCriticalViscosity(molarMass * 1000.0, density));// 7.94830*Math.sqrt(1e3*molarMass)*Math.pow(PC,2.0/3.0)/Math.pow(TC,
                                                                                             // 1.0/6.0)*1e-7);
      getPhase(i).getComponent(componentName).setTriplePointTemperature(
          374.5 + 0.02617 * getPhase(i).getComponent(componentName).getMolarMass() * 1000.0
              - 20172.0 / (getPhase(i).getComponent(componentName).getMolarMass() * 1000.0));
      getPhase(i).getComponent(componentName).setHeatOfFusion(
          0.1426 / 0.238845 * getPhase(i).getComponent(componentName).getMolarMass() * 1000.0
              * getPhase(i).getComponent(componentName).getTriplePointTemperature());
      getPhase(i).getComponent(componentName)
          .setIdealGasEnthalpyOfFormation(-1462600 * molarMass - 47566.0);
      // getPhase(i).getComponent(componentName).set

      // System.out.println(" plusTC " + TC + " plusPC " + PC + " plusm " + m + "
      // acslusm " + acs + " tb " + TB + " critvol " + critVol + " racketZ " + racketZ
      // + " parachor " +
      // getPhase(i).getComponent(componentName).getParachorParameter());
      getPhase(i).getComponent(componentName).setCpA(cpa);
      getPhase(i).getComponent(componentName).setCpB(cpb);
      getPhase(i).getComponent(componentName).setCpC(cpc);
      getPhase(i).getComponent(componentName).setCpD(cpd);
    }
  }

  /** {@inheritDoc} */
  @Override
  public void addTBPfraction(String componentName, double numberOfMoles, double molarMass,
      double density, double criticalTemperature, double criticalPressure, double acentricFactor) {
    if (density < 0.0 || molarMass < 0.0) {
      String msg = "Negative input molar mass or density.";
      logger.error(msg);
      neqsim.util.exception.InvalidInputException e =
          new neqsim.util.exception.InvalidInputException(msg);
      throw new RuntimeException(e);
    }

    SystemInterface refSystem = null;
    double TC = 0.0, PC = 0.0, m = 0.0, TB = 0.0, acs = 0.0;
    // double penelouxC = 0.0;
    double racketZ = 0.0;
    componentName = (componentName.split("_PC")[0]) + "_PC";// + getFluidName());

    try {
      refSystem = this.getClass().getDeclaredConstructor().newInstance();
      refSystem.setTemperature(273.15 + 15.0);
      refSystem.setPressure(1.01325);
      refSystem.addComponent("default", 1.0, 273.15, 50.0, 0.1);
      refSystem.init(0);
      refSystem.setNumberOfPhases(1);
      refSystem.setPhaseType(0, "liquid");
      molarMass = 1000 * molarMass;
      TC = criticalTemperature;// characterization.getTBPModel().calcTC(molarMass, density);
      PC = criticalPressure;// characterization.getTBPModel().calcPC(molarMass, density);
      m = characterization.getTBPModel().calcm(molarMass, density);
      acs = acentricFactor;// acentracentrcharacterization.getTBPModel().calcAcentricFactor(molarMass,
                           // density);
      TB = characterization.getTBPModel().calcTB(molarMass, density);
      molarMass /= 1000.0;

      for (int i = 0; i < refSystem.getNumberOfPhases(); i++) {
        refSystem.getPhase(i).getComponent(0).setComponentName(componentName);
        refSystem.getPhase(i).getComponent(0).setMolarMass(molarMass);
        refSystem.getPhase(i).getComponent(0).setAcentricFactor(acs);
        refSystem.getPhase(i).getComponent(0).setTC(TC);
        refSystem.getPhase(i).getComponent(0).setPC(PC);
        refSystem.getPhase(i).getComponent(0).setComponentType("TBPfraction");
        refSystem.getPhase(i).getComponent(0).setIsTBPfraction(true);
        if (characterization.getTBPModel().isCalcm()) {
          refSystem.getPhase(i).getComponent(0).getAttractiveTerm().setm(m);
          acs = refSystem.getPhase(i).getComponent(0).getAcentricFactor();
        }
      }

      refSystem.setTemperature(273.15 + 15.0);
      refSystem.setPressure(1.01325);
      refSystem.init(1);
      // refSystem.display();
      racketZ = characterization.getTBPModel().calcRacketZ(refSystem, molarMass * 1000.0, density);

      // System.out.println("vol ok");
      // System.out.println("racketZ " + racketZ);
      // penelouxC = (refSystem.getPhase(1).getMolarVolume() - molarMass/density*1e2);
      // System.out.println("vol err " +
      // penelouxC/refSystem.getPhase(1).getMolarVolume()*100);
      // racketZ = TPBracketcoefs[0] -
      // penelouxC/(TPBracketcoefs[1]*thermo.ThermodynamicConstantsInterface.R*refSystem.getPhase(1).getComponent(0).getTC()/(refSystem.getPhase(1).getComponent(0).getPC()));
      refSystem.getPhase(0).getComponent(0).setRacketZ(racketZ);
      // refSystem.init(1);
      // refSystem.display();
      // refSystem.getPhase(1).getComponent(0).setRacketZ(racketZ);

      // // refSystem.setTemperature(273.15+80.0);
      // // refSystem.setPressure(1.01325);
      // // refSystem.init(1);
      // // refSystem.initPhysicalProperties();
      // // APIdens - refSystem.getPhase(1).getPhysicalProperties().getDensity();;
      // // sammenligne med API-standard for tetthet - og sette Penloux dt
    } catch (Exception e) {
      logger.error("error", e);
    }

    double critVol = characterization.getTBPModel().calcCriticalVolume(molarMass * 1000, density);// 0.2918-0.0928*
                                                                                                  // acs)*8.314*TC/PC*10.0;
    addComponent(componentName, numberOfMoles, TC, PC, acs);
    double Kwatson = Math.pow(TB * 1.8, 1.0 / 3.0) / density;
    // System.out.println("watson " + Kwatson);
    double CF = Math.pow((12.8 - Kwatson) * (10.0 - Kwatson) / (10.0 * acs), 2.0);
    double acsKeslerLee = acs;// characterization.getTBPModel().calcAcentricFactorKeslerLee(molarMass*1000.0,
                              // density);
    double cpa = (-0.33886 + 0.02827 * Kwatson - 0.26105 * CF + 0.59332 * acsKeslerLee * CF)
        * 4.18682 * molarMass * 1e3;
    double cpb = (-(0.9291 - 1.1543 * Kwatson + 0.0368 * Kwatson * Kwatson) * 1e-4
        + CF * (4.56 - 9.48 * acsKeslerLee) * 1e-4) * 4.18682 * molarMass * 1.8 * 1e3;
    double cpc = (-1.6658e-7 + CF * (0.536 - 0.6828 * acsKeslerLee) * 1.0e-7) * 4.18682 * molarMass
        * 1.8 * 1.8 * 1.0e3;
    double cpd = 0.0;

    for (int i = 0; i < numberOfPhases; i++) {
      getPhase(i).setAttractiveTerm(attractiveTermNumber);
      getPhase(i).getComponent(componentName).setMolarMass(molarMass);
      getPhase(i).getComponent(componentName).setComponentType("TBPfraction");
      getPhase(i).getComponent(componentName).setNormalLiquidDensity(density);
      getPhase(i).getComponent(componentName).setNormalBoilingPoint(TB - 273.15);
      getPhase(i).getComponent(componentName)
          .setAcentricFactor(refSystem.getPhase(0).getComponent(0).getAcentricFactor());
      getPhase(i).getComponent(componentName).setCriticalVolume(critVol);
      getPhase(i).getComponent(componentName).setRacketZ(racketZ);
      getPhase(i).getComponent(componentName).setRacketZCPA(racketZ);
      getPhase(i).getComponent(componentName).setIsTBPfraction(true);
      getPhase(i).getComponent(componentName).setParachorParameter(
          characterization.getTBPModel().calcParachorParameter(molarMass, density));// 59.3+2.34*molarMass*1000.0);//0.5003*thermo.ThermodynamicConstantsInterface.R*TC/PC*(0.25969-racketZ));
      getPhase(i).getComponent(componentName).setCriticalViscosity(
          characterization.getTBPModel().calcCriticalViscosity(molarMass * 1000.0, density));// 7.94830*Math.sqrt(1e3*molarMass)*Math.pow(PC,2.0/3.0)/Math.pow(TC,
                                                                                             // 1.0/6.0)*1e-7);
      getPhase(i).getComponent(componentName).setTriplePointTemperature(
          374.5 + 0.02617 * getPhase(i).getComponent(componentName).getMolarMass() * 1000.0
              - 20172.0 / (getPhase(i).getComponent(componentName).getMolarMass() * 1000.0));
      getPhase(i).getComponent(componentName).setHeatOfFusion(
          0.1426 / 0.238845 * getPhase(i).getComponent(componentName).getMolarMass() * 1000.0
              * getPhase(i).getComponent(componentName).getTriplePointTemperature());
      getPhase(i).getComponent(componentName)
          .setIdealGasEnthalpyOfFormation(-1462600 * molarMass - 47566.0);
      // getPhase(i).getComponent(componentName).set

      // System.out.println(" plusTC " + TC + " plusPC " + PC + " plusm " + m + "
      // acslusm " + acs + " tb " + TB + " critvol " + critVol + " racketZ " + racketZ
      // + " parachor " +
      // getPhase(i).getComponent(componentName).getParachorParameter());
      getPhase(i).getComponent(componentName).setCpA(cpa);
      getPhase(i).getComponent(componentName).setCpB(cpb);
      getPhase(i).getComponent(componentName).setCpC(cpc);
      getPhase(i).getComponent(componentName).setCpD(cpd);
    }
  }

  /** {@inheritDoc} */
  @Override
  public void addPlusFraction(String componentName, double numberOfMoles, double molarMass,
      double density) {
    addTBPfraction(componentName, numberOfMoles, molarMass, density);
    componentName = (componentName + "_" + "PC");// getFluidName());
    for (int i = 0; i < numberOfPhases; i++) {
      // System.out.println("comp " + componentName);
      getPhase(i).getComponent(componentName).setIsPlusFraction(true);
      getPhase(i).getComponent(componentName).setCriticalViscosity(
          7.94830 * Math.sqrt(1e3 * getPhase(i).getComponent(componentName).getMolarMass())
              * Math.pow(getPhase(i).getComponent(componentName).getPC(), 2.0 / 3.0)
              / Math.pow(getPhase(i).getComponent(componentName).getTC(), 1.0 / 6.0) * 1e-7);
    }
  }

  /** {@inheritDoc} */
  @Override
  public void addComponent(ComponentInterface inComponent) {
    if (inComponent.isIsTBPfraction()) {
      addTBPfraction(inComponent.getComponentName(), inComponent.getNumberOfmoles(),
          inComponent.getMolarMass(), inComponent.getNormalLiquidDensity());
      String componentName = inComponent.getComponentName();
      changeComponentName(componentName + "_PC", componentName.replaceFirst("_PC", ""));
      for (int i = 0; i < numberOfPhases; i++) {
        getPhase(i).getComponent(componentName)
            .setAttractiveTerm(inComponent.getAttractiveTermNumber());
        getPhase(i).getComponent(componentName).setTC(inComponent.getTC());
        getPhase(i).getComponent(componentName).setPC(inComponent.getPC());
        getPhase(i).getComponent(componentName).setMolarMass(inComponent.getMolarMass());
        getPhase(i).getComponent(componentName).setComponentType("TBPfraction");
        getPhase(i).getComponent(componentName)
            .setNormalLiquidDensity(inComponent.getNormalLiquidDensity());
        getPhase(i).getComponent(componentName)
            .setNormalBoilingPoint(inComponent.getNormalBoilingPoint());
        getPhase(i).getComponent(componentName).setAcentricFactor(inComponent.getAcentricFactor());
        getPhase(i).getComponent(componentName).setCriticalVolume(inComponent.getCriticalVolume());
        getPhase(i).getComponent(componentName).setRacketZ(inComponent.getRacketZ());
        getPhase(i).getComponent(componentName).setRacketZCPA(inComponent.getRacketZCPA());
        getPhase(i).getComponent(componentName).setIsTBPfraction(true);
        getPhase(i).getComponent(componentName)
            .setParachorParameter(inComponent.getParachorParameter());
        getPhase(i).getComponent(componentName)
            .setTriplePointTemperature(inComponent.getTriplePointTemperature());
        getPhase(i).getComponent(componentName)
            .setIdealGasEnthalpyOfFormation(inComponent.getIdealGasEnthalpyOfFormation());
        getPhase(i).getComponent(componentName).setCpA(inComponent.getCpA());
        getPhase(i).getComponent(componentName).setCpB(inComponent.getCpB());
        getPhase(i).getComponent(componentName).setCpC(inComponent.getCpC());
        getPhase(i).getComponent(componentName).setCpD(inComponent.getCpD());
      }
    } else {
      addComponent(inComponent.getComponentName(), inComponent.getNumberOfmoles());
    }
  }

  /** {@inheritDoc} */
  @Override
  public void addComponent(String name) {
    addComponent(name, 0.0);
  }


  /** {@inheritDoc} */
  @Override
  public void addComponent(String componentName, double moles) {
    componentName = ComponentInterface.getComponentName(componentName);

    int index = 0;

    boolean addForFirstTime = true;
    for (int p = 0; p < componentNames.size(); p++) {
      if (componentNames.get(p).equals(componentName)) {
        addForFirstTime = false;
        index = p;
        break;
      }
    }

    if (addForFirstTime) {
      if (!neqsim.util.database.NeqSimDataBase.hasComponent(componentName)) {
        logger.error("No component with name: " + componentName + " in database");
        return;
      }
      if (moles < 0.0) {
        String msg = "Negative input number of moles of component: " + componentName;
        logger.error(msg);
        neqsim.util.exception.InvalidInputException e =
            new neqsim.util.exception.InvalidInputException(msg);
        throw new RuntimeException(e);
      }
      setTotalNumberOfMoles(getTotalNumberOfMoles() + moles);
      // System.out.println("adding " + componentName);
      componentNames.add(componentName);
      for (int i = 0; i < getMaxNumberOfPhases(); i++) {
        getPhase(i).addcomponent(componentName, moles, moles, numberOfComponents);
        getPhase(i).setAttractiveTerm(attractiveTermNumber);
      }
      numberOfComponents++;
    } else {
      for (PhaseInterface tmpPhase : phaseArray) {
        if (tmpPhase != null
            && (tmpPhase.getComponent(componentName).getNumberOfMolesInPhase() + moles) < 0.0) {
          init(0);
          break;
        }
      }

      setTotalNumberOfMoles(getTotalNumberOfMoles() + moles);
      // System.out.println("adding chem reac " + componentName);
      for (PhaseInterface tmpPhase : phaseArray) {
        if (tmpPhase != null) {
          tmpPhase.addMolesChemReac(index, moles, moles);
        }
      }
    }
  }

  /** {@inheritDoc} */
  @Override
  public void addComponent(String componentName, double value, String unitName) {
    componentName = ComponentInterface.getComponentName(componentName);

    if (!neqsim.util.database.NeqSimDataBase.hasComponent(componentName)) {
      logger.error("No component with name: " + componentName + " in database");
      return;
    }
    neqsim.util.database.NeqSimDataBase database = new neqsim.util.database.NeqSimDataBase();
    java.sql.ResultSet dataSet =
        database.getResultSet(("SELECT * FROM comp WHERE name='" + componentName + "'"));
    double molarmass = 0.0, stddens = 0.0, boilp = 0.0;
    try {
      dataSet.next();
      molarmass = Double.parseDouble(dataSet.getString("molarmass")) / 1000.0;
      stddens = Double.parseDouble(dataSet.getString("stddens"));
      boilp = Double.parseDouble(dataSet.getString("normboil"));
    } catch (Exception e) {
      logger.error("failed " + e.toString());
    } finally {
      try {
        dataSet.close();
      } catch (Exception e) {
        logger.error("error", e);
      }
    }
    neqsim.util.unit.Unit unit =
        new neqsim.util.unit.RateUnit(value, unitName, molarmass, stddens, boilp);
    double SIval = unit.getSIvalue();
    // System.out.println("number of moles " + SIval);
    this.addComponent(componentName, SIval);
  }

  /** {@inheritDoc} */
  @Override
  public void addComponent(String componentName, double moles, double TC, double PC, double acs) {
    componentName = ComponentInterface.getComponentName(componentName);

    String comNam = componentName;
    if (getPhase(0).hasComponent(componentName)) {
      addComponent(componentName, moles);
    } else {
      addComponent("default", moles);
      comNam = "default";
      // componentNames.set(componentNames.indexOf("default"), componentName);
    }
    for (int i = 0; i < getMaxNumberOfPhases(); i++) {
      getPhase(i).getComponent(comNam).setComponentName(componentName);
      getPhase(i).getComponent(componentName).setTC(TC);
      getPhase(i).getComponent(componentName).setPC(PC);
      getPhase(i).getComponent(componentName).setAcentricFactor(acs);
    }
    if (comNam.equals("default")) {
      componentNames.remove("default");
      componentNames.add(componentName);
    }
  }

  /** {@inheritDoc} */
  @Override
  public void addComponent(String componentName, double moles, int phaseNumber) {
    componentName = ComponentInterface.getComponentName(componentName);

    if (!neqsim.util.database.NeqSimDataBase.hasComponent(componentName)) {
      logger.error("No component with name: " + componentName + " in database");
      return;
    }

    for (int p = 0; p < componentNames.size(); p++) {
      if (componentNames.get(p).equals(componentName)) {
        addComponent(p, moles, phaseNumber);
        return;
      }
    }

    // Add new component
    if (moles < 0.0) {
      String msg = "Negative input number of moles.";
      logger.error(msg);
      neqsim.util.exception.InvalidInputException e =
          new neqsim.util.exception.InvalidInputException(msg);
      throw new RuntimeException(e);
    }

    componentNames.add(componentName);
    double k = 1.0;
    setTotalNumberOfMoles(getTotalNumberOfMoles() + moles);

    for (int i = 0; i < getMaxNumberOfPhases(); i++) {
      if (phaseNumber == i) {
        k = 1.0;
      } else {
        k = 1.0e-30;
      }
      getPhase(i).addcomponent(componentName, moles, moles * k, numberOfComponents);
      getPhase(i).setAttractiveTerm(attractiveTermNumber);
    }
    numberOfComponents++;
  }


  /** {@inheritDoc} */
  @Override
  public void addComponent(String componentName, double value, String name, int phase) {
    componentName = ComponentInterface.getComponentName(componentName);

    if (!neqsim.util.database.NeqSimDataBase.hasComponent(componentName)) {
      logger.error("No component with name: " + componentName + " in database");
      return;
    }
    neqsim.util.database.NeqSimDataBase database = new neqsim.util.database.NeqSimDataBase();
    java.sql.ResultSet dataSet =
        database.getResultSet(("SELECT * FROM comp WHERE name='" + componentName + "'"));
    double molarmass = 0.0, stddens = 0.0, boilp = 0.0;
    try {
      dataSet.next();
      molarmass = Double.parseDouble(dataSet.getString("molarmass")) / 1000.0;
      stddens = Double.parseDouble(dataSet.getString("stddens"));
      boilp = Double.parseDouble(dataSet.getString("normboil"));
    } catch (Exception e) {
      logger.error("failed " + e.toString());
      throw new RuntimeException(e);
    } finally {
      try {
        dataSet.close();
        if (database.getStatement() != null) {
          database.getStatement().close();
        }
        if (database.getConnection() != null) {
          database.getConnection().close();
        }
      } catch (Exception e) {
        logger.error("error", e);
      }
    }
    neqsim.util.unit.Unit unit =
        new neqsim.util.unit.RateUnit(value, name, molarmass, stddens, boilp);
    double SIval = unit.getSIvalue();
    // System.out.println("number of moles " + SIval);
    this.addComponent(componentName, SIval, phase);
  }

  /** {@inheritDoc} */
  @Override
  public void addComponent(int index, double moles) {
    if (index >= getPhase(0).getNumberOfComponents()) {
      logger.error("componentIndex higher than number of components in database");
      return;
    }
    setTotalNumberOfMoles(getTotalNumberOfMoles() + moles);
    for (PhaseInterface tmpPhase : phaseArray) {
      if (tmpPhase != null) {
        tmpPhase.addMolesChemReac(index, moles, moles);
      }
    }
  }

  /** {@inheritDoc} */
  @Override
  public void addComponent(int index, double moles, int phaseNumber) {
    if (index >= getPhase(0).getNumberOfComponents()) {
      logger.error("componentIndex higher than number of components in database");
      return;
    }
    double k = 1.0;

    for (int i = 0; i < getMaxNumberOfPhases(); i++) {
      if (phaseNumber == i) {
        k = 1.0;
      } else {
        k = 1e-30;
      }
      phaseArray[phaseIndex[i]].addMolesChemReac(index, moles * k, moles);
    }
    setTotalNumberOfMoles(getTotalNumberOfMoles() + moles);
  }

  /** {@inheritDoc} */
  @Override
  public void removeComponent(String name) {
    name = ComponentInterface.getComponentName(name);

    setTotalNumberOfMoles(
        getTotalNumberOfMoles() - phaseArray[0].getComponent(name).getNumberOfmoles());
    for (int i = 0; i < getMaxNumberOfPhases(); i++) {
      getPhase(i).removeComponent(name, getTotalNumberOfMoles(),
          phaseArray[phaseIndex[i]].getComponent(name).getNumberOfMolesInPhase(),
          phaseArray[phaseIndex[i]].getComponent(name).getComponentNumber());
    }

    componentNames.remove(name);
    // System.out.println("removing " + componentNames.toString());
    numberOfComponents--;
  }

  /** {@inheritDoc} */
  @Override
  public void setEmptyFluid() {
    for (PhaseInterface tmpPhase : phaseArray) {
      if (tmpPhase != null) {
        tmpPhase.setEmptyFluid();
      }
    }
    totalNumberOfMoles = 0.0;
  }

  /** {@inheritDoc} */
  @Override
  public final double calcBeta() throws neqsim.util.exception.IsNaNException,
      neqsim.util.exception.TooManyIterationsException {
    ComponentInterface[] compArray = getPhase(0).getComponents();

    int i, iterations = 0;
    double tolerance = neqsim.thermo.ThermodynamicModelSettings.phaseFractionMinimumLimit;
    double deriv = 0.0, gbeta = 0.0, gtest = 0.0, betal = 0;
    double nybeta = 0, midler = 0, minBeta = tolerance, maxBeta = 1.0 - tolerance;

    double g0 = -1.0, g1 = 1.0;
    nybeta = beta[0];
    betal = 1.0 - nybeta;

    for (i = 0; i < numberOfComponents; i++) {
      midler = (compArray[i].getK() * compArray[i].getz() - 1.0) / (compArray[i].getK() - 1.0);
      if ((midler > minBeta) && (compArray[i].getK() > 1.0)) {
        minBeta = midler;
      }
      midler = (1.0 - compArray[i].getz()) / (1.0 - compArray[i].getK());
      if ((midler < maxBeta) && (compArray[i].getK() < 1.0)) {
        maxBeta = midler;
      }
      g0 += compArray[i].getz() * compArray[i].getK();
      g1 += -compArray[i].getz() / compArray[i].getK();
    }

    if (g0 < 0) {
      beta[1] = 1.0 - tolerance;
      beta[0] = tolerance;
      return beta[0];
    }
    if (g1 > 0) {
      beta[1] = tolerance;
      beta[0] = 1.0 - tolerance;
      return beta[0];
    }

    nybeta = (minBeta + maxBeta) / 2.0;
    // System.out.println("guessed beta: " + nybeta + " maxbeta: " +maxBeta + "
    // minbeta: " +minBeta );
    betal = 1.0 - nybeta;

    // ' *l = 1.0-nybeta;
    gtest = 0.0;
    for (i = 0; i < numberOfComponents; i++) {
      gtest += compArray[i].getz() * (compArray[i].getK() - 1.0)
          / (1.0 - nybeta + nybeta * compArray[i].getK()); // beta
                                                           // =
                                                           // nybeta
    }

    if (gtest >= 0) {
      minBeta = nybeta;
    } else {
      maxBeta = nybeta;
    }

    if (gtest < 0) {
      double minold = minBeta;
      minBeta = 1.0 - maxBeta;
      maxBeta = 1.0 - minold;
    }

    iterations = 0;
    int maxIterations = 300;
    // System.out.println("gtest: " + gtest);
    double step = 1.0;
    do {
      iterations++;
      if (gtest >= 0) {
        // oldbeta = nybeta;
        deriv = 0.0;
        gbeta = 0.0;

        for (i = 0; i < numberOfComponents; i++) {
          double temp1 = (compArray[i].getK() - 1.0);
          double temp2 = 1.0 + temp1 * nybeta;
          deriv += -(compArray[i].getz() * temp1 * temp1) / (temp2 * temp2);
          gbeta += compArray[i].getz() * (compArray[i].getK() - 1.0)
              / (1.0 + (compArray[i].getK() - 1.0) * nybeta);
        }

        if (gbeta >= 0) {
          minBeta = nybeta;
        } else {
          maxBeta = nybeta;
        }
        nybeta -= (gbeta / deriv);

        // System.out.println("beta: " + maxBeta);
        if (nybeta > maxBeta) {
          nybeta = maxBeta;
        }
        if (nybeta < minBeta) {
          nybeta = minBeta;
        }

        /*
         * if ((nybeta > maxBeta) || (nybeta < minBeta)) { // nybeta = 0.5 * (maxBeta + minBeta);
         * gbeta = 1.0; }
         */
      } else {
        // oldbeta = betal;
        deriv = 0.0;
        gbeta = 0.0;

        for (i = 0; i < numberOfComponents; i++) {
          deriv -= (compArray[i].getz() * (compArray[i].getK() - 1.0) * (1.0 - compArray[i].getK()))
              / Math.pow((betal + (1 - betal) * compArray[i].getK()), 2);
          gbeta += compArray[i].getz() * (compArray[i].getK() - 1.0)
              / (betal + (-betal + 1.0) * compArray[i].getK());
        }

        if (gbeta < 0) {
          minBeta = betal;
        } else {
          maxBeta = betal;
        }

        betal -= (gbeta / deriv);

        if (betal > maxBeta) {
          betal = maxBeta;
        }
        if (betal < minBeta) {
          betal = minBeta;
        }

        /*
         * if ((betal > maxBeta) || (betal < minBeta)) { gbeta = 1.0; { betal = 0.5 * (maxBeta +
         * minBeta); } }
         */
        nybeta = 1.0 - betal;
      }
      step = gbeta / deriv;
      // System.out.println("step : " + step);
    } while (((Math.abs(step)) >= 1.0e-10 && iterations < maxIterations));// &&
    // (Math.abs(nybeta)-Math.abs(maxBeta))>0.1);

    // System.out.println("beta: " + nybeta + " iterations: " + iterations);
    if (nybeta <= tolerance) {
      phase = 1;
      nybeta = tolerance;
    } else if (nybeta >= 1.0 - tolerance) {
      phase = 0;
      nybeta = 1.0 - tolerance;
      // superheated vapour
    } else {
      phase = 2;
    } // two-phase liquid-gas

    beta[0] = nybeta;
    beta[1] = 1.0 - nybeta;

    if (iterations >= maxIterations) {
      throw new neqsim.util.exception.TooManyIterationsException(this, "calcBeta", maxIterations);
    }
    if (Double.isNaN(beta[1])) {
      /*
       * for (i = 0; i < numberOfComponents; i++) { System.out.println("K " + compArray[i].getK());
       * System.out.println("z " + compArray[i].getz()); }
       */
      throw new neqsim.util.exception.IsNaNException(this, "calcBeta", "beta");
    }
    return beta[0];
  }

  /** {@inheritDoc} */
  @Override
  public final double initBeta() {
    for (int i = 0; i < numberOfPhases; i++) {
      beta[phaseIndex[i]] = getPhase(i).getNumberOfMolesInPhase() / getTotalNumberOfMoles();
      // System.out.println("beta " + beta[i]);
    }
    return beta[phaseIndex[0]];
  }

  /** {@inheritDoc} */
  @Override
  public double getJouleThomsonCoefficient(String unit) {
    double JTcoef = getJouleThomsonCoefficient();
    double conversionFactor = 1.0;
    switch (unit) {
      case "K/bar":
        conversionFactor = 1.0;
        break;
      case "C/bar":
        conversionFactor = 1.0;
        break;
    }
    return JTcoef * conversionFactor;
  }

  /** {@inheritDoc} */
  @Override
  public double getJouleThomsonCoefficient() {
    double JTcoef = 0;
    for (int i = 0; i < numberOfPhases; i++) {
      JTcoef += getBeta(i) * getPhase(i).getJouleThomsonCoefficient();
    }
    return JTcoef;
  }

  /** {@inheritDoc} */
  @Override
  public double getSoundSpeed(String unit) {
    double refVel = getSoundSpeed();
    double conversionFactor = 1.0;
    switch (unit) {
      case "m/s":
        conversionFactor = 1.0;
        break;
      case "km/hr":
        conversionFactor = 3.6;
        break;
    }
    return refVel * conversionFactor;
  }

  /** {@inheritDoc} */
  @Override
  public double getSoundSpeed() {
    double soundspeed = 0;
    for (int i = 0; i < numberOfPhases; i++) {
      soundspeed += getBeta(i) * getPhase(i).getSoundSpeed();
    }
    return soundspeed;
  }

  /** {@inheritDoc} */
  @Override
  public final void initTotalNumberOfMoles(double change) {
    setTotalNumberOfMoles(getTotalNumberOfMoles() + change);
    // System.out.println("total moles: " + totalNumberOfMoles);
    for (int j = 0; j < numberOfPhases; j++) {
      for (int i = 0; i < numberOfComponents; i++) {
        getPhase(j).getComponents()[i]
            .setNumberOfmoles(phaseArray[phaseIndex[0]].getComponents()[i].getNumberOfmoles());
      }
    }
  }

  /** {@inheritDoc} */
  @Override
  public final void init_x_y() {
    // double x, z;
    for (int j = 0; j < numberOfPhases; j++) {
      // x = 0;
      // z = 0;
      for (int i = 0; i < numberOfComponents; i++) {
        getPhase(j).getComponents()[i]
            .setz(getPhase(j).getComponents()[i].getNumberOfmoles() / getTotalNumberOfMoles());
        getPhase(j).getComponents()[i].setx(getPhase(j).getComponents()[i].getNumberOfMolesInPhase()
            / getPhase(j).getNumberOfMolesInPhase());
        // x += getPhase(j).getComponents()[i].getx();
        // z += getPhase(j).getComponents()[i].getz();
      }
      getPhase(j).normalize();
    }
  }

  /** {@inheritDoc} */
  @Override
  public final void calc_x_y() {
    for (int j = 0; j < numberOfPhases; j++) {
      for (int i = 0; i < numberOfComponents; i++) {
        if (j == 0) {
          getPhase(j).getComponent(i)
              .setx(getPhase(0).getComponent(i).getK() * getPhase(j).getComponents()[i].getz()
                  / (1 - beta[phaseIndex[0]]
                      + beta[phaseIndex[0]] * getPhase(0).getComponent(i).getK()));
        } else if (j == 1) {
          getPhase(j).getComponent(i).setx(getPhase(0).getComponent(i).getz() / (1.0
              - beta[phaseIndex[0]] + beta[phaseIndex[0]] * getPhase(0).getComponent(i).getK()));
        }
        // phaseArray[j].getComponents()[i].setx(phaseArray[0].getComponents()[i].getx()
        // / phaseArray[0].getComponents()[i].getK());
        // System.out.println("comp: " + j + i + " " + c[j][i].getx());
      }
      getPhase(j).normalize();
    }
  }

  /** {@inheritDoc} */
  @Override
  public final void calc_x_y_nonorm() {
    for (int j = 0; j < numberOfPhases; j++) {
      for (int i = 0; i < numberOfComponents; i++) {
        if (j == 0) {
          getPhase(j).getComponents()[i].setx(getPhase(j).getComponents()[i].getK()
              * getPhase(j).getComponents()[i].getz() / (1 - beta[phaseIndex[0]]
                  + beta[phaseIndex[0]] * getPhase(0).getComponents()[i].getK()));
        }
        if (j == 1) {
          getPhase(j).getComponents()[i].setx(getPhase(0).getComponents()[i].getz() / (1.0
              - beta[phaseIndex[0]] + beta[phaseIndex[0]] * getPhase(0).getComponents()[i].getK()));
        }
        // phaseArray[j].getComponents()[i].setx(phaseArray[0].getComponents()[i].getx()
        // / phaseArray[0].getComponents()[i].getK());
        // System.out.println("comp: " + j + i + " " + c[j][i].getx());
      }
      // getPhase(j).normalize();
    }
  }

  /** {@inheritDoc} */
  @Override
  public void reset_x_y() {
    for (int j = 0; j < numberOfPhases; j++) {
      for (int i = 0; i < numberOfComponents; i++) {
        getPhase(j).getComponents()[i].setx(phaseArray[phaseIndex[0]].getComponents()[i].getz());
      }
    }
  }

  /** {@inheritDoc} */
  @Override
  public void reset() {
    for (int i = 0; i < numberOfComponents; i++) {
      addComponent(getPhase(0).getComponent(i).getComponentName(),
          -getPhase(0).getComponent(i).getNumberOfmoles());
    }
  }

  /** {@inheritDoc} */
  @Override
  public boolean hasSolidPhase() {
    for (int i = 0; i < numberOfPhases; i++) {
      if (getPhase(i).getPhaseTypeName().equals("solid")) {
        return true;
      }
    }
    return false;
  }

  /** {@inheritDoc} */
  @Override
  public void init(int type) {
    isInitialized = true;
    if (numericDerivatives) {
      initNumeric(type);
    } else {
      initAnalytic(type);
    }
  }

  /** {@inheritDoc} */
  @Override
  public void initThermoProperties() {
    init(2);
  }

  /** {@inheritDoc} */
  @Override
  public void initProperties() {
    if (!isInitialized) {
      init(0);
      setNumberOfPhases(1);
    }
    initThermoProperties();
    initPhysicalProperties();
  }

  /** {@inheritDoc} */
  @Override
  public void init(int type, int phase) {
    isInitialized = true;
    if (numericDerivatives) {
      initNumeric(type, phase);
    } else {
      initAnalytic(type, phase);
    }
  }

  /**
   * <p>
   * initAnalytic.
   * </p>
   *
   * @param type a int. 0 to initialize and 1 to reset, 2 to calculate T and P derivatives, 3 to
   *        calculate all derivatives and 4 to calculate all derivatives numerically
   */
  public void initAnalytic(int type) {
    if (type == 0) {
      setNumberOfPhases(getMaxNumberOfPhases());
      for (int i = 0; i < numberOfPhases; i++) {
        phaseType[i] = 0;
        beta[i] = 1.0;
        phaseIndex[i] = i;
      }
      phaseType[0] = 1;
      for (int i = 0; i < numberOfPhases; i++) {
        if (IsPhase(i)) {
          getPhase(i).init(getTotalNumberOfMoles(), numberOfComponents, type,
              phaseType[phaseIndex[i]], beta[phaseIndex[i]]);
        }
      }
<<<<<<< HEAD
      numberOfPhases = 2;
    } else if (type == 1) {
=======
      setNumberOfPhases(2);
    }

    if (type == 1) {
>>>>>>> c950703e
      for (int i = 0; i < numberOfPhases; i++) {
        if (IsPhase(i)) {
          getPhase(i).init(getTotalNumberOfMoles(), numberOfComponents, 1, phaseType[phaseIndex[i]],
              beta[phaseIndex[i]]);
        }
      }

      for (int i = 0; i < numberOfPhases; i++) {
        if (IsPhase(i)) {
          for (int j = 0; j < numberOfComponents; j++) {
            getPhase(i).getComponents()[j].fugcoef(getPhase(i));
          }
        }
      }
    } else if (type == 2) {// calculate T and P derivatives
      for (int i = 0; i < numberOfPhases; i++) {
        if (IsPhase(i)) {
          getPhase(i).init(getTotalNumberOfMoles(), numberOfComponents, 2, phaseType[phaseIndex[i]],
              beta[phaseIndex[i]]);
        }
      }

      for (int i = 0; i < numberOfPhases; i++) {
        if (IsPhase(i)) {
          for (int j = 0; j < numberOfComponents; j++) {
            getPhase(i).getComponents()[j].fugcoef(getPhase(i));
            getPhase(i).getComponents()[j].logfugcoefdT(getPhase(i));
            getPhase(i).getComponents()[j].logfugcoefdP(getPhase(i));
          }
        }
      }
    } else if (type == 3) {// calculate all derivatives
      for (int i = 0; i < numberOfPhases; i++) {
        if (IsPhase(i)) {
          getPhase(i).init(getTotalNumberOfMoles(), numberOfComponents, 3, phaseType[phaseIndex[i]],
              beta[phaseIndex[i]]);
        }
      }

      for (int i = 0; i < numberOfPhases; i++) {
        if (IsPhase(i)) {
          for (int j = 0; j < numberOfComponents; j++) {
            getPhase(i).getComponents()[j].fugcoef(getPhase(i));
            getPhase(i).getComponents()[j].logfugcoefdT(getPhase(i));
            getPhase(i).getComponents()[j].logfugcoefdP(getPhase(i));
            getPhase(i).getComponents()[j].logfugcoefdN(getPhase(i));
          }
        }
      }
    } else if (type == 4) { // calculate all derivatives numerically
      for (int i = 0; i < numberOfPhases; i++) {
        if (IsPhase(i)) {

          getPhase(i).init(getTotalNumberOfMoles(), numberOfComponents, 3, phaseType[phaseIndex[i]],
              beta[phaseIndex[i]]);
        }
      }
      for (int i = 0; i < numberOfPhases; i++) {
        if (IsPhase(i)) {
          for (int j = 0; j < numberOfComponents; j++) {
            getPhase(i).getComponents()[j].fugcoef(getPhase(i));
            getPhase(i).getComponents()[j].fugcoefDiffTempNumeric(getPhase(i), numberOfComponents,
                getPhase(i).getTemperature(), getPhase(i).getPressure());
            getPhase(i).getComponents()[j].fugcoefDiffPresNumeric(getPhase(i), numberOfComponents,
                getPhase(i).getTemperature(), getPhase(i).getPressure());
          }
        }
      }
    }

    for (int i = 1; i < numberOfPhases; i++) {
      if (IsPhase(i)) {
        if (getPhase(i).getPhaseTypeName().equals("gas")) {
          getPhase(i).setPhaseTypeName("oil");
        }
      }
    }
  }

  /**
   * <p>
   * initAnalytic.
   * </p>
   *
   * @param type a int
   * @param phase a int
   */
  public void initAnalytic(int type, int phase) {
    if (type == 0) {
      beta[0] = 1.0;
      phaseIndex[phase] = phase;
    }

    if (IsPhase(phase)) {
      if (type == 0) {
        getPhase(phase).init(getTotalNumberOfMoles(), numberOfComponents, 0,
            phaseType[phaseIndex[phase]], beta[phaseIndex[phase]]);
      } else if (type == 1) {
        getPhase(phase).init(getTotalNumberOfMoles(), numberOfComponents, 1,
            phaseType[phaseIndex[phase]], beta[phaseIndex[phase]]);

        for (int j = 0; j < numberOfComponents; j++) {
          getPhase(phase).getComponents()[j].fugcoef(getPhase(phase));
        }
      } else if (type == 2) {
        getPhase(phase).init(getTotalNumberOfMoles(), numberOfComponents, 2,
            phaseType[phaseIndex[phase]], beta[phaseIndex[phase]]);

        for (int j = 0; j < numberOfComponents; j++) {
          getPhase(phase).getComponents()[j].fugcoef(getPhase(phase));
          getPhase(phase).getComponents()[j].logfugcoefdT(getPhase(phase));
          getPhase(phase).getComponents()[j].logfugcoefdP(getPhase(phase));
        }
      } else if (type == 3) {
        getPhase(phase).init(getTotalNumberOfMoles(), numberOfComponents, 3,
            phaseType[phaseIndex[phase]], beta[phaseIndex[phase]]);

        for (int j = 0; j < numberOfComponents; j++) {
          getPhase(phase).getComponents()[j].fugcoef(getPhase(phase));
          getPhase(phase).getComponents()[j].logfugcoefdT(getPhase(phase));
          getPhase(phase).getComponents()[j].logfugcoefdP(getPhase(phase));
          getPhase(phase).getComponents()[j].logfugcoefdN(getPhase(phase));
        }
      }
    }

    for (PhaseInterface tmpPhase : phaseArray) {
      if (tmpPhase != null && tmpPhase.getPhaseTypeName().equals("gas")) {
        tmpPhase.setPhaseTypeName("oil");
      }
    }
  }

  /**
   * <p>
   * initNumeric.
   * </p>
   *
   * @param type a int
   */
  public void initNumeric(int type) {
    initNumeric(type, 1);
  }

  /**
   * <p>
   * initNumeric.
   * </p>
   *
   * @param type a int
   * @param phasen a int
   */
  public void initNumeric(int type, int phasen) {
    if (type < 2) {
      initAnalytic(type);
    } else if (type >= 2) {
      double[][] gasfug = new double[2][getPhases()[0].getNumberOfComponents()];
      double[][] liqfug = new double[2][getPhases()[0].getNumberOfComponents()];

      double dt = getTemperature() / 1.0e6;
      setTemperature(getTemperature() + dt);
      init(1);

      for (int i = 0; i < getPhases()[0].getNumberOfComponents(); i++) {
        gasfug[0][i] = Math.log(getPhases()[0].getComponents()[i].getFugacityCoefficient());
        liqfug[0][i] = Math.log(getPhases()[1].getComponents()[i].getFugacityCoefficient());
      }

      setTemperature(getTemperature() - 2 * dt);
      init(1);

      for (int i = 0; i < getPhases()[0].getNumberOfComponents(); i++) {
        gasfug[1][i] = Math.log(getPhases()[0].getComponents()[i].getFugacityCoefficient());
        liqfug[1][i] = Math.log(getPhases()[1].getComponents()[i].getFugacityCoefficient());
      }

      for (int i = 0; i < getPhases()[0].getNumberOfComponents(); i++) {
        getPhase(0).getComponent(i).setdfugdt((gasfug[0][i] - gasfug[1][i]) / (2 * dt));
        getPhase(1).getComponent(i).setdfugdt((liqfug[0][i] - liqfug[1][i]) / (2 * dt));
      }

      setTemperature(getTemperature() + dt);

      double dp = getPressure() / 1.0e6;
      setPressure(getPressure() + dp);
      init(1);

      for (int i = 0; i < getPhases()[0].getNumberOfComponents(); i++) {
        gasfug[0][i] = Math.log(getPhases()[0].getComponents()[i].getFugacityCoefficient());
        liqfug[0][i] = Math.log(getPhases()[1].getComponents()[i].getFugacityCoefficient());
      }

      setPressure(getPressure() - 2 * dp);
      init(1);

      for (int i = 0; i < getPhases()[0].getNumberOfComponents(); i++) {
        gasfug[1][i] = Math.log(getPhases()[0].getComponents()[i].getFugacityCoefficient());
        liqfug[1][i] = Math.log(getPhases()[1].getComponents()[i].getFugacityCoefficient());
      }

      for (int i = 0; i < getPhases()[0].getNumberOfComponents(); i++) {
        getPhase(0).getComponent(i).setdfugdp((gasfug[0][i] - gasfug[1][i]) / (2 * dp));
        getPhase(1).getComponent(i).setdfugdp((liqfug[0][i] - liqfug[1][i]) / (2 * dp));
      }

      setPressure(getPressure() + dp);
      init(1);

      if (type == 3) {
        for (int phase = 0; phase < 2; phase++) {
          for (int k = 0; k < getPhases()[0].getNumberOfComponents(); k++) {
            double dn = getPhases()[phase].getComponents()[k].getNumberOfMolesInPhase() / 1.0e6;

            addComponent(k, dn, phase);
            // initBeta();
            init_x_y();
            init(1);

            for (int i = 0; i < getPhases()[0].getNumberOfComponents(); i++) {
              liqfug[0][i] =
                  Math.log(getPhases()[phase].getComponents()[i].getFugacityCoefficient());
            }

            addComponent(k, -2.0 * dn, phase);
            // initBeta();
            init_x_y();
            init(1);

            for (int i = 0; i < getPhases()[0].getNumberOfComponents(); i++) {
              // gasfug[1][i] =
              // Math.log(getPhases()[0].getComponents()[i].getFugacityCoefficient());
              liqfug[1][i] =
                  Math.log(getPhases()[phase].getComponents()[i].getFugacityCoefficient());
            }
            addComponent(k, dn, phase);
            init_x_y();
            init(1);

            for (int i = 0; i < getPhases()[0].getNumberOfComponents(); i++) {
              getPhase(phase).getComponent(k).setdfugdn(i,
                  (liqfug[0][i] - liqfug[1][i]) / (2 * dn));
              getPhase(phase).getComponent(k).setdfugdx(i, (liqfug[0][i] - liqfug[1][i]) / (2 * dn)
                  * getPhase(phase).getNumberOfMolesInPhase());
            }
            // initBeta();
          }
        }
      }
    }
  }

  /** {@inheritDoc} */
  @Override
  public void initNumeric() {
    double[][] gasfug = new double[2][getPhases()[0].getNumberOfComponents()];
    double[][] liqfug = new double[2][getPhases()[0].getNumberOfComponents()];
    double[][] gasnumericDfugdt = new double[2][getPhases()[0].getNumberOfComponents()];
    double[][] liqnumericDfugdt = new double[2][getPhases()[0].getNumberOfComponents()];
    double[][] gasnumericDfugdp = new double[2][getPhases()[0].getNumberOfComponents()];
    double[][] liqnumericDfugdp = new double[2][getPhases()[0].getNumberOfComponents()];
    double[][][] gasnumericDfugdn = new double[2][getPhases()[0]
        .getNumberOfComponents()][getPhases()[0].getNumberOfComponents()];
    double[][][] liqnumericDfugdn = new double[2][getPhases()[0]
        .getNumberOfComponents()][getPhases()[0].getNumberOfComponents()];

    double dt = getTemperature() / 1e5;
    setTemperature(getTemperature() + dt);
    init(1);

    for (int i = 0; i < getPhases()[0].getNumberOfComponents(); i++) {
      gasfug[0][i] = Math.log(getPhases()[0].getComponents()[i].getFugacityCoefficient());
      liqfug[0][i] = Math.log(getPhases()[1].getComponents()[i].getFugacityCoefficient());
    }

    setTemperature(getTemperature() - 2 * dt);
    init(1);

    for (int i = 0; i < getPhases()[0].getNumberOfComponents(); i++) {
      gasfug[1][i] = Math.log(getPhases()[0].getComponents()[i].getFugacityCoefficient());
      liqfug[1][i] = Math.log(getPhases()[1].getComponents()[i].getFugacityCoefficient());
      gasnumericDfugdt[0][i] = (gasfug[0][i] - gasfug[1][i]) / (2 * dt);
      liqnumericDfugdt[0][i] = (liqfug[0][i] - liqfug[1][i]) / (2 * dt);
      phaseArray[0].getComponents()[i].setdfugdt(gasnumericDfugdt[0][i]);
      phaseArray[1].getComponents()[i].setdfugdt(liqnumericDfugdt[0][i]);
    }

    setTemperature(getTemperature() + dt);

    double dp = getPressure() / 1e5;
    setPressure(getPressure() + dp);
    init(1);

    for (int i = 0; i < getPhases()[0].getNumberOfComponents(); i++) {
      gasfug[0][i] = Math.log(getPhases()[0].getComponents()[i].getFugacityCoefficient());
      liqfug[0][i] = Math.log(getPhases()[1].getComponents()[i].getFugacityCoefficient());
    }

    setPressure(getPressure() - 2 * dp);
    init(1);

    for (int i = 0; i < getPhases()[0].getNumberOfComponents(); i++) {
      gasfug[1][i] = Math.log(getPhases()[0].getComponents()[i].getFugacityCoefficient());
      liqfug[1][i] = Math.log(getPhases()[1].getComponents()[i].getFugacityCoefficient());
      gasnumericDfugdp[0][i] = (gasfug[0][i] - gasfug[1][i]) / (2 * dp);
      liqnumericDfugdp[0][i] = (liqfug[0][i] - liqfug[1][i]) / (2 * dp);
      phaseArray[0].getComponents()[i].setdfugdp(gasnumericDfugdp[0][i]);
      phaseArray[1].getComponents()[i].setdfugdp(liqnumericDfugdp[0][i]);
    }

    setPressure(getPressure() + dp);
    init(1);

    for (int phase = 0; phase < 2; phase++) {
      for (int k = 0; k < getPhases()[0].getNumberOfComponents(); k++) {
        double dn = getPhases()[phase].getComponents()[k].getNumberOfMolesInPhase() / 1.0e6;
        if (dn < 1e-12) {
          dn = 1e-12;
        }

        addComponent(k, dn, phase);
        // initBeta();
        init_x_y();
        init(1);

        for (int i = 0; i < getPhases()[0].getNumberOfComponents(); i++) {
          liqfug[0][i] = Math.log(getPhases()[phase].getComponents()[i].getFugacityCoefficient());
        }

        addComponent(k, -2.0 * dn, phase);
        // initBeta();
        init_x_y();
        init(1);

        for (int i = 0; i < getPhases()[0].getNumberOfComponents(); i++) {
          // gasfug[1][i] =
          // Math.log(getPhases()[0].getComponents()[i].getFugacityCoefficient());
          liqfug[1][i] = Math.log(getPhases()[phase].getComponents()[i].getFugacityCoefficient());
        }

        for (int i = 0; i < getPhases()[0].getNumberOfComponents(); i++) {
          if (phase == 0) {
            gasnumericDfugdn[0][k][i] = (liqfug[0][i] - liqfug[1][i]) / (2 * dn);
            phaseArray[0].getComponents()[i].setdfugdn(k, gasnumericDfugdn[0][k][i]);
            phaseArray[0].getComponents()[i].setdfugdx(k,
                gasnumericDfugdn[0][k][i] * phaseArray[0].getNumberOfMolesInPhase());
          }

          if (phase == 1) {
            liqnumericDfugdn[0][k][i] = (liqfug[0][i] - liqfug[1][i]) / (2 * dn);
            phaseArray[1].getComponents()[i].setdfugdn(k, liqnumericDfugdn[0][k][i]);
            phaseArray[1].getComponents()[i].setdfugdx(k,
                liqnumericDfugdn[0][k][i] * phaseArray[1].getNumberOfMolesInPhase());
          }
        }

        addComponent(k, dn, phase);
        // initBeta();
        init_x_y();
        init(1);
      }
    }
  }

  /** {@inheritDoc} */
  @Override
  public void initPhysicalProperties() {
    for (int i = 0; i < numberOfPhases; i++) {
      getPhase(i).initPhysicalProperties();
    }
    calcInterfaceProperties();
  }

  /** {@inheritDoc} */
  @Override
  public void initPhysicalProperties(String propertyName) {
    for (int i = 0; i < numberOfPhases; i++) {
      getPhase(i).initPhysicalProperties(propertyName);
    }
  }

  /** {@inheritDoc} */
  @Override
  public void resetPhysicalProperties() {
    for (PhaseInterface tmpPhase : phaseArray) {
      if (tmpPhase != null) {
        tmpPhase.resetPhysicalProperties();
      }
    }
  }

  /** {@inheritDoc} */
  @Override
  public void initRefPhases() {
    for (int i = 0; i < numberOfPhases; i++) {
      getPhase(i).initRefPhases(false);
    }
  }

  /** {@inheritDoc} */
  @Override
  public void setPhysicalPropertyModel(int type) {
    for (int i = 0; i < numberOfPhases; i++) {
      getPhase(i).setPhysicalProperties(type);
    }
  }

  /** {@inheritDoc} */
  @Override
  public void chemicalReactionInit() {
    chemicalReactionOperations = new ChemicalReactionOperations(this);
    chemicalSystem = chemicalReactionOperations.hasRections();
  }

  /** {@inheritDoc} */
  @Override
  public ChemicalReactionOperations getChemicalReactionOperations() {
    return chemicalReactionOperations;
  }

  /** {@inheritDoc} */
  @Override
  public final PhaseInterface getGasPhase() {
    for (int phase = 0; phase < numberOfPhases; phase++) {
      if (phaseArray[phaseIndex[phase]].getPhaseType() == 1) {
        return phaseArray[phase];
      }
    }
    logger.info("No gas phase at current state.");
    return null;
  }

  /** {@inheritDoc} */
  @Override
  public final PhaseInterface getLiquidPhase() {
    for (int phase = 0; phase < numberOfPhases; phase++) {
      if (phaseArray[phaseIndex[phase]].getPhaseType() == 0) {
        return phaseArray[phase];
      }
    }
    logger.info("No liquid phase at current state.");
    return null;
  }


  /** @{inheritdoc} */
  @Override
  public boolean IsPhase(int i) {
    if (i > phaseArray.length) {
      return false;
    }

    // getPhase(i) without try/catch
    return phaseArray[phaseIndex[i]] != null;
  }

  /** {@inheritDoc} */
  @Override
  public final PhaseInterface getPhase(int i) {
    if (i >= getNumberOfPhases() && phaseArray[phaseIndex[i]] == null) {
      throw new RuntimeException("Can not return phase number " + i
          + ". Current number of phases are " + getNumberOfPhases());
    }
    return phaseArray[phaseIndex[i]];
  }

  /** {@inheritDoc} */
  @Override
  public final boolean isChemicalSystem() {
    return chemicalSystem;
  }

  /** {@inheritDoc} */
  @Override
  public final void isChemicalSystem(boolean temp) {
    chemicalSystem = temp;
  }

  /**
   * <p>
   * getAntoineVaporPressure.
   * </p>
   *
   * @param temp a double
   * @return a double
   */
  public double getAntoineVaporPressure(double temp) {
    return phaseArray[0].getAntoineVaporPressure(temp);
  }

  /** {@inheritDoc} */
  @Override
  public final double getTC() {
    return criticalTemperature;
  }

  /** {@inheritDoc} */
  @Override
  public final double getPC() {
    return criticalPressure;
  }

  /** {@inheritDoc} */
  @Override
  public final void setTC(double TC) {
    criticalTemperature = TC;
  }

  /** {@inheritDoc} */
  @Override
  public final void setPC(double PC) {
    criticalPressure = PC;
  }

  /** {@inheritDoc} */
  @Override
  public final void setMixingRule(int type) {
    mixingRule = type;
    if (numberOfPhases < 4) {
      resetPhysicalProperties();// initPhysicalProperties();
    }
    for (int i = 0; i < maxNumberOfPhases; i++) {
      if (IsPhase(i)) {
        getPhase(i).setMixingRule(type);
        getPhase(i).initPhysicalProperties();
        // getPhase(i).getPhysicalProperties().getMixingRule().initMixingRules(getPhase(i));
      }
    }
  }

  /**
   * <p>
   * setMixingRuleGEmodel.
   * </p>
   *
   * @param name a {@link java.lang.String} object
   */
  public void setMixingRuleGEmodel(String name) {
    for (PhaseInterface tmpPhase : phaseArray) {
      if (tmpPhase != null)
        tmpPhase.setMixingRuleGEModel(name);
    }
  }

  /** {@inheritDoc} */
  @Override
  public void setMixingRule(String typename, String GEmodel) {
    setMixingRuleGEmodel(GEmodel);
    setMixingRule(typename);
  }

  /** {@inheritDoc} */
  @Override
  public void setMixingRule(String typename) {
    int var = 0;
    if (typename.equals("no")) {
      var = 1;
    } else if (typename.equals("classic")) {
      var = 2;
    } else if (typename.equals("HV")) {
      var = 4;
    } else if (typename.equals("WS")) {
      var = 5;
    } else if (typename.equals("CPA-Mix")) {
      var = 7;
    } else if (typename.equals("classic-T")) {
      var = 8;
    } else if (typename.equals("classic-T-cpa")) {
      var = 9;
    } else if (typename.equals("classic-Tx-cpa")) {
      var = 10;
    } else {
      var = 1;
    }
    this.setMixingRule(var);
  }

  /** {@inheritDoc} */
  @Override
  public String[] getComponentNames() {
    ArrayList<String> components = new ArrayList<String>();

    for (int j = 0; j < numberOfComponents; j++) {
      components.add(phaseArray[0].getComponents()[j].getName());
    }
    String[] componentList = new String[components.size()];
    for (int j = 0; j < numberOfComponents; j++) {
      componentList[j] = components.get(j);
    }
    return componentList;
  }

  /** {@inheritDoc} */
  @Override
  public void setNumberOfPhases(int number) {
    this.numberOfPhases = number;
    if (getMaxNumberOfPhases() < numberOfPhases) {
      setMaxNumberOfPhases(number);
    }
  }

  /** {@inheritDoc} */
  @Override
  public void useVolumeCorrection(boolean volcor) {
    for (PhaseInterface tmpPhase : phaseArray) {
      if (tmpPhase != null) {
        tmpPhase.useVolumeCorrection(volcor);
      }
    }
  }

  /** {@inheritDoc} */
  @Override
  public final PhaseInterface[] getPhases() {
    return phaseArray;
  }

  /** {@inheritDoc} */
  @Override
  public double getGibbsEnergy() {
    double gibbsEnergy = 0;
    for (int i = 0; i < numberOfPhases; i++) {
      gibbsEnergy += getPhase(i).getGibbsEnergy();
    }
    return gibbsEnergy;
  }

  /** {@inheritDoc} */
  @Override
  public double getExergy(double temperatureOfSurroundings, String exergyUnit) {
    double refExergy = getExergy(temperatureOfSurroundings); // exergy in J
    double conversionFactor = 1.0;
    switch (exergyUnit) {
      case "J":
        conversionFactor = 1.0;
        break;
      case "J/mol":
        conversionFactor = 1.0 / getTotalNumberOfMoles();
        break;
      case "J/kg":
        conversionFactor = 1.0 / getTotalNumberOfMoles() / getMolarMass();
        break;
      case "kJ/kg":
        conversionFactor = 1.0 / getTotalNumberOfMoles() / getMolarMass() / 1000.0;
        break;
    }
    return refExergy * conversionFactor;
  }

  /** {@inheritDoc} */
  @Override
  public double getExergy(double temperatureOfSurroundings) {
    double getExergy = getEnthalpy() - temperatureOfSurroundings * getEntropy();
    return getExergy;
  }

  /** {@inheritDoc} */
  @Override
  public double getEnthalpy() {
    double enthalpy = 0;
    for (int i = 0; i < numberOfPhases; i++) {
      enthalpy += getPhase(i).getEnthalpy();
    }
    return enthalpy;
  }

  /** {@inheritDoc} */
  @Override
  public double getEnthalpy(String unit) {
    double refEnthalpy = getEnthalpy(); // enthalpy in J
    double conversionFactor = 1.0;
    switch (unit) {
      case "J":
        conversionFactor = 1.0;
        break;
      case "J/mol":
        conversionFactor = 1.0 / getTotalNumberOfMoles();
        break;
      case "J/kg":
        conversionFactor = 1.0 / getTotalNumberOfMoles() / getMolarMass();
        break;
      case "kJ/kg":
        conversionFactor = 1.0 / getTotalNumberOfMoles() / getMolarMass() / 1000.0;
        break;
    }
    return refEnthalpy * conversionFactor;
  }

  /** {@inheritDoc} */
  @Override
  public double getViscosity() {
    double visc = 0;
    for (int i = 0; i < numberOfPhases; i++) {
      visc += beta[phaseIndex[i]] * getPhase(i).getPhysicalProperties().getViscosity();
    }
    return visc;
  }

  /** {@inheritDoc} */
  @Override
  public double getViscosity(String unit) {
    double refViscosity = getViscosity(); // viscosity in kg/msec
    double conversionFactor = 1.0;
    switch (unit) {
      case "kg/msec":
        conversionFactor = 1.0;
        break;
      case "cP":
        conversionFactor = 1.0e3;
        break;
      default:
        throw new RuntimeException();
    }
    return refViscosity * conversionFactor;
  }

  /** {@inheritDoc} */
  @Override
  public double getKinematicViscosity(String unit) {
    double refViscosity = getViscosity("kg/msec") / getDensity("kg/m3"); // viscosity in kg/msec
    double conversionFactor = 1.0;
    switch (unit) {
      case "m2/sec":
        conversionFactor = 1.0;
        break;
      default:
        throw new RuntimeException();
    }
    return refViscosity * conversionFactor;
  }

  /** {@inheritDoc} */
  @Override
  public double getKinematicViscosity() {
    return getViscosity() / getDensity();
  }

  /** {@inheritDoc} */
  @Deprecated
  @Override
  public double getConductivity() {
    double cond = 0;
    for (int i = 0; i < numberOfPhases; i++) {
      cond += beta[phaseIndex[i]] * getPhase(i).getPhysicalProperties().getConductivity();
    }
    return cond;
  }

  /** {@inheritDoc} */
  @Deprecated
  @Override
  public double getConductivity(String unit) {
    double refConductivity = getConductivity(); // conductivity in W/m*K
    double conversionFactor = 1.0;
    switch (unit) {
      case "W/mK":
        conversionFactor = 1.0;
        break;
      case "W/cmK":
        conversionFactor = 0.01;
        break;
      default:
        throw new RuntimeException();
    }
    return refConductivity * conversionFactor;
  }

  /** {@inheritDoc} */
  @Override
  public double getThermalConductivity() {
    double cond = 0;
    for (int i = 0; i < numberOfPhases; i++) {
      cond += beta[phaseIndex[i]] * getPhase(i).getPhysicalProperties().getConductivity();
    }
    return cond;
  }

  /** {@inheritDoc} */
  @Override
  public double getThermalConductivity(String unit) {
    double refConductivity = getConductivity(); // conductivity in W/m*K
    double conversionFactor = 1.0;
    switch (unit) {
      case "W/mK":
        conversionFactor = 1.0;
        break;
      case "W/cmK":
        conversionFactor = 0.01;
        break;
      default:
        throw new RuntimeException();
    }
    return refConductivity * conversionFactor;
  }

  /** {@inheritDoc} */
  @Override
  public double getInternalEnergy() {
    double internalEnergy = 0;
    for (int i = 0; i < numberOfPhases; i++) {
      internalEnergy += getPhase(i).getInternalEnergy();
    }
    return internalEnergy;
  }

  /** {@inheritDoc} */
  @Override
  public double getInternalEnergy(String unit) {
    double refEnthalpy = getInternalEnergy(); // enthalpy in J
    double conversionFactor = 1.0;
    switch (unit) {
      case "J":
        conversionFactor = 1.0;
        break;
      case "J/mole":
        conversionFactor = 1.0 / getTotalNumberOfMoles();
        break;
      case "J/kg":
        conversionFactor = 1.0 / getTotalNumberOfMoles() / getMolarMass();
        break;
      case "kJ/kg":
        conversionFactor = 1.0 / getTotalNumberOfMoles() / getMolarMass() / 1000.0;
        break;
    }
    return refEnthalpy * conversionFactor;
  }

  /** {@inheritDoc} */
  @Override
  public double getHelmholtzEnergy() {
    double helmholtzEnergy = 0;
    for (int i = 0; i < numberOfPhases; i++) {
      helmholtzEnergy += getPhase(i).getHelmholtzEnergy();
    }
    return helmholtzEnergy;
  }

  /** {@inheritDoc} */
  @Override
  public double getEntropy() {
    double entropy = 0;
    for (int i = 0; i < numberOfPhases; i++) {
      entropy += getPhase(i).getEntropy();
    }
    return entropy;
  }

  /** {@inheritDoc} */
  @Override
  public double getEntropy(String unit) {
    double refEntropy = getEntropy(); // entropy in J/K
    double conversionFactor = 1.0;
    switch (unit) {
      case "J/K":
        conversionFactor = 1.0;
        break;
      case "J/molK":
        conversionFactor = 1.0 / getTotalNumberOfMoles();
        break;
      case "J/kgK":
        conversionFactor = 1.0 / getTotalNumberOfMoles() / getMolarMass();
        break;
      case "kJ/kgK":
        conversionFactor = 1.0 / getTotalNumberOfMoles() / getMolarMass() / 1000.0;
        break;
    }
    return refEntropy * conversionFactor;
  }

  /** {@inheritDoc} */
  @Override
  public double getMolarVolume() {
    double volume = 0;
    for (int i = 0; i < numberOfPhases; i++) {
      volume += beta[phaseIndex[i]] * getPhase(i).getMolarVolume();
    }
    return volume;
  }

  /** {@inheritDoc} */
  @Override
  public double getDensity() {
    double density = 0;
    for (int i = 0; i < numberOfPhases; i++) {
      density +=
          1.0e5 * (getPhase(i).getMolarMass() * beta[phaseIndex[i]] / getPhase(i).getMolarVolume());
    }
    return density;
  }

  /** {@inheritDoc} */
  @Override
  public double getDensity(String unit) {
    double density = 0;
    for (int i = 0; i < getNumberOfPhases(); i++) {
      density +=
          getPhase(i).getVolume() / getVolume() * getPhase(i).getPhysicalProperties().getDensity();
    }
    double refDensity = density; // density in kg/m3
    double conversionFactor = 1.0;
    switch (unit) {
      case "kg/m3":
        conversionFactor = 1.0;
        break;
      case "kg/Sm3":
        return getMolarMass() * 101325.0 / ThermodynamicConstantsInterface.R
            / ThermodynamicConstantsInterface.standardStateTemperature;
      case "mol/m3":
        conversionFactor = 1.0 / getMolarMass();
        break;
      default:
        throw new RuntimeException();
    }
    return refDensity * conversionFactor;
  }

  /** {@inheritDoc} */
  @Override
  public double getZ() {
    double Z = 0;
    for (int i = 0; i < numberOfPhases; i++) {
      Z += beta[phaseIndex[i]] * getPhase(i).getZ();
    }
    return Z;
  }

  /** {@inheritDoc} */
  @Override
  public double getMoleFractionsSum() {
    double sumz = 0.0;
    for (int i = 0; i < phaseArray[0].getNumberOfComponents(); i++) {
      sumz += phaseArray[0].getComponent(i).getz();
    }
    return sumz;
  }

  /** {@inheritDoc} */
  @Override
  public double getMolarMass() {
    double tempVar = 0;
    for (int i = 0; i < phaseArray[0].getNumberOfComponents(); i++) {
      tempVar +=
          phaseArray[0].getComponents()[i].getz() * phaseArray[0].getComponents()[i].getMolarMass();
    }
    return tempVar;
  }

  /** {@inheritDoc} */
  @Override
  public double getMolarMass(String unit) {
    double refMolarMass = getMolarMass();
    double conversionFactor = 1.0;
    switch (unit) {
      case "kg/mol":
        conversionFactor = 1.0;
        break;
      case "gr/mol":
        conversionFactor = 1000.0;
        break;
      default:
        throw new RuntimeException();
    }
    return refMolarMass * conversionFactor;
  }

  /** {@inheritDoc} */
  @Override
  public void setTemperature(double newTemperature) {
    for (int i = 0; i < getMaxNumberOfPhases(); i++) {
      getPhases()[i].setTemperature(newTemperature);
    }
  }

  /** {@inheritDoc} */
  @Override
  public void setTemperature(double newTemperature, String unit) {
    for (int i = 0; i < getMaxNumberOfPhases(); i++) {
      if (unit.equals("K")) {
        getPhases()[i].setTemperature(newTemperature);
      } else if (unit.equals("C")) {
        getPhases()[i].setTemperature(newTemperature + 273.15);
      } else {
        throw new RuntimeException();
      }
    }
  }

  /** {@inheritDoc} */
  @Override
  public double getNumberOfMoles() {
    return getTotalNumberOfMoles();
  }

  /** {@inheritDoc} */
  @Override
  public void setPhaseType(int phaseToChange, int newPhaseType) {
    // System.out.println("new phase type: cha " + newPhaseType);
    if (allowPhaseShift) {
      phaseType[phaseIndex[phaseToChange]] = newPhaseType;
    }
  }

  /** {@inheritDoc} */
  @Override
  public void setPhaseType(int phaseToChange, String phaseTypeName) {
    // System.out.println("new phase type: cha " + newPhaseType);
    int newPhaseType = 1;
    if (allowPhaseShift) {
      if (phaseTypeName.equals("gas") || phaseTypeName.equals("vapour")) {
        newPhaseType = 1;
      } else if (phaseTypeName.equals("liquid") || phaseTypeName.equals("oil")
          || phaseTypeName.equals("aqueous")) {
        newPhaseType = 0;
      } else {
        newPhaseType = 0;
      }
      phaseType[phaseIndex[phaseToChange]] = newPhaseType;
    }
  }

  /** {@inheritDoc} */
  @Override
  public void setPhaseType(String phases, int newPhaseType) {
    // System.out.println("new phase type: cha " + newPhaseType);
    if (allowPhaseShift) {
      if (phases.equals("all")) {
        for (int i = 0; i < getMaxNumberOfPhases(); i++) {
          phaseType[i] = newPhaseType;
        }
      }
    }
  }

  /** {@inheritDoc} */
  @Override
  public void invertPhaseTypes() {
    for (int i = 0; i < getMaxNumberOfPhases(); i++) {
      if (phaseType[i] == 0) {
        phaseType[i] = 1;
      } else {
        phaseType[i] = 0;
      }
    }
  }

  /** {@inheritDoc} */
  @Override
  public void setPhase(PhaseInterface phase, int numb) {
    double temp = phaseArray[numb].getTemperature();
    double pres = phaseArray[numb].getPressure();
    this.phaseArray[numb] = phase;
    this.phaseArray[numb].setTemperature(temp);
    this.phaseArray[numb].setPressure(pres);
  }

  /** {@inheritDoc} */
  @Override
  public void reInitPhaseType() {
    phaseType[0] = 1;
    phaseType[1] = 0;
    phaseType[2] = 0;
    phaseType[3] = 0;
  }

  /** {@inheritDoc} */
  @Override
  public final boolean doSolidPhaseCheck() {
    return solidPhaseCheck;
  }

  /** {@inheritDoc} */
  @Override
  public final void setPressure(double newPressure) {
    for (int i = 0; i < getMaxNumberOfPhases(); i++) {
      phaseArray[i].setPressure(newPressure);
    }
  }

  /** {@inheritDoc} */
  @Override
  public final void setPressure(double newPressure, String unit) {
    for (int i = 0; i < getMaxNumberOfPhases(); i++) {
      if (unit.equals("bar") || unit.equals("bara")) {
        phaseArray[i].setPressure(newPressure);
      } else if (unit.equals("atm")) {
        phaseArray[i].setPressure(newPressure + 0.01325);
      } else if (unit.equals("barg")) {
        phaseArray[i].setPressure(newPressure + 1.01325);
      } else {
        throw new RuntimeException(
            "setting new pressure could not be done. Specified unit might not be supported");
      }
    }
  }

  /** {@inheritDoc} */
  @Override
  public final void setTemperature(double newPressure, int phase) {
    getPhase(phaseIndex[phase]).setTemperature(newPressure);
  }

  /** {@inheritDoc} */
  @Override
  public final double getTemperature() {
    return phaseArray[0].getTemperature();
  }

  /** {@inheritDoc} */
  @Override
  public final double getTemperature(String unit) {
    neqsim.util.unit.TemperatureUnit tempConversion =
        new neqsim.util.unit.TemperatureUnit(getTemperature(), "K");
    return tempConversion.getValue(unit);
  }

  /** {@inheritDoc} */
  @Override
  public double getTemperature(int phaseNumber) {
    return getPhase(phaseIndex[phaseNumber]).getTemperature();
  }

  /** {@inheritDoc} */
  @Override
  public final double getPressure() {
    return phaseArray[0].getPressure();
  }

  /** {@inheritDoc} */
  @Override
  public final double getPressure(String unit) {
    neqsim.util.unit.PressureUnit presConversion =
        new neqsim.util.unit.PressureUnit(getPressure(), "bara");
    return presConversion.getValue(unit);
  }

  /** {@inheritDoc} */
  @Override
  public final double getPressure(int phaseNumber) {
    return getPhase(phaseIndex[phaseNumber]).getPressure();
  }

  /** {@inheritDoc} */
  @Override
  public final double getBeta() {
    return beta[0];
  }

  /** {@inheritDoc} */
  @Override
  public final double getBeta(int phase) {
    return beta[phaseIndex[phase]];
  }

  /** {@inheritDoc} */
  @Override
  public void setAttractiveTerm(int i) {
    for (int k = 0; k < getMaxNumberOfPhases(); k++) {
      phaseArray[k].setAttractiveTerm(i);
    }
  }

  /** {@inheritDoc} */
  @Override
  public final int getNumberOfPhases() {
    return numberOfPhases;
  }

  /** {@inheritDoc} */
  @Override
  public final void setBeta(double b) {
    if (b < 0)
      b = neqsim.thermo.ThermodynamicModelSettings.phaseFractionMinimumLimit;
    if (b > 1)
      b = 1.0 - neqsim.thermo.ThermodynamicModelSettings.phaseFractionMinimumLimit;
    beta[0] = b;
    beta[1] = 1.0 - b;
  }

  /** {@inheritDoc} */
  @Override
  public final void setBeta(int phase, double b) {
    if (b < 0)
      b = neqsim.thermo.ThermodynamicModelSettings.phaseFractionMinimumLimit;
    if (b > 1)
      b = 1.0 - neqsim.thermo.ThermodynamicModelSettings.phaseFractionMinimumLimit;
    beta[phaseIndex[phase]] = b;
  }

  /** {@inheritDoc} */
  @Override
  public final double getVolume() {
    double volume = 0.0;
    for (int i = 0; i < numberOfPhases; i++) {
      volume += getPhase(i).getMolarVolume() * getPhase(i).getNumberOfMolesInPhase();
    }
    return volume;
  }

  /** {@inheritDoc} */
  @Override
  public double getVolume(String unit) {
    double conversionFactor = 1.0;
    switch (unit) {
      case "m3":
        conversionFactor = 1.0;
        break;
      case "m3/kg":
        conversionFactor = 1.0 / getMass("kg");
        break;
      case "litre":
        conversionFactor = 1000.0;
        break;
      case "m3/mol":
        conversionFactor = 1.0 / getTotalNumberOfMoles();
        break;
    }
    return conversionFactor * getVolume() / 1.0e5;
  }

  /** {@inheritDoc} */
  @Override
  public double getMass(String unit) {
    double conversionFactor = 1.0;
    switch (unit) {
      case "kg":
        conversionFactor = 1.0;
        break;

      case "gr":
        conversionFactor = 1000.0;
        break;
      case "tons":
        conversionFactor = 1.0e-3;
        break;
    }
    return conversionFactor * getTotalNumberOfMoles() * getMolarMass();
  }

  /**
   * {@inheritDoc}
   *
   * need to call initPhysicalProperties() before this method is called
   */
  @Override
  public double getCorrectedVolume() {
    double volume = 0;
    for (int i = 0; i < numberOfPhases; i++) {
      volume += getPhase(i).getMolarMass() / getPhase(i).getPhysicalProperties().getDensity()
          * getPhase(i).getNumberOfMolesInPhase();
    }
    return volume;
  }

  /** {@inheritDoc} */
  public double getdPdVtn() {
    double dPdV = 0.0;
    for (int i = 0; i < numberOfPhases; i++) {
      if (IsPhase(i)) {
        dPdV += getPhase(i).getdPdVTn() * getPhase(i).getVolume() / getVolume();
      }
    }
    return dPdV;
  }

  /** {@inheritDoc} */
  @Override
  public double getdVdPtn() {
    double dVdP = 0.0;
    for (int i = 0; i < numberOfPhases; i++) {
      if (IsPhase(i)) {
        dVdP += 1.0 / getPhase(i).getdPdVTn();
      }
    }
    return dVdP;
  }

  /** {@inheritDoc} */
  @Override
  public double getdVdTpn() {
    double dVdT = 0.0;
    for (int i = 0; i < numberOfPhases; i++) {
      if (IsPhase(i)) {
        dVdT += -getPhase(i).getdPdTVn() / getPhase(i).getdPdVTn();
      }
    }
    return dVdT;
  }


  /** {@inheritDoc} */
  @Override
  public double getCp() {
    double cP = 0.0;
    for (int i = 0; i < numberOfPhases; i++) {
      cP += getPhase(i).getCp();
    }
    return cP;
  }

  /** {@inheritDoc} */
  @Override
  public double getCp(String unit) {
    double refCp = getCp(); // Cp in J/K
    double conversionFactor = 1.0;
    switch (unit) {
      case "J/K":
        conversionFactor = 1.0;
        break;
      case "J/molK":
        conversionFactor = 1.0 / getTotalNumberOfMoles();
        break;
      case "J/kgK":
        conversionFactor = 1.0 / getTotalNumberOfMoles() / getMolarMass();
        break;
      case "kJ/kgK":
        conversionFactor = 1.0 / getTotalNumberOfMoles() / getMolarMass() / 1000.0;
        break;
    }
    return refCp * conversionFactor;
  }

  /** {@inheritDoc} */
  @Override
  public double getCv() {
    double cv = 0.0;
    for (int i = 0; i < numberOfPhases; i++) {
      cv += getPhase(i).getCv();
    }
    return cv;
  }

  /** {@inheritDoc} */
  @Override
  public double getCv(String unit) {
    double refCv = getCv(); // enthalpy in J
    double conversionFactor = 1.0;
    switch (unit) {
      case "J/K":
        conversionFactor = 1.0;
        break;
      case "J/molK":
        conversionFactor = 1.0 / getTotalNumberOfMoles();
        break;
      case "J/kgK":
        conversionFactor = 1.0 / getTotalNumberOfMoles() / getMolarMass();
        break;
      case "kJ/kgK":
        conversionFactor = 1.0 / getTotalNumberOfMoles() / getMolarMass() / 1000.0;
        break;
    }
    return refCv * conversionFactor;
  }

  /**
   * {@inheritDoc}
   * 
   * @Override
   *
   *           method to return real gas isentropic exponent (kappa = - Cp/Cv*(v/p)*dp/dv
   */
  public double getKappa() {
    return -getCp() / getCv() * getVolume() / getPressure() * getdPdVtn();
  }

  /** {@inheritDoc} */
  @Override
  public double getGamma() {
    return getCp() / getCv();
  }

  /** {@inheritDoc} */
  @Override
  public double getGamma2() {
    double cp0 = getCp();
    return cp0 / (cp0 - ThermodynamicConstantsInterface.R * totalNumberOfMoles);
  }

  /** {@inheritDoc} */
  @Override
  public void calcInterfaceProperties() {
    interfaceProp.init();
  }

  /** {@inheritDoc} */
  @Override
  public InterphasePropertiesInterface getInterphaseProperties() {
    return interfaceProp;
  }

  /** {@inheritDoc} */
  @Override
  public double getInterfacialTension(int phase1, int phase2) {
    return interfaceProp.getSurfaceTension(phase1, phase2);
  }

  /** {@inheritDoc} */
  @Override
  public double getInterfacialTension(int phase1, int phase2, String unit) {
    return interfaceProp.getSurfaceTension(phase1, phase2, unit);
  }

  /** {@inheritDoc} */
  @Override
  public double getInterfacialTension(String phase1, String phase2) {
    if (hasPhaseType(phase1) && hasPhaseType(phase2)) {
      return interfaceProp.getSurfaceTension(getPhaseNumberOfPhase(phase1),
          getPhaseNumberOfPhase(phase2));
    } else {
      return Double.NaN;
    }
  }

  /**
   * <p>
   * write.
   * </p>
   *
   * @return a {@link java.lang.String} object
   */
  public String write() {
    // create a String description of the system
    return "";
  }

  /** {@inheritDoc} */
  @Override
  public void normalizeBeta() {
    double tot = 0.0;
    for (int i = 0; i < numberOfPhases; i++) {
      tot += beta[phaseIndex[i]];
    }
    for (int i = 0; i < numberOfPhases; i++) {
      beta[phaseIndex[i]] /= tot;
    }
  }

  /** {@inheritDoc} */
  @Override
  public void display() {
    display(this.getFluidName());
  }

  /** {@inheritDoc} */
  @Override
  public String[][] createTable(String name) {
    // System.out.println("number of comps : " + numberOfComponents + " number of
    // phases " + numberOfPhases);
    String[][] table = new String[getPhases()[0].getNumberOfComponents() + 30][7];

    if (isInitialized) {
      initProperties();
    } else {
      init(0);
      setNumberOfPhases(1);
      initProperties();
    }

    java.text.DecimalFormat nf = new java.text.DecimalFormat();

    java.text.DecimalFormatSymbols symbols = new java.text.DecimalFormatSymbols();
    symbols.setDecimalSeparator('.');
    nf.setDecimalFormatSymbols(symbols);

    nf.setMaximumFractionDigits(5);
    nf.applyPattern("#.#####E0");

    /// String[][] table = new String[getPhases()[0].getNumberOfComponents() +
    /// 30][7];
    // String[] names = {"", "Feed", "Phase 1", "Phase 2", "Phase 3", "Phase 4",
    /// "Unit"};
    table[0][0] = "";// getPhases()[0].getPhaseTypeName();//"";

    for (int i = 0; i < getPhases()[0].getNumberOfComponents() + 30; i++) {
      for (int j = 0; j < 7; j++) {
        table[i][j] = "";
      }
    }
    table[0][1] = "total";
    for (int i = 0; i < numberOfPhases; i++) {
      table[0][i + 2] = getPhase(i).getPhaseTypeName();
    }

    StringBuffer buf = new StringBuffer();
    FieldPosition test = new FieldPosition(0);
    for (int j = 0; j < getPhases()[0].getNumberOfComponents(); j++) {
      buf = new StringBuffer();
      table[j + 1][1] = nf.format(getPhase(0).getComponents()[j].getz(), buf, test).toString();
    }
    buf = new StringBuffer();
    table[getPhases()[0].getNumberOfComponents() + 4][1] =
        nf.format(getMolarMass() * 1000, buf, test).toString();
    buf = new StringBuffer();
    table[getPhases()[0].getNumberOfComponents() + 9][1] =
        nf.format(getEnthalpy() / (getTotalNumberOfMoles() * getMolarMass() * 1000), buf, test)
            .toString();
    buf = new StringBuffer();
    table[getPhases()[0].getNumberOfComponents() + 10][1] =
        nf.format(getEntropy() / (getTotalNumberOfMoles() * getMolarMass() * 1000), buf, test)
            .toString();

    for (int i = 0; i < numberOfPhases; i++) {
      for (int j = 0; j < getPhases()[0].getNumberOfComponents(); j++) {
        table[j + 1][0] = getPhases()[0].getComponents()[j].getName();
        buf = new StringBuffer();
        table[j + 1][i + 2] =
            nf.format(getPhase(i).getComponents()[j].getx(), buf, test).toString();
        table[j + 1][6] = "[mole fraction]";
      }

      buf = new StringBuffer();
      table[getPhases()[0].getNumberOfComponents() + 2][0] = "Density";
      table[getPhases()[0].getNumberOfComponents() + 2][i + 2] =
          nf.format(getPhase(i).getPhysicalProperties().getDensity(), buf, test).toString();
      table[getPhases()[0].getNumberOfComponents() + 2][6] = "[kg/m^3]";

      // Double.longValue(system.getPhase(i).getBeta());
      buf = new StringBuffer();
      table[getPhases()[0].getNumberOfComponents() + 3][0] = "PhaseFraction";
      table[getPhases()[0].getNumberOfComponents() + 3][i + 2] =
          nf.format(getPhase(i).getBeta(), buf, test).toString();
      table[getPhases()[0].getNumberOfComponents() + 3][6] = "[mole fraction]";

      buf = new StringBuffer();
      table[getPhases()[0].getNumberOfComponents() + 4][0] = "MolarMass";
      table[getPhases()[0].getNumberOfComponents() + 4][i + 2] =
          nf.format(getPhase(i).getMolarMass() * 1000, buf, test).toString();
      table[getPhases()[0].getNumberOfComponents() + 4][6] = "[kg/kmol]";

      buf = new StringBuffer();
      table[getPhases()[0].getNumberOfComponents() + 5][0] = "Z factor";
      table[getPhases()[0].getNumberOfComponents() + 5][i + 2] =
          nf.format(getPhase(i).getZ(), buf, test).toString();
      table[getPhases()[0].getNumberOfComponents() + 5][6] = "[-]";

      buf = new StringBuffer();
      table[getPhases()[0].getNumberOfComponents() + 6][0] = "Heat Capacity (Cp)";
      table[getPhases()[0].getNumberOfComponents() + 6][i + 2] = nf.format(
          (getPhase(i).getCp()
              / (getPhase(i).getNumberOfMolesInPhase() * getPhase(i).getMolarMass() * 1000)),
          buf, test).toString();
      table[getPhases()[0].getNumberOfComponents() + 6][6] = "[kJ/kg*K]";

      buf = new StringBuffer();
      table[getPhases()[0].getNumberOfComponents() + 7][0] = "Heat Capacity (Cv)";
      table[getPhases()[0].getNumberOfComponents() + 7][i + 2] = nf.format(
          (getPhase(i).getCv()
              / (getPhase(i).getNumberOfMolesInPhase() * getPhase(i).getMolarMass() * 1000)),
          buf, test).toString();
      table[getPhases()[0].getNumberOfComponents() + 7][6] = "[kJ/kg*K]";

      buf = new StringBuffer();
      table[getPhases()[0].getNumberOfComponents() + 8][0] = "Speed of Sound";
      table[getPhases()[0].getNumberOfComponents() + 8][i + 2] =
          nf.format((getPhase(i).getSoundSpeed()), buf, test).toString();
      table[getPhases()[0].getNumberOfComponents() + 8][6] = "[m/sec]";

      buf = new StringBuffer();
      table[getPhases()[0].getNumberOfComponents() + 9][0] = "Enthalpy";
      table[getPhases()[0].getNumberOfComponents() + 9][i + 2] = nf.format(
          (getPhase(i).getEnthalpy()
              / (getPhase(i).getNumberOfMolesInPhase() * getPhase(i).getMolarMass() * 1000)),
          buf, test).toString();
      table[getPhases()[0].getNumberOfComponents() + 9][6] = "[kJ/kg]";

      buf = new StringBuffer();
      table[getPhases()[0].getNumberOfComponents() + 10][0] = "Entropy";
      table[getPhases()[0].getNumberOfComponents() + 10][i + 2] = nf.format(
          (getPhase(i).getEntropy()
              / (getPhase(i).getNumberOfMolesInPhase() * getPhase(i).getMolarMass() * 1000)),
          buf, test).toString();
      table[getPhases()[0].getNumberOfComponents() + 10][6] = "[kJ/kg*K]";

      buf = new StringBuffer();
      table[getPhases()[0].getNumberOfComponents() + 11][0] = "JT coefficient";
      table[getPhases()[0].getNumberOfComponents() + 11][i + 2] =
          nf.format((getPhase(i).getJouleThomsonCoefficient()), buf, test).toString();
      table[getPhases()[0].getNumberOfComponents() + 11][6] = "[K/bar]";

      buf = new StringBuffer();
      table[getPhases()[0].getNumberOfComponents() + 13][0] = "Viscosity";
      table[getPhases()[0].getNumberOfComponents() + 13][i + 2] =
          nf.format((getPhase(i).getPhysicalProperties().getViscosity()), buf, test).toString();
      table[getPhases()[0].getNumberOfComponents() + 13][6] = "[kg/m*sec]";

      buf = new StringBuffer();
      table[getPhases()[0].getNumberOfComponents() + 14][0] = "Conductivity";
      table[getPhases()[0].getNumberOfComponents() + 14][i + 2] =
          nf.format(getPhase(i).getPhysicalProperties().getConductivity(), buf, test).toString();
      table[getPhases()[0].getNumberOfComponents() + 14][6] = "[W/m*K]";

      buf = new StringBuffer();
      table[getPhases()[0].getNumberOfComponents() + 15][0] = "SurfaceTension";
      try {
        if (i < numberOfPhases - 1) {
          table[getPhases()[0].getNumberOfComponents() + 15][2] =
              nf.format(getInterphaseProperties().getSurfaceTension(0, 1), buf, test).toString();
          buf = new StringBuffer();
          table[getPhases()[0].getNumberOfComponents() + 15][3] =
              nf.format(getInterphaseProperties().getSurfaceTension(0, 1), buf, test).toString();
          buf = new StringBuffer();
          if (i == 1) {
            table[getPhases()[0].getNumberOfComponents() + 17][2] =
                nf.format(getInterphaseProperties().getSurfaceTension(0, 2), buf, test).toString();
            buf = new StringBuffer();
            table[getPhases()[0].getNumberOfComponents() + 17][4] =
                nf.format(getInterphaseProperties().getSurfaceTension(0, 2), buf, test).toString();
            table[getPhases()[0].getNumberOfComponents() + 17][6] = "[N/m]";
          }
          if (i == 1) {
            buf = new StringBuffer();
            table[getPhases()[0].getNumberOfComponents() + 16][3] =
                nf.format(getInterphaseProperties().getSurfaceTension(1, 2), buf, test).toString();
            buf = new StringBuffer();
            table[getPhases()[0].getNumberOfComponents() + 16][4] =
                nf.format(getInterphaseProperties().getSurfaceTension(1, 2), buf, test).toString();
            table[getPhases()[0].getNumberOfComponents() + 16][6] = "[N/m]";
          }
        }
      } catch (Exception e) {
        logger.error("error", e);
      }
      table[getPhases()[0].getNumberOfComponents() + 15][6] = "[N/m]";

      buf = new StringBuffer();
      table[getPhases()[0].getNumberOfComponents() + 19][0] = "Pressure";
      table[getPhases()[0].getNumberOfComponents() + 19][i + 2] =
          Double.toString(getPhase(i).getPressure());
      table[getPhases()[0].getNumberOfComponents() + 19][6] = "[bar]";

      buf = new StringBuffer();
      table[getPhases()[0].getNumberOfComponents() + 20][0] = "Temperature";
      table[getPhases()[0].getNumberOfComponents() + 20][i + 2] =
          Double.toString(getPhase(i).getTemperature());
      table[getPhases()[0].getNumberOfComponents() + 20][6] = "[K]";
      Double.toString(getPhase(i).getTemperature());

      buf = new StringBuffer();
      table[getPhases()[0].getNumberOfComponents() + 22][0] = "Model";
      table[getPhases()[0].getNumberOfComponents() + 22][i + 2] = getModelName();
      table[getPhases()[0].getNumberOfComponents() + 22][6] = "-";

      buf = new StringBuffer();
      table[getPhases()[0].getNumberOfComponents() + 23][0] = "Mixing Rule";
      try {
        table[getPhases()[0].getNumberOfComponents() + 23][i + 2] =
            ((PhaseEosInterface) getPhase(i)).getMixingRuleName();
      } catch (Exception e) {
        table[getPhases()[0].getNumberOfComponents() + 23][i + 2] = "?";
        // logger.error("error",e);
      }
      table[getPhases()[0].getNumberOfComponents() + 23][6] = "-";

      buf = new StringBuffer();
      table[getPhases()[0].getNumberOfComponents() + 25][0] = "Stream";
      table[getPhases()[0].getNumberOfComponents() + 25][i + 2] = name;
      table[getPhases()[0].getNumberOfComponents() + 25][6] = "-";
    }
    resultTable = table;

    return table;
  }

  /** {@inheritDoc} */
  @Override
  public void display(String name) {
    JFrame dialog = new JFrame("System-Report");
    Dimension screenDimension = Toolkit.getDefaultToolkit().getScreenSize();
    Container dialogContentPane = dialog.getContentPane();
    dialogContentPane.setLayout(new BorderLayout());

    String[] names = {"", "Feed", "Phase 1", "Phase 2", "Phase 3", "Phase 4", "Unit"};
    String[][] table = createTable(name);
    JTable Jtab = new JTable(table, names);
    JScrollPane scrollpane = new JScrollPane(Jtab);
    dialogContentPane.add(scrollpane);

    // setting the size of the frame and text size
    dialog.setSize(screenDimension.width / 2, screenDimension.height / 2); // pack();
    Jtab.setRowHeight(dialog.getHeight() / table.length);
    Jtab.setFont(new Font("Serif", Font.PLAIN,
        dialog.getHeight() / table.length - dialog.getHeight() / table.length / 10));

    // dialog.pack();
    dialog.setVisible(true);
  }

  /** {@inheritDoc} */
  @Override
  public void write(String name, String filename, boolean newfile) {
    String[][] table = createTable(name);
    neqsim.dataPresentation.fileHandeling.createTextFile.TextFile file =
        new neqsim.dataPresentation.fileHandeling.createTextFile.TextFile();
    if (newfile) {
      file.newFile(filename);
    }
    file.setOutputFileName(filename);
    file.setValues(table);
    file.createFile();
  }

  /** {@inheritDoc} */
  @Override
  public void resetDatabase() {
    neqsim.util.database.NeqSimDataBase database = null;
    try {
      database = new neqsim.util.database.NeqSimDataBase();
      if (NeqSimDataBase.createTemporaryTables()) {
        database.execute("delete FROM comptemp");
        database.execute("delete FROM intertemp");
      }
    } catch (Exception e) {
      logger.error("error in SystemThermo Class...resetDatabase() method");
      logger.error("error in comp");
      logger.error("error", e);
    } finally {
      try {
        if (database.getStatement() != null) {
          database.getStatement().close();
        }
        if (database.getConnection() != null) {
          database.getConnection().close();
        }
      } catch (Exception e) {
        logger.error("error closing database.....", e);
      }
    }
  }

  /** {@inheritDoc} */
  @Override
  public void createDatabase(boolean reset) {
    neqsim.util.database.NeqSimDataBase database = null;
    try {
      if (reset) {
        resetDatabase();
      }
      database = new neqsim.util.database.NeqSimDataBase();
      String names = new String();

      for (int k = 0; k < getPhase(0).getNumberOfComponents() - 1; k++) {
        names += "'" + this.getComponentNames()[k] + "', ";
      }
      names += "'" + this.getComponentNames()[getPhase(0).getNumberOfComponents() - 1] + "'";

      if (NeqSimDataBase.createTemporaryTables()) {
        database.execute("insert into comptemp SELECT * FROM comp WHERE name IN (" + names + ")");
        database.execute("insert into intertemp SELECT DISTINCT * FROM inter WHERE comp1 IN ("
            + names + ") AND comp2 IN (" + names + ")");
        database.execute("delete FROM intertemp WHERE comp1=comp2");
      }
      // System.out.println("ok " + names);

      for (int phase = 0; phase < maxNumberOfPhases; phase++) {
        getPhase(phase).setMixingRuleDefined(false);
      }

      for (int i = 0; i < numberOfComponents; i++) {
        if (getPhase(0).getComponent(i).isIsTBPfraction()
            || getPhase(0).getComponent(i).isIsPlusFraction()) {
          getPhase(0).getComponent(i).insertComponentIntoDatabase("");
        }
      }
    } catch (Exception e) {
      logger.error("error in SystemThermo Class...createDatabase() method", e);
    } finally {
      try {
        if (database.getStatement() != null) {
          database.getStatement().close();
        }
        if (database.getConnection() != null) {
          database.getConnection().close();
        }
      } catch (Exception e) {
        logger.error("error closing database.....", e);
      }
    }
  }

  /** {@inheritDoc} */
  @Override
  public final int getPhaseIndex(int index) {
    return phaseIndex[index];
  }

  /** {@inheritDoc} */
  @Override
  public final void setPhaseIndex(int index, int phaseIndex) {
    this.phaseIndex[index] = phaseIndex;
  }

  /** {@inheritDoc} */
  @Override
  public void setSolidPhaseCheck(boolean solidPhaseCheck) {
    // init(0);
    int oldphase = numberOfPhases;
    if (!this.solidPhaseCheck) {
      addSolidPhase();
    }
    this.solidPhaseCheck = solidPhaseCheck;
    // init(0);

    for (int phase = 0; phase < numberOfPhases; phase++) {
      for (int k = 0; k < getPhases()[0].getNumberOfComponents(); k++) {
        getPhase(phase).getComponent(k).setSolidCheck(solidPhaseCheck);
        getPhase(3).getComponent(k).setSolidCheck(solidPhaseCheck);
      }
    }
    setNumberOfPhases(oldphase);
  }

  /** {@inheritDoc} */
  @Override
  public void setSolidPhaseCheck(String solidComponent) {
    init(0);
    int oldphase = numberOfPhases;
    if (!solidPhaseCheck) {
      addSolidPhase();
    }
    this.solidPhaseCheck = true;
    init(0);

    for (int phase = 0; phase < getMaxNumberOfPhases(); phase++) {
      try {
        getPhase(phase).getComponent(solidComponent).setSolidCheck(true);
        getPhase(3).getComponent(solidComponent).setSolidCheck(true);
      } catch (Exception e) {
        logger.error("error", e);
      }
    }
    setNumberOfPhases(oldphase);
  }

  /** {@inheritDoc} */
  @Override
  public void setHydrateCheck(boolean hydrateCheck) {
    init(0);
    if (hydrateCheck) {
      addHydratePhase();
    }
    this.hydrateCheck = hydrateCheck;
    init(0);
  }

  /** {@inheritDoc} */
  @Override
  public boolean doMultiPhaseCheck() {
    return multiPhaseCheck;
  }

  /** {@inheritDoc} */
  @Override
  public void setMultiPhaseCheck(boolean multiPhaseCheck) {
    if (getMaxNumberOfPhases() < 3) {
      if (multiPhaseCheck) {
        setMaxNumberOfPhases(3);
        phaseArray[2] = phaseArray[1].clone();
        phaseArray[2].resetMixingRule(phaseArray[0].getMixingRuleNumber());
        phaseArray[2].resetPhysicalProperties();
        phaseArray[2].initPhysicalProperties();
      } else {
        setMaxNumberOfPhases(2);
      }
    }
    this.multiPhaseCheck = multiPhaseCheck;
  }

  /** {@inheritDoc} */
  @Override
  public int getInitType() {
    return initType;
  }

  /** {@inheritDoc} */
  @Override
  public void setInitType(int initType) {
    this.initType = initType;
  }

  /** {@inheritDoc} */
  @Override
  public boolean isNumericDerivatives() {
    return numericDerivatives;
  }

  /** {@inheritDoc} */
  @Override
  public void setNumericDerivatives(boolean numericDerivatives) {
    this.numericDerivatives = numericDerivatives;
  }

  /** {@inheritDoc} */
  @Override
  public void checkStability(boolean val) {
    checkStability = val;
  }

  /** {@inheritDoc} */
  @Override
  public boolean checkStability() {
    return checkStability;
  }

  /** {@inheritDoc} */
  @Override
  public boolean doHydrateCheck() {
    return hydrateCheck;
  }

  /** {@inheritDoc} */
  @Override
  public boolean getHydrateCheck() {
    return hydrateCheck;
  }

  /** {@inheritDoc} */
  @Override
  public void save(String name) {
    try (ObjectOutputStream out = new ObjectOutputStream(new FileOutputStream(name))) {
      out.writeObject(this);
    } catch (Exception e) {
      logger.error(e.toString());
    }
  }

  /** {@inheritDoc} */
  @Override
  public SystemInterface readObject(int ID) {
    ResultSet rs = null;
    SystemThermo tempSystem = null;
    neqsim.util.database.NeqSimBlobDatabase database =
        new neqsim.util.database.NeqSimBlobDatabase();
    try {
      java.sql.Connection con = database.openConnection();
      String sqlStr = "SELECT FLUID FROM fluid_blobdb WHERE ID=" + Integer.toString(ID);
      java.sql.PreparedStatement ps = con.prepareStatement(sqlStr);
      rs = ps.executeQuery();

      if (rs.next()) {
        try (ObjectInputStream ins =
            new ObjectInputStream(new ByteArrayInputStream(rs.getBytes("FLUID")))) {
          tempSystem = (SystemThermo) ins.readObject();
        }
      }
    } catch (Exception e) {
      logger.error("error", e);
    } finally {
      try {
        if (database.getStatement() != null) {
          database.getStatement().close();
        }
        if (database.getConnection() != null) {
          database.getConnection().close();
        }
      } catch (Exception e) {
        logger.error("err closing database IN MIX..., e");
        logger.error("error", e);
      }
    }

    return tempSystem;
  }

  /** {@inheritDoc} */
  @Override
  public void saveFluid(int ID) {
    saveObject(ID, "");
  }

  /** {@inheritDoc} */
  @Override
  public void saveFluid(int ID, String text) {
    saveObject(ID, text);
  }

  /** {@inheritDoc} */
  @Override
  public void saveObject(int ID, String text) {
    ByteArrayOutputStream fout = new ByteArrayOutputStream();
    try (ObjectOutputStream out = new ObjectOutputStream(fout)) {
      out.writeObject(this);
    } catch (Exception e) {
      logger.error(e.toString());
    }
    byte[] byteObject = fout.toByteArray();
    ByteArrayInputStream inpStream = new ByteArrayInputStream(byteObject);

    neqsim.util.database.NeqSimBlobDatabase database =
        new neqsim.util.database.NeqSimBlobDatabase();

    try {
      java.sql.Connection con = database.openConnection();

      java.sql.PreparedStatement ps =
          con.prepareStatement("REPLACE INTO fluid_blobdb (ID, FLUID) VALUES (?,?)");
      ps.setInt(1, ID);
      ps.setBlob(2, inpStream);

      ps.executeUpdate();
      /*
       * if (!text.isEmpty()) { ps = con.prepareStatement(
       * "REPLACE INTO fluidinfo (ID, TEXT) VALUES (?,?)"); ps.setInt(1, ID); ps.setString(2, text);
       * }
       * 
       * ps.executeUpdate();
       * 
       */
    } catch (Exception e) {
      logger.error("error", e);
    } finally {
      try {
        if (database.getStatement() != null) {
          database.getStatement().close();
        }
        if (database.getConnection() != null) {
          database.getConnection().close();
        }
      } catch (Exception e) {
        logger.error("err closing database IN MIX...", e);
      }
    }
    // database.execute("INSERT INTO fluid_blobdb VALUES ('1'," + sqlString + ")");
  }

  /** {@inheritDoc} */
  @Override
  public void saveObjectToFile(String filePath, String fluidName) {
    try (ObjectOutputStream out = new ObjectOutputStream(new FileOutputStream(filePath, false))) {
      out.writeObject(this);
    } catch (Exception e) {
      logger.error(e.toString());
    }
  }

  /** {@inheritDoc} */
  @Override
  public SystemInterface readObjectFromFile(String filePath, String fluidName) {
    SystemThermo tempSystem = null;
    try (ObjectInputStream objectinputstream =
        new ObjectInputStream(new FileInputStream(filePath))) {
      tempSystem = (SystemThermo) objectinputstream.readObject();
    } catch (Exception e) {
      logger.error(e.toString());
    }
    return tempSystem;
  }

  /** {@inheritDoc} */
  @Override
  public String getMixingRuleName() {
    return ((PhaseEosInterface) getPhase(0)).getMixingRule().getMixingRuleName();
  }

  /** {@inheritDoc} */
  @Override
  public String getFluidInfo() {
    return fluidInfo;
  }

  /** {@inheritDoc} */
  @Override
  public void setFluidInfo(String info) {
    this.fluidInfo = info;
  }

  /** {@inheritDoc} */
  @Override
  public java.lang.String getFluidName() {
    return fluidName;
  }

  /** {@inheritDoc} */
  @Override
  public void setFluidName(java.lang.String fluidName) {
    this.fluidName = fluidName;
  }

  /**
   * <p>
   * setLastTBPasPlus.
   * </p>
   *
   * @return a boolean
   */
  public boolean setLastTBPasPlus() {
    neqsim.thermo.characterization.PlusCharacterize temp =
        new neqsim.thermo.characterization.PlusCharacterize(this);
    if (temp.hasPlusFraction()) {
      return false;
    } else {
      temp.setHeavyTBPtoPlus();
    }
    return true;
  }

  /** {@inheritDoc} */
  @Override
  public neqsim.thermo.characterization.Characterise getCharacterization() {
    return characterization;
  }

  /** {@inheritDoc} */
  @Override
  public void calcKIJ(boolean ok) {
    neqsim.thermo.mixingRule.EosMixingRules.calcEOSInteractionParameters = ok;
    for (int i = 0; i < numberOfPhases; i++) {
      ((PhaseEosInterface) getPhase(i)).getMixingRule().setCalcEOSInteractionParameters(ok);
    }
  }

  /** {@inheritDoc} */
  @Override
  public java.lang.String getModelName() {
    return modelName;
  }

  /**
   * Setter for property modelName.
   *
   * @param modelName New value of property modelName.
   */
  public void setModelName(java.lang.String modelName) {
    this.modelName = modelName;
  }

  /** {@inheritDoc} */
  @Override
  public boolean allowPhaseShift() {
    return allowPhaseShift;
  }

  /** {@inheritDoc} */
  @Override
  public void allowPhaseShift(boolean allowPhaseShift) {
    this.allowPhaseShift = allowPhaseShift;
  }

  /** {@inheritDoc} */
  @Override
  public double getProperty(String prop, String compName, int phase) {
    if (prop.equals("molefraction")) {
      return getPhase(phase).getComponent(compName).getx();
    } else if (prop.equals("fugacitycoefficient")) {
      return getPhase(phase).getComponent(compName).getFugacityCoefficient();
    } else if (prop.equals("logfugdT")) {
      return getPhase(phase).getComponent(compName).getdfugdt();
    } else if (prop.equals("logfugdP")) {
      return getPhase(phase).getComponent(compName).getdfugdp();
    } else {
      return 1.0;
    }
  }

  /** {@inheritDoc} */
  @Override
  public double getProperty(String prop, int phase) {
    initPhysicalProperties();
    if (prop.equals("temperature")) {
      return getPhase(phase).getTemperature();
    } else if (prop.equals("pressure")) {
      return getPhase(phase).getPressure();
    } else if (prop.equals("compressibility")) {
      return getPhase(phase).getZ();
    } else if (prop.equals("density")) {
      return getPhase(phase).getPhysicalProperties().getDensity();
    } else if (prop.equals("beta")) {
      return getPhase(phase).getBeta();
    } else if (prop.equals("enthalpy")) {
      return getPhase(phase).getEnthalpy();
    } else if (prop.equals("entropy")) {
      return getPhase(phase).getEntropy();
    } else if (prop.equals("viscosity")) {
      return getPhase(phase).getPhysicalProperties().getViscosity();
    } else if (prop.equals("conductivity")) {
      return getPhase(phase).getPhysicalProperties().getConductivity();
    } else {
      return 1.0;
    }
  }

  /** {@inheritDoc} */
  @Override
  public double getProperty(String prop) {
    if (prop.equals("numberOfPhases")) {
      return numberOfPhases;
    } else if (prop.equals("numberOfComponents")) {
      return numberOfComponents;
    } else if (prop.equals("enthalpy")) {
      return getEnthalpy();
    } else if (prop.equals("entropy")) {
      return getEntropy();
    } else if (prop.equals("temperature")) {
      return getTemperature();
    } else if (prop.equals("pressure")) {
      return getPressure();
    } else {
      return 1.0;
    }
  }

  /** {@inheritDoc} */
  @Override
  public void saveToDataBase() {
    neqsim.util.database.NeqSimDataBase database = new neqsim.util.database.NeqSimDataBase();
    // java.sql.ResultSet dataSet = database.getResultSet(("SELECT * FROM
    // SYSTEMREPORT"));
    // double molarmass = 0.0, stddens = 0.0, boilp = 0.0;
    try {
      database.execute("delete FROM systemreport");
      int i = 0;
      for (; i < numberOfComponents; i++) {
        String sqlString =
            "'" + Integer.toString(i + 1) + "', '" + getPhase(0).getComponent(i).getName() + "', "
                + "'molfrac[-] ', '" + Double.toString(getPhase(0).getComponent(i).getz()) + "'";

        int j = 0;
        for (; j < numberOfPhases; j++) {
          sqlString += ", '" + Double.toString(getPhase(j).getComponent(i).getx()) + "'";
        }

        while (j < 3) {
          j++;
          sqlString += ", '0'";
        }

        logger.error(sqlString);

        database.execute("INSERT INTO systemreport VALUES (" + sqlString + ")");
      }

      // beta
      i++;

      String sqlString = "'" + Integer.toString(i + 1) + "', 'PhaseFraction', " + "'[-]', '1'";

      int j = 0;
      for (; j < numberOfPhases; j++) {
        sqlString += ", '" + Double.toString(getPhase(j).getBeta()) + "'";
      }

      while (j < 3) {
        j++;
        sqlString += ", '0'";
      }

      logger.error(sqlString);

      database.execute("INSERT INTO systemreport VALUES (" + sqlString + ")");

      // molarmass
      i++;

      sqlString = "'" + Integer.toString(i + 1) + "', 'MolarMass', " + "'kg/mol ', '"
          + Double.toString(getMolarMass()) + "'";

      j = 0;
      for (; j < numberOfPhases; j++) {
        sqlString += ", '" + Double.toString(getPhase(j).getMolarMass()) + "'";
      }
      while (j < 3) {
        j++;
        sqlString += ", '0'";
      }

      // System.out.println(sqlString);
      database.execute("INSERT INTO systemreport VALUES (" + sqlString + ")");

      // dataSet.next();
      // dataSet.updateString("SPECIFICATION", "dette");
      // double test = dataSet.getDouble("Phase1");
      // System.out.println(test);
      // dataSet.next();
      // dataSet.updateString(1,"tesst");
      database.getConnection().close();
    } catch (Exception e) {
      logger.error("failed " + e.toString());
    } finally {
      try {
        if (database.getStatement() != null) {
          database.getStatement().close();
        }
        if (database.getConnection() != null) {
          database.getConnection().close();
        }
      } catch (Exception e) {
        logger.error("err closing database IN MIX...", e);
      }
    }
  }

  /** {@inheritDoc} */
  @Override
  public neqsim.standards.StandardInterface getStandard() {
    return standard;
  }

  /** {@inheritDoc} */
  @Override
  public neqsim.standards.StandardInterface getStandard(String standardName) {
    this.setStandard(standardName);
    return standard;
  }

  /** {@inheritDoc} */
  @Override
  public neqsim.dataPresentation.iTextPDF.PdfCreator generatePDF() {
    neqsim.dataPresentation.iTextPDF.PdfCreator pdfDocument = null;
    pdfDocument = new neqsim.dataPresentation.iTextPDF.PdfCreator();
    pdfDocument.getDocument().addTitle("NeqSim Thermo Simulation Report");
    pdfDocument.getDocument().addKeywords("Temperature ");

    pdfDocument.getDocument().open();
    try {
      pdfDocument.getDocument()
          .add(new com.lowagie.text.Paragraph("Properties of fluid: " + getFluidName(),
              com.lowagie.text.FontFactory.getFont(com.lowagie.text.FontFactory.TIMES_ROMAN, 12)));

      com.lowagie.text.List list = new com.lowagie.text.List(true, 20);
      list.add(new com.lowagie.text.ListItem("Thermodynamic model: " + getModelName()));
      list.add(new com.lowagie.text.ListItem("Mixing rule: " + getMixingRuleName()));
      list.add(new com.lowagie.text.ListItem("Number of phases: " + getNumberOfPhases()));
      list.add(new com.lowagie.text.ListItem("Status of calculation: ok"));
      pdfDocument.getDocument().add(list);

      com.lowagie.text.Table resTable =
          new com.lowagie.text.Table(6, getPhases()[0].getNumberOfComponents() + 30);
      String[][] tempTable = createTable(getFluidName());
      for (int i = 0; i < getPhases()[0].getNumberOfComponents() + 30; i++) {
        for (int j = 0; j < 6; j++) {
          resTable.addCell(tempTable[i][j]);
        }
      }
      pdfDocument.getDocument().add(resTable);

      com.lowagie.text.Anchor anchor = new com.lowagie.text.Anchor("NeqSim Website",
          com.lowagie.text.FontFactory.getFont(com.lowagie.text.FontFactory.HELVETICA, 12,
              com.lowagie.text.Font.UNDERLINE, new Color(0, 0, 255)));
      anchor.setReference("http://www.stud.ntnu.no/~solbraa/neqsim");
      anchor.setName("NeqSim Website");

      pdfDocument.getDocument().add(anchor);
    } catch (Exception e) {
      logger.error("error", e);
    }
    pdfDocument.getDocument().close();
    return pdfDocument;
  }

  /**
   * {@inheritDoc}
   *
   * Setter for property standard.
   */
  @Override
  public void setStandard(String standardName) {
    if (standardName.equals("ISO1992")) {
      this.standard = new neqsim.standards.gasQuality.Standard_ISO6976(this);
    } else if (standardName.equals("Draft_ISO18453")) {
      this.standard = new neqsim.standards.gasQuality.Draft_ISO18453(this);
    } else {
      this.standard = new neqsim.standards.gasQuality.Standard_ISO6976(this);
    }
  }

  /**
   * {@inheritDoc}
   *
   * Getter for property hasPlusFraction.
   */
  @Override
  public boolean hasPlusFraction() {
    for (int i = 0; i < numberOfComponents; i++) {
      if (getPhase(0).getComponent(i).isIsPlusFraction()) {
        return true;
      }
    }
    return false;
  }

  /**
   * <p>
   * hasTBPFraction.
   * </p>
   *
   * @return a boolean
   */
  public boolean hasTBPFraction() {
    for (int i = 0; i < numberOfComponents; i++) {
      if (getPhase(0).getComponent(i).isIsTBPfraction()) {
        return true;
      }
    }
    return false;
  }

  /** {@inheritDoc} */
  @Override
  public void tuneModel(String model, double val, int phase) {
    if (model.equals("viscosity")) {
      getPhase(phase).getPhysicalProperties().getViscosityModel().tuneModel(val,
          getPhase(phase).getTemperature(), getPhase(phase).getPressure());
      for (int i = 0; i < getMaxNumberOfPhases(); i++) {
        for (int j = 0; j < numberOfPhases; j++) {
          getPhase(i).getComponent(j)
              .setCriticalViscosity(getPhase(phase).getComponent(j).getCriticalViscosity());
        }
      }
    }
    initPhysicalProperties();
  }

  /** {@inheritDoc} */
  @Override
  public double getHeatOfVaporization() {
    if (numberOfPhases < 2) {
      return 0;
    } else {
      return getPhase(0).getEnthalpy() / getPhase(0).getNumberOfMolesInPhase()
          - getPhase(1).getEnthalpy() / getPhase(1).getNumberOfMolesInPhase();
    }
  }

  /** {@inheritDoc} */
  @Override
  public void readFluid(String fluidName) {
    this.fluidName = fluidName;
    try {
      neqsim.util.database.NeqSimFluidDataBase database =
          new neqsim.util.database.NeqSimFluidDataBase();
      java.sql.ResultSet dataSet = null;
      dataSet = database.getResultSet("SELECT * FROM " + fluidName);

      while (dataSet.next()) {
        String componentType = dataSet.getString("ComponentType");

        if (componentType.equals("normal")) {
          addComponent(dataSet.getString("ComponentName"),
              Double.parseDouble(dataSet.getString("Rate")));
        } else if (componentType.equals("TBP")) {
          addTBPfraction(dataSet.getString("ComponentName"),
              Double.parseDouble(dataSet.getString("Rate")),
              Double.parseDouble(dataSet.getString("MolarMass")) / 1000.0,
              Double.parseDouble(dataSet.getString("Density")));
        } else if (componentType.equals("Plus")) {
          addPlusFraction(dataSet.getString("ComponentName"),
              Double.parseDouble(dataSet.getString("Rate")),
              Double.parseDouble(dataSet.getString("MolarMass")) / 1000.0,
              Double.parseDouble(dataSet.getString("Density")));
        } else {
          logger.error(
              "component type need to be specified for ... " + dataSet.getString("ComponentName"));
        }
      }
    } catch (Exception e) {
      String err = e.toString();
      logger.error(err);
    }
  }

  /** {@inheritDoc} */
  @Override
  public String[][] getResultTable() {
    return resultTable;
  }

  // public String[] getResultArray1(){
  // ArrayList list = new ArrayList();
  // for(int i=0;i<resultTable[0].length;i++){
  // list.add(getResultTable()[0][i].toString());
  // }
  // String[] componentList = new String[list.size()];
  // for (int j=0; j<resultTable[0].length; j++){
  // componentList[j] = (String) list.get(j);
  // }
  // return componentList;
  // }

  /** {@inheritDoc} */
  @Override
  public SystemInterface setModel(String model) {
    SystemInterface tempModel = null;
    try {
      if (model.equals("SRK-EOS")) {
        tempModel = new SystemSrkEos(getPhase(0).getTemperature(), getPhase(0).getPressure());
      } else if (model.equals("GERG2004-EOS")) {
        tempModel = new SystemGERG2004Eos(getPhase(0).getTemperature(), getPhase(0).getPressure());
      } else if (model.equals("PrEos") || model.equals("PR-EOS")) {
        tempModel = new SystemPrEos(getPhase(0).getTemperature(), getPhase(0).getPressure());
      } else if (model.equals("ScRK-EOS") || model.equals("ScRK-EOS-HV")) {
        tempModel = new SystemSrkSchwartzentruberEos(getPhase(0).getTemperature(),
            getPhase(0).getPressure());
      } else if (model.equals("Electrolyte-ScRK-EOS")) {
        tempModel =
            new SystemFurstElectrolyteEos(getPhase(0).getTemperature(), getPhase(0).getPressure());
      } else if (model.equals("GERG-water-EOS")) {
        tempModel = new SystemGERGwaterEos(getPhase(0).getTemperature(), getPhase(0).getPressure());
      } else if (model.equals("CPAs-SRK-EOS")) {
        tempModel = new SystemSrkCPAs(getPhase(0).getTemperature(), getPhase(0).getPressure());
      } else if (model.equals("CPAs-SRK-EOS-statoil")) {
        tempModel =
            new SystemSrkCPAstatoil(getPhase(0).getTemperature(), getPhase(0).getPressure());
      } else if (model.equals("Electrolyte-CPA-EOS-statoil")
          || model.equals("Electrolyte-CPA-EOS")) {
        tempModel = new SystemElectrolyteCPAstatoil(getPhase(0).getTemperature(),
            getPhase(0).getPressure());
      } else if (model.equals("UMR-PRU-EoS")) {
        tempModel = new SystemUMRPRUMCEos(getPhase(0).getTemperature(), getPhase(0).getPressure());
      } else if (model.equals("PC-SAFT")) {
        tempModel = new SystemPCSAFT(getPhase(0).getTemperature(), getPhase(0).getPressure());
      } else if (model.equals("GERG-2008-EoS")) {
        tempModel = new SystemGERG2004Eos(getPhase(0).getTemperature(), getPhase(0).getPressure());
      } else if (model.equals("SRK-TwuCoon-Statoil-EOS") || model.equals("SRK-TwuCoon-EOS")) {
        tempModel =
            new SystemSrkTwuCoonStatoilEos(getPhase(0).getTemperature(), getPhase(0).getPressure());
      } else if (model.equals("SRK-TwuCoon-Param-EOS")) {
        tempModel =
            new SystemSrkTwuCoonParamEos(getPhase(0).getTemperature(), getPhase(0).getPressure());
      } else if (model.equals("Duan-Sun")) {
        tempModel = new SystemDuanSun(getPhase(0).getTemperature(), getPhase(0).getPressure());
      } else {
        logger.error("model : " + model + " not defined.....");
      }
      // tempModel.getCharacterization().setTBPModel("RiaziDaubert");
      tempModel.useVolumeCorrection(true);

      logger.info("created class " + tempModel);
      for (int i = 0; i < getPhase(0).getNumberOfComponents(); i++) {
        logger.info("adding " + getPhase(0).getComponent(i).getName() + " moles "
            + getPhase(0).getComponent(i).getNumberOfmoles() + " isPlus "
            + getPhase(0).getComponent(i).isIsPlusFraction() + " isTBP "
            + getPhase(0).getComponent(i).isIsTBPfraction());
        if (getPhase(0).getComponent(i).isIsTBPfraction()) {
          tempModel.addTBPfraction(getPhase(0).getComponent(i).getName(),
              getPhase(0).getComponent(i).getNumberOfmoles(),
              getPhase(0).getComponent(i).getMolarMass(),
              getPhase(0).getComponent(i).getNormalLiquidDensity());
        } else if (getPhase(0).getComponent(i).isIsPlusFraction()) {
          tempModel.addPlusFraction(getPhase(0).getComponent(i).getName(),
              getPhase(0).getComponent(i).getNumberOfmoles(),
              getPhase(0).getComponent(i).getMolarMass(),
              getPhase(0).getComponent(i).getNormalLiquidDensity());
        } else {
          tempModel.addComponent(getPhase(0).getComponent(i).getName(),
              getPhase(0).getComponent(i).getNumberOfmoles());
        }
      }

      // if (tempModel.getCharacterization().characterize()) {
      // tempModel.addPlusFraction(6, 100);
      // }
      if (NeqSimDataBase.createTemporaryTables()) {
        logger.info("done ... create database ......");
        tempModel.createDatabase(true);
      }
      logger.info("done ... set mixing rule ......");
      tempModel.autoSelectMixingRule();
      if (model.equals("Electrolyte-ScRK-EOS")) {// ||
                                                 // model.equals("Electrolyte-CPA-EOS-statoil"))
                                                 // {
        logger.info("chemical reaction init......");
        tempModel.setMultiPhaseCheck(false);
        tempModel.chemicalReactionInit();
      } else {
        tempModel.setMultiPhaseCheck(true);
      }
    } catch (Exception e) {
      logger.error("error", e);
    }
    return tempModel;
  }

  /** {@inheritDoc} */
  @Override
  public SystemInterface autoSelectModel() {
    if (this.getPhase(0).hasComponent("MDEA") && this.getPhase(0).hasComponent("water")
        && this.getPhase(0).hasComponent("CO2")) {
      return setModel("Electrolyte-ScRK-EOS");
    } else if (this.getPhase(0).hasComponent("water") || this.getPhase(0).hasComponent("methanol")
        || this.getPhase(0).hasComponent("MEG") || this.getPhase(0).hasComponent("TEG")
        || this.getPhase(0).hasComponent("ethanol") || this.getPhase(0).hasComponent("DEG")) {
      if (this.getPhase(0).hasComponent("Na+") || this.getPhase(0).hasComponent("K+")
          || this.getPhase(0).hasComponent("Br-") || this.getPhase(0).hasComponent("Mg++")
          || this.getPhase(0).hasComponent("Cl-") || this.getPhase(0).hasComponent("Ca++")
          || this.getPhase(0).hasComponent("Fe++") || this.getPhase(0).hasComponent("SO4--")) {
        logger.info("model elect");
        return setModel("Electrolyte-CPA-EOS-statoil");
      } else {
        return setModel("CPAs-SRK-EOS-statoil");
      }
    } else if (this.getPhase(0).hasComponent("water")) {
      return setModel("ScRK-EOS");
    } else if (this.getPhase(0).hasComponent("mercury")) {
      return setModel("SRK-TwuCoon-Statoil-EOS");
    } else {
      logger.info("no model");
      return setModel("SRK-EOS");
    }
  }

  /** {@inheritDoc} */
  @Override
  public void autoSelectMixingRule() {
    logger.info("setting mixing rule");
    if (modelName.equals("CPAs-SRK-EOS") || modelName.equals("CPA-SRK-EOS")
        || modelName.equals("Electrolyte-CPA-EOS-statoil")
        || modelName.equals("CPAs-SRK-EOS-statoil") || modelName.equals("Electrolyte-CPA-EOS")) {
      this.setMixingRule(10);
      // System.out.println("mix rule 10");
    } else if ((modelName.equals("ScRK-EOS-HV") || modelName.equals("SRK-EOS")
        || modelName.equals("ScRK-EOS")) && this.getPhase(0).hasComponent("water")) {
      this.setMixingRule(4);
    } else if (modelName.equals("PR-EOS")) {
      this.setMixingRule(2);
    } else if (modelName.equals("Electrolyte-ScRK-EOS")) {
      this.setMixingRule(4);
    } else if (modelName.equals("UMR-PRU-EoS") || modelName.equals("UMR-PRU-MC-EoS")) {
      this.setMixingRule("HV", "UNIFAC_UMRPRU");
    } else if (modelName.equals("GERG-water-EOS")) {
      this.setMixingRule(8);
    } else if (modelName.equals("GERG-2008-EOS")) {
      this.setMixingRule(2);
    } else if (modelName.equals("PC-SAFT")) {
      this.setMixingRule(8);
    } else {
      this.setMixingRule(2);
    }
  }

  /** {@inheritDoc} */
  @Override
  public int getMixingRule() {
    return mixingRule;
  }

  /** {@inheritDoc} */
  @Override
  public ComponentInterface getComponent(String name) {
    return getPhase(0).getComponent(name);
  }

  /** {@inheritDoc} */
  @Override
  public ComponentInterface getComponent(int number) {
    return getPhase(0).getComponent(number);
  }

  /** {@inheritDoc} */
  @Override
  public void orderByDensity() {
    boolean change = false;
    // int count = 0;

    for (int i = 0; i < getNumberOfPhases(); i++) {
      if (getPhase(i).getPhysicalProperties() == null) {
        getPhase(i).initPhysicalProperties("density");
      }
      getPhase(i).getPhysicalProperties().setPhase(getPhase(i));
    }

    do {
      change = false;
      // count++;
      for (int i = 1; i < getNumberOfPhases(); i++) {
        if (i == 4) {
          break;
        }

        try {
          if (change || getPhase(i).getPhysicalProperties() == null) {
            getPhase(i).initPhysicalProperties("density");
          }
        } catch (Exception e) {
          logger.error("error", e);
        }
        if (getPhase(i).getPhysicalProperties().calcDensity() < getPhase(i - 1)
            .getPhysicalProperties().calcDensity()) {
          int tempIndex1 = getPhaseIndex(i - 1);
          int tempIndex2 = getPhaseIndex(i);
          setPhaseIndex(i, tempIndex1);
          setPhaseIndex(i - 1, tempIndex2);
          change = true;
        }
      }
    } while (change);
  }

  /** {@inheritDoc} */
  @Override
  public void addLiquidToGas(double fraction) {
    for (int i = 0; i < getPhase(0).getNumberOfComponents(); i++) {
      double change = getPhase(1).getComponent(i).getNumberOfMolesInPhase() * fraction;
      addComponent(i, change, 0);
      addComponent(i, -change, 1);
    }
  }

  /** {@inheritDoc} */
  @Override
  public void addPhaseFractionToPhase(double fraction, String specification, String fromPhaseName,
      String toPhaseName) {
    if (!(hasPhaseType(fromPhaseName) && hasPhaseType(toPhaseName) || fraction < 1e-30)) {
      return;
    }
    int phaseNumbFrom = getPhaseNumberOfPhase(fromPhaseName);
    int phaseNumbTo = getPhaseNumberOfPhase(toPhaseName);
    for (int i = 0; i < getPhase(0).getNumberOfComponents(); i++) {
      double change = getPhase(phaseNumbFrom).getComponent(i).getNumberOfMolesInPhase() * fraction;
      addComponent(i, change, phaseNumbTo);
      addComponent(i, -change, phaseNumbFrom);
    }
    init_x_y();
  }

  /** {@inheritDoc} */
  @Override
  public void addPhaseFractionToPhase(double fraction, String specification, String specifiedStream,
      String fromPhaseName, String toPhaseName) {
    double moleFraction = fraction;
    if (!hasPhaseType(fromPhaseName) || !hasPhaseType(toPhaseName) || fraction < 1e-30) {
      return;
    }
    int phaseNumbFrom = getPhaseNumberOfPhase(fromPhaseName);
    int phaseNumbTo = getPhaseNumberOfPhase(toPhaseName);

    if (specifiedStream.equals("feed")) {
      moleFraction = fraction;
    } else if (specifiedStream.equals("product")) {
      // double specFractionFrom = getPhaseFraction(specification, fromPhaseName);
      double specFractionTo = getPhaseFraction(specification, toPhaseName);

      double moleFractionFrom = getMoleFraction(phaseNumbFrom);
      double moleFractionTo = getMoleFraction(phaseNumbTo);

      if (specification.equals("volume") || specification.equals("mass")) {
        double test = fraction * specFractionTo / (fraction * specFractionTo + specFractionTo);
        moleFraction = test * moleFractionTo / specFractionTo;
      } else if (specification.equals("mole")) {
        double test = fraction * moleFractionTo / (fraction * moleFractionTo + moleFractionTo);
        moleFraction = test;
      }

      moleFraction = moleFraction * moleFractionTo / moleFractionFrom;
      if (moleFraction > moleFractionFrom) {
        logger.debug("error in addPhaseFractionToPhase()...to low fraction in from phase");
        moleFraction = moleFractionFrom;
      }
    }

    for (int i = 0; i < getPhase(0).getNumberOfComponents(); i++) {
      double change = 0.0;
      change = getPhase(phaseNumbFrom).getComponent(i).getNumberOfMolesInPhase() * moleFraction;
      addComponent(i, change, phaseNumbTo);
      addComponent(i, -change, phaseNumbFrom);
    }
    init_x_y();
  }

  /** {@inheritDoc} */
  @Override
  public void renameComponent(String oldName, String newName) {
    componentNames.set(getPhase(0).getComponent(oldName).getComponentNumber(), newName);
    for (int i = 0; i < maxNumberOfPhases; i++) {
      getPhase(i).getComponent(oldName).setComponentName(newName);
    }
  }

  /** {@inheritDoc} */
  @Override
  public void setComponentNameTag(String nameTag) {
    componentNameTag = nameTag;
    for (int i = 0; i < getPhase(0).getNumberOfComponents(); i++) {
      renameComponent(componentNames.get(i), componentNames.get(i) + nameTag);
    }
  }

  /** {@inheritDoc} */
  @Override
  public void setComponentNameTagOnNormalComponents(String nameTag) {
    componentNameTag = nameTag;
    for (int i = 0; i < getPhase(0).getNumberOfComponents(); i++) {
      if (!getPhase(0).getComponent(i).isIsTBPfraction()
          && !getPhase(0).getComponent(i).isIsPlusFraction()) {
        renameComponent(componentNames.get(i), componentNames.get(i) + nameTag);
      }
    }
  }

  /** {@inheritDoc} */
  @Override
  public String getComponentNameTag() {
    return componentNameTag;
  }

  /** {@inheritDoc} */
  @Override
  public void addGasToLiquid(double fraction) {
    for (int i = 0; i < getPhase(0).getNumberOfComponents(); i++) {
      double change = getPhase(0).getComponent(i).getNumberOfMolesInPhase() * fraction;
      addComponent(i, -change, 0);
      addComponent(i, change, 1);
    }
  }

  /** {@inheritDoc} */
  @Override
  public double getTotalNumberOfMoles() {
    return this.totalNumberOfMoles;
  }

  /** {@inheritDoc} */
  @Override
  public void setTotalNumberOfMoles(double totalNumberOfMoles) {
    this.totalNumberOfMoles = totalNumberOfMoles;
  }

  /** {@inheritDoc} */
  @Override
  public boolean hasPhaseType(String phaseTypeName) {
    for (int i = 0; i < numberOfPhases; i++) {
      if (getPhase(i).getPhaseTypeName().equals(phaseTypeName)) {
        return true;
      }
    }
    return false;
  }

  /** {@inheritDoc} */
  @Override
  public PhaseInterface getPhase(String phaseTypeName) {
    for (int i = 0; i < numberOfPhases; i++) {
      if (getPhase(i).getPhaseTypeName().equals(phaseTypeName)) {
        return getPhase(i);
      }
    }
    throw new RuntimeException();
  }

  /** {@inheritDoc} */
  @Override
  public int getPhaseNumberOfPhase(String phaseTypeName) {
    for (int i = 0; i < numberOfPhases; i++) {
      if (getPhase(i).getPhaseTypeName().equals(phaseTypeName)) {
        return i;
      }
    }
    return 0;
  }

  /** {@inheritDoc} */
  @Override
  public int getPhaseIndexOfPhase(String phaseTypeName) {
    for (int i = 0; i < numberOfPhases; i++) {
      if (getPhase(i).getPhaseTypeName().equals(phaseTypeName)) {
        return phaseIndex[i];
      }
    }
    return phaseIndex[0];
  }

  /** {@inheritDoc} */
  @Override
  public PhaseInterface getPhaseOfType(String phaseName) {
    for (int i = 0; i < numberOfPhases; i++) {
      if (getPhase(i).getPhaseTypeName().equals(phaseName)) {
        return getPhase(i);
      }
    }
    return null;
  }

  /** {@inheritDoc} */
  @Override
  public double calcHenrysConstant(String component) {
    if (numberOfPhases != 2) {
      logger.error("Can't calculate Henrys constant - two phases must be present.");
      return 0;
    } else {
      int compNumb = getPhase(getPhaseIndex(0)).getComponent(component).getComponentNumber();
      double hc = getPhase(getPhaseIndex(0)).getFugacity(compNumb)
          / getPhase(getPhaseIndex(1)).getComponent(component).getx();
      return hc;
    }
  }

  /**
   * <p>
   * useTVasIndependentVariables.
   * </p>
   *
   * @return a boolean
   */
  public boolean useTVasIndependentVariables() {
    return useTVasIndependentVariables;
  }

  /** {@inheritDoc} */
  @Override
  public void setUseTVasIndependentVariables(boolean useTVasIndependentVariables) {
    for (int i = 0; i < numberOfPhases; i++) {
      getPhase(i).setTotalVolume(getPhase(i).getVolume());
      getPhase(i).setConstantPhaseVolume(useTVasIndependentVariables);
      getPhase(i).calcMolarVolume(!useTVasIndependentVariables);
    }
    this.useTVasIndependentVariables = useTVasIndependentVariables;
  }

  /** {@inheritDoc} */
  @Override
  public void setBmixType(int bmixType) {
    for (int i = 0; i < getMaxNumberOfPhases(); i++) {
      ((PhaseEosInterface) getPhase(i)).getMixingRule().setBmixType(bmixType);
    }
  }

  /** {@inheritDoc} */
  @Override
  public boolean isImplementedTemperatureDeriativesofFugacity() {
    return implementedTemperatureDeriativesofFugacity;
  }

  /** {@inheritDoc} */
  @Override
  public void setImplementedTemperatureDeriativesofFugacity(
      boolean implementedTemperatureDeriativesofFugacity) {
    this.implementedTemperatureDeriativesofFugacity = implementedTemperatureDeriativesofFugacity;
  }

  /** {@inheritDoc} */
  @Override
  public boolean isImplementedPressureDeriativesofFugacity() {
    return implementedPressureDeriativesofFugacity;
  }

  /** {@inheritDoc} */
  @Override
  public void setImplementedPressureDeriativesofFugacity(
      boolean implementedPressureDeriativesofFugacity) {
    this.implementedPressureDeriativesofFugacity = implementedPressureDeriativesofFugacity;
  }

  /** {@inheritDoc} */
  @Override
  public boolean isImplementedCompositionDeriativesofFugacity() {
    return implementedCompositionDeriativesofFugacity;
  }

  /** {@inheritDoc} */
  @Override
  public void setImplementedCompositionDeriativesofFugacity(
      boolean implementedCompositionDeriativesofFugacity) {
    this.implementedCompositionDeriativesofFugacity = implementedCompositionDeriativesofFugacity;
  }

  /** {@inheritDoc} */
  @Override
  public void deleteFluidPhase(int phase) {
    for (int i = phase; i < numberOfPhases; i++) {
      phaseIndex[i] = phaseIndex[i + 1];
    }
    numberOfPhases--;
  }

  /** {@inheritDoc} */
  @Override
  public int getMaxNumberOfPhases() {
    return maxNumberOfPhases;
  }

  /** {@inheritDoc} */
  @Override
  public void setMaxNumberOfPhases(int maxNumberOfPhases) {
    this.maxNumberOfPhases = maxNumberOfPhases;
  }

  /** {@inheritDoc} */
  @Override
  public void setMolarComposition(double[] molefractions) {
    setMolarComposition(molefractions, "");
  }

  /** {@inheritDoc} */
  @Override
  public void setMolarCompositionPlus(double[] molefractions) {
    setMolarComposition(molefractions, "Plus");
  }

  /** {@inheritDoc} */
  @Override
  public void setMolarCompositionOfPlusFluid(double[] molefractions) {
    setMolarComposition(molefractions, "PlusFluid");
  }

  /** {@inheritDoc} */
  @Override
  public void setMolarFlowRates(double[] moles) {
    setEmptyFluid();
    for (int compNumb = 0; compNumb < numberOfComponents; compNumb++) {
      addComponent(compNumb, moles[compNumb]);
    }
    for (int i = 0; i < getNumberOfPhases(); i++) {
      init(0, i);
    }
  }

  /** {@inheritDoc} */
  @Override
  public double[] getMolarRate() {
    double[] comp = new double[getPhase(0).getNumberOfComponents()];

    for (int compNumb = 0; compNumb < numberOfComponents; compNumb++) {
      comp[compNumb] = getPhase(0).getComponent(compNumb).getNumberOfmoles();
    }
    return comp;
  }

  /** {@inheritDoc} */
  @Override
  public double[] getMolarComposition() {
    double[] comp = new double[getPhase(0).getNumberOfComponents()];

    for (int compNumb = 0; compNumb < numberOfComponents; compNumb++) {
      comp[compNumb] = getPhase(0).getComponent(compNumb).getz();
    }
    return comp;
  }

  /** {@inheritDoc} */
  @Override
  public boolean isMultiphaseWaxCheck() {
    return multiphaseWaxCheck;
  }

  /** {@inheritDoc} */
  @Override
  public void setMultiphaseWaxCheck(boolean multiphaseWaxCheck) {
    this.multiphaseWaxCheck = multiphaseWaxCheck;
  }

  /** {@inheritDoc} */
  @Override
  public String[] getCompIDs() {
    String[] ids = new String[numberOfComponents];

    for (int compNumb = 0; compNumb < numberOfComponents; compNumb++) {
      ids[compNumb] = Integer.toString(getPhase(0).getComponent(compNumb).getIndex());
    }
    return ids;
  }

  /** {@inheritDoc} */
  @Override
  public String[] getCompFormulaes() {
    String[] formula = new String[numberOfComponents];

    for (int compNumb = 0; compNumb < numberOfComponents; compNumb++) {
      formula[compNumb] = getPhase(0).getComponent(compNumb).getFormulae();
    }
    return formula;
  }

  /** {@inheritDoc} */
  @Override
  public String[] getCompNames() {
    String[] names = new String[numberOfComponents];

    for (int compNumb = 0; compNumb < numberOfComponents; compNumb++) {
      names[compNumb] = getPhase(0).getComponent(compNumb).getComponentName();
    }
    return names;
  }

  /** {@inheritDoc} */
  @Override
  public double[] getNormalBoilingPointTemperatures() {
    double[] bt = new double[numberOfComponents];

    for (int compNumb = 0; compNumb < numberOfComponents; compNumb++) {
      bt[compNumb] = getPhase(0).getComponent(compNumb).getNormalBoilingPoint() + 273.15;
    }
    return bt;
  }

  /** {@inheritDoc} */
  @Override
  public String[] getCapeOpenProperties11() {
    return CapeOpenProperties11;
  }

  /** {@inheritDoc} */
  @Override
  public String[] getCapeOpenProperties10() {
    return CapeOpenProperties10;
  }

  /** {@inheritDoc} */
  @Override
  public double[] getMolecularWeights() {
    double[] mm = new double[numberOfComponents];

    for (int compNumb = 0; compNumb < numberOfComponents; compNumb++) {
      mm[compNumb] = getPhase(0).getComponent(compNumb).getMolarMass() * 1e3;
    }
    return mm;
  }

  /** {@inheritDoc} */
  @Override
  public String[] getCASNumbers() {
    String[] names = new String[numberOfComponents];

    for (int compNumb = 0; compNumb < numberOfComponents; compNumb++) {
      names[compNumb] = getPhase(0).getComponent(compNumb).getCASnumber();
    }
    return names;
  }

  /** {@inheritDoc} */
  @Override
  public int getNumberOfOilFractionComponents() {
    int number = 0;
    for (int i = 0; i < getPhase(0).getNumberOfComponents(); i++) {
      if (getPhase(0).getComponent(i).isIsTBPfraction()
          || getPhase(0).getComponent(i).isIsPlusFraction()) {
        number++;
      }
    }
    return number;
  }

  /** {@inheritDoc} */
  @Override
  public int[] getOilFractionIDs() {
    int numb = getNumberOfOilFractionComponents();
    int[] IDs = new int[numb];
    // int number = 0;
    for (int i = 0; i < numb; i++) {
      if (getPhase(0).getComponent(i).isIsTBPfraction()
          || getPhase(0).getComponent(i).isIsPlusFraction()) {
        IDs[i] = getPhase(0).getComponent(i).getIndex();
        // number++;
      }
    }
    return IDs;
  }

  /** {@inheritDoc} */
  @Override
  public boolean setHeavyTBPfractionAsPlusFraction() {
    int compNumber = 0;
    double molarMass = 0;
    boolean foundTBP = false;

    for (int i = 0; i < numberOfComponents; i++) {
      if (getPhase(0).getComponent(i).isIsTBPfraction()
          || getPhase(0).getComponent(i).isIsPlusFraction()) {
        if (getPhase(0).getComponent(i).getMolarMass() > molarMass) {
          molarMass = getPhase(0).getComponent(i).getMolarMass();
          compNumber = i;
          foundTBP = true;
        }
      }
    }
    if (foundTBP) {
      for (int i = 0; i < maxNumberOfPhases; i++) {
        getPhase(0).getComponent(compNumber).setIsPlusFraction(true);
      }
    }
    return foundTBP;
  }

  /** {@inheritDoc} */
  @Override
  public double[] getOilFractionNormalBoilingPoints() {
    int numb = getNumberOfOilFractionComponents();
    int[] indexes = getOilFractionIDs();
    double[] temp = new double[numb];
    for (int i = 0; i < numb; i++) {
      temp[i] = getPhase(0).getComponentWithIndex(indexes[i]).getNormalBoilingPoint();
    }
    return temp;
  }

  /** {@inheritDoc} */
  @Override
  public double[] getOilFractionLiquidDensityAt25C() {
    int numb = getNumberOfOilFractionComponents();
    int[] indexes = getOilFractionIDs();
    double[] temp = new double[numb];
    for (int i = 0; i < numb; i++) {
      temp[i] = getPhase(0).getComponentWithIndex(indexes[i]).getNormalLiquidDensity();
    }
    return temp;
  }

  /** {@inheritDoc} */
  @Override
  public double[] getOilFractionMolecularMass() {
    int numb = getNumberOfOilFractionComponents();
    int[] indexes = getOilFractionIDs();
    double[] temp = new double[numb];
    for (int i = 0; i < numb; i++) {
      temp[i] = getPhase(0).getComponentWithIndex(indexes[i]).getMolarMass();
    }
    return temp;
  }

  /** {@inheritDoc} */
  @Override
  public PhaseInterface getLowestGibbsEnergyPhase() {
    if (getPhase(0).getGibbsEnergy() < getPhase(1).getGibbsEnergy()) {
      return getPhase(0);
    } else {
      return getPhase(1);
    }
  }

  /** {@inheritDoc} */
  @Override
  public double getWtFraction(int phaseNumber) {
    return getPhase(phaseNumber).getWtFraction(this);
  }

  /** {@inheritDoc} */
  @Override
  public double getVolumeFraction(int phaseNumber) {
    return getPhase(phaseNumber).getVolume() / getVolume();
  }

  /** {@inheritDoc} */
  @Override
  public final double getPhaseFraction(String phaseTypeName, String unit) {
    int phaseNumber = getPhaseNumberOfPhase(phaseTypeName);
    switch (unit) {
      case "mole":
        return getBeta(phaseNumber);
      case "volume":
        return getVolumeFraction(phaseNumber);
      case "mass":
        initPhysicalProperties("density");
        return getVolumeFraction(phaseNumber) * getPhase(phaseNumber).getDensity("kg/m3")
            / getDensity("kg/m3");
      default:
        return getBeta(phaseNumber);
    }
  }

  /** {@inheritDoc} */
  @Override
  public double getCorrectedVolumeFraction(int phaseNumber) {
    return getPhase(phaseNumber).getCorrectedVolume() / getCorrectedVolume();
  }

  /** {@inheritDoc} */
  @Override
  public double getMoleFraction(int phaseNumber) {
    return getPhase(phaseNumber).getBeta();
  }

  /** {@inheritDoc} */
  @Override
  public void isImplementedCompositionDeriativesofFugacity(boolean isImpl) {
    implementedCompositionDeriativesofFugacity = isImpl;
  }

  /** {@inheritDoc} */
  @Override
  public void addCapeOpenProperty(String propertyName) {
    String[] tempString = new String[CapeOpenProperties11.length + 1];
    System.arraycopy(CapeOpenProperties11, 0, tempString, 0, CapeOpenProperties11.length);
    tempString[CapeOpenProperties11.length] = propertyName;
    CapeOpenProperties11 = tempString;

    tempString = new String[CapeOpenProperties10.length + 1];
    System.arraycopy(CapeOpenProperties10, 0, tempString, 0, CapeOpenProperties10.length);
    tempString[CapeOpenProperties10.length] = propertyName;
    CapeOpenProperties10 = tempString;
  }

  /** {@inheritDoc} */
  @Override
  public neqsim.thermo.characterization.WaxCharacterise getWaxCharacterisation() {
    return waxCharacterisation;
  }

  /** {@inheritDoc} */
  @Override
  public WaxModelInterface getWaxModel() {
    if (waxCharacterisation == null) {
      waxCharacterisation = new WaxCharacterise(this);
    }
    return waxCharacterisation.getModel();
  }

  /** {@inheritDoc} */
  @Override
  public void setComponentNames(String[] componentNames) {
    for (int i = 0; i < componentNames.length; i++) {
      this.componentNames.set(i, componentNames[i]);
    }
  }

  /** {@inheritDoc} */
  @Override
  public double getLiquidVolume() {
    double totFlow = 0;

    for (int kj = 0; kj < numberOfPhases; kj++) {
      if (!getPhase(kj).getPhaseTypeName().equals("gas")) {
        totFlow += getPhase(kj).getVolume();
      }
    }
    return totFlow;
  }

  /** {@inheritDoc} */
  @Override
  public boolean isForcePhaseTypes() {
    return forcePhaseTypes;
  }

  /** {@inheritDoc} */
  @Override
  public void setForcePhaseTypes(boolean forcePhaseTypes) {
    this.forcePhaseTypes = forcePhaseTypes;
  }

  /** @{inheritDoc} */
  @Override
  public SystemProperties getProperties() {
    return new SystemProperties(this);
  }

  private void setMolarComposition(double[] molefractions, String type) {
    double totalFlow = getTotalNumberOfMoles();
    if (totalFlow < 1e-100) {
      String msg = "Total flow can not be 0 when setting molar composition";
      logger.error(msg);
      neqsim.util.exception.InvalidInputException e =
          new neqsim.util.exception.InvalidInputException(msg);
      throw new RuntimeException(e);
    }
    double sum = 0;
    for (double value : molefractions) {
      sum += value;
    }
    setEmptyFluid();

    switch (type) {
      case "PlusFluid":
        // todo: really skip last component of molefraction?
        for (int compNumb = 0; compNumb < molefractions.length - 1; compNumb++) {
          addComponent(compNumb, totalFlow * molefractions[compNumb] / sum);
        }
        for (int j = 0; j < getCharacterization().getLumpingModel().getNumberOfLumpedComponents()
            - 1; j++) {
          // addComponent(compNumb, totalFlow * molefractions[molefractions.length - 1]
          // * getCharacterization().getLumpingModel().getFractionOfHeavyEnd(j) / sum);
        }
        break;
      case "Plus":
        // todo: compNumb can be negative
        for (int compNumb = 0; compNumb < this.numberOfComponents
            - getCharacterization().getLumpingModel().getNumberOfLumpedComponents(); compNumb++) {
          addComponent(compNumb, totalFlow * molefractions[compNumb] / sum);
        }
        int ii = 0;
        for (int compNumb = this.numberOfComponents - getCharacterization().getLumpingModel()
            .getNumberOfLumpedComponents(); compNumb < this.numberOfComponents; compNumb++) {
          addComponent(compNumb,
              totalFlow * getCharacterization().getLumpingModel().getFractionOfHeavyEnd(ii++)
                  * molefractions[this.numberOfComponents
                      - getCharacterization().getLumpingModel().getNumberOfLumpedComponents()]
                  / sum);
        }
        break;
      default:
        // NB! It will allow setting composition for only the first items.
        // for (int compNumb = 0; compNumb <= molefractions.length - 1; compNumb++) {
        // NB! Can fail because len(molefractions) < this.numberOfComponents
        for (int compNumb = 0; compNumb <= this.numberOfComponents - 1; compNumb++) {
          addComponent(compNumb, totalFlow * molefractions[compNumb] / sum);
        }
        break;
    }

    for (int i = 0; i < getNumberOfPhases(); i++) {
      init(0, i);
    }
  }
}<|MERGE_RESOLUTION|>--- conflicted
+++ resolved
@@ -1736,15 +1736,9 @@
               phaseType[phaseIndex[i]], beta[phaseIndex[i]]);
         }
       }
-<<<<<<< HEAD
       numberOfPhases = 2;
-    } else if (type == 1) {
-=======
-      setNumberOfPhases(2);
-    }
-
-    if (type == 1) {
->>>>>>> c950703e
+    } 
+    else if (type == 1) {
       for (int i = 0; i < numberOfPhases; i++) {
         if (IsPhase(i)) {
           getPhase(i).init(getTotalNumberOfMoles(), numberOfComponents, 1, phaseType[phaseIndex[i]],
