package neqsim.thermo.system;

import java.awt.BorderLayout;
import java.awt.Container;
import java.awt.Dimension;
import java.awt.Font;
import java.awt.Toolkit;
import java.io.ByteArrayInputStream;
import java.io.ByteArrayOutputStream;
import java.io.FileInputStream;
import java.io.FileOutputStream;
import java.io.ObjectInputStream;
import java.io.ObjectOutputStream;
import java.sql.ResultSet;
import java.text.FieldPosition;
import java.util.ArrayList;
import javax.swing.JFrame;
import javax.swing.JScrollPane;
import javax.swing.JTable;
import org.apache.logging.log4j.LogManager;
import org.apache.logging.log4j.Logger;
import neqsim.chemicalReactions.ChemicalReactionOperations;
import neqsim.physicalProperties.interfaceProperties.InterfaceProperties;
import neqsim.physicalProperties.interfaceProperties.InterphasePropertiesInterface;
import neqsim.thermo.ThermodynamicConstantsInterface;
import neqsim.thermo.characterization.Characterise;
import neqsim.thermo.characterization.WaxCharacterise;
import neqsim.thermo.characterization.WaxModelInterface;
import neqsim.thermo.component.ComponentInterface;
import neqsim.thermo.phase.PhaseEosInterface;
import neqsim.thermo.phase.PhaseHydrate;
import neqsim.thermo.phase.PhaseInterface;
import neqsim.thermo.phase.PhasePureComponentSolid;
import neqsim.thermo.phase.PhaseSolid;
import neqsim.thermo.phase.PhaseSolidComplex;
import neqsim.thermo.phase.PhaseType;
import neqsim.thermo.phase.PhaseWax;
import neqsim.thermo.phase.StateOfMatter;
import neqsim.util.database.NeqSimDataBase;

/*
 * This is the base class of the System classes.
 */
abstract class SystemThermo implements SystemInterface {
  private static final long serialVersionUID = 1000;
  static Logger logger = LogManager.getLogger(SystemThermo.class);

  // Class variables
  private static final int MAX_PHASES = 6;

  // Object metadata
  protected String fluidInfo = "No Information Available";
  protected String fluidName = "DefaultName";
  protected String modelName = "Default";

  // Initialization
  boolean isInitialized = false;
  protected boolean numericDerivatives = false;
  protected int initType = 3;

  private boolean implementedTemperatureDeriativesofFugacity = true;
  private boolean implementedPressureDeriativesofFugacity = true;
  private boolean implementedCompositionDeriativesofFugacity = true;
  protected double criticalTemperature = 0;
  protected String[][] resultTable = null;

  protected boolean allowPhaseShift = true;

  private boolean useTVasIndependentVariables = false;
  protected double criticalPressure = 0;
  private double totalNumberOfMoles = 0;

  // todo: componentNameTag is not working yet, a kind of alias-postfix for Components from this
  // system that will be passed on to other systems. used to find originator of specific components
  // or
  public String componentNameTag = "";
  protected neqsim.thermo.characterization.WaxCharacterise waxCharacterisation = null;
  protected double[] beta = new double[MAX_PHASES];
  protected int a;

  private ArrayList<String> componentNames = new ArrayList<String>();
  // protected ArrayList<String> resultArray1 = new ArrayList<String>();
  protected String[] CapeOpenProperties11 = {"molecularWeight", "speedOfSound",
      "jouleThomsonCoefficient", "internalEnergy", "internalEnergy.Dtemperature", "gibbsEnergy",
      "helmholtzEnergy", "fugacityCoefficient", "logFugacityCoefficient",
      "logFugacityCoefficient.Dtemperature", "logFugacityCoefficient.Dpressure",
      "logFugacityCoefficient.Dmoles", "enthalpy", "enthalpy.Dmoles", "enthalpy.Dtemperature",
      "enthalpy.Dpressure", "entropy", "entropy.Dtemperature", "entropy.Dpressure",
      "entropy.Dmoles", "heatCapacityCp", "heatCapacityCv", "density", "density.Dtemperature",
      "density.Dpressure", "density.Dmoles", "volume", "volume.Dpressure", "volume.Dtemperature",
      "molecularWeight.Dtemperature", "molecularWeight.Dpressure", "molecularWeight.Dmoles",
      "compressibilityFactor"};
  protected String[] CapeOpenProperties10 = {"molecularWeight", "speedOfSound",
      "jouleThomsonCoefficient", "energy", "energy.Dtemperature", "gibbsFreeEnergy",
      "helmholtzFreeEnergy", "fugacityCoefficient", "logFugacityCoefficient",
      "logFugacityCoefficient.Dtemperature", "logFugacityCoefficient.Dpressure",
      "logFugacityCoefficient.Dmoles", "enthalpy", "enthalpy.Dmoles", "enthalpy.Dtemperature",
      "enthalpy.Dpressure", "entropy", "entropy.Dtemperature", "entropy.Dpressure",
      "entropy.Dmoles", "heatCapacity", "heatCapacityCv", "density", "density.Dtemperature",
      "density.Dpressure", "density.Dmoles", "volume", "volume.Dpressure", "volume.Dtemperature",
      "molecularWeight.Dtemperature", "molecularWeight.Dpressure", "molecularWeight.Dmoles",
      "compressibilityFactor"};
  protected int numberOfComponents = 0;
  protected int numberOfPhases = 2;
  public int maxNumberOfPhases = 2;
  protected int attractiveTermNumber = 0;

  // phasetype to be enum
  protected int[] phaseType = {1, 0, 0, 0, 0, 0};

  // Index refers to position in phaseArray. First value of phaseIndex is the phase which is created
  // first and the last is the phase created last.
  protected int[] phaseIndex = {0, 1, 2, 3, 4, 5};

  // All phases of System. Flashes reorders phaseArray by density.
  protected PhaseInterface[] phaseArray;

  protected ChemicalReactionOperations chemicalReactionOperations = null;
  private int mixingRule = 1;
  protected boolean chemicalSystem = false;

  protected boolean solidPhaseCheck = false;
  protected boolean multiPhaseCheck = false;
  protected boolean hydrateCheck = false;

  protected boolean checkStability = true;
  public neqsim.thermo.characterization.Characterise characterization = null;
  protected neqsim.standards.StandardInterface standard = null;
  protected InterphasePropertiesInterface interfaceProp = null;
  private boolean multiphaseWaxCheck = false;
  private boolean forcePhaseTypes = false;

  /**
   * <p>
   * Constructor for SystemThermo.
   * </p>
   */
  public SystemThermo() {
    phaseArray = new PhaseInterface[MAX_PHASES];
    characterization = new Characterise(this);
    interfaceProp = new InterfaceProperties(this);
  }

  /**
   * <p>
   * Constructor for SystemThermo.
   * </p>
   *
   * @param T The temperature in unit Kelvin
   * @param P The pressure in unit bara (absolute pressure)
   */
  public SystemThermo(double T, double P) {
    this();
    if (T < 0.0) {
      String msg = "Negative input temperature";
      logger.error(msg);
      neqsim.util.exception.InvalidInputException ex =
          new neqsim.util.exception.InvalidInputException(this.getClass().getSimpleName(),
              "SystemThermo", "T", "is negative");
      throw new RuntimeException(ex);
    }

    if (P < 0.0) {
      String msg = "Negative input pressure";
      logger.error(msg);
      neqsim.util.exception.InvalidInputException ex =
          new neqsim.util.exception.InvalidInputException(this.getClass().getSimpleName(),
              "SystemThermo", "P", "is negative");
      throw new RuntimeException(ex);
    }
    beta[0] = 1.0;
    beta[1] = 1.0;
    beta[2] = 1.0;
    beta[3] = 1.0;
    beta[4] = 1.0;
    beta[5] = 1.0;
  }

  /** {@inheritDoc} */
  @Override
  public int getNumberOfComponents() {
    return getComponentNames().length;
  }

  /** {@inheritDoc} */
  @Override
  public void clearAll() {
    setTotalNumberOfMoles(0);
    phaseType[0] = 1;
    phaseType[1] = 0;
    numberOfComponents = 0;
    setNumberOfPhases(2);
    beta[0] = 1.0;
    beta[1] = 1.0;
    beta[2] = 1.0;
    beta[3] = 1.0;
    beta[4] = 1.0;
    beta[5] = 1.0;
    chemicalSystem = false;

    double oldTemp = phaseArray[0].getTemperature();
    double oldPres = phaseArray[0].getPressure();

    for (int i = 0; i < getMaxNumberOfPhases(); i++) {
      try {
        phaseArray[i] = phaseArray[i].getClass().getDeclaredConstructor().newInstance();
      } catch (Exception ex) {
        logger.error("err ", ex);
      }
      phaseArray[i].setTemperature(oldTemp);
      phaseArray[i].setPressure(oldPres);
    }
  }

  /** {@inheritDoc} */
  @Override
  public void resetCharacterisation() {
    int numberOfLumpedComps = characterization.getLumpingModel().getNumberOfLumpedComponents();
    characterization = new Characterise(this);
    characterization.getLumpingModel().setNumberOfLumpedComponents(numberOfLumpedComps);
  }

  /** {@inheritDoc} */
  @Override
  public SystemInterface addFluid(SystemInterface addSystem) {
    boolean addedNewComponent = false;
    int index = -1;
    for (int i = 0; i < addSystem.getPhase(0).getNumberOfComponents(); i++) {
      if (!getPhase(0).hasComponent(addSystem.getPhase(0).getComponent(i).getComponentName())) {
        index = -1;
        addedNewComponent = true;
      } else {
        index = getPhase(0).getComponent(addSystem.getPhase(0).getComponent(i).getComponentName())
            .getComponentNumber();
      }

      if (index != -1) {
        addComponent(index, addSystem.getPhase(0).getComponent(i).getNumberOfmoles());
      } else if (addSystem.getPhase(0).getComponent(i).isIsTBPfraction()) {
        addTBPfraction(
            addSystem.getPhase(0).getComponent(i).getComponentName().replaceFirst("_PC", ""),
            addSystem.getPhase(0).getComponent(i).getNumberOfmoles(),
            addSystem.getPhase(0).getComponent(i).getMolarMass(),
            addSystem.getPhase(0).getComponent(i).getNormalLiquidDensity());
      } else {
<<<<<<< HEAD
        if (addSystem.getPhase(0).getComponent(i).isIsTBPfraction()) {
          addTBPfraction(
              addSystem.getPhase(0).getComponent(i).getComponentName().replaceFirst("_PC", ""),
              addSystem.getPhase(0).getComponent(i).getNumberOfmoles(),
              addSystem.getPhase(0).getComponent(i).getMolarMass(),
              addSystem.getPhase(0).getComponent(i).getNormalLiquidDensity());
        } else {
          addComponent(addSystem.getComponent(i));
        }
=======
        addComponent(addSystem.getComponent(i));
>>>>>>> 9ce5bf3d
      }
    }
    if (addedNewComponent) {
      createDatabase(true);
      setMixingRule(getMixingRule());
      init(0);
    }
    return this;
  }

  /** {@inheritDoc} */
  @Override
  public void addPhase() {
    /*
     * if (maxNumberOfPhases < 6 && !hydrateCheck) { ArrayList phaseList = new ArrayList(0); for
     * (int i = 0; i < numberOfPhases; i++) { phaseList.add(phaseArray[i]); } // add the new phase
     * phaseList.add(phaseArray[0].clone()); beta[phaseList.size() - 1] = 1.0e-8; // beta[1] -=
     * beta[1]/1.0e5;
     *
     * PhaseInterface[] phaseArray2 = new PhaseInterface[numberOfPhases + 1];
     *
     * for (int i = 0; i < numberOfPhases + 1; i++) { phaseArray2[i] = (PhaseInterface)
     * phaseList.get(i); }
     *
     * phaseArray = phaseArray2;
     *
     * System.out.println("number of phases " + numberOfPhases); if (maxNumberOfPhases <
     * numberOfPhases) { maxNumberOfPhases = numberOfPhases; } }
     */
    numberOfPhases++;
  }

  /**
   * <p>
   * addSolidPhase.
   * </p>
   */
  public void addSolidPhase() {
    if (!multiPhaseCheck) {
      setMultiPhaseCheck(true);
    }
    phaseArray[3] = new PhasePureComponentSolid();
    phaseArray[3].setTemperature(phaseArray[0].getTemperature());
    phaseArray[3].setPressure(phaseArray[0].getPressure());
    for (int i = 0; i < phaseArray[0].getNumberOfComponents(); i++) {
      if (getPhase(0).getComponent(i).isIsTBPfraction()) {
        phaseArray[3].addComponent("default", getPhase(0).getComponent(i).getNumberOfmoles(),
            getPhase(0).getComponent(i).getNumberOfmoles(), i);
        phaseArray[3].getComponent(i).setComponentName(getPhase(0).getComponent(i).getName());
        phaseArray[3].getComponent(i).setIsPlusFraction(true);
      } else {
        phaseArray[3].addComponent(getPhase(0).getComponent(i).getName(),
            getPhase(0).getComponent(i).getNumberOfmoles(),
            getPhase(0).getComponent(i).getNumberOfmoles(), i);
      }
    }
    ((PhaseSolid) phaseArray[3]).setSolidRefFluidPhase(phaseArray[0]);

    if (getMaxNumberOfPhases() < 4) {
      setMaxNumberOfPhases(4);
    }
  }

  /** {@inheritDoc} */
  @Override
  public void addSolidComplexPhase(String type) {
    if (!multiPhaseCheck) {
      setMultiPhaseCheck(true);
    }
    addHydratePhase();
    if (type.equalsIgnoreCase("wax")) {
      phaseArray[5] = new PhaseWax();
    } else {
      phaseArray[5] = new PhaseSolidComplex();
    }

    phaseArray[5].setTemperature(phaseArray[0].getTemperature());
    phaseArray[5].setPressure(phaseArray[0].getPressure());
    phaseArray[5].setType(PhaseType.WAX);
    for (int i = 0; i < phaseArray[0].getNumberOfComponents(); i++) {
      if (getPhase(0).getComponent(i).isIsTBPfraction()) {
        phaseArray[5].addComponent(getPhase(0).getComponent(i).getName(),
            getPhase(0).getComponent(i).getNumberOfmoles(),
            getPhase(0).getComponent(i).getNumberOfmoles(), i);
        phaseArray[5].getComponent(i).setIsPlusFraction(true);
      } else {
        phaseArray[5].addComponent(getPhase(0).getComponent(i).getName(),
            getPhase(0).getComponent(i).getNumberOfmoles(),
            getPhase(0).getComponent(i).getNumberOfmoles(), i);
      }
    }
    ((PhaseSolid) phaseArray[5]).setSolidRefFluidPhase(phaseArray[0]);
    setNumberOfPhases(6);
  }

  /**
   * <p>
   * addHydratePhase.
   * </p>
   */
  public void addHydratePhase() {
    if (!multiPhaseCheck) {
      setMultiPhaseCheck(true);
    }

    if (!hasSolidPhase()) {
      phaseArray[3] = new PhasePureComponentSolid();
      phaseArray[3].setTemperature(phaseArray[0].getTemperature());
      phaseArray[3].setPressure(phaseArray[0].getPressure());
      phaseArray[3].setType(PhaseType.SOLID);
      for (int i = 0; i < phaseArray[0].getNumberOfComponents(); i++) {
        if (getPhase(0).getComponent(i).isIsTBPfraction()) {
          phaseArray[3].addComponent("default", getPhase(0).getComponent(i).getNumberOfmoles(),
              getPhase(0).getComponent(i).getNumberOfmoles(), i);
          phaseArray[3].getComponent(i).setComponentName(getPhase(0).getComponent(i).getName());
          phaseArray[3].getComponent(i).setIsTBPfraction(true);
        } else {
          phaseArray[3].addComponent(getPhase(0).getComponent(i).getName(),
              getPhase(0).getComponent(i).getNumberOfmoles(),
              getPhase(0).getComponent(i).getNumberOfmoles(), i);
        }
      }
      ((PhaseSolid) phaseArray[3]).setSolidRefFluidPhase(phaseArray[0]);
    }

    phaseArray[4] = new PhaseHydrate(getModelName());
    phaseArray[4].setTemperature(phaseArray[0].getTemperature());
    phaseArray[4].setPressure(phaseArray[0].getPressure());
    phaseArray[4].setType(PhaseType.HYDRATE);
    for (int i = 0; i < phaseArray[0].getNumberOfComponents(); i++) {
      if (getPhase(0).getComponent(i).isIsTBPfraction()) {
        phaseArray[4].addComponent("default", getPhase(0).getComponent(i).getNumberOfmoles(),
            getPhase(0).getComponent(i).getNumberOfmoles(), i);
        phaseArray[4].getComponent(i).setComponentName(getPhase(0).getComponent(i).getName());
        phaseArray[4].getComponent(i).setIsTBPfraction(true);
      } else {
        phaseArray[4].addComponent(getPhase(0).getComponent(i).getName(),
            getPhase(0).getComponent(i).getNumberOfmoles(),
            getPhase(0).getComponent(i).getNumberOfmoles(), i);
      }
    }
    ((PhaseHydrate) phaseArray[4]).setSolidRefFluidPhase(phaseArray[0]);

    setNumberOfPhases(5);
  }

  /**
   * <p>
   * addHydratePhase2.
   * </p>
   */
  public void addHydratePhase2() {
    if (!multiPhaseCheck) {
      setMultiPhaseCheck(true);
    }
    phaseArray[3] = new PhaseHydrate();
    phaseArray[3].setTemperature(phaseArray[0].getTemperature());
    phaseArray[3].setPressure(phaseArray[0].getPressure());
    for (int i = 0; i < phaseArray[0].getNumberOfComponents(); i++) {
      if (getPhase(0).getComponent(i).isIsTBPfraction()) {
        phaseArray[3].addComponent("default", getPhase(0).getComponent(i).getNumberOfmoles(),
            getPhase(0).getComponent(i).getNumberOfmoles(), i);
        phaseArray[3].getComponent("default")
            .setComponentName(getPhase(0).getComponent(i).getName());
      } else {
        phaseArray[3].addComponent(getPhase(0).getComponent(i).getName(),
            getPhase(0).getComponent(i).getNumberOfmoles(),
            getPhase(0).getComponent(i).getNumberOfmoles(), i);
      }
    }
    setNumberOfPhases(4);
  }

  /** {@inheritDoc} */
  @Override
  public void setAllComponentsInPhase(int phase) {
    for (int k = 0; k < numberOfPhases; k++) {
      for (int i = 0; i < numberOfComponents; i++) {
        if (phase != k) {
          // System.out.println("moles of comp: " + i + " " +
          // phaseArray[k].getComponents()[i].getNumberOfMolesInPhase());
          phaseArray[phase].addMoles(i,
              (phaseArray[k].getComponents()[i].getNumberOfMolesInPhase() * (1.0 - 0.01)));
          phaseArray[k].addMoles(i,
              -(phaseArray[k].getComponents()[i].getNumberOfMolesInPhase() * (1.0 - 0.01)));
          phaseArray[k].getComponents()[i]
              .setx(phaseArray[k].getComponents()[i].getNumberOfMolesInPhase()
                  / phaseArray[k].getNumberOfMolesInPhase());
          // System.out.println("moles of comp after: " + i + " " +
          // phaseArray[k].getComponents()[i].getNumberOfMolesInPhase());
        }
      }
    }
    initBeta();
    init(1);
  }

  /** {@inheritDoc} */
  @Override
  public void removePhase(int specPhase) {
    setTotalNumberOfMoles(getTotalNumberOfMoles() - getPhase(specPhase).getNumberOfMolesInPhase());

    for (int j = 0; j < numberOfPhases; j++) {
      for (int i = 0; i < numberOfComponents; i++) {
        getPhase(j).getComponents()[i]
            .setNumberOfmoles(getPhase(j).getComponents()[i].getNumberOfmoles()
                - getPhase(specPhase).getComponents()[i].getNumberOfMolesInPhase());
      }
    }

    ArrayList<PhaseInterface> phaseList = new ArrayList<PhaseInterface>(0);
    for (int i = 0; i < numberOfPhases; i++) {
      if (specPhase != i) {
        phaseList.add(phaseArray[phaseIndex[i]]);
      }
    }

    // phaseArray = new PhaseInterface[numberOfPhases - 1];
    for (int i = 0; i < numberOfPhases - 1; i++) {
      // phaseArray[i] = (PhaseInterface) phaseList.get(i);
      if (i >= specPhase) {
        phaseIndex[i] = phaseIndex[i + 1];
        phaseType[i] = phaseType[i + 1];
      }
    }
    numberOfPhases--;
  }

  /** {@inheritDoc} */
  @Override
  public void removePhaseKeepTotalComposition(int specPhase) {
    ArrayList<PhaseInterface> phaseList = new ArrayList<PhaseInterface>(0);
    for (int i = 0; i < numberOfPhases; i++) {
      if (specPhase != i) {
        phaseList.add(phaseArray[phaseIndex[i]]);
      }
    }

    // phaseArray = new PhaseInterface[numberOfPhases - 1];
    for (int i = 0; i < numberOfPhases - 1; i++) {
      // phaseArray[i] = (PhaseInterface) phaseList.get(i);
      if (i >= specPhase) {
        phaseIndex[i] = phaseIndex[i + 1];
        phaseType[i] = phaseType[i + 1];
      }
    }
    numberOfPhases--;
  }

  /** {@inheritDoc} */
  @Override
  public void replacePhase(int repPhase, PhaseInterface newPhase) {
    for (int i = 0; i < 2; i++) {
      phaseArray[i] = newPhase.clone();
    }
    setTotalNumberOfMoles(newPhase.getNumberOfMolesInPhase());
  }

  /** {@inheritDoc} */
  @Override
  public SystemThermo clone() {
    SystemThermo clonedSystem = null;
    try {
      clonedSystem = (SystemThermo) super.clone();
      // clonedSystem.chemicalReactionOperations = (ChemicalReactionOperations)
      // chemicalReactionOperations.clone();
    } catch (Exception ex) {
      logger.error("Cloning failed.", ex);
    }

    clonedSystem.beta = beta.clone();
    clonedSystem.attractiveTermNumber = attractiveTermNumber;
    clonedSystem.phaseType = phaseType.clone();
    clonedSystem.phaseIndex = phaseIndex.clone();

    clonedSystem.componentNames = new ArrayList<String>(componentNames);
    if (interfaceProp != null) {
      // clonedSystem.interfaceProp = (InterphasePropertiesInterface)
      // interfaceProp.clone();
    }
    clonedSystem.characterization = characterization.clone();
    if (clonedSystem.waxCharacterisation != null) {
      clonedSystem.waxCharacterisation = waxCharacterisation.clone();
    }

    System.arraycopy(this.beta, 0, clonedSystem.beta, 0, beta.length);
    System.arraycopy(this.phaseType, 0, clonedSystem.phaseType, 0, phaseType.length);
    System.arraycopy(this.phaseIndex, 0, clonedSystem.phaseIndex, 0, phaseIndex.length);

    clonedSystem.phaseArray = phaseArray.clone();
    for (int i = 0; i < getMaxNumberOfPhases(); i++) {
      clonedSystem.phaseArray[i] = phaseArray[i].clone();
    }
    return clonedSystem;
  }

  /** {@inheritDoc} */
  @Override
  public SystemInterface getEmptySystemClone() {
    int phaseNumber = 0;

    SystemInterface newSystem = this.clone();

    for (int j = 0; j < getMaxNumberOfPhases(); j++) {
      phaseNumber = j;
      for (int i = 0; i < getPhase(j).getNumberOfComponents(); i++) {
        newSystem.getPhase(j).getComponents()[i].setNumberOfmoles(
            getPhase(phaseNumber).getComponents()[i].getNumberOfMolesInPhase() / 1.0e30);
        newSystem.getPhase(j).getComponents()[i].setNumberOfMolesInPhase(
            getPhase(phaseNumber).getComponents()[i].getNumberOfMolesInPhase() / 1.0e30);
      }
    }

    newSystem.setTotalNumberOfMoles(getPhase(phaseNumber).getNumberOfMolesInPhase() / 1.0e30);

    newSystem.init(0);
    // newSystem.init(1);
    return newSystem;
  }

  /** {@inheritDoc} */
  @Override
  public SystemInterface phaseToSystem(PhaseInterface newPhase) {
    // todo: other phaseToSystem functions returns clones.
    for (int i = 0; i < newPhase.getNumberOfComponents(); i++) {
      newPhase.getComponents()[i]
          .setNumberOfmoles(newPhase.getComponents()[i].getNumberOfMolesInPhase());
    }

    for (int i = 0; i < getMaxNumberOfPhases(); i++) {
      phaseArray[i] = newPhase.clone();
    }

    setTotalNumberOfMoles(newPhase.getNumberOfMolesInPhase());
    this.init(0);
    setNumberOfPhases(1);
    setPhaseType(0, newPhase.getPhaseType());
    initBeta();
    init_x_y();
    this.init(1);
    return this;
  }

  /** {@inheritDoc} */
  @Override
  public SystemInterface phaseToSystem(String phaseName) {
    try {
      for (int j = 0; j < getMaxNumberOfPhases(); j++) {
        if (this.getPhase(j).getPhaseTypeName().equals(phaseName)) {
          return phaseToSystem(j);
        }
      }
    } catch (Exception ex) {
      logger.error("error....." + fluidName + " has no phase .... " + phaseName
          + " ..... returning phase number 0");
    }
    return phaseToSystem(0);
  }

  /** {@inheritDoc} */
  @Override
  public SystemInterface phaseToSystem(int phaseNumber) {
    SystemInterface newSystem = this.clone();

    for (int j = 0; j < getMaxNumberOfPhases(); j++) {
      for (int i = 0; i < getPhase(j).getNumberOfComponents(); i++) {
        newSystem.getPhase(j).getComponent(i)
            .setNumberOfmoles(getPhase(phaseNumber).getComponent(i).getNumberOfMolesInPhase());
        newSystem.getPhase(j).getComponent(i).setNumberOfMolesInPhase(
            getPhase(phaseNumber).getComponent(i).getNumberOfMolesInPhase());
      }
    }

    newSystem.setTotalNumberOfMoles(getPhase(phaseNumber).getNumberOfMolesInPhase());

    newSystem.init(0);
    newSystem.setNumberOfPhases(1);
    newSystem.setPhaseType(0, getPhase(phaseNumber).getPhaseType()); // phaseType[phaseNumber]);
    newSystem.init(1);
    return newSystem;
  }

  /** {@inheritDoc} */
  @Override
  public SystemInterface phaseToSystem(int phaseNumber1, int phaseNumber2) {
    SystemInterface newSystem = this.clone();

    for (int j = 0; j < getMaxNumberOfPhases(); j++) {
      for (int i = 0; i < getPhase(j).getNumberOfComponents(); i++) {
        newSystem.getPhases()[j].getComponents()[i]
            .setNumberOfmoles(getPhase(phaseNumber1).getComponents()[i].getNumberOfMolesInPhase()
                + getPhase(phaseNumber2).getComponents()[i].getNumberOfMolesInPhase());
        newSystem.getPhases()[j].getComponents()[i].setNumberOfMolesInPhase(
            getPhase(phaseNumber1).getComponents()[i].getNumberOfMolesInPhase()
                + getPhase(phaseNumber2).getComponents()[i].getNumberOfMolesInPhase());
      }
    }

    newSystem.setTotalNumberOfMoles(getPhase(phaseNumber1).getNumberOfMolesInPhase()
        + getPhase(phaseNumber2).getNumberOfMolesInPhase());

    newSystem.init(0);

    newSystem.setNumberOfPhases(1);
    // newSystem.setPhaseType(0,
    // getPhase(phaseNumber1).getPhaseType()); //phaseType[phaseNumber]);
    newSystem.init(1);
    return newSystem;
  }

  /** {@inheritDoc} */
  @Override
  public void setTotalFlowRate(double flowRate, String flowunit) {
    init(0);
    init(1);
    double density = 0.0;
    if (flowunit.equals("Am3/hr") || flowunit.equals("Am3/min") || flowunit.equals("Am3/sec")) {
      initPhysicalProperties("density");
    }

    density = getPhase(0).getDensity("kg/m3");
    if (flowunit.equals("idSm3/hr")) {
      density = getIdealLiquidDensity("kg/m3");
    }
    neqsim.util.unit.Unit unit =
        new neqsim.util.unit.RateUnit(flowRate, flowunit, getMolarMass(), density, 0);
    double SIval = unit.getSIvalue();
    double totalNumberOfMolesLocal = totalNumberOfMoles;
    for (int i = 0; i < numberOfComponents; i++) {
      if (flowRate < 1e-100) {
        setEmptyFluid();
      } else if (totalNumberOfMolesLocal > 1e-100) {
        double change =
            SIval / totalNumberOfMolesLocal * getPhase(0).getComponent(i).getNumberOfmoles()
                - getPhase(0).getComponent(i).getNumberOfmoles();
        if (Math.abs(change) > 1e-12) {
          addComponent(i, change);
        }
      } else {
        addComponent(i, SIval);
      }
    }
  }

  /** {@inheritDoc} */
  @Override
  public double getFlowRate(String flowunit) {
    if (flowunit.equals("kg/sec")) {
      return totalNumberOfMoles * getMolarMass();
    } else if (flowunit.equals("kg/min")) {
      return totalNumberOfMoles * getMolarMass() * 60.0;
    } else if (flowunit.equals("Sm3/sec")) {
      return totalNumberOfMoles * ThermodynamicConstantsInterface.R
          * ThermodynamicConstantsInterface.standardStateTemperature / 101325.0;
    } else if (flowunit.equals("Sm3/hr")) {
      return totalNumberOfMoles * 3600.0 * ThermodynamicConstantsInterface.R
          * ThermodynamicConstantsInterface.standardStateTemperature / 101325.0;
    } else if (flowunit.equals("Sm3/day")) {
      return totalNumberOfMoles * 3600.0 * 24.0 * ThermodynamicConstantsInterface.R
          * ThermodynamicConstantsInterface.standardStateTemperature / 101325.0;
    } else if (flowunit.equals("MSm3/day")) {
      return totalNumberOfMoles * 3600.0 * 24.0 * ThermodynamicConstantsInterface.R
          * ThermodynamicConstantsInterface.standardStateTemperature / 101325.0 / 1.0e6;
    } else if (flowunit.equals("kg/hr")) {
      return totalNumberOfMoles * getMolarMass() * 3600.0;
    } else if (flowunit.equals("kg/day")) {
      return totalNumberOfMoles * getMolarMass() * 3600.0 * 24.0;
    } else if (flowunit.equals("m3/hr")) {
      // return getVolume() / 1.0e5 * 3600.0;
      initPhysicalProperties("density");
      return totalNumberOfMoles * getMolarMass() * 3600.0 / getDensity("kg/m3");
    } else if (flowunit.equals("m3/min")) {
      initPhysicalProperties("density");
      return totalNumberOfMoles * getMolarMass() * 60.0 / getDensity("kg/m3");
      // return getVolume() / 1.0e5 * 60.0;
    } else if (flowunit.equals("m3/sec")) {
      initPhysicalProperties("density");
      return totalNumberOfMoles * getMolarMass() / getDensity("kg/m3");
      // return getVolume() / 1.0e5;
    } else if (flowunit.equals("mole/sec")) {
      return totalNumberOfMoles;
    } else if (flowunit.equals("mole/min")) {
      return totalNumberOfMoles * 60.0;
    } else if (flowunit.equals("mole/hr")) {
      return totalNumberOfMoles * 3600.0;
    } else {
      throw new RuntimeException("failed.. unit: " + flowunit + " not supported");
    }
  }

  /** {@inheritDoc} */
  @Override
  public void addSalt(String componentName, double value) {
    double val1 = 1e-20;
    double val2 = 1e-20;
    try (neqsim.util.database.NeqSimDataBase database = new neqsim.util.database.NeqSimDataBase();
        java.sql.ResultSet dataSet = database
            .getResultSet("SELECT * FROM compsalt WHERE SaltName='" + componentName + "'")) {
      dataSet.next();
      String name1 = dataSet.getString("ion1").trim();
      val1 = Double.parseDouble(dataSet.getString("stoc1")) * value;
      this.addComponent(name1, val1);

      String name2 = dataSet.getString("ion2").trim();
      val2 = Double.parseDouble(dataSet.getString("stoc2")) * value;
      this.addComponent(name2, val2);
      logger.info("ok adding salts. Ions: " + name1 + ", " + name2);
    } catch (Exception ex) {
      logger.error("failed ", ex);
    }
  }

  /** {@inheritDoc} */
  @Override
  public void addTBPfraction(String componentName, double numberOfMoles, double molarMass,
      double density) {
    if (density < 0.0) {
      String msg = "Negative input density.";
      logger.error(msg);
      throw new RuntimeException(new neqsim.util.exception.InvalidInputException(this,
          "addTBPfraction", "density", "is negative."));
    }
    if (molarMass < 0.0) {
      String msg = "Negative input molar mass.";
      logger.error(msg);
      throw new RuntimeException(new neqsim.util.exception.InvalidInputException(this,
          "addTBPfraction", "molarMass", "is negative."));
    }

    SystemInterface refSystem = null;
    double TC = 0.0;
    double PC = 0.0;
    double m = 0.0;
    double TB = 0.0;
    double acs = 0.0;
    // double penelouxC = 0.0;
    double racketZ = 0.0;
    componentName = (componentName.split("_PC")[0]) + "_PC"; // + getFluidName());

    try {
      refSystem = this.getClass().getDeclaredConstructor().newInstance();
      refSystem.setTemperature(273.15 + 15.0);
      refSystem.setPressure(1.01325);
      refSystem.addComponent("default", 1.0, 273.15, 50.0, 0.1);
      refSystem.init(0);
      refSystem.setNumberOfPhases(1);
      refSystem.setPhaseType(0, "liquid");
      molarMass = 1000 * molarMass;
      TC = characterization.getTBPModel().calcTC(molarMass, density);
      PC = characterization.getTBPModel().calcPC(molarMass, density);
      m = characterization.getTBPModel().calcm(molarMass, density);
      acs = characterization.getTBPModel().calcAcentricFactor(molarMass, density);
      // TBPfractionCoefs[2][0]+TBPfractionCoefs[2][1]*molarMass+TBPfractionCoefs[2][2]*density+TBPfractionCoefs[2][3]*Math.pow(molarMass,2.0);
      TB = characterization.getTBPModel().calcTB(molarMass, density);
      // Math.pow((molarMass/5.805e-5*Math.pow(density,0.9371)), 1.0/2.3776);
      // acs = TBPfractionModel.calcAcentricFactor(molarMass, density);
      // System.out.println("acentric " + acs);
      // 3.0/7.0*Math.log10(PC/1.01325)/(TC/TB-1.0)-1.0;
      molarMass /= 1000.0;

      for (int i = 0; i < refSystem.getNumberOfPhases(); i++) {
        refSystem.getPhase(i).getComponent(0).setComponentName(componentName);
        refSystem.getPhase(i).getComponent(0).setMolarMass(molarMass);
        refSystem.getPhase(i).getComponent(0).setAcentricFactor(acs);
        refSystem.getPhase(i).getComponent(0).setTC(TC);
        refSystem.getPhase(i).getComponent(0).setPC(PC);
        refSystem.getPhase(i).getComponent(0).setComponentType("TBPfraction");
        refSystem.getPhase(i).getComponent(0).setIsTBPfraction(true);
        if (characterization.getTBPModel().isCalcm()) {
          refSystem.getPhase(i).getComponent(0).getAttractiveTerm().setm(m);
          acs = refSystem.getPhase(i).getComponent(0).getAcentricFactor();
        }
      }

      refSystem.setTemperature(273.15 + 15.0);
      refSystem.setPressure(1.01325);
      refSystem.init(1);
      // refSystem.display();
      racketZ = characterization.getTBPModel().calcRacketZ(refSystem, molarMass * 1000.0, density);

      // System.out.println("vol ok");
      // System.out.println("racketZ " + racketZ);
      // penelouxC = (refSystem.getPhase(1).getMolarVolume() - molarMass/density*1e2);
      // System.out.println("vol err " +
      // penelouxC/refSystem.getPhase(1).getMolarVolume()*100);
      // racketZ = TPBracketcoefs[0] -
      // penelouxC/(TPBracketcoefs[1]*thermo.ThermodynamicConstantsInterface.R*refSystem.getPhase(1).getComponent(0).getTC()/(refSystem.getPhase(1).getComponent(0).getPC()));
      refSystem.getPhase(0).getComponent(0).setRacketZ(racketZ);
      // refSystem.init(1);
      // refSystem.display();
      // refSystem.getPhase(1).getComponent(0).setRacketZ(racketZ);

      // // refSystem.setTemperature(273.15+80.0);
      // // refSystem.setPressure(1.01325);
      // // refSystem.init(1);
      // //refSystem.initPhysicalProperties();
      // // APIdens - refSystem.getPhase(1).getPhysicalProperties().getDensity();
      // sammenligne med API-standard for tetthet - og sette Penloux dt
    } catch (Exception ex) {
      logger.error(ex.getMessage(), ex);
    }

    double critVol = characterization.getTBPModel().calcCriticalVolume(molarMass * 1000, density); // 0.2918-0.0928*
                                                                                                   // acs)*8.314*TC/PC*10.0;
    addComponent(componentName, numberOfMoles, TC, PC, acs);
    double Kwatson = Math.pow(TB * 1.8, 1.0 / 3.0) / density;
    // System.out.println("watson " + Kwatson);
    double CF = Math.pow((12.8 - Kwatson) * (10.0 - Kwatson) / (10.0 * acs), 2.0);
    double acsKeslerLee = acs; // characterization.getTBPModel().calcAcentricFactorKeslerLee(molarMass*1000.0,
                               // density);
    double cpa = (-0.33886 + 0.02827 * Kwatson - 0.26105 * CF + 0.59332 * acsKeslerLee * CF)
        * 4.18682 * molarMass * 1e3;
    double cpb = (-(0.9291 - 1.1543 * Kwatson + 0.0368 * Kwatson * Kwatson) * 1e-4
        + CF * (4.56 - 9.48 * acsKeslerLee) * 1e-4) * 4.18682 * molarMass * 1.8 * 1e3;
    double cpc = (-1.6658e-7 + CF * (0.536 - 0.6828 * acsKeslerLee) * 1.0e-7) * 4.18682 * molarMass
        * 1.8 * 1.8 * 1.0e3;
    double cpd = 0.0;

    for (int i = 0; i < numberOfPhases; i++) {
      getPhase(i).setAttractiveTerm(attractiveTermNumber);
      getPhase(i).getComponent(componentName).setMolarMass(molarMass);
      getPhase(i).getComponent(componentName).setComponentType("TBPfraction");
      getPhase(i).getComponent(componentName).setNormalLiquidDensity(density);
      getPhase(i).getComponent(componentName).setNormalBoilingPoint(TB - 273.15);
      getPhase(i).getComponent(componentName)
          .setAcentricFactor(refSystem.getPhase(0).getComponent(0).getAcentricFactor());
      getPhase(i).getComponent(componentName).setCriticalVolume(critVol);
      getPhase(i).getComponent(componentName).setRacketZ(racketZ);
      getPhase(i).getComponent(componentName).setRacketZCPA(racketZ);
      getPhase(i).getComponent(componentName).setIsTBPfraction(true);
      getPhase(i).getComponent(componentName).setParachorParameter(
          characterization.getTBPModel().calcParachorParameter(molarMass, density)); // 59.3+2.34*molarMass*1000.0);
                                                                                     // //0.5003*thermo.ThermodynamicConstantsInterface.R*TC/PC*(0.25969-racketZ));
      getPhase(i).getComponent(componentName).setCriticalViscosity(
          characterization.getTBPModel().calcCriticalViscosity(molarMass * 1000.0, density)); // 7.94830*Math.sqrt(1e3*molarMass)*Math.pow(PC,2.0/3.0)/Math.pow(TC,
                                                                                              // 1.0/6.0)*1e-7);
      getPhase(i).getComponent(componentName).setTriplePointTemperature(
          374.5 + 0.02617 * getPhase(i).getComponent(componentName).getMolarMass() * 1000.0
              - 20172.0 / (getPhase(i).getComponent(componentName).getMolarMass() * 1000.0));
      getPhase(i).getComponent(componentName).setHeatOfFusion(
          0.1426 / 0.238845 * getPhase(i).getComponent(componentName).getMolarMass() * 1000.0
              * getPhase(i).getComponent(componentName).getTriplePointTemperature());
      getPhase(i).getComponent(componentName)
          .setIdealGasEnthalpyOfFormation(-1462600 * molarMass - 47566.0);
      // getPhase(i).getComponent(componentName).set

      // System.out.println(" plusTC " + TC + " plusPC " + PC + " plusm " + m + "
      // acslusm " + acs + " tb " + TB + " critvol " + critVol + " racketZ " + racketZ
      // + " parachor " +
      // getPhase(i).getComponent(componentName).getParachorParameter());
      getPhase(i).getComponent(componentName).setCpA(cpa);
      getPhase(i).getComponent(componentName).setCpB(cpb);
      getPhase(i).getComponent(componentName).setCpC(cpc);
      getPhase(i).getComponent(componentName).setCpD(cpd);
    }
  }

  /** {@inheritDoc} */
  @Override
  public void addTBPfraction(String componentName, double numberOfMoles, double molarMass,
      double density, double criticalTemperature, double criticalPressure, double acentricFactor) {
    if (density < 0.0 || molarMass < 0.0) {
      String msg = "Negative input density.";
      logger.error(msg);
      throw new RuntimeException(new neqsim.util.exception.InvalidInputException(this,
          "addTBPfraction", "density", "is negative."));
    }

    if (density < 0.0 || molarMass < 0.0) {
      String msg = "Negative input molar mass.";
      logger.error(msg);
      throw new RuntimeException(new neqsim.util.exception.InvalidInputException(this,
          "addTBPfraction", "molarMass", "is negative."));
    }

    SystemInterface refSystem = null;
    double TC = 0.0;
    double PC = 0.0;
    double m = 0.0;
    double TB = 0.0;
    double acs = 0.0;
    // double penelouxC = 0.0;
    double racketZ = 0.0;
    componentName = (componentName.split("_PC")[0]) + "_PC"; // + getFluidName());

    try {
      refSystem = this.getClass().getDeclaredConstructor().newInstance();
      refSystem.setTemperature(273.15 + 15.0);
      refSystem.setPressure(1.01325);
      refSystem.addComponent("default", 1.0, 273.15, 50.0, 0.1);
      refSystem.init(0);
      refSystem.setNumberOfPhases(1);
      refSystem.setPhaseType(0, "liquid");
      molarMass = 1000 * molarMass;
      // characterization.getTBPModel().calcTC(molarMass, density);
      TC = criticalTemperature;
      // characterization.getTBPModel().calcPC(molarMass, density);
      PC = criticalPressure;
      m = characterization.getTBPModel().calcm(molarMass, density);
      // acentracentrcharacterization.getTBPModel().calcAcentricFactor(molarMass, density);
      acs = acentricFactor;
      TB = characterization.getTBPModel().calcTB(molarMass, density);
      molarMass /= 1000.0;

      for (int i = 0; i < refSystem.getNumberOfPhases(); i++) {
        refSystem.getPhase(i).getComponent(0).setComponentName(componentName);
        refSystem.getPhase(i).getComponent(0).setMolarMass(molarMass);
        refSystem.getPhase(i).getComponent(0).setAcentricFactor(acs);
        refSystem.getPhase(i).getComponent(0).setTC(TC);
        refSystem.getPhase(i).getComponent(0).setPC(PC);
        refSystem.getPhase(i).getComponent(0).setComponentType("TBPfraction");
        refSystem.getPhase(i).getComponent(0).setIsTBPfraction(true);
        if (characterization.getTBPModel().isCalcm()) {
          refSystem.getPhase(i).getComponent(0).getAttractiveTerm().setm(m);
          acs = refSystem.getPhase(i).getComponent(0).getAcentricFactor();
        }
      }

      refSystem.setTemperature(273.15 + 15.0);
      refSystem.setPressure(1.01325);
      refSystem.init(1);
      // refSystem.display();
      racketZ = characterization.getTBPModel().calcRacketZ(refSystem, molarMass * 1000.0, density);

      // System.out.println("vol ok");
      // System.out.println("racketZ " + racketZ);
      // penelouxC = (refSystem.getPhase(1).getMolarVolume() - molarMass/density*1e2);
      // System.out.println("vol err " +
      // penelouxC/refSystem.getPhase(1).getMolarVolume()*100);
      // racketZ = TPBracketcoefs[0] -
      // penelouxC/(TPBracketcoefs[1]*thermo.ThermodynamicConstantsInterface.R*refSystem.getPhase(1).getComponent(0).getTC()/(refSystem.getPhase(1).getComponent(0).getPC()));
      refSystem.getPhase(0).getComponent(0).setRacketZ(racketZ);
      // refSystem.init(1);
      // refSystem.display();
      // refSystem.getPhase(1).getComponent(0).setRacketZ(racketZ);

      // // refSystem.setTemperature(273.15+80.0);
      // // refSystem.setPressure(1.01325);
      // // refSystem.init(1);
      // // refSystem.initPhysicalProperties();
      // // APIdens - refSystem.getPhase(1).getPhysicalProperties().getDensity();
      // // sammenligne med API-standard for tetthet - og sette Penloux dt
    } catch (Exception ex) {
      logger.error(ex.getMessage(), ex);
    }

    double critVol = characterization.getTBPModel().calcCriticalVolume(molarMass * 1000, density); // 0.2918-0.0928*
                                                                                                   // acs)*8.314*TC/PC*10.0;
    addComponent(componentName, numberOfMoles, TC, PC, acs);
    double Kwatson = Math.pow(TB * 1.8, 1.0 / 3.0) / density;
    // System.out.println("watson " + Kwatson);
    double CF = Math.pow((12.8 - Kwatson) * (10.0 - Kwatson) / (10.0 * acs), 2.0);
    // characterization.getTBPModel().calcAcentricFactorKeslerLee(molarMass*1000.0, density);
    double acsKeslerLee = acs;
    double cpa = (-0.33886 + 0.02827 * Kwatson - 0.26105 * CF + 0.59332 * acsKeslerLee * CF)
        * 4.18682 * molarMass * 1e3;
    double cpb = (-(0.9291 - 1.1543 * Kwatson + 0.0368 * Kwatson * Kwatson) * 1e-4
        + CF * (4.56 - 9.48 * acsKeslerLee) * 1e-4) * 4.18682 * molarMass * 1.8 * 1e3;
    double cpc = (-1.6658e-7 + CF * (0.536 - 0.6828 * acsKeslerLee) * 1.0e-7) * 4.18682 * molarMass
        * 1.8 * 1.8 * 1.0e3;
    double cpd = 0.0;

    for (int i = 0; i < numberOfPhases; i++) {
      getPhase(i).setAttractiveTerm(attractiveTermNumber);
      getPhase(i).getComponent(componentName).setMolarMass(molarMass);
      getPhase(i).getComponent(componentName).setComponentType("TBPfraction");
      getPhase(i).getComponent(componentName).setNormalLiquidDensity(density);
      getPhase(i).getComponent(componentName).setNormalBoilingPoint(TB - 273.15);
      getPhase(i).getComponent(componentName)
          .setAcentricFactor(refSystem.getPhase(0).getComponent(0).getAcentricFactor());
      getPhase(i).getComponent(componentName).setCriticalVolume(critVol);
      getPhase(i).getComponent(componentName).setRacketZ(racketZ);
      getPhase(i).getComponent(componentName).setRacketZCPA(racketZ);
      getPhase(i).getComponent(componentName).setIsTBPfraction(true);
      getPhase(i).getComponent(componentName).setParachorParameter(
          characterization.getTBPModel().calcParachorParameter(molarMass, density)); // 59.3+2.34*molarMass*1000.0);
                                                                                     // //0.5003*thermo.ThermodynamicConstantsInterface.R*TC/PC*(0.25969-racketZ));
      getPhase(i).getComponent(componentName).setCriticalViscosity(
          characterization.getTBPModel().calcCriticalViscosity(molarMass * 1000.0, density)); // 7.94830*Math.sqrt(1e3*molarMass)*Math.pow(PC,2.0/3.0)/Math.pow(TC,
                                                                                              // 1.0/6.0)*1e-7);
      getPhase(i).getComponent(componentName).setTriplePointTemperature(
          374.5 + 0.02617 * getPhase(i).getComponent(componentName).getMolarMass() * 1000.0
              - 20172.0 / (getPhase(i).getComponent(componentName).getMolarMass() * 1000.0));
      getPhase(i).getComponent(componentName).setHeatOfFusion(
          0.1426 / 0.238845 * getPhase(i).getComponent(componentName).getMolarMass() * 1000.0
              * getPhase(i).getComponent(componentName).getTriplePointTemperature());
      getPhase(i).getComponent(componentName)
          .setIdealGasEnthalpyOfFormation(-1462600 * molarMass - 47566.0);
      // getPhase(i).getComponent(componentName).set

      // System.out.println(" plusTC " + TC + " plusPC " + PC + " plusm " + m + "
      // acslusm " + acs + " tb " + TB + " critvol " + critVol + " racketZ " + racketZ
      // + " parachor " +
      // getPhase(i).getComponent(componentName).getParachorParameter());
      getPhase(i).getComponent(componentName).setCpA(cpa);
      getPhase(i).getComponent(componentName).setCpB(cpb);
      getPhase(i).getComponent(componentName).setCpC(cpc);
      getPhase(i).getComponent(componentName).setCpD(cpd);
    }
  }

  /** {@inheritDoc} */
  @Override
  public void addPlusFraction(String componentName, double numberOfMoles, double molarMass,
      double density) {
    addTBPfraction(componentName, numberOfMoles, molarMass, density);
    componentName = (componentName + "_" + "PC"); // getFluidName());
    for (int i = 0; i < numberOfPhases; i++) {
      // System.out.println("comp " + componentName);
      getPhase(i).getComponent(componentName).setIsPlusFraction(true);
      getPhase(i).getComponent(componentName).setCriticalViscosity(
          7.94830 * Math.sqrt(1e3 * getPhase(i).getComponent(componentName).getMolarMass())
              * Math.pow(getPhase(i).getComponent(componentName).getPC(), 2.0 / 3.0)
              / Math.pow(getPhase(i).getComponent(componentName).getTC(), 1.0 / 6.0) * 1e-7);
    }
  }

  /** {@inheritDoc} */
  @Override
  public void addComponent(ComponentInterface inComponent) {
    if (inComponent.isIsTBPfraction()) {
      addTBPfraction(inComponent.getComponentName(), inComponent.getNumberOfmoles(),
          inComponent.getMolarMass(), inComponent.getNormalLiquidDensity());
      String componentName = inComponent.getComponentName();
      changeComponentName(componentName + "_PC", componentName.replaceFirst("_PC", ""));
      for (int i = 0; i < numberOfPhases; i++) {
        getPhase(i).getComponent(componentName)
            .setAttractiveTerm(inComponent.getAttractiveTermNumber());
        getPhase(i).getComponent(componentName).setTC(inComponent.getTC());
        getPhase(i).getComponent(componentName).setPC(inComponent.getPC());
        getPhase(i).getComponent(componentName).setMolarMass(inComponent.getMolarMass());
        getPhase(i).getComponent(componentName).setComponentType("TBPfraction");
        getPhase(i).getComponent(componentName)
            .setNormalLiquidDensity(inComponent.getNormalLiquidDensity());
        getPhase(i).getComponent(componentName)
            .setNormalBoilingPoint(inComponent.getNormalBoilingPoint());
        getPhase(i).getComponent(componentName).setAcentricFactor(inComponent.getAcentricFactor());
        getPhase(i).getComponent(componentName).setCriticalVolume(inComponent.getCriticalVolume());
        getPhase(i).getComponent(componentName).setRacketZ(inComponent.getRacketZ());
        getPhase(i).getComponent(componentName).setRacketZCPA(inComponent.getRacketZCPA());
        getPhase(i).getComponent(componentName).setIsTBPfraction(true);
        getPhase(i).getComponent(componentName)
            .setParachorParameter(inComponent.getParachorParameter());
        getPhase(i).getComponent(componentName)
            .setTriplePointTemperature(inComponent.getTriplePointTemperature());
        getPhase(i).getComponent(componentName)
            .setIdealGasEnthalpyOfFormation(inComponent.getIdealGasEnthalpyOfFormation());
        getPhase(i).getComponent(componentName).setCpA(inComponent.getCpA());
        getPhase(i).getComponent(componentName).setCpB(inComponent.getCpB());
        getPhase(i).getComponent(componentName).setCpC(inComponent.getCpC());
        getPhase(i).getComponent(componentName).setCpD(inComponent.getCpD());
      }
    } else {
      addComponent(inComponent.getComponentName(), inComponent.getNumberOfmoles());
    }
  }

  /** {@inheritDoc} */
  @Override
  public void addComponent(String name) {
    addComponent(name, 0.0);
  }

  /** {@inheritDoc} */
  @Override
  public void addComponent(String componentName, double moles) {
    componentName = ComponentInterface.getComponentNameFromAlias(componentName);

    int index = 0;

    boolean addForFirstTime = true;
    for (int p = 0; p < componentNames.size(); p++) {
      if (componentNames.get(p).equals(componentName)) {
        addForFirstTime = false;
        index = p;
        break;
      }
    }

    if (addForFirstTime) {
      if (!neqsim.util.database.NeqSimDataBase.hasComponent(componentName)) {
        throw new RuntimeException("No component with name: " + componentName + " in database");
      }
      if (moles < 0.0) {
        String msg = "Negative input number of moles of component: " + componentName;
        logger.error(msg);
        throw new RuntimeException(
            new neqsim.util.exception.InvalidInputException(this, "addComponent", "moles", msg));
      }
      setTotalNumberOfMoles(getTotalNumberOfMoles() + moles);
      // System.out.println("adding " + componentName);
      componentNames.add(componentName);
      for (int i = 0; i < getMaxNumberOfPhases(); i++) {
        getPhase(i).addComponent(componentName, moles, moles, numberOfComponents);
        getPhase(i).setAttractiveTerm(attractiveTermNumber);
      }
      numberOfComponents++;
    } else {
      for (PhaseInterface tmpPhase : phaseArray) {
        if (tmpPhase != null
            && (tmpPhase.getComponent(componentName).getNumberOfMolesInPhase() + moles) < 0.0) {
          init(0);
          break;
        }
      }

      setTotalNumberOfMoles(getTotalNumberOfMoles() + moles);
      // System.out.println("adding chem reac " + componentName);
      for (PhaseInterface tmpPhase : phaseArray) {
        if (tmpPhase != null) {
          tmpPhase.addMolesChemReac(index, moles, moles);
        }
      }
    }
  }

  /** {@inheritDoc} */
  @Override
  public void addComponent(String componentName, double value, String unitName) {
    componentName = ComponentInterface.getComponentNameFromAlias(componentName);

    if (!neqsim.util.database.NeqSimDataBase.hasComponent(componentName)) {
      throw new RuntimeException("No component with name: " + componentName + " in database");
    }

    double molarmass = 0.0;
    double stddens = 0.0;
    double boilp = 0.0;
    try (neqsim.util.database.NeqSimDataBase database = new neqsim.util.database.NeqSimDataBase();
        java.sql.ResultSet dataSet =
            database.getResultSet(("SELECT * FROM comp WHERE name='" + componentName + "'"))) {
      dataSet.next();
      molarmass = Double.parseDouble(dataSet.getString("molarmass")) / 1000.0;
      stddens = Double.parseDouble(dataSet.getString("stddens"));
      boilp = Double.parseDouble(dataSet.getString("normboil"));
    } catch (Exception ex) {
      logger.error("failed ", ex);
    }
    neqsim.util.unit.Unit unit =
        new neqsim.util.unit.RateUnit(value, unitName, molarmass, stddens, boilp);
    double SIval = unit.getSIvalue();
    // System.out.println("number of moles " + SIval);
    this.addComponent(componentName, SIval);
  }

  /** {@inheritDoc} */
  @Override
  public void addComponent(String componentName, double moles, double TC, double PC, double acs) {
    componentName = ComponentInterface.getComponentNameFromAlias(componentName);

    String comNam = componentName;
    if (getPhase(0).hasComponent(componentName)) {
      addComponent(componentName, moles);
    } else {
      addComponent("default", moles);
      comNam = "default";
      // componentNames.set(componentNames.indexOf("default"), componentName);
    }
    for (int i = 0; i < getMaxNumberOfPhases(); i++) {
      getPhase(i).getComponent(comNam).setComponentName(componentName);
      getPhase(i).getComponent(componentName).setTC(TC);
      getPhase(i).getComponent(componentName).setPC(PC);
      getPhase(i).getComponent(componentName).setAcentricFactor(acs);
    }
    if (comNam.equals("default")) {
      componentNames.remove("default");
      componentNames.add(componentName);
    }
  }

  /** {@inheritDoc} */
  @Override
  public void addComponent(String componentName, double moles, int phaseNumber) {
    componentName = ComponentInterface.getComponentNameFromAlias(componentName);

    if (!neqsim.util.database.NeqSimDataBase.hasComponent(componentName)) {
      throw new RuntimeException("No component with name: " + componentName + " in database");
    }

    for (int p = 0; p < componentNames.size(); p++) {
      if (componentNames.get(p).equals(componentName)) {
        addComponent(p, moles, phaseNumber);
        return;
      }
    }

    // Add new component
    if (moles < 0.0) {
      String msg = "Negative input number of moles.";
      logger.error(msg);
      neqsim.util.exception.InvalidInputException ex =
          new neqsim.util.exception.InvalidInputException(this, "addComponent", "moles", msg);
      throw new RuntimeException(ex);
    }

    componentNames.add(componentName);
    double k = 1.0;
    setTotalNumberOfMoles(getTotalNumberOfMoles() + moles);

    for (int i = 0; i < getMaxNumberOfPhases(); i++) {
      if (phaseNumber == i) {
        k = 1.0;
      } else {
        k = 1.0e-30;
      }
      getPhase(i).addComponent(componentName, moles, moles * k, numberOfComponents);
      getPhase(i).setAttractiveTerm(attractiveTermNumber);
    }
    numberOfComponents++;
  }

  /** {@inheritDoc} */
  @Override
  public void addComponent(String componentName, double value, String name, int phase) {
    componentName = ComponentInterface.getComponentNameFromAlias(componentName);

    if (!neqsim.util.database.NeqSimDataBase.hasComponent(componentName)) {
      throw new RuntimeException("No component with name: " + componentName + " in database");
    }

    double molarmass = 0.0;
    double stddens = 0.0;
    double boilp = 0.0;
    try (neqsim.util.database.NeqSimDataBase database = new neqsim.util.database.NeqSimDataBase();
        java.sql.ResultSet dataSet =
            database.getResultSet(("SELECT * FROM comp WHERE name='" + componentName + "'"))) {
      dataSet.next();
      molarmass = Double.parseDouble(dataSet.getString("molarmass")) / 1000.0;
      stddens = Double.parseDouble(dataSet.getString("stddens"));
      boilp = Double.parseDouble(dataSet.getString("normboil"));
    } catch (Exception ex) {
      logger.error("failed ", ex);
      throw new RuntimeException(ex);
    }
    neqsim.util.unit.Unit unit =
        new neqsim.util.unit.RateUnit(value, name, molarmass, stddens, boilp);
    double SIval = unit.getSIvalue();
    // System.out.println("number of moles " + SIval);
    this.addComponent(componentName, SIval, phase);
  }

  /** {@inheritDoc} */
  @Override
  public void addComponent(int index, double moles) {
    if (index >= getPhase(0).getNumberOfComponents()) {
      logger.error("componentIndex higher than number of components in system");
      return;
    }
    setTotalNumberOfMoles(getTotalNumberOfMoles() + moles);
    for (PhaseInterface tmpPhase : phaseArray) {
      if (tmpPhase != null) {
        tmpPhase.addMolesChemReac(index, moles, moles);
      }
    }
  }

  /** {@inheritDoc} */
  @Override
  public void addComponent(int index, double moles, int phaseNumber) {
    if (index >= getPhase(0).getNumberOfComponents()) {
      logger.error("componentIndex higher than number of components in system");
      return;
    }
    double k = 1.0;

    for (int i = 0; i < getMaxNumberOfPhases(); i++) {
      if (phaseNumber == i) {
        k = 1.0;
      } else {
        k = 1e-30;
      }
      phaseArray[phaseIndex[i]].addMolesChemReac(index, moles * k, moles);
    }

    setTotalNumberOfMoles(getTotalNumberOfMoles() + moles);
  }

  /** {@inheritDoc} */
  @Override
  public void changeComponentName(String name, String newName) {
    for (int i = 0; i < numberOfComponents; i++) {
      if (componentNames.get(i).equals(name)) {
        componentNames.set(i, newName);
      }
    }

    for (int i = 0; i < maxNumberOfPhases; i++) {
      getPhase(i).getComponent(name).setComponentName(newName);
    }
  }

  /** {@inheritDoc} */
  @Override
  public void removeComponent(String name) {
    name = ComponentInterface.getComponentNameFromAlias(name);

    setTotalNumberOfMoles(
        getTotalNumberOfMoles() - phaseArray[0].getComponent(name).getNumberOfmoles());
    for (int i = 0; i < getMaxNumberOfPhases(); i++) {
      getPhase(i).removeComponent(name, getTotalNumberOfMoles(),
          phaseArray[phaseIndex[i]].getComponent(name).getNumberOfMolesInPhase(),
          phaseArray[phaseIndex[i]].getComponent(name).getComponentNumber());
    }

    componentNames.remove(name);
    // System.out.println("removing " + componentNames.toString());
    numberOfComponents--;
  }

  /** {@inheritDoc} */
  @Override
  public String[] getComponentNames() {
    ArrayList<String> components = new ArrayList<String>();

    for (int j = 0; j < numberOfComponents; j++) {
      components.add(phaseArray[0].getComponents()[j].getName());
    }
    String[] componentList = new String[components.size()];
    for (int j = 0; j < numberOfComponents; j++) {
      componentList[j] = components.get(j);
    }
    return componentList;
  }

  /** {@inheritDoc} */
  @Override
  public void setComponentNames(String[] componentNames) {
    for (int i = 0; i < componentNames.length; i++) {
      this.componentNames.set(i, componentNames[i]);
    }
  }

  /** {@inheritDoc} */
  @Override
  public void renameComponent(String oldName, String newName) {
    componentNames.set(getPhase(0).getComponent(oldName).getComponentNumber(), newName);
    for (int i = 0; i < maxNumberOfPhases; i++) {
      getPhase(i).getComponent(oldName).setComponentName(newName);
    }
  }

  /** {@inheritDoc} */
  @Override
  public void addToComponentNames(String postfix) {
    for (int j = 0; j < componentNames.size(); j++) {
      componentNames.set(j, componentNames.get(j) + postfix);
    }
    for (int i = 0; i < getMaxNumberOfPhases(); i++) {
      for (int j = 0; j < componentNames.size(); j++) {
        getPhase(i).getComponent(j)
            .setComponentName(getPhase(i).getComponent(j).getComponentName() + postfix);
      }
    }
  }

  /** {@inheritDoc} */
  @Override
  public String getComponentNameTag() {
    return componentNameTag;
  }

  /** {@inheritDoc} */
  @Override
  public void setComponentNameTag(String nameTag) {
    componentNameTag = nameTag;
    for (int i = 0; i < getPhase(0).getNumberOfComponents(); i++) {
      renameComponent(componentNames.get(i), componentNames.get(i) + nameTag);
    }
  }

  /** {@inheritDoc} */
  @Override
  public void setComponentNameTagOnNormalComponents(String nameTag) {
    componentNameTag = nameTag;
    for (int i = 0; i < getPhase(0).getNumberOfComponents(); i++) {
      if (!getPhase(0).getComponent(i).isIsTBPfraction()
          && !getPhase(0).getComponent(i).isIsPlusFraction()) {
        renameComponent(componentNames.get(i), componentNames.get(i) + nameTag);
      }
    }
  }

  /** {@inheritDoc} */
  @Override
  public void setEmptyFluid() {
    for (PhaseInterface tmpPhase : phaseArray) {
      if (tmpPhase != null) {
        tmpPhase.setEmptyFluid();
      }
    }
    totalNumberOfMoles = 0.0;
  }

  /** {@inheritDoc} */
  @Override
  public final double calcBeta() throws neqsim.util.exception.IsNaNException,
      neqsim.util.exception.TooManyIterationsException {
    ComponentInterface[] compArray = getPhase(0).getComponents();

    int i;
    double tolerance = neqsim.thermo.ThermodynamicModelSettings.phaseFractionMinimumLimit;
    double deriv = 0.0;
    double gbeta = 0.0;
    double betal = 0;
    double nybeta = 0;

    double midler = 0;
    double minBeta = tolerance;
    double maxBeta = 1.0 - tolerance;
    double g0 = -1.0;
    double g1 = 1.0;
    nybeta = this.beta[0];
    betal = 1.0 - nybeta;

    for (i = 0; i < numberOfComponents; i++) {
      midler = (compArray[i].getK() * compArray[i].getz() - 1.0) / (compArray[i].getK() - 1.0);
      if ((midler > minBeta) && (compArray[i].getK() > 1.0)) {
        minBeta = midler;
      }
      midler = (1.0 - compArray[i].getz()) / (1.0 - compArray[i].getK());
      if ((midler < maxBeta) && (compArray[i].getK() < 1.0)) {
        maxBeta = midler;
      }
      g0 += compArray[i].getz() * compArray[i].getK();
      g1 += -compArray[i].getz() / compArray[i].getK();
    }

    if (g0 < 0) {
      this.beta[1] = 1.0 - tolerance;
      this.beta[0] = tolerance;
      return this.beta[0];
    }
    if (g1 > 0) {
      this.beta[1] = tolerance;
      this.beta[0] = 1.0 - tolerance;
      return this.beta[0];
    }

    nybeta = (minBeta + maxBeta) / 2.0;
    // System.out.println("guessed beta: " + nybeta + " maxbeta: " +maxBeta + "
    // minbeta: " +minBeta );
    betal = 1.0 - nybeta;

    // ' *l = 1.0-nybeta;
    double gtest = 0.0;
    for (i = 0; i < numberOfComponents; i++) {
      gtest += compArray[i].getz() * (compArray[i].getK() - 1.0)
          / (1.0 - nybeta + nybeta * compArray[i].getK()); // beta
                                                           // =
                                                           // nybeta
    }

    if (gtest >= 0) {
      minBeta = nybeta;
    } else {
      maxBeta = nybeta;
    }

    if (gtest < 0) {
      double minold = minBeta;
      minBeta = 1.0 - maxBeta;
      maxBeta = 1.0 - minold;
    }

    int iterations = 0;
    int maxIterations = 300;
    // System.out.println("gtest: " + gtest);
    double step = 1.0;
    do {
      iterations++;
      if (gtest >= 0) {
        // oldbeta = nybeta;
        deriv = 0.0;
        gbeta = 0.0;

        for (i = 0; i < numberOfComponents; i++) {
          double temp1 = (compArray[i].getK() - 1.0);
          double temp2 = 1.0 + temp1 * nybeta;
          deriv += -(compArray[i].getz() * temp1 * temp1) / (temp2 * temp2);
          gbeta += compArray[i].getz() * (compArray[i].getK() - 1.0)
              / (1.0 + (compArray[i].getK() - 1.0) * nybeta);
        }

        if (gbeta >= 0) {
          minBeta = nybeta;
        } else {
          maxBeta = nybeta;
        }
        nybeta -= (gbeta / deriv);

        // System.out.println("beta: " + maxBeta);
        if (nybeta > maxBeta) {
          nybeta = maxBeta;
        }
        if (nybeta < minBeta) {
          nybeta = minBeta;
        }

        /*
         * if ((nybeta > maxBeta) || (nybeta < minBeta)) { // nybeta = 0.5 * (maxBeta + minBeta);
         * gbeta = 1.0; }
         */
      } else {
        // oldbeta = betal;
        deriv = 0.0;
        gbeta = 0.0;

        for (i = 0; i < numberOfComponents; i++) {
          deriv -= (compArray[i].getz() * (compArray[i].getK() - 1.0) * (1.0 - compArray[i].getK()))
              / Math.pow((betal + (1 - betal) * compArray[i].getK()), 2);
          gbeta += compArray[i].getz() * (compArray[i].getK() - 1.0)
              / (betal + (-betal + 1.0) * compArray[i].getK());
        }

        if (gbeta < 0) {
          minBeta = betal;
        } else {
          maxBeta = betal;
        }

        betal -= (gbeta / deriv);

        if (betal > maxBeta) {
          betal = maxBeta;
        }
        if (betal < minBeta) {
          betal = minBeta;
        }

        /*
         * if ((betal > maxBeta) || (betal < minBeta)) { gbeta = 1.0; { betal = 0.5 * (maxBeta +
         * minBeta); } }
         */
        nybeta = 1.0 - betal;
      }
      step = gbeta / deriv;
      // System.out.println("step : " + step);
    } while (((Math.abs(step)) >= 1.0e-10 && iterations < maxIterations)); // &&
    // (Math.abs(nybeta)-Math.abs(maxBeta))>0.1);

    // System.out.println("beta: " + nybeta + " iterations: " + iterations);
    if (nybeta <= tolerance) {
      // this.phase = 1;
      nybeta = tolerance;
    } else if (nybeta >= 1.0 - tolerance) {
      // this.phase = 0;
      nybeta = 1.0 - tolerance;
      // superheated vapour
    } else {
      // this.phase = 2;
    } // two-phase liquid-gas

    this.beta[0] = nybeta;
    this.beta[1] = 1.0 - nybeta;

    if (iterations >= maxIterations) {
      throw new neqsim.util.exception.TooManyIterationsException(this, "calcBeta", maxIterations);
    }
    if (Double.isNaN(beta[1])) {
      /*
       * for (i = 0; i < numberOfComponents; i++) { System.out.println("K " + compArray[i].getK());
       * System.out.println("z " + compArray[i].getz()); }
       */
      throw new neqsim.util.exception.IsNaNException(this, "calcBeta", "beta");
    }
    return this.beta[0];
  }

  /** {@inheritDoc} */
  @Override
  public final void initBeta() {
    for (int i = 0; i < numberOfPhases; i++) {
      this.beta[phaseIndex[i]] = getPhase(i).getNumberOfMolesInPhase() / getTotalNumberOfMoles();
      // System.out.println("beta " + beta[i]);
    }
  }

  /** {@inheritDoc} */
  @Override
  public double getJouleThomsonCoefficient(String unit) {
    double JTcoef = getJouleThomsonCoefficient();
    double conversionFactor = 1.0;
    switch (unit) {
      case "K/bar":
        conversionFactor = 1.0;
        break;
      case "C/bar":
        conversionFactor = 1.0;
        break;
      default:
        break;
    }
    return JTcoef * conversionFactor;
  }

  /** {@inheritDoc} */
  @Override
  public double getJouleThomsonCoefficient() {
    double JTcoef = 0;
    for (int i = 0; i < numberOfPhases; i++) {
      JTcoef += getBeta(i) * getPhase(i).getJouleThomsonCoefficient();
    }
    return JTcoef;
  }

  /** {@inheritDoc} */
  @Override
  public double getSoundSpeed(String unit) {
    double refVel = getSoundSpeed();
    double conversionFactor = 1.0;
    switch (unit) {
      case "m/s":
        conversionFactor = 1.0;
        break;
      case "km/hr":
        conversionFactor = 3.6;
        break;
      default:
        break;
    }
    return refVel * conversionFactor;
  }

  /** {@inheritDoc} */
  @Override
  public double getSoundSpeed() {
    double soundspeed = 0;
    for (int i = 0; i < numberOfPhases; i++) {
      soundspeed += getBeta(i) * getPhase(i).getSoundSpeed();
    }
    return soundspeed;
  }

  /** {@inheritDoc} */
  @Override
  public final void initTotalNumberOfMoles(double change) {
    setTotalNumberOfMoles(getTotalNumberOfMoles() + change);
    // System.out.println("total moles: " + totalNumberOfMoles);
    for (int j = 0; j < numberOfPhases; j++) {
      for (int i = 0; i < numberOfComponents; i++) {
        getPhase(j).getComponents()[i]
            .setNumberOfmoles(phaseArray[phaseIndex[0]].getComponents()[i].getNumberOfmoles());
      }
    }
  }

  /** {@inheritDoc} */
  @Override
  public final void init_x_y() {
    // double x, z;
    for (int j = 0; j < numberOfPhases; j++) {
      // x = 0;
      // z = 0;
      for (int i = 0; i < numberOfComponents; i++) {
        getPhase(j).getComponents()[i]
            .setz(getPhase(j).getComponents()[i].getNumberOfmoles() / getTotalNumberOfMoles());
        getPhase(j).getComponents()[i].setx(getPhase(j).getComponents()[i].getNumberOfMolesInPhase()
            / getPhase(j).getNumberOfMolesInPhase());
        // x += getPhase(j).getComponents()[i].getx();
        // z += getPhase(j).getComponents()[i].getz();
      }
      getPhase(j).normalize();
    }
  }

  /** {@inheritDoc} */
  @Override
  public final void calc_x_y() {
    for (int j = 0; j < numberOfPhases; j++) {
      for (int i = 0; i < numberOfComponents; i++) {
        if (j == 0) {
          getPhase(j).getComponent(i)
              .setx(getPhase(0).getComponent(i).getK() * getPhase(j).getComponents()[i].getz()
                  / (1 - beta[phaseIndex[0]]
                      + beta[phaseIndex[0]] * getPhase(0).getComponent(i).getK()));
        } else if (j == 1) {
          getPhase(j).getComponent(i).setx(getPhase(0).getComponent(i).getz() / (1.0
              - beta[phaseIndex[0]] + beta[phaseIndex[0]] * getPhase(0).getComponent(i).getK()));
        }
        // phaseArray[j].getComponents()[i].setx(phaseArray[0].getComponents()[i].getx()
        // / phaseArray[0].getComponents()[i].getK());
        // System.out.println("comp: " + j + i + " " + c[j][i].getx());
      }
      getPhase(j).normalize();
    }
  }

  /** {@inheritDoc} */
  @Override
  public final void calc_x_y_nonorm() {
    for (int j = 0; j < numberOfPhases; j++) {
      for (int i = 0; i < numberOfComponents; i++) {
        if (j == 0) {
          getPhase(j).getComponents()[i].setx(getPhase(j).getComponents()[i].getK()
              * getPhase(j).getComponents()[i].getz() / (1 - beta[phaseIndex[0]]
                  + beta[phaseIndex[0]] * getPhase(0).getComponents()[i].getK()));
        }
        if (j == 1) {
          getPhase(j).getComponents()[i].setx(getPhase(0).getComponents()[i].getz() / (1.0
              - beta[phaseIndex[0]] + beta[phaseIndex[0]] * getPhase(0).getComponents()[i].getK()));
        }
        // phaseArray[j].getComponents()[i].setx(phaseArray[0].getComponents()[i].getx()
        // / phaseArray[0].getComponents()[i].getK());
        // System.out.println("comp: " + j + i + " " + c[j][i].getx());
      }
      // getPhase(j).normalize();
    }
  }

  /** {@inheritDoc} */
  @Override
  public void reset_x_y() {
    for (int j = 0; j < numberOfPhases; j++) {
      for (int i = 0; i < numberOfComponents; i++) {
        getPhase(j).getComponents()[i].setx(phaseArray[phaseIndex[0]].getComponents()[i].getz());
      }
    }
  }

  /** {@inheritDoc} */
  @Override
  public void reset() {
    for (int i = 0; i < numberOfComponents; i++) {
      addComponent(getPhase(0).getComponent(i).getComponentName(),
          -getPhase(0).getComponent(i).getNumberOfmoles());
    }
  }

  /** {@inheritDoc} */
  @Override
  public void init(int type) {
    if (this.numericDerivatives) {
      initNumeric(type);
    } else {
      initAnalytic(type);
    }
  }

  /** {@inheritDoc} */
  @Override
  public void init(int type, int phase) {
    if (this.numericDerivatives) {
      initNumeric(type, phase);
    } else {
      initAnalytic(type, phase);
    }
  }

  /**
   * <p>
   * initAnalytic.
   * </p>
   *
   * @param type a int. 0 to initialize and 1 to reset, 2 to calculate T and P derivatives, 3 to
   *        calculate all derivatives and 4 to calculate all derivatives numerically
   */
  public void initAnalytic(int type) {
    if (type == 0) {
      // todo: should actually clear all entries in arrays?
      setNumberOfPhases(getMaxNumberOfPhases());
      for (int i = 0; i < numberOfPhases; i++) {
        phaseType[i] = 0;
        beta[i] = 1.0;
        phaseIndex[i] = i;
      }
      phaseType[0] = 1;
      for (int i = 0; i < numberOfPhases; i++) {
        if (isPhase(i)) {
          getPhase(i).init(getTotalNumberOfMoles(), numberOfComponents, type,
              phaseType[phaseIndex[i]], beta[phaseIndex[i]]);
        }
      }
      // todo: reduce maxnumberofphases as well? Some sort of multiphase reset here.
      setNumberOfPhases(2);
    } else if (type == 1) {
      for (int i = 0; i < numberOfPhases; i++) {
        if (isPhase(i)) {
          getPhase(i).init(getTotalNumberOfMoles(), numberOfComponents, 1, phaseType[phaseIndex[i]],
              beta[phaseIndex[i]]);
        }
      }

      for (int i = 0; i < numberOfPhases; i++) {
        if (isPhase(i)) {
          for (int j = 0; j < numberOfComponents; j++) {
            getPhase(i).getComponents()[j].fugcoef(getPhase(i));
          }
        }
      }
    } else if (type == 2) { // calculate T and P derivatives
      for (int i = 0; i < numberOfPhases; i++) {
        if (isPhase(i)) {
          getPhase(i).init(getTotalNumberOfMoles(), numberOfComponents, 2, phaseType[phaseIndex[i]],
              beta[phaseIndex[i]]);
        }
      }

      for (int i = 0; i < numberOfPhases; i++) {
        if (isPhase(i)) {
          for (int j = 0; j < numberOfComponents; j++) {
            getPhase(i).getComponents()[j].fugcoef(getPhase(i));
            getPhase(i).getComponents()[j].logfugcoefdT(getPhase(i));
            getPhase(i).getComponents()[j].logfugcoefdP(getPhase(i));
          }
        }
      }
    } else if (type == 3) { // calculate all derivatives
      for (int i = 0; i < numberOfPhases; i++) {
        if (isPhase(i)) {
          getPhase(i).init(getTotalNumberOfMoles(), numberOfComponents, 3, phaseType[phaseIndex[i]],
              beta[phaseIndex[i]]);
        }
      }

      for (int i = 0; i < numberOfPhases; i++) {
        if (isPhase(i)) {
          for (int j = 0; j < numberOfComponents; j++) {
            getPhase(i).getComponents()[j].fugcoef(getPhase(i));
            getPhase(i).getComponents()[j].logfugcoefdT(getPhase(i));
            getPhase(i).getComponents()[j].logfugcoefdP(getPhase(i));
            getPhase(i).getComponents()[j].logfugcoefdN(getPhase(i));
          }
        }
      }
    } else if (type == 4) { // calculate all derivatives numerically
      for (int i = 0; i < numberOfPhases; i++) {
        if (isPhase(i)) {
          getPhase(i).init(getTotalNumberOfMoles(), numberOfComponents, 3, phaseType[phaseIndex[i]],
              beta[phaseIndex[i]]);
        }
      }
      for (int i = 0; i < numberOfPhases; i++) {
        if (isPhase(i)) {
          for (int j = 0; j < numberOfComponents; j++) {
            getPhase(i).getComponents()[j].fugcoef(getPhase(i));
            getPhase(i).getComponents()[j].fugcoefDiffTempNumeric(getPhase(i), numberOfComponents,
                getPhase(i).getTemperature(), getPhase(i).getPressure());
            getPhase(i).getComponents()[j].fugcoefDiffPresNumeric(getPhase(i), numberOfComponents,
                getPhase(i).getTemperature(), getPhase(i).getPressure());
          }
        }
      }
    }

    for (int i = 1; i < numberOfPhases; i++) {
      if (isPhase(i)) {
        if (getPhase(i).getType() == PhaseType.GAS) {
          getPhase(i).setType(PhaseType.OIL);
        }
      }
    }
    this.isInitialized = true;
  }

  /**
   * <p>
   * initAnalytic.
   * </p>
   *
   * @param type a int
   * @param phase a int
   */
  public void initAnalytic(int type, int phase) {
    if (type == 0) {
      beta[0] = 1.0;
      phaseIndex[phase] = phase;
    }

    if (isPhase(phase)) {
      if (type == 0) {
        getPhase(phase).init(getTotalNumberOfMoles(), numberOfComponents, 0,
            phaseType[phaseIndex[phase]], beta[phaseIndex[phase]]);
      } else if (type == 1) {
        getPhase(phase).init(getTotalNumberOfMoles(), numberOfComponents, 1,
            phaseType[phaseIndex[phase]], beta[phaseIndex[phase]]);

        for (int j = 0; j < numberOfComponents; j++) {
          getPhase(phase).getComponents()[j].fugcoef(getPhase(phase));
        }
      } else if (type == 2) {
        getPhase(phase).init(getTotalNumberOfMoles(), numberOfComponents, 2,
            phaseType[phaseIndex[phase]], beta[phaseIndex[phase]]);

        for (int j = 0; j < numberOfComponents; j++) {
          getPhase(phase).getComponents()[j].fugcoef(getPhase(phase));
          getPhase(phase).getComponents()[j].logfugcoefdT(getPhase(phase));
          getPhase(phase).getComponents()[j].logfugcoefdP(getPhase(phase));
        }
      } else if (type == 3) {
        getPhase(phase).init(getTotalNumberOfMoles(), numberOfComponents, 3,
            phaseType[phaseIndex[phase]], beta[phaseIndex[phase]]);

        for (int j = 0; j < numberOfComponents; j++) {
          getPhase(phase).getComponents()[j].fugcoef(getPhase(phase));
          getPhase(phase).getComponents()[j].logfugcoefdT(getPhase(phase));
          getPhase(phase).getComponents()[j].logfugcoefdP(getPhase(phase));
          getPhase(phase).getComponents()[j].logfugcoefdN(getPhase(phase));
        }
      }
    }

    for (PhaseInterface tmpPhase : phaseArray) {
      if (tmpPhase != null && tmpPhase.getType() == PhaseType.GAS) {
        tmpPhase.setType(PhaseType.OIL);
      }
    }
    this.isInitialized = true;
  }

  /**
   * <p>
   * initNumeric.
   * </p>
   *
   * @param type a int
   */
  public void initNumeric(int type) {
    initNumeric(type, 1);
  }

  /**
   * <p>
   * initNumeric.
   * </p>
   *
   * @param type a int
   * @param phasen a int
   */
  public void initNumeric(int type, int phasen) {
    if (type < 2) {
      initAnalytic(type);
    } else if (type >= 2) {
      double[][] gasfug = new double[2][getPhases()[0].getNumberOfComponents()];
      double[][] liqfug = new double[2][getPhases()[0].getNumberOfComponents()];

      double dt = getTemperature() / 1.0e6;
      setTemperature(getTemperature() + dt);
      init(1);

      for (int i = 0; i < getPhases()[0].getNumberOfComponents(); i++) {
        gasfug[0][i] = Math.log(getPhases()[0].getComponents()[i].getFugacityCoefficient());
        liqfug[0][i] = Math.log(getPhases()[1].getComponents()[i].getFugacityCoefficient());
      }

      setTemperature(getTemperature() - 2 * dt);
      init(1);

      for (int i = 0; i < getPhases()[0].getNumberOfComponents(); i++) {
        gasfug[1][i] = Math.log(getPhases()[0].getComponents()[i].getFugacityCoefficient());
        liqfug[1][i] = Math.log(getPhases()[1].getComponents()[i].getFugacityCoefficient());
      }

      for (int i = 0; i < getPhases()[0].getNumberOfComponents(); i++) {
        getPhase(0).getComponent(i).setdfugdt((gasfug[0][i] - gasfug[1][i]) / (2 * dt));
        getPhase(1).getComponent(i).setdfugdt((liqfug[0][i] - liqfug[1][i]) / (2 * dt));
      }

      setTemperature(getTemperature() + dt);

      double dp = getPressure() / 1.0e6;
      setPressure(getPressure() + dp);
      init(1);

      for (int i = 0; i < getPhases()[0].getNumberOfComponents(); i++) {
        gasfug[0][i] = Math.log(getPhases()[0].getComponents()[i].getFugacityCoefficient());
        liqfug[0][i] = Math.log(getPhases()[1].getComponents()[i].getFugacityCoefficient());
      }

      setPressure(getPressure() - 2 * dp);
      init(1);

      for (int i = 0; i < getPhases()[0].getNumberOfComponents(); i++) {
        gasfug[1][i] = Math.log(getPhases()[0].getComponents()[i].getFugacityCoefficient());
        liqfug[1][i] = Math.log(getPhases()[1].getComponents()[i].getFugacityCoefficient());
      }

      for (int i = 0; i < getPhases()[0].getNumberOfComponents(); i++) {
        getPhase(0).getComponent(i).setdfugdp((gasfug[0][i] - gasfug[1][i]) / (2 * dp));
        getPhase(1).getComponent(i).setdfugdp((liqfug[0][i] - liqfug[1][i]) / (2 * dp));
      }

      setPressure(getPressure() + dp);
      init(1);

      if (type == 3) {
        for (int phase = 0; phase < 2; phase++) {
          for (int k = 0; k < getPhases()[0].getNumberOfComponents(); k++) {
            double dn = getPhases()[phase].getComponents()[k].getNumberOfMolesInPhase() / 1.0e6;

            addComponent(k, dn, phase);
            // initBeta();
            init_x_y();
            init(1);

            for (int i = 0; i < getPhases()[0].getNumberOfComponents(); i++) {
              liqfug[0][i] =
                  Math.log(getPhases()[phase].getComponents()[i].getFugacityCoefficient());
            }

            addComponent(k, -2.0 * dn, phase);
            // initBeta();
            init_x_y();
            init(1);

            for (int i = 0; i < getPhases()[0].getNumberOfComponents(); i++) {
              // gasfug[1][i] =
              // Math.log(getPhases()[0].getComponents()[i].getFugacityCoefficient());
              liqfug[1][i] =
                  Math.log(getPhases()[phase].getComponents()[i].getFugacityCoefficient());
            }
            addComponent(k, dn, phase);
            init_x_y();
            init(1);

            for (int i = 0; i < getPhases()[0].getNumberOfComponents(); i++) {
              getPhase(phase).getComponent(k).setdfugdn(i,
                  (liqfug[0][i] - liqfug[1][i]) / (2 * dn));
              getPhase(phase).getComponent(k).setdfugdx(i, (liqfug[0][i] - liqfug[1][i]) / (2 * dn)
                  * getPhase(phase).getNumberOfMolesInPhase());
            }
            // initBeta();
          }
        }
      }
    }
    this.isInitialized = true;
  }

  /** {@inheritDoc} */
  @Override
  public void initNumeric() {
    double[][] gasfug = new double[2][getPhases()[0].getNumberOfComponents()];
    double[][] liqfug = new double[2][getPhases()[0].getNumberOfComponents()];
    double[][] gasnumericDfugdt = new double[2][getPhases()[0].getNumberOfComponents()];
    double[][] liqnumericDfugdt = new double[2][getPhases()[0].getNumberOfComponents()];
    double[][] gasnumericDfugdp = new double[2][getPhases()[0].getNumberOfComponents()];
    double[][] liqnumericDfugdp = new double[2][getPhases()[0].getNumberOfComponents()];
    double[][][] gasnumericDfugdn = new double[2][getPhases()[0]
        .getNumberOfComponents()][getPhases()[0].getNumberOfComponents()];
    double[][][] liqnumericDfugdn = new double[2][getPhases()[0]
        .getNumberOfComponents()][getPhases()[0].getNumberOfComponents()];

    double dt = getTemperature() / 1e5;
    setTemperature(getTemperature() + dt);
    init(1);

    for (int i = 0; i < getPhases()[0].getNumberOfComponents(); i++) {
      gasfug[0][i] = Math.log(getPhases()[0].getComponents()[i].getFugacityCoefficient());
      liqfug[0][i] = Math.log(getPhases()[1].getComponents()[i].getFugacityCoefficient());
    }

    setTemperature(getTemperature() - 2 * dt);
    init(1);

    for (int i = 0; i < getPhases()[0].getNumberOfComponents(); i++) {
      gasfug[1][i] = Math.log(getPhases()[0].getComponents()[i].getFugacityCoefficient());
      liqfug[1][i] = Math.log(getPhases()[1].getComponents()[i].getFugacityCoefficient());
      gasnumericDfugdt[0][i] = (gasfug[0][i] - gasfug[1][i]) / (2 * dt);
      liqnumericDfugdt[0][i] = (liqfug[0][i] - liqfug[1][i]) / (2 * dt);
      phaseArray[0].getComponents()[i].setdfugdt(gasnumericDfugdt[0][i]);
      phaseArray[1].getComponents()[i].setdfugdt(liqnumericDfugdt[0][i]);
    }

    setTemperature(getTemperature() + dt);

    double dp = getPressure() / 1e5;
    setPressure(getPressure() + dp);
    init(1);

    for (int i = 0; i < getPhases()[0].getNumberOfComponents(); i++) {
      gasfug[0][i] = Math.log(getPhases()[0].getComponents()[i].getFugacityCoefficient());
      liqfug[0][i] = Math.log(getPhases()[1].getComponents()[i].getFugacityCoefficient());
    }

    setPressure(getPressure() - 2 * dp);
    init(1);

    for (int i = 0; i < getPhases()[0].getNumberOfComponents(); i++) {
      gasfug[1][i] = Math.log(getPhases()[0].getComponents()[i].getFugacityCoefficient());
      liqfug[1][i] = Math.log(getPhases()[1].getComponents()[i].getFugacityCoefficient());
      gasnumericDfugdp[0][i] = (gasfug[0][i] - gasfug[1][i]) / (2 * dp);
      liqnumericDfugdp[0][i] = (liqfug[0][i] - liqfug[1][i]) / (2 * dp);
      phaseArray[0].getComponents()[i].setdfugdp(gasnumericDfugdp[0][i]);
      phaseArray[1].getComponents()[i].setdfugdp(liqnumericDfugdp[0][i]);
    }

    setPressure(getPressure() + dp);
    init(1);

    for (int phase = 0; phase < 2; phase++) {
      for (int k = 0; k < getPhases()[0].getNumberOfComponents(); k++) {
        double dn = getPhases()[phase].getComponents()[k].getNumberOfMolesInPhase() / 1.0e6;
        if (dn < 1e-12) {
          dn = 1e-12;
        }

        addComponent(k, dn, phase);
        // initBeta();
        init_x_y();
        init(1);

        for (int i = 0; i < getPhases()[0].getNumberOfComponents(); i++) {
          liqfug[0][i] = Math.log(getPhases()[phase].getComponents()[i].getFugacityCoefficient());
        }

        addComponent(k, -2.0 * dn, phase);
        // initBeta();
        init_x_y();
        init(1);

        for (int i = 0; i < getPhases()[0].getNumberOfComponents(); i++) {
          // gasfug[1][i] =
          // Math.log(getPhases()[0].getComponents()[i].getFugacityCoefficient());
          liqfug[1][i] = Math.log(getPhases()[phase].getComponents()[i].getFugacityCoefficient());
        }

        for (int i = 0; i < getPhases()[0].getNumberOfComponents(); i++) {
          if (phase == 0) {
            gasnumericDfugdn[0][k][i] = (liqfug[0][i] - liqfug[1][i]) / (2 * dn);
            phaseArray[0].getComponents()[i].setdfugdn(k, gasnumericDfugdn[0][k][i]);
            phaseArray[0].getComponents()[i].setdfugdx(k,
                gasnumericDfugdn[0][k][i] * phaseArray[0].getNumberOfMolesInPhase());
          }

          if (phase == 1) {
            liqnumericDfugdn[0][k][i] = (liqfug[0][i] - liqfug[1][i]) / (2 * dn);
            phaseArray[1].getComponents()[i].setdfugdn(k, liqnumericDfugdn[0][k][i]);
            phaseArray[1].getComponents()[i].setdfugdx(k,
                liqnumericDfugdn[0][k][i] * phaseArray[1].getNumberOfMolesInPhase());
          }
        }

        addComponent(k, dn, phase);
        // initBeta();
        init_x_y();
        init(1);
      }
    }
  }

  /** {@inheritDoc} */
  @Override
  public void initProperties() {
    if (!isInitialized) {
      init(0);
      setNumberOfPhases(1);
    }
    initThermoProperties();
    initPhysicalProperties();
  }

  /** {@inheritDoc} */
  @Override
  public void initPhysicalProperties() {
    for (int i = 0; i < numberOfPhases; i++) {
      getPhase(i).initPhysicalProperties();
    }
    calcInterfaceProperties();
  }

  /** {@inheritDoc} */
  @Override
  public void initPhysicalProperties(String propertyName) {
    for (int i = 0; i < numberOfPhases; i++) {
      getPhase(i).initPhysicalProperties(propertyName);
    }
  }

  /** {@inheritDoc} */
  @Override
  public void resetPhysicalProperties() {
    for (PhaseInterface tmpPhase : phaseArray) {
      if (tmpPhase != null) {
        tmpPhase.resetPhysicalProperties();
      }
    }
  }

  /** {@inheritDoc} */
  @Override
  public void initRefPhases() {
    for (int i = 0; i < numberOfPhases; i++) {
      getPhase(i).initRefPhases(false);
    }
  }

  /** {@inheritDoc} */
  @Override
  public void setPhysicalPropertyModel(int type) {
    for (int i = 0; i < numberOfPhases; i++) {
      getPhase(i).setPhysicalProperties(type);
    }
  }

  /** {@inheritDoc} */
  @Override
  public void chemicalReactionInit() {
    chemicalReactionOperations = new ChemicalReactionOperations(this);
    chemicalSystem = chemicalReactionOperations.hasRections();
  }

  /** {@inheritDoc} */
  @Override
  public ChemicalReactionOperations getChemicalReactionOperations() {
    return chemicalReactionOperations;
  }

  /**
   * Verify if system has a phase of a specific type.
   *
   * @param pt PhaseType to look for.
   * @return True if system contains a phase of requested type.
   */
  public boolean hasPhaseType(PhaseType pt) {
    for (int i = 0; i < numberOfPhases; i++) {
      if (getPhase(i).getType() == pt) {
        return true;
      }
      if (getPhase(i).getPhaseTypeName().equals(pt.getDesc())) {
        logger.error(
            "Bug in setting phasetype somewhere. Phasetype and phasetypename should be the same.");
        return true;
      }
    }
    return false;
  }

  /** {@inheritDoc} */
  @Override
  public final PhaseInterface getGasPhase() {
    for (int phase = 0; phase < numberOfPhases; phase++) {
      if (phaseArray[phaseIndex[phase]].getPhaseType() == 1) {
        return phaseArray[phase];
      }
    }
    logger.info("No gas phase at current state.");
    return null;
  }

  /** {@inheritDoc} */
  @Override
  public final PhaseInterface getLiquidPhase() {
    for (int phase = 0; phase < numberOfPhases; phase++) {
      if (phaseArray[phaseIndex[phase]].getPhaseType() == 0) {
        return phaseArray[phase];
      }
    }
    logger.info("No liquid phase at current state.");
    return null;
  }

  /** {@inheritDoc} */
  @Override
  public boolean isPhase(int i) {
    // todo: what if i > numberofphases?
    if (i > phaseArray.length) {
      return false;
    }

    // getPhase(i) without try/catch
    return phaseArray[phaseIndex[i]] != null;
  }

  /** {@inheritDoc} */
  @Override
  public final PhaseInterface getPhase(int i) {
    if (i >= getNumberOfPhases() && phaseArray[phaseIndex[i]] == null) {
      throw new RuntimeException("Can not return phase number " + i
          + ". Current number of phases are " + getNumberOfPhases());
    }
    return phaseArray[phaseIndex[i]];
  }

  /** {@inheritDoc} */
  @Override
  public PhaseInterface getPhase(String phaseTypeName) {
    for (int i = 0; i < numberOfPhases; i++) {
      if (getPhase(i).getPhaseTypeName().equals(phaseTypeName)) {
        return getPhase(i);
      }
    }
    throw new RuntimeException();
  }

  /** {@inheritDoc} */
  @Override
  public PhaseInterface getPhaseOfType(String phaseTypeName) {
    for (int i = 0; i < numberOfPhases; i++) {
      if (getPhase(i).getPhaseTypeName().equals(phaseTypeName)) {
        return getPhase(i);
      }
    }
    return null;
  }

  /** {@inheritDoc} */
  @Override
  public int getPhaseNumberOfPhase(String phaseTypeName) {
    for (int i = 0; i < numberOfPhases; i++) {
      if (getPhase(i).getPhaseTypeName().equals(phaseTypeName)) {
        return i;
      }
    }
    return 0;
  }

  /** {@inheritDoc} */
  @Override
  public int getPhaseIndexOfPhase(String phaseTypeName) {
    for (int i = 0; i < numberOfPhases; i++) {
      if (getPhase(i).getPhaseTypeName().equals(phaseTypeName)) {
        return phaseIndex[i];
      }
    }
    return phaseIndex[0];
  }

  /** {@inheritDoc} */
  @Override
  public final boolean isChemicalSystem() {
    return chemicalSystem;
  }

  /** {@inheritDoc} */
  @Override
  public final void isChemicalSystem(boolean temp) {
    chemicalSystem = temp;
  }

  /**
   * <p>
   * getAntoineVaporPressure.
   * </p>
   *
   * @param temp a double
   * @return a double
   */
  public double getAntoineVaporPressure(double temp) {
    return phaseArray[0].getAntoineVaporPressure(temp);
  }

  /** {@inheritDoc} */
  @Override
  public final double getTC() {
    return criticalTemperature;
  }

  /** {@inheritDoc} */
  @Override
  public final double getPC() {
    return criticalPressure;
  }

  /** {@inheritDoc} */
  @Override
  public final void setTC(double TC) {
    criticalTemperature = TC;
  }

  /** {@inheritDoc} */
  @Override
  public final void setPC(double PC) {
    criticalPressure = PC;
  }

  /**
   * <p>
   * setMixingRuleGEmodel.
   * </p>
   *
   * @param name a {@link java.lang.String} object
   */
  public void setMixingRuleGEmodel(String name) {
    for (PhaseInterface tmpPhase : phaseArray) {
      if (tmpPhase != null) {
        tmpPhase.setMixingRuleGEModel(name);
      }
    }
  }

  /** {@inheritDoc} */
  @Override
  public final void setMixingRule(int type) {
    mixingRule = type;
    if (numberOfPhases < 4) {
      resetPhysicalProperties(); // initPhysicalProperties();
    }
    for (int i = 0; i < maxNumberOfPhases; i++) {
      if (isPhase(i)) {
        getPhase(i).setMixingRule(type);
        getPhase(i).initPhysicalProperties();
        // getPhase(i).getPhysicalProperties().getMixingRule().initMixingRules(getPhase(i));
      }
    }
  }

  /** {@inheritDoc} */
  @Override
  public void setMixingRule(String typename, String GEmodel) {
    setMixingRuleGEmodel(GEmodel);
    setMixingRule(typename);
  }

  /** {@inheritDoc} */
  @Override
  public void setMixingRule(String typename) {
    int var = 0;
    if (typename.equals("no")) {
      var = 1;
    } else if (typename.equals("classic")) {
      var = 2;
    } else if (typename.equals("HV")) {
      var = 4;
    } else if (typename.equals("WS")) {
      var = 5;
    } else if (typename.equals("CPA-Mix")) {
      var = 7;
    } else if (typename.equals("classic-T")) {
      var = 8;
    } else if (typename.equals("classic-T-cpa")) {
      var = 9;
    } else if (typename.equals("classic-Tx-cpa")) {
      var = 10;
    } else {
      var = 1;
    }
    this.setMixingRule(var);
  }

  /** {@inheritDoc} */
  @Override
  public void setNumberOfPhases(int number) {
    this.numberOfPhases = number;
    if (numberOfPhases > getMaxNumberOfPhases()) {
      setMaxNumberOfPhases(number);
    }
  }

  /** {@inheritDoc} */
  @Override
  public void useVolumeCorrection(boolean volcor) {
    for (PhaseInterface tmpPhase : phaseArray) {
      if (tmpPhase != null) {
        tmpPhase.useVolumeCorrection(volcor);
      }
    }
  }

  /** {@inheritDoc} */
  @Override
  public final PhaseInterface[] getPhases() {
    return phaseArray;
  }

  /** {@inheritDoc} */
  @Override
  public double getGibbsEnergy() {
    double gibbsEnergy = 0;
    for (int i = 0; i < numberOfPhases; i++) {
      gibbsEnergy += getPhase(i).getGibbsEnergy();
    }
    return gibbsEnergy;
  }

  /** {@inheritDoc} */
  @Override
  public double getExergy(double temperatureOfSurroundings, String exergyUnit) {
    double refExergy = getExergy(temperatureOfSurroundings); // exergy in J
    double conversionFactor = 1.0;
    switch (exergyUnit) {
      case "J":
        conversionFactor = 1.0;
        break;
      case "J/mol":
        conversionFactor = 1.0 / getTotalNumberOfMoles();
        break;
      case "J/kg":
        conversionFactor = 1.0 / getTotalNumberOfMoles() / getMolarMass();
        break;
      case "kJ/kg":
        conversionFactor = 1.0 / getTotalNumberOfMoles() / getMolarMass() / 1000.0;
        break;
      default:
        break;
    }
    return refExergy * conversionFactor;
  }

  /** {@inheritDoc} */
  @Override
  public double getExergy(double temperatureOfSurroundings) {
    double getExergy = getEnthalpy() - temperatureOfSurroundings * getEntropy();
    return getExergy;
  }

  /** {@inheritDoc} */
  @Override
  public double getEnthalpy() {
    double enthalpy = 0;
    for (int i = 0; i < numberOfPhases; i++) {
      enthalpy += getPhase(i).getEnthalpy();
    }
    return enthalpy;
  }

  /** {@inheritDoc} */
  @Override
  public double getEnthalpy(String unit) {
    double refEnthalpy = getEnthalpy(); // enthalpy in J
    double conversionFactor = 1.0;
    switch (unit) {
      case "J":
        conversionFactor = 1.0;
        break;
      case "J/mol":
        conversionFactor = 1.0 / getTotalNumberOfMoles();
        break;
      case "J/kg":
        conversionFactor = 1.0 / getTotalNumberOfMoles() / getMolarMass();
        break;
      case "kJ/kg":
        conversionFactor = 1.0 / getTotalNumberOfMoles() / getMolarMass() / 1000.0;
        break;
      default:
        break;
    }
    return refEnthalpy * conversionFactor;
  }

  /** {@inheritDoc} */
  @Override
  public double getViscosity() {
    double visc = 0;
    for (int i = 0; i < numberOfPhases; i++) {
      visc += beta[phaseIndex[i]] * getPhase(i).getPhysicalProperties().getViscosity();
    }
    return visc;
  }

  /** {@inheritDoc} */
  @Override
  public double getViscosity(String unit) {
    double refViscosity = getViscosity(); // viscosity in kg/msec
    double conversionFactor = 1.0;
    switch (unit) {
      case "kg/msec":
        conversionFactor = 1.0;
        break;
      case "cP":
        conversionFactor = 1.0e3;
        break;
      default:
        throw new RuntimeException();
    }
    return refViscosity * conversionFactor;
  }

  /** {@inheritDoc} */
  @Override
  public double getKinematicViscosity(String unit) {
    double refViscosity = getViscosity("kg/msec") / getDensity("kg/m3"); // viscosity in kg/msec
    double conversionFactor = 1.0;
    switch (unit) {
      case "m2/sec":
        conversionFactor = 1.0;
        break;
      default:
        throw new RuntimeException();
    }
    return refViscosity * conversionFactor;
  }

  /** {@inheritDoc} */
  @Override
  public double getKinematicViscosity() {
    return getViscosity() / getDensity();
  }

  /** {@inheritDoc} */
  @Deprecated
  @Override
  public double getConductivity() {
    double cond = 0;
    for (int i = 0; i < numberOfPhases; i++) {
      cond += beta[phaseIndex[i]] * getPhase(i).getPhysicalProperties().getConductivity();
    }
    return cond;
  }

  /** {@inheritDoc} */
  @Deprecated
  @Override
  public double getConductivity(String unit) {
    double refConductivity = getConductivity(); // conductivity in W/m*K
    double conversionFactor = 1.0;
    switch (unit) {
      case "W/mK":
        conversionFactor = 1.0;
        break;
      case "W/cmK":
        conversionFactor = 0.01;
        break;
      default:
        throw new RuntimeException();
    }
    return refConductivity * conversionFactor;
  }

  /** {@inheritDoc} */
  @Override
  public double getThermalConductivity() {
    double cond = 0;
    for (int i = 0; i < numberOfPhases; i++) {
      cond += beta[phaseIndex[i]] * getPhase(i).getPhysicalProperties().getConductivity();
    }
    return cond;
  }

  /** {@inheritDoc} */
  @Override
  public double getThermalConductivity(String unit) {
    double refConductivity = getConductivity(); // conductivity in W/m*K
    double conversionFactor = 1.0;
    switch (unit) {
      case "W/mK":
        conversionFactor = 1.0;
        break;
      case "W/cmK":
        conversionFactor = 0.01;
        break;
      default:
        throw new RuntimeException();
    }
    return refConductivity * conversionFactor;
  }

  /** {@inheritDoc} */
  @Override
  public double getInternalEnergy() {
    double internalEnergy = 0;
    for (int i = 0; i < numberOfPhases; i++) {
      internalEnergy += getPhase(i).getInternalEnergy();
    }
    return internalEnergy;
  }

  /** {@inheritDoc} */
  @Override
  public double getInternalEnergy(String unit) {
    double refEnthalpy = getInternalEnergy(); // enthalpy in J
    double conversionFactor = 1.0;
    switch (unit) {
      case "J":
        conversionFactor = 1.0;
        break;
      case "J/mole":
        conversionFactor = 1.0 / getTotalNumberOfMoles();
        break;
      case "J/kg":
        conversionFactor = 1.0 / getTotalNumberOfMoles() / getMolarMass();
        break;
      case "kJ/kg":
        conversionFactor = 1.0 / getTotalNumberOfMoles() / getMolarMass() / 1000.0;
        break;
      default:
        break;
    }
    return refEnthalpy * conversionFactor;
  }

  /** {@inheritDoc} */
  @Override
  public double getHelmholtzEnergy() {
    double helmholtzEnergy = 0;
    for (int i = 0; i < numberOfPhases; i++) {
      helmholtzEnergy += getPhase(i).getHelmholtzEnergy();
    }
    return helmholtzEnergy;
  }

  /** {@inheritDoc} */
  @Override
  public double getEntropy() {
    double entropy = 0;
    for (int i = 0; i < numberOfPhases; i++) {
      entropy += getPhase(i).getEntropy();
    }
    return entropy;
  }

  /** {@inheritDoc} */
  @Override
  public double getEntropy(String unit) {
    double refEntropy = getEntropy(); // entropy in J/K
    double conversionFactor = 1.0;
    switch (unit) {
      case "J/K":
        conversionFactor = 1.0;
        break;
      case "J/molK":
        conversionFactor = 1.0 / getTotalNumberOfMoles();
        break;
      case "J/kgK":
        conversionFactor = 1.0 / getTotalNumberOfMoles() / getMolarMass();
        break;
      case "kJ/kgK":
        conversionFactor = 1.0 / getTotalNumberOfMoles() / getMolarMass() / 1000.0;
        break;
      default:
        break;
    }
    return refEntropy * conversionFactor;
  }

  /** {@inheritDoc} */
  @Override
  public double getMolarVolume() {
    double volume = 0;
    for (int i = 0; i < numberOfPhases; i++) {
      volume += beta[phaseIndex[i]] * getPhase(i).getMolarVolume();
    }
    return volume;
  }

  /** {@inheritDoc} */
  @Override
  public double getDensity() {
    double density = 0;
    for (int i = 0; i < numberOfPhases; i++) {
      density +=
          1.0e5 * (getPhase(i).getMolarMass() * beta[phaseIndex[i]] / getPhase(i).getMolarVolume());
    }
    return density;
  }

  /** {@inheritDoc} */
  @Override
  public double getDensity(String unit) {
    double density = 0;
    for (int i = 0; i < getNumberOfPhases(); i++) {
      density +=
          getPhase(i).getVolume() / getVolume() * getPhase(i).getPhysicalProperties().getDensity();
    }
    double refDensity = density; // density in kg/m3
    double conversionFactor = 1.0;
    switch (unit) {
      case "kg/m3":
        conversionFactor = 1.0;
        break;
      case "lb/ft3":
        conversionFactor = 0.0624279606;
        break;
      case "kg/Sm3":
        return getMolarMass() * 101325.0 / ThermodynamicConstantsInterface.R
            / ThermodynamicConstantsInterface.standardStateTemperature;
      case "mol/m3":
        conversionFactor = 1.0 / getMolarMass();
        break;
      default:
        throw new RuntimeException();
    }
    return refDensity * conversionFactor;
  }

  /** {@inheritDoc} */
  @Override
  public double getZ() {
    double Z = 0;
    for (int i = 0; i < numberOfPhases; i++) {
      Z += beta[phaseIndex[i]] * getPhase(i).getZ();
    }
    return Z;
  }

  /** {@inheritDoc} */
  @Override
  public double getMoleFractionsSum() {
    double sumz = 0.0;
    for (int i = 0; i < phaseArray[0].getNumberOfComponents(); i++) {
      sumz += phaseArray[0].getComponent(i).getz();
    }
    return sumz;
  }

  /** {@inheritDoc} */
  @Override
  public double getMolarMass() {
    double tempVar = 0;
    for (int i = 0; i < phaseArray[0].getNumberOfComponents(); i++) {
      tempVar +=
          phaseArray[0].getComponents()[i].getz() * phaseArray[0].getComponents()[i].getMolarMass();
    }
    return tempVar;
  }

  /** {@inheritDoc} */
  @Override
  public double getMolarMass(String unit) {
    double refMolarMass = getMolarMass();
    double conversionFactor = 1.0;
    switch (unit) {
      case "kg/mol":
        conversionFactor = 1.0;
        break;
      case "gr/mol":
        conversionFactor = 1000.0;
        break;
      default:
        throw new RuntimeException();
    }
    return refMolarMass * conversionFactor;
  }

  /** {@inheritDoc} */
  @Override
  public void setTemperature(double newTemperature) {
    for (int i = 0; i < getMaxNumberOfPhases(); i++) {
      getPhases()[i].setTemperature(newTemperature);
    }
  }

  /** {@inheritDoc} */
  @Override
  public final void setTemperature(double newTemperature, int phase) {
    getPhase(phaseIndex[phase]).setTemperature(newTemperature);
  }

  /** {@inheritDoc} */
  @Override
  public void setTemperature(double newTemperature, String unit) {
    for (int i = 0; i < getMaxNumberOfPhases(); i++) {
      if (unit.equals("K")) {
        getPhases()[i].setTemperature(newTemperature);
      } else if (unit.equals("C")) {
        getPhases()[i].setTemperature(newTemperature + 273.15);
      } else {
        throw new RuntimeException();
      }
    }
  }

  /** {@inheritDoc} */
  @Override
  public void setPhaseType(int phaseToChange, int newPhaseType) {
    // System.out.println("new phase type: cha " + newPhaseType);
    if (allowPhaseShift) {
      phaseType[phaseIndex[phaseToChange]] = newPhaseType;
    }
  }

  /** {@inheritDoc} */
  @Override
  public void setPhaseType(int phaseToChange, String phaseTypeName) {
    // System.out.println("new phase type: cha " + newPhaseType);
    int newPhaseType = 1;
    if (allowPhaseShift) {
      if (phaseTypeName.equals("gas")) {
        newPhaseType = 1;
      } else if (StateOfMatter.isLiquid(PhaseType.byDesc(phaseTypeName))) {
        newPhaseType = 0;
      } else {
        newPhaseType = 0;
      }
      phaseType[phaseIndex[phaseToChange]] = newPhaseType;
    }
  }

  /** {@inheritDoc} */
  @Override
  public void setPhaseType(String phases, int newPhaseType) {
    // System.out.println("new phase type: cha " + newPhaseType);
    if (allowPhaseShift) {
      if (phases.equals("all")) {
        for (int i = 0; i < getMaxNumberOfPhases(); i++) {
          phaseType[i] = newPhaseType;
        }
      }
    }
  }

  /** {@inheritDoc} */
  @Override
  public void invertPhaseTypes() {
    for (int i = 0; i < getMaxNumberOfPhases(); i++) {
      if (phaseType[i] == 0) {
        phaseType[i] = 1;
      } else {
        phaseType[i] = 0;
      }
    }
  }

  /** {@inheritDoc} */
  @Override
  public void setPhase(PhaseInterface phase, int numb) {
    double temp = phaseArray[numb].getTemperature();
    double pres = phaseArray[numb].getPressure();
    this.phaseArray[numb] = phase;
    this.phaseArray[numb].setTemperature(temp);
    this.phaseArray[numb].setPressure(pres);
  }

  /** {@inheritDoc} */
  @Override
  public void reInitPhaseType() {
    phaseType[0] = 1;
    phaseType[1] = 0;
    phaseType[2] = 0;
    phaseType[3] = 0;
  }

  /** {@inheritDoc} */
  @Override
  public final boolean doSolidPhaseCheck() {
    return solidPhaseCheck;
  }

  /** {@inheritDoc} */
  @Override
  public final void setPressure(double newPressure) {
    for (int i = 0; i < getMaxNumberOfPhases(); i++) {
      phaseArray[i].setPressure(newPressure);
    }
  }

  /** {@inheritDoc} */
  @Override
  public final void setPressure(double newPressure, String unit) {
    neqsim.util.unit.PressureUnit presConversion =
        new neqsim.util.unit.PressureUnit(newPressure, unit);
    setPressure(presConversion.getValue("bara"));
  }

  /** {@inheritDoc} */
  @Override
  public final double getTemperature() {
    return phaseArray[0].getTemperature();
  }

  /** {@inheritDoc} */
  @Override
  public final double getTemperature(String unit) {
    neqsim.util.unit.TemperatureUnit tempConversion =
        new neqsim.util.unit.TemperatureUnit(getTemperature(), "K");
    return tempConversion.getValue(unit);
  }

  /** {@inheritDoc} */
  @Override
  public double getTemperature(int phaseNumber) {
    return getPhase(phaseIndex[phaseNumber]).getTemperature();
  }

  /** {@inheritDoc} */
  @Override
  public final double getPressure() {
    return phaseArray[0].getPressure();
  }

  /** {@inheritDoc} */
  @Override
  public final double getPressure(String unit) {
    neqsim.util.unit.PressureUnit presConversion =
        new neqsim.util.unit.PressureUnit(getPressure(), "bara");
    return presConversion.getValue(unit);
  }

  /** {@inheritDoc} */
  @Override
  public final double getPressure(int phaseNumber) {
    return getPhase(phaseIndex[phaseNumber]).getPressure();
  }

  /** {@inheritDoc} */
  @Override
  public final double getBeta() {
    return beta[0];
  }

  /** {@inheritDoc} */
  @Override
  public final double getBeta(int phase) {
    return beta[phaseIndex[phase]];
  }

  /** {@inheritDoc} */
  @Override
  public void setAttractiveTerm(int i) {
    for (int k = 0; k < getMaxNumberOfPhases(); k++) {
      phaseArray[k].setAttractiveTerm(i);
    }
  }

  /** {@inheritDoc} */
  @Override
  public final int getNumberOfPhases() {
    return numberOfPhases;
  }

  /** {@inheritDoc} */
  @Override
  public final void setBeta(double b) {
    if (b < 0) {
      b = neqsim.thermo.ThermodynamicModelSettings.phaseFractionMinimumLimit;
    }
    if (b > 1) {
      b = 1.0 - neqsim.thermo.ThermodynamicModelSettings.phaseFractionMinimumLimit;
    }
    beta[0] = b;
    beta[1] = 1.0 - b;
  }

  /** {@inheritDoc} */
  @Override
  public final void setBeta(int phase, double b) {
    if (b < 0) {
      b = neqsim.thermo.ThermodynamicModelSettings.phaseFractionMinimumLimit;
    }
    if (b > 1) {
      b = 1.0 - neqsim.thermo.ThermodynamicModelSettings.phaseFractionMinimumLimit;
    }
    beta[phaseIndex[phase]] = b;
  }

  /** {@inheritDoc} */
  @Override
  public final double getVolume() {
    double volume = 0.0;
    for (int i = 0; i < numberOfPhases; i++) {
      volume += getPhase(i).getMolarVolume() * getPhase(i).getNumberOfMolesInPhase();
    }
    return volume;
  }

  /** {@inheritDoc} */
  @Override
  public double getVolume(String unit) {
    double conversionFactor = 1.0;
    switch (unit) {
      case "m3":
        conversionFactor = 1.0;
        break;
      case "m3/kg":
        conversionFactor = 1.0 / getMass("kg");
        break;
      case "litre":
        conversionFactor = 1000.0;
        break;
      case "m3/mol":
        conversionFactor = 1.0 / getTotalNumberOfMoles();
        break;
      default:
        break;
    }
    return conversionFactor * getVolume() / 1.0e5;
  }

  /** {@inheritDoc} */
  @Override
  public double getMass(String unit) {
    double conversionFactor = 1.0;
    switch (unit) {
      case "kg":
        conversionFactor = 1.0;
        break;

      case "gr":
        conversionFactor = 1000.0;
        break;
      case "tons":
        conversionFactor = 1.0e-3;
        break;
      default:
        break;
    }
    return conversionFactor * getTotalNumberOfMoles() * getMolarMass();
  }

  /**
   * {@inheritDoc}
   *
   * <p>
   * need to call initPhysicalProperties() before this method is called
   * </p>
   */
  @Override
  public double getCorrectedVolume() {
    double volume = 0;
    for (int i = 0; i < numberOfPhases; i++) {
      volume += getPhase(i).getMolarMass() / getPhase(i).getPhysicalProperties().getDensity()
          * getPhase(i).getNumberOfMolesInPhase();
    }
    return volume;
  }

  /**
   * getPdVtn. Todo: document
   *
   * @return dpdv
   */
  public double getdPdVtn() {
    double dPdV = 0.0;
    for (int i = 0; i < numberOfPhases; i++) {
      if (isPhase(i)) {
        dPdV += getPhase(i).getdPdVTn() * getPhase(i).getVolume() / getVolume();
      }
    }
    return dPdV;
  }

  /** {@inheritDoc} */
  @Override
  public double getdVdPtn() {
    double dVdP = 0.0;
    for (int i = 0; i < numberOfPhases; i++) {
      if (isPhase(i)) {
        dVdP += 1.0 / getPhase(i).getdPdVTn();
      }
    }
    return dVdP;
  }

  /** {@inheritDoc} */
  @Override
  public double getdVdTpn() {
    double dVdT = 0.0;
    for (int i = 0; i < numberOfPhases; i++) {
      if (isPhase(i)) {
        dVdT += -getPhase(i).getdPdTVn() / getPhase(i).getdPdVTn();
      }
    }
    return dVdT;
  }

  /** {@inheritDoc} */
  @Override
  public double getCp() {
    double cP = 0.0;
    for (int i = 0; i < numberOfPhases; i++) {
      cP += getPhase(i).getCp();
    }
    return cP;
  }

  /** {@inheritDoc} */
  @Override
  public double getCp(String unit) {
    double refCp = getCp(); // Cp in J/K
    double conversionFactor = 1.0;
    switch (unit) {
      case "J/K":
        conversionFactor = 1.0;
        break;
      case "J/molK":
        conversionFactor = 1.0 / getTotalNumberOfMoles();
        break;
      case "J/kgK":
        conversionFactor = 1.0 / getTotalNumberOfMoles() / getMolarMass();
        break;
      case "kJ/kgK":
        conversionFactor = 1.0 / getTotalNumberOfMoles() / getMolarMass() / 1000.0;
        break;
      default:
        break;
    }
    return refCp * conversionFactor;
  }

  /** {@inheritDoc} */
  @Override
  public double getCv() {
    double cv = 0.0;
    for (int i = 0; i < numberOfPhases; i++) {
      cv += getPhase(i).getCv();
    }
    return cv;
  }

  /** {@inheritDoc} */
  @Override
  public double getCv(String unit) {
    double refCv = getCv(); // enthalpy in J
    double conversionFactor = 1.0;
    switch (unit) {
      case "J/K":
        conversionFactor = 1.0;
        break;
      case "J/molK":
        conversionFactor = 1.0 / getTotalNumberOfMoles();
        break;
      case "J/kgK":
        conversionFactor = 1.0 / getTotalNumberOfMoles() / getMolarMass();
        break;
      case "kJ/kgK":
        conversionFactor = 1.0 / getTotalNumberOfMoles() / getMolarMass() / 1000.0;
        break;
      default:
        break;
    }
    return refCv * conversionFactor;
  }

  /** {@inheritDoc} */
  @Override
  public double getKappa() {
    return -getCp() / getCv() * getVolume() / getPressure() * getdPdVtn();
  }

  /** {@inheritDoc} */
  @Override
  public double getGamma() {
    return getCp() / getCv();
  }

  /** {@inheritDoc} */
  @Override
  public void calcInterfaceProperties() {
    interfaceProp.init();
  }

  /** {@inheritDoc} */
  @Override
  public InterphasePropertiesInterface getInterphaseProperties() {
    return interfaceProp;
  }

  /** {@inheritDoc} */
  @Override
  public double getInterfacialTension(int phase1, int phase2) {
    return interfaceProp.getSurfaceTension(phase1, phase2);
  }

  /** {@inheritDoc} */
  @Override
  public double getInterfacialTension(int phase1, int phase2, String unit) {
    return interfaceProp.getSurfaceTension(phase1, phase2, unit);
  }

  /** {@inheritDoc} */
  @Override
  public double getInterfacialTension(String phase1, String phase2) {
    if (hasPhaseType(phase1) && hasPhaseType(phase2)) {
      return interfaceProp.getSurfaceTension(getPhaseNumberOfPhase(phase1),
          getPhaseNumberOfPhase(phase2));
    } else {
      return Double.NaN;
    }
  }

  /** {@inheritDoc} */
  @Override
  public void normalizeBeta() {
    double tot = 0.0;
    for (int i = 0; i < numberOfPhases; i++) {
      tot += beta[phaseIndex[i]];
    }
    for (int i = 0; i < numberOfPhases; i++) {
      beta[phaseIndex[i]] /= tot;
    }
  }

  /** {@inheritDoc} */
  @Override
  public String[][] createTable(String name) {
    // System.out.println("number of comps : " + numberOfComponents + " number of
    // phases " + numberOfPhases);

    if (isInitialized) {
      initProperties();
    } else {
      init(0);
      setNumberOfPhases(1);
      initProperties();
    }

    java.text.DecimalFormat nf = new java.text.DecimalFormat();

    java.text.DecimalFormatSymbols symbols = new java.text.DecimalFormatSymbols();
    symbols.setDecimalSeparator('.');
    nf.setDecimalFormatSymbols(symbols);

    nf.setMaximumFractionDigits(5);
    nf.applyPattern("#.#####E0");

    // String[][] table = new String[getPhases()[0].getNumberOfComponents() +
    // 30][7];
    // String[] names = {"", "Feed", "Phase 1", "Phase 2", "Phase 3", "Phase 4",
    // "Unit"};
    String[][] table = new String[getPhases()[0].getNumberOfComponents() + 30][7];
    table[0][0] = ""; // getPhases()[0].getType(); //"";

    for (int i = 0; i < getPhases()[0].getNumberOfComponents() + 30; i++) {
      for (int j = 0; j < 7; j++) {
        table[i][j] = "";
      }
    }
    table[0][1] = "total";
    for (int i = 0; i < numberOfPhases; i++) {
      table[0][i + 2] = getPhase(i).getType().toString();
    }

    StringBuffer buf = new StringBuffer();
    FieldPosition test = new FieldPosition(0);
    for (int j = 0; j < getPhases()[0].getNumberOfComponents(); j++) {
      buf = new StringBuffer();
      table[j + 1][1] = nf.format(getPhase(0).getComponents()[j].getz(), buf, test).toString();
    }
    buf = new StringBuffer();
    table[getPhases()[0].getNumberOfComponents() + 4][1] =
        nf.format(getMolarMass() * 1000, buf, test).toString();
    buf = new StringBuffer();
    table[getPhases()[0].getNumberOfComponents() + 9][1] =
        nf.format(getEnthalpy() / (getTotalNumberOfMoles() * getMolarMass() * 1000), buf, test)
            .toString();
    buf = new StringBuffer();
    table[getPhases()[0].getNumberOfComponents() + 10][1] =
        nf.format(getEntropy() / (getTotalNumberOfMoles() * getMolarMass() * 1000), buf, test)
            .toString();

    for (int i = 0; i < numberOfPhases; i++) {
      for (int j = 0; j < getPhases()[0].getNumberOfComponents(); j++) {
        table[j + 1][0] = getPhases()[0].getComponents()[j].getName();
        buf = new StringBuffer();
        table[j + 1][i + 2] =
            nf.format(getPhase(i).getComponents()[j].getx(), buf, test).toString();
        table[j + 1][6] = "[mole fraction]";
      }

      buf = new StringBuffer();
      table[getPhases()[0].getNumberOfComponents() + 2][0] = "Density";
      table[getPhases()[0].getNumberOfComponents() + 2][i + 2] =
          nf.format(getPhase(i).getPhysicalProperties().getDensity(), buf, test).toString();
      table[getPhases()[0].getNumberOfComponents() + 2][6] = "[kg/m^3]";

      // Double.longValue(system.getPhase(i).getBeta());
      buf = new StringBuffer();
      table[getPhases()[0].getNumberOfComponents() + 3][0] = "PhaseFraction";
      table[getPhases()[0].getNumberOfComponents() + 3][i + 2] =
          nf.format(getPhase(i).getBeta(), buf, test).toString();
      table[getPhases()[0].getNumberOfComponents() + 3][6] = "[mole fraction]";

      buf = new StringBuffer();
      table[getPhases()[0].getNumberOfComponents() + 4][0] = "MolarMass";
      table[getPhases()[0].getNumberOfComponents() + 4][i + 2] =
          nf.format(getPhase(i).getMolarMass() * 1000, buf, test).toString();
      table[getPhases()[0].getNumberOfComponents() + 4][6] = "[kg/kmol]";

      buf = new StringBuffer();
      table[getPhases()[0].getNumberOfComponents() + 5][0] = "Z factor";
      table[getPhases()[0].getNumberOfComponents() + 5][i + 2] =
          nf.format(getPhase(i).getZ(), buf, test).toString();
      table[getPhases()[0].getNumberOfComponents() + 5][6] = "[-]";

      buf = new StringBuffer();
      table[getPhases()[0].getNumberOfComponents() + 6][0] = "Heat Capacity (Cp)";
      table[getPhases()[0].getNumberOfComponents() + 6][i + 2] = nf.format(
          (getPhase(i).getCp()
              / (getPhase(i).getNumberOfMolesInPhase() * getPhase(i).getMolarMass() * 1000)),
          buf, test).toString();
      table[getPhases()[0].getNumberOfComponents() + 6][6] = "[kJ/kg*K]";

      buf = new StringBuffer();
      table[getPhases()[0].getNumberOfComponents() + 7][0] = "Heat Capacity (Cv)";
      table[getPhases()[0].getNumberOfComponents() + 7][i + 2] = nf.format(
          (getPhase(i).getCv()
              / (getPhase(i).getNumberOfMolesInPhase() * getPhase(i).getMolarMass() * 1000)),
          buf, test).toString();
      table[getPhases()[0].getNumberOfComponents() + 7][6] = "[kJ/kg*K]";

      buf = new StringBuffer();
      table[getPhases()[0].getNumberOfComponents() + 8][0] = "Speed of Sound";
      table[getPhases()[0].getNumberOfComponents() + 8][i + 2] =
          nf.format((getPhase(i).getSoundSpeed()), buf, test).toString();
      table[getPhases()[0].getNumberOfComponents() + 8][6] = "[m/sec]";

      buf = new StringBuffer();
      table[getPhases()[0].getNumberOfComponents() + 9][0] = "Enthalpy";
      table[getPhases()[0].getNumberOfComponents() + 9][i + 2] = nf.format(
          (getPhase(i).getEnthalpy()
              / (getPhase(i).getNumberOfMolesInPhase() * getPhase(i).getMolarMass() * 1000)),
          buf, test).toString();
      table[getPhases()[0].getNumberOfComponents() + 9][6] = "[kJ/kg]";

      buf = new StringBuffer();
      table[getPhases()[0].getNumberOfComponents() + 10][0] = "Entropy";
      table[getPhases()[0].getNumberOfComponents() + 10][i + 2] = nf.format(
          (getPhase(i).getEntropy()
              / (getPhase(i).getNumberOfMolesInPhase() * getPhase(i).getMolarMass() * 1000)),
          buf, test).toString();
      table[getPhases()[0].getNumberOfComponents() + 10][6] = "[kJ/kg*K]";

      buf = new StringBuffer();
      table[getPhases()[0].getNumberOfComponents() + 11][0] = "JT coefficient";
      table[getPhases()[0].getNumberOfComponents() + 11][i + 2] =
          nf.format((getPhase(i).getJouleThomsonCoefficient()), buf, test).toString();
      table[getPhases()[0].getNumberOfComponents() + 11][6] = "[K/bar]";

      buf = new StringBuffer();
      table[getPhases()[0].getNumberOfComponents() + 13][0] = "Viscosity";
      table[getPhases()[0].getNumberOfComponents() + 13][i + 2] =
          nf.format((getPhase(i).getPhysicalProperties().getViscosity()), buf, test).toString();
      table[getPhases()[0].getNumberOfComponents() + 13][6] = "[kg/m*sec]";

      buf = new StringBuffer();
      table[getPhases()[0].getNumberOfComponents() + 14][0] = "Conductivity";
      table[getPhases()[0].getNumberOfComponents() + 14][i + 2] =
          nf.format(getPhase(i).getPhysicalProperties().getConductivity(), buf, test).toString();
      table[getPhases()[0].getNumberOfComponents() + 14][6] = "[W/m*K]";

      buf = new StringBuffer();
      table[getPhases()[0].getNumberOfComponents() + 15][0] = "SurfaceTension";
      try {
        if (i < numberOfPhases - 1) {
          table[getPhases()[0].getNumberOfComponents() + 15][2] =
              nf.format(getInterphaseProperties().getSurfaceTension(0, 1), buf, test).toString();
          buf = new StringBuffer();
          table[getPhases()[0].getNumberOfComponents() + 15][3] =
              nf.format(getInterphaseProperties().getSurfaceTension(0, 1), buf, test).toString();
          buf = new StringBuffer();
          if (i == 1) {
            table[getPhases()[0].getNumberOfComponents() + 17][2] =
                nf.format(getInterphaseProperties().getSurfaceTension(0, 2), buf, test).toString();
            buf = new StringBuffer();
            table[getPhases()[0].getNumberOfComponents() + 17][4] =
                nf.format(getInterphaseProperties().getSurfaceTension(0, 2), buf, test).toString();
            table[getPhases()[0].getNumberOfComponents() + 17][6] = "[N/m]";
          }
          if (i == 1) {
            buf = new StringBuffer();
            table[getPhases()[0].getNumberOfComponents() + 16][3] =
                nf.format(getInterphaseProperties().getSurfaceTension(1, 2), buf, test).toString();
            buf = new StringBuffer();
            table[getPhases()[0].getNumberOfComponents() + 16][4] =
                nf.format(getInterphaseProperties().getSurfaceTension(1, 2), buf, test).toString();
            table[getPhases()[0].getNumberOfComponents() + 16][6] = "[N/m]";
          }
        }
      } catch (Exception ex) {
        logger.error(ex.getMessage(), ex);
      }
      table[getPhases()[0].getNumberOfComponents() + 15][6] = "[N/m]";

      buf = new StringBuffer();
      table[getPhases()[0].getNumberOfComponents() + 19][0] = "Pressure";
      table[getPhases()[0].getNumberOfComponents() + 19][i + 2] =
          Double.toString(getPhase(i).getPressure());
      table[getPhases()[0].getNumberOfComponents() + 19][6] = "[bar]";

      buf = new StringBuffer();
      table[getPhases()[0].getNumberOfComponents() + 20][0] = "Temperature";
      table[getPhases()[0].getNumberOfComponents() + 20][i + 2] =
          Double.toString(getPhase(i).getTemperature());
      table[getPhases()[0].getNumberOfComponents() + 20][6] = "[K]";
      Double.toString(getPhase(i).getTemperature());

      buf = new StringBuffer();
      table[getPhases()[0].getNumberOfComponents() + 22][0] = "Model";
      table[getPhases()[0].getNumberOfComponents() + 22][i + 2] = getModelName();
      table[getPhases()[0].getNumberOfComponents() + 22][6] = "-";

      buf = new StringBuffer();
      table[getPhases()[0].getNumberOfComponents() + 23][0] = "Mixing Rule";
      try {
        table[getPhases()[0].getNumberOfComponents() + 23][i + 2] =
            ((PhaseEosInterface) getPhase(i)).getMixingRuleName();
      } catch (Exception ex) {
        table[getPhases()[0].getNumberOfComponents() + 23][i + 2] = "?";
        // logger.error(ex.getMessage(),e);
      }
      table[getPhases()[0].getNumberOfComponents() + 23][6] = "-";

      buf = new StringBuffer();
      table[getPhases()[0].getNumberOfComponents() + 25][0] = "Stream";
      table[getPhases()[0].getNumberOfComponents() + 25][i + 2] = name;
      table[getPhases()[0].getNumberOfComponents() + 25][6] = "-";
    }
    resultTable = table;

    return table;
  }

  /** {@inheritDoc} */
  @Override
  public void display() {
    display(this.getFluidName());
  }

  /** {@inheritDoc} */
  @Override
  public void display(String name) {
    JFrame dialog = new JFrame("System-Report");
    Dimension screenDimension = Toolkit.getDefaultToolkit().getScreenSize();
    Container dialogContentPane = dialog.getContentPane();
    dialogContentPane.setLayout(new BorderLayout());

    String[] names = {"", "Feed", "Phase 1", "Phase 2", "Phase 3", "Phase 4", "Unit"};
    String[][] table = createTable(name);
    JTable Jtab = new JTable(table, names);
    JScrollPane scrollpane = new JScrollPane(Jtab);
    dialogContentPane.add(scrollpane);

    // setting the size of the frame and text size
    dialog.setSize(screenDimension.width / 2, screenDimension.height / 2); // pack();
    Jtab.setRowHeight(dialog.getHeight() / table.length);
    Jtab.setFont(new Font("Serif", Font.PLAIN,
        dialog.getHeight() / table.length - dialog.getHeight() / table.length / 10));

    // dialog.pack();
    dialog.setVisible(true);
  }

  /**
   * <p>
   * write.
   * </p>
   *
   * @return a {@link java.lang.String} object
   */
  public String write() {
    // create a String description of the system
    return "";
  }

  /** {@inheritDoc} */
  @Override
  public void write(String name, String filename, boolean newfile) {
    String[][] table = createTable(name);
    neqsim.dataPresentation.fileHandeling.createTextFile.TextFile file =
        new neqsim.dataPresentation.fileHandeling.createTextFile.TextFile();
    if (newfile) {
      file.newFile(filename);
    }
    file.setOutputFileName(filename);
    file.setValues(table);
    file.createFile();
  }

  /** {@inheritDoc} */
  @Override
  public void resetDatabase() {
    try (neqsim.util.database.NeqSimDataBase database = new neqsim.util.database.NeqSimDataBase()) {
      if (NeqSimDataBase.createTemporaryTables()) {
        database.execute("delete FROM comptemp");
        database.execute("delete FROM intertemp");
      }
    } catch (Exception ex) {
      logger.error(ex.getMessage(), ex);
    }
  }

  /** {@inheritDoc} */
  @Override
  public void createDatabase(boolean reset) {
    if (reset) {
      resetDatabase();
    }

    try (neqsim.util.database.NeqSimDataBase database = new neqsim.util.database.NeqSimDataBase()) {
      String names = new String();

      for (int k = 0; k < getPhase(0).getNumberOfComponents() - 1; k++) {
        names += "'" + this.getComponentNames()[k] + "', ";
      }
      names += "'" + this.getComponentNames()[getPhase(0).getNumberOfComponents() - 1] + "'";

      if (NeqSimDataBase.createTemporaryTables()) {
        database.execute("insert into comptemp SELECT * FROM comp WHERE name IN (" + names + ")");
        database.execute("insert into intertemp SELECT DISTINCT * FROM inter WHERE comp1 IN ("
            + names + ") AND comp2 IN (" + names + ")");
        database.execute("delete FROM intertemp WHERE comp1=comp2");
      }
      // System.out.println("ok " + names);

      for (int phase = 0; phase < maxNumberOfPhases; phase++) {
        getPhase(phase).setMixingRuleDefined(false);
      }

      for (int i = 0; i < numberOfComponents; i++) {
        if (getPhase(0).getComponent(i).isIsTBPfraction()
            || getPhase(0).getComponent(i).isIsPlusFraction()) {
          getPhase(0).getComponent(i).insertComponentIntoDatabase("");
        }
      }
    } catch (Exception ex) {
      logger.error("error in SystemThermo Class...createDatabase() method", ex);
    }
  }

  /** {@inheritDoc} */
  @Override
  public final int getPhaseIndex(int index) {
    return phaseIndex[index];
  }

  /** {@inheritDoc} */
  @Override
  public final void setPhaseIndex(int index, int phaseIndex) {
    this.phaseIndex[index] = phaseIndex;
  }

  /** {@inheritDoc} */
  @Override
  public void setSolidPhaseCheck(boolean solidPhaseCheck) {
    // init(0);
    final int oldphase = numberOfPhases;
    if (!this.solidPhaseCheck) {
      addSolidPhase();
    }
    this.solidPhaseCheck = solidPhaseCheck;
    // init(0);

    for (int phase = 0; phase < numberOfPhases; phase++) {
      for (int k = 0; k < getPhases()[0].getNumberOfComponents(); k++) {
        getPhase(phase).getComponent(k).setSolidCheck(solidPhaseCheck);
        getPhase(3).getComponent(k).setSolidCheck(solidPhaseCheck);
      }
    }
    setNumberOfPhases(oldphase);
  }

  /** {@inheritDoc} */
  @Override
  public void setSolidPhaseCheck(String solidComponent) {
    init(0);
    final int oldphase = numberOfPhases;
    if (!solidPhaseCheck) {
      addSolidPhase();
    }
    this.solidPhaseCheck = true;
    init(0);

    for (int phase = 0; phase < getMaxNumberOfPhases(); phase++) {
      try {
        getPhase(phase).getComponent(solidComponent).setSolidCheck(true);
        getPhase(3).getComponent(solidComponent).setSolidCheck(true);
      } catch (Exception ex) {
        logger.error(ex.getMessage(), ex);
      }
    }
    setNumberOfPhases(oldphase);
  }

  /** {@inheritDoc} */
  @Override
  public void setHydrateCheck(boolean hydrateCheck) {
    init(0);
    if (hydrateCheck) {
      addHydratePhase();
    }
    this.hydrateCheck = hydrateCheck;
    init(0);
  }

  /** {@inheritDoc} */
  @Override
  public boolean doMultiPhaseCheck() {
    return multiPhaseCheck;
  }

  /** {@inheritDoc} */
  @Override
  public void setMultiPhaseCheck(boolean multiPhaseCheck) {
    if (getMaxNumberOfPhases() < 3) {
      if (multiPhaseCheck) {
        setMaxNumberOfPhases(3);
        phaseArray[2] = phaseArray[1].clone();
        phaseArray[2].resetMixingRule(phaseArray[0].getMixingRuleNumber());
        phaseArray[2].resetPhysicalProperties();
        phaseArray[2].initPhysicalProperties();
      } else {
        setMaxNumberOfPhases(2);
      }
    }
    this.multiPhaseCheck = multiPhaseCheck;
  }

  /** {@inheritDoc} */
  @Override
  public int getInitType() {
    return initType;
  }

  /** {@inheritDoc} */
  @Override
  public void setInitType(int initType) {
    this.initType = initType;
  }

  /** {@inheritDoc} */
  @Override
  public boolean isNumericDerivatives() {
    return numericDerivatives;
  }

  /** {@inheritDoc} */
  @Override
  public void setNumericDerivatives(boolean numericDerivatives) {
    this.numericDerivatives = numericDerivatives;
  }

  /** {@inheritDoc} */
  @Override
  public void checkStability(boolean val) {
    checkStability = val;
  }

  /** {@inheritDoc} */
  @Override
  public boolean checkStability() {
    return checkStability;
  }

  /** {@inheritDoc} */
  @Override
  public boolean doHydrateCheck() {
    return hydrateCheck;
  }

  /** {@inheritDoc} */
  @Override
  public boolean getHydrateCheck() {
    return hydrateCheck;
  }

  /** {@inheritDoc} */
  @Override
  public void save(String name) {
    try (ObjectOutputStream out = new ObjectOutputStream(new FileOutputStream(name))) {
      out.writeObject(this);
    } catch (Exception ex) {
      logger.error(ex.getMessage(), ex);
    }
  }

  /** {@inheritDoc} */
  @Override
  public SystemInterface readObject(int ID) {
    ResultSet rs = null;
    SystemThermo tempSystem = null;
    neqsim.util.database.NeqSimBlobDatabase database =
        new neqsim.util.database.NeqSimBlobDatabase();
    try {
      java.sql.Connection con = database.openConnection();
      String sqlStr = "SELECT FLUID FROM fluid_blobdb WHERE ID=" + Integer.toString(ID);
      java.sql.PreparedStatement ps = con.prepareStatement(sqlStr);
      rs = ps.executeQuery();

      if (rs.next()) {
        try (ObjectInputStream ins =
            new ObjectInputStream(new ByteArrayInputStream(rs.getBytes("FLUID")))) {
          tempSystem = (SystemThermo) ins.readObject();
        }
      }
    } catch (Exception ex) {
      logger.error(ex.getMessage(), ex);
    } finally {
      try {
        if (database.getStatement() != null) {
          database.getStatement().close();
        }
        if (database.getConnection() != null) {
          database.getConnection().close();
        }
      } catch (Exception ex) {
        logger.error("err closing database IN MIX...", ex);
      }
    }

    return tempSystem;
  }

  /** {@inheritDoc} */
  @Override
  public void saveFluid(int ID) {
    saveObject(ID, "");
  }

  /** {@inheritDoc} */
  @Override
  public void saveFluid(int ID, String text) {
    saveObject(ID, text);
  }

  /** {@inheritDoc} */
  @Override
  public void saveObject(int ID, String text) {
    ByteArrayOutputStream fout = new ByteArrayOutputStream();
    try (ObjectOutputStream out = new ObjectOutputStream(fout)) {
      out.writeObject(this);
    } catch (Exception ex) {
      logger.error(ex.getMessage(), ex);
    }
    byte[] byteObject = fout.toByteArray();
    ByteArrayInputStream inpStream = new ByteArrayInputStream(byteObject);

    neqsim.util.database.NeqSimBlobDatabase database =
        new neqsim.util.database.NeqSimBlobDatabase();

    try {
      java.sql.Connection con = database.openConnection();

      java.sql.PreparedStatement ps =
          con.prepareStatement("REPLACE INTO fluid_blobdb (ID, FLUID) VALUES (?,?)");
      ps.setInt(1, ID);
      ps.setBlob(2, inpStream);

      ps.executeUpdate();
      /*
       * if (!text.isEmpty()) { ps = con.prepareStatement(
       * "REPLACE INTO fluidinfo (ID, TEXT) VALUES (?,?)"); ps.setInt(1, ID); ps.setString(2, text);
       * }
       * 
       * ps.executeUpdate();
       * 
       */
    } catch (Exception ex) {
      logger.error(ex.getMessage(), ex);
    } finally {
      try {
        if (database.getStatement() != null) {
          database.getStatement().close();
        }
        if (database.getConnection() != null) {
          database.getConnection().close();
        }
      } catch (Exception ex) {
        logger.error("err closing database IN MIX...", ex);
      }
    }
    // database.execute("INSERT INTO fluid_blobdb VALUES ('1'," + sqlString + ")");
  }

  /** {@inheritDoc} */
  @Override
  public void saveObjectToFile(String filePath, String fluidName) {
    try (ObjectOutputStream out = new ObjectOutputStream(new FileOutputStream(filePath, false))) {
      out.writeObject(this);
    } catch (Exception ex) {
      logger.error(ex.getMessage(), ex);
    }
  }

  /** {@inheritDoc} */
  @Override
  public SystemInterface readObjectFromFile(String filePath, String fluidName) {
    SystemThermo tempSystem = null;
    try (ObjectInputStream objectinputstream =
        new ObjectInputStream(new FileInputStream(filePath))) {
      tempSystem = (SystemThermo) objectinputstream.readObject();
    } catch (Exception ex) {
      logger.error(ex.getMessage(), ex);
    }
    return tempSystem;
  }

  /** {@inheritDoc} */
  @Override
  public String getMixingRuleName() {
    return ((PhaseEosInterface) getPhase(0)).getMixingRule().getMixingRuleName();
  }

  /** {@inheritDoc} */
  @Override
  public String getFluidInfo() {
    return fluidInfo;
  }

  /** {@inheritDoc} */
  @Override
  public void setFluidInfo(String info) {
    this.fluidInfo = info;
  }

  /** {@inheritDoc} */
  @Override
  public java.lang.String getFluidName() {
    return fluidName;
  }

  /** {@inheritDoc} */
  @Override
  public void setFluidName(java.lang.String fluidName) {
    this.fluidName = fluidName;
  }

  /**
   * <p>
   * setLastTBPasPlus.
   * </p>
   *
   * @return a boolean
   */
  public boolean setLastTBPasPlus() {
    neqsim.thermo.characterization.PlusCharacterize temp =
        new neqsim.thermo.characterization.PlusCharacterize(this);
    if (temp.hasPlusFraction()) {
      return false;
    } else {
      temp.setHeavyTBPtoPlus();
    }
    return true;
  }

  /** {@inheritDoc} */
  @Override
  public neqsim.thermo.characterization.Characterise getCharacterization() {
    return characterization;
  }

  /** {@inheritDoc} */
  @Override
  public void calcKIJ(boolean ok) {
    neqsim.thermo.mixingRule.EosMixingRules.calcEOSInteractionParameters = ok;
    for (int i = 0; i < numberOfPhases; i++) {
      ((PhaseEosInterface) getPhase(i)).getMixingRule().setCalcEOSInteractionParameters(ok);
    }
  }

  /** {@inheritDoc} */
  @Override
  public java.lang.String getModelName() {
    return modelName;
  }

  /**
   * Setter for property modelName.
   *
   * @param modelName New value of property modelName.
   */
  public void setModelName(java.lang.String modelName) {
    this.modelName = modelName;
  }

  /** {@inheritDoc} */
  @Override
  public boolean allowPhaseShift() {
    return allowPhaseShift;
  }

  /** {@inheritDoc} */
  @Override
  public void allowPhaseShift(boolean allowPhaseShift) {
    this.allowPhaseShift = allowPhaseShift;
  }

  /** {@inheritDoc} */
  @Override
  public double getProperty(String prop, String compName, int phase) {
    if (prop.equals("molefraction")) {
      return getPhase(phase).getComponent(compName).getx();
    } else if (prop.equals("fugacitycoefficient")) {
      return getPhase(phase).getComponent(compName).getFugacityCoefficient();
    } else if (prop.equals("logfugdT")) {
      return getPhase(phase).getComponent(compName).getdfugdt();
    } else if (prop.equals("logfugdP")) {
      return getPhase(phase).getComponent(compName).getdfugdp();
    } else {
      return 1.0;
    }
  }

  /** {@inheritDoc} */
  @Override
  public double getProperty(String prop, int phase) {
    initPhysicalProperties();
    if (prop.equals("temperature")) {
      return getPhase(phase).getTemperature();
    } else if (prop.equals("pressure")) {
      return getPhase(phase).getPressure();
    } else if (prop.equals("compressibility")) {
      return getPhase(phase).getZ();
    } else if (prop.equals("density")) {
      return getPhase(phase).getPhysicalProperties().getDensity();
    } else if (prop.equals("beta")) {
      return getPhase(phase).getBeta();
    } else if (prop.equals("enthalpy")) {
      return getPhase(phase).getEnthalpy();
    } else if (prop.equals("entropy")) {
      return getPhase(phase).getEntropy();
    } else if (prop.equals("viscosity")) {
      return getPhase(phase).getPhysicalProperties().getViscosity();
    } else if (prop.equals("conductivity")) {
      return getPhase(phase).getPhysicalProperties().getConductivity();
    } else {
      return 1.0;
    }
  }

  /** {@inheritDoc} */
  @Override
  public double getProperty(String prop) {
    if (prop.equals("numberOfPhases")) {
      return numberOfPhases;
    } else if (prop.equals("numberOfComponents")) {
      return numberOfComponents;
    } else if (prop.equals("enthalpy")) {
      return getEnthalpy();
    } else if (prop.equals("entropy")) {
      return getEntropy();
    } else if (prop.equals("temperature")) {
      return getTemperature();
    } else if (prop.equals("pressure")) {
      return getPressure();
    } else {
      return 1.0;
    }
  }

  /** {@inheritDoc} */
  @Override
  public void saveToDataBase() {
    // java.sql.ResultSet dataSet = database.getResultSet(("SELECT * FROM
    // SYSTEMREPORT"));
    // double molarmass = 0.0, stddens = 0.0, boilp = 0.0;
    try (neqsim.util.database.NeqSimDataBase database = new neqsim.util.database.NeqSimDataBase()) {
      database.execute("delete FROM systemreport");
      int i = 0;
      for (; i < numberOfComponents; i++) {
        String sqlString =
            "'" + Integer.toString(i + 1) + "', '" + getPhase(0).getComponent(i).getName() + "', "
                + "'molfrac[-] ', '" + Double.toString(getPhase(0).getComponent(i).getz()) + "'";

        int j = 0;
        for (; j < numberOfPhases; j++) {
          sqlString += ", '" + Double.toString(getPhase(j).getComponent(i).getx()) + "'";
        }

        while (j < 3) {
          j++;
          sqlString += ", '0'";
        }

        logger.error(sqlString);

        database.execute("INSERT INTO systemreport VALUES (" + sqlString + ")");
      }

      // beta
      i++;

      String sqlString = "'" + Integer.toString(i + 1) + "', 'PhaseFraction', " + "'[-]', '1'";

      int j = 0;
      for (; j < numberOfPhases; j++) {
        sqlString += ", '" + Double.toString(getPhase(j).getBeta()) + "'";
      }

      while (j < 3) {
        j++;
        sqlString += ", '0'";
      }

      logger.error(sqlString);

      database.execute("INSERT INTO systemreport VALUES (" + sqlString + ")");

      // molarmass
      i++;

      sqlString = "'" + Integer.toString(i + 1) + "', 'MolarMass', " + "'kg/mol ', '"
          + Double.toString(getMolarMass()) + "'";

      j = 0;
      for (; j < numberOfPhases; j++) {
        sqlString += ", '" + Double.toString(getPhase(j).getMolarMass()) + "'";
      }
      while (j < 3) {
        j++;
        sqlString += ", '0'";
      }

      // System.out.println(sqlString);
      database.execute("INSERT INTO systemreport VALUES (" + sqlString + ")");

      // dataSet.next();
      // dataSet.updateString("SPECIFICATION", "dette");
      // double test = dataSet.getDouble("Phase1");
      // System.out.println(test);
      // dataSet.next();
      // dataSet.updateString(1,"tesst");
    } catch (Exception ex) {
      logger.error("failed ", ex);
    }
  }

  /** {@inheritDoc} */
  @Override
  public neqsim.standards.StandardInterface getStandard() {
    return standard;
  }

  /** {@inheritDoc} */
  @Override
  public neqsim.standards.StandardInterface getStandard(String standardName) {
    this.setStandard(standardName);
    return standard;
  }

  /** {@inheritDoc} */
  @Override
  public void setStandard(String standardName) {
    if (standardName.equals("ISO1992")) {
      this.standard = new neqsim.standards.gasQuality.Standard_ISO6976(this);
    } else if (standardName.equals("Draft_ISO18453")) {
      this.standard = new neqsim.standards.gasQuality.Draft_ISO18453(this);
    } else {
      this.standard = new neqsim.standards.gasQuality.Standard_ISO6976(this);
    }
  }

  /** {@inheritDoc} */
  @Override
  public boolean hasPlusFraction() {
    for (int i = 0; i < numberOfComponents; i++) {
      if (getPhase(0).getComponent(i).isIsPlusFraction()) {
        return true;
      }
    }
    return false;
  }

  /**
   * <p>
   * hasTBPFraction.
   * </p>
   *
   * @return a boolean
   */
  public boolean hasTBPFraction() {
    for (int i = 0; i < numberOfComponents; i++) {
      if (getPhase(0).getComponent(i).isIsTBPfraction()) {
        return true;
      }
    }
    return false;
  }

  /** {@inheritDoc} */
  @Override
  public void tuneModel(String model, double val, int phase) {
    if (model.equals("viscosity")) {
      getPhase(phase).getPhysicalProperties().getViscosityModel().tuneModel(val,
          getPhase(phase).getTemperature(), getPhase(phase).getPressure());
      for (int i = 0; i < getMaxNumberOfPhases(); i++) {
        for (int j = 0; j < numberOfPhases; j++) {
          getPhase(i).getComponent(j)
              .setCriticalViscosity(getPhase(phase).getComponent(j).getCriticalViscosity());
        }
      }
    }
    initPhysicalProperties();
  }

  /** {@inheritDoc} */
  @Override
  public double getHeatOfVaporization() {
    if (numberOfPhases < 2) {
      return 0;
    } else {
      return getPhase(0).getEnthalpy() / getPhase(0).getNumberOfMolesInPhase()
          - getPhase(1).getEnthalpy() / getPhase(1).getNumberOfMolesInPhase();
    }
  }

  /** {@inheritDoc} */
  @Override
  public void readFluid(String fluidName) {
    this.fluidName = fluidName;
    try {
      neqsim.util.database.NeqSimFluidDataBase database =
          new neqsim.util.database.NeqSimFluidDataBase();
      java.sql.ResultSet dataSet = null;
      dataSet = database.getResultSet("SELECT * FROM " + fluidName);

      while (dataSet.next()) {
        String componentType = dataSet.getString("ComponentType");

        if (componentType.equalsIgnoreCase("normal")) {
          addComponent(dataSet.getString("ComponentName"),
              Double.parseDouble(dataSet.getString("Rate")));
        } else if (componentType.equalsIgnoreCase("TBP")) {
          addTBPfraction(dataSet.getString("ComponentName"),
              Double.parseDouble(dataSet.getString("Rate")),
              Double.parseDouble(dataSet.getString("MolarMass")) / 1000.0,
              Double.parseDouble(dataSet.getString("Density")));
        } else if (componentType.equalsIgnoreCase("plus")) {
          addPlusFraction(dataSet.getString("ComponentName"),
              Double.parseDouble(dataSet.getString("Rate")),
              Double.parseDouble(dataSet.getString("MolarMass")) / 1000.0,
              Double.parseDouble(dataSet.getString("Density")));
        } else {
          logger.error(
              "component type need to be specified for ... " + dataSet.getString("ComponentName"));
        }
      }
    } catch (Exception ex) {
      logger.error(ex.getMessage(), ex);
    }
  }

  /** {@inheritDoc} */
  @Override
  public String[][] getResultTable() {
    return resultTable;
  }

  // public String[] getResultArray1(){
  // ArrayList list = new ArrayList();
  // for(int i=0;i<resultTable[0].length;i++){
  // list.add(getResultTable()[0][i].toString());
  // }
  // String[] componentList = new String[list.size()];
  // for (int j=0; j<resultTable[0].length; j++){
  // componentList[j] = (String) list.get(j);
  // }
  // return componentList;
  // }

  /** {@inheritDoc} */
  @Override
  public SystemInterface setModel(String model) {
    SystemInterface tempModel = null;
    try {
      if (model.equals("SRK-EOS")) {
        tempModel = new SystemSrkEos(getPhase(0).getTemperature(), getPhase(0).getPressure());
      } else if (model.equals("GERG2004-EOS")) {
        tempModel = new SystemGERG2004Eos(getPhase(0).getTemperature(), getPhase(0).getPressure());
      } else if (model.equals("PrEos") || model.equals("PR-EOS")) {
        tempModel = new SystemPrEos(getPhase(0).getTemperature(), getPhase(0).getPressure());
      } else if (model.equals("ScRK-EOS") || model.equals("ScRK-EOS-HV")) {
        tempModel = new SystemSrkSchwartzentruberEos(getPhase(0).getTemperature(),
            getPhase(0).getPressure());
      } else if (model.equals("Electrolyte-ScRK-EOS")) {
        tempModel =
            new SystemFurstElectrolyteEos(getPhase(0).getTemperature(), getPhase(0).getPressure());
      } else if (model.equals("GERG-water-EOS")) {
        tempModel = new SystemGERGwaterEos(getPhase(0).getTemperature(), getPhase(0).getPressure());
      } else if (model.equals("CPAs-SRK-EOS")) {
        tempModel = new SystemSrkCPAs(getPhase(0).getTemperature(), getPhase(0).getPressure());
      } else if (model.equals("CPAs-SRK-EOS-statoil")) {
        tempModel =
            new SystemSrkCPAstatoil(getPhase(0).getTemperature(), getPhase(0).getPressure());
      } else if (model.equals("Electrolyte-CPA-EOS-statoil")
          || model.equals("Electrolyte-CPA-EOS")) {
        tempModel = new SystemElectrolyteCPAstatoil(getPhase(0).getTemperature(),
            getPhase(0).getPressure());
      } else if (model.equals("UMR-PRU-EoS")) {
        tempModel = new SystemUMRPRUMCEos(getPhase(0).getTemperature(), getPhase(0).getPressure());
      } else if (model.equals("PC-SAFT")) {
        tempModel = new SystemPCSAFT(getPhase(0).getTemperature(), getPhase(0).getPressure());
      } else if (model.equals("GERG-2008-EoS")) {
        tempModel = new SystemGERG2004Eos(getPhase(0).getTemperature(), getPhase(0).getPressure());
      } else if (model.equals("SRK-TwuCoon-Statoil-EOS") || model.equals("SRK-TwuCoon-EOS")) {
        tempModel =
            new SystemSrkTwuCoonStatoilEos(getPhase(0).getTemperature(), getPhase(0).getPressure());
      } else if (model.equals("SRK-TwuCoon-Param-EOS")) {
        tempModel =
            new SystemSrkTwuCoonParamEos(getPhase(0).getTemperature(), getPhase(0).getPressure());
      } else if (model.equals("Duan-Sun")) {
        tempModel = new SystemDuanSun(getPhase(0).getTemperature(), getPhase(0).getPressure());
      } else {
        logger.error("model : " + model + " not defined.....");
      }
      // tempModel.getCharacterization().setTBPModel("RiaziDaubert");
      tempModel.useVolumeCorrection(true);

      logger.info("created class " + tempModel);
      for (int i = 0; i < getPhase(0).getNumberOfComponents(); i++) {
        logger.info("adding " + getPhase(0).getComponent(i).getName() + " moles "
            + getPhase(0).getComponent(i).getNumberOfmoles() + " isPlus "
            + getPhase(0).getComponent(i).isIsPlusFraction() + " isTBP "
            + getPhase(0).getComponent(i).isIsTBPfraction());
        if (getPhase(0).getComponent(i).isIsTBPfraction()) {
          tempModel.addTBPfraction(getPhase(0).getComponent(i).getName(),
              getPhase(0).getComponent(i).getNumberOfmoles(),
              getPhase(0).getComponent(i).getMolarMass(),
              getPhase(0).getComponent(i).getNormalLiquidDensity());
        } else if (getPhase(0).getComponent(i).isIsPlusFraction()) {
          tempModel.addPlusFraction(getPhase(0).getComponent(i).getName(),
              getPhase(0).getComponent(i).getNumberOfmoles(),
              getPhase(0).getComponent(i).getMolarMass(),
              getPhase(0).getComponent(i).getNormalLiquidDensity());
        } else {
          tempModel.addComponent(getPhase(0).getComponent(i).getName(),
              getPhase(0).getComponent(i).getNumberOfmoles());
        }
      }

      // if (tempModel.getCharacterization().characterize()) {
      // tempModel.addPlusFraction(6, 100);
      // }
      if (NeqSimDataBase.createTemporaryTables()) {
        logger.info("done ... create database ......");
        tempModel.createDatabase(true);
      }
      logger.info("done ... set mixing rule ......");
      tempModel.autoSelectMixingRule();
      if (model.equals("Electrolyte-ScRK-EOS")) { // ||
                                                  // model.equals("Electrolyte-CPA-EOS-statoil"
        logger.info("chemical reaction init......");
        tempModel.setMultiPhaseCheck(false);
        tempModel.chemicalReactionInit();
      } else {
        tempModel.setMultiPhaseCheck(true);
      }
    } catch (Exception ex) {
      logger.error(ex.getMessage(), ex);
    }
    return tempModel;
  }

  /** {@inheritDoc} */
  @Override
  public SystemInterface autoSelectModel() {
    if (this.getPhase(0).hasComponent("MDEA") && this.getPhase(0).hasComponent("water")
        && this.getPhase(0).hasComponent("CO2")) {
      return setModel("Electrolyte-ScRK-EOS");
    } else if (this.getPhase(0).hasComponent("water") || this.getPhase(0).hasComponent("methanol")
        || this.getPhase(0).hasComponent("MEG") || this.getPhase(0).hasComponent("TEG")
        || this.getPhase(0).hasComponent("ethanol") || this.getPhase(0).hasComponent("DEG")) {
      if (this.getPhase(0).hasComponent("Na+") || this.getPhase(0).hasComponent("K+")
          || this.getPhase(0).hasComponent("Br-") || this.getPhase(0).hasComponent("Mg++")
          || this.getPhase(0).hasComponent("Cl-") || this.getPhase(0).hasComponent("Ca++")
          || this.getPhase(0).hasComponent("Fe++") || this.getPhase(0).hasComponent("SO4--")) {
        logger.info("model elect");
        return setModel("Electrolyte-CPA-EOS-statoil");
      } else {
        return setModel("CPAs-SRK-EOS-statoil");
      }
    } else if (this.getPhase(0).hasComponent("water")) {
      return setModel("ScRK-EOS");
    } else if (this.getPhase(0).hasComponent("mercury")) {
      return setModel("SRK-TwuCoon-Statoil-EOS");
    } else {
      logger.info("no model");
      return setModel("SRK-EOS");
    }
  }

  /** {@inheritDoc} */
  @Override
  public void autoSelectMixingRule() {
    logger.info("setting mixing rule");
    if (modelName.equals("CPAs-SRK-EOS") || modelName.equals("CPA-SRK-EOS")
        || modelName.equals("Electrolyte-CPA-EOS-statoil")
        || modelName.equals("CPAs-SRK-EOS-statoil") || modelName.equals("Electrolyte-CPA-EOS")) {
      this.setMixingRule(10);
      // System.out.println("mix rule 10");
    } else if ((modelName.equals("ScRK-EOS-HV") || modelName.equals("SRK-EOS")
        || modelName.equals("ScRK-EOS")) && this.getPhase(0).hasComponent("water")) {
      this.setMixingRule(4);
    } else if (modelName.equals("PR-EOS")) {
      this.setMixingRule(2);
    } else if (modelName.equals("Electrolyte-ScRK-EOS")) {
      this.setMixingRule(4);
    } else if (modelName.equals("UMR-PRU-EoS") || modelName.equals("UMR-PRU-MC-EoS")) {
      this.setMixingRule("HV", "UNIFAC_UMRPRU");
    } else if (modelName.equals("GERG-water-EOS")) {
      this.setMixingRule(8);
    } else if (modelName.equals("GERG-2008-EOS")) {
      this.setMixingRule(2);
    } else if (modelName.equals("PC-SAFT")) {
      this.setMixingRule(8);
    } else {
      this.setMixingRule(2);
    }
  }

  /** {@inheritDoc} */
  @Override
  public int getMixingRule() {
    return mixingRule;
  }

  /** {@inheritDoc} */
  @Override
  public void orderByDensity() {
    boolean change = false;
    // int count = 0;

    for (int i = 0; i < getNumberOfPhases(); i++) {
      if (getPhase(i).getPhysicalProperties() == null) {
        getPhase(i).initPhysicalProperties("density");
      }
      getPhase(i).getPhysicalProperties().setPhase(getPhase(i));
    }

    do {
      change = false;
      // count++;
      for (int i = 1; i < getNumberOfPhases(); i++) {
        if (i == 4) {
          break;
        }

        try {
          if (change || getPhase(i).getPhysicalProperties() == null) {
            getPhase(i).initPhysicalProperties("density");
          }
        } catch (Exception ex) {
          logger.error(ex.getMessage(), ex);
        }
        if (getPhase(i).getPhysicalProperties().calcDensity() < getPhase(i - 1)
            .getPhysicalProperties().calcDensity()) {
          int tempIndex1 = getPhaseIndex(i - 1);
          int tempIndex2 = getPhaseIndex(i);
          setPhaseIndex(i, tempIndex1);
          setPhaseIndex(i - 1, tempIndex2);
          change = true;
        }
      }
    } while (change);
  }

  /** {@inheritDoc} */
  @Override
  public void addLiquidToGas(double fraction) {
    for (int i = 0; i < getPhase(0).getNumberOfComponents(); i++) {
      double change = getPhase(1).getComponent(i).getNumberOfMolesInPhase() * fraction;
      addComponent(i, change, 0);
      addComponent(i, -change, 1);
    }
  }

  /** {@inheritDoc} */
  @Override
  public void addPhaseFractionToPhase(double fraction, String specification, String fromPhaseName,
      String toPhaseName) {
    if (!(hasPhaseType(fromPhaseName) && hasPhaseType(toPhaseName) || fraction < 1e-30)) {
      return;
    }
    int phaseNumbFrom = getPhaseNumberOfPhase(fromPhaseName);
    int phaseNumbTo = getPhaseNumberOfPhase(toPhaseName);
    for (int i = 0; i < getPhase(0).getNumberOfComponents(); i++) {
      double change = getPhase(phaseNumbFrom).getComponent(i).getNumberOfMolesInPhase() * fraction;
      addComponent(i, change, phaseNumbTo);
      addComponent(i, -change, phaseNumbFrom);
    }
    init_x_y();
  }

  /** {@inheritDoc} */
  @Override
  public void addPhaseFractionToPhase(double fraction, String specification, String specifiedStream,
      String fromPhaseName, String toPhaseName) {
    double moleFraction = fraction;
    if (!hasPhaseType(fromPhaseName) || !hasPhaseType(toPhaseName) || fraction < 1e-30) {
      return;
    }
    int phaseNumbFrom = getPhaseNumberOfPhase(fromPhaseName);
    int phaseNumbTo = getPhaseNumberOfPhase(toPhaseName);

    if (specifiedStream.equals("feed")) {
      moleFraction = fraction;
    } else if (specifiedStream.equals("product")) {
      // double specFractionFrom = getPhaseFraction(specification, fromPhaseName);
      double specFractionTo = getPhaseFraction(specification, toPhaseName);

      double moleFractionFrom = getMoleFraction(phaseNumbFrom);
      double moleFractionTo = getMoleFraction(phaseNumbTo);

      if (specification.equals("volume") || specification.equals("mass")) {
        double test = fraction * specFractionTo / (fraction * specFractionTo + specFractionTo);
        moleFraction = test * moleFractionTo / specFractionTo;
      } else if (specification.equals("mole")) {
        double test = fraction * moleFractionTo / (fraction * moleFractionTo + moleFractionTo);
        moleFraction = test;
      }

      moleFraction = moleFraction * moleFractionTo / moleFractionFrom;
      if (moleFraction > moleFractionFrom) {
        logger.debug("error in addPhaseFractionToPhase()...to low fraction in from phase");
        moleFraction = moleFractionFrom;
      }
    }

    for (int i = 0; i < getPhase(0).getNumberOfComponents(); i++) {
      double change = 0.0;
      change = getPhase(phaseNumbFrom).getComponent(i).getNumberOfMolesInPhase() * moleFraction;
      addComponent(i, change, phaseNumbTo);
      addComponent(i, -change, phaseNumbFrom);
    }
    init_x_y();
  }

  /** {@inheritDoc} */
  @Override
  public void addGasToLiquid(double fraction) {
    for (int i = 0; i < getPhase(0).getNumberOfComponents(); i++) {
      double change = getPhase(0).getComponent(i).getNumberOfMolesInPhase() * fraction;
      addComponent(i, -change, 0);
      addComponent(i, change, 1);
    }
  }

  /** {@inheritDoc} */
  @Override
  public double getTotalNumberOfMoles() {
    return this.totalNumberOfMoles;
  }

  /** {@inheritDoc} */
  @Override
  public void setTotalNumberOfMoles(double totalNumberOfMoles) {
    this.totalNumberOfMoles = totalNumberOfMoles;
  }

  /** {@inheritDoc} */
  @Override
  public double calcHenrysConstant(String component) {
    if (numberOfPhases != 2) {
      logger.error("Can't calculate Henrys constant - two phases must be present.");
      return 0;
    } else {
      int compNumb = getPhase(getPhaseIndex(0)).getComponent(component).getComponentNumber();
      double hc = getPhase(getPhaseIndex(0)).getFugacity(compNumb)
          / getPhase(getPhaseIndex(1)).getComponent(component).getx();
      return hc;
    }
  }

  /**
   * <p>
   * useTVasIndependentVariables.
   * </p>
   *
   * @return a boolean
   */
  public boolean useTVasIndependentVariables() {
    return useTVasIndependentVariables;
  }

  /** {@inheritDoc} */
  @Override
  public void setUseTVasIndependentVariables(boolean useTVasIndependentVariables) {
    for (int i = 0; i < numberOfPhases; i++) {
      getPhase(i).setTotalVolume(getPhase(i).getVolume());
      getPhase(i).setConstantPhaseVolume(useTVasIndependentVariables);
      getPhase(i).calcMolarVolume(!useTVasIndependentVariables);
    }
    this.useTVasIndependentVariables = useTVasIndependentVariables;
  }

  /** {@inheritDoc} */
  @Override
  public void setBmixType(int bmixType) {
    for (int i = 0; i < getMaxNumberOfPhases(); i++) {
      ((PhaseEosInterface) getPhase(i)).getMixingRule().setBmixType(bmixType);
    }
  }

  /** {@inheritDoc} */
  @Override
  public boolean isImplementedCompositionDeriativesofFugacity() {
    return implementedCompositionDeriativesofFugacity;
  }

  /** {@inheritDoc} */
  @Override
  public void isImplementedCompositionDeriativesofFugacity(boolean isImpl) {
    this.implementedCompositionDeriativesofFugacity = isImpl;
  }

  /** {@inheritDoc} */
  @Override
  public void setImplementedCompositionDeriativesofFugacity(
      boolean implementedCompositionDeriativesofFugacity) {
    this.implementedCompositionDeriativesofFugacity = implementedCompositionDeriativesofFugacity;
  }

  /** {@inheritDoc} */
  @Override
  public void setImplementedPressureDeriativesofFugacity(
      boolean implementedPressureDeriativesofFugacity) {
    this.implementedPressureDeriativesofFugacity = implementedPressureDeriativesofFugacity;
  }

  /** {@inheritDoc} */
  @Override
  public boolean isImplementedPressureDeriativesofFugacity() {
    return implementedPressureDeriativesofFugacity;
  }

  /** {@inheritDoc} */
  @Override
  public boolean isImplementedTemperatureDeriativesofFugacity() {
    return implementedTemperatureDeriativesofFugacity;
  }

  /** {@inheritDoc} */
  @Override
  public void setImplementedTemperatureDeriativesofFugacity(
      boolean implementedTemperatureDeriativesofFugacity) {
    this.implementedTemperatureDeriativesofFugacity = implementedTemperatureDeriativesofFugacity;
  }

  /** {@inheritDoc} */
  @Override
  public void deleteFluidPhase(int phase) {
    for (int i = phase; i < numberOfPhases; i++) {
      phaseIndex[i] = phaseIndex[i + 1];
    }
    numberOfPhases--;
  }

  /** {@inheritDoc} */
  @Override
  public int getMaxNumberOfPhases() {
    return maxNumberOfPhases;
  }

  /** {@inheritDoc} */
  @Override
  public void setMaxNumberOfPhases(int maxNumberOfPhases) {
    this.maxNumberOfPhases = maxNumberOfPhases;
  }

  /** {@inheritDoc} */
  @Override
  public void setMolarComposition(double[] molefractions) {
    setMolarFractions(molefractions, "");
  }

  /** {@inheritDoc} */
  @Override
  public void setMolarCompositionPlus(double[] molefractions) {
    setMolarFractions(molefractions, "Plus");
  }

  /** {@inheritDoc} */
  @Override
  public void setMolarCompositionOfPlusFluid(double[] molefractions) {
    setMolarFractions(molefractions, "PlusFluid");
  }

  /** {@inheritDoc} */
  @Override
  public void setMolarFlowRates(double[] moles) {
    setEmptyFluid();
    for (int compNumb = 0; compNumb < numberOfComponents; compNumb++) {
      addComponent(compNumb, moles[compNumb]);
    }
    for (int i = 0; i < getNumberOfPhases(); i++) {
      init(0, i);
    }
  }

  /** {@inheritDoc} */
  @Override
  public double[] getMolarRate() {
    double[] comp = new double[getPhase(0).getNumberOfComponents()];

    for (int compNumb = 0; compNumb < numberOfComponents; compNumb++) {
      comp[compNumb] = getPhase(0).getComponent(compNumb).getNumberOfmoles();
    }
    return comp;
  }

  /** {@inheritDoc} */
  @Override
  public double[] getMolarComposition() {
    PhaseInterface phase = this.getPhase(0);
    double[] comp = new double[phase.getNumberOfComponents()];

    for (int compNumb = 0; compNumb < numberOfComponents; compNumb++) {
      comp[compNumb] = phase.getComponent(compNumb).getz();
    }
    return comp;
  }

  /** {@inheritDoc} */
  @Override
  public boolean isMultiphaseWaxCheck() {
    return multiphaseWaxCheck;
  }

  /** {@inheritDoc} */
  @Override
  public void setMultiphaseWaxCheck(boolean multiphaseWaxCheck) {
    this.multiphaseWaxCheck = multiphaseWaxCheck;
  }

  /** {@inheritDoc} */
  @Override
  public String[] getCompIDs() {
    String[] ids = new String[numberOfComponents];

    for (int compNumb = 0; compNumb < numberOfComponents; compNumb++) {
      ids[compNumb] = Integer.toString(getPhase(0).getComponent(compNumb).getIndex());
    }
    return ids;
  }

  /** {@inheritDoc} */
  @Override
  public String[] getCompFormulaes() {
    String[] formula = new String[numberOfComponents];

    for (int compNumb = 0; compNumb < numberOfComponents; compNumb++) {
      formula[compNumb] = getPhase(0).getComponent(compNumb).getFormulae();
    }
    return formula;
  }

  /** {@inheritDoc} */
  @Override
  public String[] getCompNames() {
    String[] names = new String[numberOfComponents];

    for (int compNumb = 0; compNumb < numberOfComponents; compNumb++) {
      names[compNumb] = getPhase(0).getComponent(compNumb).getComponentName();
    }
    return names;
  }

  /** {@inheritDoc} */
  @Override
  public double[] getNormalBoilingPointTemperatures() {
    double[] bt = new double[numberOfComponents];

    for (int compNumb = 0; compNumb < numberOfComponents; compNumb++) {
      bt[compNumb] = getPhase(0).getComponent(compNumb).getNormalBoilingPoint() + 273.15;
    }
    return bt;
  }

  /** {@inheritDoc} */
  @Override
  public String[] getCapeOpenProperties11() {
    return CapeOpenProperties11;
  }

  /** {@inheritDoc} */
  @Override
  public String[] getCapeOpenProperties10() {
    return CapeOpenProperties10;
  }

  /** {@inheritDoc} */
  @Override
  public double[] getMolecularWeights() {
    double[] mm = new double[numberOfComponents];

    for (int compNumb = 0; compNumb < numberOfComponents; compNumb++) {
      mm[compNumb] = getPhase(0).getComponent(compNumb).getMolarMass() * 1e3;
    }
    return mm;
  }

  /** {@inheritDoc} */
  @Override
  public String[] getCASNumbers() {
    String[] names = new String[numberOfComponents];

    for (int compNumb = 0; compNumb < numberOfComponents; compNumb++) {
      names[compNumb] = getPhase(0).getComponent(compNumb).getCASnumber();
    }
    return names;
  }

  /** {@inheritDoc} */
  @Override
  public int getNumberOfOilFractionComponents() {
    int number = 0;
    for (int i = 0; i < getPhase(0).getNumberOfComponents(); i++) {
      if (getPhase(0).getComponent(i).isIsTBPfraction()
          || getPhase(0).getComponent(i).isIsPlusFraction()) {
        number++;
      }
    }
    return number;
  }

  /** {@inheritDoc} */
  @Override
  public int[] getOilFractionIDs() {
    int numb = getNumberOfOilFractionComponents();
    int[] IDs = new int[numb];
    // int number = 0;
    for (int i = 0; i < numb; i++) {
      if (getPhase(0).getComponent(i).isIsTBPfraction()
          || getPhase(0).getComponent(i).isIsPlusFraction()) {
        IDs[i] = getPhase(0).getComponent(i).getIndex();
        // number++;
      }
    }
    return IDs;
  }

  /** {@inheritDoc} */
  @Override
  public boolean setHeavyTBPfractionAsPlusFraction() {
    int compNumber = 0;
    double molarMass = 0;
    boolean foundTBP = false;

    for (int i = 0; i < numberOfComponents; i++) {
      if (getPhase(0).getComponent(i).isIsTBPfraction()
          || getPhase(0).getComponent(i).isIsPlusFraction()) {
        if (getPhase(0).getComponent(i).getMolarMass() > molarMass) {
          molarMass = getPhase(0).getComponent(i).getMolarMass();
          compNumber = i;
          foundTBP = true;
        }
      }
    }
    if (foundTBP) {
      for (int i = 0; i < maxNumberOfPhases; i++) {
        getPhase(0).getComponent(compNumber).setIsPlusFraction(true);
      }
    }
    return foundTBP;
  }

  /** {@inheritDoc} */
  @Override
  public double[] getOilFractionNormalBoilingPoints() {
    int numb = getNumberOfOilFractionComponents();
    int[] indexes = getOilFractionIDs();
    double[] temp = new double[numb];
    for (int i = 0; i < numb; i++) {
      temp[i] = getPhase(0).getComponentWithIndex(indexes[i]).getNormalBoilingPoint();
    }
    return temp;
  }

  /** {@inheritDoc} */
  @Override
  public double[] getOilFractionLiquidDensityAt25C() {
    int numb = getNumberOfOilFractionComponents();
    int[] indexes = getOilFractionIDs();
    double[] temp = new double[numb];
    for (int i = 0; i < numb; i++) {
      temp[i] = getPhase(0).getComponentWithIndex(indexes[i]).getNormalLiquidDensity();
    }
    return temp;
  }

  /** {@inheritDoc} */
  @Override
  public double[] getOilFractionMolecularMass() {
    int numb = getNumberOfOilFractionComponents();
    int[] indexes = getOilFractionIDs();
    double[] temp = new double[numb];
    for (int i = 0; i < numb; i++) {
      temp[i] = getPhase(0).getComponentWithIndex(indexes[i]).getMolarMass();
    }
    return temp;
  }

  /** {@inheritDoc} */
  @Override
  public PhaseInterface getLowestGibbsEnergyPhase() {
    if (getPhase(0).getGibbsEnergy() < getPhase(1).getGibbsEnergy()) {
      return getPhase(0);
    } else {
      return getPhase(1);
    }
  }

  /** {@inheritDoc} */
  @Override
  public double getWtFraction(int phaseNumber) {
    return getPhase(phaseNumber).getWtFraction(this);
  }

  /** {@inheritDoc} */
  @Override
  public double getVolumeFraction(int phaseNumber) {
    return getPhase(phaseNumber).getVolume() / getVolume();
  }

  /** {@inheritDoc} */
  @Override
  public final double getPhaseFraction(String phaseTypeName, String unit) {
    int phaseNumber = getPhaseNumberOfPhase(phaseTypeName);
    switch (unit) {
      case "mole":
        return getBeta(phaseNumber);
      case "volume":
        return getVolumeFraction(phaseNumber);
      case "mass":
        initPhysicalProperties("density");
        return getVolumeFraction(phaseNumber) * getPhase(phaseNumber).getDensity("kg/m3")
            / getDensity("kg/m3");
      default:
        return getBeta(phaseNumber);
    }
  }

  /** {@inheritDoc} */
  @Override
  public double getCorrectedVolumeFraction(int phaseNumber) {
    return getPhase(phaseNumber).getCorrectedVolume() / getCorrectedVolume();
  }

  /** {@inheritDoc} */
  @Override
  public double getMoleFraction(int phaseNumber) {
    return getPhase(phaseNumber).getBeta();
  }

  /** {@inheritDoc} */
  @Override
  public void addCapeOpenProperty(String propertyName) {
    String[] tempString = new String[CapeOpenProperties11.length + 1];
    System.arraycopy(CapeOpenProperties11, 0, tempString, 0, CapeOpenProperties11.length);
    tempString[CapeOpenProperties11.length] = propertyName;
    CapeOpenProperties11 = tempString;

    tempString = new String[CapeOpenProperties10.length + 1];
    System.arraycopy(CapeOpenProperties10, 0, tempString, 0, CapeOpenProperties10.length);
    tempString[CapeOpenProperties10.length] = propertyName;
    CapeOpenProperties10 = tempString;
  }

  /** {@inheritDoc} */
  @Override
  public neqsim.thermo.characterization.WaxCharacterise getWaxCharacterisation() {
    return waxCharacterisation;
  }

  /** {@inheritDoc} */
  @Override
  public WaxModelInterface getWaxModel() {
    if (waxCharacterisation == null) {
      waxCharacterisation = new WaxCharacterise(this);
    }
    return waxCharacterisation.getModel();
  }

  /** {@inheritDoc} */
  @Override
  public double getLiquidVolume() {
    double totFlow = 0;

    for (int kj = 0; kj < numberOfPhases; kj++) {
      if (getPhase(kj).getType() != PhaseType.GAS) {
        totFlow += getPhase(kj).getVolume();
      }
    }
    return totFlow;
  }

  /** {@inheritDoc} */
  @Override
  public boolean isForcePhaseTypes() {
    return forcePhaseTypes;
  }

  /** {@inheritDoc} */
  @Override
  public void setForcePhaseTypes(boolean forcePhaseTypes) {
    this.forcePhaseTypes = forcePhaseTypes;
  }

  /** {@inheritDoc} */
  @Override
  public SystemProperties getProperties() {
    return new SystemProperties(this);
  }

  /**
   * Wrapper function for addComponent to set fluid type and specify mole fractions.
   *
   * @param molefractions Component mole fraction of each component.
   * @param type Type of fluid. Supports "PlusFluid", "Plus" and default.
   */
  private void setMolarFractions(double[] molefractions, String type) {
    double totalFlow = getTotalNumberOfMoles();
    if (totalFlow < 1e-100) {
      String msg = "must be larger than 0 (1e-100) when setting molar composition";
      logger.error(msg);
      throw new RuntimeException(new neqsim.util.exception.InvalidInputException(this,
          "setMolarComposition", "totalFlow", msg));
    }
    double sum = 0;
    for (double value : molefractions) {
      sum += value;
    }
    setEmptyFluid();

    switch (type) {
      case "PlusFluid":
        // todo: really skip last component of molefraction?
        for (int compNumb = 0; compNumb < molefractions.length - 1; compNumb++) {
          addComponent(compNumb, totalFlow * molefractions[compNumb] / sum);
        }
        for (int j = 0; j < getCharacterization().getLumpingModel().getNumberOfLumpedComponents()
            - 1; j++) {
          // addComponent(compNumb, totalFlow * molefractions[molefractions.length - 1]
          // * getCharacterization().getLumpingModel().getFractionOfHeavyEnd(j) / sum);
        }
        break;
      case "Plus":
        // todo: compNumb can be negative
        for (int compNumb = 0; compNumb < this.numberOfComponents
            - getCharacterization().getLumpingModel().getNumberOfLumpedComponents(); compNumb++) {
          addComponent(compNumb, totalFlow * molefractions[compNumb] / sum);
        }
        int ii = 0;
        for (int compNumb = this.numberOfComponents - getCharacterization().getLumpingModel()
            .getNumberOfLumpedComponents(); compNumb < this.numberOfComponents; compNumb++) {
          addComponent(compNumb,
              totalFlow * getCharacterization().getLumpingModel().getFractionOfHeavyEnd(ii++)
                  * molefractions[this.numberOfComponents
                      - getCharacterization().getLumpingModel().getNumberOfLumpedComponents()]
                  / sum);
        }
        break;
      default:
        // NB! It will allow setting composition for only the first items.
        // for (int compNumb = 0; compNumb <= molefractions.length - 1; compNumb++) {
        // NB! Can fail because len(molefractions) < this.numberOfComponents
        for (int compNumb = 0; compNumb <= this.numberOfComponents - 1; compNumb++) {
          addComponent(compNumb, totalFlow * molefractions[compNumb] / sum);
        }
        break;
    }

    for (int i = 0; i < getNumberOfPhases(); i++) {
      init(0, i);
    }
  }

  /** {@inheritDoc} */
  @Override
  public void addCharacterized(String[] charNames, double[] charFlowrate, double[] molarMass,
      double[] relativedensity) {
    if (charNames.length != charFlowrate.length) {
      logger.error("component names and mole fractions need to be same length...");
    }
    for (int i = 0; i < charNames.length; i++) {
      addTBPfraction(charNames[i], charFlowrate[i], molarMass[i], relativedensity[i]);
    }
  }

  /** {@inheritDoc} */
  @Override
  public void addOilFractions(String[] charNames, double[] charFlowrate, double[] molarMass,
      double[] relativedensity, boolean lastIsPlusFraction, boolean lumpComponents,
      int numberOfPseudoComponents) {
    if (charNames.length != charFlowrate.length) {
      logger.error("component names and mole fractions need to be same length...");
    }

    for (int i = 0; i < charNames.length - 1; i++) {
      addTBPfraction(charNames[i], charFlowrate[i], molarMass[i], relativedensity[i]);
    }
    int i = charNames.length - 1;
    if (lastIsPlusFraction) {
      addPlusFraction(charNames[i], charFlowrate[i], molarMass[i], relativedensity[i]);
    } else {
      addTBPfraction(charNames[i], charFlowrate[i], molarMass[i], relativedensity[i]);
    }
    createDatabase(true);
    if (lastIsPlusFraction) {
      getCharacterization().getLumpingModel().setNumberOfPseudoComponents(numberOfPseudoComponents);
      if (lumpComponents) {
        getCharacterization().setLumpingModel("PVTlumpingModel");
      } else {
        getCharacterization().setLumpingModel("no lumping");
      }
      getCharacterization().characterisePlusFraction();
    }
    setMixingRule(getMixingRule());
    setMultiPhaseCheck(true);
    init(0);
  }

  /** {@inheritDoc} */
  @Override
  public void addOilFractions(String[] charNames, double[] charFlowrate, double[] molarMass,
      double[] relativedensity, boolean lastIsPlusFraction) {
    addOilFractions(charNames, charFlowrate, molarMass, relativedensity, lastIsPlusFraction, true,
        12);
  }

  /** {@inheritDoc} */
  public double getIdealLiquidDensity(String unit) {
    double normalLiquidDensity = 0.0;
    double molarMass = getMolarMass();
    for (int i = 0; i < getNumberOfComponents(); i++) {
      normalLiquidDensity += getComponent(i).getNormalLiquidDensity() * getComponent(i).getz()
          * getComponent(i).getMolarMass() / molarMass;
    }
    if (unit.equals("gr/cm3")) {
      return normalLiquidDensity;
    } else if (unit.equals("kg/m3")) {
      return normalLiquidDensity * 1000.0;
    } else {
      logger.error("unit not supported: " + unit);
      return normalLiquidDensity;
    }
  }
}<|MERGE_RESOLUTION|>--- conflicted
+++ resolved
@@ -243,7 +243,6 @@
             addSystem.getPhase(0).getComponent(i).getMolarMass(),
             addSystem.getPhase(0).getComponent(i).getNormalLiquidDensity());
       } else {
-<<<<<<< HEAD
         if (addSystem.getPhase(0).getComponent(i).isIsTBPfraction()) {
           addTBPfraction(
               addSystem.getPhase(0).getComponent(i).getComponentName().replaceFirst("_PC", ""),
@@ -253,9 +252,6 @@
         } else {
           addComponent(addSystem.getComponent(i));
         }
-=======
-        addComponent(addSystem.getComponent(i));
->>>>>>> 9ce5bf3d
       }
     }
     if (addedNewComponent) {
