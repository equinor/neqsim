--- conflicted
+++ resolved
@@ -4344,7 +4344,6 @@
 
     PhaseInterface removedPhase = getPhase(specPhase);
     int removedPhaseIndex = phaseIndex[specPhase];
-<<<<<<< HEAD
     double totalBefore = getTotalNumberOfMoles();
 
     // Identify phases that can receive redistributed material.
@@ -4366,23 +4365,11 @@
 
       if (getBeta(phase) >= phaseFractionMinimumLimit && phaseMoles > 0.0) {
         hasPreferredRecipients = true;
-=======
-
-    double recipientTotalMoles = 0.0;
-    int recipientCount = 0;
-    for (int i = 0; i < numberOfPhases; i++) {
-      if (i == specPhase) {
-        continue;
-      }
-      if (getBeta(i) < phaseFractionMinimumLimit) {
-        continue;
->>>>>>> e4bf8e42
       }
       recipientTotalMoles += getPhase(i).getNumberOfMolesInPhase();
       recipientCount++;
     }
 
-<<<<<<< HEAD
     if (recipientPos == 0) {
       // No other phases available, fall back to regular removal.
       removePhase(specPhase);
@@ -4415,27 +4402,12 @@
     }
 
     // Redistribute material component-wise to preserve overall composition.
-=======
-    boolean useAllRecipients = recipientCount == 0;
-    if (useAllRecipients) {
-      for (int i = 0; i < numberOfPhases; i++) {
-        if (i == specPhase) {
-          continue;
-        }
-        recipientTotalMoles += getPhase(i).getNumberOfMolesInPhase();
-        recipientCount++;
-      }
-    }
-
-    // Distribute removed material to the remaining phases to keep overall composition unchanged.
->>>>>>> e4bf8e42
     for (int comp = 0; comp < removedPhase.getNumberOfComponents(); comp++) {
       double removedMoles = removedPhase.getComponent(comp).getNumberOfMolesInPhase();
       if (removedMoles == 0.0) {
         continue;
       }
 
-<<<<<<< HEAD
       double distributed = 0.0;
       for (int idx = 0; idx < recipientPos; idx++) {
         if (weights[idx] <= 0.0) {
@@ -4452,31 +4424,6 @@
       if (Math.abs(remainder) > 1e-12 && recipientPos > 0) {
         int phase = recipients[0];
         getPhase(phase).addMolesChemReac(comp, remainder, remainder);
-=======
-      if (recipientTotalMoles > 0.0) {
-        for (int phase = 0; phase < numberOfPhases; phase++) {
-          if (phase == specPhase) {
-            continue;
-          }
-          if (!useAllRecipients && getBeta(phase) < phaseFractionMinimumLimit) {
-            continue;
-          }
-          double share = getPhase(phase).getNumberOfMolesInPhase() / recipientTotalMoles;
-          getPhase(phase).addMolesChemReac(comp, removedMoles * share, 0.0);
-        }
-      } else if (recipientCount > 0) {
-        // Fall back to even distribution if remaining phases have effectively zero moles.
-        double evenShare = removedMoles / recipientCount;
-        for (int phase = 0; phase < numberOfPhases; phase++) {
-          if (phase == specPhase) {
-            continue;
-          }
-          if (!useAllRecipients && getBeta(phase) < phaseFractionMinimumLimit) {
-            continue;
-          }
-          getPhase(phase).addMolesChemReac(comp, evenShare, 0.0);
-        }
->>>>>>> e4bf8e42
       }
 
       removedPhase.addMolesChemReac(comp, -removedMoles, -removedMoles);
@@ -4488,10 +4435,7 @@
     }
     beta[removedPhaseIndex] = 0.0;
     numberOfPhases--;
-<<<<<<< HEAD
     setTotalNumberOfMoles(totalBefore);
-=======
->>>>>>> e4bf8e42
     initBeta();
   }
 
