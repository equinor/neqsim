--- conflicted
+++ resolved
@@ -15,11 +15,10 @@
 import java.sql.ResultSet;
 import java.text.FieldPosition;
 import java.util.ArrayList;
+import java.util.logging.LogManager;
 import javax.swing.JFrame;
 import javax.swing.JScrollPane;
 import javax.swing.JTable;
-import org.apache.logging.log4j.LogManager;
-import org.apache.logging.log4j.Logger;
 import neqsim.chemicalReactions.ChemicalReactionOperations;
 import neqsim.physicalProperties.interfaceProperties.InterfaceProperties;
 import neqsim.physicalProperties.interfaceProperties.InterphasePropertiesInterface;
@@ -248,17 +247,6 @@
             if (index != -1) {
                 addComponent(index, addSystem.getPhase(0).getComponent(i).getNumberOfmoles());
             } else {
-<<<<<<< HEAD
-            	/*
-            	if(addSystem.getPhase(0).getComponent(i).isIsTBPfraction()) {
-            		addTBPfraction(addSystem.getPhase(0).getComponent(i).getComponentName(), addSystem.getPhase(0).getComponent(i).getNumberOfmoles(), addSystem.getPhase(0).getComponent(i).getMolarMass(), addSystem.getPhase(0).getComponent(i).getNormalLiquidDensity());
-            		changeComponentName(addSystem.getPhase(0).getComponent(i).getComponentName()+"_PC", addSystem.getPhase(0).getComponent(i).getComponentName().replaceFirst("_PC", ""));
-            	}
-                addComponent(addSystem.getPhase(0).getComponent(i).getComponentName(),
-                        addSystem.getPhase(0).getComponent(i).getNumberOfmoles());
-                        */
-            	addComponent(addSystem.getComponent(i));
-=======
                 /*
                  * if(addSystem.getPhase(0).getComponent(i).isIsTBPfraction()) {
                  * addTBPfraction(addSystem.getPhase(0).getComponent(i).getComponentName(),
@@ -272,7 +260,6 @@
                  * addSystem.getPhase(0).getComponent(i).getNumberOfmoles());
                  */
                 addComponent(addSystem.getComponent(i));
->>>>>>> ca9afa48
             }
         }
         if (addedNewComponent) {
@@ -712,17 +699,9 @@
                     * ThermodynamicConstantsInterface.standardStateTemperature / 101325.0 / 1.0e6;
         } else if (flowunit.equals("kg/hr")) {
             return totalNumberOfMoles * getMolarMass() * 3600.0;
-<<<<<<< HEAD
-        }
-        else if (flowunit.equals("kg/day")) {
-            return totalNumberOfMoles * getMolarMass() * 3600.0*24.0;
-        }
-        else if (flowunit.equals("m3/hr")) {
-=======
         } else if (flowunit.equals("kg/day")) {
             return totalNumberOfMoles * getMolarMass() * 3600.0 * 24.0;
         } else if (flowunit.equals("m3/hr")) {
->>>>>>> ca9afa48
             // return getVolume() / 1.0e5 * 3600.0;
             initPhysicalProperties("density");
             return totalNumberOfMoles * getMolarMass() * 3600.0 / getDensity("kg/m3");
@@ -1181,7 +1160,7 @@
     public void addComponent(String name) {
         addComponent(name, 0.0);
     }
-    
+
     /**
      * {@inheritDoc}
      *
@@ -1189,37 +1168,45 @@
      */
     @Override
     public void addComponent(ComponentInterface inComponent) {
-    	if(inComponent.isIsTBPfraction()) {
-    		addTBPfraction(inComponent.getComponentName(), inComponent.getNumberOfmoles(), inComponent.getMolarMass(), inComponent.getNormalLiquidDensity());
-    		String componentName = inComponent.getComponentName();
-    		changeComponentName(componentName+"_PC", componentName.replaceFirst("_PC", ""));
-    		for (int i = 0; i < numberOfPhases; i++) {
-                getPhase(i).getComponent(componentName).setAttractiveTerm(inComponent.getAttractiveTermNumber());
+        if (inComponent.isIsTBPfraction()) {
+            addTBPfraction(inComponent.getComponentName(), inComponent.getNumberOfmoles(),
+                    inComponent.getMolarMass(), inComponent.getNormalLiquidDensity());
+            String componentName = inComponent.getComponentName();
+            changeComponentName(componentName + "_PC", componentName.replaceFirst("_PC", ""));
+            for (int i = 0; i < numberOfPhases; i++) {
+                getPhase(i).getComponent(componentName)
+                        .setAttractiveTerm(inComponent.getAttractiveTermNumber());
                 getPhase(i).getComponent(componentName).setTC(inComponent.getTC());
                 getPhase(i).getComponent(componentName).setPC(inComponent.getPC());
                 getPhase(i).getComponent(componentName).setMolarMass(inComponent.getMolarMass());
                 getPhase(i).getComponent(componentName).setComponentType("TBPfraction");
-                getPhase(i).getComponent(componentName).setNormalLiquidDensity(inComponent.getNormalLiquidDensity());
-                getPhase(i).getComponent(componentName).setNormalBoilingPoint(inComponent.getNormalBoilingPoint());
-                getPhase(i).getComponent(componentName).setAcentricFactor(inComponent.getAcentricFactor());
-                getPhase(i).getComponent(componentName).setCriticalVolume(inComponent.getCriticalVolume());
+                getPhase(i).getComponent(componentName)
+                        .setNormalLiquidDensity(inComponent.getNormalLiquidDensity());
+                getPhase(i).getComponent(componentName)
+                        .setNormalBoilingPoint(inComponent.getNormalBoilingPoint());
+                getPhase(i).getComponent(componentName)
+                        .setAcentricFactor(inComponent.getAcentricFactor());
+                getPhase(i).getComponent(componentName)
+                        .setCriticalVolume(inComponent.getCriticalVolume());
                 getPhase(i).getComponent(componentName).setRacketZ(inComponent.getRacketZ());
                 getPhase(i).getComponent(componentName).setRacketZCPA(inComponent.getRacketZCPA());
                 getPhase(i).getComponent(componentName).setIsTBPfraction(true);
-                getPhase(i).getComponent(componentName).setParachorParameter(inComponent.getParachorParameter());
-                getPhase(i).getComponent(componentName).setTriplePointTemperature(inComponent.getTriplePointTemperature());
-                getPhase(i).getComponent(componentName).setIdealGasEnthalpyOfFormation(inComponent.getIdealGasEnthalpyOfFormation());
+                getPhase(i).getComponent(componentName)
+                        .setParachorParameter(inComponent.getParachorParameter());
+                getPhase(i).getComponent(componentName)
+                        .setTriplePointTemperature(inComponent.getTriplePointTemperature());
+                getPhase(i).getComponent(componentName).setIdealGasEnthalpyOfFormation(
+                        inComponent.getIdealGasEnthalpyOfFormation());
                 getPhase(i).getComponent(componentName).setCpA(inComponent.getCpA());
                 getPhase(i).getComponent(componentName).setCpB(inComponent.getCpB());
                 getPhase(i).getComponent(componentName).setCpC(inComponent.getCpC());
                 getPhase(i).getComponent(componentName).setCpD(inComponent.getCpD());
             }
-    	}
-    	else {
-    		addComponent(inComponent.getComponentName(), inComponent.getNumberOfmoles());
-    	}
-    	
-    	
+        } else {
+            addComponent(inComponent.getComponentName(), inComponent.getNumberOfmoles());
+        }
+
+
     }
 
     /** {@inheritDoc} */
