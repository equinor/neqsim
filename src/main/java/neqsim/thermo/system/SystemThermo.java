package neqsim.thermo.system;

import java.awt.BorderLayout;
import java.awt.Container;
import java.awt.Dimension;
import java.awt.Font;
import java.awt.Toolkit;
import java.io.ByteArrayInputStream;
import java.io.ByteArrayOutputStream;
import java.io.FileInputStream;
import java.io.FileOutputStream;
import java.io.ObjectInputStream;
import java.io.ObjectOutputStream;
import java.sql.ResultSet;
import java.text.FieldPosition;
import java.util.ArrayList;
import javax.swing.JFrame;
import javax.swing.JScrollPane;
import javax.swing.JTable;
import org.apache.logging.log4j.LogManager;
import org.apache.logging.log4j.Logger;
import neqsim.chemicalReactions.ChemicalReactionOperations;
import neqsim.physicalProperties.interfaceProperties.InterfaceProperties;
import neqsim.physicalProperties.interfaceProperties.InterphasePropertiesInterface;
import neqsim.thermo.ThermodynamicConstantsInterface;
import neqsim.thermo.characterization.Characterise;
import neqsim.thermo.characterization.WaxCharacterise;
import neqsim.thermo.characterization.WaxModelInterface;
import neqsim.thermo.component.ComponentInterface;
import neqsim.thermo.phase.PhaseEosInterface;
import neqsim.thermo.phase.PhaseHydrate;
import neqsim.thermo.phase.PhaseInterface;
import neqsim.thermo.phase.PhasePureComponentSolid;
import neqsim.thermo.phase.PhaseSolid;
import neqsim.thermo.phase.PhaseSolidComplex;
import neqsim.thermo.phase.PhaseType;
import neqsim.thermo.phase.PhaseWax;
import neqsim.thermo.phase.StateOfMatter;
import neqsim.util.database.NeqSimDataBase;

/*
 * This is the base class of the System classes.
 */
abstract class SystemThermo implements SystemInterface {
  private static final long serialVersionUID = 1000;
  static Logger logger = LogManager.getLogger(SystemThermo.class);

  // Class variables
  private static final int MAX_PHASES = 6;

  // Object metadata
  protected String fluidInfo = "No Information Available";
  protected String fluidName = "DefaultName";
  protected String modelName = "Default";

  // Initialization
  boolean isInitialized = false;
  protected boolean numericDerivatives = false;
  protected int initType = 3;

  private boolean implementedTemperatureDeriativesofFugacity = true;
  private boolean implementedPressureDeriativesofFugacity = true;
  private boolean implementedCompositionDeriativesofFugacity = true;
  protected double criticalTemperature = 0;
  protected String[][] resultTable = null;

  protected boolean allowPhaseShift = true;

  private boolean useTVasIndependentVariables = false;
  protected double criticalPressure = 0;
  private double totalNumberOfMoles = 0;

  // todo: componentNameTag is not working yet, a kind of alias-postfix for Components from this
  // system that will be passed on to other systems. used to find originator of specific components
  // or
  public String componentNameTag = "";
  protected neqsim.thermo.characterization.WaxCharacterise waxCharacterisation = null;
  protected double[] beta = new double[MAX_PHASES];
  protected int a;

  private ArrayList<String> componentNames = new ArrayList<String>();
  // protected ArrayList<String> resultArray1 = new ArrayList<String>();
  protected String[] CapeOpenProperties11 = {"molecularWeight", "speedOfSound",
      "jouleThomsonCoefficient", "internalEnergy", "internalEnergy.Dtemperature", "gibbsEnergy",
      "helmholtzEnergy", "fugacityCoefficient", "logFugacityCoefficient",
      "logFugacityCoefficient.Dtemperature", "logFugacityCoefficient.Dpressure",
      "logFugacityCoefficient.Dmoles", "enthalpy", "enthalpy.Dmoles", "enthalpy.Dtemperature",
      "enthalpy.Dpressure", "entropy", "entropy.Dtemperature", "entropy.Dpressure",
      "entropy.Dmoles", "heatCapacityCp", "heatCapacityCv", "density", "density.Dtemperature",
      "density.Dpressure", "density.Dmoles", "volume", "volume.Dpressure", "volume.Dtemperature",
      "molecularWeight.Dtemperature", "molecularWeight.Dpressure", "molecularWeight.Dmoles",
      "compressibilityFactor"};
  protected String[] CapeOpenProperties10 = {"molecularWeight", "speedOfSound",
      "jouleThomsonCoefficient", "energy", "energy.Dtemperature", "gibbsFreeEnergy",
      "helmholtzFreeEnergy", "fugacityCoefficient", "logFugacityCoefficient",
      "logFugacityCoefficient.Dtemperature", "logFugacityCoefficient.Dpressure",
      "logFugacityCoefficient.Dmoles", "enthalpy", "enthalpy.Dmoles", "enthalpy.Dtemperature",
      "enthalpy.Dpressure", "entropy", "entropy.Dtemperature", "entropy.Dpressure",
      "entropy.Dmoles", "heatCapacity", "heatCapacityCv", "density", "density.Dtemperature",
      "density.Dpressure", "density.Dmoles", "volume", "volume.Dpressure", "volume.Dtemperature",
      "molecularWeight.Dtemperature", "molecularWeight.Dpressure", "molecularWeight.Dmoles",
      "compressibilityFactor"};
  protected int numberOfComponents = 0;
  protected int numberOfPhases = 2;
  public int maxNumberOfPhases = 2;
  protected int attractiveTermNumber = 0;

  // phasetype to be enum
  protected int[] phaseType = {1, 0, 0, 0, 0, 0};

  // Index refers to position in phaseArray. First value of phaseIndex is the phase which is created
  // first and the last is the phase created last.
  protected int[] phaseIndex = {0, 1, 2, 3, 4, 5};

  // All phases of System. Flashes reorders phaseArray by density.
  protected PhaseInterface[] phaseArray;

  protected ChemicalReactionOperations chemicalReactionOperations = null;
  private int mixingRule = 1;
  protected boolean chemicalSystem = false;

  protected boolean solidPhaseCheck = false;
  protected boolean multiPhaseCheck = false;
  protected boolean hydrateCheck = false;

  protected boolean checkStability = true;
  public neqsim.thermo.characterization.Characterise characterization = null;
  protected neqsim.standards.StandardInterface standard = null;
  protected InterphasePropertiesInterface interfaceProp = null;
  private boolean multiphaseWaxCheck = false;
  private boolean forcePhaseTypes = false;

  /**
   * <p>
   * Constructor for SystemThermo.
   * </p>
   */
  public SystemThermo() {
    phaseArray = new PhaseInterface[MAX_PHASES];
    characterization = new Characterise(this);
    interfaceProp = new InterfaceProperties(this);
  }

  /**
   * <p>
   * Constructor for SystemThermo.
   * </p>
   *
   * @param T The temperature in unit Kelvin
   * @param P The pressure in unit bara (absolute pressure)
   */
  public SystemThermo(double T, double P) {
    this();
    if (T < 0.0) {
      String msg = "Negative input temperature";
      logger.error(msg);
      neqsim.util.exception.InvalidInputException ex =
          new neqsim.util.exception.InvalidInputException(this.getClass().getSimpleName(),
              "SystemThermo", "T", "is negative");
      throw new RuntimeException(ex);
    }

    if (P < 0.0) {
      String msg = "Negative input pressure";
      logger.error(msg);
      neqsim.util.exception.InvalidInputException ex =
          new neqsim.util.exception.InvalidInputException(this.getClass().getSimpleName(),
              "SystemThermo", "P", "is negative");
      throw new RuntimeException(ex);
    }
    beta[0] = 1.0;
    beta[1] = 1.0;
    beta[2] = 1.0;
    beta[3] = 1.0;
    beta[4] = 1.0;
    beta[5] = 1.0;
  }

  /** {@inheritDoc} */
  @Override
  public int getNumberOfComponents() {
    return getComponentNames().length;
  }

  /** {@inheritDoc} */
  @Override
  public void clearAll() {
    setTotalNumberOfMoles(0);
    phaseType[0] = 1;
    phaseType[1] = 0;
    numberOfComponents = 0;
    setNumberOfPhases(2);
    beta[0] = 1.0;
    beta[1] = 1.0;
    beta[2] = 1.0;
    beta[3] = 1.0;
    beta[4] = 1.0;
    beta[5] = 1.0;
    chemicalSystem = false;

    double oldTemp = phaseArray[0].getTemperature();
    double oldPres = phaseArray[0].getPressure();

    for (int i = 0; i < getMaxNumberOfPhases(); i++) {
      try {
        phaseArray[i] = phaseArray[i].getClass().getDeclaredConstructor().newInstance();
      } catch (Exception ex) {
        logger.error("err ", ex);
      }
      phaseArray[i].setTemperature(oldTemp);
      phaseArray[i].setPressure(oldPres);
    }
  }

  /** {@inheritDoc} */
  @Override
  public void resetCharacterisation() {
    int numberOfLumpedComps = characterization.getLumpingModel().getNumberOfLumpedComponents();
    characterization = new Characterise(this);
    characterization.getLumpingModel().setNumberOfLumpedComponents(numberOfLumpedComps);
  }

  /** {@inheritDoc} */
  @Override
  public SystemThermo clone() {
    SystemThermo clonedSystem = null;
    try {
      clonedSystem = (SystemThermo) super.clone();
      // clonedSystem.chemicalReactionOperations = (ChemicalReactionOperations)
      // chemicalReactionOperations.clone();
    } catch (Exception ex) {
      logger.error("Cloning failed.", ex);
    }

    clonedSystem.beta = beta.clone();
    clonedSystem.attractiveTermNumber = attractiveTermNumber;
    clonedSystem.phaseType = phaseType.clone();
    clonedSystem.phaseIndex = phaseIndex.clone();

    clonedSystem.componentNames = new ArrayList<String>(componentNames);
    if (interfaceProp != null) {
      // clonedSystem.interfaceProp = (InterphasePropertiesInterface)
      // interfaceProp.clone();
    }
    clonedSystem.characterization = characterization.clone();
    if (clonedSystem.waxCharacterisation != null) {
      clonedSystem.waxCharacterisation = waxCharacterisation.clone();
    }

    System.arraycopy(this.beta, 0, clonedSystem.beta, 0, beta.length);
    System.arraycopy(this.phaseType, 0, clonedSystem.phaseType, 0, phaseType.length);
    System.arraycopy(this.phaseIndex, 0, clonedSystem.phaseIndex, 0, phaseIndex.length);

    clonedSystem.phaseArray = phaseArray.clone();
    for (int i = 0; i < getMaxNumberOfPhases(); i++) {
      clonedSystem.phaseArray[i] = phaseArray[i].clone();
    }
    return clonedSystem;
  }

  /** {@inheritDoc} */
  @Override
  public SystemInterface addFluid(SystemInterface addSystem) {
    boolean addedNewComponent = false;
    int index = -1;
    for (int i = 0; i < addSystem.getPhase(0).getNumberOfComponents(); i++) {
      if (!getPhase(0).hasComponent(addSystem.getPhase(0).getComponent(i).getComponentName())) {
        index = -1;
        addedNewComponent = true;
      } else {
        index = getPhase(0).getComponent(addSystem.getPhase(0).getComponent(i).getComponentName())
            .getComponentNumber();
      }

      if (index != -1) {
        addComponent(index, addSystem.getPhase(0).getComponent(i).getNumberOfmoles());
      } else {
        /*
         * if(addSystem.getPhase(0).getComponent(i).isIsTBPfraction()) {
         * addTBPfraction(addSystem.getPhase(0).getComponent(i).getComponentName(),
         * addSystem.getPhase(0).getComponent(i).getNumberOfmoles(),
         * addSystem.getPhase(0).getComponent(i).getMolarMass(),
         * addSystem.getPhase(0).getComponent(i).getNormalLiquidDensity());
         * changeComponentName(addSystem.getPhase(0).getComponent(i).getComponentName()+ "_PC",
         * addSystem.getPhase(0).getComponent(i).getComponentName().replaceFirst("_PC", "")); }
         * addComponent(addSystem.getPhase(0).getComponent(i).getComponentName(),
         * addSystem.getPhase(0).getComponent(i).getNumberOfmoles());
         */
        addComponent(addSystem.getComponent(i));
      }
    }
    if (addedNewComponent) {
      createDatabase(true);
      setMixingRule(getMixingRule());
      init(0);
    }
    return this;
  }

  /** {@inheritDoc} */
  @Override
  public void addPhase() {
    /*
     * if (maxNumberOfPhases < 6 && !hydrateCheck) { ArrayList phaseList = new ArrayList(0); for
     * (int i = 0; i < numberOfPhases; i++) { phaseList.add(phaseArray[i]); } // add the new phase
     * phaseList.add(phaseArray[0].clone()); beta[phaseList.size() - 1] = 1.0e-8; // beta[1] -=
     * beta[1]/1.0e5;
     *
     * PhaseInterface[] phaseArray2 = new PhaseInterface[numberOfPhases + 1];
     *
     * for (int i = 0; i < numberOfPhases + 1; i++) { phaseArray2[i] = (PhaseInterface)
     * phaseList.get(i); }
     *
     * phaseArray = phaseArray2;
     *
     * System.out.println("number of phases " + numberOfPhases); if (maxNumberOfPhases <
     * numberOfPhases) { maxNumberOfPhases = numberOfPhases; } }
     */
    numberOfPhases++;
  }

  /**
   * <p>
   * addSolidPhase.
   * </p>
   */
  public void addSolidPhase() {
    if (!multiPhaseCheck) {
      setMultiPhaseCheck(true);
    }
    phaseArray[3] = new PhasePureComponentSolid();
    phaseArray[3].setTemperature(phaseArray[0].getTemperature());
    phaseArray[3].setPressure(phaseArray[0].getPressure());
    for (int i = 0; i < phaseArray[0].getNumberOfComponents(); i++) {
      if (getPhase(0).getComponent(i).isIsTBPfraction()) {
        phaseArray[3].addComponent("default", getPhase(0).getComponent(i).getNumberOfmoles(),
            getPhase(0).getComponent(i).getNumberOfmoles(), i);
        phaseArray[3].getComponent(i).setComponentName(getPhase(0).getComponent(i).getName());
        phaseArray[3].getComponent(i).setIsPlusFraction(true);
      } else {
        phaseArray[3].addComponent(getPhase(0).getComponent(i).getName(),
            getPhase(0).getComponent(i).getNumberOfmoles(),
            getPhase(0).getComponent(i).getNumberOfmoles(), i);
      }
    }
    ((PhaseSolid) phaseArray[3]).setSolidRefFluidPhase(phaseArray[0]);

    if (getMaxNumberOfPhases() < 4) {
      setMaxNumberOfPhases(4);
    }
  }

  /**
   * <p>
   * addHydratePhase2.
   * </p>
   */
  public void addHydratePhase2() {
    if (!multiPhaseCheck) {
      setMultiPhaseCheck(true);
    }
    phaseArray[3] = new PhaseHydrate();
    phaseArray[3].setTemperature(phaseArray[0].getTemperature());
    phaseArray[3].setPressure(phaseArray[0].getPressure());
    for (int i = 0; i < phaseArray[0].getNumberOfComponents(); i++) {
      if (getPhase(0).getComponent(i).isIsTBPfraction()) {
        phaseArray[3].addComponent("default", getPhase(0).getComponent(i).getNumberOfmoles(),
            getPhase(0).getComponent(i).getNumberOfmoles(), i);
        phaseArray[3].getComponent("default")
            .setComponentName(getPhase(0).getComponent(i).getName());
      } else {
        phaseArray[3].addComponent(getPhase(0).getComponent(i).getName(),
            getPhase(0).getComponent(i).getNumberOfmoles(),
            getPhase(0).getComponent(i).getNumberOfmoles(), i);
      }
    }
    setNumberOfPhases(4);
  }

  /** {@inheritDoc} */
  @Override
  public void addSolidComplexPhase(String type) {
    if (!multiPhaseCheck) {
      setMultiPhaseCheck(true);
    }
    addHydratePhase();
    if (type.equalsIgnoreCase("wax")) {
      phaseArray[5] = new PhaseWax();
    } else {
      phaseArray[5] = new PhaseSolidComplex();
    }

    phaseArray[5].setTemperature(phaseArray[0].getTemperature());
    phaseArray[5].setPressure(phaseArray[0].getPressure());
    phaseArray[5].setType(PhaseType.WAX);
    for (int i = 0; i < phaseArray[0].getNumberOfComponents(); i++) {
      if (getPhase(0).getComponent(i).isIsTBPfraction()) {
        phaseArray[5].addComponent(getPhase(0).getComponent(i).getName(),
            getPhase(0).getComponent(i).getNumberOfmoles(),
            getPhase(0).getComponent(i).getNumberOfmoles(), i);
        phaseArray[5].getComponent(i).setIsPlusFraction(true);
      } else {
        phaseArray[5].addComponent(getPhase(0).getComponent(i).getName(),
            getPhase(0).getComponent(i).getNumberOfmoles(),
            getPhase(0).getComponent(i).getNumberOfmoles(), i);
      }
    }
    ((PhaseSolid) phaseArray[5]).setSolidRefFluidPhase(phaseArray[0]);
    setNumberOfPhases(6);
  }

  /**
   * <p>
   * addHydratePhase.
   * </p>
   */
  public void addHydratePhase() {
    if (!multiPhaseCheck) {
      setMultiPhaseCheck(true);
    }

    if (!hasSolidPhase()) {
      phaseArray[3] = new PhasePureComponentSolid();
      phaseArray[3].setTemperature(phaseArray[0].getTemperature());
      phaseArray[3].setPressure(phaseArray[0].getPressure());
      phaseArray[3].setType(PhaseType.SOLID);
      for (int i = 0; i < phaseArray[0].getNumberOfComponents(); i++) {
        if (getPhase(0).getComponent(i).isIsTBPfraction()) {
          phaseArray[3].addComponent("default", getPhase(0).getComponent(i).getNumberOfmoles(),
              getPhase(0).getComponent(i).getNumberOfmoles(), i);
          phaseArray[3].getComponent(i).setComponentName(getPhase(0).getComponent(i).getName());
          phaseArray[3].getComponent(i).setIsTBPfraction(true);
        } else {
          phaseArray[3].addComponent(getPhase(0).getComponent(i).getName(),
              getPhase(0).getComponent(i).getNumberOfmoles(),
              getPhase(0).getComponent(i).getNumberOfmoles(), i);
        }
      }
      ((PhaseSolid) phaseArray[3]).setSolidRefFluidPhase(phaseArray[0]);
    }

    phaseArray[4] = new PhaseHydrate(getModelName());
    phaseArray[4].setTemperature(phaseArray[0].getTemperature());
    phaseArray[4].setPressure(phaseArray[0].getPressure());
    phaseArray[4].setType(PhaseType.HYDRATE);
    for (int i = 0; i < phaseArray[0].getNumberOfComponents(); i++) {
      if (getPhase(0).getComponent(i).isIsTBPfraction()) {
        phaseArray[4].addComponent("default", getPhase(0).getComponent(i).getNumberOfmoles(),
            getPhase(0).getComponent(i).getNumberOfmoles(), i);
        phaseArray[4].getComponent(i).setComponentName(getPhase(0).getComponent(i).getName());
        phaseArray[4].getComponent(i).setIsTBPfraction(true);
      } else {
        phaseArray[4].addComponent(getPhase(0).getComponent(i).getName(),
            getPhase(0).getComponent(i).getNumberOfmoles(),
            getPhase(0).getComponent(i).getNumberOfmoles(), i);
      }
    }
    ((PhaseHydrate) phaseArray[4]).setSolidRefFluidPhase(phaseArray[0]);

    setNumberOfPhases(5);
  }

  /** {@inheritDoc} */
  @Override
  public void setAllComponentsInPhase(int phase) {
    for (int k = 0; k < numberOfPhases; k++) {
      for (int i = 0; i < numberOfComponents; i++) {
        if (phase != k) {
          // System.out.println("moles of comp: " + i + " " +
          // phaseArray[k].getComponents()[i].getNumberOfMolesInPhase());
          phaseArray[phase].addMoles(i,
              (phaseArray[k].getComponents()[i].getNumberOfMolesInPhase() * (1.0 - 0.01)));
          phaseArray[k].addMoles(i,
              -(phaseArray[k].getComponents()[i].getNumberOfMolesInPhase() * (1.0 - 0.01)));
          phaseArray[k].getComponents()[i]
              .setx(phaseArray[k].getComponents()[i].getNumberOfMolesInPhase()
                  / phaseArray[k].getNumberOfMolesInPhase());
          // System.out.println("moles of comp after: " + i + " " +
          // phaseArray[k].getComponents()[i].getNumberOfMolesInPhase());
        }
      }
    }
    initBeta();
    init(1);
  }

  /** {@inheritDoc} */
  @Override
  public void removePhase(int specPhase) {
    setTotalNumberOfMoles(getTotalNumberOfMoles() - getPhase(specPhase).getNumberOfMolesInPhase());

    for (int j = 0; j < numberOfPhases; j++) {
      for (int i = 0; i < numberOfComponents; i++) {
        getPhase(j).getComponents()[i]
            .setNumberOfmoles(getPhase(j).getComponents()[i].getNumberOfmoles()
                - getPhase(specPhase).getComponents()[i].getNumberOfMolesInPhase());
      }
    }

    ArrayList<PhaseInterface> phaseList = new ArrayList<PhaseInterface>(0);
    for (int i = 0; i < numberOfPhases; i++) {
      if (specPhase != i) {
        phaseList.add(phaseArray[phaseIndex[i]]);
      }
    }

    // phaseArray = new PhaseInterface[numberOfPhases - 1];
    for (int i = 0; i < numberOfPhases - 1; i++) {
      // phaseArray[i] = (PhaseInterface) phaseList.get(i);
      if (i >= specPhase) {
        phaseIndex[i] = phaseIndex[i + 1];
        phaseType[i] = phaseType[i + 1];
      }
    }
    numberOfPhases--;
  }

  /** {@inheritDoc} */
  @Override
  public void removePhaseKeepTotalComposition(int specPhase) {
    ArrayList<PhaseInterface> phaseList = new ArrayList<PhaseInterface>(0);
    for (int i = 0; i < numberOfPhases; i++) {
      if (specPhase != i) {
        phaseList.add(phaseArray[phaseIndex[i]]);
      }
    }

    // phaseArray = new PhaseInterface[numberOfPhases - 1];
    for (int i = 0; i < numberOfPhases - 1; i++) {
      // phaseArray[i] = (PhaseInterface) phaseList.get(i);
      if (i >= specPhase) {
        phaseIndex[i] = phaseIndex[i + 1];
        phaseType[i] = phaseType[i + 1];
      }
    }
    numberOfPhases--;
  }

  /** {@inheritDoc} */
  @Override
  public void replacePhase(int repPhase, PhaseInterface newPhase) {
    for (int i = 0; i < 2; i++) {
      phaseArray[i] = newPhase.clone();
    }
    setTotalNumberOfMoles(newPhase.getNumberOfMolesInPhase());
  }

  /** {@inheritDoc} */
  @Override
  public SystemInterface getEmptySystemClone() {
    int phaseNumber = 0;

    SystemInterface newSystem = this.clone();

    for (int j = 0; j < getMaxNumberOfPhases(); j++) {
      phaseNumber = j;
      for (int i = 0; i < getPhase(j).getNumberOfComponents(); i++) {
        newSystem.getPhase(j).getComponents()[i].setNumberOfmoles(
            getPhase(phaseNumber).getComponents()[i].getNumberOfMolesInPhase() / 1.0e30);
        newSystem.getPhase(j).getComponents()[i].setNumberOfMolesInPhase(
            getPhase(phaseNumber).getComponents()[i].getNumberOfMolesInPhase() / 1.0e30);
      }
    }

    newSystem.setTotalNumberOfMoles(getPhase(phaseNumber).getNumberOfMolesInPhase() / 1.0e30);

    newSystem.init(0);
    // newSystem.init(1);
    return newSystem;
  }

  /** {@inheritDoc} */
  @Override
  public SystemInterface phaseToSystem(PhaseInterface newPhase) {
    for (int i = 0; i < newPhase.getNumberOfComponents(); i++) {
      newPhase.getComponents()[i]
          .setNumberOfmoles(newPhase.getComponents()[i].getNumberOfMolesInPhase());
    }

    for (int i = 0; i < getMaxNumberOfPhases(); i++) {
      phaseArray[i] = newPhase.clone();
    }

    setTotalNumberOfMoles(newPhase.getNumberOfMolesInPhase());
    this.init(0);
    setNumberOfPhases(1);
    setPhaseType(0, newPhase.getPhaseType());
    initBeta();
    init_x_y();
    this.init(1);
    return this;
  }

  /** {@inheritDoc} */
  @Override
  public SystemInterface phaseToSystem(String phaseName) {
    try {
      for (int j = 0; j < getMaxNumberOfPhases(); j++) {
        if (this.getPhase(j).getPhaseTypeName().equals(phaseName)) {
          return phaseToSystem(j);
        }
      }
    } catch (Exception ex) {
      logger.error("error....." + fluidName + " has no phase .... " + phaseName
          + " ..... returning phase number 0");
    }
    return phaseToSystem(0);
  }

  /** {@inheritDoc} */
  @Override
  public SystemInterface phaseToSystem(int phaseNumber) {
    SystemInterface newSystem = this.clone();

    for (int j = 0; j < getMaxNumberOfPhases(); j++) {
      for (int i = 0; i < getPhase(j).getNumberOfComponents(); i++) {
        newSystem.getPhase(j).getComponent(i)
            .setNumberOfmoles(getPhase(phaseNumber).getComponent(i).getNumberOfMolesInPhase());
        newSystem.getPhase(j).getComponent(i).setNumberOfMolesInPhase(
            getPhase(phaseNumber).getComponent(i).getNumberOfMolesInPhase());
      }
    }

    newSystem.setTotalNumberOfMoles(getPhase(phaseNumber).getNumberOfMolesInPhase());

    newSystem.init(0);
    newSystem.setNumberOfPhases(1);
    newSystem.setPhaseType(0, getPhase(phaseNumber).getPhaseType()); // phaseType[phaseNumber]);
    newSystem.init(1);
    return newSystem;
  }

  /** {@inheritDoc} */
  @Override
  public SystemInterface phaseToSystem(int phaseNumber1, int phaseNumber2) {
    SystemInterface newSystem = this.clone();

    for (int j = 0; j < getMaxNumberOfPhases(); j++) {
      for (int i = 0; i < getPhase(j).getNumberOfComponents(); i++) {
        newSystem.getPhases()[j].getComponents()[i]
            .setNumberOfmoles(getPhase(phaseNumber1).getComponents()[i].getNumberOfMolesInPhase()
                + getPhase(phaseNumber2).getComponents()[i].getNumberOfMolesInPhase());
        newSystem.getPhases()[j].getComponents()[i].setNumberOfMolesInPhase(
            getPhase(phaseNumber1).getComponents()[i].getNumberOfMolesInPhase()
                + getPhase(phaseNumber2).getComponents()[i].getNumberOfMolesInPhase());
      }
    }

    newSystem.setTotalNumberOfMoles(getPhase(phaseNumber1).getNumberOfMolesInPhase()
        + getPhase(phaseNumber2).getNumberOfMolesInPhase());

    newSystem.init(0);

    newSystem.setNumberOfPhases(1);
    // newSystem.setPhaseType(0,
    // getPhase(phaseNumber1).getPhaseType()); //phaseType[phaseNumber]);
    newSystem.init(1);
    return newSystem;
  }

  /** {@inheritDoc} */
  @Override
  public void setTotalFlowRate(double flowRate, String flowunit) {
    init(0);
    init(1);
    double density = 0.0;
    if (flowunit.equals("Am3/hr") || flowunit.equals("Am3/min") || flowunit.equals("Am3/sec")) {
      initPhysicalProperties("density");
    }

    density = getPhase(0).getDensity("kg/m3");
    if (flowunit.equals("idSm3/hr")) {
      density = getIdealLiquidDensity("kg/m3");
    }
    neqsim.util.unit.Unit unit =
        new neqsim.util.unit.RateUnit(flowRate, flowunit, getMolarMass(), density, 0);
    double SIval = unit.getSIvalue();
    double totalNumberOfMolesLocal = totalNumberOfMoles;
    for (int i = 0; i < numberOfComponents; i++) {
      if (flowRate < 1e-100) {
        setEmptyFluid();
      } else if (totalNumberOfMolesLocal > 1e-100) {
        double change =
            SIval / totalNumberOfMolesLocal * getPhase(0).getComponent(i).getNumberOfmoles()
                - getPhase(0).getComponent(i).getNumberOfmoles();
        if (Math.abs(change) > 1e-12) {
          addComponent(i, change);
        }
      } else {
        addComponent(i, SIval);
      }
    }
  }

  /** {@inheritDoc} */
  @Override
  public double getFlowRate(String flowunit) {
    if (flowunit.equals("kg/sec")) {
      return totalNumberOfMoles * getMolarMass();
    } else if (flowunit.equals("kg/min")) {
      return totalNumberOfMoles * getMolarMass() * 60.0;
    } else if (flowunit.equals("Sm3/sec")) {
      return totalNumberOfMoles * ThermodynamicConstantsInterface.R
          * ThermodynamicConstantsInterface.standardStateTemperature / 101325.0;
    } else if (flowunit.equals("Sm3/hr")) {
      return totalNumberOfMoles * 3600.0 * ThermodynamicConstantsInterface.R
          * ThermodynamicConstantsInterface.standardStateTemperature / 101325.0;
    } else if (flowunit.equals("Sm3/day")) {
      return totalNumberOfMoles * 3600.0 * 24.0 * ThermodynamicConstantsInterface.R
          * ThermodynamicConstantsInterface.standardStateTemperature / 101325.0;
    } else if (flowunit.equals("MSm3/day")) {
      return totalNumberOfMoles * 3600.0 * 24.0 * ThermodynamicConstantsInterface.R
          * ThermodynamicConstantsInterface.standardStateTemperature / 101325.0 / 1.0e6;
    } else if (flowunit.equals("kg/hr")) {
      return totalNumberOfMoles * getMolarMass() * 3600.0;
    } else if (flowunit.equals("kg/day")) {
      return totalNumberOfMoles * getMolarMass() * 3600.0 * 24.0;
    } else if (flowunit.equals("m3/hr")) {
      // return getVolume() / 1.0e5 * 3600.0;
      initPhysicalProperties("density");
      return totalNumberOfMoles * getMolarMass() * 3600.0 / getDensity("kg/m3");
    } else if (flowunit.equals("m3/min")) {
      initPhysicalProperties("density");
      return totalNumberOfMoles * getMolarMass() * 60.0 / getDensity("kg/m3");
      // return getVolume() / 1.0e5 * 60.0;
    } else if (flowunit.equals("m3/sec")) {
      initPhysicalProperties("density");
      return totalNumberOfMoles * getMolarMass() / getDensity("kg/m3");
      // return getVolume() / 1.0e5;
    } else if (flowunit.equals("mole/sec")) {
      return totalNumberOfMoles;
    } else if (flowunit.equals("mole/min")) {
      return totalNumberOfMoles * 60.0;
    } else if (flowunit.equals("mole/hr")) {
      return totalNumberOfMoles * 3600.0;
    } else {
      throw new RuntimeException("failed.. unit: " + flowunit + " not supported");
    }
  }

  /** {@inheritDoc} */
  @Override
  public void changeComponentName(String name, String newName) {
    for (int i = 0; i < numberOfComponents; i++) {
      if (componentNames.get(i).equals(name)) {
        componentNames.set(i, newName);
      }
    }

    for (int i = 0; i < maxNumberOfPhases; i++) {
      getPhase(i).getComponent(name).setComponentName(newName);
    }
  }

  /** {@inheritDoc} */
  @Override
  public void addSalt(String componentName, double value) {
    double val1 = 1e-20;
    double val2 = 1e-20;
    try (neqsim.util.database.NeqSimDataBase database = new neqsim.util.database.NeqSimDataBase();
        java.sql.ResultSet dataSet = database
            .getResultSet("SELECT * FROM compsalt WHERE SaltName='" + componentName + "'")) {
      dataSet.next();
      String name1 = dataSet.getString("ion1").trim();
      val1 = Double.parseDouble(dataSet.getString("stoc1")) * value;
      this.addComponent(name1, val1);

      String name2 = dataSet.getString("ion2").trim();
      val2 = Double.parseDouble(dataSet.getString("stoc2")) * value;
      this.addComponent(name2, val2);
      logger.info("ok adding salts. Ions: " + name1 + ", " + name2);
    } catch (Exception ex) {
      logger.error("failed ", ex);
    }
  }

  /** {@inheritDoc} */
  @Override
  public void addTBPfraction(String componentName, double numberOfMoles, double molarMass,
      double density) {
    if (density < 0.0) {
      String msg = "Negative input density.";
      logger.error(msg);
      throw new RuntimeException(new neqsim.util.exception.InvalidInputException(this,
          "addTBPfraction", "density", "is negative."));
    }
    if (molarMass < 0.0) {
      String msg = "Negative input molar mass.";
      logger.error(msg);
      throw new RuntimeException(new neqsim.util.exception.InvalidInputException(this,
          "addTBPfraction", "molarMass", "is negative."));
    }

    SystemInterface refSystem = null;
    double TC = 0.0;
    double PC = 0.0;
    double m = 0.0;
    double TB = 0.0;
    double acs = 0.0;
    // double penelouxC = 0.0;
    double racketZ = 0.0;
    componentName = (componentName.split("_PC")[0]) + "_PC"; // + getFluidName());

    try {
      refSystem = this.getClass().getDeclaredConstructor().newInstance();
      refSystem.setTemperature(273.15 + 15.0);
      refSystem.setPressure(1.01325);
      refSystem.addComponent("default", 1.0, 273.15, 50.0, 0.1);
      refSystem.init(0);
      refSystem.setNumberOfPhases(1);
      refSystem.setPhaseType(0, "liquid");
      molarMass = 1000 * molarMass;
      TC = characterization.getTBPModel().calcTC(molarMass, density);
      PC = characterization.getTBPModel().calcPC(molarMass, density);
      m = characterization.getTBPModel().calcm(molarMass, density);
      acs = characterization.getTBPModel().calcAcentricFactor(molarMass, density);
      // TBPfractionCoefs[2][0]+TBPfractionCoefs[2][1]*molarMass+TBPfractionCoefs[2][2]*density+TBPfractionCoefs[2][3]*Math.pow(molarMass,2.0);
      TB = characterization.getTBPModel().calcTB(molarMass, density);
      // Math.pow((molarMass/5.805e-5*Math.pow(density,0.9371)), 1.0/2.3776);
      // acs = TBPfractionModel.calcAcentricFactor(molarMass, density);
      // System.out.println("acentric " + acs);
      // 3.0/7.0*Math.log10(PC/1.01325)/(TC/TB-1.0)-1.0;
      molarMass /= 1000.0;

      for (int i = 0; i < refSystem.getNumberOfPhases(); i++) {
        refSystem.getPhase(i).getComponent(0).setComponentName(componentName);
        refSystem.getPhase(i).getComponent(0).setMolarMass(molarMass);
        refSystem.getPhase(i).getComponent(0).setAcentricFactor(acs);
        refSystem.getPhase(i).getComponent(0).setTC(TC);
        refSystem.getPhase(i).getComponent(0).setPC(PC);
        refSystem.getPhase(i).getComponent(0).setComponentType("TBPfraction");
        refSystem.getPhase(i).getComponent(0).setIsTBPfraction(true);
        if (characterization.getTBPModel().isCalcm()) {
          refSystem.getPhase(i).getComponent(0).getAttractiveTerm().setm(m);
          acs = refSystem.getPhase(i).getComponent(0).getAcentricFactor();
        }
      }

      refSystem.setTemperature(273.15 + 15.0);
      refSystem.setPressure(1.01325);
      refSystem.init(1);
      // refSystem.display();
      racketZ = characterization.getTBPModel().calcRacketZ(refSystem, molarMass * 1000.0, density);

      // System.out.println("vol ok");
      // System.out.println("racketZ " + racketZ);
      // penelouxC = (refSystem.getPhase(1).getMolarVolume() - molarMass/density*1e2);
      // System.out.println("vol err " +
      // penelouxC/refSystem.getPhase(1).getMolarVolume()*100);
      // racketZ = TPBracketcoefs[0] -
      // penelouxC/(TPBracketcoefs[1]*thermo.ThermodynamicConstantsInterface.R*refSystem.getPhase(1).getComponent(0).getTC()/(refSystem.getPhase(1).getComponent(0).getPC()));
      refSystem.getPhase(0).getComponent(0).setRacketZ(racketZ);
      // refSystem.init(1);
      // refSystem.display();
      // refSystem.getPhase(1).getComponent(0).setRacketZ(racketZ);

      // // refSystem.setTemperature(273.15+80.0);
      // // refSystem.setPressure(1.01325);
      // // refSystem.init(1);
      // //refSystem.initPhysicalProperties();
      // // APIdens - refSystem.getPhase(1).getPhysicalProperties().getDensity();
      // sammenligne med API-standard for tetthet - og sette Penloux dt
    } catch (Exception ex) {
      logger.error(ex.getMessage(), ex);
    }

    double critVol = characterization.getTBPModel().calcCriticalVolume(molarMass * 1000, density); // 0.2918-0.0928*
                                                                                                   // acs)*8.314*TC/PC*10.0;
    addComponent(componentName, numberOfMoles, TC, PC, acs);
    double Kwatson = Math.pow(TB * 1.8, 1.0 / 3.0) / density;
    // System.out.println("watson " + Kwatson);
    double CF = Math.pow((12.8 - Kwatson) * (10.0 - Kwatson) / (10.0 * acs), 2.0);
    double acsKeslerLee = acs; // characterization.getTBPModel().calcAcentricFactorKeslerLee(molarMass*1000.0,
                               // density);
    double cpa = (-0.33886 + 0.02827 * Kwatson - 0.26105 * CF + 0.59332 * acsKeslerLee * CF)
        * 4.18682 * molarMass * 1e3;
    double cpb = (-(0.9291 - 1.1543 * Kwatson + 0.0368 * Kwatson * Kwatson) * 1e-4
        + CF * (4.56 - 9.48 * acsKeslerLee) * 1e-4) * 4.18682 * molarMass * 1.8 * 1e3;
    double cpc = (-1.6658e-7 + CF * (0.536 - 0.6828 * acsKeslerLee) * 1.0e-7) * 4.18682 * molarMass
        * 1.8 * 1.8 * 1.0e3;
    double cpd = 0.0;

    for (int i = 0; i < numberOfPhases; i++) {
      getPhase(i).setAttractiveTerm(attractiveTermNumber);
      getPhase(i).getComponent(componentName).setMolarMass(molarMass);
      getPhase(i).getComponent(componentName).setComponentType("TBPfraction");
      getPhase(i).getComponent(componentName).setNormalLiquidDensity(density);
      getPhase(i).getComponent(componentName).setNormalBoilingPoint(TB - 273.15);
      getPhase(i).getComponent(componentName)
          .setAcentricFactor(refSystem.getPhase(0).getComponent(0).getAcentricFactor());
      getPhase(i).getComponent(componentName).setCriticalVolume(critVol);
      getPhase(i).getComponent(componentName).setRacketZ(racketZ);
      getPhase(i).getComponent(componentName).setRacketZCPA(racketZ);
      getPhase(i).getComponent(componentName).setIsTBPfraction(true);
      getPhase(i).getComponent(componentName).setParachorParameter(
          characterization.getTBPModel().calcParachorParameter(molarMass, density)); // 59.3+2.34*molarMass*1000.0);
                                                                                     // //0.5003*thermo.ThermodynamicConstantsInterface.R*TC/PC*(0.25969-racketZ));
      getPhase(i).getComponent(componentName).setCriticalViscosity(
          characterization.getTBPModel().calcCriticalViscosity(molarMass * 1000.0, density)); // 7.94830*Math.sqrt(1e3*molarMass)*Math.pow(PC,2.0/3.0)/Math.pow(TC,
                                                                                              // 1.0/6.0)*1e-7);
      getPhase(i).getComponent(componentName).setTriplePointTemperature(
          374.5 + 0.02617 * getPhase(i).getComponent(componentName).getMolarMass() * 1000.0
              - 20172.0 / (getPhase(i).getComponent(componentName).getMolarMass() * 1000.0));
      getPhase(i).getComponent(componentName).setHeatOfFusion(
          0.1426 / 0.238845 * getPhase(i).getComponent(componentName).getMolarMass() * 1000.0
              * getPhase(i).getComponent(componentName).getTriplePointTemperature());
      getPhase(i).getComponent(componentName)
          .setIdealGasEnthalpyOfFormation(-1462600 * molarMass - 47566.0);
      // getPhase(i).getComponent(componentName).set

      // System.out.println(" plusTC " + TC + " plusPC " + PC + " plusm " + m + "
      // acslusm " + acs + " tb " + TB + " critvol " + critVol + " racketZ " + racketZ
      // + " parachor " +
      // getPhase(i).getComponent(componentName).getParachorParameter());
      getPhase(i).getComponent(componentName).setCpA(cpa);
      getPhase(i).getComponent(componentName).setCpB(cpb);
      getPhase(i).getComponent(componentName).setCpC(cpc);
      getPhase(i).getComponent(componentName).setCpD(cpd);
    }
  }

  /** {@inheritDoc} */
  @Override
  public void addTBPfraction(String componentName, double numberOfMoles, double molarMass,
      double density, double criticalTemperature, double criticalPressure, double acentricFactor) {
    if (density < 0.0 || molarMass < 0.0) {
      String msg = "Negative input density.";
      logger.error(msg);
      throw new RuntimeException(new neqsim.util.exception.InvalidInputException(this,
          "addTBPfraction", "density", "is negative."));
    }

    if (density < 0.0 || molarMass < 0.0) {
      String msg = "Negative input molar mass.";
      logger.error(msg);
      throw new RuntimeException(new neqsim.util.exception.InvalidInputException(this,
          "addTBPfraction", "molarMass", "is negative."));
    }

    SystemInterface refSystem = null;
    double TC = 0.0;
    double PC = 0.0;
    double m = 0.0;
    double TB = 0.0;
    double acs = 0.0;
    // double penelouxC = 0.0;
    double racketZ = 0.0;
    componentName = (componentName.split("_PC")[0]) + "_PC"; // + getFluidName());

    try {
      refSystem = this.getClass().getDeclaredConstructor().newInstance();
      refSystem.setTemperature(273.15 + 15.0);
      refSystem.setPressure(1.01325);
      refSystem.addComponent("default", 1.0, 273.15, 50.0, 0.1);
      refSystem.init(0);
      refSystem.setNumberOfPhases(1);
      refSystem.setPhaseType(0, "liquid");
      molarMass = 1000 * molarMass;
      // characterization.getTBPModel().calcTC(molarMass, density);
      TC = criticalTemperature;
      // characterization.getTBPModel().calcPC(molarMass, density);
      PC = criticalPressure;
      m = characterization.getTBPModel().calcm(molarMass, density);
      // acentracentrcharacterization.getTBPModel().calcAcentricFactor(molarMass, density);
      acs = acentricFactor;
      TB = characterization.getTBPModel().calcTB(molarMass, density);
      molarMass /= 1000.0;

      for (int i = 0; i < refSystem.getNumberOfPhases(); i++) {
        refSystem.getPhase(i).getComponent(0).setComponentName(componentName);
        refSystem.getPhase(i).getComponent(0).setMolarMass(molarMass);
        refSystem.getPhase(i).getComponent(0).setAcentricFactor(acs);
        refSystem.getPhase(i).getComponent(0).setTC(TC);
        refSystem.getPhase(i).getComponent(0).setPC(PC);
        refSystem.getPhase(i).getComponent(0).setComponentType("TBPfraction");
        refSystem.getPhase(i).getComponent(0).setIsTBPfraction(true);
        if (characterization.getTBPModel().isCalcm()) {
          refSystem.getPhase(i).getComponent(0).getAttractiveTerm().setm(m);
          acs = refSystem.getPhase(i).getComponent(0).getAcentricFactor();
        }
      }

      refSystem.setTemperature(273.15 + 15.0);
      refSystem.setPressure(1.01325);
      refSystem.init(1);
      // refSystem.display();
      racketZ = characterization.getTBPModel().calcRacketZ(refSystem, molarMass * 1000.0, density);

      // System.out.println("vol ok");
      // System.out.println("racketZ " + racketZ);
      // penelouxC = (refSystem.getPhase(1).getMolarVolume() - molarMass/density*1e2);
      // System.out.println("vol err " +
      // penelouxC/refSystem.getPhase(1).getMolarVolume()*100);
      // racketZ = TPBracketcoefs[0] -
      // penelouxC/(TPBracketcoefs[1]*thermo.ThermodynamicConstantsInterface.R*refSystem.getPhase(1).getComponent(0).getTC()/(refSystem.getPhase(1).getComponent(0).getPC()));
      refSystem.getPhase(0).getComponent(0).setRacketZ(racketZ);
      // refSystem.init(1);
      // refSystem.display();
      // refSystem.getPhase(1).getComponent(0).setRacketZ(racketZ);

      // // refSystem.setTemperature(273.15+80.0);
      // // refSystem.setPressure(1.01325);
      // // refSystem.init(1);
      // // refSystem.initPhysicalProperties();
      // // APIdens - refSystem.getPhase(1).getPhysicalProperties().getDensity();
      // // sammenligne med API-standard for tetthet - og sette Penloux dt
    } catch (Exception ex) {
      logger.error(ex.getMessage(), ex);
    }

    double critVol = characterization.getTBPModel().calcCriticalVolume(molarMass * 1000, density); // 0.2918-0.0928*
                                                                                                   // acs)*8.314*TC/PC*10.0;
    addComponent(componentName, numberOfMoles, TC, PC, acs);
    double Kwatson = Math.pow(TB * 1.8, 1.0 / 3.0) / density;
    // System.out.println("watson " + Kwatson);
    double CF = Math.pow((12.8 - Kwatson) * (10.0 - Kwatson) / (10.0 * acs), 2.0);
    // characterization.getTBPModel().calcAcentricFactorKeslerLee(molarMass*1000.0, density);
    double acsKeslerLee = acs;
    double cpa = (-0.33886 + 0.02827 * Kwatson - 0.26105 * CF + 0.59332 * acsKeslerLee * CF)
        * 4.18682 * molarMass * 1e3;
    double cpb = (-(0.9291 - 1.1543 * Kwatson + 0.0368 * Kwatson * Kwatson) * 1e-4
        + CF * (4.56 - 9.48 * acsKeslerLee) * 1e-4) * 4.18682 * molarMass * 1.8 * 1e3;
    double cpc = (-1.6658e-7 + CF * (0.536 - 0.6828 * acsKeslerLee) * 1.0e-7) * 4.18682 * molarMass
        * 1.8 * 1.8 * 1.0e3;
    double cpd = 0.0;

    for (int i = 0; i < numberOfPhases; i++) {
      getPhase(i).setAttractiveTerm(attractiveTermNumber);
      getPhase(i).getComponent(componentName).setMolarMass(molarMass);
      getPhase(i).getComponent(componentName).setComponentType("TBPfraction");
      getPhase(i).getComponent(componentName).setNormalLiquidDensity(density);
      getPhase(i).getComponent(componentName).setNormalBoilingPoint(TB - 273.15);
      getPhase(i).getComponent(componentName)
          .setAcentricFactor(refSystem.getPhase(0).getComponent(0).getAcentricFactor());
      getPhase(i).getComponent(componentName).setCriticalVolume(critVol);
      getPhase(i).getComponent(componentName).setRacketZ(racketZ);
      getPhase(i).getComponent(componentName).setRacketZCPA(racketZ);
      getPhase(i).getComponent(componentName).setIsTBPfraction(true);
      getPhase(i).getComponent(componentName).setParachorParameter(
          characterization.getTBPModel().calcParachorParameter(molarMass, density)); // 59.3+2.34*molarMass*1000.0);
                                                                                     // //0.5003*thermo.ThermodynamicConstantsInterface.R*TC/PC*(0.25969-racketZ));
      getPhase(i).getComponent(componentName).setCriticalViscosity(
          characterization.getTBPModel().calcCriticalViscosity(molarMass * 1000.0, density)); // 7.94830*Math.sqrt(1e3*molarMass)*Math.pow(PC,2.0/3.0)/Math.pow(TC,
                                                                                              // 1.0/6.0)*1e-7);
      getPhase(i).getComponent(componentName).setTriplePointTemperature(
          374.5 + 0.02617 * getPhase(i).getComponent(componentName).getMolarMass() * 1000.0
              - 20172.0 / (getPhase(i).getComponent(componentName).getMolarMass() * 1000.0));
      getPhase(i).getComponent(componentName).setHeatOfFusion(
          0.1426 / 0.238845 * getPhase(i).getComponent(componentName).getMolarMass() * 1000.0
              * getPhase(i).getComponent(componentName).getTriplePointTemperature());
      getPhase(i).getComponent(componentName)
          .setIdealGasEnthalpyOfFormation(-1462600 * molarMass - 47566.0);
      // getPhase(i).getComponent(componentName).set

      // System.out.println(" plusTC " + TC + " plusPC " + PC + " plusm " + m + "
      // acslusm " + acs + " tb " + TB + " critvol " + critVol + " racketZ " + racketZ
      // + " parachor " +
      // getPhase(i).getComponent(componentName).getParachorParameter());
      getPhase(i).getComponent(componentName).setCpA(cpa);
      getPhase(i).getComponent(componentName).setCpB(cpb);
      getPhase(i).getComponent(componentName).setCpC(cpc);
      getPhase(i).getComponent(componentName).setCpD(cpd);
    }
  }

  /** {@inheritDoc} */
  @Override
  public void addPlusFraction(String componentName, double numberOfMoles, double molarMass,
      double density) {
    addTBPfraction(componentName, numberOfMoles, molarMass, density);
    componentName = (componentName + "_" + "PC"); // getFluidName());
    for (int i = 0; i < numberOfPhases; i++) {
      // System.out.println("comp " + componentName);
      getPhase(i).getComponent(componentName).setIsPlusFraction(true);
      getPhase(i).getComponent(componentName).setCriticalViscosity(
          7.94830 * Math.sqrt(1e3 * getPhase(i).getComponent(componentName).getMolarMass())
              * Math.pow(getPhase(i).getComponent(componentName).getPC(), 2.0 / 3.0)
              / Math.pow(getPhase(i).getComponent(componentName).getTC(), 1.0 / 6.0) * 1e-7);
    }
  }

  /** {@inheritDoc} */
  @Override
  public void addComponent(ComponentInterface inComponent) {
    if (inComponent.isIsTBPfraction()) {
      addTBPfraction(inComponent.getComponentName(), inComponent.getNumberOfmoles(),
          inComponent.getMolarMass(), inComponent.getNormalLiquidDensity());
      String componentName = inComponent.getComponentName();
      changeComponentName(componentName + "_PC", componentName.replaceFirst("_PC", ""));
      for (int i = 0; i < numberOfPhases; i++) {
        getPhase(i).getComponent(componentName)
            .setAttractiveTerm(inComponent.getAttractiveTermNumber());
        getPhase(i).getComponent(componentName).setTC(inComponent.getTC());
        getPhase(i).getComponent(componentName).setPC(inComponent.getPC());
        getPhase(i).getComponent(componentName).setMolarMass(inComponent.getMolarMass());
        getPhase(i).getComponent(componentName).setComponentType("TBPfraction");
        getPhase(i).getComponent(componentName)
            .setNormalLiquidDensity(inComponent.getNormalLiquidDensity());
        getPhase(i).getComponent(componentName)
            .setNormalBoilingPoint(inComponent.getNormalBoilingPoint());
        getPhase(i).getComponent(componentName).setAcentricFactor(inComponent.getAcentricFactor());
        getPhase(i).getComponent(componentName).setCriticalVolume(inComponent.getCriticalVolume());
        getPhase(i).getComponent(componentName).setRacketZ(inComponent.getRacketZ());
        getPhase(i).getComponent(componentName).setRacketZCPA(inComponent.getRacketZCPA());
        getPhase(i).getComponent(componentName).setIsTBPfraction(true);
        getPhase(i).getComponent(componentName)
            .setParachorParameter(inComponent.getParachorParameter());
        getPhase(i).getComponent(componentName)
            .setTriplePointTemperature(inComponent.getTriplePointTemperature());
        getPhase(i).getComponent(componentName)
            .setIdealGasEnthalpyOfFormation(inComponent.getIdealGasEnthalpyOfFormation());
        getPhase(i).getComponent(componentName).setCpA(inComponent.getCpA());
        getPhase(i).getComponent(componentName).setCpB(inComponent.getCpB());
        getPhase(i).getComponent(componentName).setCpC(inComponent.getCpC());
        getPhase(i).getComponent(componentName).setCpD(inComponent.getCpD());
      }
      this.isInitialized = false;
    } else {
      addComponent(inComponent.getComponentName(), inComponent.getNumberOfmoles());
    }
  }

  /** {@inheritDoc} */
  @Override
  public void addComponent(String name) {
    addComponent(name, 0.0);
  }

  /** {@inheritDoc} */
  @Override
  public void addComponent(String componentName, double moles) {
    componentName = ComponentInterface.getComponentNameFromAlias(componentName);

    int index = 0;

    boolean addForFirstTime = true;
    for (int p = 0; p < componentNames.size(); p++) {
      if (componentNames.get(p).equals(componentName)) {
        addForFirstTime = false;
        index = p;
        break;
      }
    }

    if (addForFirstTime) {
      if (!neqsim.util.database.NeqSimDataBase.hasComponent(componentName)) {
        throw new RuntimeException("No component with name: " + componentName + " in database");
      }
      if (moles < 0.0) {
        String msg = "Negative input number of moles of component: " + componentName;
        logger.error(msg);
        throw new RuntimeException(
            new neqsim.util.exception.InvalidInputException(this, "addComponent", "moles", msg));
      }
      setTotalNumberOfMoles(getTotalNumberOfMoles() + moles);
      // System.out.println("adding " + componentName);
      componentNames.add(componentName);
      for (int i = 0; i < getMaxNumberOfPhases(); i++) {
        getPhase(i).addComponent(componentName, moles, moles, numberOfComponents);
        getPhase(i).setAttractiveTerm(attractiveTermNumber);
      }
      numberOfComponents++;
    } else {
      for (PhaseInterface tmpPhase : phaseArray) {
        if (tmpPhase != null
            && (tmpPhase.getComponent(componentName).getNumberOfMolesInPhase() + moles) < 0.0) {
          init(0);
          break;
        }
      }

      setTotalNumberOfMoles(getTotalNumberOfMoles() + moles);
      // System.out.println("adding chem reac " + componentName);
      for (PhaseInterface tmpPhase : phaseArray) {
        if (tmpPhase != null) {
          tmpPhase.addMolesChemReac(index, moles, moles);
        }
      }
    }
    this.isInitialized = false;
  }

  /** {@inheritDoc} */
  @Override
  public void addComponent(String componentName, double value, String unitName) {
    componentName = ComponentInterface.getComponentNameFromAlias(componentName);

    if (!neqsim.util.database.NeqSimDataBase.hasComponent(componentName)) {
      throw new RuntimeException("No component with name: " + componentName + " in database");
    }

    double molarmass = 0.0;
    double stddens = 0.0;
    double boilp = 0.0;
    try (neqsim.util.database.NeqSimDataBase database = new neqsim.util.database.NeqSimDataBase();
        java.sql.ResultSet dataSet =
            database.getResultSet(("SELECT * FROM comp WHERE name='" + componentName + "'"))) {
      dataSet.next();
      molarmass = Double.parseDouble(dataSet.getString("molarmass")) / 1000.0;
      stddens = Double.parseDouble(dataSet.getString("stddens"));
      boilp = Double.parseDouble(dataSet.getString("normboil"));
    } catch (Exception ex) {
      logger.error("failed ", ex);
    }
    neqsim.util.unit.Unit unit =
        new neqsim.util.unit.RateUnit(value, unitName, molarmass, stddens, boilp);
    double SIval = unit.getSIvalue();
    // System.out.println("number of moles " + SIval);
    this.addComponent(componentName, SIval);
  }

  /** {@inheritDoc} */
  @Override
  public void addComponent(String componentName, double moles, double TC, double PC, double acs) {
    componentName = ComponentInterface.getComponentNameFromAlias(componentName);

    String comNam = componentName;
    if (getPhase(0).hasComponent(componentName)) {
      addComponent(componentName, moles);
    } else {
      addComponent("default", moles);
      comNam = "default";
      // componentNames.set(componentNames.indexOf("default"), componentName);
    }
    for (int i = 0; i < getMaxNumberOfPhases(); i++) {
      getPhase(i).getComponent(comNam).setComponentName(componentName);
      getPhase(i).getComponent(componentName).setTC(TC);
      getPhase(i).getComponent(componentName).setPC(PC);
      getPhase(i).getComponent(componentName).setAcentricFactor(acs);
    }
    if (comNam.equals("default")) {
      componentNames.remove("default");
      componentNames.add(componentName);
    }
    this.isInitialized = false;
  }

  /** {@inheritDoc} */
  @Override
  public void addComponent(String componentName, double moles, int phaseNumber) {
    componentName = ComponentInterface.getComponentNameFromAlias(componentName);

    if (!neqsim.util.database.NeqSimDataBase.hasComponent(componentName)) {
      throw new RuntimeException("No component with name: " + componentName + " in database");
    }

    for (int p = 0; p < componentNames.size(); p++) {
      if (componentNames.get(p).equals(componentName)) {
        addComponent(p, moles, phaseNumber);
        return;
      }
    }

    // Add new component
    if (moles < 0.0) {
      String msg = "Negative input number of moles.";
      logger.error(msg);
      neqsim.util.exception.InvalidInputException ex =
          new neqsim.util.exception.InvalidInputException(this, "addComponent", "moles", msg);
      throw new RuntimeException(ex);
    }

    componentNames.add(componentName);
    double k = 1.0;
    setTotalNumberOfMoles(getTotalNumberOfMoles() + moles);

    for (int i = 0; i < getMaxNumberOfPhases(); i++) {
      if (phaseNumber == i) {
        k = 1.0;
      } else {
        k = 1.0e-30;
      }
      getPhase(i).addComponent(componentName, moles, moles * k, numberOfComponents);
      getPhase(i).setAttractiveTerm(attractiveTermNumber);
    }
    numberOfComponents++;
  }

  /** {@inheritDoc} */
  @Override
  public void addComponent(String componentName, double value, String name, int phase) {
    componentName = ComponentInterface.getComponentNameFromAlias(componentName);

    if (!neqsim.util.database.NeqSimDataBase.hasComponent(componentName)) {
      throw new RuntimeException("No component with name: " + componentName + " in database");
    }

    double molarmass = 0.0;
    double stddens = 0.0;
    double boilp = 0.0;
    try (neqsim.util.database.NeqSimDataBase database = new neqsim.util.database.NeqSimDataBase();
        java.sql.ResultSet dataSet =
            database.getResultSet(("SELECT * FROM comp WHERE name='" + componentName + "'"))) {
      dataSet.next();
      molarmass = Double.parseDouble(dataSet.getString("molarmass")) / 1000.0;
      stddens = Double.parseDouble(dataSet.getString("stddens"));
      boilp = Double.parseDouble(dataSet.getString("normboil"));
    } catch (Exception ex) {
      logger.error("failed ", ex);
      throw new RuntimeException(ex);
    }
    neqsim.util.unit.Unit unit =
        new neqsim.util.unit.RateUnit(value, name, molarmass, stddens, boilp);
    double SIval = unit.getSIvalue();
    // System.out.println("number of moles " + SIval);
    this.addComponent(componentName, SIval, phase);
  }

  /** {@inheritDoc} */
  @Override
  public void addComponent(int index, double moles) {
    if (index >= getPhase(0).getNumberOfComponents()) {
      logger.error("componentIndex higher than number of components in system");
      return;
    }
    setTotalNumberOfMoles(getTotalNumberOfMoles() + moles);
    for (PhaseInterface tmpPhase : phaseArray) {
      if (tmpPhase != null) {
        tmpPhase.addMolesChemReac(index, moles, moles);
      }
    }
    this.isInitialized = false;
  }

  /** {@inheritDoc} */
  @Override
  public void addComponent(int index, double moles, int phaseNumber) {
    if (index >= getPhase(0).getNumberOfComponents()) {
      logger.error("componentIndex higher than number of components in system");
      return;
    }
    double k = 1.0;

    for (int i = 0; i < getMaxNumberOfPhases(); i++) {
      if (phaseNumber == i) {
        k = 1.0;
      } else {
        k = 1e-30;
      }
      phaseArray[phaseIndex[i]].addMolesChemReac(index, moles * k, moles);
    }

    setTotalNumberOfMoles(getTotalNumberOfMoles() + moles);
    this.isInitialized = false;
  }

  /** {@inheritDoc} */
  @Override
  public void removeComponent(String name) {
    name = ComponentInterface.getComponentNameFromAlias(name);

    setTotalNumberOfMoles(
        getTotalNumberOfMoles() - phaseArray[0].getComponent(name).getNumberOfmoles());
    for (int i = 0; i < getMaxNumberOfPhases(); i++) {
      getPhase(i).removeComponent(name, getTotalNumberOfMoles(),
          phaseArray[phaseIndex[i]].getComponent(name).getNumberOfMolesInPhase(),
          phaseArray[phaseIndex[i]].getComponent(name).getComponentNumber());
    }

    componentNames.remove(name);
    // System.out.println("removing " + componentNames.toString());
    numberOfComponents--;
    this.isInitialized = false;
  }

  /** {@inheritDoc} */
  @Override
  public void setEmptyFluid() {
    for (PhaseInterface tmpPhase : phaseArray) {
      if (tmpPhase != null) {
        tmpPhase.setEmptyFluid();
      }
    }
    totalNumberOfMoles = 0.0;
    this.isInitialized = false;
  }

  /** {@inheritDoc} */
  @Override
  public final double calcBeta() throws neqsim.util.exception.IsNaNException,
      neqsim.util.exception.TooManyIterationsException {
    ComponentInterface[] compArray = getPhase(0).getComponents();

    int i;
    double tolerance = neqsim.thermo.ThermodynamicModelSettings.phaseFractionMinimumLimit;
    double deriv = 0.0;
    double gbeta = 0.0;
    double betal = 0;
    double nybeta = 0;

    double midler = 0;
    double minBeta = tolerance;
    double maxBeta = 1.0 - tolerance;
    double g0 = -1.0;
    double g1 = 1.0;
    nybeta = this.beta[0];
    betal = 1.0 - nybeta;

    for (i = 0; i < numberOfComponents; i++) {
      midler = (compArray[i].getK() * compArray[i].getz() - 1.0) / (compArray[i].getK() - 1.0);
      if ((midler > minBeta) && (compArray[i].getK() > 1.0)) {
        minBeta = midler;
      }
      midler = (1.0 - compArray[i].getz()) / (1.0 - compArray[i].getK());
      if ((midler < maxBeta) && (compArray[i].getK() < 1.0)) {
        maxBeta = midler;
      }
      g0 += compArray[i].getz() * compArray[i].getK();
      g1 += -compArray[i].getz() / compArray[i].getK();
    }

    if (g0 < 0) {
      this.beta[1] = 1.0 - tolerance;
      this.beta[0] = tolerance;
      return this.beta[0];
    }
    if (g1 > 0) {
      this.beta[1] = tolerance;
      this.beta[0] = 1.0 - tolerance;
      return this.beta[0];
    }

    nybeta = (minBeta + maxBeta) / 2.0;
    // System.out.println("guessed beta: " + nybeta + " maxbeta: " +maxBeta + "
    // minbeta: " +minBeta );
    betal = 1.0 - nybeta;

    // ' *l = 1.0-nybeta;
    double gtest = 0.0;
    for (i = 0; i < numberOfComponents; i++) {
      gtest += compArray[i].getz() * (compArray[i].getK() - 1.0)
          / (1.0 - nybeta + nybeta * compArray[i].getK()); // beta
                                                           // =
                                                           // nybeta
    }

    if (gtest >= 0) {
      minBeta = nybeta;
    } else {
      maxBeta = nybeta;
    }

    if (gtest < 0) {
      double minold = minBeta;
      minBeta = 1.0 - maxBeta;
      maxBeta = 1.0 - minold;
    }

    int iterations = 0;
    int maxIterations = 300;
    // System.out.println("gtest: " + gtest);
    double step = 1.0;
    do {
      iterations++;
      if (gtest >= 0) {
        // oldbeta = nybeta;
        deriv = 0.0;
        gbeta = 0.0;

        for (i = 0; i < numberOfComponents; i++) {
          double temp1 = (compArray[i].getK() - 1.0);
          double temp2 = 1.0 + temp1 * nybeta;
          deriv += -(compArray[i].getz() * temp1 * temp1) / (temp2 * temp2);
          gbeta += compArray[i].getz() * (compArray[i].getK() - 1.0)
              / (1.0 + (compArray[i].getK() - 1.0) * nybeta);
        }

        if (gbeta >= 0) {
          minBeta = nybeta;
        } else {
          maxBeta = nybeta;
        }
        nybeta -= (gbeta / deriv);

        // System.out.println("beta: " + maxBeta);
        if (nybeta > maxBeta) {
          nybeta = maxBeta;
        }
        if (nybeta < minBeta) {
          nybeta = minBeta;
        }

        /*
         * if ((nybeta > maxBeta) || (nybeta < minBeta)) { // nybeta = 0.5 * (maxBeta + minBeta);
         * gbeta = 1.0; }
         */
      } else {
        // oldbeta = betal;
        deriv = 0.0;
        gbeta = 0.0;

        for (i = 0; i < numberOfComponents; i++) {
          deriv -= (compArray[i].getz() * (compArray[i].getK() - 1.0) * (1.0 - compArray[i].getK()))
              / Math.pow((betal + (1 - betal) * compArray[i].getK()), 2);
          gbeta += compArray[i].getz() * (compArray[i].getK() - 1.0)
              / (betal + (-betal + 1.0) * compArray[i].getK());
        }

        if (gbeta < 0) {
          minBeta = betal;
        } else {
          maxBeta = betal;
        }

        betal -= (gbeta / deriv);

        if (betal > maxBeta) {
          betal = maxBeta;
        }
        if (betal < minBeta) {
          betal = minBeta;
        }

        /*
         * if ((betal > maxBeta) || (betal < minBeta)) { gbeta = 1.0; { betal = 0.5 * (maxBeta +
         * minBeta); } }
         */
        nybeta = 1.0 - betal;
      }
      step = gbeta / deriv;
      // System.out.println("step : " + step);
    } while (((Math.abs(step)) >= 1.0e-10 && iterations < maxIterations)); // &&
    // (Math.abs(nybeta)-Math.abs(maxBeta))>0.1);

    // System.out.println("beta: " + nybeta + " iterations: " + iterations);
    if (nybeta <= tolerance) {
      // this.phase = 1;
      nybeta = tolerance;
    } else if (nybeta >= 1.0 - tolerance) {
      // this.phase = 0;
      nybeta = 1.0 - tolerance;
      // superheated vapour
    } else {
      // this.phase = 2;
    } // two-phase liquid-gas

    this.beta[0] = nybeta;
    this.beta[1] = 1.0 - nybeta;

    if (iterations >= maxIterations) {
      throw new neqsim.util.exception.TooManyIterationsException(this, "calcBeta", maxIterations);
    }
    if (Double.isNaN(beta[1])) {
      /*
       * for (i = 0; i < numberOfComponents; i++) { System.out.println("K " + compArray[i].getK());
       * System.out.println("z " + compArray[i].getz()); }
       */
      throw new neqsim.util.exception.IsNaNException(this, "calcBeta", "beta");
    }
    return this.beta[0];
  }

  /** {@inheritDoc} */
  @Override
  public final void initBeta() {
    for (int i = 0; i < numberOfPhases; i++) {
      this.beta[phaseIndex[i]] = getPhase(i).getNumberOfMolesInPhase() / getTotalNumberOfMoles();
      // System.out.println("beta " + beta[i]);
    }
  }

  /** {@inheritDoc} */
  @Override
  public double getJouleThomsonCoefficient(String unit) {
    double JTcoef = getJouleThomsonCoefficient();
    double conversionFactor = 1.0;
    switch (unit) {
      case "K/bar":
        conversionFactor = 1.0;
        break;
      case "C/bar":
        conversionFactor = 1.0;
        break;
      default:
        break;
    }
    return JTcoef * conversionFactor;
  }

  /** {@inheritDoc} */
  @Override
  public double getJouleThomsonCoefficient() {
    double JTcoef = 0;
    for (int i = 0; i < numberOfPhases; i++) {
      JTcoef += getBeta(i) * getPhase(i).getJouleThomsonCoefficient();
    }
    return JTcoef;
  }

  /** {@inheritDoc} */
  @Override
  public double getSoundSpeed(String unit) {
    double refVel = getSoundSpeed();
    double conversionFactor = 1.0;
    switch (unit) {
      case "m/s":
        conversionFactor = 1.0;
        break;
      case "km/hr":
        conversionFactor = 3.6;
        break;
      default:
        break;
    }
    return refVel * conversionFactor;
  }

  /** {@inheritDoc} */
  @Override
  public double getSoundSpeed() {
    double soundspeed = 0;
    for (int i = 0; i < numberOfPhases; i++) {
      soundspeed += getBeta(i) * getPhase(i).getSoundSpeed();
    }
    return soundspeed;
  }

  /** {@inheritDoc} */
  @Override
  public final void initTotalNumberOfMoles(double change) {
    setTotalNumberOfMoles(getTotalNumberOfMoles() + change);
    // System.out.println("total moles: " + totalNumberOfMoles);
    for (int j = 0; j < numberOfPhases; j++) {
      for (int i = 0; i < numberOfComponents; i++) {
        getPhase(j).getComponents()[i]
            .setNumberOfmoles(phaseArray[phaseIndex[0]].getComponents()[i].getNumberOfmoles());
      }
    }
  }

  /** {@inheritDoc} */
  @Override
  public final void init_x_y() {
    // double x, z;
    for (int j = 0; j < numberOfPhases; j++) {
      // x = 0;
      // z = 0;
      for (int i = 0; i < numberOfComponents; i++) {
        getPhase(j).getComponents()[i]
            .setz(getPhase(j).getComponents()[i].getNumberOfmoles() / getTotalNumberOfMoles());
        getPhase(j).getComponents()[i].setx(getPhase(j).getComponents()[i].getNumberOfMolesInPhase()
            / getPhase(j).getNumberOfMolesInPhase());
        // x += getPhase(j).getComponents()[i].getx();
        // z += getPhase(j).getComponents()[i].getz();
      }
      getPhase(j).normalize();
    }
  }

  /** {@inheritDoc} */
  @Override
  public final void calc_x_y() {
    for (int j = 0; j < numberOfPhases; j++) {
      for (int i = 0; i < numberOfComponents; i++) {
        if (j == 0) {
          getPhase(j).getComponent(i)
              .setx(getPhase(0).getComponent(i).getK() * getPhase(j).getComponents()[i].getz()
                  / (1 - beta[phaseIndex[0]]
                      + beta[phaseIndex[0]] * getPhase(0).getComponent(i).getK()));
        } else if (j == 1) {
          getPhase(j).getComponent(i).setx(getPhase(0).getComponent(i).getz() / (1.0
              - beta[phaseIndex[0]] + beta[phaseIndex[0]] * getPhase(0).getComponent(i).getK()));
        }
        // phaseArray[j].getComponents()[i].setx(phaseArray[0].getComponents()[i].getx()
        // / phaseArray[0].getComponents()[i].getK());
        // System.out.println("comp: " + j + i + " " + c[j][i].getx());
      }
      getPhase(j).normalize();
    }
  }

  /** {@inheritDoc} */
  @Override
  public final void calc_x_y_nonorm() {
    for (int j = 0; j < numberOfPhases; j++) {
      for (int i = 0; i < numberOfComponents; i++) {
        if (j == 0) {
          getPhase(j).getComponents()[i].setx(getPhase(j).getComponents()[i].getK()
              * getPhase(j).getComponents()[i].getz() / (1 - beta[phaseIndex[0]]
                  + beta[phaseIndex[0]] * getPhase(0).getComponents()[i].getK()));
        }
        if (j == 1) {
          getPhase(j).getComponents()[i].setx(getPhase(0).getComponents()[i].getz() / (1.0
              - beta[phaseIndex[0]] + beta[phaseIndex[0]] * getPhase(0).getComponents()[i].getK()));
        }
        // phaseArray[j].getComponents()[i].setx(phaseArray[0].getComponents()[i].getx()
        // / phaseArray[0].getComponents()[i].getK());
        // System.out.println("comp: " + j + i + " " + c[j][i].getx());
      }
      // getPhase(j).normalize();
    }
  }

  /** {@inheritDoc} */
  @Override
  public void reset_x_y() {
    for (int j = 0; j < numberOfPhases; j++) {
      for (int i = 0; i < numberOfComponents; i++) {
        getPhase(j).getComponents()[i].setx(phaseArray[phaseIndex[0]].getComponents()[i].getz());
      }
    }
  }

  /** {@inheritDoc} */
  @Override
  public void reset() {
    for (int i = 0; i < numberOfComponents; i++) {
      addComponent(getPhase(0).getComponent(i).getComponentName(),
          -getPhase(0).getComponent(i).getNumberOfmoles());
    }
  }

  /** {@inheritDoc} */
  @Override
  public boolean hasSolidPhase() {
    for (int i = 0; i < numberOfPhases; i++) {
      if (getPhase(i).getType() == PhaseType.SOLID) {
        return true;
      }
    }
    return false;
  }

  /** {@inheritDoc} */
  @Override
  public void init(int type) {
    if (this.numericDerivatives) {
      initNumeric(type);
    } else {
      initAnalytic(type);
    }
  }

  /** {@inheritDoc} */
  @Override
  public void init(int type, int phase) {
    if (this.numericDerivatives) {
      initNumeric(type, phase);
    } else {
      initAnalytic(type, phase);
    }
  }

  /**
   * <p>
   * initAnalytic.
   * </p>
   *
   * @param type a int. 0 to initialize and 1 to reset, 2 to calculate T and P derivatives, 3 to
   *        calculate all derivatives and 4 to calculate all derivatives numerically
   */
  public void initAnalytic(int type) {
    if (type == 0) {
<<<<<<< HEAD
      // todo: should reset all phases?
=======
      // todo: should actually clear all entries in arrays?
      setNumberOfPhases(getMaxNumberOfPhases());
>>>>>>> 29e49442
      for (int i = 0; i < numberOfPhases; i++) {
        phaseType[i] = 0;
        beta[i] = 1.0;
        phaseIndex[i] = i;
      }
      setNumberOfPhases(getMaxNumberOfPhases());
      phaseType[0] = 1;
      for (int i = 0; i < numberOfPhases; i++) {
        if (isPhase(i)) {
          getPhase(i).init(getTotalNumberOfMoles(), numberOfComponents, type,
              phaseType[phaseIndex[i]], beta[phaseIndex[i]]);
        }
      }
<<<<<<< HEAD
      // Resets multiphase stuff
      numberOfPhases = 2;
    } else if (type > 1) {
=======
      // todo: reduce maxnumberofphases as well? Some sort of multiphase reset here.
      setNumberOfPhases(2);
    } else if (type == 1) {
>>>>>>> 29e49442
      for (int i = 0; i < numberOfPhases; i++) {
        if (isPhase(i)) {
          getPhase(i).init(getTotalNumberOfMoles(), numberOfComponents, 1, phaseType[phaseIndex[i]],
              beta[phaseIndex[i]]);
        }
      }

      for (int i = 0; i < numberOfPhases; i++) {
        if (isPhase(i)) {
          for (int j = 0; j < numberOfComponents; j++) {
            getPhase(i).getComponents()[j].fugcoef(getPhase(i));
          }
        }
      }
    } else if (type == 2) { // calculate T and P derivatives
      for (int i = 0; i < numberOfPhases; i++) {
        if (isPhase(i)) {
          getPhase(i).init(getTotalNumberOfMoles(), numberOfComponents, 2, phaseType[phaseIndex[i]],
              beta[phaseIndex[i]]);
        }
      }

      for (int i = 0; i < numberOfPhases; i++) {
        if (isPhase(i)) {
          for (int j = 0; j < numberOfComponents; j++) {
            getPhase(i).getComponents()[j].fugcoef(getPhase(i));
            getPhase(i).getComponents()[j].logfugcoefdT(getPhase(i));
            getPhase(i).getComponents()[j].logfugcoefdP(getPhase(i));
          }
        }
      }
    } else if (type == 3) { // calculate all derivatives
      for (int i = 0; i < numberOfPhases; i++) {
        if (isPhase(i)) {
          getPhase(i).init(getTotalNumberOfMoles(), numberOfComponents, 3, phaseType[phaseIndex[i]],
              beta[phaseIndex[i]]);
        }
      }

      for (int i = 0; i < numberOfPhases; i++) {
        if (isPhase(i)) {
          for (int j = 0; j < numberOfComponents; j++) {
            getPhase(i).getComponents()[j].fugcoef(getPhase(i));
            getPhase(i).getComponents()[j].logfugcoefdT(getPhase(i));
            getPhase(i).getComponents()[j].logfugcoefdP(getPhase(i));
            getPhase(i).getComponents()[j].logfugcoefdN(getPhase(i));
          }
        }
      }
    } else if (type == 4) { // calculate all derivatives numerically
      for (int i = 0; i < numberOfPhases; i++) {
        if (isPhase(i)) {
          getPhase(i).init(getTotalNumberOfMoles(), numberOfComponents, 3, phaseType[phaseIndex[i]],
              beta[phaseIndex[i]]);
        }
      }
      for (int i = 0; i < numberOfPhases; i++) {
        if (isPhase(i)) {
          for (int j = 0; j < numberOfComponents; j++) {
            getPhase(i).getComponents()[j].fugcoef(getPhase(i));
            getPhase(i).getComponents()[j].fugcoefDiffTempNumeric(getPhase(i), numberOfComponents,
                getPhase(i).getTemperature(), getPhase(i).getPressure());
            getPhase(i).getComponents()[j].fugcoefDiffPresNumeric(getPhase(i), numberOfComponents,
                getPhase(i).getTemperature(), getPhase(i).getPressure());
          }
        }
      }
    }

    for (int i = 1; i < numberOfPhases; i++) {
      if (isPhase(i)) {
        if (getPhase(i).getType() == PhaseType.GAS) {
          getPhase(i).setType(PhaseType.OIL);
        }
      }
    }
    this.isInitialized = true;
  }

  /**
   * <p>
   * initAnalytic.
   * </p>
   *
   * @param type a int
   * @param phase a int
   */
  public void initAnalytic(int type, int phase) {
    if (type == 0) {
      beta[0] = 1.0;
      phaseIndex[phase] = phase;
    }

    if (isPhase(phase)) {
      if (type == 0) {
        getPhase(phase).init(getTotalNumberOfMoles(), numberOfComponents, 0,
            phaseType[phaseIndex[phase]], beta[phaseIndex[phase]]);
      } else if (type == 1) {
        getPhase(phase).init(getTotalNumberOfMoles(), numberOfComponents, 1,
            phaseType[phaseIndex[phase]], beta[phaseIndex[phase]]);

        for (int j = 0; j < numberOfComponents; j++) {
          getPhase(phase).getComponents()[j].fugcoef(getPhase(phase));
        }
      } else if (type == 2) {
        getPhase(phase).init(getTotalNumberOfMoles(), numberOfComponents, 2,
            phaseType[phaseIndex[phase]], beta[phaseIndex[phase]]);

        for (int j = 0; j < numberOfComponents; j++) {
          getPhase(phase).getComponents()[j].fugcoef(getPhase(phase));
          getPhase(phase).getComponents()[j].logfugcoefdT(getPhase(phase));
          getPhase(phase).getComponents()[j].logfugcoefdP(getPhase(phase));
        }
      } else if (type == 3) {
        getPhase(phase).init(getTotalNumberOfMoles(), numberOfComponents, 3,
            phaseType[phaseIndex[phase]], beta[phaseIndex[phase]]);

        for (int j = 0; j < numberOfComponents; j++) {
          getPhase(phase).getComponents()[j].fugcoef(getPhase(phase));
          getPhase(phase).getComponents()[j].logfugcoefdT(getPhase(phase));
          getPhase(phase).getComponents()[j].logfugcoefdP(getPhase(phase));
          getPhase(phase).getComponents()[j].logfugcoefdN(getPhase(phase));
        }
      }
    }

    for (PhaseInterface tmpPhase : phaseArray) {
      if (tmpPhase != null && tmpPhase.getType() == PhaseType.GAS) {
        tmpPhase.setType(PhaseType.OIL);
      }
    }
    this.isInitialized = true;
  }

  /**
   * <p>
   * initNumeric.
   * </p>
   *
   * @param type a int
   */
  public void initNumeric(int type) {
    initNumeric(type, 1);
  }

  /**
   * <p>
   * initNumeric.
   * </p>
   *
   * @param type a int
   * @param phasen a int
   */
  public void initNumeric(int type, int phasen) {
    if (type < 2) {
      initAnalytic(type);
    } else if (type >= 2) {
      double[][] gasfug = new double[2][getPhases()[0].getNumberOfComponents()];
      double[][] liqfug = new double[2][getPhases()[0].getNumberOfComponents()];

      double dt = getTemperature() / 1.0e6;
      setTemperature(getTemperature() + dt);
      init(1);

      for (int i = 0; i < getPhases()[0].getNumberOfComponents(); i++) {
        gasfug[0][i] = Math.log(getPhases()[0].getComponents()[i].getFugacityCoefficient());
        liqfug[0][i] = Math.log(getPhases()[1].getComponents()[i].getFugacityCoefficient());
      }

      setTemperature(getTemperature() - 2 * dt);
      init(1);

      for (int i = 0; i < getPhases()[0].getNumberOfComponents(); i++) {
        gasfug[1][i] = Math.log(getPhases()[0].getComponents()[i].getFugacityCoefficient());
        liqfug[1][i] = Math.log(getPhases()[1].getComponents()[i].getFugacityCoefficient());
      }

      for (int i = 0; i < getPhases()[0].getNumberOfComponents(); i++) {
        getPhase(0).getComponent(i).setdfugdt((gasfug[0][i] - gasfug[1][i]) / (2 * dt));
        getPhase(1).getComponent(i).setdfugdt((liqfug[0][i] - liqfug[1][i]) / (2 * dt));
      }

      setTemperature(getTemperature() + dt);

      double dp = getPressure() / 1.0e6;
      setPressure(getPressure() + dp);
      init(1);

      for (int i = 0; i < getPhases()[0].getNumberOfComponents(); i++) {
        gasfug[0][i] = Math.log(getPhases()[0].getComponents()[i].getFugacityCoefficient());
        liqfug[0][i] = Math.log(getPhases()[1].getComponents()[i].getFugacityCoefficient());
      }

      setPressure(getPressure() - 2 * dp);
      init(1);

      for (int i = 0; i < getPhases()[0].getNumberOfComponents(); i++) {
        gasfug[1][i] = Math.log(getPhases()[0].getComponents()[i].getFugacityCoefficient());
        liqfug[1][i] = Math.log(getPhases()[1].getComponents()[i].getFugacityCoefficient());
      }

      for (int i = 0; i < getPhases()[0].getNumberOfComponents(); i++) {
        getPhase(0).getComponent(i).setdfugdp((gasfug[0][i] - gasfug[1][i]) / (2 * dp));
        getPhase(1).getComponent(i).setdfugdp((liqfug[0][i] - liqfug[1][i]) / (2 * dp));
      }

      setPressure(getPressure() + dp);
      init(1);

      if (type == 3) {
        for (int phase = 0; phase < 2; phase++) {
          for (int k = 0; k < getPhases()[0].getNumberOfComponents(); k++) {
            double dn = getPhases()[phase].getComponents()[k].getNumberOfMolesInPhase() / 1.0e6;

            addComponent(k, dn, phase);
            // initBeta();
            init_x_y();
            init(1);

            for (int i = 0; i < getPhases()[0].getNumberOfComponents(); i++) {
              liqfug[0][i] =
                  Math.log(getPhases()[phase].getComponents()[i].getFugacityCoefficient());
            }

            addComponent(k, -2.0 * dn, phase);
            // initBeta();
            init_x_y();
            init(1);

            for (int i = 0; i < getPhases()[0].getNumberOfComponents(); i++) {
              // gasfug[1][i] =
              // Math.log(getPhases()[0].getComponents()[i].getFugacityCoefficient());
              liqfug[1][i] =
                  Math.log(getPhases()[phase].getComponents()[i].getFugacityCoefficient());
            }
            addComponent(k, dn, phase);
            init_x_y();
            init(1);

            for (int i = 0; i < getPhases()[0].getNumberOfComponents(); i++) {
              getPhase(phase).getComponent(k).setdfugdn(i,
                  (liqfug[0][i] - liqfug[1][i]) / (2 * dn));
              getPhase(phase).getComponent(k).setdfugdx(i, (liqfug[0][i] - liqfug[1][i]) / (2 * dn)
                  * getPhase(phase).getNumberOfMolesInPhase());
            }
            // initBeta();
          }
        }
      }
    }
    this.isInitialized = true;
  }

  /** {@inheritDoc} */
  @Override
  public void initNumeric() {
    double[][] gasfug = new double[2][getPhases()[0].getNumberOfComponents()];
    double[][] liqfug = new double[2][getPhases()[0].getNumberOfComponents()];
    double[][] gasnumericDfugdt = new double[2][getPhases()[0].getNumberOfComponents()];
    double[][] liqnumericDfugdt = new double[2][getPhases()[0].getNumberOfComponents()];
    double[][] gasnumericDfugdp = new double[2][getPhases()[0].getNumberOfComponents()];
    double[][] liqnumericDfugdp = new double[2][getPhases()[0].getNumberOfComponents()];
    double[][][] gasnumericDfugdn = new double[2][getPhases()[0]
        .getNumberOfComponents()][getPhases()[0].getNumberOfComponents()];
    double[][][] liqnumericDfugdn = new double[2][getPhases()[0]
        .getNumberOfComponents()][getPhases()[0].getNumberOfComponents()];

    double dt = getTemperature() / 1e5;
    setTemperature(getTemperature() + dt);
    init(1);

    for (int i = 0; i < getPhases()[0].getNumberOfComponents(); i++) {
      gasfug[0][i] = Math.log(getPhases()[0].getComponents()[i].getFugacityCoefficient());
      liqfug[0][i] = Math.log(getPhases()[1].getComponents()[i].getFugacityCoefficient());
    }

    setTemperature(getTemperature() - 2 * dt);
    init(1);

    for (int i = 0; i < getPhases()[0].getNumberOfComponents(); i++) {
      gasfug[1][i] = Math.log(getPhases()[0].getComponents()[i].getFugacityCoefficient());
      liqfug[1][i] = Math.log(getPhases()[1].getComponents()[i].getFugacityCoefficient());
      gasnumericDfugdt[0][i] = (gasfug[0][i] - gasfug[1][i]) / (2 * dt);
      liqnumericDfugdt[0][i] = (liqfug[0][i] - liqfug[1][i]) / (2 * dt);
      phaseArray[0].getComponents()[i].setdfugdt(gasnumericDfugdt[0][i]);
      phaseArray[1].getComponents()[i].setdfugdt(liqnumericDfugdt[0][i]);
    }

    setTemperature(getTemperature() + dt);

    double dp = getPressure() / 1e5;
    setPressure(getPressure() + dp);
    init(1);

    for (int i = 0; i < getPhases()[0].getNumberOfComponents(); i++) {
      gasfug[0][i] = Math.log(getPhases()[0].getComponents()[i].getFugacityCoefficient());
      liqfug[0][i] = Math.log(getPhases()[1].getComponents()[i].getFugacityCoefficient());
    }

    setPressure(getPressure() - 2 * dp);
    init(1);

    for (int i = 0; i < getPhases()[0].getNumberOfComponents(); i++) {
      gasfug[1][i] = Math.log(getPhases()[0].getComponents()[i].getFugacityCoefficient());
      liqfug[1][i] = Math.log(getPhases()[1].getComponents()[i].getFugacityCoefficient());
      gasnumericDfugdp[0][i] = (gasfug[0][i] - gasfug[1][i]) / (2 * dp);
      liqnumericDfugdp[0][i] = (liqfug[0][i] - liqfug[1][i]) / (2 * dp);
      phaseArray[0].getComponents()[i].setdfugdp(gasnumericDfugdp[0][i]);
      phaseArray[1].getComponents()[i].setdfugdp(liqnumericDfugdp[0][i]);
    }

    setPressure(getPressure() + dp);
    init(1);

    for (int phase = 0; phase < 2; phase++) {
      for (int k = 0; k < getPhases()[0].getNumberOfComponents(); k++) {
        double dn = getPhases()[phase].getComponents()[k].getNumberOfMolesInPhase() / 1.0e6;
        if (dn < 1e-12) {
          dn = 1e-12;
        }

        addComponent(k, dn, phase);
        // initBeta();
        init_x_y();
        init(1);

        for (int i = 0; i < getPhases()[0].getNumberOfComponents(); i++) {
          liqfug[0][i] = Math.log(getPhases()[phase].getComponents()[i].getFugacityCoefficient());
        }

        addComponent(k, -2.0 * dn, phase);
        // initBeta();
        init_x_y();
        init(1);

        for (int i = 0; i < getPhases()[0].getNumberOfComponents(); i++) {
          // gasfug[1][i] =
          // Math.log(getPhases()[0].getComponents()[i].getFugacityCoefficient());
          liqfug[1][i] = Math.log(getPhases()[phase].getComponents()[i].getFugacityCoefficient());
        }

        for (int i = 0; i < getPhases()[0].getNumberOfComponents(); i++) {
          if (phase == 0) {
            gasnumericDfugdn[0][k][i] = (liqfug[0][i] - liqfug[1][i]) / (2 * dn);
            phaseArray[0].getComponents()[i].setdfugdn(k, gasnumericDfugdn[0][k][i]);
            phaseArray[0].getComponents()[i].setdfugdx(k,
                gasnumericDfugdn[0][k][i] * phaseArray[0].getNumberOfMolesInPhase());
          }

          if (phase == 1) {
            liqnumericDfugdn[0][k][i] = (liqfug[0][i] - liqfug[1][i]) / (2 * dn);
            phaseArray[1].getComponents()[i].setdfugdn(k, liqnumericDfugdn[0][k][i]);
            phaseArray[1].getComponents()[i].setdfugdx(k,
                liqnumericDfugdn[0][k][i] * phaseArray[1].getNumberOfMolesInPhase());
          }
        }

        addComponent(k, dn, phase);
        // initBeta();
        init_x_y();
        init(1);
      }
    }
  }

  /** {@inheritDoc} */
  @Override
  public void initProperties() {
    if (!isInitialized) {
      init(0);
      setNumberOfPhases(1);
    }
    initThermoProperties();
    initPhysicalProperties();
  }

  /** {@inheritDoc} */
  @Override
  public void initPhysicalProperties() {
    for (int i = 0; i < numberOfPhases; i++) {
      getPhase(i).initPhysicalProperties();
    }
    calcInterfaceProperties();
  }

  /** {@inheritDoc} */
  @Override
  public void initPhysicalProperties(String propertyName) {
    for (int i = 0; i < numberOfPhases; i++) {
      getPhase(i).initPhysicalProperties(propertyName);
    }
  }

  /** {@inheritDoc} */
  @Override
  public void resetPhysicalProperties() {
    for (PhaseInterface tmpPhase : phaseArray) {
      if (tmpPhase != null) {
        tmpPhase.resetPhysicalProperties();
      }
    }
  }

  /** {@inheritDoc} */
  @Override
  public void initRefPhases() {
    for (int i = 0; i < numberOfPhases; i++) {
      getPhase(i).initRefPhases(false);
    }
  }

  /** {@inheritDoc} */
  @Override
  public void setPhysicalPropertyModel(int type) {
    for (int i = 0; i < numberOfPhases; i++) {
      getPhase(i).setPhysicalProperties(type);
    }
  }

  /** {@inheritDoc} */
  @Override
  public void chemicalReactionInit() {
    chemicalReactionOperations = new ChemicalReactionOperations(this);
    chemicalSystem = chemicalReactionOperations.hasRections();
  }

  /** {@inheritDoc} */
  @Override
  public ChemicalReactionOperations getChemicalReactionOperations() {
    return chemicalReactionOperations;
  }

  /** {@inheritDoc} */
  @Override
  public final PhaseInterface getGasPhase() {
    for (int phase = 0; phase < numberOfPhases; phase++) {
      if (phaseArray[phaseIndex[phase]].getPhaseType() == 1) {
        return phaseArray[phase];
      }
    }
    logger.info("No gas phase at current state.");
    return null;
  }

  /** {@inheritDoc} */
  @Override
  public final PhaseInterface getLiquidPhase() {
    for (int phase = 0; phase < numberOfPhases; phase++) {
      if (phaseArray[phaseIndex[phase]].getPhaseType() == 0) {
        return phaseArray[phase];
      }
    }
    logger.info("No liquid phase at current state.");
    return null;
  }

  /** {@inheritDoc} */
  @Override
  public boolean isPhase(int i) {
    if (i > phaseArray.length) {
      return false;
    }

    // getPhase(i) without try/catch
    return phaseArray[phaseIndex[i]] != null;
  }

  /** {@inheritDoc} */
  @Override
  public final PhaseInterface getPhase(int i) {
    if (i >= getNumberOfPhases() && phaseArray[phaseIndex[i]] == null) {
      throw new RuntimeException("Can not return phase number " + i
          + ". Current number of phases are " + getNumberOfPhases());
    }
    return phaseArray[phaseIndex[i]];
  }

  /** {@inheritDoc} */
  @Override
  public PhaseInterface getPhase(String phaseTypeName) {
    for (int i = 0; i < numberOfPhases; i++) {
      if (getPhase(i).getPhaseTypeName().equals(phaseTypeName)) {
        return getPhase(i);
      }
    }
    throw new RuntimeException();
  }

  /** {@inheritDoc} */
  @Override
  public int getPhaseNumberOfPhase(String phaseTypeName) {
    for (int i = 0; i < numberOfPhases; i++) {
      if (getPhase(i).getPhaseTypeName().equals(phaseTypeName)) {
        return i;
      }
    }
    return 0;
  }

  /** {@inheritDoc} */
  @Override
  public int getPhaseIndexOfPhase(String phaseTypeName) {
    for (int i = 0; i < numberOfPhases; i++) {
      if (getPhase(i).getPhaseTypeName().equals(phaseTypeName)) {
        return phaseIndex[i];
      }
    }
    return phaseIndex[0];
  }

  /** {@inheritDoc} */
  @Override
  public PhaseInterface getPhaseOfType(String phaseTypeName) {
    for (int i = 0; i < numberOfPhases; i++) {
      if (getPhase(i).getPhaseTypeName().equals(phaseTypeName)) {
        return getPhase(i);
      }
    }
    return null;
  }

  /** {@inheritDoc} */
  @Override
  public final boolean isChemicalSystem() {
    return chemicalSystem;
  }

  /** {@inheritDoc} */
  @Override
  public final void isChemicalSystem(boolean temp) {
    chemicalSystem = temp;
  }

  /**
   * <p>
   * getAntoineVaporPressure.
   * </p>
   *
   * @param temp a double
   * @return a double
   */
  public double getAntoineVaporPressure(double temp) {
    return phaseArray[0].getAntoineVaporPressure(temp);
  }

  /** {@inheritDoc} */
  @Override
  public final double getTC() {
    return criticalTemperature;
  }

  /** {@inheritDoc} */
  @Override
  public final double getPC() {
    return criticalPressure;
  }

  /** {@inheritDoc} */
  @Override
  public final void setTC(double TC) {
    criticalTemperature = TC;
  }

  /** {@inheritDoc} */
  @Override
  public final void setPC(double PC) {
    criticalPressure = PC;
  }

  /**
   * <p>
   * setMixingRuleGEmodel.
   * </p>
   *
   * @param name a {@link java.lang.String} object
   */
  public void setMixingRuleGEmodel(String name) {
    for (PhaseInterface tmpPhase : phaseArray) {
      if (tmpPhase != null) {
        tmpPhase.setMixingRuleGEModel(name);
      }
    }
  }

  /** {@inheritDoc} */
  @Override
  public final void setMixingRule(int type) {
    mixingRule = type;
    if (numberOfPhases < 4) {
      resetPhysicalProperties(); // initPhysicalProperties();
    }
    for (int i = 0; i < maxNumberOfPhases; i++) {
      if (isPhase(i)) {
        getPhase(i).setMixingRule(type);
        getPhase(i).initPhysicalProperties();
        // getPhase(i).getPhysicalProperties().getMixingRule().initMixingRules(getPhase(i));
      }
    }
  }

  /** {@inheritDoc} */
  @Override
  public void setMixingRule(String typename, String GEmodel) {
    setMixingRuleGEmodel(GEmodel);
    setMixingRule(typename);
  }

  /** {@inheritDoc} */
  @Override
  public void setMixingRule(String typename) {
    int var = 0;
    if (typename.equals("no")) {
      var = 1;
    } else if (typename.equals("classic")) {
      var = 2;
    } else if (typename.equals("HV")) {
      var = 4;
    } else if (typename.equals("WS")) {
      var = 5;
    } else if (typename.equals("CPA-Mix")) {
      var = 7;
    } else if (typename.equals("classic-T")) {
      var = 8;
    } else if (typename.equals("classic-T-cpa")) {
      var = 9;
    } else if (typename.equals("classic-Tx-cpa")) {
      var = 10;
    } else {
      var = 1;
    }
    this.setMixingRule(var);
  }

  /** {@inheritDoc} */
  @Override
  public String[] getComponentNames() {
    ArrayList<String> components = new ArrayList<String>();

    for (int j = 0; j < numberOfComponents; j++) {
      components.add(phaseArray[0].getComponents()[j].getName());
    }
    String[] componentList = new String[components.size()];
    for (int j = 0; j < numberOfComponents; j++) {
      componentList[j] = components.get(j);
    }
    return componentList;
  }

  /** {@inheritDoc} */
  @Override
  public void setNumberOfPhases(int number) {
    this.numberOfPhases = number;
    if (numberOfPhases > getMaxNumberOfPhases()) {
      setMaxNumberOfPhases(number);
    }
  }

  /** {@inheritDoc} */
  @Override
  public void useVolumeCorrection(boolean volcor) {
    for (PhaseInterface tmpPhase : phaseArray) {
      if (tmpPhase != null) {
        tmpPhase.useVolumeCorrection(volcor);
      }
    }
  }

  /** {@inheritDoc} */
  @Override
  public final PhaseInterface[] getPhases() {
    return phaseArray;
  }

  /** {@inheritDoc} */
  @Override
  public double getGibbsEnergy() {
    double gibbsEnergy = 0;
    for (int i = 0; i < numberOfPhases; i++) {
      gibbsEnergy += getPhase(i).getGibbsEnergy();
    }
    return gibbsEnergy;
  }

  /** {@inheritDoc} */
  @Override
  public double getExergy(double temperatureOfSurroundings, String exergyUnit) {
    double refExergy = getExergy(temperatureOfSurroundings); // exergy in J
    double conversionFactor = 1.0;
    switch (exergyUnit) {
      case "J":
        conversionFactor = 1.0;
        break;
      case "J/mol":
        conversionFactor = 1.0 / getTotalNumberOfMoles();
        break;
      case "J/kg":
        conversionFactor = 1.0 / getTotalNumberOfMoles() / getMolarMass();
        break;
      case "kJ/kg":
        conversionFactor = 1.0 / getTotalNumberOfMoles() / getMolarMass() / 1000.0;
        break;
      default:
        break;
    }
    return refExergy * conversionFactor;
  }

  /** {@inheritDoc} */
  @Override
  public double getExergy(double temperatureOfSurroundings) {
    double getExergy = getEnthalpy() - temperatureOfSurroundings * getEntropy();
    return getExergy;
  }

  /** {@inheritDoc} */
  @Override
  public double getEnthalpy() {
    double enthalpy = 0;
    for (int i = 0; i < numberOfPhases; i++) {
      enthalpy += getPhase(i).getEnthalpy();
    }
    return enthalpy;
  }

  /** {@inheritDoc} */
  @Override
  public double getEnthalpy(String unit) {
    double refEnthalpy = getEnthalpy(); // enthalpy in J
    double conversionFactor = 1.0;
    switch (unit) {
      case "J":
        conversionFactor = 1.0;
        break;
      case "J/mol":
        conversionFactor = 1.0 / getTotalNumberOfMoles();
        break;
      case "J/kg":
        conversionFactor = 1.0 / getTotalNumberOfMoles() / getMolarMass();
        break;
      case "kJ/kg":
        conversionFactor = 1.0 / getTotalNumberOfMoles() / getMolarMass() / 1000.0;
        break;
      default:
        break;
    }
    return refEnthalpy * conversionFactor;
  }

  /** {@inheritDoc} */
  @Override
  public double getViscosity() {
    double visc = 0;
    for (int i = 0; i < numberOfPhases; i++) {
      visc += beta[phaseIndex[i]] * getPhase(i).getPhysicalProperties().getViscosity();
    }
    return visc;
  }

  /** {@inheritDoc} */
  @Override
  public double getViscosity(String unit) {
    double refViscosity = getViscosity(); // viscosity in kg/msec
    double conversionFactor = 1.0;
    switch (unit) {
      case "kg/msec":
        conversionFactor = 1.0;
        break;
      case "cP":
        conversionFactor = 1.0e3;
        break;
      default:
        throw new RuntimeException();
    }
    return refViscosity * conversionFactor;
  }

  /** {@inheritDoc} */
  @Override
  public double getKinematicViscosity(String unit) {
    double refViscosity = getViscosity("kg/msec") / getDensity("kg/m3"); // viscosity in kg/msec
    double conversionFactor = 1.0;
    switch (unit) {
      case "m2/sec":
        conversionFactor = 1.0;
        break;
      default:
        throw new RuntimeException();
    }
    return refViscosity * conversionFactor;
  }

  /** {@inheritDoc} */
  @Override
  public double getKinematicViscosity() {
    return getViscosity() / getDensity();
  }

  /** {@inheritDoc} */
  @Deprecated
  @Override
  public double getConductivity() {
    double cond = 0;
    for (int i = 0; i < numberOfPhases; i++) {
      cond += beta[phaseIndex[i]] * getPhase(i).getPhysicalProperties().getConductivity();
    }
    return cond;
  }

  /** {@inheritDoc} */
  @Deprecated
  @Override
  public double getConductivity(String unit) {
    double refConductivity = getConductivity(); // conductivity in W/m*K
    double conversionFactor = 1.0;
    switch (unit) {
      case "W/mK":
        conversionFactor = 1.0;
        break;
      case "W/cmK":
        conversionFactor = 0.01;
        break;
      default:
        throw new RuntimeException();
    }
    return refConductivity * conversionFactor;
  }

  /** {@inheritDoc} */
  @Override
  public double getThermalConductivity() {
    double cond = 0;
    for (int i = 0; i < numberOfPhases; i++) {
      cond += beta[phaseIndex[i]] * getPhase(i).getPhysicalProperties().getConductivity();
    }
    return cond;
  }

  /** {@inheritDoc} */
  @Override
  public double getThermalConductivity(String unit) {
    double refConductivity = getConductivity(); // conductivity in W/m*K
    double conversionFactor = 1.0;
    switch (unit) {
      case "W/mK":
        conversionFactor = 1.0;
        break;
      case "W/cmK":
        conversionFactor = 0.01;
        break;
      default:
        throw new RuntimeException();
    }
    return refConductivity * conversionFactor;
  }

  /** {@inheritDoc} */
  @Override
  public double getInternalEnergy() {
    double internalEnergy = 0;
    for (int i = 0; i < numberOfPhases; i++) {
      internalEnergy += getPhase(i).getInternalEnergy();
    }
    return internalEnergy;
  }

  /** {@inheritDoc} */
  @Override
  public double getInternalEnergy(String unit) {
    double refEnthalpy = getInternalEnergy(); // enthalpy in J
    double conversionFactor = 1.0;
    switch (unit) {
      case "J":
        conversionFactor = 1.0;
        break;
      case "J/mole":
        conversionFactor = 1.0 / getTotalNumberOfMoles();
        break;
      case "J/kg":
        conversionFactor = 1.0 / getTotalNumberOfMoles() / getMolarMass();
        break;
      case "kJ/kg":
        conversionFactor = 1.0 / getTotalNumberOfMoles() / getMolarMass() / 1000.0;
        break;
      default:
        break;
    }
    return refEnthalpy * conversionFactor;
  }

  /** {@inheritDoc} */
  @Override
  public double getHelmholtzEnergy() {
    double helmholtzEnergy = 0;
    for (int i = 0; i < numberOfPhases; i++) {
      helmholtzEnergy += getPhase(i).getHelmholtzEnergy();
    }
    return helmholtzEnergy;
  }

  /** {@inheritDoc} */
  @Override
  public double getEntropy() {
    double entropy = 0;
    for (int i = 0; i < numberOfPhases; i++) {
      entropy += getPhase(i).getEntropy();
    }
    return entropy;
  }

  /** {@inheritDoc} */
  @Override
  public double getEntropy(String unit) {
    double refEntropy = getEntropy(); // entropy in J/K
    double conversionFactor = 1.0;
    switch (unit) {
      case "J/K":
        conversionFactor = 1.0;
        break;
      case "J/molK":
        conversionFactor = 1.0 / getTotalNumberOfMoles();
        break;
      case "J/kgK":
        conversionFactor = 1.0 / getTotalNumberOfMoles() / getMolarMass();
        break;
      case "kJ/kgK":
        conversionFactor = 1.0 / getTotalNumberOfMoles() / getMolarMass() / 1000.0;
        break;
      default:
        break;
    }
    return refEntropy * conversionFactor;
  }

  /** {@inheritDoc} */
  @Override
  public double getMolarVolume() {
    double volume = 0;
    for (int i = 0; i < numberOfPhases; i++) {
      volume += beta[phaseIndex[i]] * getPhase(i).getMolarVolume();
    }
    return volume;
  }

  /** {@inheritDoc} */
  @Override
  public double getDensity() {
    double density = 0;
    for (int i = 0; i < numberOfPhases; i++) {
      density +=
          1.0e5 * (getPhase(i).getMolarMass() * beta[phaseIndex[i]] / getPhase(i).getMolarVolume());
    }
    return density;
  }

  /** {@inheritDoc} */
  @Override
  public double getDensity(String unit) {
    double density = 0;
    for (int i = 0; i < getNumberOfPhases(); i++) {
      density +=
          getPhase(i).getVolume() / getVolume() * getPhase(i).getPhysicalProperties().getDensity();
    }
    double refDensity = this.getDensity(); // density; // density in kg/m3
    double conversionFactor = 1.0;
    switch (unit) {
      case "kg/m3":
        conversionFactor = 1.0;
        break;
      case "lb/ft3":
        conversionFactor = 0.0624279606;
        break;
      case "kg/Sm3":
        return getMolarMass() * 101325.0 / ThermodynamicConstantsInterface.R
            / ThermodynamicConstantsInterface.standardStateTemperature;
      case "mol/m3":
        conversionFactor = 1.0 / getMolarMass();
        break;
      default:
        throw new RuntimeException();
    }
    return refDensity * conversionFactor;
  }

  /** {@inheritDoc} */
  @Override
  public double getZ() {
    double Z = 0;
    for (int i = 0; i < numberOfPhases; i++) {
      Z += beta[phaseIndex[i]] * getPhase(i).getZ();
    }
    return Z;
  }

  /** {@inheritDoc} */
  @Override
  public double getMoleFractionsSum() {
    double sumz = 0.0;
    for (int i = 0; i < phaseArray[0].getNumberOfComponents(); i++) {
      sumz += phaseArray[0].getComponent(i).getz();
    }
    return sumz;
  }

  /** {@inheritDoc} */
  @Override
  public double getMolarMass() {
    double tempVar = 0;
    for (int i = 0; i < phaseArray[0].getNumberOfComponents(); i++) {
      tempVar +=
          phaseArray[0].getComponents()[i].getz() * phaseArray[0].getComponents()[i].getMolarMass();
    }
    return tempVar;
  }

  /** {@inheritDoc} */
  @Override
  public double getMolarMass(String unit) {
    double refMolarMass = getMolarMass();
    double conversionFactor = 1.0;
    switch (unit) {
      case "kg/mol":
        conversionFactor = 1.0;
        break;
      case "gr/mol":
        conversionFactor = 1000.0;
        break;
      default:
        throw new RuntimeException();
    }
    return refMolarMass * conversionFactor;
  }

  /** {@inheritDoc} */
  @Override
  public void setTemperature(double newTemperature) {
    for (int i = 0; i < getMaxNumberOfPhases(); i++) {
      getPhases()[i].setTemperature(newTemperature);
    }
  }

  /** {@inheritDoc} */
  @Override
  public final void setTemperature(double newTemperature, int phase) {
    getPhase(phaseIndex[phase]).setTemperature(newTemperature);
  }

  /** {@inheritDoc} */
  @Override
  public void setTemperature(double newTemperature, String unit) {
    for (int i = 0; i < getMaxNumberOfPhases(); i++) {
      if (unit.equals("K")) {
        getPhases()[i].setTemperature(newTemperature);
      } else if (unit.equals("C")) {
        getPhases()[i].setTemperature(newTemperature + 273.15);
      } else {
        throw new RuntimeException();
      }
    }
  }

  /** {@inheritDoc} */
  @Override
  public void setPhaseType(int phaseToChange, int newPhaseType) {
    // System.out.println("new phase type: cha " + newPhaseType);
    if (allowPhaseShift) {
      phaseType[phaseIndex[phaseToChange]] = newPhaseType;
    }
  }

  /** {@inheritDoc} */
  @Override
  public void setPhaseType(int phaseToChange, String phaseTypeName) {
    // System.out.println("new phase type: cha " + newPhaseType);
    int newPhaseType = 1;
    if (allowPhaseShift) {
      if (phaseTypeName.equals("gas")) {
        newPhaseType = 1;
      } else if (StateOfMatter.isLiquid(PhaseType.byDesc(phaseTypeName))) {
        newPhaseType = 0;
      } else {
        newPhaseType = 0;
      }
      phaseType[phaseIndex[phaseToChange]] = newPhaseType;
    }
  }

  /** {@inheritDoc} */
  @Override
  public void setPhaseType(String phases, int newPhaseType) {
    // System.out.println("new phase type: cha " + newPhaseType);
    if (allowPhaseShift) {
      if (phases.equals("all")) {
        for (int i = 0; i < getMaxNumberOfPhases(); i++) {
          phaseType[i] = newPhaseType;
        }
      }
    }
  }

  /** {@inheritDoc} */
  @Override
  public void invertPhaseTypes() {
    for (int i = 0; i < getMaxNumberOfPhases(); i++) {
      if (phaseType[i] == 0) {
        phaseType[i] = 1;
      } else {
        phaseType[i] = 0;
      }
    }
  }

  /** {@inheritDoc} */
  @Override
  public void setPhase(PhaseInterface phase, int numb) {
    double temp = phaseArray[numb].getTemperature();
    double pres = phaseArray[numb].getPressure();
    this.phaseArray[numb] = phase;
    this.phaseArray[numb].setTemperature(temp);
    this.phaseArray[numb].setPressure(pres);
  }

  /** {@inheritDoc} */
  @Override
  public void reInitPhaseType() {
    phaseType[0] = 1;
    phaseType[1] = 0;
    phaseType[2] = 0;
    phaseType[3] = 0;
  }

  /** {@inheritDoc} */
  @Override
  public final boolean doSolidPhaseCheck() {
    return solidPhaseCheck;
  }

  /** {@inheritDoc} */
  @Override
  public final void setPressure(double newPressure) {
    for (int i = 0; i < getMaxNumberOfPhases(); i++) {
      phaseArray[i].setPressure(newPressure);
    }
  }

  /** {@inheritDoc} */
  @Override
  public final void setPressure(double newPressure, String unit) {
    neqsim.util.unit.PressureUnit presConversion =
        new neqsim.util.unit.PressureUnit(newPressure, unit);
    setPressure(presConversion.getValue("bara"));
  }

  /** {@inheritDoc} */
  @Override
  public final double getTemperature() {
    return phaseArray[0].getTemperature();
  }

  /** {@inheritDoc} */
  @Override
  public final double getTemperature(String unit) {
    neqsim.util.unit.TemperatureUnit tempConversion =
        new neqsim.util.unit.TemperatureUnit(getTemperature(), "K");
    return tempConversion.getValue(unit);
  }

  /** {@inheritDoc} */
  @Override
  public double getTemperature(int phaseNumber) {
    return getPhase(phaseIndex[phaseNumber]).getTemperature();
  }

  /** {@inheritDoc} */
  @Override
  public final double getPressure() {
    return phaseArray[0].getPressure();
  }

  /** {@inheritDoc} */
  @Override
  public final double getPressure(String unit) {
    neqsim.util.unit.PressureUnit presConversion =
        new neqsim.util.unit.PressureUnit(getPressure(), "bara");
    return presConversion.getValue(unit);
  }

  /** {@inheritDoc} */
  @Override
  public final double getPressure(int phaseNumber) {
    return getPhase(phaseIndex[phaseNumber]).getPressure();
  }

  /** {@inheritDoc} */
  @Override
  public final double getBeta() {
    return beta[0];
  }

  /** {@inheritDoc} */
  @Override
  public final double getBeta(int phase) {
    return beta[phaseIndex[phase]];
  }

  /** {@inheritDoc} */
  @Override
  public void setAttractiveTerm(int i) {
    for (int k = 0; k < getMaxNumberOfPhases(); k++) {
      phaseArray[k].setAttractiveTerm(i);
    }
  }

  /** {@inheritDoc} */
  @Override
  public final int getNumberOfPhases() {
    return numberOfPhases;
  }

  /** {@inheritDoc} */
  @Override
  public final void setBeta(double b) {
    if (b < 0) {
      b = neqsim.thermo.ThermodynamicModelSettings.phaseFractionMinimumLimit;
    }
    if (b > 1) {
      b = 1.0 - neqsim.thermo.ThermodynamicModelSettings.phaseFractionMinimumLimit;
    }
    beta[0] = b;
    beta[1] = 1.0 - b;
  }

  /** {@inheritDoc} */
  @Override
  public final void setBeta(int phase, double b) {
    if (b < 0) {
      b = neqsim.thermo.ThermodynamicModelSettings.phaseFractionMinimumLimit;
    }
    if (b > 1) {
      b = 1.0 - neqsim.thermo.ThermodynamicModelSettings.phaseFractionMinimumLimit;
    }
    beta[phaseIndex[phase]] = b;
  }

  /** {@inheritDoc} */
  @Override
  public final double getVolume() {
    double volume = 0.0;
    for (int i = 0; i < numberOfPhases; i++) {
      volume += getPhase(i).getMolarVolume() * getPhase(i).getNumberOfMolesInPhase();
    }
    return volume;
  }

  /** {@inheritDoc} */
  @Override
  public double getVolume(String unit) {
    double conversionFactor = 1.0;
    switch (unit) {
      case "m3":
        conversionFactor = 1.0;
        break;
      case "m3/kg":
        conversionFactor = 1.0 / getMass("kg");
        break;
      case "litre":
        conversionFactor = 1000.0;
        break;
      case "m3/mol":
        conversionFactor = 1.0 / getTotalNumberOfMoles();
        break;
      default:
        break;
    }
    return conversionFactor * getVolume() / 1.0e5;
  }

  /** {@inheritDoc} */
  @Override
  public double getMass(String unit) {
    double conversionFactor = 1.0;
    switch (unit) {
      case "kg":
        conversionFactor = 1.0;
        break;

      case "gr":
        conversionFactor = 1000.0;
        break;
      case "tons":
        conversionFactor = 1.0e-3;
        break;
      default:
        break;
    }
    return conversionFactor * getTotalNumberOfMoles() * getMolarMass();
  }

  /**
   * {@inheritDoc}
   *
   * <p>
   * need to call initPhysicalProperties() before this method is called
   * </p>
   */
  @Override
  public double getCorrectedVolume() {
    double volume = 0;
    for (int i = 0; i < numberOfPhases; i++) {
      volume += getPhase(i).getMolarMass() / getPhase(i).getPhysicalProperties().getDensity()
          * getPhase(i).getNumberOfMolesInPhase();
    }
    return volume;
  }

  /**
   * getPdVtn. Todo: document
   *
   * @return dpdv
   */
  public double getdPdVtn() {
    double dPdV = 0.0;
    for (int i = 0; i < numberOfPhases; i++) {
      if (isPhase(i)) {
        dPdV += getPhase(i).getdPdVTn() * getPhase(i).getVolume() / getVolume();
      }
    }
    return dPdV;
  }

  /** {@inheritDoc} */
  @Override
  public double getdVdPtn() {
    double dVdP = 0.0;
    for (int i = 0; i < numberOfPhases; i++) {
      if (isPhase(i)) {
        dVdP += 1.0 / getPhase(i).getdPdVTn();
      }
    }
    return dVdP;
  }

  /** {@inheritDoc} */
  @Override
  public double getdVdTpn() {
    double dVdT = 0.0;
    for (int i = 0; i < numberOfPhases; i++) {
      if (isPhase(i)) {
        dVdT += -getPhase(i).getdPdTVn() / getPhase(i).getdPdVTn();
      }
    }
    return dVdT;
  }

  /** {@inheritDoc} */
  @Override
  public double getCp() {
    double cP = 0.0;
    for (int i = 0; i < numberOfPhases; i++) {
      cP += getPhase(i).getCp();
    }
    return cP;
  }

  /** {@inheritDoc} */
  @Override
  public double getCp(String unit) {
    double refCp = getCp(); // Cp in J/K
    double conversionFactor = 1.0;
    switch (unit) {
      case "J/K":
        conversionFactor = 1.0;
        break;
      case "J/molK":
        conversionFactor = 1.0 / getTotalNumberOfMoles();
        break;
      case "J/kgK":
        conversionFactor = 1.0 / getTotalNumberOfMoles() / getMolarMass();
        break;
      case "kJ/kgK":
        conversionFactor = 1.0 / getTotalNumberOfMoles() / getMolarMass() / 1000.0;
        break;
      default:
        break;
    }
    return refCp * conversionFactor;
  }

  /** {@inheritDoc} */
  @Override
  public double getCv() {
    double cv = 0.0;
    for (int i = 0; i < numberOfPhases; i++) {
      cv += getPhase(i).getCv();
    }
    return cv;
  }

  /** {@inheritDoc} */
  @Override
  public double getCv(String unit) {
    double refCv = getCv(); // enthalpy in J
    double conversionFactor = 1.0;
    switch (unit) {
      case "J/K":
        conversionFactor = 1.0;
        break;
      case "J/molK":
        conversionFactor = 1.0 / getTotalNumberOfMoles();
        break;
      case "J/kgK":
        conversionFactor = 1.0 / getTotalNumberOfMoles() / getMolarMass();
        break;
      case "kJ/kgK":
        conversionFactor = 1.0 / getTotalNumberOfMoles() / getMolarMass() / 1000.0;
        break;
      default:
        break;
    }
    return refCv * conversionFactor;
  }

  /** {@inheritDoc} */
  @Override
  public double getKappa() {
    return -getCp() / getCv() * getVolume() / getPressure() * getdPdVtn();
  }

  /** {@inheritDoc} */
  @Override
  public double getGamma() {
    return getCp() / getCv();
  }

  /** {@inheritDoc} */
  @Override
  public void calcInterfaceProperties() {
    interfaceProp.init();
  }

  /** {@inheritDoc} */
  @Override
  public InterphasePropertiesInterface getInterphaseProperties() {
    return interfaceProp;
  }

  /** {@inheritDoc} */
  @Override
  public double getInterfacialTension(int phase1, int phase2) {
    return interfaceProp.getSurfaceTension(phase1, phase2);
  }

  /** {@inheritDoc} */
  @Override
  public double getInterfacialTension(int phase1, int phase2, String unit) {
    return interfaceProp.getSurfaceTension(phase1, phase2, unit);
  }

  /** {@inheritDoc} */
  @Override
  public double getInterfacialTension(String phase1, String phase2) {
    if (hasPhaseType(phase1) && hasPhaseType(phase2)) {
      return interfaceProp.getSurfaceTension(getPhaseNumberOfPhase(phase1),
          getPhaseNumberOfPhase(phase2));
    } else {
      return Double.NaN;
    }
  }

  /** {@inheritDoc} */
  @Override
  public void normalizeBeta() {
    double tot = 0.0;
    for (int i = 0; i < numberOfPhases; i++) {
      tot += beta[phaseIndex[i]];
    }
    for (int i = 0; i < numberOfPhases; i++) {
      beta[phaseIndex[i]] /= tot;
    }
  }

  /** {@inheritDoc} */
  @Override
  public String[][] createTable(String name) {
    // System.out.println("number of comps : " + numberOfComponents + " number of
    // phases " + numberOfPhases);

    if (isInitialized) {
      initProperties();
    } else {
      init(0);
      setNumberOfPhases(1);
      initProperties();
    }

    java.text.DecimalFormat nf = new java.text.DecimalFormat();

    java.text.DecimalFormatSymbols symbols = new java.text.DecimalFormatSymbols();
    symbols.setDecimalSeparator('.');
    nf.setDecimalFormatSymbols(symbols);

    nf.setMaximumFractionDigits(5);
    nf.applyPattern("#.#####E0");

    // String[][] table = new String[getPhases()[0].getNumberOfComponents() +
    // 30][7];
    // String[] names = {"", "Feed", "Phase 1", "Phase 2", "Phase 3", "Phase 4",
    // "Unit"};
    String[][] table = new String[getPhases()[0].getNumberOfComponents() + 30][7];
    table[0][0] = ""; // getPhases()[0].getType(); //"";

    for (int i = 0; i < getPhases()[0].getNumberOfComponents() + 30; i++) {
      for (int j = 0; j < 7; j++) {
        table[i][j] = "";
      }
    }
    table[0][1] = "total";
    for (int i = 0; i < numberOfPhases; i++) {
      table[0][i + 2] = getPhase(i).getType().toString();
    }

    StringBuffer buf = new StringBuffer();
    FieldPosition test = new FieldPosition(0);
    for (int j = 0; j < getPhases()[0].getNumberOfComponents(); j++) {
      buf = new StringBuffer();
      table[j + 1][1] = nf.format(getPhase(0).getComponents()[j].getz(), buf, test).toString();
    }
    buf = new StringBuffer();
    table[getPhases()[0].getNumberOfComponents() + 4][1] =
        nf.format(getMolarMass() * 1000, buf, test).toString();
    buf = new StringBuffer();
    table[getPhases()[0].getNumberOfComponents() + 9][1] =
        nf.format(getEnthalpy() / (getTotalNumberOfMoles() * getMolarMass() * 1000), buf, test)
            .toString();
    buf = new StringBuffer();
    table[getPhases()[0].getNumberOfComponents() + 10][1] =
        nf.format(getEntropy() / (getTotalNumberOfMoles() * getMolarMass() * 1000), buf, test)
            .toString();

    for (int i = 0; i < numberOfPhases; i++) {
      for (int j = 0; j < getPhases()[0].getNumberOfComponents(); j++) {
        table[j + 1][0] = getPhases()[0].getComponents()[j].getName();
        buf = new StringBuffer();
        table[j + 1][i + 2] =
            nf.format(getPhase(i).getComponents()[j].getx(), buf, test).toString();
        table[j + 1][6] = "[mole fraction]";
      }

      buf = new StringBuffer();
      table[getPhases()[0].getNumberOfComponents() + 2][0] = "Density";
      table[getPhases()[0].getNumberOfComponents() + 2][i + 2] =
          nf.format(getPhase(i).getPhysicalProperties().getDensity(), buf, test).toString();
      table[getPhases()[0].getNumberOfComponents() + 2][6] = "[kg/m^3]";

      // Double.longValue(system.getPhase(i).getBeta());
      buf = new StringBuffer();
      table[getPhases()[0].getNumberOfComponents() + 3][0] = "PhaseFraction";
      table[getPhases()[0].getNumberOfComponents() + 3][i + 2] =
          nf.format(getPhase(i).getBeta(), buf, test).toString();
      table[getPhases()[0].getNumberOfComponents() + 3][6] = "[mole fraction]";

      buf = new StringBuffer();
      table[getPhases()[0].getNumberOfComponents() + 4][0] = "MolarMass";
      table[getPhases()[0].getNumberOfComponents() + 4][i + 2] =
          nf.format(getPhase(i).getMolarMass() * 1000, buf, test).toString();
      table[getPhases()[0].getNumberOfComponents() + 4][6] = "[kg/kmol]";

      buf = new StringBuffer();
      table[getPhases()[0].getNumberOfComponents() + 5][0] = "Z factor";
      table[getPhases()[0].getNumberOfComponents() + 5][i + 2] =
          nf.format(getPhase(i).getZ(), buf, test).toString();
      table[getPhases()[0].getNumberOfComponents() + 5][6] = "[-]";

      buf = new StringBuffer();
      table[getPhases()[0].getNumberOfComponents() + 6][0] = "Heat Capacity (Cp)";
      table[getPhases()[0].getNumberOfComponents() + 6][i + 2] = nf.format(
          (getPhase(i).getCp()
              / (getPhase(i).getNumberOfMolesInPhase() * getPhase(i).getMolarMass() * 1000)),
          buf, test).toString();
      table[getPhases()[0].getNumberOfComponents() + 6][6] = "[kJ/kg*K]";

      buf = new StringBuffer();
      table[getPhases()[0].getNumberOfComponents() + 7][0] = "Heat Capacity (Cv)";
      table[getPhases()[0].getNumberOfComponents() + 7][i + 2] = nf.format(
          (getPhase(i).getCv()
              / (getPhase(i).getNumberOfMolesInPhase() * getPhase(i).getMolarMass() * 1000)),
          buf, test).toString();
      table[getPhases()[0].getNumberOfComponents() + 7][6] = "[kJ/kg*K]";

      buf = new StringBuffer();
      table[getPhases()[0].getNumberOfComponents() + 8][0] = "Speed of Sound";
      table[getPhases()[0].getNumberOfComponents() + 8][i + 2] =
          nf.format((getPhase(i).getSoundSpeed()), buf, test).toString();
      table[getPhases()[0].getNumberOfComponents() + 8][6] = "[m/sec]";

      buf = new StringBuffer();
      table[getPhases()[0].getNumberOfComponents() + 9][0] = "Enthalpy";
      table[getPhases()[0].getNumberOfComponents() + 9][i + 2] = nf.format(
          (getPhase(i).getEnthalpy()
              / (getPhase(i).getNumberOfMolesInPhase() * getPhase(i).getMolarMass() * 1000)),
          buf, test).toString();
      table[getPhases()[0].getNumberOfComponents() + 9][6] = "[kJ/kg]";

      buf = new StringBuffer();
      table[getPhases()[0].getNumberOfComponents() + 10][0] = "Entropy";
      table[getPhases()[0].getNumberOfComponents() + 10][i + 2] = nf.format(
          (getPhase(i).getEntropy()
              / (getPhase(i).getNumberOfMolesInPhase() * getPhase(i).getMolarMass() * 1000)),
          buf, test).toString();
      table[getPhases()[0].getNumberOfComponents() + 10][6] = "[kJ/kg*K]";

      buf = new StringBuffer();
      table[getPhases()[0].getNumberOfComponents() + 11][0] = "JT coefficient";
      table[getPhases()[0].getNumberOfComponents() + 11][i + 2] =
          nf.format((getPhase(i).getJouleThomsonCoefficient()), buf, test).toString();
      table[getPhases()[0].getNumberOfComponents() + 11][6] = "[K/bar]";

      buf = new StringBuffer();
      table[getPhases()[0].getNumberOfComponents() + 13][0] = "Viscosity";
      table[getPhases()[0].getNumberOfComponents() + 13][i + 2] =
          nf.format((getPhase(i).getPhysicalProperties().getViscosity()), buf, test).toString();
      table[getPhases()[0].getNumberOfComponents() + 13][6] = "[kg/m*sec]";

      buf = new StringBuffer();
      table[getPhases()[0].getNumberOfComponents() + 14][0] = "Conductivity";
      table[getPhases()[0].getNumberOfComponents() + 14][i + 2] =
          nf.format(getPhase(i).getPhysicalProperties().getConductivity(), buf, test).toString();
      table[getPhases()[0].getNumberOfComponents() + 14][6] = "[W/m*K]";

      buf = new StringBuffer();
      table[getPhases()[0].getNumberOfComponents() + 15][0] = "SurfaceTension";
      try {
        if (i < numberOfPhases - 1) {
          table[getPhases()[0].getNumberOfComponents() + 15][2] =
              nf.format(getInterphaseProperties().getSurfaceTension(0, 1), buf, test).toString();
          buf = new StringBuffer();
          table[getPhases()[0].getNumberOfComponents() + 15][3] =
              nf.format(getInterphaseProperties().getSurfaceTension(0, 1), buf, test).toString();
          buf = new StringBuffer();
          if (i == 1) {
            table[getPhases()[0].getNumberOfComponents() + 17][2] =
                nf.format(getInterphaseProperties().getSurfaceTension(0, 2), buf, test).toString();
            buf = new StringBuffer();
            table[getPhases()[0].getNumberOfComponents() + 17][4] =
                nf.format(getInterphaseProperties().getSurfaceTension(0, 2), buf, test).toString();
            table[getPhases()[0].getNumberOfComponents() + 17][6] = "[N/m]";
          }
          if (i == 1) {
            buf = new StringBuffer();
            table[getPhases()[0].getNumberOfComponents() + 16][3] =
                nf.format(getInterphaseProperties().getSurfaceTension(1, 2), buf, test).toString();
            buf = new StringBuffer();
            table[getPhases()[0].getNumberOfComponents() + 16][4] =
                nf.format(getInterphaseProperties().getSurfaceTension(1, 2), buf, test).toString();
            table[getPhases()[0].getNumberOfComponents() + 16][6] = "[N/m]";
          }
        }
      } catch (Exception ex) {
        logger.error(ex.getMessage(), ex);
      }
      table[getPhases()[0].getNumberOfComponents() + 15][6] = "[N/m]";

      buf = new StringBuffer();
      table[getPhases()[0].getNumberOfComponents() + 19][0] = "Pressure";
      table[getPhases()[0].getNumberOfComponents() + 19][i + 2] =
          Double.toString(getPhase(i).getPressure());
      table[getPhases()[0].getNumberOfComponents() + 19][6] = "[bar]";

      buf = new StringBuffer();
      table[getPhases()[0].getNumberOfComponents() + 20][0] = "Temperature";
      table[getPhases()[0].getNumberOfComponents() + 20][i + 2] =
          Double.toString(getPhase(i).getTemperature());
      table[getPhases()[0].getNumberOfComponents() + 20][6] = "[K]";
      Double.toString(getPhase(i).getTemperature());

      buf = new StringBuffer();
      table[getPhases()[0].getNumberOfComponents() + 22][0] = "Model";
      table[getPhases()[0].getNumberOfComponents() + 22][i + 2] = getModelName();
      table[getPhases()[0].getNumberOfComponents() + 22][6] = "-";

      buf = new StringBuffer();
      table[getPhases()[0].getNumberOfComponents() + 23][0] = "Mixing Rule";
      try {
        table[getPhases()[0].getNumberOfComponents() + 23][i + 2] =
            ((PhaseEosInterface) getPhase(i)).getMixingRuleName();
      } catch (Exception ex) {
        table[getPhases()[0].getNumberOfComponents() + 23][i + 2] = "?";
        // logger.error(ex.getMessage(),e);
      }
      table[getPhases()[0].getNumberOfComponents() + 23][6] = "-";

      buf = new StringBuffer();
      table[getPhases()[0].getNumberOfComponents() + 25][0] = "Stream";
      table[getPhases()[0].getNumberOfComponents() + 25][i + 2] = name;
      table[getPhases()[0].getNumberOfComponents() + 25][6] = "-";
    }
    resultTable = table;

    return table;
  }

  /** {@inheritDoc} */
  @Override
  public void display() {
    display(this.getFluidName());
  }

  /** {@inheritDoc} */
  @Override
  public void display(String name) {
    JFrame dialog = new JFrame("System-Report");
    Dimension screenDimension = Toolkit.getDefaultToolkit().getScreenSize();
    Container dialogContentPane = dialog.getContentPane();
    dialogContentPane.setLayout(new BorderLayout());

    String[] names = {"", "Feed", "Phase 1", "Phase 2", "Phase 3", "Phase 4", "Unit"};
    String[][] table = createTable(name);
    JTable Jtab = new JTable(table, names);
    JScrollPane scrollpane = new JScrollPane(Jtab);
    dialogContentPane.add(scrollpane);

    // setting the size of the frame and text size
    dialog.setSize(screenDimension.width / 2, screenDimension.height / 2); // pack();
    Jtab.setRowHeight(dialog.getHeight() / table.length);
    Jtab.setFont(new Font("Serif", Font.PLAIN,
        dialog.getHeight() / table.length - dialog.getHeight() / table.length / 10));

    // dialog.pack();
    dialog.setVisible(true);
  }

  /**
   * <p>
   * write.
   * </p>
   *
   * @return a {@link java.lang.String} object
   */
  public String write() {
    // create a String description of the system
    return "";
  }

  /** {@inheritDoc} */
  @Override
  public void write(String name, String filename, boolean newfile) {
    String[][] table = createTable(name);
    neqsim.dataPresentation.fileHandeling.createTextFile.TextFile file =
        new neqsim.dataPresentation.fileHandeling.createTextFile.TextFile();
    if (newfile) {
      file.newFile(filename);
    }
    file.setOutputFileName(filename);
    file.setValues(table);
    file.createFile();
  }

  /** {@inheritDoc} */
  @Override
  public void resetDatabase() {
    try (neqsim.util.database.NeqSimDataBase database = new neqsim.util.database.NeqSimDataBase()) {
      if (NeqSimDataBase.createTemporaryTables()) {
        database.execute("delete FROM comptemp");
        database.execute("delete FROM intertemp");
      }
    } catch (Exception ex) {
      logger.error(ex.getMessage(), ex);
    }
  }

  /** {@inheritDoc} */
  @Override
  public void createDatabase(boolean reset) {
    if (reset) {
      resetDatabase();
    }

    try (neqsim.util.database.NeqSimDataBase database = new neqsim.util.database.NeqSimDataBase()) {
      String names = new String();

      for (int k = 0; k < getPhase(0).getNumberOfComponents() - 1; k++) {
        names += "'" + this.getComponentNames()[k] + "', ";
      }
      names += "'" + this.getComponentNames()[getPhase(0).getNumberOfComponents() - 1] + "'";

      if (NeqSimDataBase.createTemporaryTables()) {
        database.execute("insert into comptemp SELECT * FROM comp WHERE name IN (" + names + ")");
        database.execute("insert into intertemp SELECT DISTINCT * FROM inter WHERE comp1 IN ("
            + names + ") AND comp2 IN (" + names + ")");
        database.execute("delete FROM intertemp WHERE comp1=comp2");
      }
      // System.out.println("ok " + names);

      for (int phase = 0; phase < maxNumberOfPhases; phase++) {
        getPhase(phase).setMixingRuleDefined(false);
      }

      for (int i = 0; i < numberOfComponents; i++) {
        if (getPhase(0).getComponent(i).isIsTBPfraction()
            || getPhase(0).getComponent(i).isIsPlusFraction()) {
          getPhase(0).getComponent(i).insertComponentIntoDatabase("");
        }
      }
    } catch (Exception ex) {
      logger.error("error in SystemThermo Class...createDatabase() method", ex);
    }
  }

  /** {@inheritDoc} */
  @Override
  public final int getPhaseIndex(int index) {
    return phaseIndex[index];
  }

  /** {@inheritDoc} */
  @Override
  public final void setPhaseIndex(int index, int phaseIndex) {
    this.phaseIndex[index] = phaseIndex;
  }

  /** {@inheritDoc} */
  @Override
  public void setSolidPhaseCheck(boolean solidPhaseCheck) {
    // init(0);
    final int oldphase = numberOfPhases;
    if (!this.solidPhaseCheck) {
      addSolidPhase();
    }
    this.solidPhaseCheck = solidPhaseCheck;
    // init(0);

    for (int phase = 0; phase < numberOfPhases; phase++) {
      for (int k = 0; k < getPhases()[0].getNumberOfComponents(); k++) {
        getPhase(phase).getComponent(k).setSolidCheck(solidPhaseCheck);
        getPhase(3).getComponent(k).setSolidCheck(solidPhaseCheck);
      }
    }
    setNumberOfPhases(oldphase);
  }

  /** {@inheritDoc} */
  @Override
  public void setSolidPhaseCheck(String solidComponent) {
    init(0);
    final int oldphase = numberOfPhases;
    if (!solidPhaseCheck) {
      addSolidPhase();
    }
    this.solidPhaseCheck = true;
    init(0);

    for (int phase = 0; phase < getMaxNumberOfPhases(); phase++) {
      try {
        getPhase(phase).getComponent(solidComponent).setSolidCheck(true);
        getPhase(3).getComponent(solidComponent).setSolidCheck(true);
      } catch (Exception ex) {
        logger.error(ex.getMessage(), ex);
      }
    }
    setNumberOfPhases(oldphase);
  }

  /** {@inheritDoc} */
  @Override
  public void setHydrateCheck(boolean hydrateCheck) {
    init(0);
    if (hydrateCheck) {
      addHydratePhase();
    }
    this.hydrateCheck = hydrateCheck;
    init(0);
  }

  /** {@inheritDoc} */
  @Override
  public boolean doMultiPhaseCheck() {
    return multiPhaseCheck;
  }

  /** {@inheritDoc} */
  @Override
  public void setMultiPhaseCheck(boolean multiPhaseCheck) {
    if (getMaxNumberOfPhases() < 3) {
      if (multiPhaseCheck) {
        setMaxNumberOfPhases(3);
        phaseArray[2] = phaseArray[1].clone();
        phaseArray[2].resetMixingRule(phaseArray[0].getMixingRuleNumber());
        phaseArray[2].resetPhysicalProperties();
        phaseArray[2].initPhysicalProperties();
      } else {
        setMaxNumberOfPhases(2);
      }
    }
    this.multiPhaseCheck = multiPhaseCheck;
  }

  /** {@inheritDoc} */
  @Override
  public int getInitType() {
    return initType;
  }

  /** {@inheritDoc} */
  @Override
  public void setInitType(int initType) {
    this.initType = initType;
  }

  /** {@inheritDoc} */
  @Override
  public boolean isNumericDerivatives() {
    return numericDerivatives;
  }

  /** {@inheritDoc} */
  @Override
  public void setNumericDerivatives(boolean numericDerivatives) {
    this.numericDerivatives = numericDerivatives;
  }

  /** {@inheritDoc} */
  @Override
  public void checkStability(boolean val) {
    checkStability = val;
  }

  /** {@inheritDoc} */
  @Override
  public boolean checkStability() {
    return checkStability;
  }

  /** {@inheritDoc} */
  @Override
  public boolean doHydrateCheck() {
    return hydrateCheck;
  }

  /** {@inheritDoc} */
  @Override
  public boolean getHydrateCheck() {
    return hydrateCheck;
  }

  /** {@inheritDoc} */
  @Override
  public void save(String name) {
    try (ObjectOutputStream out = new ObjectOutputStream(new FileOutputStream(name))) {
      out.writeObject(this);
    } catch (Exception ex) {
      logger.error(ex.getMessage(), ex);
    }
  }

  /** {@inheritDoc} */
  @Override
  public SystemInterface readObject(int ID) {
    ResultSet rs = null;
    SystemThermo tempSystem = null;
    neqsim.util.database.NeqSimBlobDatabase database =
        new neqsim.util.database.NeqSimBlobDatabase();
    try {
      java.sql.Connection con = database.openConnection();
      String sqlStr = "SELECT FLUID FROM fluid_blobdb WHERE ID=" + Integer.toString(ID);
      java.sql.PreparedStatement ps = con.prepareStatement(sqlStr);
      rs = ps.executeQuery();

      if (rs.next()) {
        try (ObjectInputStream ins =
            new ObjectInputStream(new ByteArrayInputStream(rs.getBytes("FLUID")))) {
          tempSystem = (SystemThermo) ins.readObject();
        }
      }
    } catch (Exception ex) {
      logger.error(ex.getMessage(), ex);
    } finally {
      try {
        if (database.getStatement() != null) {
          database.getStatement().close();
        }
        if (database.getConnection() != null) {
          database.getConnection().close();
        }
      } catch (Exception ex) {
        logger.error("err closing database IN MIX...", ex);
      }
    }

    return tempSystem;
  }

  /** {@inheritDoc} */
  @Override
  public void saveFluid(int ID) {
    saveObject(ID, "");
  }

  /** {@inheritDoc} */
  @Override
  public void saveFluid(int ID, String text) {
    saveObject(ID, text);
  }

  /** {@inheritDoc} */
  @Override
  public void saveObject(int ID, String text) {
    ByteArrayOutputStream fout = new ByteArrayOutputStream();
    try (ObjectOutputStream out = new ObjectOutputStream(fout)) {
      out.writeObject(this);
    } catch (Exception ex) {
      logger.error(ex.getMessage(), ex);
    }
    byte[] byteObject = fout.toByteArray();
    ByteArrayInputStream inpStream = new ByteArrayInputStream(byteObject);

    neqsim.util.database.NeqSimBlobDatabase database =
        new neqsim.util.database.NeqSimBlobDatabase();

    try {
      java.sql.Connection con = database.openConnection();

      java.sql.PreparedStatement ps =
          con.prepareStatement("REPLACE INTO fluid_blobdb (ID, FLUID) VALUES (?,?)");
      ps.setInt(1, ID);
      ps.setBlob(2, inpStream);

      ps.executeUpdate();
      /*
       * if (!text.isEmpty()) { ps = con.prepareStatement(
       * "REPLACE INTO fluidinfo (ID, TEXT) VALUES (?,?)"); ps.setInt(1, ID); ps.setString(2, text);
       * }
       * 
       * ps.executeUpdate();
       * 
       */
    } catch (Exception ex) {
      logger.error(ex.getMessage(), ex);
    } finally {
      try {
        if (database.getStatement() != null) {
          database.getStatement().close();
        }
        if (database.getConnection() != null) {
          database.getConnection().close();
        }
      } catch (Exception ex) {
        logger.error("err closing database IN MIX...", ex);
      }
    }
    // database.execute("INSERT INTO fluid_blobdb VALUES ('1'," + sqlString + ")");
  }

  /** {@inheritDoc} */
  @Override
  public void saveObjectToFile(String filePath, String fluidName) {
    try (ObjectOutputStream out = new ObjectOutputStream(new FileOutputStream(filePath, false))) {
      out.writeObject(this);
    } catch (Exception ex) {
      logger.error(ex.getMessage(), ex);
    }
  }

  /** {@inheritDoc} */
  @Override
  public SystemInterface readObjectFromFile(String filePath, String fluidName) {
    SystemThermo tempSystem = null;
    try (ObjectInputStream objectinputstream =
        new ObjectInputStream(new FileInputStream(filePath))) {
      tempSystem = (SystemThermo) objectinputstream.readObject();
    } catch (Exception ex) {
      logger.error(ex.getMessage(), ex);
    }
    return tempSystem;
  }

  /** {@inheritDoc} */
  @Override
  public String getMixingRuleName() {
    return ((PhaseEosInterface) getPhase(0)).getMixingRule().getMixingRuleName();
  }

  /** {@inheritDoc} */
  @Override
  public String getFluidInfo() {
    return fluidInfo;
  }

  /** {@inheritDoc} */
  @Override
  public void setFluidInfo(String info) {
    this.fluidInfo = info;
  }

  /** {@inheritDoc} */
  @Override
  public java.lang.String getFluidName() {
    return fluidName;
  }

  /** {@inheritDoc} */
  @Override
  public void setFluidName(java.lang.String fluidName) {
    this.fluidName = fluidName;
  }

  /** {@inheritDoc} */
  @Override
  public void addToComponentNames(java.lang.String name) {
    for (int j = 0; j < componentNames.size(); j++) {
      componentNames.set(j, componentNames.get(j) + name);
    }
    for (int i = 0; i < getMaxNumberOfPhases(); i++) {
      for (int j = 0; j < componentNames.size(); j++) {
        getPhase(i).getComponent(j)
            .setComponentName(getPhase(i).getComponent(j).getComponentName() + name);
      }
    }
  }

  /**
   * <p>
   * setLastTBPasPlus.
   * </p>
   *
   * @return a boolean
   */
  public boolean setLastTBPasPlus() {
    neqsim.thermo.characterization.PlusCharacterize temp =
        new neqsim.thermo.characterization.PlusCharacterize(this);
    if (temp.hasPlusFraction()) {
      return false;
    } else {
      temp.setHeavyTBPtoPlus();
    }
    return true;
  }

  /** {@inheritDoc} */
  @Override
  public neqsim.thermo.characterization.Characterise getCharacterization() {
    return characterization;
  }

  /** {@inheritDoc} */
  @Override
  public void calcKIJ(boolean ok) {
    neqsim.thermo.mixingRule.EosMixingRules.calcEOSInteractionParameters = ok;
    for (int i = 0; i < numberOfPhases; i++) {
      ((PhaseEosInterface) getPhase(i)).getMixingRule().setCalcEOSInteractionParameters(ok);
    }
  }

  /** {@inheritDoc} */
  @Override
  public java.lang.String getModelName() {
    return modelName;
  }

  /**
   * Setter for property modelName.
   *
   * @param modelName New value of property modelName.
   */
  public void setModelName(java.lang.String modelName) {
    this.modelName = modelName;
  }

  /** {@inheritDoc} */
  @Override
  public boolean allowPhaseShift() {
    return allowPhaseShift;
  }

  /** {@inheritDoc} */
  @Override
  public void allowPhaseShift(boolean allowPhaseShift) {
    this.allowPhaseShift = allowPhaseShift;
  }

  /** {@inheritDoc} */
  @Override
  public double getProperty(String prop, String compName, int phase) {
    if (prop.equals("molefraction")) {
      return getPhase(phase).getComponent(compName).getx();
    } else if (prop.equals("fugacitycoefficient")) {
      return getPhase(phase).getComponent(compName).getFugacityCoefficient();
    } else if (prop.equals("logfugdT")) {
      return getPhase(phase).getComponent(compName).getdfugdt();
    } else if (prop.equals("logfugdP")) {
      return getPhase(phase).getComponent(compName).getdfugdp();
    } else {
      return 1.0;
    }
  }

  /** {@inheritDoc} */
  @Override
  public double getProperty(String prop, int phase) {
    initPhysicalProperties();
    if (prop.equals("temperature")) {
      return getPhase(phase).getTemperature();
    } else if (prop.equals("pressure")) {
      return getPhase(phase).getPressure();
    } else if (prop.equals("compressibility")) {
      return getPhase(phase).getZ();
    } else if (prop.equals("density")) {
      return getPhase(phase).getPhysicalProperties().getDensity();
    } else if (prop.equals("beta")) {
      return getPhase(phase).getBeta();
    } else if (prop.equals("enthalpy")) {
      return getPhase(phase).getEnthalpy();
    } else if (prop.equals("entropy")) {
      return getPhase(phase).getEntropy();
    } else if (prop.equals("viscosity")) {
      return getPhase(phase).getPhysicalProperties().getViscosity();
    } else if (prop.equals("conductivity")) {
      return getPhase(phase).getPhysicalProperties().getConductivity();
    } else {
      return 1.0;
    }
  }

  /** {@inheritDoc} */
  @Override
  public double getProperty(String prop) {
    if (prop.equals("numberOfPhases")) {
      return numberOfPhases;
    } else if (prop.equals("numberOfComponents")) {
      return numberOfComponents;
    } else if (prop.equals("enthalpy")) {
      return getEnthalpy();
    } else if (prop.equals("entropy")) {
      return getEntropy();
    } else if (prop.equals("temperature")) {
      return getTemperature();
    } else if (prop.equals("pressure")) {
      return getPressure();
    } else {
      return 1.0;
    }
  }

  /** {@inheritDoc} */
  @Override
  public void saveToDataBase() {
    // java.sql.ResultSet dataSet = database.getResultSet(("SELECT * FROM
    // SYSTEMREPORT"));
    // double molarmass = 0.0, stddens = 0.0, boilp = 0.0;
    try (neqsim.util.database.NeqSimDataBase database = new neqsim.util.database.NeqSimDataBase()) {
      database.execute("delete FROM systemreport");
      int i = 0;
      for (; i < numberOfComponents; i++) {
        String sqlString =
            "'" + Integer.toString(i + 1) + "', '" + getPhase(0).getComponent(i).getName() + "', "
                + "'molfrac[-] ', '" + Double.toString(getPhase(0).getComponent(i).getz()) + "'";

        int j = 0;
        for (; j < numberOfPhases; j++) {
          sqlString += ", '" + Double.toString(getPhase(j).getComponent(i).getx()) + "'";
        }

        while (j < 3) {
          j++;
          sqlString += ", '0'";
        }

        logger.error(sqlString);

        database.execute("INSERT INTO systemreport VALUES (" + sqlString + ")");
      }

      // beta
      i++;

      String sqlString = "'" + Integer.toString(i + 1) + "', 'PhaseFraction', " + "'[-]', '1'";

      int j = 0;
      for (; j < numberOfPhases; j++) {
        sqlString += ", '" + Double.toString(getPhase(j).getBeta()) + "'";
      }

      while (j < 3) {
        j++;
        sqlString += ", '0'";
      }

      logger.error(sqlString);

      database.execute("INSERT INTO systemreport VALUES (" + sqlString + ")");

      // molarmass
      i++;

      sqlString = "'" + Integer.toString(i + 1) + "', 'MolarMass', " + "'kg/mol ', '"
          + Double.toString(getMolarMass()) + "'";

      j = 0;
      for (; j < numberOfPhases; j++) {
        sqlString += ", '" + Double.toString(getPhase(j).getMolarMass()) + "'";
      }
      while (j < 3) {
        j++;
        sqlString += ", '0'";
      }

      // System.out.println(sqlString);
      database.execute("INSERT INTO systemreport VALUES (" + sqlString + ")");

      // dataSet.next();
      // dataSet.updateString("SPECIFICATION", "dette");
      // double test = dataSet.getDouble("Phase1");
      // System.out.println(test);
      // dataSet.next();
      // dataSet.updateString(1,"tesst");
    } catch (Exception ex) {
      logger.error("failed ", ex);
    }
  }

  /** {@inheritDoc} */
  @Override
  public neqsim.standards.StandardInterface getStandard() {
    return standard;
  }

  /** {@inheritDoc} */
  @Override
  public neqsim.standards.StandardInterface getStandard(String standardName) {
    this.setStandard(standardName);
    return standard;
  }

  /** {@inheritDoc} */
  @Override
  public void setStandard(String standardName) {
    if (standardName.equals("ISO1992")) {
      this.standard = new neqsim.standards.gasQuality.Standard_ISO6976(this);
    } else if (standardName.equals("Draft_ISO18453")) {
      this.standard = new neqsim.standards.gasQuality.Draft_ISO18453(this);
    } else {
      this.standard = new neqsim.standards.gasQuality.Standard_ISO6976(this);
    }
  }

  /** {@inheritDoc} */
  @Override
  public boolean hasPlusFraction() {
    for (int i = 0; i < numberOfComponents; i++) {
      if (getPhase(0).getComponent(i).isIsPlusFraction()) {
        return true;
      }
    }
    return false;
  }

  /**
   * <p>
   * hasTBPFraction.
   * </p>
   *
   * @return a boolean
   */
  public boolean hasTBPFraction() {
    for (int i = 0; i < numberOfComponents; i++) {
      if (getPhase(0).getComponent(i).isIsTBPfraction()) {
        return true;
      }
    }
    return false;
  }

  /** {@inheritDoc} */
  @Override
  public void tuneModel(String model, double val, int phase) {
    if (model.equals("viscosity")) {
      getPhase(phase).getPhysicalProperties().getViscosityModel().tuneModel(val,
          getPhase(phase).getTemperature(), getPhase(phase).getPressure());
      for (int i = 0; i < getMaxNumberOfPhases(); i++) {
        for (int j = 0; j < numberOfPhases; j++) {
          getPhase(i).getComponent(j)
              .setCriticalViscosity(getPhase(phase).getComponent(j).getCriticalViscosity());
        }
      }
    }
    initPhysicalProperties();
  }

  /** {@inheritDoc} */
  @Override
  public double getHeatOfVaporization() {
    if (numberOfPhases < 2) {
      return 0;
    } else {
      return getPhase(0).getEnthalpy() / getPhase(0).getNumberOfMolesInPhase()
          - getPhase(1).getEnthalpy() / getPhase(1).getNumberOfMolesInPhase();
    }
  }

  /** {@inheritDoc} */
  @Override
  public void readFluid(String fluidName) {
    this.fluidName = fluidName;
    try {
      neqsim.util.database.NeqSimFluidDataBase database =
          new neqsim.util.database.NeqSimFluidDataBase();
      java.sql.ResultSet dataSet = null;
      dataSet = database.getResultSet("SELECT * FROM " + fluidName);

      while (dataSet.next()) {
        String componentType = dataSet.getString("ComponentType");

        if (componentType.equalsIgnoreCase("normal")) {
          addComponent(dataSet.getString("ComponentName"),
              Double.parseDouble(dataSet.getString("Rate")));
        } else if (componentType.equalsIgnoreCase("TBP")) {
          addTBPfraction(dataSet.getString("ComponentName"),
              Double.parseDouble(dataSet.getString("Rate")),
              Double.parseDouble(dataSet.getString("MolarMass")) / 1000.0,
              Double.parseDouble(dataSet.getString("Density")));
        } else if (componentType.equalsIgnoreCase("plus")) {
          addPlusFraction(dataSet.getString("ComponentName"),
              Double.parseDouble(dataSet.getString("Rate")),
              Double.parseDouble(dataSet.getString("MolarMass")) / 1000.0,
              Double.parseDouble(dataSet.getString("Density")));
        } else {
          logger.error(
              "component type need to be specified for ... " + dataSet.getString("ComponentName"));
        }
      }
    } catch (Exception ex) {
      logger.error(ex.getMessage(), ex);
    }
  }

  /** {@inheritDoc} */
  @Override
  public String[][] getResultTable() {
    return resultTable;
  }

  // public String[] getResultArray1(){
  // ArrayList list = new ArrayList();
  // for(int i=0;i<resultTable[0].length;i++){
  // list.add(getResultTable()[0][i].toString());
  // }
  // String[] componentList = new String[list.size()];
  // for (int j=0; j<resultTable[0].length; j++){
  // componentList[j] = (String) list.get(j);
  // }
  // return componentList;
  // }

  /** {@inheritDoc} */
  @Override
  public SystemInterface setModel(String model) {
    SystemInterface tempModel = null;
    try {
      if (model.equals("SRK-EOS")) {
        tempModel = new SystemSrkEos(getPhase(0).getTemperature(), getPhase(0).getPressure());
      } else if (model.equals("GERG2004-EOS")) {
        tempModel = new SystemGERG2004Eos(getPhase(0).getTemperature(), getPhase(0).getPressure());
      } else if (model.equals("PrEos") || model.equals("PR-EOS")) {
        tempModel = new SystemPrEos(getPhase(0).getTemperature(), getPhase(0).getPressure());
      } else if (model.equals("ScRK-EOS") || model.equals("ScRK-EOS-HV")) {
        tempModel = new SystemSrkSchwartzentruberEos(getPhase(0).getTemperature(),
            getPhase(0).getPressure());
      } else if (model.equals("Electrolyte-ScRK-EOS")) {
        tempModel =
            new SystemFurstElectrolyteEos(getPhase(0).getTemperature(), getPhase(0).getPressure());
      } else if (model.equals("GERG-water-EOS")) {
        tempModel = new SystemGERGwaterEos(getPhase(0).getTemperature(), getPhase(0).getPressure());
      } else if (model.equals("CPAs-SRK-EOS")) {
        tempModel = new SystemSrkCPAs(getPhase(0).getTemperature(), getPhase(0).getPressure());
      } else if (model.equals("CPAs-SRK-EOS-statoil")) {
        tempModel =
            new SystemSrkCPAstatoil(getPhase(0).getTemperature(), getPhase(0).getPressure());
      } else if (model.equals("Electrolyte-CPA-EOS-statoil")
          || model.equals("Electrolyte-CPA-EOS")) {
        tempModel = new SystemElectrolyteCPAstatoil(getPhase(0).getTemperature(),
            getPhase(0).getPressure());
      } else if (model.equals("UMR-PRU-EoS")) {
        tempModel = new SystemUMRPRUMCEos(getPhase(0).getTemperature(), getPhase(0).getPressure());
      } else if (model.equals("PC-SAFT")) {
        tempModel = new SystemPCSAFT(getPhase(0).getTemperature(), getPhase(0).getPressure());
      } else if (model.equals("GERG-2008-EoS")) {
        tempModel = new SystemGERG2004Eos(getPhase(0).getTemperature(), getPhase(0).getPressure());
      } else if (model.equals("SRK-TwuCoon-Statoil-EOS") || model.equals("SRK-TwuCoon-EOS")) {
        tempModel =
            new SystemSrkTwuCoonStatoilEos(getPhase(0).getTemperature(), getPhase(0).getPressure());
      } else if (model.equals("SRK-TwuCoon-Param-EOS")) {
        tempModel =
            new SystemSrkTwuCoonParamEos(getPhase(0).getTemperature(), getPhase(0).getPressure());
      } else if (model.equals("Duan-Sun")) {
        tempModel = new SystemDuanSun(getPhase(0).getTemperature(), getPhase(0).getPressure());
      } else {
        logger.error("model : " + model + " not defined.....");
      }
      // tempModel.getCharacterization().setTBPModel("RiaziDaubert");
      tempModel.useVolumeCorrection(true);

      logger.info("created class " + tempModel);
      for (int i = 0; i < getPhase(0).getNumberOfComponents(); i++) {
        logger.info("adding " + getPhase(0).getComponent(i).getName() + " moles "
            + getPhase(0).getComponent(i).getNumberOfmoles() + " isPlus "
            + getPhase(0).getComponent(i).isIsPlusFraction() + " isTBP "
            + getPhase(0).getComponent(i).isIsTBPfraction());
        if (getPhase(0).getComponent(i).isIsTBPfraction()) {
          tempModel.addTBPfraction(getPhase(0).getComponent(i).getName(),
              getPhase(0).getComponent(i).getNumberOfmoles(),
              getPhase(0).getComponent(i).getMolarMass(),
              getPhase(0).getComponent(i).getNormalLiquidDensity());
        } else if (getPhase(0).getComponent(i).isIsPlusFraction()) {
          tempModel.addPlusFraction(getPhase(0).getComponent(i).getName(),
              getPhase(0).getComponent(i).getNumberOfmoles(),
              getPhase(0).getComponent(i).getMolarMass(),
              getPhase(0).getComponent(i).getNormalLiquidDensity());
        } else {
          tempModel.addComponent(getPhase(0).getComponent(i).getName(),
              getPhase(0).getComponent(i).getNumberOfmoles());
        }
      }

      // if (tempModel.getCharacterization().characterize()) {
      // tempModel.addPlusFraction(6, 100);
      // }
      if (NeqSimDataBase.createTemporaryTables()) {
        logger.info("done ... create database ......");
        tempModel.createDatabase(true);
      }
      logger.info("done ... set mixing rule ......");
      tempModel.autoSelectMixingRule();
      if (model.equals("Electrolyte-ScRK-EOS")) { // ||
                                                  // model.equals("Electrolyte-CPA-EOS-statoil"
        logger.info("chemical reaction init......");
        tempModel.setMultiPhaseCheck(false);
        tempModel.chemicalReactionInit();
      } else {
        tempModel.setMultiPhaseCheck(true);
      }
    } catch (Exception ex) {
      logger.error(ex.getMessage(), ex);
    }
    return tempModel;
  }

  /** {@inheritDoc} */
  @Override
  public SystemInterface autoSelectModel() {
    if (this.getPhase(0).hasComponent("MDEA") && this.getPhase(0).hasComponent("water")
        && this.getPhase(0).hasComponent("CO2")) {
      return setModel("Electrolyte-ScRK-EOS");
    } else if (this.getPhase(0).hasComponent("water") || this.getPhase(0).hasComponent("methanol")
        || this.getPhase(0).hasComponent("MEG") || this.getPhase(0).hasComponent("TEG")
        || this.getPhase(0).hasComponent("ethanol") || this.getPhase(0).hasComponent("DEG")) {
      if (this.getPhase(0).hasComponent("Na+") || this.getPhase(0).hasComponent("K+")
          || this.getPhase(0).hasComponent("Br-") || this.getPhase(0).hasComponent("Mg++")
          || this.getPhase(0).hasComponent("Cl-") || this.getPhase(0).hasComponent("Ca++")
          || this.getPhase(0).hasComponent("Fe++") || this.getPhase(0).hasComponent("SO4--")) {
        logger.info("model elect");
        return setModel("Electrolyte-CPA-EOS-statoil");
      } else {
        return setModel("CPAs-SRK-EOS-statoil");
      }
    } else if (this.getPhase(0).hasComponent("water")) {
      return setModel("ScRK-EOS");
    } else if (this.getPhase(0).hasComponent("mercury")) {
      return setModel("SRK-TwuCoon-Statoil-EOS");
    } else {
      logger.info("no model");
      return setModel("SRK-EOS");
    }
  }

  /** {@inheritDoc} */
  @Override
  public void autoSelectMixingRule() {
    logger.info("setting mixing rule");
    if (modelName.equals("CPAs-SRK-EOS") || modelName.equals("CPA-SRK-EOS")
        || modelName.equals("Electrolyte-CPA-EOS-statoil")
        || modelName.equals("CPAs-SRK-EOS-statoil") || modelName.equals("Electrolyte-CPA-EOS")) {
      this.setMixingRule(10);
      // System.out.println("mix rule 10");
    } else if ((modelName.equals("ScRK-EOS-HV") || modelName.equals("SRK-EOS")
        || modelName.equals("ScRK-EOS")) && this.getPhase(0).hasComponent("water")) {
      this.setMixingRule(4);
    } else if (modelName.equals("PR-EOS")) {
      this.setMixingRule(2);
    } else if (modelName.equals("Electrolyte-ScRK-EOS")) {
      this.setMixingRule(4);
    } else if (modelName.equals("UMR-PRU-EoS") || modelName.equals("UMR-PRU-MC-EoS")) {
      this.setMixingRule("HV", "UNIFAC_UMRPRU");
    } else if (modelName.equals("GERG-water-EOS")) {
      this.setMixingRule(8);
    } else if (modelName.equals("GERG-2008-EOS")) {
      this.setMixingRule(2);
    } else if (modelName.equals("PC-SAFT")) {
      this.setMixingRule(8);
    } else {
      this.setMixingRule(2);
    }
  }

  /** {@inheritDoc} */
  @Override
  public int getMixingRule() {
    return mixingRule;
  }

  /** {@inheritDoc} */
  @Override
  public void orderByDensity() {
    boolean change = false;
    // int count = 0;

    for (int i = 0; i < getNumberOfPhases(); i++) {
      if (getPhase(i).getPhysicalProperties() == null) {
        getPhase(i).initPhysicalProperties("density");
      }
      getPhase(i).getPhysicalProperties().setPhase(getPhase(i));
    }

    do {
      change = false;
      // count++;
      for (int i = 1; i < getNumberOfPhases(); i++) {
        if (i == 4) {
          break;
        }

        try {
          if (change || getPhase(i).getPhysicalProperties() == null) {
            getPhase(i).initPhysicalProperties("density");
          }
        } catch (Exception ex) {
          logger.error(ex.getMessage(), ex);
        }
        if (getPhase(i).getPhysicalProperties().calcDensity() < getPhase(i - 1)
            .getPhysicalProperties().calcDensity()) {
          int tempIndex1 = getPhaseIndex(i - 1);
          int tempIndex2 = getPhaseIndex(i);
          setPhaseIndex(i, tempIndex1);
          setPhaseIndex(i - 1, tempIndex2);
          change = true;
        }
      }
    } while (change);
  }

  /** {@inheritDoc} */
  @Override
  public void addLiquidToGas(double fraction) {
    for (int i = 0; i < getPhase(0).getNumberOfComponents(); i++) {
      double change = getPhase(1).getComponent(i).getNumberOfMolesInPhase() * fraction;
      addComponent(i, change, 0);
      addComponent(i, -change, 1);
    }
  }

  /** {@inheritDoc} */
  @Override
  public void addPhaseFractionToPhase(double fraction, String specification, String fromPhaseName,
      String toPhaseName) {
    if (!(hasPhaseType(fromPhaseName) && hasPhaseType(toPhaseName) || fraction < 1e-30)) {
      return;
    }
    int phaseNumbFrom = getPhaseNumberOfPhase(fromPhaseName);
    int phaseNumbTo = getPhaseNumberOfPhase(toPhaseName);
    for (int i = 0; i < getPhase(0).getNumberOfComponents(); i++) {
      double change = getPhase(phaseNumbFrom).getComponent(i).getNumberOfMolesInPhase() * fraction;
      addComponent(i, change, phaseNumbTo);
      addComponent(i, -change, phaseNumbFrom);
    }
    init_x_y();
  }

  /** {@inheritDoc} */
  @Override
  public void addPhaseFractionToPhase(double fraction, String specification, String specifiedStream,
      String fromPhaseName, String toPhaseName) {
    double moleFraction = fraction;
    if (!hasPhaseType(fromPhaseName) || !hasPhaseType(toPhaseName) || fraction < 1e-30) {
      return;
    }
    int phaseNumbFrom = getPhaseNumberOfPhase(fromPhaseName);
    int phaseNumbTo = getPhaseNumberOfPhase(toPhaseName);

    if (specifiedStream.equals("feed")) {
      moleFraction = fraction;
    } else if (specifiedStream.equals("product")) {
      // double specFractionFrom = getPhaseFraction(specification, fromPhaseName);
      double specFractionTo = getPhaseFraction(specification, toPhaseName);

      double moleFractionFrom = getMoleFraction(phaseNumbFrom);
      double moleFractionTo = getMoleFraction(phaseNumbTo);

      if (specification.equals("volume") || specification.equals("mass")) {
        double test = fraction * specFractionTo / (fraction * specFractionTo + specFractionTo);
        moleFraction = test * moleFractionTo / specFractionTo;
      } else if (specification.equals("mole")) {
        double test = fraction * moleFractionTo / (fraction * moleFractionTo + moleFractionTo);
        moleFraction = test;
      }

      moleFraction = moleFraction * moleFractionTo / moleFractionFrom;
      if (moleFraction > moleFractionFrom) {
        logger.debug("error in addPhaseFractionToPhase()...to low fraction in from phase");
        moleFraction = moleFractionFrom;
      }
    }

    for (int i = 0; i < getPhase(0).getNumberOfComponents(); i++) {
      double change = 0.0;
      change = getPhase(phaseNumbFrom).getComponent(i).getNumberOfMolesInPhase() * moleFraction;
      addComponent(i, change, phaseNumbTo);
      addComponent(i, -change, phaseNumbFrom);
    }
    init_x_y();
  }

  /** {@inheritDoc} */
  @Override
  public void renameComponent(String oldName, String newName) {
    componentNames.set(getPhase(0).getComponent(oldName).getComponentNumber(), newName);
    for (int i = 0; i < maxNumberOfPhases; i++) {
      getPhase(i).getComponent(oldName).setComponentName(newName);
    }
  }

  /** {@inheritDoc} */
  @Override
  public void setComponentNameTag(String nameTag) {
    componentNameTag = nameTag;
    for (int i = 0; i < getPhase(0).getNumberOfComponents(); i++) {
      renameComponent(componentNames.get(i), componentNames.get(i) + nameTag);
    }
  }

  /** {@inheritDoc} */
  @Override
  public void setComponentNameTagOnNormalComponents(String nameTag) {
    componentNameTag = nameTag;
    for (int i = 0; i < getPhase(0).getNumberOfComponents(); i++) {
      if (!getPhase(0).getComponent(i).isIsTBPfraction()
          && !getPhase(0).getComponent(i).isIsPlusFraction()) {
        renameComponent(componentNames.get(i), componentNames.get(i) + nameTag);
      }
    }
  }

  /** {@inheritDoc} */
  @Override
  public String getComponentNameTag() {
    return componentNameTag;
  }

  /** {@inheritDoc} */
  @Override
  public void addGasToLiquid(double fraction) {
    for (int i = 0; i < getPhase(0).getNumberOfComponents(); i++) {
      double change = getPhase(0).getComponent(i).getNumberOfMolesInPhase() * fraction;
      addComponent(i, -change, 0);
      addComponent(i, change, 1);
    }
  }

  /** {@inheritDoc} */
  @Override
  public double getTotalNumberOfMoles() {
    return this.totalNumberOfMoles;
  }

  /** {@inheritDoc} */
  @Override
  public void setTotalNumberOfMoles(double totalNumberOfMoles) {
    this.totalNumberOfMoles = totalNumberOfMoles;
  }

  /** {@inheritDoc} */
  @Override
  public boolean hasPhaseType(String phaseTypeName) {
    for (int i = 0; i < numberOfPhases; i++) {
      if (getPhase(i).getPhaseTypeName().equals(phaseTypeName)) {
        return true;
      }
    }
    return false;
  }

  /** {@inheritDoc} */
  @Override
  public double calcHenrysConstant(String component) {
    if (numberOfPhases != 2) {
      logger.error("Can't calculate Henrys constant - two phases must be present.");
      return 0;
    } else {
      int compNumb = getPhase(getPhaseIndex(0)).getComponent(component).getComponentNumber();
      double hc = getPhase(getPhaseIndex(0)).getFugacity(compNumb)
          / getPhase(getPhaseIndex(1)).getComponent(component).getx();
      return hc;
    }
  }

  /**
   * <p>
   * useTVasIndependentVariables.
   * </p>
   *
   * @return a boolean
   */
  public boolean useTVasIndependentVariables() {
    return useTVasIndependentVariables;
  }

  /** {@inheritDoc} */
  @Override
  public void setUseTVasIndependentVariables(boolean useTVasIndependentVariables) {
    for (int i = 0; i < numberOfPhases; i++) {
      getPhase(i).setTotalVolume(getPhase(i).getVolume());
      getPhase(i).setConstantPhaseVolume(useTVasIndependentVariables);
      getPhase(i).calcMolarVolume(!useTVasIndependentVariables);
    }
    this.useTVasIndependentVariables = useTVasIndependentVariables;
  }

  /** {@inheritDoc} */
  @Override
  public void setBmixType(int bmixType) {
    for (int i = 0; i < getMaxNumberOfPhases(); i++) {
      ((PhaseEosInterface) getPhase(i)).getMixingRule().setBmixType(bmixType);
    }
  }

  /** {@inheritDoc} */
  @Override
  public boolean isImplementedCompositionDeriativesofFugacity() {
    return implementedCompositionDeriativesofFugacity;
  }

  /** {@inheritDoc} */
  @Override
  public void isImplementedCompositionDeriativesofFugacity(boolean isImpl) {
    this.implementedCompositionDeriativesofFugacity = isImpl;
  }

  /** {@inheritDoc} */
  @Override
  public void setImplementedCompositionDeriativesofFugacity(
      boolean implementedCompositionDeriativesofFugacity) {
    this.implementedCompositionDeriativesofFugacity = implementedCompositionDeriativesofFugacity;
  }

  /** {@inheritDoc} */
  @Override
  public void setImplementedPressureDeriativesofFugacity(
      boolean implementedPressureDeriativesofFugacity) {
    this.implementedPressureDeriativesofFugacity = implementedPressureDeriativesofFugacity;
  }

  /** {@inheritDoc} */
  @Override
  public boolean isImplementedPressureDeriativesofFugacity() {
    return implementedPressureDeriativesofFugacity;
  }

  /** {@inheritDoc} */
  @Override
  public boolean isImplementedTemperatureDeriativesofFugacity() {
    return implementedTemperatureDeriativesofFugacity;
  }

  /** {@inheritDoc} */
  @Override
  public void setImplementedTemperatureDeriativesofFugacity(
      boolean implementedTemperatureDeriativesofFugacity) {
    this.implementedTemperatureDeriativesofFugacity = implementedTemperatureDeriativesofFugacity;
  }

  /** {@inheritDoc} */
  @Override
  public void deleteFluidPhase(int phase) {
    for (int i = phase; i < numberOfPhases; i++) {
      phaseIndex[i] = phaseIndex[i + 1];
    }
    numberOfPhases--;
  }

  /** {@inheritDoc} */
  @Override
  public int getMaxNumberOfPhases() {
    return maxNumberOfPhases;
  }

  /** {@inheritDoc} */
  @Override
  public void setMaxNumberOfPhases(int maxNumberOfPhases) {
    this.maxNumberOfPhases = maxNumberOfPhases;
  }

  /** {@inheritDoc} */
  @Override
  public void setMolarComposition(double[] molefractions) {
    setMolarFractions(molefractions, "");
  }

  /** {@inheritDoc} */
  @Override
  public void setMolarCompositionPlus(double[] molefractions) {
    setMolarFractions(molefractions, "Plus");
  }

  /** {@inheritDoc} */
  @Override
  public void setMolarCompositionOfPlusFluid(double[] molefractions) {
    setMolarFractions(molefractions, "PlusFluid");
  }

  /** {@inheritDoc} */
  @Override
  public void setMolarFlowRates(double[] moles) {
    setEmptyFluid();
    for (int compNumb = 0; compNumb < numberOfComponents; compNumb++) {
      addComponent(compNumb, moles[compNumb]);
    }
    for (int i = 0; i < getNumberOfPhases(); i++) {
      init(0, i);
    }
  }

  /** {@inheritDoc} */
  @Override
  public double[] getMolarRate() {
    double[] comp = new double[getPhase(0).getNumberOfComponents()];

    for (int compNumb = 0; compNumb < numberOfComponents; compNumb++) {
      comp[compNumb] = getPhase(0).getComponent(compNumb).getNumberOfmoles();
    }
    return comp;
  }

  /** {@inheritDoc} */
  @Override
  public double[] getMolarComposition() {
    PhaseInterface phase = this.getPhase(0);
    double[] comp = new double[phase.getNumberOfComponents()];

    for (int compNumb = 0; compNumb < numberOfComponents; compNumb++) {
      comp[compNumb] = phase.getComponent(compNumb).getz();
    }
    return comp;
  }

  /** {@inheritDoc} */
  @Override
  public boolean isMultiphaseWaxCheck() {
    return multiphaseWaxCheck;
  }

  /** {@inheritDoc} */
  @Override
  public void setMultiphaseWaxCheck(boolean multiphaseWaxCheck) {
    this.multiphaseWaxCheck = multiphaseWaxCheck;
  }

  /** {@inheritDoc} */
  @Override
  public String[] getCompIDs() {
    String[] ids = new String[numberOfComponents];

    for (int compNumb = 0; compNumb < numberOfComponents; compNumb++) {
      ids[compNumb] = Integer.toString(getPhase(0).getComponent(compNumb).getIndex());
    }
    return ids;
  }

  /** {@inheritDoc} */
  @Override
  public String[] getCompFormulaes() {
    String[] formula = new String[numberOfComponents];

    for (int compNumb = 0; compNumb < numberOfComponents; compNumb++) {
      formula[compNumb] = getPhase(0).getComponent(compNumb).getFormulae();
    }
    return formula;
  }

  /** {@inheritDoc} */
  @Override
  public String[] getCompNames() {
    String[] names = new String[numberOfComponents];

    for (int compNumb = 0; compNumb < numberOfComponents; compNumb++) {
      names[compNumb] = getPhase(0).getComponent(compNumb).getComponentName();
    }
    return names;
  }

  /** {@inheritDoc} */
  @Override
  public double[] getNormalBoilingPointTemperatures() {
    double[] bt = new double[numberOfComponents];

    for (int compNumb = 0; compNumb < numberOfComponents; compNumb++) {
      bt[compNumb] = getPhase(0).getComponent(compNumb).getNormalBoilingPoint() + 273.15;
    }
    return bt;
  }

  /** {@inheritDoc} */
  @Override
  public String[] getCapeOpenProperties11() {
    return CapeOpenProperties11;
  }

  /** {@inheritDoc} */
  @Override
  public String[] getCapeOpenProperties10() {
    return CapeOpenProperties10;
  }

  /** {@inheritDoc} */
  @Override
  public double[] getMolecularWeights() {
    double[] mm = new double[numberOfComponents];

    for (int compNumb = 0; compNumb < numberOfComponents; compNumb++) {
      mm[compNumb] = getPhase(0).getComponent(compNumb).getMolarMass() * 1e3;
    }
    return mm;
  }

  /** {@inheritDoc} */
  @Override
  public String[] getCASNumbers() {
    String[] names = new String[numberOfComponents];

    for (int compNumb = 0; compNumb < numberOfComponents; compNumb++) {
      names[compNumb] = getPhase(0).getComponent(compNumb).getCASnumber();
    }
    return names;
  }

  /** {@inheritDoc} */
  @Override
  public int getNumberOfOilFractionComponents() {
    int number = 0;
    for (int i = 0; i < getPhase(0).getNumberOfComponents(); i++) {
      if (getPhase(0).getComponent(i).isIsTBPfraction()
          || getPhase(0).getComponent(i).isIsPlusFraction()) {
        number++;
      }
    }
    return number;
  }

  /** {@inheritDoc} */
  @Override
  public int[] getOilFractionIDs() {
    int numb = getNumberOfOilFractionComponents();
    int[] IDs = new int[numb];
    // int number = 0;
    for (int i = 0; i < numb; i++) {
      if (getPhase(0).getComponent(i).isIsTBPfraction()
          || getPhase(0).getComponent(i).isIsPlusFraction()) {
        IDs[i] = getPhase(0).getComponent(i).getIndex();
        // number++;
      }
    }
    return IDs;
  }

  /** {@inheritDoc} */
  @Override
  public boolean setHeavyTBPfractionAsPlusFraction() {
    int compNumber = 0;
    double molarMass = 0;
    boolean foundTBP = false;

    for (int i = 0; i < numberOfComponents; i++) {
      if (getPhase(0).getComponent(i).isIsTBPfraction()
          || getPhase(0).getComponent(i).isIsPlusFraction()) {
        if (getPhase(0).getComponent(i).getMolarMass() > molarMass) {
          molarMass = getPhase(0).getComponent(i).getMolarMass();
          compNumber = i;
          foundTBP = true;
        }
      }
    }
    if (foundTBP) {
      for (int i = 0; i < maxNumberOfPhases; i++) {
        getPhase(0).getComponent(compNumber).setIsPlusFraction(true);
      }
    }
    return foundTBP;
  }

  /** {@inheritDoc} */
  @Override
  public double[] getOilFractionNormalBoilingPoints() {
    int numb = getNumberOfOilFractionComponents();
    int[] indexes = getOilFractionIDs();
    double[] temp = new double[numb];
    for (int i = 0; i < numb; i++) {
      temp[i] = getPhase(0).getComponentWithIndex(indexes[i]).getNormalBoilingPoint();
    }
    return temp;
  }

  /** {@inheritDoc} */
  @Override
  public double[] getOilFractionLiquidDensityAt25C() {
    int numb = getNumberOfOilFractionComponents();
    int[] indexes = getOilFractionIDs();
    double[] temp = new double[numb];
    for (int i = 0; i < numb; i++) {
      temp[i] = getPhase(0).getComponentWithIndex(indexes[i]).getNormalLiquidDensity();
    }
    return temp;
  }

  /** {@inheritDoc} */
  @Override
  public double[] getOilFractionMolecularMass() {
    int numb = getNumberOfOilFractionComponents();
    int[] indexes = getOilFractionIDs();
    double[] temp = new double[numb];
    for (int i = 0; i < numb; i++) {
      temp[i] = getPhase(0).getComponentWithIndex(indexes[i]).getMolarMass();
    }
    return temp;
  }

  /** {@inheritDoc} */
  @Override
  public PhaseInterface getLowestGibbsEnergyPhase() {
    if (getPhase(0).getGibbsEnergy() < getPhase(1).getGibbsEnergy()) {
      return getPhase(0);
    } else {
      return getPhase(1);
    }
  }

  /** {@inheritDoc} */
  @Override
  public double getWtFraction(int phaseNumber) {
    return getPhase(phaseNumber).getWtFraction(this);
  }

  /** {@inheritDoc} */
  @Override
  public double getVolumeFraction(int phaseNumber) {
    return getPhase(phaseNumber).getVolume() / getVolume();
  }

  /** {@inheritDoc} */
  @Override
  public final double getPhaseFraction(String phaseTypeName, String unit) {
    int phaseNumber = getPhaseNumberOfPhase(phaseTypeName);
    switch (unit) {
      case "mole":
        return getBeta(phaseNumber);
      case "volume":
        return getVolumeFraction(phaseNumber);
      case "mass":
        initPhysicalProperties("density");
        return getVolumeFraction(phaseNumber) * getPhase(phaseNumber).getDensity("kg/m3")
            / getDensity("kg/m3");
      default:
        return getBeta(phaseNumber);
    }
  }

  /** {@inheritDoc} */
  @Override
  public double getCorrectedVolumeFraction(int phaseNumber) {
    return getPhase(phaseNumber).getCorrectedVolume() / getCorrectedVolume();
  }

  /** {@inheritDoc} */
  @Override
  public double getMoleFraction(int phaseNumber) {
    return getPhase(phaseNumber).getBeta();
  }

  /** {@inheritDoc} */
  @Override
  public void addCapeOpenProperty(String propertyName) {
    String[] tempString = new String[CapeOpenProperties11.length + 1];
    System.arraycopy(CapeOpenProperties11, 0, tempString, 0, CapeOpenProperties11.length);
    tempString[CapeOpenProperties11.length] = propertyName;
    CapeOpenProperties11 = tempString;

    tempString = new String[CapeOpenProperties10.length + 1];
    System.arraycopy(CapeOpenProperties10, 0, tempString, 0, CapeOpenProperties10.length);
    tempString[CapeOpenProperties10.length] = propertyName;
    CapeOpenProperties10 = tempString;
  }

  /** {@inheritDoc} */
  @Override
  public neqsim.thermo.characterization.WaxCharacterise getWaxCharacterisation() {
    return waxCharacterisation;
  }

  /** {@inheritDoc} */
  @Override
  public WaxModelInterface getWaxModel() {
    if (waxCharacterisation == null) {
      waxCharacterisation = new WaxCharacterise(this);
    }
    return waxCharacterisation.getModel();
  }

  /** {@inheritDoc} */
  @Override
  public void setComponentNames(String[] componentNames) {
    for (int i = 0; i < componentNames.length; i++) {
      this.componentNames.set(i, componentNames[i]);
    }
  }

  /** {@inheritDoc} */
  @Override
  public double getLiquidVolume() {
    double totFlow = 0;

    for (int kj = 0; kj < numberOfPhases; kj++) {
      if (getPhase(kj).getType() != PhaseType.GAS) {
        totFlow += getPhase(kj).getVolume();
      }
    }
    return totFlow;
  }

  /** {@inheritDoc} */
  @Override
  public boolean isForcePhaseTypes() {
    return forcePhaseTypes;
  }

  /** {@inheritDoc} */
  @Override
  public void setForcePhaseTypes(boolean forcePhaseTypes) {
    this.forcePhaseTypes = forcePhaseTypes;
  }

  /** {@inheritDoc} */
  @Override
  public SystemProperties getProperties() {
    return new SystemProperties(this);
  }

  /**
   * Wrapper function for addComponent to set fluid type and specify mole fractions.
   *
   * @param molefractions Component mole fraction of each component.
   * @param type Type of fluid. Supports "PlusFluid", "Plus" and default.
   */
  private void setMolarFractions(double[] molefractions, String type) {
    double totalFlow = getTotalNumberOfMoles();
    if (totalFlow < 1e-100) {
      String msg = "must be larger than 0 (1e-100) when setting molar composition";
      logger.error(msg);
      throw new RuntimeException(new neqsim.util.exception.InvalidInputException(this,
          "setMolarComposition", "totalFlow", msg));
    }
    double sum = 0;
    for (double value : molefractions) {
      sum += value;
    }
    setEmptyFluid();

    switch (type) {
      case "PlusFluid":
        // todo: really skip last component of molefraction?
        for (int compNumb = 0; compNumb < molefractions.length - 1; compNumb++) {
          addComponent(compNumb, totalFlow * molefractions[compNumb] / sum);
        }
        for (int j = 0; j < getCharacterization().getLumpingModel().getNumberOfLumpedComponents()
            - 1; j++) {
          // addComponent(compNumb, totalFlow * molefractions[molefractions.length - 1]
          // * getCharacterization().getLumpingModel().getFractionOfHeavyEnd(j) / sum);
        }
        break;
      case "Plus":
        // todo: compNumb can be negative
        for (int compNumb = 0; compNumb < this.numberOfComponents
            - getCharacterization().getLumpingModel().getNumberOfLumpedComponents(); compNumb++) {
          addComponent(compNumb, totalFlow * molefractions[compNumb] / sum);
        }
        int ii = 0;
        for (int compNumb = this.numberOfComponents - getCharacterization().getLumpingModel()
            .getNumberOfLumpedComponents(); compNumb < this.numberOfComponents; compNumb++) {
          addComponent(compNumb,
              totalFlow * getCharacterization().getLumpingModel().getFractionOfHeavyEnd(ii++)
                  * molefractions[this.numberOfComponents
                      - getCharacterization().getLumpingModel().getNumberOfLumpedComponents()]
                  / sum);
        }
        break;
      default:
        // NB! It will allow setting composition for only the first items.
        // for (int compNumb = 0; compNumb <= molefractions.length - 1; compNumb++) {
        // NB! Can fail because len(molefractions) < this.numberOfComponents
        for (int compNumb = 0; compNumb <= this.numberOfComponents - 1; compNumb++) {
          addComponent(compNumb, totalFlow * molefractions[compNumb] / sum);
        }
        break;
    }

    for (int i = 0; i < getNumberOfPhases(); i++) {
      init(0, i);
    }
  }

  /** {@inheritDoc} */
  @Override
  public void addCharacterized(String[] charNames, double[] charFlowrate, double[] molarMass,
      double[] relativedensity) {
    if (charNames.length != charFlowrate.length) {
      logger.error("component names and mole fractions need to be same length...");
    }
    for (int i = 0; i < charNames.length; i++) {
      addTBPfraction(charNames[i], charFlowrate[i], molarMass[i], relativedensity[i]);
    }
  }

  /** {@inheritDoc} */
  @Override
  public void addOilFractions(String[] charNames, double[] charFlowrate, double[] molarMass,
      double[] relativedensity, boolean lastIsPlusFraction, boolean lumpComponents,
      int numberOfPseudoComponents) {
    if (charNames.length != charFlowrate.length) {
      logger.error("component names and mole fractions need to be same length...");
    }

    for (int i = 0; i < charNames.length - 1; i++) {
      addTBPfraction(charNames[i], charFlowrate[i], molarMass[i], relativedensity[i]);
    }
    int i = charNames.length - 1;
    if (lastIsPlusFraction) {
      addPlusFraction(charNames[i], charFlowrate[i], molarMass[i], relativedensity[i]);
    } else {
      addTBPfraction(charNames[i], charFlowrate[i], molarMass[i], relativedensity[i]);
    }
    createDatabase(true);
    if (lastIsPlusFraction) {
      getCharacterization().getLumpingModel().setNumberOfPseudoComponents(numberOfPseudoComponents);
      if (lumpComponents) {
        getCharacterization().setLumpingModel("PVTlumpingModel");
      } else {
        getCharacterization().setLumpingModel("no lumping");
      }
      getCharacterization().characterisePlusFraction();
    }
    setMixingRule(getMixingRule());
    setMultiPhaseCheck(true);
    init(0);
  }

  /** {@inheritDoc} */
  @Override
  public void addOilFractions(String[] charNames, double[] charFlowrate, double[] molarMass,
      double[] relativedensity, boolean lastIsPlusFraction) {
    addOilFractions(charNames, charFlowrate, molarMass, relativedensity, lastIsPlusFraction, true,
        12);
  }

  /** {@inheritDoc} */
  public double getIdealLiquidDensity(String unit) {
    double normalLiquidDensity = 0.0;
    double molarMass = getMolarMass();
    for (int i = 0; i < getNumberOfComponents(); i++) {
      normalLiquidDensity += getComponent(i).getNormalLiquidDensity() * getComponent(i).getz()
          * getComponent(i).getMolarMass() / molarMass;
    }
    if (unit.equals("gr/cm3")) {
      return normalLiquidDensity;
    } else if (unit.equals("kg/m3")) {
      return normalLiquidDensity * 1000.0;
    } else {
      logger.error("unit not supported: " + unit);
      return normalLiquidDensity;
    }
  }
}<|MERGE_RESOLUTION|>--- conflicted
+++ resolved
@@ -1751,12 +1751,8 @@
    */
   public void initAnalytic(int type) {
     if (type == 0) {
-<<<<<<< HEAD
-      // todo: should reset all phases?
-=======
       // todo: should actually clear all entries in arrays?
       setNumberOfPhases(getMaxNumberOfPhases());
->>>>>>> 29e49442
       for (int i = 0; i < numberOfPhases; i++) {
         phaseType[i] = 0;
         beta[i] = 1.0;
@@ -1770,15 +1766,9 @@
               phaseType[phaseIndex[i]], beta[phaseIndex[i]]);
         }
       }
-<<<<<<< HEAD
-      // Resets multiphase stuff
-      numberOfPhases = 2;
-    } else if (type > 1) {
-=======
       // todo: reduce maxnumberofphases as well? Some sort of multiphase reset here.
       setNumberOfPhases(2);
     } else if (type == 1) {
->>>>>>> 29e49442
       for (int i = 0; i < numberOfPhases; i++) {
         if (isPhase(i)) {
           getPhase(i).init(getTotalNumberOfMoles(), numberOfComponents, 1, phaseType[phaseIndex[i]],
