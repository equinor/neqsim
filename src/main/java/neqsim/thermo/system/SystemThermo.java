--- conflicted
+++ resolved
@@ -5080,21 +5080,12 @@
         this.forcePhaseTypes = forcePhaseTypes;
     }
 
-<<<<<<< HEAD
     /** @{inheritDoc} */
     public SystemProperties getProperties() {
         SystemProperties prop = new SystemProperties(this);
-
         return prop;
     }
 
-    private void setMolarComposition(double[] molefractions, String type) {
-        double totalFlow = getTotalNumberOfMoles();
-        if (totalFlow < 1e-100) {
-            logger.error("Total flow can not be 0 when setting molar composition ");
-            neqsim.util.exception.InvalidInputException e =
-                    new neqsim.util.exception.InvalidInputException();
-=======
     private void setMolarComposition(double[] molefractions, String type) {
         double totalFlow = getTotalNumberOfMoles();
         if (totalFlow < 1e-100) {
@@ -5102,7 +5093,6 @@
             logger.error(msg);
             neqsim.util.exception.InvalidInputException e =
                     new neqsim.util.exception.InvalidInputException(msg);
->>>>>>> 7232dba9
             throw new RuntimeException(e);
         }
         double sum = 0;
@@ -5113,12 +5103,8 @@
 
         switch (type) {
             case "PlusFluid":
-<<<<<<< HEAD
-                for (int compNumb = 0; compNumb <= molefractions.length - 1; compNumb++) {
-=======
                 // todo: really skip last component of molefraction?
                 for (int compNumb = 0; compNumb < molefractions.length - 1; compNumb++) {
->>>>>>> 7232dba9
                     addComponent(compNumb, totalFlow * molefractions[compNumb] / sum);
                 }
                 for (int j = 0; j < getCharacterization().getLumpingModel()
@@ -5128,10 +5114,7 @@
                 }
                 break;
             case "Plus":
-<<<<<<< HEAD
-=======
                 // todo: compNumb can be negative
->>>>>>> 7232dba9
                 for (int compNumb = 0; compNumb < this.numberOfComponents - getCharacterization()
                         .getLumpingModel().getNumberOfLumpedComponents(); compNumb++) {
                     addComponent(compNumb, totalFlow * molefractions[compNumb] / sum);
@@ -5149,13 +5132,9 @@
                 break;
             default:
                 // NB! It will allow setting composition for only the first items.
-<<<<<<< HEAD
-                for (int compNumb = 0; compNumb <= molefractions.length - 1; compNumb++) {
-=======
                 // for (int compNumb = 0; compNumb <= molefractions.length - 1; compNumb++) {
                 // NB! Can fail because len(molefractions) < this.numberOfComponents
                 for (int compNumb = 0; compNumb <= this.numberOfComponents - 1; compNumb++) {
->>>>>>> 7232dba9
                     addComponent(compNumb, totalFlow * molefractions[compNumb] / sum);
                 }
                 break;
