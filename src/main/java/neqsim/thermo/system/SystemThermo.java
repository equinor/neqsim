/*
 * a * Copyright 2018 ESOL.
 *
 * Licensed under the Apache License, Version 2.0 (the "License"); you may not use this file except
 * in compliance with the License. You may obtain a copy of the License at
 *
 * http://www.apache.org/licenses/LICENSE-2.0
 *
 * Unless required by applicable law or agreed to in writing, software distributed under the License
 * is distributed on an "AS IS" BASIS, WITHOUT WARRANTIES OR CONDITIONS OF ANY KIND, either express
 * or implied. See the License for the specific language governing permissions and limitations under
 * the License.
 */
package neqsim.thermo.system;

import java.awt.BorderLayout;
import java.awt.Color;
import java.awt.Container;
import java.awt.Dimension;
import java.awt.Font;
import java.awt.Toolkit;
import java.io.ByteArrayInputStream;
import java.io.ByteArrayOutputStream;
import java.io.FileInputStream;
import java.io.FileOutputStream;
import java.io.InputStream;
import java.io.ObjectInputStream;
import java.io.ObjectOutputStream;
import java.sql.ResultSet;
import java.text.FieldPosition;
import java.util.ArrayList;
import javax.swing.JFrame;
import javax.swing.JScrollPane;
import javax.swing.JTable;
import org.apache.logging.log4j.LogManager;
import org.apache.logging.log4j.Logger;
import neqsim.chemicalReactions.ChemicalReactionOperations;
import neqsim.physicalProperties.interfaceProperties.InterfaceProperties;
import neqsim.physicalProperties.interfaceProperties.InterphasePropertiesInterface;
import neqsim.thermo.ThermodynamicConstantsInterface;
import neqsim.thermo.characterization.Characterise;
import neqsim.thermo.characterization.WaxCharacterise;
import neqsim.thermo.characterization.WaxModelInterface;
import neqsim.thermo.component.ComponentInterface;
import neqsim.thermo.phase.PhaseEosInterface;
import neqsim.thermo.phase.PhaseHydrate;
import neqsim.thermo.phase.PhaseInterface;
import neqsim.thermo.phase.PhasePureComponentSolid;
import neqsim.thermo.phase.PhaseSolid;
import neqsim.thermo.phase.PhaseSolidComplex;
import neqsim.thermo.phase.PhaseWax;
import neqsim.util.database.NeqSimDataBase;

/*
 * This is the base class of the System classes. The purpose of this class is to give common
 * variables and methods to sub classes. The methods and variables in this class are: Date Method
 * Purpose 7/3-00 System_Thermo(double, double) Constructor 7/3-00 addcomponent(String, double)
 * addding components from text-file: "Component_Data.txt" 7/3-00 init() initializing
 */

abstract class SystemThermo implements SystemInterface {

    private static final long serialVersionUID = 1000;// implements System_Interface{
    // Class variables

    private boolean implementedTemperatureDeriativesofFugacity = true;
    private boolean implementedPressureDeriativesofFugacity = true;
    private boolean implementedCompositionDeriativesofFugacity = true;
    protected double criticalTemperature = 0;
    protected String[][] resultTable = null;
    boolean isInitialized = false;
    protected String fluidInfo = "No Information Available";
    protected String fluidName = "DefaultName", modelName = "Default";
    protected boolean numericDerivatives = false, allowPhaseShift = true;
    private boolean useTVasIndependentVariables = false;
    protected double criticalPressure = 0;
    private double totalNumberOfMoles = 0;
    public String componentNameTag = "";
    protected neqsim.thermo.characterization.WaxCharacterise waxCharacterisation = null;// new
                                                                                        // WaxCharacterise(this);
    protected double[] beta = new double[6];
    protected int a, initType = 3;
    private ArrayList<String> componentNames = new ArrayList<String>();
<<<<<<< HEAD
    protected ArrayList resultArray1 = new ArrayList();
=======
>>>>>>> a3bda507
    protected String[] CapeOpenProperties11 = {"molecularWeight", "speedOfSound",
            "jouleThomsonCoefficient", "internalEnergy", "internalEnergy.Dtemperature",
            "gibbsEnergy", "helmholtzEnergy", "fugacityCoefficient", "logFugacityCoefficient",
            "logFugacityCoefficient.Dtemperature", "logFugacityCoefficient.Dpressure",
            "logFugacityCoefficient.Dmoles", "enthalpy", "enthalpy.Dmoles", "enthalpy.Dtemperature",
            "enthalpy.Dpressure", "entropy", "entropy.Dtemperature", "entropy.Dpressure",
            "entropy.Dmoles", "heatCapacityCp", "heatCapacityCv", "density", "density.Dtemperature",
            "density.Dpressure", "density.Dmoles", "volume", "volume.Dpressure",
            "volume.Dtemperature", "molecularWeight.Dtemperature", "molecularWeight.Dpressure",
            "molecularWeight.Dmoles", "compressibilityFactor"};
    protected String[] CapeOpenProperties10 = {"molecularWeight", "speedOfSound",
            "jouleThomsonCoefficient", "energy", "energy.Dtemperature", "gibbsFreeEnergy",
            "helmholtzFreeEnergy", "fugacityCoefficient", "logFugacityCoefficient",
            "logFugacityCoefficient.Dtemperature", "logFugacityCoefficient.Dpressure",
            "logFugacityCoefficient.Dmoles", "enthalpy", "enthalpy.Dmoles", "enthalpy.Dtemperature",
            "enthalpy.Dpressure", "entropy", "entropy.Dtemperature", "entropy.Dpressure",
            "entropy.Dmoles", "heatCapacity", "heatCapacityCv", "density", "density.Dtemperature",
            "density.Dpressure", "density.Dmoles", "volume", "volume.Dpressure",
            "volume.Dtemperature", "molecularWeight.Dtemperature", "molecularWeight.Dpressure",
            "molecularWeight.Dmoles", "compressibilityFactor"};
    protected int numberOfComponents = 0;
    protected int numberOfPhases = 2;
    public int maxNumberOfPhases = 2;
    protected int attractiveTermNumber = 0;
    protected int phase = 2;
    protected int onePhaseType = 1; // 0 - liquid 1 - gas
    protected int[] phaseType = {1, 0, 0, 0, 0, 0};
    protected int[] phaseIndex = {0, 1, 2, 3, 4, 5};
    protected ChemicalReactionOperations chemicalReactionOperations = null;
    private int mixingRule = 1;
    protected boolean chemicalSystem = false, solidPhaseCheck = false, multiPhaseCheck = false,
            hydrateCheck = false;
    protected boolean checkStability = true;
    protected PhaseInterface[] phaseArray;
    public neqsim.thermo.characterization.Characterise characterization = null;
    protected neqsim.standards.StandardInterface standard = null;
    protected InterphasePropertiesInterface interfaceProp = null;
    private boolean multiphaseWaxCheck = false;
    Object pdfDocument = null;
    private boolean forcePhaseTypes = false;
    static Logger logger = LogManager.getLogger(SystemThermo.class);

    public SystemThermo() {
        phaseArray = new PhaseInterface[6];
        characterization = new Characterise(this);
        interfaceProp = new InterfaceProperties(this);
    }

    public SystemThermo(double T, double P) {
        this();
        if (T < 0.0 || P < 0.0) {
            logger.error("Negative input temperature or pressure");
            neqsim.util.exception.InvalidInputException e =
                    new neqsim.util.exception.InvalidInputException();
            throw new RuntimeException(e);
        }
        beta[0] = 1.0;
        beta[1] = 1.0;
        beta[2] = 1.0;
        beta[3] = 1.0;
        beta[4] = 1.0;
        beta[5] = 1.0;
    }

    @Override
    public int getNumberOfComponents() {
        return getComponentNames().length;
    }

    @Override
    public void clearAll() {
        setTotalNumberOfMoles(0);
        phaseType[0] = 1;
        phaseType[1] = 0;
        numberOfComponents = 0;
        numberOfPhases = 2;
        phase = 2;
        onePhaseType = 1;
        beta[0] = 1.0;
        beta[1] = 1.0;
        beta[2] = 1.0;
        beta[3] = 1.0;
        beta[4] = 1.0;
        beta[5] = 1.0;
        chemicalSystem = false;

        double oldTemp = phaseArray[0].getTemperature();
        double oldPres = phaseArray[0].getPressure();

        for (int i = 0; i < getMaxNumberOfPhases(); i++) {
            try {
                phaseArray[i] = phaseArray[i].getClass().getDeclaredConstructor().newInstance();
            } catch (Exception e) {
                logger.error("err " + e.toString());
            }
            phaseArray[i].setTemperature(oldTemp);
            phaseArray[i].setPressure(oldPres);
        }
    }

    @Override
    public void resetCharacterisation() {
        int numerOfLumpedComps = characterization.getLumpingModel().getNumberOfLumpedComponents();
        characterization = new Characterise(this);
        characterization.getLumpingModel().setNumberOfLumpedComponents(numerOfLumpedComps);
    }

    @Override
    public Object clone() {
        SystemThermo clonedSystem = null;
        try {
            clonedSystem = (SystemThermo) super.clone();
            // clonedSystem.chemicalReactionOperations = (ChemicalReactionOperations)
            // chemicalReactionOperations.clone();
        } catch (Exception e) {
            logger.error("Cloning failed.", e);
        }

        clonedSystem.beta = beta.clone();
        clonedSystem.attractiveTermNumber = attractiveTermNumber;
        clonedSystem.phaseType = phaseType.clone();
        clonedSystem.phaseIndex = phaseIndex.clone();
        clonedSystem.componentNames = (ArrayList<String>) componentNames.clone();
        if (interfaceProp != null) {
            // clonedSystem.interfaceProp = (InterphasePropertiesInterface)
            // interfaceProp.clone();
        }
        clonedSystem.characterization =
                (neqsim.thermo.characterization.Characterise) characterization.clone();
        if (clonedSystem.waxCharacterisation != null) {
            clonedSystem.waxCharacterisation =
                    (neqsim.thermo.characterization.WaxCharacterise) waxCharacterisation.clone();
        }

        System.arraycopy(this.beta, 0, clonedSystem.beta, 0, beta.length);
        System.arraycopy(this.phaseType, 0, clonedSystem.phaseType, 0, phaseType.length);
        System.arraycopy(this.phaseIndex, 0, clonedSystem.phaseIndex, 0, phaseIndex.length);

        clonedSystem.phaseArray = phaseArray.clone();
        for (int i = 0; i < getMaxNumberOfPhases(); i++) {
            clonedSystem.phaseArray[i] = (PhaseInterface) phaseArray[i].clone();
        }
        return clonedSystem;
    }

    /**
     * add fluid to an existing fluid
     *
     * @param addSystem1 first fluid to add
     * @param addSystem2 second fluid o add
     * @return new fluid
     */
    @Override
    public void addFluid(SystemInterface addSystem) {
        boolean addedNewComponent = false;
        int index = -1;
        for (int i = 0; i < addSystem.getPhase(0).getNumberOfComponents(); i++) {
            if (!getPhase(0)
                    .hasComponent(addSystem.getPhase(0).getComponent(i).getComponentName())) {
                index = -1;
                addedNewComponent = true;
            } else {
                index = getPhase(0)
                        .getComponent(addSystem.getPhase(0).getComponent(i).getComponentName())
                        .getComponentNumber();
            }

            if (index != -1) {
                addComponent(index, addSystem.getPhase(0).getComponent(i).getNumberOfmoles());
            } else {
                addComponent(addSystem.getPhase(0).getComponent(i).getComponentName(),
                        addSystem.getPhase(0).getComponent(i).getNumberOfmoles());
            }
        }
        if (addedNewComponent) {
            createDatabase(true);
            setMixingRule(getMixingRule());
            init(0);
        }
    }

    @Override
    public void addPhase() {
        /*
         * if (maxNumberOfPhases < 6 && !hydrateCheck) { ArrayList phaseList = new ArrayList(0); for
         * (int i = 0; i < numberOfPhases; i++) { phaseList.add(phaseArray[i]); } // add the new
         * phase phaseList.add(phaseArray[0].clone()); beta[phaseList.size() - 1] = 1.0e-8; //
         * beta[1] -= beta[1]/1.0e5;
         *
         * PhaseInterface[] phaseArray2 = new PhaseInterface[numberOfPhases + 1];
         *
         * for (int i = 0; i < numberOfPhases + 1; i++) { phaseArray2[i] = (PhaseInterface)
         * phaseList.get(i); }
         *
         * phaseArray = phaseArray2;
         *
         * System.out.println("number of phases " + numberOfPhases); if (maxNumberOfPhases <
         * numberOfPhases) { maxNumberOfPhases = numberOfPhases; } }
         */
        numberOfPhases++;
    }

    public void addSolidPhase() {
        if (!multiPhaseCheck) {
            setMultiPhaseCheck(true);
        }
        phaseArray[3] = new PhasePureComponentSolid();
        phaseArray[3].setTemperature(phaseArray[0].getTemperature());
        phaseArray[3].setPressure(phaseArray[0].getPressure());
        for (int i = 0; i < phaseArray[0].getNumberOfComponents(); i++) {
            if (getPhase(0).getComponent(i).isIsTBPfraction()) {
                phaseArray[3].addcomponent("default",
                        getPhase(0).getComponent(i).getNumberOfmoles(),
                        getPhase(0).getComponent(i).getNumberOfmoles(), i);
                phaseArray[3].getComponent(i)
                        .setComponentName(getPhase(0).getComponent(i).getName());
                phaseArray[3].getComponent(i).setIsPlusFraction(true);
            } else {
                phaseArray[3].addcomponent(getPhase(0).getComponent(i).getName(),
                        getPhase(0).getComponent(i).getNumberOfmoles(),
                        getPhase(0).getComponent(i).getNumberOfmoles(), i);
            }
        }
        ((PhaseSolid) phaseArray[3]).setSolidRefFluidPhase(phaseArray[0]);
        // numberOfPhases = 4;
        if (getMaxNumberOfPhases() < 4) {
            setMaxNumberOfPhases(4);
        }
    }

    public void addHydratePhase2() {
        if (!multiPhaseCheck) {
            setMultiPhaseCheck(true);
        }
        phaseArray[3] = new PhaseHydrate();
        phaseArray[3].setTemperature(phaseArray[0].getTemperature());
        phaseArray[3].setPressure(phaseArray[0].getPressure());
        for (int i = 0; i < phaseArray[0].getNumberOfComponents(); i++) {
            if (getPhase(0).getComponent(i).isIsTBPfraction()) {
                phaseArray[3].addcomponent("default",
                        getPhase(0).getComponent(i).getNumberOfmoles(),
                        getPhase(0).getComponent(i).getNumberOfmoles(), i);
                phaseArray[3].getComponent("default")
                        .setComponentName(getPhase(0).getComponent(i).getName());
            } else {
                phaseArray[3].addcomponent(getPhase(0).getComponent(i).getName(),
                        getPhase(0).getComponent(i).getNumberOfmoles(),
                        getPhase(0).getComponent(i).getNumberOfmoles(), i);
            }
        }
        numberOfPhases = 4;
        setMaxNumberOfPhases(4);
    }

    @Override
    public void addSolidComplexPhase(String type) {
        if (!multiPhaseCheck) {
            setMultiPhaseCheck(true);
        }
        addHydratePhase();
        if (type.equals("wax")) {
            phaseArray[5] = new PhaseWax();
        } else {
            phaseArray[5] = new PhaseSolidComplex();
        }

        phaseArray[5].setTemperature(phaseArray[0].getTemperature());
        phaseArray[5].setPressure(phaseArray[0].getPressure());
        phaseArray[5].setPhaseTypeName("wax");
        for (int i = 0; i < phaseArray[0].getNumberOfComponents(); i++) {
            if (getPhase(0).getComponent(i).isIsTBPfraction()) {
                phaseArray[5].addcomponent(getPhase(0).getComponent(i).getName(),
                        getPhase(0).getComponent(i).getNumberOfmoles(),
                        getPhase(0).getComponent(i).getNumberOfmoles(), i);
                phaseArray[5].getComponent(i).setIsPlusFraction(true);
            } else {
                phaseArray[5].addcomponent(getPhase(0).getComponent(i).getName(),
                        getPhase(0).getComponent(i).getNumberOfmoles(),
                        getPhase(0).getComponent(i).getNumberOfmoles(), i);
            }
        }
        ((PhaseSolid) phaseArray[5]).setSolidRefFluidPhase(phaseArray[0]);
        numberOfPhases = 6;
        setMaxNumberOfPhases(6);
    }

    public void addHydratePhase() {
        if (!multiPhaseCheck) {
            setMultiPhaseCheck(true);
        }

        if (!hasSolidPhase()) {
            phaseArray[3] = new PhasePureComponentSolid();
            phaseArray[3].setTemperature(phaseArray[0].getTemperature());
            phaseArray[3].setPressure(phaseArray[0].getPressure());
            phaseArray[3].setPhaseTypeName("solid");
            for (int i = 0; i < phaseArray[0].getNumberOfComponents(); i++) {
                if (getPhase(0).getComponent(i).isIsTBPfraction()) {
                    phaseArray[3].addcomponent("default",
                            getPhase(0).getComponent(i).getNumberOfmoles(),
                            getPhase(0).getComponent(i).getNumberOfmoles(), i);
                    phaseArray[3].getComponent(i)
                            .setComponentName(getPhase(0).getComponent(i).getName());
                    phaseArray[3].getComponent(i).setIsTBPfraction(true);
                } else {
                    phaseArray[3].addcomponent(getPhase(0).getComponent(i).getName(),
                            getPhase(0).getComponent(i).getNumberOfmoles(),
                            getPhase(0).getComponent(i).getNumberOfmoles(), i);
                }
            }
            ((PhaseSolid) phaseArray[3]).setSolidRefFluidPhase(phaseArray[0]);
        }

        phaseArray[4] = new PhaseHydrate(getModelName());
        phaseArray[4].setTemperature(phaseArray[0].getTemperature());
        phaseArray[4].setPressure(phaseArray[0].getPressure());
        phaseArray[4].setPhaseTypeName("hydrate");
        for (int i = 0; i < phaseArray[0].getNumberOfComponents(); i++) {
            if (getPhase(0).getComponent(i).isIsTBPfraction()) {
                phaseArray[4].addcomponent("default",
                        getPhase(0).getComponent(i).getNumberOfmoles(),
                        getPhase(0).getComponent(i).getNumberOfmoles(), i);
                phaseArray[4].getComponent(i)
                        .setComponentName(getPhase(0).getComponent(i).getName());
                phaseArray[4].getComponent(i).setIsTBPfraction(true);
            } else {
                phaseArray[4].addcomponent(getPhase(0).getComponent(i).getName(),
                        getPhase(0).getComponent(i).getNumberOfmoles(),
                        getPhase(0).getComponent(i).getNumberOfmoles(), i);
            }
        }
        ((PhaseHydrate) phaseArray[4]).setSolidRefFluidPhase(phaseArray[0]);

        numberOfPhases = 5;
        if (getMaxNumberOfPhases() < 5) {
            setMaxNumberOfPhases(5);
        }
    }

    @Override
    public void setAllComponentsInPhase(int phase) {
        // init(0);
        double molesInPhase = 0;
        for (int k = 0; k < numberOfPhases; k++) {
            for (int i = 0; i < numberOfComponents; i++) {
                if (phase != k) {
                    // System.out.println("moles of comp: " + i + " " +
                    // phaseArray[k].getComponents()[i].getNumberOfMolesInPhase());
                    phaseArray[phase].addMoles(i,
                            (phaseArray[k].getComponents()[i].getNumberOfMolesInPhase()
                                    * (1.0 - 0.01)));
                    phaseArray[k].addMoles(i,
                            -(phaseArray[k].getComponents()[i].getNumberOfMolesInPhase()
                                    * (1.0 - 0.01)));
                    phaseArray[k].getComponents()[i]
                            .setx(phaseArray[k].getComponents()[i].getNumberOfMolesInPhase()
                                    / phaseArray[k].getNumberOfMolesInPhase());
                    // System.out.println("moles of comp after: " + i + " " +
                    // phaseArray[k].getComponents()[i].getNumberOfMolesInPhase());
                }
            }
        }
        initBeta();
        init(1);
    }

    @Override
    public void removePhase(int specPhase) {

        setTotalNumberOfMoles(
                getTotalNumberOfMoles() - getPhase(specPhase).getNumberOfMolesInPhase());

        for (int j = 0; j < numberOfPhases; j++) {
            for (int i = 0; i < numberOfComponents; i++) {
                getPhase(j).getComponents()[i]
                        .setNumberOfmoles(getPhase(j).getComponents()[i].getNumberOfmoles()
                                - getPhase(specPhase).getComponents()[i].getNumberOfMolesInPhase());
            }
        }

        ArrayList<PhaseInterface> phaseList = new ArrayList<PhaseInterface>(0);
        for (int i = 0; i < numberOfPhases; i++) {
            if (specPhase != i) {
                phaseList.add(phaseArray[phaseIndex[i]]);
            }
        }

        // phaseArray = new PhaseInterface[numberOfPhases - 1];
        for (int i = 0; i < numberOfPhases - 1; i++) {
            // phaseArray[i] = (PhaseInterface) phaseList.get(i);
            if (i >= specPhase) {
                phaseIndex[i] = phaseIndex[i + 1];
                phaseType[i] = phaseType[i + 1];
            }
        }
        numberOfPhases--;
    }

    @Override
    public void removePhaseKeepTotalComposition(int specPhase) {

        ArrayList<PhaseInterface> phaseList = new ArrayList<PhaseInterface>(0);
        for (int i = 0; i < numberOfPhases; i++) {
            if (specPhase != i) {
                phaseList.add((PhaseInterface) phaseArray[phaseIndex[i]]);
            }
        }

        // phaseArray = new PhaseInterface[numberOfPhases - 1];
        for (int i = 0; i < numberOfPhases - 1; i++) {
            // phaseArray[i] = (PhaseInterface) phaseList.get(i);
            if (i >= specPhase) {
                phaseIndex[i] = phaseIndex[i + 1];
                phaseType[i] = phaseType[i + 1];
            }
        }
        numberOfPhases--;
    }

    @Override
    public void replacePhase(int repPhase, PhaseInterface newPhase) {
        for (int i = 0; i < 2; i++) {
            phaseArray[i] = (PhaseInterface) newPhase.clone();
        }
        setTotalNumberOfMoles(newPhase.getNumberOfMolesInPhase());
    }

    @Override
    public SystemInterface phaseToSystem(PhaseInterface newPhase) {

        for (int i = 0; i < newPhase.getNumberOfComponents(); i++) {
            newPhase.getComponents()[i]
                    .setNumberOfmoles(newPhase.getComponents()[i].getNumberOfMolesInPhase());
        }

        for (int i = 0; i < getMaxNumberOfPhases(); i++) {
            phaseArray[i] = (PhaseInterface) newPhase.clone();
        }

        setTotalNumberOfMoles(newPhase.getNumberOfMolesInPhase());
        this.init(0);
        setNumberOfPhases(1);
        setPhaseType(0, newPhase.getPhaseType());
        initBeta();
        init_x_y();
        this.init(1);
        return this;
    }

    @Override
    public SystemInterface getEmptySystemClone() {
        int phaseNumber = 0;

        SystemInterface newSystem = (SystemInterface) this.clone();

        for (int j = 0; j < getMaxNumberOfPhases(); j++) {
            phaseNumber = j;
            for (int i = 0; i < getPhase(j).getNumberOfComponents(); i++) {
                newSystem.getPhase(j).getComponents()[i].setNumberOfmoles(
                        getPhase(phaseNumber).getComponents()[i].getNumberOfMolesInPhase()
                                / 1.0e30);
                newSystem.getPhase(j).getComponents()[i].setNumberOfMolesInPhase(
                        getPhase(phaseNumber).getComponents()[i].getNumberOfMolesInPhase()
                                / 1.0e30);
            }
        }

        newSystem.setTotalNumberOfMoles(getPhase(phaseNumber).getNumberOfMolesInPhase() / 1.0e30);

        newSystem.init(0);
        // newSystem.init(1);
        return newSystem;
    }

    @Override
    public SystemInterface phaseToSystem(String phaseName) {
        try {
            for (int j = 0; j < getMaxNumberOfPhases(); j++) {
                if (this.getPhase(j).getPhaseTypeName().equals(phaseName)) {
                    return phaseToSystem(j);
                }
            }
        } catch (Exception e) {
            logger.error("error....." + fluidName + " has no phase .... " + phaseName
                    + " ..... returning phase number 0");
        }
        return phaseToSystem(0);

    }

    @Override
    public SystemInterface phaseToSystem(int phaseNumber) {
        SystemInterface newSystem = (SystemInterface) this.clone();

        for (int j = 0; j < getMaxNumberOfPhases(); j++) {
            for (int i = 0; i < getPhase(j).getNumberOfComponents(); i++) {
                newSystem.getPhase(j).getComponent(i).setNumberOfmoles(
                        getPhase(phaseNumber).getComponent(i).getNumberOfMolesInPhase());
                newSystem.getPhase(j).getComponent(i).setNumberOfMolesInPhase(
                        getPhase(phaseNumber).getComponent(i).getNumberOfMolesInPhase());
            }
        }

        newSystem.setTotalNumberOfMoles(getPhase(phaseNumber).getNumberOfMolesInPhase());

        newSystem.init(0);
        newSystem.setNumberOfPhases(1);
        newSystem.setPhaseType(0, getPhase(phaseNumber).getPhaseType());// phaseType[phaseNumber]);
        newSystem.init(1);
        return newSystem;
    }

    @Override
    public SystemInterface phaseToSystem(int phaseNumber1, int phaseNumber2) {
        SystemInterface newSystem = (SystemInterface) this.clone();

        for (int j = 0; j < getMaxNumberOfPhases(); j++) {
            for (int i = 0; i < getPhase(j).getNumberOfComponents(); i++) {
                newSystem.getPhases()[j].getComponents()[i].setNumberOfmoles(
                        getPhase(phaseNumber1).getComponents()[i].getNumberOfMolesInPhase()
                                + getPhase(phaseNumber2).getComponents()[i]
                                        .getNumberOfMolesInPhase());
                newSystem.getPhases()[j].getComponents()[i].setNumberOfMolesInPhase(
                        getPhase(phaseNumber1).getComponents()[i].getNumberOfMolesInPhase()
                                + getPhase(phaseNumber2).getComponents()[i]
                                        .getNumberOfMolesInPhase());
            }
        }

        newSystem.setTotalNumberOfMoles(getPhase(phaseNumber1).getNumberOfMolesInPhase()
                + getPhase(phaseNumber2).getNumberOfMolesInPhase());

        newSystem.init(0);

        newSystem.setNumberOfPhases(1);
        // newSystem.setPhaseType(0,
        // getPhase(phaseNumber1).getPhaseType());//phaseType[phaseNumber]);
        newSystem.init(1);
        return newSystem;
    }

    @Override
    public void setTotalFlowRate(double flowRate, String flowunit) {
        init(0);
        init(1);
        double density = 0.0;
        if (flowunit.equals("Am3/hr") || flowunit.equals("Am3/min") || flowunit.equals("Am3/sec")) {
            initPhysicalProperties("density");
        }
        density = getPhase(0).getDensity("kg/m3");
        neqsim.util.unit.Unit unit =
                new neqsim.util.unit.RateUnit(flowRate, flowunit, getMolarMass(), density, 0);
        double SIval = unit.getSIvalue();
        double totalNumberOfMolesLocal = totalNumberOfMoles;
        for (int i = 0; i < numberOfComponents; i++) {
            if (flowRate < 1e-100) {
                setEmptyFluid();
            } else if (totalNumberOfMolesLocal > 1e-100) {
                addComponent(i,
                        SIval / totalNumberOfMolesLocal
                                * getPhase(0).getComponent(i).getNumberOfmoles()
                                - getPhase(0).getComponent(i).getNumberOfmoles());
            } else {
                addComponent(i, SIval);
            }
        }
    }

    /**
     * method to return flow rate of fluid
     *
     * @param flowunit The unit as a string. Supported units are kg/sec, kg/min, kg/hr m3/sec,
     *        m3/min, m3/hr, mole/sec, mole/min, mole/hr, Sm3/hr, Sm3/day
     * @return flow rate in specified unit
     */
    @Override
    public double getFlowRate(String flowunit) {
        if (flowunit.equals("kg/sec")) {
            return totalNumberOfMoles * getMolarMass();
        } else if (flowunit.equals("kg/min")) {
            return totalNumberOfMoles * getMolarMass() * 60.0;
        } else if (flowunit.equals("Sm3/hr")) {
            return totalNumberOfMoles * 3600.0 * ThermodynamicConstantsInterface.R
                    * ThermodynamicConstantsInterface.standardStateTemperature / 101325.0;
        } else if (flowunit.equals("Sm3/day")) {
            return totalNumberOfMoles * 3600.0 * 24.0 * ThermodynamicConstantsInterface.R
                    * ThermodynamicConstantsInterface.standardStateTemperature / 101325.0;
        } else if (flowunit.equals("MSm3/day")) {
            return totalNumberOfMoles * 3600.0 * 24.0 * ThermodynamicConstantsInterface.R
                    * ThermodynamicConstantsInterface.standardStateTemperature / 101325.0 / 1.0e6;
        } else if (flowunit.equals("kg/hr")) {
            return totalNumberOfMoles * getMolarMass() * 3600.0;
        } else if (flowunit.equals("m3/hr")) {
            // return getVolume() / 1.0e5 * 3600.0;
            initPhysicalProperties("density");
            return totalNumberOfMoles * getMolarMass() * 3600.0 / getDensity("kg/m3");
        } else if (flowunit.equals("m3/min")) {
            initPhysicalProperties("density");
            return totalNumberOfMoles * getMolarMass() * 60.0 / getDensity("kg/m3");
            // return getVolume() / 1.0e5 * 60.0;
        } else if (flowunit.equals("m3/sec")) {
            initPhysicalProperties("density");
            return totalNumberOfMoles * getMolarMass() / getDensity("kg/m3");
            // return getVolume() / 1.0e5;
        } else if (flowunit.equals("mole/sec")) {
            return totalNumberOfMoles;
        } else if (flowunit.equals("mole/min")) {
            return totalNumberOfMoles * 60.0;
        } else if (flowunit.equals("mole/hr")) {
            return totalNumberOfMoles * 3600.0;
        } else {
            throw new RuntimeException("failed.. unit: " + flowunit + " not suported");
        }
    }

    @Override
    public void changeComponentName(String name, String newName) {

        for (int i = 0; i < numberOfComponents; i++) {
            if (componentNames.get(i).equals(name)) {
                componentNames.set(i, newName);
            }
        }

        for (int i = 0; i < maxNumberOfPhases; i++) {
            getPhase(i).getComponent(name).setComponentName(newName);
        }
    }

    @Override
    public void addComponent(String componentName, double value, String name, int phase) {
        if (!neqsim.util.database.NeqSimDataBase.hasComponent(componentName)) {
            logger.error("No component with name: " + componentName + " in database");
            return;
        }
        neqsim.util.database.NeqSimDataBase database = new neqsim.util.database.NeqSimDataBase();
        java.sql.ResultSet dataSet =
                database.getResultSet(("SELECT * FROM comp WHERE name='" + componentName + "'"));
        double molarmass = 0.0, stddens = 0.0, boilp = 0.0;
        try {
            dataSet.next();
            molarmass = Double.parseDouble(dataSet.getString("molarmass")) / 1000.0;
            stddens = Double.parseDouble(dataSet.getString("stddens"));
            boilp = Double.parseDouble(dataSet.getString("normboil"));
        } catch (Exception e) {
            logger.error("failed " + e.toString());
            throw new RuntimeException(e);
        } finally {
            try {
                dataSet.close();
                if (database.getStatement() != null) {
                    database.getStatement().close();
                }
                if (database.getConnection() != null) {
                    database.getConnection().close();
                }
            } catch (Exception e) {
                logger.error("error", e);

            }
        }
        neqsim.util.unit.Unit unit =
                new neqsim.util.unit.RateUnit(value, name, molarmass, stddens, boilp);
        double SIval = unit.getSIvalue();
        // System.out.println("number of moles " + SIval);
        this.addComponent(componentName, SIval, phase);
    }

    @Override
    public void addSalt(String componentName, double value) {
        neqsim.util.database.NeqSimDataBase database = new neqsim.util.database.NeqSimDataBase();
        java.sql.ResultSet dataSet = database
                .getResultSet("SELECT * FROM compsalt WHERE SaltName='" + componentName + "'");
        double val1 = 1e-20, val2 = 1e-20;
        try {
            dataSet.next();
            String name1 = dataSet.getString("ion1").trim();
            String name2 = dataSet.getString("ion2").trim();
            val1 = Double.parseDouble(dataSet.getString("stoc1")) * value;
            val2 = Double.parseDouble(dataSet.getString("stoc2")) * value;
            this.addComponent(name1, val1);
            this.addComponent(name2, val2);
            logger.info("ok adding salts. Ions: " + name1 + ", " + name2);
        } catch (Exception e) {
            logger.error("failed " + e.toString());
        }
    }

    /**
     * method to add true boiling point fraction
     *
     * @param componentName selected name of the component to be added
     * @param numberOfMoles number of moles to be added
     * @param molarMass molar mass of the component in kg/mol
     * @param density density of the component in g/cm3
     */
    @Override
    public void addTBPfraction(String componentName, double numberOfMoles, double molarMass,
            double density) {
        if (density < 0.0 || molarMass < 0.0) {
            logger.error("Negative input molar mass or density.");
            neqsim.util.exception.InvalidInputException e =
                    new neqsim.util.exception.InvalidInputException();
            throw new RuntimeException(e);

        }

        SystemInterface refSystem = null;
        double TC = 0.0, PC = 0.0, m = 0.0, TB = 0.0, acs = 0.0;
        double penelouxC = 0.0;
        double racketZ = 0.0;
        componentName = (componentName.split("_PC")[0]) + "_PC";// + getFluidName());

        try {
            refSystem = this.getClass().getDeclaredConstructor().newInstance();
            refSystem.setTemperature(273.15 + 15.0);
            refSystem.setPressure(1.01325);
            refSystem.addComponent("default", 1.0, 273.15, 50.0, 0.1);
            refSystem.init(0);
            refSystem.setNumberOfPhases(1);
            refSystem.setPhaseType(0, "liquid");
            molarMass = 1000 * molarMass;
            TC = characterization.getTBPModel().calcTC(molarMass, density);
            PC = characterization.getTBPModel().calcPC(molarMass, density);
            m = characterization.getTBPModel().calcm(molarMass, density);
            acs = characterization.getTBPModel().calcAcentricFactor(molarMass, density);
            // TBPfractionCoefs[2][0]+TBPfractionCoefs[2][1]*molarMass+TBPfractionCoefs[2][2]*density+TBPfractionCoefs[2][3]*Math.pow(molarMass,2.0);
            TB = characterization.getTBPModel().calcTB(molarMass, density);
            // Math.pow((molarMass/5.805e-5*Math.pow(density,0.9371)), 1.0/2.3776);
            // acs = TBPfractionModel.calcAcentricFactor(molarMass, density);
            // System.out.println("acentric " + acs);
            // 3.0/7.0*MathLib.generalMath.GeneralMath.log10(PC/1.01325)/(TC/TB-1.0)-1.0;
            molarMass /= 1000.0;

            for (int i = 0; i < refSystem.getNumberOfPhases(); i++) {
                refSystem.getPhase(i).getComponent(0).setComponentName(componentName);
                refSystem.getPhase(i).getComponent(0).setMolarMass(molarMass);
                refSystem.getPhase(i).getComponent(0).setAcentricFactor(acs);
                refSystem.getPhase(i).getComponent(0).setTC(TC);
                refSystem.getPhase(i).getComponent(0).setPC(PC);
                refSystem.getPhase(i).getComponent(0).setComponentType("TBPfraction");
                refSystem.getPhase(i).getComponent(0).setIsTBPfraction(true);
                if (characterization.getTBPModel().isCalcm()) {
                    refSystem.getPhase(i).getComponent(0).getAtractiveTerm().setm(m);
                    acs = refSystem.getPhase(i).getComponent(0).getAcentricFactor();
                }
            }

            refSystem.setTemperature(273.15 + 15.0);
            refSystem.setPressure(1.01325);
            refSystem.init(1);
            // refSystem.display();
            racketZ = characterization.getTBPModel().calcRacketZ(refSystem, molarMass * 1000.0,
                    density);

            // System.out.println("vol ok");
            // System.out.println("racketZ " + racketZ);
            // penelouxC = (refSystem.getPhase(1).getMolarVolume() - molarMass/density*1e2);
            // System.out.println("vol err " +
            // penelouxC/refSystem.getPhase(1).getMolarVolume()*100);
            // racketZ = TPBracketcoefs[0] -
            // penelouxC/(TPBracketcoefs[1]*thermo.ThermodynamicConstantsInterface.R*refSystem.getPhase(1).getComponent(0).getTC()/(refSystem.getPhase(1).getComponent(0).getPC()));
            refSystem.getPhase(0).getComponent(0).setRacketZ(racketZ);
            // refSystem.init(1);
            // refSystem.display();
            // refSystem.getPhase(1).getComponent(0).setRacketZ(racketZ);
            //
            // // refSystem.setTemperature(273.15+80.0);
            // // refSystem.setPressure(1.01325);
            // // refSystem.init(1);
            // //refSystem.initPhysicalProperties();
            // // APIdens - refSystem.getPhase(1).getPhysicalProperties().getDensity();;
            // //må sammenligne med API-standard for tetthet - og sette Penloux dt
            //
            //
        } catch (Exception e) {
            logger.error("error", e);
        }

        double critVol =
                characterization.getTBPModel().calcCriticalVolume(molarMass * 1000, density);// 0.2918-0.0928*
                                                                                             // acs)*8.314*TC/PC*10.0;
        addComponent(componentName, numberOfMoles, TC, PC, acs);
        double Kwatson = Math.pow(TB * 1.8, 1.0 / 3.0) / density;
        // System.out.println("watson " + Kwatson);
        double CF = Math.pow((12.8 - Kwatson) * (10.0 - Kwatson) / (10.0 * acs), 2.0);
        double acsKeslerLee = acs;// characterization.getTBPModel().calcAcentricFactorKeslerLee(molarMass*1000.0,
                                  // density);
        double cpa = (-0.33886 + 0.02827 * Kwatson - 0.26105 * CF + 0.59332 * acsKeslerLee * CF)
                * 4.18682 * molarMass * 1e3;
        double cpb = (-(0.9291 - 1.1543 * Kwatson + 0.0368 * Kwatson * Kwatson) * 1e-4
                + CF * (4.56 - 9.48 * acsKeslerLee) * 1e-4) * 4.18682 * molarMass * 1.8 * 1e3;
        double cpc = (-1.6658e-7 + CF * (0.536 - 0.6828 * acsKeslerLee) * 1.0e-7) * 4.18682
                * molarMass * 1.8 * 1.8 * 1.0e3;
        double cpd = 0.0;

        for (int i = 0; i < numberOfPhases; i++) {
            getPhase(i).setAtractiveTerm(attractiveTermNumber);
            getPhase(i).getComponent(componentName).setMolarMass(molarMass);
            getPhase(i).getComponent(componentName).setComponentType("TBPfraction");
            getPhase(i).getComponent(componentName).setNormalLiquidDensity(density);
            getPhase(i).getComponent(componentName).setNormalBoilingPoint(TB - 273.15);
            getPhase(i).getComponent(componentName)
                    .setAcentricFactor(refSystem.getPhase(0).getComponent(0).getAcentricFactor());
            getPhase(i).getComponent(componentName).setCriticalVolume(critVol);
            getPhase(i).getComponent(componentName).setRacketZ(racketZ);
            getPhase(i).getComponent(componentName).setRacketZCPA(racketZ);
            getPhase(i).getComponent(componentName).setIsTBPfraction(true);
            getPhase(i).getComponent(componentName).setParachorParameter(
                    characterization.getTBPModel().calcParachorParameter(molarMass, density));// 59.3+2.34*molarMass*1000.0);//0.5003*thermo.ThermodynamicConstantsInterface.R*TC/PC*(0.25969-racketZ));
            getPhase(i).getComponent(componentName).setCriticalViscosity(characterization
                    .getTBPModel().calcCriticalViscosity(molarMass * 1000.0, density));// 7.94830*Math.sqrt(1e3*molarMass)*Math.pow(PC,2.0/3.0)/Math.pow(TC,
                                                                                       // 1.0/6.0)*1e-7);
            getPhase(i).getComponent(componentName).setTriplePointTemperature(374.5
                    + 0.02617 * getPhase(i).getComponent(componentName).getMolarMass() * 1000.0
                    - 20172.0 / (getPhase(i).getComponent(componentName).getMolarMass() * 1000.0));
            getPhase(i).getComponent(componentName)
                    .setHeatOfFusion(0.1426 / 0.238845
                            * getPhase(i).getComponent(componentName).getMolarMass() * 1000.0
                            * getPhase(i).getComponent(componentName).getTriplePointTemperature());
            getPhase(i).getComponent(componentName)
                    .setIdealGasEnthalpyOfFormation(-1462600 * molarMass - 47566.0);
            // getPhase(i).getComponent(componentName).set

            // System.out.println(" plusTC " + TC + " plusPC " + PC + " plusm " + m + "
            // acslusm " + acs + " tb " + TB + " critvol " + critVol + " racketZ " + racketZ
            // + " parachor " +
            // getPhase(i).getComponent(componentName).getParachorParameter());
            getPhase(i).getComponent(componentName).setCpA(cpa);
            getPhase(i).getComponent(componentName).setCpB(cpb);
            getPhase(i).getComponent(componentName).setCpC(cpc);
            getPhase(i).getComponent(componentName).setCpD(cpd);
        }
    }

    @Override
    public void addPlusFraction(String componentName, double numberOfMoles, double molarMass,
            double density) {
        addTBPfraction(componentName, numberOfMoles, molarMass, density);
        componentName = (componentName + "_" + "PC");// getFluidName());
        for (int i = 0; i < numberOfPhases; i++) {
            // System.out.println("comp " + componentName);
            getPhase(i).getComponent(componentName).setIsPlusFraction(true);
            getPhase(i).getComponent(componentName).setCriticalViscosity(7.94830
                    * Math.sqrt(1e3 * getPhase(i).getComponent(componentName).getMolarMass())
                    * Math.pow(getPhase(i).getComponent(componentName).getPC(), 2.0 / 3.0)
                    / Math.pow(getPhase(i).getComponent(componentName).getTC(), 1.0 / 6.0) * 1e-7);
        }
    }

    @Override
    public void addComponent(String componentName, double value, String name) {
        if (!neqsim.util.database.NeqSimDataBase.hasComponent(componentName)) {
            logger.error("No component with name: " + componentName + " in database");
            return;
        }
        neqsim.util.database.NeqSimDataBase database = new neqsim.util.database.NeqSimDataBase();
        java.sql.ResultSet dataSet =
                database.getResultSet(("SELECT * FROM comp WHERE name='" + componentName + "'"));
        double molarmass = 0.0, stddens = 0.0, boilp = 0.0;
        try {
            dataSet.next();
            molarmass = Double.parseDouble(dataSet.getString("molarmass")) / 1000.0;
            stddens = Double.parseDouble(dataSet.getString("stddens"));
            boilp = Double.parseDouble(dataSet.getString("normboil"));
        } catch (Exception e) {
            logger.error("failed " + e.toString());
        } finally {
            try {
                dataSet.close();
            } catch (Exception e) {
                logger.error("error", e);

            }
        }
        neqsim.util.unit.Unit unit =
                new neqsim.util.unit.RateUnit(value, name, molarmass, stddens, boilp);
        double SIval = unit.getSIvalue();
        // System.out.println("number of moles " + SIval);
        this.addComponent(componentName, SIval);
    }

    @Override
    public void addComponent(String componentName, double moles, double TC, double PC, double acs) {
        String comNam = componentName;
        if (getPhase(0).hasComponent(componentName)) {
            addComponent(componentName, moles);
        } else {
            addComponent("default", moles);
            comNam = "default";
            // componentNames.set(componentNames.indexOf("default"), componentName);
        }
        for (int i = 0; i < getMaxNumberOfPhases(); i++) {
            getPhase(i).getComponent(comNam).setComponentName(componentName);
            getPhase(i).getComponent(componentName).setTC(TC);
            getPhase(i).getComponent(componentName).setPC(PC);
            getPhase(i).getComponent(componentName).setAcentricFactor(acs);
        }
        if (comNam.equals("default")) {
            componentNames.remove("default");
            componentNames.add(componentName);
        }
    }

    @Override
    public void addComponent(int componentIndex, double moles) {
        if (componentIndex >= getPhase(0).getNumberOfComponents()) {
            logger.error("componentIndex higher than number of components in database");
            return;
        }
        setTotalNumberOfMoles(getTotalNumberOfMoles() + moles);
        for (int i = 0; i < getMaxNumberOfPhases(); i++) {
            getPhase(i).addMolesChemReac(componentIndex, moles, moles);
        }
    }

    /**
     * add a component to a fluid. If component already exists, it will be added to the component
     *
     * @param componentName Name of the component to be added. See NeqSim database for available
     *        components in the database.
     */
    @Override
    public void addComponent(String name) {
        addComponent(name, 0.0);
    }

    /**
     * add a component to a fluid. If component already exists, it will be added to the component
     *
     * @param componentName Name of the component to be added. See NeqSim database for available
     *        components in the database.
     * @param moles number of moles (per second) of the component to be added to the fluid
     */
    @Override
    public void addComponent(String componentName, double moles) {
        int index = 0;

        boolean addForFirstTime = true;
        for (int p = 0; p < componentNames.size(); p++) {
            if (componentNames.get(p).equals(componentName)) {
                addForFirstTime = false;
                index = p;
            }
        }

        if (!neqsim.util.database.NeqSimDataBase.hasComponent(componentName) && addForFirstTime) {
            // logger.error("No component with name: " + componentName + " in database");
            return;
        }

        if (addForFirstTime) {
            if (moles < 0.0) {
                logger.error("Negative input number of moles of component: " + componentName);
                neqsim.util.exception.InvalidInputException e =
                        new neqsim.util.exception.InvalidInputException();
                throw new RuntimeException(e);
            }
            setTotalNumberOfMoles(getTotalNumberOfMoles() + moles);
            // System.out.println("adding " + componentName);
            componentNames.add(componentName);
            for (int i = 0; i < getMaxNumberOfPhases(); i++) {
                getPhase(i).addcomponent(componentName, moles, moles, numberOfComponents);
                getPhase(i).setAtractiveTerm(attractiveTermNumber);
            }
            numberOfComponents++;
        } else {
            for (int i = 0; i < getMaxNumberOfPhases(); i++) {
                if ((getPhase(i).getComponent(componentName).getNumberOfMolesInPhase()
                        + moles) < 0.0) {
                    init(0);
                    break;
                }
            }

            setTotalNumberOfMoles(getTotalNumberOfMoles() + moles);
            // System.out.println("adding chem reac " + componentName);
            for (int i = 0; i < getMaxNumberOfPhases(); i++) {
                getPhase(i).addMolesChemReac(index, moles, moles);
            }
        }
    }

    @Override
    public void addComponent(String componentName, double moles, int phaseNumber) {
        if (!neqsim.util.database.NeqSimDataBase.hasComponent(componentName)) {
            logger.error("No component with name: " + componentName + " in database");
            return;
        }
        int index = 0;

        boolean addForFirstTime = true;
        for (int p = 0; p < componentNames.size(); p++) {
            if (componentNames.get(p).equals(componentName)) {
                addForFirstTime = false;
                index = p;
            }
        }

        if (addForFirstTime) {
            if (moles < 0.0) {
                logger.error("Negative input number of moles.");
                neqsim.util.exception.InvalidInputException e =
                        new neqsim.util.exception.InvalidInputException();
                throw new RuntimeException(e);
            }

            componentNames.add(componentName);
            double k = 1.0;
            setTotalNumberOfMoles(getTotalNumberOfMoles() + moles);

            for (int i = 0; i < getMaxNumberOfPhases(); i++) {
                if (phaseNumber == i) {
                    k = 1.0;
                } else {
                    k = 1.0e-30;
                }
                getPhase(i).addcomponent(componentName, moles, moles * k, numberOfComponents);
                getPhase(i).setAtractiveTerm(attractiveTermNumber);
            }
            numberOfComponents++;
        } else {
            addComponent(index, moles, phaseNumber);
        }
    }

    @Override
    public void addComponent(int index, double moles, int phaseNumber) {
        if (index >= getPhase(0).getNumberOfComponents()) {
            logger.error("componentIndex higher than number of components in database");
            return;
        }
        double k = 1.0;

        for (int i = 0; i < getMaxNumberOfPhases(); i++) {
            if (phaseNumber == i) {
                k = 1.0;
            } else {
                k = 1e-30;
            }
            phaseArray[phaseIndex[i]].addMolesChemReac(index, moles * k, moles);
        }
        setTotalNumberOfMoles(getTotalNumberOfMoles() + moles);
    }

    @Override
    public void removeComponent(String name) {
        setTotalNumberOfMoles(
                getTotalNumberOfMoles() - phaseArray[0].getComponent(name).getNumberOfmoles());
        for (int i = 0; i < getMaxNumberOfPhases(); i++) {
            getPhase(i).removeComponent(name, getTotalNumberOfMoles(),
                    phaseArray[phaseIndex[i]].getComponent(name).getNumberOfMolesInPhase(),
                    phaseArray[phaseIndex[i]].getComponent(name).getComponentNumber());
        }
        //
        componentNames.remove(name);
        // System.out.println("removing " + componentNames.toString());
        numberOfComponents--;
    }

    /**
     * This method set the flow rate of all components to zero.
     */
    @Override
    public void setEmptyFluid() {
        for (int i = 0; i < getMaxNumberOfPhases(); i++) {
            getPhase(i).setEmptyFluid();
        }
        totalNumberOfMoles = 0.0;
    }

    /**
     * This method set the flow rate of all components to zero. This method is depreciated - and the
     * setEmptyFluid method should be used.
     */
    @Override
    @Deprecated
    public void removeMoles() {
        for (int i = 0; i < getMaxNumberOfPhases(); i++) {
            getPhase(i).setEmptyFluid();
        }
        totalNumberOfMoles = 0.0;
    }

    @Override
    public final double calcBeta() throws neqsim.util.exception.IsNaNException,
            neqsim.util.exception.TooManyIterationsException {
        ComponentInterface[] compArray = getPhase(0).getComponents();

        int i, iterations = 0;
        double tolerance = neqsim.thermo.ThermodynamicModelSettings.phaseFractionMinimumLimit;
        double deriv = 0.0, gbeta = 0.0, gtest = 0.0, betal = 0;
        double nybeta = 0, midler = 0, minBeta = tolerance, maxBeta = 1.0 - tolerance;

        double g0 = -1.0, g1 = 1.0;
        nybeta = beta[0];
        betal = 1.0 - nybeta;

        for (i = 0; i < numberOfComponents; i++) {
            midler = (compArray[i].getK() * compArray[i].getz() - 1.0)
                    / (compArray[i].getK() - 1.0);
            if ((midler > minBeta) && (compArray[i].getK() > 1.0)) {
                minBeta = midler;
            }
            midler = (1.0 - compArray[i].getz()) / (1.0 - compArray[i].getK());
            if ((midler < maxBeta) && (compArray[i].getK() < 1.0)) {
                maxBeta = midler;
            }
            g0 += compArray[i].getz() * compArray[i].getK();
            g1 += -compArray[i].getz() / compArray[i].getK();
        }

        if (g0 < 0) {
            beta[1] = 1.0 - tolerance;
            beta[0] = tolerance;
            return beta[0];
        }
        if (g1 > 0) {
            beta[1] = tolerance;
            beta[0] = 1.0 - tolerance;
            return beta[0];
        }

        nybeta = (minBeta + maxBeta) / 2.0;
        // System.out.println("guessed beta: " + nybeta + " maxbeta: " +maxBeta + "
        // minbeta: " +minBeta );
        betal = 1.0 - nybeta;

        // ' *l = 1.0-nybeta;
        gtest = 0.0;
        for (i = 0; i < numberOfComponents; i++) {
            gtest += compArray[i].getz() * (compArray[i].getK() - 1.0)
                    / (1.0 - nybeta + nybeta * compArray[i].getK()); // beta
                                                                     // =
                                                                     // nybeta
        }

        if (gtest >= 0) {
            minBeta = nybeta;
        } else {
            maxBeta = nybeta;
        }

        if (gtest < 0) {
            double minold = minBeta;
            minBeta = 1.0 - maxBeta;
            maxBeta = 1.0 - minold;
        }

        iterations = 0;
        // System.out.println("gtest: " + gtest);
        double step = 1.0;
        do {
            iterations++;
            if (gtest >= 0) {
                // oldbeta = nybeta;
                deriv = 0.0;
                gbeta = 0.0;

                for (i = 0; i < numberOfComponents; i++) {
                    double temp1 = (compArray[i].getK() - 1.0);
                    double temp2 = 1.0 + temp1 * nybeta;
                    deriv += -(compArray[i].getz() * temp1 * temp1) / (temp2 * temp2);
                    gbeta += compArray[i].getz() * (compArray[i].getK() - 1.0)
                            / (1.0 + (compArray[i].getK() - 1.0) * nybeta);
                }

                if (gbeta >= 0) {
                    minBeta = nybeta;
                } else {
                    maxBeta = nybeta;
                }
                nybeta -= (gbeta / deriv);

                // System.out.println("beta: " + maxBeta);
                if (nybeta > maxBeta) {
                    nybeta = maxBeta;
                }
                if (nybeta < minBeta) {
                    nybeta = minBeta;
                }

                /*
                 * if ((nybeta > maxBeta) || (nybeta < minBeta)) { // nybeta = 0.5 * (maxBeta +
                 * minBeta); gbeta = 1.0; }
                 */
            } else {
                // oldbeta = betal;
                deriv = 0.0;
                gbeta = 0.0;

                for (i = 0; i < numberOfComponents; i++) {
                    deriv -= (compArray[i].getz() * (compArray[i].getK() - 1.0)
                            * (1.0 - compArray[i].getK()))
                            / Math.pow((betal + (1 - betal) * compArray[i].getK()), 2);
                    gbeta += compArray[i].getz() * (compArray[i].getK() - 1.0)
                            / (betal + (-betal + 1.0) * compArray[i].getK());
                }

                if (gbeta < 0) {
                    minBeta = betal;
                } else {
                    maxBeta = betal;
                }

                betal -= (gbeta / deriv);

                if (betal > maxBeta) {
                    betal = maxBeta;
                }
                if (betal < minBeta) {
                    betal = minBeta;
                }

                /*
                 * if ((betal > maxBeta) || (betal < minBeta)) { gbeta = 1.0; { betal = 0.5 *
                 * (maxBeta + minBeta); } }
                 */
                nybeta = 1.0 - betal;
            }
            step = gbeta / deriv;
            // System.out.println("step : " + step);

        } while (((Math.abs(step)) >= 1.0e-10 && iterations < 300));// &&
                                                                    // (Math.abs(nybeta)-Math.abs(maxBeta))>0.1);

        // System.out.println("beta: " + nybeta + " iterations: " + iterations);
        if (nybeta <= tolerance) {
            phase = 1;
            nybeta = tolerance;
        } else if (nybeta >= 1.0 - tolerance) {
            phase = 0;
            nybeta = 1.0 - tolerance;
            // superheated vapour
        } else {
            phase = 2;
        } // two-phase liquid-gas

        beta[0] = nybeta;
        beta[1] = 1.0 - nybeta;

        if (iterations >= 300) {
            throw new neqsim.util.exception.TooManyIterationsException();
        }
        if (Double.isNaN(beta[1])) {
            for (i = 0; i < numberOfComponents; i++) {
                // System.out.println("K " + compArray[i].getK());
                // System.out.println("z " + compArray[i].getz());
            }
            throw new neqsim.util.exception.IsNaNException();
        }
        return beta[0];
    }

    @Override
    public final double initBeta() {
        for (int i = 0; i < numberOfPhases; i++) {
            beta[phaseIndex[i]] = getPhase(i).getNumberOfMolesInPhase() / getTotalNumberOfMoles();
            // System.out.println("beta " + beta[i]);
        }
        return beta[phaseIndex[0]];
    }

    /**
     * method to get the Joule Thomson Coefficient of a system. Based on a phase mole fraction basis
     * average
     * 
     * @param unit The unit as a string. Supported units are K/bar, C/bar
     * @return Joule Thomson coefficient in given unit
     */
    @Override
    public double getJouleThomsonCoefficient(String unit) {
        double JTcoef = getJouleThomsonCoefficient();
        double conversionFactor = 1.0;
        switch (unit) {
            case "K/bar":
                conversionFactor = 1.0;
                break;
            case "C/bar":
                conversionFactor = 1.0;
                break;
        }
        return JTcoef * conversionFactor;
    }

    /**
     * method to get the Joule Thomson Coefficient of a system. Based on a phase mole fraction basis
     * average
     *
     * @return Joule Thomson coefficient in K/bar
     */
    @Override
    public double getJouleThomsonCoefficient() {
        double JTcoef = 0;
        for (int i = 0; i < numberOfPhases; i++) {
            JTcoef += getBeta(i) * getPhase(i).getJouleThomsonCoefficient();
        }
        return JTcoef;
    }

    /**
     * method to get the speed of sound of a system. THe sound speed is implemented based on a molar
     * average over the phases
     * 
     * @param unit The unit as a string. Supported units are m/s, km/h
     * @return speed of sound in m/s
     */
    @Override
    public double getSoundSpeed(String unit) {
        double refVel = getSoundSpeed();
        double conversionFactor = 1.0;
        switch (unit) {
            case "m/s":
                conversionFactor = 1.0;
                break;
            case "km/hr":
                conversionFactor = 3.6;
                break;
        }
        return refVel * conversionFactor;
    }

    /**
     * method to get the speed of sound of a system. THe sound speed is implemented based on a molar
     * average over the phases
     *
     * @return speed of sound in m/s
     */
    @Override
    public double getSoundSpeed() {
        double soundspeed = 0;
        for (int i = 0; i < numberOfPhases; i++) {
            soundspeed += getBeta(i) * getPhase(i).getSoundSpeed();
        }
        return soundspeed;
    }

    @Override
    public final void initTotalNumberOfMoles(double change) {
        setTotalNumberOfMoles(getTotalNumberOfMoles() + change);
        // System.out.println("total moles: " + totalNumberOfMoles);
        for (int j = 0; j < numberOfPhases; j++) {
            for (int i = 0; i < numberOfComponents; i++) {
                getPhase(j).getComponents()[i].setNumberOfmoles(
                        phaseArray[phaseIndex[0]].getComponents()[i].getNumberOfmoles());
            }
        }
    }

    @Override
    public final void init_x_y() {
        double x = 0.0, z = 0;
        for (int j = 0; j < numberOfPhases; j++) {
            x = 0;
            z = 0;
            for (int i = 0; i < numberOfComponents; i++) {
                getPhase(j).getComponents()[i]
                        .setz(getPhase(j).getComponents()[i].getNumberOfmoles()
                                / getTotalNumberOfMoles());
                getPhase(j).getComponents()[i]
                        .setx(getPhase(j).getComponents()[i].getNumberOfMolesInPhase()
                                / getPhase(j).getNumberOfMolesInPhase());
                x += getPhase(j).getComponents()[i].getx();
                z += getPhase(j).getComponents()[i].getz();
            }
            getPhase(j).normalize();
        }
    }

    @Override
    public final void calc_x_y() {

        for (int j = 0; j < numberOfPhases; j++) {
            for (int i = 0; i < numberOfComponents; i++) {
                if (j == 0) {
                    getPhase(j).getComponent(i).setx(getPhase(0).getComponent(i).getK()
                            * getPhase(j).getComponents()[i].getz() / (1 - beta[phaseIndex[0]]
                                    + beta[phaseIndex[0]] * getPhase(0).getComponent(i).getK()));
                } else if (j == 1) {
                    getPhase(j).getComponent(i)
                            .setx(getPhase(0).getComponent(i).getz() / (1.0 - beta[phaseIndex[0]]
                                    + beta[phaseIndex[0]] * getPhase(0).getComponent(i).getK()));
                } //
                  // phaseArray[j].getComponents()[i].setx(phaseArray[0].getComponents()[i].getx()
                  // / phaseArray[0].getComponents()[i].getK());
                  // System.out.println("comp: " + j + i + " " + c[j][i].getx());
            }
            getPhase(j).normalize();
        }
    }

    @Override
    public final void calc_x_y_nonorm() {

        for (int j = 0; j < numberOfPhases; j++) {
            for (int i = 0; i < numberOfComponents; i++) {
                if (j == 0) {
                    getPhase(j).getComponents()[i].setx(getPhase(j).getComponents()[i].getK()
                            * getPhase(j).getComponents()[i].getz() / (1 - beta[phaseIndex[0]]
                                    + beta[phaseIndex[0]] * getPhase(0).getComponents()[i].getK()));
                }
                if (j == 1) {
                    getPhase(j).getComponents()[i]
                            .setx(getPhase(0).getComponents()[i].getz() / (1.0 - beta[phaseIndex[0]]
                                    + beta[phaseIndex[0]] * getPhase(0).getComponents()[i].getK()));
                } //
                  // phaseArray[j].getComponents()[i].setx(phaseArray[0].getComponents()[i].getx()
                  // / phaseArray[0].getComponents()[i].getK());
                  // System.out.println("comp: " + j + i + " " + c[j][i].getx());
            }
            // getPhase(j).normalize();
        }
    }

    @Override
    public void reset_x_y() {

        for (int j = 0; j < numberOfPhases; j++) {
            for (int i = 0; i < numberOfComponents; i++) {
                getPhase(j).getComponents()[i]
                        .setx(phaseArray[phaseIndex[0]].getComponents()[i].getz());
            }
        }
    }

    @Override
    public void reset() {
        for (int i = 0; i < numberOfComponents; i++) {
            addComponent(getPhase(0).getComponent(i).getComponentName(),
                    -getPhase(0).getComponent(i).getNumberOfmoles());
        }
    }

    @Override
    public boolean hasSolidPhase() {
        for (int i = 0; i < numberOfPhases; i++) {
            if (getPhase(i).getPhaseTypeName().equals("solid")) {
                return true;
            }
        }
        return false;
    }

    @Override
    public void init(int type) { // type = 0 start init type =1 gi nye betingelser
        isInitialized = true;
        if (numericDerivatives) {
            initNumeric(type);
        } else {
            initAnalytic(type);
        }
    }

    /**
     * Calculates thermodynamic properties of a fluid using the init(2) method
     */
    @Override
    public void initThermoProperties() {
        init(2);
    }

    /**
     * Calculates thermodynamic and physical properties of a fluid using initThermoProperties() and
     * initPhysicalProperties();
     */
    @Override
    public void initProperties() {
        if (!isInitialized) {
            init(0);
            setNumberOfPhases(1);
        }
        initThermoProperties();
        initPhysicalProperties();
    }

    @Override
    public void init(int type, int phase) { // type = 0 start init type =1 gi nye betingelser
        isInitialized = true;
        if (numericDerivatives) {
            initNumeric(type, phase);
        } else {
            initAnalytic(type, phase);
        }
    }

    @Override
    public void init() {
        this.init(initType);
    }

    public void initAnalytic(int type) { // type = 0 start init type =1O give new conditions
        if (type == 0) {
            numberOfPhases = getMaxNumberOfPhases();
            for (int i = 0; i < getMaxNumberOfPhases(); i++) {
                phaseType[i] = 0;
                beta[i] = 1.0;
                phaseIndex[i] = i;
            }
            phaseType[0] = 1;
            for (int i = 0; i < numberOfPhases; i++) {
                if (getPhase(i) == null) {
                } else {
                    getPhase(i).init(getTotalNumberOfMoles(), numberOfComponents, type,
                            phaseType[phaseIndex[i]], beta[phaseIndex[i]]);
                }
            }
            numberOfPhases = 2;
        }

        if (type == 1) {
            for (int i = 0; i < numberOfPhases; i++) {
                getPhase(i).init(getTotalNumberOfMoles(), numberOfComponents, 1,
                        phaseType[phaseIndex[i]], beta[phaseIndex[i]]);
            }

            for (int i = 0; i < numberOfPhases; i++) {
                for (int j = 0; j < numberOfComponents; j++) {
                    getPhase(i).getComponents()[j].fugcoef(getPhase(i));
                }
            }
        }

        if (type == 2) // calculate T and P derivatives
        {
            for (int i = 0; i < numberOfPhases; i++) {
                getPhase(i).init(getTotalNumberOfMoles(), numberOfComponents, 2,
                        phaseType[phaseIndex[i]], beta[phaseIndex[i]]);
            }

            for (int i = 0; i < numberOfPhases; i++) {
                for (int j = 0; j < numberOfComponents; j++) {
                    getPhase(i).getComponents()[j].fugcoef(getPhase(i));
                    getPhase(i).getComponents()[j].logfugcoefdT(getPhase(i));
                    getPhase(i).getComponents()[j].logfugcoefdP(getPhase(i));
                }
            }
        }

        if (type == 3) // calculate all derivatives
        {
            for (int i = 0; i < numberOfPhases; i++) {
                getPhase(i).init(getTotalNumberOfMoles(), numberOfComponents, 3,
                        phaseType[phaseIndex[i]], beta[phaseIndex[i]]);
            }

            for (int i = 0; i < numberOfPhases; i++) {
                for (int j = 0; j < numberOfComponents; j++) {
                    getPhase(i).getComponents()[j].fugcoef(getPhase(i));
                    getPhase(i).getComponents()[j].logfugcoefdT(getPhase(i));
                    getPhase(i).getComponents()[j].logfugcoefdP(getPhase(i));
                    getPhase(i).getComponents()[j].logfugcoefdN(getPhase(i));
                }
            }
        }

        if (type == 4) // calculate all derivatives numerically
        {
            for (int i = 0; i < numberOfPhases; i++) {
                getPhase(i).init(getTotalNumberOfMoles(), numberOfComponents, 3,
                        phaseType[phaseIndex[i]], beta[phaseIndex[i]]);
            }
            for (int i = 0; i < numberOfPhases; i++) {
                for (int j = 0; j < numberOfComponents; j++) {
                    getPhase(i).getComponents()[j].fugcoef(getPhase(i));
                    getPhase(i).getComponents()[j].fugcoefDiffTempNumeric(getPhase(i),
                            numberOfComponents, getPhase(i).getTemperature(),
                            getPhase(i).getPressure());
                    getPhase(i).getComponents()[j].fugcoefDiffPresNumeric(getPhase(i),
                            numberOfComponents, getPhase(i).getTemperature(),
                            getPhase(i).getPressure());
                }
            }
        }

        for (int i = 1; i < numberOfPhases; i++) {
            if (getPhase(i).getPhaseTypeName().equals("gas")) {
                getPhase(i).setPhaseTypeName("oil");
            }
        }
    }

    public void initAnalytic(int type, int phase) {
        if (type == 0) {
            beta[0] = 1.0;
            phaseIndex[phase] = phase;
            getPhase(phase).init(getTotalNumberOfMoles(), numberOfComponents, 0,
                    phaseType[phaseIndex[phase]], beta[phaseIndex[phase]]);
        } else if (type == 1) {
            getPhase(phase).init(getTotalNumberOfMoles(), numberOfComponents, 1,
                    phaseType[phaseIndex[phase]], beta[phaseIndex[phase]]);

            for (int j = 0; j < numberOfComponents; j++) {
                getPhase(phase).getComponents()[j].fugcoef(getPhase(phase));
            }
        } else if (type == 2) {
            getPhase(phase).init(getTotalNumberOfMoles(), numberOfComponents, 2,
                    phaseType[phaseIndex[phase]], beta[phaseIndex[phase]]);

            for (int j = 0; j < numberOfComponents; j++) {
                getPhase(phase).getComponents()[j].fugcoef(getPhase(phase));
                getPhase(phase).getComponents()[j].logfugcoefdT(getPhase(phase));
                getPhase(phase).getComponents()[j].logfugcoefdP(getPhase(phase));
            }
        } else if (type == 3) {
            getPhase(phase).init(getTotalNumberOfMoles(), numberOfComponents, 3,
                    phaseType[phaseIndex[phase]], beta[phaseIndex[phase]]);

            for (int j = 0; j < numberOfComponents; j++) {
                getPhase(phase).getComponents()[j].fugcoef(getPhase(phase));
                getPhase(phase).getComponents()[j].logfugcoefdT(getPhase(phase));
                getPhase(phase).getComponents()[j].logfugcoefdP(getPhase(phase));
                getPhase(phase).getComponents()[j].logfugcoefdN(getPhase(phase));
            }
        }

        for (int i = 1; i < numberOfPhases; i++) {
            if (getPhase(i).getPhaseTypeName().equals("gas")) {
                getPhase(i).setPhaseTypeName("oil");
            }
        }

    }

    public void initNumeric(int type) {
        initNumeric(type, 1);
    }

    public void initNumeric(int type, int phasen) {
        if (type < 2) {
            initAnalytic(type);
        } else if (type >= 2) {
            double[][] gasfug = new double[2][getPhases()[0].getNumberOfComponents()];
            double[][] liqfug = new double[2][getPhases()[0].getNumberOfComponents()];

            double dt = getTemperature() / 1.0e6;
            setTemperature(getTemperature() + dt);
            init(1);

            for (int i = 0; i < getPhases()[0].getNumberOfComponents(); i++) {
                gasfug[0][i] = Math.log(getPhases()[0].getComponents()[i].getFugasityCoeffisient());
                liqfug[0][i] = Math.log(getPhases()[1].getComponents()[i].getFugasityCoeffisient());
            }

            setTemperature(getTemperature() - 2 * dt);
            init(1);

            for (int i = 0; i < getPhases()[0].getNumberOfComponents(); i++) {
                gasfug[1][i] = Math.log(getPhases()[0].getComponents()[i].getFugasityCoeffisient());
                liqfug[1][i] = Math.log(getPhases()[1].getComponents()[i].getFugasityCoeffisient());
            }

            for (int i = 0; i < getPhases()[0].getNumberOfComponents(); i++) {
                getPhase(0).getComponent(i).setdfugdt((gasfug[0][i] - gasfug[1][i]) / (2 * dt));
                getPhase(1).getComponent(i).setdfugdt((liqfug[0][i] - liqfug[1][i]) / (2 * dt));
            }

            setTemperature(getTemperature() + dt);

            double dp = getPressure() / 1.0e6;
            setPressure(getPressure() + dp);
            init(1);

            for (int i = 0; i < getPhases()[0].getNumberOfComponents(); i++) {
                gasfug[0][i] = Math.log(getPhases()[0].getComponents()[i].getFugasityCoeffisient());
                liqfug[0][i] = Math.log(getPhases()[1].getComponents()[i].getFugasityCoeffisient());
            }

            setPressure(getPressure() - 2 * dp);
            init(1);

            for (int i = 0; i < getPhases()[0].getNumberOfComponents(); i++) {
                gasfug[1][i] = Math.log(getPhases()[0].getComponents()[i].getFugasityCoeffisient());
                liqfug[1][i] = Math.log(getPhases()[1].getComponents()[i].getFugasityCoeffisient());
            }

            for (int i = 0; i < getPhases()[0].getNumberOfComponents(); i++) {
                getPhase(0).getComponent(i).setdfugdp((gasfug[0][i] - gasfug[1][i]) / (2 * dp));
                getPhase(1).getComponent(i).setdfugdp((liqfug[0][i] - liqfug[1][i]) / (2 * dp));
            }

            setPressure(getPressure() + dp);
            init(1);

            if (type == 3) {
                for (int phase = 0; phase < 2; phase++) {
                    for (int k = 0; k < getPhases()[0].getNumberOfComponents(); k++) {
                        double dn = getPhases()[phase].getComponents()[k].getNumberOfMolesInPhase()
                                / 1.0e6;

                        addComponent(k, dn, phase);
                        // initBeta();
                        init_x_y();
                        init(1);

                        for (int i = 0; i < getPhases()[0].getNumberOfComponents(); i++) {
                            liqfug[0][i] = Math.log(
                                    getPhases()[phase].getComponents()[i].getFugasityCoeffisient());
                        }

                        addComponent(k, -2.0 * dn, phase);
                        // initBeta();
                        init_x_y();
                        init(1);

                        for (int i = 0; i < getPhases()[0].getNumberOfComponents(); i++) {
                            // gasfug[1][i] =
                            // Math.log(getPhases()[0].getComponents()[i].getFugasityCoeffisient());
                            liqfug[1][i] = Math.log(
                                    getPhases()[phase].getComponents()[i].getFugasityCoeffisient());
                        }
                        addComponent(k, dn, phase);
                        init_x_y();
                        init(1);

                        for (int i = 0; i < getPhases()[0].getNumberOfComponents(); i++) {
                            getPhase(phase).getComponent(k).setdfugdn(i,
                                    (liqfug[0][i] - liqfug[1][i]) / (2 * dn));
                            getPhase(phase).getComponent(k).setdfugdx(i,
                                    (liqfug[0][i] - liqfug[1][i]) / (2 * dn)
                                            * getPhase(phase).getNumberOfMolesInPhase());
                        }
                        // initBeta();

                    }
                }
            }
        }
    }

    @Override
    public void initNumeric() {
        double[][] gasfug = new double[2][getPhases()[0].getNumberOfComponents()];
        double[][] liqfug = new double[2][getPhases()[0].getNumberOfComponents()];
        double[][] gasnumericDfugdt = new double[2][getPhases()[0].getNumberOfComponents()];
        double[][] liqnumericDfugdt = new double[2][getPhases()[0].getNumberOfComponents()];
        double[][] gasnumericDfugdp = new double[2][getPhases()[0].getNumberOfComponents()];
        double[][] liqnumericDfugdp = new double[2][getPhases()[0].getNumberOfComponents()];
        double[][][] gasnumericDfugdn = new double[2][getPhases()[0]
                .getNumberOfComponents()][getPhases()[0].getNumberOfComponents()];
        double[][][] liqnumericDfugdn = new double[2][getPhases()[0]
                .getNumberOfComponents()][getPhases()[0].getNumberOfComponents()];

        double dt = getTemperature() / 1e5;
        setTemperature(getTemperature() + dt);
        init(1);

        for (int i = 0; i < getPhases()[0].getNumberOfComponents(); i++) {
            gasfug[0][i] = Math.log(getPhases()[0].getComponents()[i].getFugasityCoeffisient());
            liqfug[0][i] = Math.log(getPhases()[1].getComponents()[i].getFugasityCoeffisient());
        }

        setTemperature(getTemperature() - 2 * dt);
        init(1);

        for (int i = 0; i < getPhases()[0].getNumberOfComponents(); i++) {
            gasfug[1][i] = Math.log(getPhases()[0].getComponents()[i].getFugasityCoeffisient());
            liqfug[1][i] = Math.log(getPhases()[1].getComponents()[i].getFugasityCoeffisient());
            gasnumericDfugdt[0][i] = (gasfug[0][i] - gasfug[1][i]) / (2 * dt);
            liqnumericDfugdt[0][i] = (liqfug[0][i] - liqfug[1][i]) / (2 * dt);
            phaseArray[0].getComponents()[i].setdfugdt(gasnumericDfugdt[0][i]);
            phaseArray[1].getComponents()[i].setdfugdt(liqnumericDfugdt[0][i]);
        }

        setTemperature(getTemperature() + dt);

        double dp = getPressure() / 1e5;
        setPressure(getPressure() + dp);
        init(1);

        for (int i = 0; i < getPhases()[0].getNumberOfComponents(); i++) {
            gasfug[0][i] = Math.log(getPhases()[0].getComponents()[i].getFugasityCoeffisient());
            liqfug[0][i] = Math.log(getPhases()[1].getComponents()[i].getFugasityCoeffisient());
        }

        setPressure(getPressure() - 2 * dp);
        init(1);

        for (int i = 0; i < getPhases()[0].getNumberOfComponents(); i++) {
            gasfug[1][i] = Math.log(getPhases()[0].getComponents()[i].getFugasityCoeffisient());
            liqfug[1][i] = Math.log(getPhases()[1].getComponents()[i].getFugasityCoeffisient());
            gasnumericDfugdp[0][i] = (gasfug[0][i] - gasfug[1][i]) / (2 * dp);
            liqnumericDfugdp[0][i] = (liqfug[0][i] - liqfug[1][i]) / (2 * dp);
            phaseArray[0].getComponents()[i].setdfugdp(gasnumericDfugdp[0][i]);
            phaseArray[1].getComponents()[i].setdfugdp(liqnumericDfugdp[0][i]);
        }

        setPressure(getPressure() + dp);
        init(1);

        for (int phase = 0; phase < 2; phase++) {
            for (int k = 0; k < getPhases()[0].getNumberOfComponents(); k++) {
                double dn = getPhases()[phase].getComponents()[k].getNumberOfMolesInPhase() / 1.0e6;
                if (dn < 1e-12) {
                    dn = 1e-12;
                }

                addComponent(k, dn, phase);
                // initBeta();
                init_x_y();
                init(1);

                for (int i = 0; i < getPhases()[0].getNumberOfComponents(); i++) {
                    liqfug[0][i] = Math
                            .log(getPhases()[phase].getComponents()[i].getFugasityCoeffisient());
                }

                addComponent(k, -2.0 * dn, phase);
                // initBeta();
                init_x_y();
                init(1);

                for (int i = 0; i < getPhases()[0].getNumberOfComponents(); i++) {
                    // gasfug[1][i] =
                    // Math.log(getPhases()[0].getComponents()[i].getFugasityCoeffisient());
                    liqfug[1][i] = Math
                            .log(getPhases()[phase].getComponents()[i].getFugasityCoeffisient());
                }

                for (int i = 0; i < getPhases()[0].getNumberOfComponents(); i++) {
                    if (phase == 0) {
                        gasnumericDfugdn[0][k][i] = (liqfug[0][i] - liqfug[1][i]) / (2 * dn);
                        phaseArray[0].getComponents()[i].setdfugdn(k, gasnumericDfugdn[0][k][i]);
                        phaseArray[0].getComponents()[i].setdfugdx(k, gasnumericDfugdn[0][k][i]
                                * phaseArray[0].getNumberOfMolesInPhase());
                    }

                    if (phase == 1) {
                        liqnumericDfugdn[0][k][i] = (liqfug[0][i] - liqfug[1][i]) / (2 * dn);
                        phaseArray[1].getComponents()[i].setdfugdn(k, liqnumericDfugdn[0][k][i]);
                        phaseArray[1].getComponents()[i].setdfugdx(k, liqnumericDfugdn[0][k][i]
                                * phaseArray[1].getNumberOfMolesInPhase());
                    }
                }

                addComponent(k, dn, phase);
                // initBeta();
                init_x_y();
                init(1);
            }
        }
    }

    @Override
    public void initPhysicalProperties() {
        for (int i = 0; i < numberOfPhases; i++) {
            getPhase(i).initPhysicalProperties();
        }
        calcInterfaceProperties();
    }

    @Override
    public void initPhysicalProperties(String propertyName) {
        for (int i = 0; i < numberOfPhases; i++) {
            getPhase(i).initPhysicalProperties(propertyName);
        }
    }

    @Override
    public void resetPhysicalProperties() {
        for (int i = 0; i < maxNumberOfPhases; i++) {
            getPhase(i).resetPhysicalProperties();
        }
    }

    @Override
    public void initRefPhases() {
        for (int i = 0; i < numberOfPhases; i++) {
            getPhase(i).initRefPhases(false);
        }
    }

    /**
     * /** specify the type model for the physical properties you want to use. * Type: Model * 0
     * Orginal/default * 1 Water * 2 Glycol * 3 Amine
     */
    @Override
    public void setPhysicalPropertyModel(int type) {
        for (int i = 0; i < numberOfPhases; i++) {
            getPhase(i).setPhysicalProperties(type);
        }
    }

    @Override
    public void chemicalReactionInit() { // type = 0 start init type =1 gi nye betingelser
        chemicalReactionOperations = new ChemicalReactionOperations(this);
        chemicalSystem = chemicalReactionOperations.hasRections();
    }

    @Override
    public ChemicalReactionOperations getChemicalReactionOperations() { // type = 0 start init type
                                                                        // =1 gi nye
                                                                        // betingelser
        return chemicalReactionOperations;
    }

    @Override
    public final PhaseInterface getGasPhase() {
        for (int phase = 0; phase < numberOfPhases; phase++) {
            if (phaseArray[phaseIndex[phase]].getPhaseType() == 1) {
                return phaseArray[phase];
            }
        }
        logger.info("No gas phase at current state.");
        return null;
    }

    @Override
    public final PhaseInterface getLiquidPhase() {
        for (int phase = 0; phase < numberOfPhases; phase++) {
            if (phaseArray[phaseIndex[phase]].getPhaseType() == 0) {
                return phaseArray[phase];
            }
        }
        logger.info("No liquid phase at current state.");
        return null;
    }

    @Override
    public final PhaseInterface getPhase(int i) {
        if (i >= getNumberOfPhases()) {
            // throw new RuntimeException();
        }
        return phaseArray[phaseIndex[i]];
    }

    @Override
    public final boolean isChemicalSystem() {
        return chemicalSystem;
    }

    @Override
    public final void isChemicalSystem(boolean temp) {
        chemicalSystem = temp;
    }

    public double getAntoineVaporPressure(double temp) {
        return phaseArray[0].getAntoineVaporPressure(temp);
    }

    @Override
    public final double getTC() {
        return criticalTemperature;
    }

    @Override
    public final double getPC() {
        return criticalPressure;
    }

    @Override
    public final void setTC(double TC) {
        criticalTemperature = TC;
    }

    @Override
    public final void setPC(double PC) {
        criticalPressure = PC;
    }

    @Override
    public final void setMixingRule(int type) {
        mixingRule = type;
        if (numberOfPhases < 4) {
            resetPhysicalProperties();// initPhysicalProperties();
        }
        for (int i = 0; i < maxNumberOfPhases; i++) {
            getPhase(i).setMixingRule(type);
            getPhase(i).initPhysicalProperties();
            // getPhase(i).getPhysicalProperties().getMixingRule().initMixingRules(getPhase(i));
        }
    }

    public void setMixingRuleGEmodel(String name) {
        for (int i = 0; i < numberOfPhases; i++) {
            getPhase(i).setMixingRuleGEModel(name);
        }
    }

    @Override
    public void setMixingRule(String typename, String GEmodel) {
        setMixingRuleGEmodel(GEmodel);
        setMixingRule(typename);
    }

    /**
     * method to set the mixing rule for the fluid
     *
     * @param mixingRuleName the name of the mixing rule. The name can be 'no','classic',
     *        'Huron-Vidal'/'HV', 'Huron-Vidal-T', 'WS'/'Wong-Sandler' , 'classic-CPA', 'classic-T',
     *        'classic-CPA-T', 'classic-Tx'
     */
    @Override
    public void setMixingRule(String typename) {
        int var = 0;
        if (typename.equals("no")) {
            var = 1;
        } else if (typename.equals("classic")) {
            var = 2;
        } else if (typename.equals("HV")) {
            var = 4;
        } else if (typename.equals("WS")) {
            var = 5;
        } else if (typename.equals("CPA-Mix")) {
            var = 7;
        } else if (typename.equals("classic-T")) {
            var = 8;
        } else if (typename.equals("classic-T-cpa")) {
            var = 9;
        } else if (typename.equals("classic-Tx-cpa")) {
            var = 10;
        } else {
            var = 1;
        }
        this.setMixingRule(var);
    }

    @Override
    public String[] getComponentNames() {
        ArrayList<String> components = new ArrayList<String>();

        for (int j = 0; j < numberOfComponents; j++) {
            components.add(phaseArray[0].getComponents()[j].getName());
        }
        String[] componentList = new String[components.size()];
        for (int j = 0; j < numberOfComponents; j++) {
            componentList[j] = (String) components.get(j);
        }
        return componentList;
    }

    @Override
    public void setNumberOfPhases(int number) {
        this.numberOfPhases = number;
    }

    @Override
    public void useVolumeCorrection(boolean volcor) {
        for (int i = 0; i < getMaxNumberOfPhases(); i++) {
            getPhase(i).useVolumeCorrection(volcor);
        }
    }

    @Override
    public final PhaseInterface[] getPhases() {
        return phaseArray;
    }

    @Override
    public double getGibbsEnergy() {
        double gibbsEnergy = 0;
        for (int i = 0; i < numberOfPhases; i++) {
            gibbsEnergy += getPhase(i).getGibbsEnergy();
        }
        return gibbsEnergy;
    }

    /**
     * method to return exergy in a given unit
     * 
     * @param temperatureOfSurroundings in Kelvin
     * @param unit The unit as a string. Supported units are J, J/mol, J/kg and kJ/kg
     * @return exergy in specified unit
     */
    @Override
    public double getExergy(double temperatureOfSurroundings, String exergyUnit) {
        double refExergy = getExergy(temperatureOfSurroundings); // exergy in J
        double conversionFactor = 1.0;
        switch (exergyUnit) {
            case "J":
                conversionFactor = 1.0;
                break;
            case "J/mol":
                conversionFactor = 1.0 / getTotalNumberOfMoles();
                break;
            case "J/kg":
                conversionFactor = 1.0 / getTotalNumberOfMoles() / getMolarMass();
                break;
            case "kJ/kg":
                conversionFactor = 1.0 / getTotalNumberOfMoles() / getMolarMass() / 1000.0;
                break;
        }
        return refExergy * conversionFactor;
    }

    /**
     * method to return exergy defined as (h1-T0*s1) in a unit Joule
     * 
     * @param temperatureOfSurroundings in Kelvin
     */
    @Override
    public double getExergy(double temperatureOfSurroundings) {
        double getExergy = getEnthalpy() - temperatureOfSurroundings * getEntropy();
        return getExergy;
    }

    /**
     * method to return enthalpy in a unit Joule
     */
    @Override
    public double getEnthalpy() {
        double enthalpy = 0;
        for (int i = 0; i < numberOfPhases; i++) {
            enthalpy += getPhase(i).getEnthalpy();
        }
        return enthalpy;
    }

    /**
     * method to return enthalpy in a given unit
     *
     * @param unit The unit as a string. Supported units are J, J/mol, J/kg and kJ/kg
     * @return enthalpy in specified unit
     */
    @Override
    public double getEnthalpy(String unit) {
        double refEnthalpy = getEnthalpy(); // enthalpy in J
        double conversionFactor = 1.0;
        switch (unit) {
            case "J":
                conversionFactor = 1.0;
                break;
            case "J/mol":
                conversionFactor = 1.0 / getTotalNumberOfMoles();
                break;
            case "J/kg":
                conversionFactor = 1.0 / getTotalNumberOfMoles() / getMolarMass();
                break;
            case "kJ/kg":
                conversionFactor = 1.0 / getTotalNumberOfMoles() / getMolarMass() / 1000.0;
                break;
        }
        return refEnthalpy * conversionFactor;
    }

    /**
     * method to return viscosity
     *
     * @return viscosity in unit kg/msec
     */
    @Override
    public double getViscosity() {
        double visc = 0;
        for (int i = 0; i < numberOfPhases; i++) {
            visc += beta[phaseIndex[i]] * getPhase(i).getPhysicalProperties().getViscosity();
        }
        return visc;
    }

    /**
     * method to return viscosity in a given unit
     *
     * @param unit The unit as a string. Supported units are kg/msec, cP (centipoise)
     * @return viscosity in specified unit
     */
    @Override
    public double getViscosity(String unit) {
        double refViscosity = getViscosity(); // viscosity in kg/msec
        double conversionFactor = 1.0;
        switch (unit) {
            case "kg/msec":
                conversionFactor = 1.0;
                break;
            case "cP":
                conversionFactor = 1.0e3;
                break;
            default:
                throw new RuntimeException();
        }
        return refViscosity * conversionFactor;
    }

    /**
     * method to return kinematic viscosity in a given unit
     *
     * @param unit The unit as a string. Supported units are m2/sec
     * @return kinematic viscosity in specified unit
     */
    @Override
    public double getKinematicViscosity(String unit) {
        double refViscosity = getViscosity("kg/msec") / getDensity("kg/m3"); // viscosity in kg/msec
        double conversionFactor = 1.0;
        switch (unit) {
            case "m2/sec":
                conversionFactor = 1.0;
                break;
            default:
                throw new RuntimeException();
        }
        return refViscosity * conversionFactor;
    }

    @Override
    public double getKinematicViscosity() {
        return getViscosity() / getDensity();
    }

    /**
     * method to return conductivity of a fluid
     *
     * @return conductivity in unit W/m*K
     * @deprecated use {@link #getThermalConductivity()} instead.
     */
    @Deprecated
    @Override
    public double getConductivity() {
        double cond = 0;
        for (int i = 0; i < numberOfPhases; i++) {
            cond += beta[phaseIndex[i]] * getPhase(i).getPhysicalProperties().getConductivity();
        }
        return cond;
    }

    /**
     * method to return conductivity in a given unit
     *
     * @param unit The unit as a string. Supported units are W/mK, W/cmK
     * @return conductivity in specified unit
     * @deprecated use {@link #getThermalConductivity(String unit)} instead.
     */
    @Deprecated
    @Override
    public double getConductivity(String unit) {
        double refConductivity = getConductivity(); // conductivity in W/m*K
        double conversionFactor = 1.0;
        switch (unit) {
            case "W/mK":
                conversionFactor = 1.0;
                break;
            case "W/cmK":
                conversionFactor = 0.01;
                break;
            default:
                throw new RuntimeException();
        }
        return refConductivity * conversionFactor;
    }

    /**
     * method to return conductivity of a fluid
     *
     * @return conductivity in unit W/m*K
     */
    @Override
    public double getThermalConductivity() {
        double cond = 0;
        for (int i = 0; i < numberOfPhases; i++) {
            cond += beta[phaseIndex[i]] * getPhase(i).getPhysicalProperties().getConductivity();
        }
        return cond;
    }

    /**
     * method to return conductivity in a given unit
     *
     * @param unit The unit as a string. Supported units are W/mK, W/cmK
     * @return conductivity in specified unit
     */
    @Override
    public double getThermalConductivity(String unit) {
        double refConductivity = getConductivity(); // conductivity in W/m*K
        double conversionFactor = 1.0;
        switch (unit) {
            case "W/mK":
                conversionFactor = 1.0;
                break;
            case "W/cmK":
                conversionFactor = 0.01;
                break;
            default:
                throw new RuntimeException();
        }
        return refConductivity * conversionFactor;
    }

    /**
     * method to return internal energy (U) in unit J
     */
    @Override
    public double getInternalEnergy() {
        double internalEnergy = 0;
        for (int i = 0; i < numberOfPhases; i++) {
            internalEnergy += getPhase(i).getInternalEnergy();
        }
        return internalEnergy;
    }

    /**
     * method to return internal energy (U) in a given unit
     *
     * @param unit The unit as a string. unit supported units are J, J/mole, J/kg and kJ/kg
     * @return internal energy in given unit
     */
    @Override
    public double getInternalEnergy(String unit) {
        double refEnthalpy = getInternalEnergy(); // enthalpy in J
        double conversionFactor = 1.0;
        switch (unit) {
            case "J":
                conversionFactor = 1.0;
            case "J/mole":
                conversionFactor = 1.0 / getTotalNumberOfMoles();
            case "J/kg":
                conversionFactor = 1.0 / getTotalNumberOfMoles() / getMolarMass();
            case "kJ/kg":
                conversionFactor = 1.0 / getTotalNumberOfMoles() / getMolarMass() / 1000.0;
        }
        return refEnthalpy * conversionFactor;
    }

    @Override
    public double getHelmholtzEnergy() {
        double helmholtzEnergy = 0;
        for (int i = 0; i < numberOfPhases; i++) {
            helmholtzEnergy += getPhase(i).getHelmholtzEnergy();
        }
        return helmholtzEnergy;
    }

    @Override
    public double getEntropy() {
        double entropy = 0;
        for (int i = 0; i < numberOfPhases; i++) {
            entropy += getPhase(i).getEntropy();
        }
        return entropy;
    }

    /**
     * method to return total entropy of the fluid
     *
     * @param unit The unit as a string. Supported units are J/K, J/moleK, J/kgK and kJ/kgK
     * @return entropy in specified unit
     */
    @Override
    public double getEntropy(String unit) {
        double refEntropy = getEntropy(); // entropy in J/K
        double conversionFactor = 1.0;
        switch (unit) {
            case "J/K":
                conversionFactor = 1.0;
                break;
            case "J/molK":
                conversionFactor = 1.0 / getTotalNumberOfMoles();
                break;
            case "J/kgK":
                conversionFactor = 1.0 / getTotalNumberOfMoles() / getMolarMass();
                break;
            case "kJ/kgK":
                conversionFactor = 1.0 / getTotalNumberOfMoles() / getMolarMass() / 1000.0;
                break;
        }
        return refEntropy * conversionFactor;
    }

    /**
     * method to return molar volume of the fluid note: without Peneloux volume correction
     *
     * @return molar volume volume in unit m3/mol*1e5
     */
    @Override
    public double getMolarVolume() {
        double volume = 0;
        for (int i = 0; i < numberOfPhases; i++) {
            volume += beta[phaseIndex[i]] * getPhase(i).getMolarVolume();
        }
        return volume;
    }

    /**
     * method to get density of a fluid note: without Peneloux volume correction
     *
     * @return density with unit kg/m3
     */
    @Override
    public double getDensity() {
        double density = 0;
        for (int i = 0; i < numberOfPhases; i++) {
            density += 1.0e5 * (getPhase(i).getMolarMass() * beta[phaseIndex[i]]
                    / getPhase(i).getMolarVolume());
        }
        return density;
    }

    /**
     * method to get density of a fluid note: with Peneloux volume correction
     *
     * @param unit The unit as a string. Supported units are kg/m3, mol/m3
     * @return density in specified unit
     */
    @Override
    public double getDensity(String unit) {
        double density = 0;
        for (int i = 0; i < getNumberOfPhases(); i++) {
            density += getPhase(i).getVolume() / getVolume()
                    * getPhase(i).getPhysicalProperties().getDensity();
        }
        double refDensity = density; // density in kg/m3
        double conversionFactor = 1.0;
        switch (unit) {
            case "kg/m3":
                conversionFactor = 1.0;
                break;
            case "kg/Sm3":
                return getMolarMass() * 101325.0 / ThermodynamicConstantsInterface.R
                        / ThermodynamicConstantsInterface.standardStateTemperature;
            case "mol/m3":
                conversionFactor = 1.0 / getMolarMass();
                break;
            default:
                throw new RuntimeException();
        }
        return refDensity * conversionFactor;
    }

    @Override
    public double getZ() {
        double Z = 0;
        for (int i = 0; i < numberOfPhases; i++) {
            Z += beta[phaseIndex[i]] * getPhase(i).getZ();
        }
        return Z;
    }

    @Override
    public double getMoleFractionsSum() {
        double sumz = 0.0;
        for (int i = 0; i < phaseArray[0].getNumberOfComponents(); i++) {
            sumz += phaseArray[0].getComponent(i).getz();
        }
        return sumz;
    }

    /**
     * method to get molar mass of a fluid phase
     *
     * @return molar mass in unit kg/mol
     */
    @Override
    public double getMolarMass() {
        double tempVar = 0;
        for (int i = 0; i < phaseArray[0].getNumberOfComponents(); i++) {
            tempVar += phaseArray[0].getComponents()[i].getz()
                    * phaseArray[0].getComponents()[i].getMolarMass();
        }
        return tempVar;
    }

    /**
     * method to get molar mass of a fluid phase
     * 
     * @param unit The unit as a string. Supported units are kg/mol, gr/mol
     * @return molar mass in given unit
     */
    @Override
    public double getMolarMass(String unit) {
        double refMolarMass = getMolarMass();
        double conversionFactor = 1.0;
        switch (unit) {
            case "kg/mol":
                conversionFactor = 1.0;
                break;
            case "gr/mol":
                conversionFactor = 1000.0;
                break;
            default:
                throw new RuntimeException();
        }
        return refMolarMass * conversionFactor;
    }

    /**
     * method to set the temperature of a fluid (same temperature for all phases)
     *
     * @param newTemperature in unit Kelvin
     */
    @Override
    public void setTemperature(double newTemperature) {
        for (int i = 0; i < getMaxNumberOfPhases(); i++) {
            getPhases()[i].setTemperature(newTemperature);
        }
    }

    /**
     * method to set the temperature of a fluid (same temperature for all phases)
     *
     * @param newTemperature in specified unit
     * @param unit unit can be C or K (Celcius of Kelvin)
     */
    @Override
    public void setTemperature(double newTemperature, String unit) {
        for (int i = 0; i < getMaxNumberOfPhases(); i++) {
            if (unit.equals("K")) {
                getPhases()[i].setTemperature(newTemperature);
            } else if (unit.equals("C")) {
                getPhases()[i].setTemperature(newTemperature + 273.15);
            } else {
                throw new RuntimeException();
            }
        }
    }

    @Override
    public double getNumberOfMoles() {
        return getTotalNumberOfMoles();
    }

    /**
     * method to set the phase type of a given phase
     *
     * @param phaseToChange the phase number of the phase to set phase type
     * @param newPhaseType the phase type number (valid phase types are 1 (gas) and 0 (liquid)
     */
    @Override
    public void setPhaseType(int phaseToChange, int newPhaseType) {
        // System.out.println("new phase type: cha " + newPhaseType);
        if (allowPhaseShift) {
            phaseType[phaseIndex[phaseToChange]] = newPhaseType;
        }
    }

    /**
     * method to set the phase type of a given phase
     *
     * @param phaseToChange the phase number of the phase to set phase type
     * @param phaseTypeName the phase type name (valid names are gas or liquid)
     */
    @Override
    public void setPhaseType(int phaseToChange, String phaseTypeName) {
        // System.out.println("new phase type: cha " + newPhaseType);
        int newPhaseType = 1;
        if (allowPhaseShift) {
            if (phaseTypeName.equals("gas") || phaseTypeName.equals("vapour")) {
                newPhaseType = 1;
            } else if (phaseTypeName.equals("liquid") || phaseTypeName.equals("oil")
                    || phaseTypeName.equals("aqueous")) {
                newPhaseType = 0;
            } else {
                newPhaseType = 0;
            }
            phaseType[phaseIndex[phaseToChange]] = newPhaseType;
        }
    }

    @Override
    public void setPhaseType(String phases, int newPhaseType) {
        // System.out.println("new phase type: cha " + newPhaseType);
        if (allowPhaseShift) {
            if (phases.equals("all")) {
                for (int i = 0; i < getMaxNumberOfPhases(); i++) {
                    phaseType[i] = newPhaseType;
                }
            }
        }
    }

    @Override
    public void invertPhaseTypes() {
        for (int i = 0; i < getMaxNumberOfPhases(); i++) {
            if (phaseType[i] == 0) {
                phaseType[i] = 1;
            } else {
                phaseType[i] = 0;
            }
        }
    }

    @Override
    public void setPhase(PhaseInterface phase, int numb) {
        double temp = phaseArray[numb].getTemperature();
        double pres = phaseArray[numb].getPressure();
        this.phaseArray[numb] = phase;
        this.phaseArray[numb].setTemperature(temp);
        this.phaseArray[numb].setPressure(pres);
    }

    @Override
    public void reInitPhaseType() {
        phaseType[0] = 1;
        phaseType[1] = 0;
        phaseType[2] = 0;
        phaseType[3] = 0;
    }

    @Override
    public final boolean doSolidPhaseCheck() {
        return solidPhaseCheck;
    }

    /**
     * method to set the pressure of a fluid (same temperature for all phases)
     *
     * @param newPressure in specified unit
     * @param unit unit can be C or K (Celcius of Kelvin)
     */
    @Override
    public final void setPressure(double newPressure) {
        for (int i = 0; i < getMaxNumberOfPhases(); i++) {
            phaseArray[i].setPressure(newPressure);
        }
    }

    /**
     * method to set the pressure of a fluid (same temperature for all phases)
     *
     * @param newPressure in specified unit
     * @param unit unit can be bar/bara/barg or atm
     */
    @Override
    public final void setPressure(double newPressure, String unit) {
        for (int i = 0; i < getMaxNumberOfPhases(); i++) {
            if (unit.equals("bar") || unit.equals("bara")) {
                phaseArray[i].setPressure(newPressure);
            } else if (unit.equals("atm")) {
                phaseArray[i].setPressure(newPressure + 0.01325);
            } else if (unit.equals("barg")) {
                phaseArray[i].setPressure(newPressure + 1.01325);
            } else {
                throw new RuntimeException(
                        "setting new pressure could not be done. Specified unit might not be supported");
            }
        }
    }

    @Override
    public final void setTemperature(double newPressure, int phase) {
        getPhase(phaseIndex[phase]).setTemperature(newPressure);
    }

    /**
     * method to return temperature
     *
     * @return temperature in unit Kelvin
     */
    @Override
    public final double getTemperature() {
        return phaseArray[0].getTemperature();
    }

    /**
     * method to return temperature in a given unit
     *
     * @param unit The unit as a string. Supported units are K, C, R
     * @return temperature in specified unit
     */
    @Override
    public final double getTemperature(String unit) {
        neqsim.util.unit.TemperatureUnit presConversion =
                new neqsim.util.unit.TemperatureUnit(getTemperature(), "K");
        return presConversion.getValue(unit);
    }

    @Override
    public double getTemperature(int phaseNumber) {
        return getPhase(phaseIndex[phaseNumber]).getTemperature();
    }

    /**
     * method to return pressure of a fluid
     *
     * @return pressure in unit bara
     */
    @Override
    public final double getPressure() {
        return phaseArray[0].getPressure();//
    }

    /**
     * method to return pressure in a given unit
     *
     * @param unit The unit as a string. Supported units are bara, barg, Pa and MPa
     * @return pressure in specified unit
     */
    @Override
    public final double getPressure(String unit) {
        neqsim.util.unit.PressureUnit presConversion =
                new neqsim.util.unit.PressureUnit(getPressure(), "bara");
        return presConversion.getValue(unit);
    }

    /**
     * method to return pressure of phase
     *
     * @return pressure of phase in unit bara
     */
    @Override
    public final double getPressure(int phaseNumber) {
        return getPhase(phaseIndex[phaseNumber]).getPressure();
    }

    @Override
    public final double getBeta() {
        return beta[0];
    }

    @Override
    public final double getBeta(int phase) {
        return beta[phaseIndex[phase]];
    }

    @Override
    public void setAtractiveTerm(int i) {
        for (int k = 0; k < getMaxNumberOfPhases(); k++) {
            phaseArray[k].setAtractiveTerm(i);
        }
    }

    @Override
    public final int getNumberOfPhases() {
        return numberOfPhases;
    }

    @Override
    public final void setBeta(double b) {
        if (b < 0)
            b = neqsim.thermo.ThermodynamicModelSettings.phaseFractionMinimumLimit;
        if (b > 1)
            b = 1.0 - neqsim.thermo.ThermodynamicModelSettings.phaseFractionMinimumLimit;
        beta[0] = b;
        beta[1] = 1.0 - b;
    }

    @Override
    public final void setBeta(int phase, double b) {
        if (b < 0)
            b = neqsim.thermo.ThermodynamicModelSettings.phaseFractionMinimumLimit;
        if (b > 1)
            b = 1.0 - neqsim.thermo.ThermodynamicModelSettings.phaseFractionMinimumLimit;
        beta[phaseIndex[phase]] = b;
    }

    /**
     * method to return fluid volume
     *
     * @return volume in unit m3*1e5
     */
    @Override
    public final double getVolume() {
        double volume = 0.0;
        for (int i = 0; i < numberOfPhases; i++) {
            volume += getPhase(i).getMolarVolume() * getPhase(i).getNumberOfMolesInPhase();
        }
        return volume;
    }

    /**
     * method to return fluid volume
     *
     * @param unit The unit as a string. Supported units are m3, litre, m3/kg, m3/mol
     * @return volume in specified unit
     */
    @Override
    public double getVolume(String unit) {
        double conversionFactor = 1.0;
        switch (unit) {
            case "m3":
                conversionFactor = 1.0;
                break;
            case "m3/kg":
                conversionFactor = 1.0 / getMass("kg");
                break;
            case "litre":
                conversionFactor = 1000.0;
                break;
            case "m3/mol":
                conversionFactor = 1.0 / getTotalNumberOfMoles();
                break;
        }
        return conversionFactor * getVolume() / 1.0e5;
    }

    /**
     * method to return mass of fluid
     *
     * @param unit The unit as a string. Supported units are kg, gr, tons
     * @return volume in specified unit
     */
    @Override
    public double getMass(String unit) {
        double conversionFactor = 1.0;
        switch (unit) {
            case "kg":
                conversionFactor = 1.0;
                break;

            case "gr":
                conversionFactor = 1000.0;
                break;
            case "tons":
                conversionFactor = 1.0e-3;
                break;
        }
        return conversionFactor * getTotalNumberOfMoles() * getMolarMass();
    }

    /**
     * method to return fluid volume with Peneloux volume correction need to call
     * initPhysicalProperties() before this method is called
     *
     * @return volume in specified unit
     */
    @Override
    public double getCorrectedVolume() {
        double volume = 0;
        for (int i = 0; i < numberOfPhases; i++) {
            volume += getPhase(i).getMolarMass() / getPhase(i).getPhysicalProperties().getDensity()
                    * getPhase(i).getNumberOfMolesInPhase();
        }
        return volume;
    }

    @Override
    public double getdVdPtn() {
        double dVdP = 0.0;
        for (int i = 0; i < numberOfPhases; i++) {
            dVdP += 1.0 / getPhase(i).getdPdVTn();
        }
        return dVdP;
    }

    @Override
    public double getdVdTpn() {
        double dVdT = 0.0;
        for (int i = 0; i < numberOfPhases; i++) {
            dVdT += -getPhase(i).getdPdTVn() / getPhase(i).getdPdVTn();
        }
        return dVdT;
    }

    /**
     * method to return specific heat capacity (Cp)
     *
     * @return Cp in unit J/K
     */
    @Override
    public double getCp() {
        double cP = 0.0;
        for (int i = 0; i < numberOfPhases; i++) {
            cP += getPhase(i).getCp();
        }
        return cP;
    }

    /**
     * method to return specific heat capacity (Cp) in a given unit
     *
     * @param unit The unit as a string. Supported units are J/K, J/molK, J/kgK and kJ/kgK
     * @return Cp in specified unit
     */
    @Override
    public double getCp(String unit) {
        double refCp = getCp(); // Cp in J/K
        double conversionFactor = 1.0;
        switch (unit) {
            case "J/K":
                conversionFactor = 1.0;
                break;
            case "J/molK":
                conversionFactor = 1.0 / getTotalNumberOfMoles();
                break;
            case "J/kgK":
                conversionFactor = 1.0 / getTotalNumberOfMoles() / getMolarMass();
                break;
            case "kJ/kgK":
                conversionFactor = 1.0 / getTotalNumberOfMoles() / getMolarMass() / 1000.0;
                break;
        }
        return refCp * conversionFactor;
    }

    /**
     * method to return specific heat capacity (Cv)
     *
     * @return Cv in unit J/K
     */
    @Override
    public double getCv() {
        double cv = 0.0;
        for (int i = 0; i < numberOfPhases; i++) {
            cv += getPhase(i).getCv();
        }
        return cv;
    }

    /**
     * method to return specific heat capacity (Cv) in a given unit
     *
     * @param unit The unit as a string. Supported units are J/K, J/molK, J/kgK and kJ/kgK
     * @return Cv in specified unit
     */
    @Override
    public double getCv(String unit) {
        double refCv = getCv(); // enthalpy in J
        double conversionFactor = 1.0;
        switch (unit) {
            case "J/K":
                conversionFactor = 1.0;
                break;
            case "J/molK":
                conversionFactor = 1.0 / getTotalNumberOfMoles();
                break;
            case "J/kgK":
                conversionFactor = 1.0 / getTotalNumberOfMoles() / getMolarMass();
                break;
            case "kJ/kgK":
                conversionFactor = 1.0 / getTotalNumberOfMoles() / getMolarMass() / 1000.0;
                break;
        }
        return refCv * conversionFactor;
    }

    /**
     * method to return heat capacity ratio/adiabatic index/Poisson constant
     *
     * @return kappa
     */
    @Override
    public double getKappa() {
        return getCp() / getCv();
    }

    /**
     * method to return heat capacity ratio/adiabatic index/Poisson constant
     *
     * @return kappa
     */
    @Override
    public double getGamma() {
        return getCp() / getCv();
    }

    /**
     * method to return heat capacity ratio calculated as Cp/(Cp-R)
     *
     * @return kappa
     */
    @Override
    public double getGamma2() {
        double cp0 = getCp();
        return cp0 / (cp0 - ThermodynamicConstantsInterface.R * totalNumberOfMoles);
    }

    @Override
    public void calcInterfaceProperties() {
        interfaceProp.init();
    }

    @Override
    public InterphasePropertiesInterface getInterphaseProperties() {
        return interfaceProp;
    }

    /**
     * method to return interfacial tension between two phases
     *
     * @param phase1 phase number of phase1
     * @param phase2 phase number of phase2
     * @return interfacial tension with unit N/m
     */
    @Override
    public double getInterfacialTension(int phase1, int phase2) {
        return interfaceProp.getSurfaceTension(phase1, phase2);
    }

    @Override
    public double getInterfacialTension(int phase1, int phase2, String unit) {
        return interfaceProp.getSurfaceTension(phase1, phase2, unit);
    }

    /**
     * method to return interfacial tension between two phases
     *
     * @param phase1 phase type of phase1 as string (valid phases are gas, oil, aqueous)
     * @param phase2 phase type of phase2 as string (valid phases are gas, oil, aqueous)
     * @return interfacial tension with unit N/m. If one or both phases does not exist - the method
     *         will return NaN
     */
    @Override
    public double getInterfacialTension(String phase1, String phase2) {
        if (hasPhaseType(phase1) && hasPhaseType(phase2)) {
            return interfaceProp.getSurfaceTension(getPhaseNumberOfPhase(phase1),
                    getPhaseNumberOfPhase(phase2));
        } else {
            return Double.NaN;
        }
    }

    public String write() {
        // create a String description of the system
        return "";
    }

    @Override
    public void normalizeBeta() {
        double tot = 0.0;
        for (int i = 0; i < numberOfPhases; i++) {
            tot += beta[phaseIndex[i]];
        }
        for (int i = 0; i < numberOfPhases; i++) {
            beta[phaseIndex[i]] /= tot;
        }
    }

    @Override
    public void display() {
        display(this.getFluidName());
    }

    @Override
    public String[][] createTable(String name) {
        // System.out.println("number of comps : " + numberOfComponents + " number of
        // phases " + numberOfPhases);
        String[][] table = new String[getPhases()[0].getNumberOfComponents() + 30][7];

        if (isInitialized) {
            initProperties();
        } else {
            init(0);
            setNumberOfPhases(1);
            initProperties();
        }

        java.text.DecimalFormat nf = new java.text.DecimalFormat();

        java.text.DecimalFormatSymbols symbols = new java.text.DecimalFormatSymbols();
        symbols.setDecimalSeparator('.');
        nf.setDecimalFormatSymbols(symbols);

        nf.setMaximumFractionDigits(5);
        nf.applyPattern("#.#####E0");

        /// String[][] table = new String[getPhases()[0].getNumberOfComponents() +
        /// 30][7];
        String[] names = {"", "Feed", "Phase 1", "Phase 2", "Phase 3", "Phase 4", "Unit"};
        table[0][0] = "";// getPhases()[0].getPhaseTypeName();//"";

        for (int i = 0; i < getPhases()[0].getNumberOfComponents() + 30; i++) {
            for (int j = 0; j < 7; j++) {
                table[i][j] = "";
            }
        }
        table[0][1] = "total";
        for (int i = 0; i < numberOfPhases; i++) {
            table[0][i + 2] = getPhase(i).getPhaseTypeName();
        }

        StringBuffer buf = new StringBuffer();
        FieldPosition test = new FieldPosition(0);
        for (int j = 0; j < getPhases()[0].getNumberOfComponents(); j++) {
            buf = new StringBuffer();
            table[j + 1][1] =
                    nf.format(getPhase(0).getComponents()[j].getz(), buf, test).toString();
        }
        buf = new StringBuffer();
        table[getPhases()[0].getNumberOfComponents() + 4][1] =
                nf.format(getMolarMass() * 1000, buf, test).toString();
        buf = new StringBuffer();
        table[getPhases()[0].getNumberOfComponents() + 9][1] =
                nf.format(getEnthalpy() / (getTotalNumberOfMoles() * getMolarMass() * 1000), buf,
                        test).toString();
        buf = new StringBuffer();
        table[getPhases()[0].getNumberOfComponents() + 10][1] = nf
                .format(getEntropy() / (getTotalNumberOfMoles() * getMolarMass() * 1000), buf, test)
                .toString();

        for (int i = 0; i < numberOfPhases; i++) {
            for (int j = 0; j < getPhases()[0].getNumberOfComponents(); j++) {
                table[j + 1][0] = getPhases()[0].getComponents()[j].getName();
                buf = new StringBuffer();
                table[j + 1][i + 2] =
                        nf.format(getPhase(i).getComponents()[j].getx(), buf, test).toString();
                table[j + 1][6] = "[mole fraction]";
            }

            buf = new StringBuffer();
            table[getPhases()[0].getNumberOfComponents() + 2][0] = "Density";
            table[getPhases()[0].getNumberOfComponents() + 2][i + 2] = nf
                    .format(getPhase(i).getPhysicalProperties().getDensity(), buf, test).toString();
            table[getPhases()[0].getNumberOfComponents() + 2][6] = "[kg/m^3]";

            // Double.longValue(system.getPhase(i).getBeta());
            buf = new StringBuffer();
            table[getPhases()[0].getNumberOfComponents() + 3][0] = "PhaseFraction";
            table[getPhases()[0].getNumberOfComponents() + 3][i + 2] =
                    nf.format(getPhase(i).getBeta(), buf, test).toString();
            table[getPhases()[0].getNumberOfComponents() + 3][6] = "[mole fraction]";

            buf = new StringBuffer();
            table[getPhases()[0].getNumberOfComponents() + 4][0] = "MolarMass";
            table[getPhases()[0].getNumberOfComponents() + 4][i + 2] =
                    nf.format(getPhase(i).getMolarMass() * 1000, buf, test).toString();
            table[getPhases()[0].getNumberOfComponents() + 4][6] = "[kg/kmol]";

            buf = new StringBuffer();
            table[getPhases()[0].getNumberOfComponents() + 5][0] = "Z factor";
            table[getPhases()[0].getNumberOfComponents() + 5][i + 2] =
                    nf.format(getPhase(i).getZ(), buf, test).toString();
            table[getPhases()[0].getNumberOfComponents() + 5][6] = "[-]";

            buf = new StringBuffer();
            table[getPhases()[0].getNumberOfComponents() + 6][0] = "Heat Capacity (Cp)";
            table[getPhases()[0].getNumberOfComponents() + 6][i + 2] = nf.format((getPhase(i)
                    .getCp()
                    / (getPhase(i).getNumberOfMolesInPhase() * getPhase(i).getMolarMass() * 1000)),
                    buf, test).toString();
            table[getPhases()[0].getNumberOfComponents() + 6][6] = "[kJ/kg*K]";

            buf = new StringBuffer();
            table[getPhases()[0].getNumberOfComponents() + 7][0] = "Heat Capacity (Cv)";
            table[getPhases()[0].getNumberOfComponents() + 7][i + 2] = nf.format((getPhase(i)
                    .getCv()
                    / (getPhase(i).getNumberOfMolesInPhase() * getPhase(i).getMolarMass() * 1000)),
                    buf, test).toString();
            table[getPhases()[0].getNumberOfComponents() + 7][6] = "[kJ/kg*K]";

            buf = new StringBuffer();
            table[getPhases()[0].getNumberOfComponents() + 8][0] = "Speed of Sound";
            table[getPhases()[0].getNumberOfComponents() + 8][i + 2] =
                    nf.format((getPhase(i).getSoundSpeed()), buf, test).toString();
            table[getPhases()[0].getNumberOfComponents() + 8][6] = "[m/sec]";

            buf = new StringBuffer();
            table[getPhases()[0].getNumberOfComponents() + 9][0] = "Enthalpy";
            table[getPhases()[0].getNumberOfComponents()
                    + 9][i + 2] =
                            nf.format(
                                    (getPhase(i).getEnthalpy()
                                            / (getPhase(i).getNumberOfMolesInPhase()
                                                    * getPhase(i).getMolarMass() * 1000)),
                                    buf, test).toString();
            table[getPhases()[0].getNumberOfComponents() + 9][6] = "[kJ/kg]";

            buf = new StringBuffer();
            table[getPhases()[0].getNumberOfComponents() + 10][0] = "Entropy";
            table[getPhases()[0].getNumberOfComponents()
                    + 10][i + 2] =
                            nf.format(
                                    (getPhase(i).getEntropy()
                                            / (getPhase(i).getNumberOfMolesInPhase()
                                                    * getPhase(i).getMolarMass() * 1000)),
                                    buf, test).toString();
            table[getPhases()[0].getNumberOfComponents() + 10][6] = "[kJ/kg*K]";

            buf = new StringBuffer();
            table[getPhases()[0].getNumberOfComponents() + 11][0] = "JT coefficient";
            table[getPhases()[0].getNumberOfComponents() + 11][i + 2] =
                    nf.format((getPhase(i).getJouleThomsonCoefficient()), buf, test).toString();
            table[getPhases()[0].getNumberOfComponents() + 11][6] = "[K/bar]";

            buf = new StringBuffer();
            table[getPhases()[0].getNumberOfComponents() + 13][0] = "Viscosity";
            table[getPhases()[0].getNumberOfComponents() + 13][i + 2] =
                    nf.format((getPhase(i).getPhysicalProperties().getViscosity()), buf, test)
                            .toString();
            table[getPhases()[0].getNumberOfComponents() + 13][6] = "[kg/m*sec]";

            buf = new StringBuffer();
            table[getPhases()[0].getNumberOfComponents() + 14][0] = "Conductivity";
            table[getPhases()[0].getNumberOfComponents() + 14][i + 2] =
                    nf.format(getPhase(i).getPhysicalProperties().getConductivity(), buf, test)
                            .toString();
            table[getPhases()[0].getNumberOfComponents() + 14][6] = "[W/m*K]";

            buf = new StringBuffer();
            table[getPhases()[0].getNumberOfComponents() + 15][0] = "SurfaceTension";
            try {
                if (i < numberOfPhases - 1) {
                    table[getPhases()[0].getNumberOfComponents() + 15][2] =
                            nf.format(getInterphaseProperties().getSurfaceTension(0, 1), buf, test)
                                    .toString();
                    buf = new StringBuffer();
                    table[getPhases()[0].getNumberOfComponents() + 15][3] =
                            nf.format(getInterphaseProperties().getSurfaceTension(0, 1), buf, test)
                                    .toString();
                    buf = new StringBuffer();
                    if (i == 1) {
                        table[getPhases()[0].getNumberOfComponents() + 17][2] =
                                nf.format(getInterphaseProperties().getSurfaceTension(0, 2), buf,
                                        test).toString();
                        buf = new StringBuffer();
                        table[getPhases()[0].getNumberOfComponents() + 17][4] =
                                nf.format(getInterphaseProperties().getSurfaceTension(0, 2), buf,
                                        test).toString();
                        table[getPhases()[0].getNumberOfComponents() + 17][6] = "[N/m]";
                    }
                    if (i == 1) {
                        buf = new StringBuffer();
                        table[getPhases()[0].getNumberOfComponents() + 16][3] =
                                nf.format(getInterphaseProperties().getSurfaceTension(1, 2), buf,
                                        test).toString();
                        buf = new StringBuffer();
                        table[getPhases()[0].getNumberOfComponents() + 16][4] =
                                nf.format(getInterphaseProperties().getSurfaceTension(1, 2), buf,
                                        test).toString();
                        table[getPhases()[0].getNumberOfComponents() + 16][6] = "[N/m]";
                    }
                }
            } catch (Exception e) {
                logger.error("error", e);
            }
            table[getPhases()[0].getNumberOfComponents() + 15][6] = "[N/m]";

            buf = new StringBuffer();
            table[getPhases()[0].getNumberOfComponents() + 19][0] = "Pressure";
            table[getPhases()[0].getNumberOfComponents() + 19][i + 2] =
                    Double.toString(getPhase(i).getPressure());
            table[getPhases()[0].getNumberOfComponents() + 19][6] = "[bar]";

            buf = new StringBuffer();
            table[getPhases()[0].getNumberOfComponents() + 20][0] = "Temperature";
            table[getPhases()[0].getNumberOfComponents() + 20][i + 2] =
                    Double.toString(getPhase(i).getTemperature());
            table[getPhases()[0].getNumberOfComponents() + 20][6] = "[K]";
            Double.toString(getPhase(i).getTemperature());

            buf = new StringBuffer();
            table[getPhases()[0].getNumberOfComponents() + 22][0] = "Model";
            table[getPhases()[0].getNumberOfComponents() + 22][i + 2] = getModelName();
            table[getPhases()[0].getNumberOfComponents() + 22][6] = "-";

            buf = new StringBuffer();
            table[getPhases()[0].getNumberOfComponents() + 23][0] = "Mixing Rule";
            try {
                table[getPhases()[0].getNumberOfComponents() + 23][i + 2] =
                        ((PhaseEosInterface) getPhase(i)).getMixingRuleName();
            } catch (Exception e) {
                table[getPhases()[0].getNumberOfComponents() + 23][i + 2] = "?";
                // logger.error("error",e);
            }
            table[getPhases()[0].getNumberOfComponents() + 23][6] = "-";

            buf = new StringBuffer();
            table[getPhases()[0].getNumberOfComponents() + 25][0] = "Stream";
            table[getPhases()[0].getNumberOfComponents() + 25][i + 2] = name;
            table[getPhases()[0].getNumberOfComponents() + 25][6] = "-";
        }
        resultTable = table;

        return table;
    }

    @Override
    public void display(String name) {
        JFrame dialog = new JFrame("System-Report");
        Dimension screenDimension = Toolkit.getDefaultToolkit().getScreenSize();
        Container dialogContentPane = dialog.getContentPane();
        dialogContentPane.setLayout(new BorderLayout());

        String[] names = {"", "Feed", "Phase 1", "Phase 2", "Phase 3", "Phase 4", "Unit"};
        String[][] table = createTable(name);
        JTable Jtab = new JTable(table, names);
        JScrollPane scrollpane = new JScrollPane(Jtab);
        dialogContentPane.add(scrollpane);

        // setting the size of the frame and text size
        dialog.setSize(screenDimension.width / 2, screenDimension.height / 2); // pack();
        Jtab.setRowHeight(dialog.getHeight() / table.length);
        Jtab.setFont(new Font("Serif", Font.PLAIN,
                dialog.getHeight() / table.length - dialog.getHeight() / table.length / 10));

        // dialog.pack();
        dialog.setVisible(true);
    }

    @Override
    public void write(String name, String filename, boolean newfile) {
        String[][] table = createTable(name);
        neqsim.dataPresentation.fileHandeling.createTextFile.TextFile file =
                new neqsim.dataPresentation.fileHandeling.createTextFile.TextFile();
        if (newfile) {
            file.newFile(filename);
        }
        file.setOutputFileName(filename);
        file.setValues(table);
        file.createFile();
    }

    @Override
    public void resetDatabase() {
        neqsim.util.database.NeqSimDataBase database = null;
        try {
            database = new neqsim.util.database.NeqSimDataBase();
            if (NeqSimDataBase.createTemporaryTables()) {
                database.execute("delete FROM comptemp");
                database.execute("delete FROM intertemp");
            }
        } catch (Exception e) {
            logger.error("error in SystemThermo Class...resetDatabase() method");
            logger.error("error in comp");
            logger.error("error", e);
        } finally {
            try {
                if (database.getStatement() != null) {
                    database.getStatement().close();
                }
                if (database.getConnection() != null) {
                    database.getConnection().close();
                }
            } catch (Exception e) {
                logger.error("error closing database.....", e);
            }
        }
    }

    @Override
    public void createDatabase(boolean reset) {
        neqsim.util.database.NeqSimDataBase database = null;
        try {
            if (reset) {
                resetDatabase();
            }
            database = new neqsim.util.database.NeqSimDataBase();
            String names = new String();

            for (int k = 0; k < getPhase(0).getNumberOfComponents() - 1; k++) {
                names += "'" + this.getComponentNames()[k] + "', ";

            }
            names += "'" + this.getComponentNames()[getPhase(0).getNumberOfComponents() - 1] + "'";

            if (NeqSimDataBase.createTemporaryTables()) {
                database.execute(
                        "insert into comptemp SELECT * FROM comp WHERE name IN (" + names + ")");
                database.execute(
                        "insert into intertemp SELECT DISTINCT * FROM inter WHERE comp1 IN ("
                                + names + ") AND comp2 IN (" + names + ")");
                database.execute("delete FROM intertemp WHERE comp1=comp2");
            }
            // System.out.println("ok " + names);

            for (int phase = 0; phase < maxNumberOfPhases; phase++) {
                getPhase(phase).setMixingRuleDefined(false);
            }

            for (int i = 0; i < numberOfComponents; i++) {
                if (getPhase(0).getComponent(i).isIsTBPfraction()
                        || getPhase(0).getComponent(i).isIsPlusFraction()) {
                    getPhase(0).getComponent(i).insertComponentIntoDatabase("");
                }
            }
        } catch (Exception e) {
            logger.error("error in SystemThermo Class...createDatabase() method", e);
        } finally {
            try {
                if (database.getStatement() != null) {
                    database.getStatement().close();
                }
                if (database.getConnection() != null) {
                    database.getConnection().close();
                }
            } catch (Exception e) {
                logger.error("error closing database.....", e);
            }

        }
    }

    /**
     * Indexed getter for property phaseIndex.
     *
     * @param index Index of the property.
     * @return Value of the property at <CODE>index</CODE>.
     */
    @Override
    public final int getPhaseIndex(int index) {
        return phaseIndex[index];
    }

    /**
     * Indexed setter for property phaseIndex.
     *
     * @param index Index of the property.
     * @param phaseIndex New value of the property at <CODE>index</CODE>.
     */
    @Override
    public final void setPhaseIndex(int index, int phaseIndex) {
        this.phaseIndex[index] = phaseIndex;
    }

    /**
     * Setter for property solidPhaseCheck.
     *
     * @param solidPhaseCheck New value of property solidPhaseCheck.
     */
    @Override
    public void setSolidPhaseCheck(boolean solidPhaseCheck) {
        // init(0);
        int oldphase = numberOfPhases;
        if (!this.solidPhaseCheck) {
            addSolidPhase();
        }
        this.solidPhaseCheck = solidPhaseCheck;
        // init(0);

        for (int phase = 0; phase < numberOfPhases; phase++) {
            for (int k = 0; k < getPhases()[0].getNumberOfComponents(); k++) {
                getPhase(phase).getComponent(k).setSolidCheck(solidPhaseCheck);
                getPhase(3).getComponent(k).setSolidCheck(solidPhaseCheck);
            }
        }
        numberOfPhases = oldphase;
    }

    @Override
    public void setSolidPhaseCheck(String solidComponent) {
        init(0);
        int oldphase = numberOfPhases;
        if (!solidPhaseCheck) {
            addSolidPhase();
        }
        this.solidPhaseCheck = true;
        init(0);

        for (int phase = 0; phase < getMaxNumberOfPhases(); phase++) {
            try {
                getPhase(phase).getComponent(solidComponent).setSolidCheck(true);
                getPhase(3).getComponent(solidComponent).setSolidCheck(true);
            } catch (Exception e) {
                logger.error("error", e);
            }
        }
        numberOfPhases = oldphase;
    }

    @Override
    public void setHydrateCheck(boolean hydrateCheck) {
        init(0);
        if (hydrateCheck) {
            addHydratePhase();
        }
        this.hydrateCheck = hydrateCheck;
        init(0);
    }

    /**
     * Getter for property multiPhaseCheck.
     *
     * @return Value of property multiPhaseCheck.
     */
    @Override
    public boolean doMultiPhaseCheck() {
        return multiPhaseCheck;
    }

    /**
     * Setter for property multiPhaseCheck.
     *
     * @param multiPhaseCheck New value of property multiPhaseCheck.
     */
    @Override
    public void setMultiPhaseCheck(boolean multiPhaseCheck) {

        if (getMaxNumberOfPhases() < 3) {

            if (multiPhaseCheck) {
                setMaxNumberOfPhases(3);
                phaseArray[2] = (PhaseInterface) phaseArray[1].clone();
                phaseArray[2].resetMixingRule(phaseArray[0].getMixingRuleNumber());
                phaseArray[2].resetPhysicalProperties();
                phaseArray[2].initPhysicalProperties();
            } else {
                setMaxNumberOfPhases(2);
            }
        }
        this.multiPhaseCheck = multiPhaseCheck;
    }

    /**
     * Getter for property initType.
     *
     * @return Value of property initType.
     */
    @Override
    public int getInitType() {
        return initType;
    }

    /**
     * Setter for property initType.
     *
     * @param initType New value of property initType.
     */
    @Override
    public void setInitType(int initType) {
        this.initType = initType;
    }

    /**
     * Getter for property numericDerivatives.
     *
     * @return Value of property numericDerivatives.
     */
    @Override
    public boolean isNumericDerivatives() {
        return numericDerivatives;
    }

    /**
     * Setter for property numericDerivatives.
     *
     * @param numericDerivatives New value of property numericDerivatives.
     */
    @Override
    public void setNumericDerivatives(boolean numericDerivatives) {
        this.numericDerivatives = numericDerivatives;
    }

    @Override
    public void checkStability(boolean val) {
        checkStability = val;
    }

    @Override
    public boolean checkStability() {
        return checkStability;
    }

    /**
     * Getter for property hydrateCheck.
     *
     * @return Value of property hydrateCheck.
     */
    @Override
    public boolean doHydrateCheck() {
        return hydrateCheck;
    }

    @Override
    public void save(String name) {
        FileOutputStream fout = null;
        ObjectOutputStream out = null;
        try {
            fout = new FileOutputStream(name);
            out = new ObjectOutputStream(fout);
            out.writeObject(this);
            out.close();

        } catch (Exception e) {
            logger.error(e.toString());
        }
    }

    @Override
    public SystemInterface readObject(int ID) {
        ResultSet rs = null;
        SystemThermo tempSystem = null;
        neqsim.util.database.NeqSimBlobDatabase database =
                new neqsim.util.database.NeqSimBlobDatabase();
        try {
            java.sql.Connection con = database.openConnection();
            String sqlStr = "SELECT FLUID FROM fluid_blobdb WHERE ID=" + Integer.toString(ID);
            java.sql.PreparedStatement ps = con.prepareStatement(sqlStr);
            rs = ps.executeQuery();

            if (rs.next()) {
                ByteArrayInputStream bais;
                ObjectInputStream ins;
                bais = new ByteArrayInputStream(rs.getBytes("FLUID"));
                ins = new ObjectInputStream(bais);

                tempSystem = (SystemThermo) ins.readObject();
                ins.close();
            }
        } catch (Exception e) {
            logger.error("error", e);
        } finally {
            try {
                if (database.getStatement() != null) {
                    database.getStatement().close();
                }
                if (database.getConnection() != null) {
                    database.getConnection().close();
                }
            } catch (Exception e) {
                logger.error("err closing database IN MIX..., e");
                logger.error("error", e);
            }
        }

        return tempSystem;
    }

    @Override
    public void saveFluid(int ID) {
        saveObject(ID, "");
    }

    @Override
    public void saveFluid(int ID, String text) {
        saveObject(ID, text);
    }

    @Override
    public void saveObject(int ID, String text) {
        ByteArrayOutputStream fout = new ByteArrayOutputStream();
        ObjectOutputStream out = null;
        InputStream in = null;
        try {
            out = new ObjectOutputStream(fout);
            out.writeObject(this);
            out.close();

        } catch (Exception e) {
            logger.error(e.toString());
        }
        byte[] byteObject = fout.toByteArray();
        ByteArrayInputStream inpStream = new ByteArrayInputStream(byteObject);

        neqsim.util.database.NeqSimBlobDatabase database =
                new neqsim.util.database.NeqSimBlobDatabase();

        try {
            java.sql.Connection con = database.openConnection();

            java.sql.PreparedStatement ps =
                    con.prepareStatement("REPLACE INTO fluid_blobdb (ID, FLUID) VALUES (?,?)");
            ps.setInt(1, ID);
            ps.setBlob(2, inpStream);

            ps.executeUpdate();
            /*
             * if (!text.isEmpty()) { ps = con.prepareStatement(
             * "REPLACE INTO fluidinfo (ID, TEXT) VALUES (?,?)"); ps.setInt(1, ID); ps.setString(2,
             * text); }
             * 
             * ps.executeUpdate();
             * 
             */
        } catch (Exception e) {
            logger.error("error", e);
        } finally {
            try {
                if (database.getStatement() != null) {
                    database.getStatement().close();
                }
                if (database.getConnection() != null) {
                    database.getConnection().close();
                }
            } catch (Exception e) {
                logger.error("err closing database IN MIX...", e);
            }
        }
        // database.execute("INSERT INTO fluid_blobdb VALUES ('1'," + sqlString + ")");
    }

    @Override
    public void saveObjectToFile(String filePath, String fluidName) {

        ObjectOutputStream out = null;
        InputStream in = null;
        try {
            FileOutputStream fout = new FileOutputStream(filePath, false);
            out = new ObjectOutputStream(fout);
            out.writeObject(this);
            out.close();

        } catch (Exception e) {
            logger.error(e.toString());
        }
        // database.execute("INSERT INTO fluid_blobdb VALUES ('1'," + sqlString + ")");
    }

    @Override
    public SystemInterface readObjectFromFile(String filePath, String fluidName) {

        FileInputStream streamIn = null;
        InputStream in = null;
        SystemThermo tempSystem = null;
        try {
            streamIn = new FileInputStream(filePath);
            ObjectInputStream objectinputstream = new ObjectInputStream(streamIn);
            tempSystem = (SystemThermo) objectinputstream.readObject();

        } catch (Exception e) {
            logger.error(e.toString());
        }
        return tempSystem;
    }

    @Override
    public java.lang.String getMixingRuleName() {
        return ((PhaseEosInterface) getPhase(0)).getMixingRule().getMixingRuleName();
    }

    /**
     * Getter for property info.
     *
     * @return Value of property info.
     */
    @Override
    public java.lang.String getFluidInfo() {
        return fluidInfo;
    }

    /**
     * Setter for property info.
     *
     * @param info New value of property info.
     */
    @Override
    public void setFluidInfo(String info) {
        this.fluidInfo = info;
    }

    /**
     * Getter for property fluidName.
     *
     * @return Value of property fluidName.
     */
    @Override
    public java.lang.String getFluidName() {
        return fluidName;
    }

    /**
     * Setter for property fluidName.
     *
     * @param fluidName New value of property fluidName.
     */
    @Override
    public void setFluidName(java.lang.String fluidName) {
        this.fluidName = fluidName;
    }

    public boolean setLastTBPasPlus() {
        neqsim.thermo.characterization.PlusCharacterize temp =
                new neqsim.thermo.characterization.PlusCharacterize(this);
        if (temp.hasPlusFraction()) {
            return false;
        } else {
            temp.setHeavyTBPtoPlus();
        }
        return true;
    }

    /**
     * Getter for property characterization.
     *
     * @return Value of property characterization.
     */
    @Override
    public neqsim.thermo.characterization.Characterise getCharacterization() {
        return characterization;
    }

    @Override
    public void calcKIJ(boolean ok) {
        neqsim.thermo.mixingRule.EosMixingRules.calcEOSInteractionParameters = ok;
        for (int i = 0; i < numberOfPhases; i++) {
            ((PhaseEosInterface) getPhase(i)).getMixingRule().setCalcEOSInteractionParameters(ok);
        }
    }

    /**
     * Getter for property modelName.
     *
     * @return Value of property modelName.
     */
    @Override
    public java.lang.String getModelName() {
        return modelName;
    }

    /**
     * Setter for property modelName.
     *
     * @param modelName New value of property modelName.
     */
    public void setModelName(java.lang.String modelName) {
        this.modelName = modelName;
    }

    /**
     * Getter for property allowPhaseShift.
     *
     * @return Value of property allowPhaseShift.
     */
    @Override
    public boolean allowPhaseShift() {
        return allowPhaseShift;
    }

    /**
     * Setter for property allowPhaseShift.
     *
     * @param allowPhaseShift New value of property allowPhaseShift.
     */
    @Override
    public void allowPhaseShift(boolean allowPhaseShift) {
        this.allowPhaseShift = allowPhaseShift;
    }

    @Override
    public double getProperty(String prop, String compName, int phase) {
        if (prop.equals("molefraction")) {
            return getPhase(phase).getComponent(compName).getx();
        } else if (prop.equals("fugacitycoefficient")) {
            return getPhase(phase).getComponent(compName).getFugasityCoefficient();
        } else if (prop.equals("logfugdT")) {
            return getPhase(phase).getComponent(compName).getdfugdt();
        } else if (prop.equals("logfugdP")) {
            return getPhase(phase).getComponent(compName).getdfugdp();
        } else {
            return 1.0;
        }
    }

    @Override
    public double getProperty(String prop, int phase) {
        initPhysicalProperties();
        if (prop.equals("temperature")) {
            return getPhase(phase).getTemperature();
        } else if (prop.equals("pressure")) {
            return getPhase(phase).getPressure();
        } else if (prop.equals("compressibility")) {
            return getPhase(phase).getZ();
        } else if (prop.equals("density")) {
            return getPhase(phase).getPhysicalProperties().getDensity();
        } else if (prop.equals("beta")) {
            return getPhase(phase).getBeta();
        } else if (prop.equals("enthalpy")) {
            return getPhase(phase).getEnthalpy();
        } else if (prop.equals("entropy")) {
            return getPhase(phase).getEntropy();
        } else if (prop.equals("viscosity")) {
            return getPhase(phase).getPhysicalProperties().getViscosity();
        } else if (prop.equals("conductivity")) {
            return getPhase(phase).getPhysicalProperties().getConductivity();
        } else {
            return 1.0;
        }
    }

    @Override
    public double getProperty(String prop) {
        if (prop.equals("numberOfPhases")) {
            return numberOfPhases;
        } else if (prop.equals("numberOfComponents")) {
            return numberOfComponents;
        } else if (prop.equals("enthalpy")) {
            return getEnthalpy();
        } else if (prop.equals("entropy")) {
            return getEntropy();
        } else if (prop.equals("temperature")) {
            return getTemperature();
        } else if (prop.equals("pressure")) {
            return getPressure();
        } else {
            return 1.0;
        }
    }

    @Override
    public void saveToDataBase() {
        neqsim.util.database.NeqSimDataBase database = new neqsim.util.database.NeqSimDataBase();
        // java.sql.ResultSet dataSet = database.getResultSet(("SELECT * FROM
        // SYSTEMREPORT"));
        double molarmass = 0.0, stddens = 0.0, boilp = 0.0;
        try {

            database.execute("delete FROM systemreport");
            int i = 0;
            for (; i < numberOfComponents; i++) {
                String sqlString = "'" + Integer.toString(i + 1) + "', '"
                        + getPhase(0).getComponent(i).getName() + "', " + "'molfrac[-] ', '"
                        + Double.toString(getPhase(0).getComponent(i).getz()) + "'";

                int j = 0;
                for (; j < numberOfPhases; j++) {
                    sqlString += ", '" + Double.toString(getPhase(j).getComponent(i).getx()) + "'";
                }

                while (j < 3) {
                    j++;
                    sqlString += ", '0'";
                }

                logger.error(sqlString);

                database.execute("INSERT INTO systemreport VALUES (" + sqlString + ")");
            }

            // beta
            i++;

            String sqlString =
                    "'" + Integer.toString(i + 1) + "', 'PhaseFraction', " + "'[-]', '1'";

            int j = 0;
            for (; j < numberOfPhases; j++) {
                sqlString += ", '" + Double.toString(getPhase(j).getBeta()) + "'";
            }

            while (j < 3) {
                j++;
                sqlString += ", '0'";
            }

            logger.error(sqlString);

            database.execute("INSERT INTO systemreport VALUES (" + sqlString + ")");

            // molarmass
            i++;

            sqlString = "'" + Integer.toString(i + 1) + "', 'MolarMass', " + "'kg/mol ', '"
                    + Double.toString(getMolarMass()) + "'";

            j = 0;
            for (; j < numberOfPhases; j++) {
                sqlString += ", '" + Double.toString(getPhase(j).getMolarMass()) + "'";
            }
            while (j < 3) {
                j++;
                sqlString += ", '0'";
            }

            // System.out.println(sqlString);
            database.execute("INSERT INTO systemreport VALUES (" + sqlString + ")");

            // dataSet.next();
            // dataSet.updateString("SPECIFICATION", "dette");
            // double test = dataSet.getDouble("Phase1");
            // System.out.println(test);
            // dataSet.next();
            // dataSet.updateString(1,"tesst");
            database.getConnection().close();
        } catch (Exception e) {
            logger.error("failed " + e.toString());
        } finally {
            try {
                if (database.getStatement() != null) {
                    database.getStatement().close();
                }
                if (database.getConnection() != null) {
                    database.getConnection().close();
                }
            } catch (Exception e) {
                logger.error("err closing database IN MIX...", e);
            }
        }

    }

    /**
     * Getter for property standard.
     *
     * @return Value of property standard.
     */
    @Override
    public neqsim.standards.StandardInterface getStandard() {
        return standard;
    }

    @Override
    public neqsim.standards.StandardInterface getStandard(String standardName) {
        this.setStandard(standardName);
        return standard;
    }

    @Override
    public void generatePDF() {
        neqsim.dataPresentation.iTextPDF.PdfCreator pdfDocument = null;
        pdfDocument = new neqsim.dataPresentation.iTextPDF.PdfCreator();
        pdfDocument.getDocument().addTitle("NeqSim Thermo Simulation Report");
        pdfDocument.getDocument().addKeywords("Temperature ");

        pdfDocument.getDocument().open();
        try {
            pdfDocument.getDocument()
                    .add(new com.lowagie.text.Paragraph("Properties of fluid: " + getFluidName(),
                            com.lowagie.text.FontFactory
                                    .getFont(com.lowagie.text.FontFactory.TIMES_ROMAN, 12)));

            com.lowagie.text.List list = new com.lowagie.text.List(true, 20);
            list.add(new com.lowagie.text.ListItem("Thermodynamic model: " + getModelName()));
            list.add(new com.lowagie.text.ListItem("Mixing rule: " + getMixingRuleName()));
            list.add(new com.lowagie.text.ListItem("Number of phases: " + getNumberOfPhases()));
            list.add(new com.lowagie.text.ListItem("Status of calculation: ok"));
            pdfDocument.getDocument().add(list);

            com.lowagie.text.Table resTable =
                    new com.lowagie.text.Table(6, getPhases()[0].getNumberOfComponents() + 30);
            String[][] tempTable = createTable(getFluidName());
            for (int i = 0; i < getPhases()[0].getNumberOfComponents() + 30; i++) {
                for (int j = 0; j < 6; j++) {
                    resTable.addCell(tempTable[i][j]);
                }
            }
            pdfDocument.getDocument().add(resTable);

            com.lowagie.text.Anchor anchor = new com.lowagie.text.Anchor("NeqSim Website",
                    com.lowagie.text.FontFactory.getFont(com.lowagie.text.FontFactory.HELVETICA, 12,
                            com.lowagie.text.Font.UNDERLINE, new Color(0, 0, 255)));
            anchor.setReference("http://www.stud.ntnu.no/~solbraa/neqsim");
            anchor.setName("NeqSim Website");

            pdfDocument.getDocument().add(anchor);
        } catch (Exception e) {
            logger.error("error", e);
        }
        pdfDocument.getDocument().close();
        this.pdfDocument = pdfDocument;
    }

    @Override
    public void displayPDF() {
        generatePDF();
        ((neqsim.dataPresentation.iTextPDF.PdfCreator) pdfDocument).openPDF();
    }

    /**
     * Setter for property standard.
     *
     * @param standard New value of property standard.
     */
    @Override
    public void setStandard(String standardName) {
        if (standardName.equals("ISO1992")) {
            this.standard = new neqsim.standards.gasQuality.Standard_ISO6976();
        } else if (standardName.equals("Draft_ISO18453")) {
            this.standard = new neqsim.standards.gasQuality.Draft_ISO18453(this);
        } else {
            this.standard = new neqsim.standards.gasQuality.Standard_ISO6976();
        }
    }

    /**
     * Getter for property hasPlusFraction.
     *
     * @return Value of property hasPlusFraction.
     */
    @Override
    public boolean hasPlusFraction() {
        for (int i = 0; i < numberOfComponents; i++) {
            if (getPhase(0).getComponent(i).isIsPlusFraction()) {
                return true;
            }
        }
        return false;
    }

    public boolean hasTBPFraction() {
        for (int i = 0; i < numberOfComponents; i++) {
            if (getPhase(0).getComponent(i).isIsTBPfraction()) {
                return true;
            }
        }
        return false;
    }

    @Override
    public void tuneModel(String model, double val, int phase) {
        if (model.equals("viscosity")) {
            getPhase(phase).getPhysicalProperties().getViscosityModel().tuneModel(val,
                    getPhase(phase).getTemperature(), getPhase(phase).getPressure());
            for (int i = 0; i < getMaxNumberOfPhases(); i++) {
                for (int j = 0; j < numberOfPhases; j++) {
                    getPhase(i).getComponent(j).setCriticalViscosity(
                            getPhase(phase).getComponent(j).getCriticalViscosity());
                }
            }
        }

        initPhysicalProperties();
    }

    @Override
    public double getHeatOfVaporization() {
        if (numberOfPhases < 2) {
            return 0;
        } else {
            return getPhase(0).getEnthalpy() / getPhase(0).getNumberOfMolesInPhase()
                    - getPhase(1).getEnthalpy() / getPhase(1).getNumberOfMolesInPhase();
        }
    }

    @Override
    public void readFluid(String fluidName) {
        this.fluidName = fluidName;
        try {
            neqsim.util.database.NeqSimFluidDataBase database =
                    new neqsim.util.database.NeqSimFluidDataBase();
            java.sql.ResultSet dataSet = null;
            dataSet = database.getResultSet("SELECT * FROM " + fluidName);

            while (dataSet.next()) {
                String componentType = dataSet.getString("ComponentType");

                if (componentType.equals("normal")) {
                    addComponent(dataSet.getString("ComponentName"),
                            Double.parseDouble(dataSet.getString("Rate")));
                } else if (componentType.equals("TBP")) {
                    addTBPfraction(dataSet.getString("ComponentName"),
                            Double.parseDouble(dataSet.getString("Rate")),
                            Double.parseDouble(dataSet.getString("MolarMass")) / 1000.0,
                            Double.parseDouble(dataSet.getString("Density")));
                } else if (componentType.equals("Plus")) {
                    addPlusFraction(dataSet.getString("ComponentName"),
                            Double.parseDouble(dataSet.getString("Rate")),
                            Double.parseDouble(dataSet.getString("MolarMass")) / 1000.0,
                            Double.parseDouble(dataSet.getString("Density")));
                } else {
                    logger.error("component type need to be specified for ... "
                            + dataSet.getString("ComponentName"));
                }
            }
        } catch (Exception e) {
            String err = e.toString();
            logger.error(err);
        }
    }

    @Override
    public String[][] getResultTable() {
        return resultTable;
    }

    //
    // public String[] getResultArray1(){
    // ArrayList list = new ArrayList();
    // for(int i=0;i<resultTable[0].length;i++){
    // list.add(getResultTable()[0][i].toString());
    // }
    // String[] componentList = new String[list.size()];
    // for (int j=0; j<resultTable[0].length; j++){
    // componentList[j] = (String) list.get(j);
    // }
    // return componentList;
    // }

    @Override
    public SystemInterface setModel(String model) {
        SystemInterface tempModel = null;
        try {
            if (model.equals("SRK-EOS")) {
                tempModel =
                        new SystemSrkEos(getPhase(0).getTemperature(), getPhase(0).getPressure());
            } else if (model.equals("GERG2004-EOS")) {
                tempModel = new SystemGERG2004Eos(getPhase(0).getTemperature(),
                        getPhase(0).getPressure());
            } else if (model.equals("PrEos") || model.equals("PR-EOS")) {
                tempModel =
                        new SystemPrEos(getPhase(0).getTemperature(), getPhase(0).getPressure());
            } else if (model.equals("ScRK-EOS") || model.equals("ScRK-EOS-HV")) {
                tempModel = new SystemSrkSchwartzentruberEos(getPhase(0).getTemperature(),
                        getPhase(0).getPressure());
            } else if (model.equals("Electrolyte-ScRK-EOS")) {
                tempModel = new SystemFurstElectrolyteEos(getPhase(0).getTemperature(),
                        getPhase(0).getPressure());
            } else if (model.equals("GERG-water-EOS")) {
                tempModel = new SystemGERGwaterEos(getPhase(0).getTemperature(),
                        getPhase(0).getPressure());
            } else if (model.equals("CPAs-SRK-EOS")) {
                tempModel =
                        new SystemSrkCPAs(getPhase(0).getTemperature(), getPhase(0).getPressure());
            } else if (model.equals("CPAs-SRK-EOS-statoil")) {
                tempModel = new SystemSrkCPAstatoil(getPhase(0).getTemperature(),
                        getPhase(0).getPressure());
            } else if (model.equals("Electrolyte-CPA-EOS-statoil")
                    || model.equals("Electrolyte-CPA-EOS")) {
                tempModel = new SystemElectrolyteCPAstatoil(getPhase(0).getTemperature(),
                        getPhase(0).getPressure());
            } else if (model.equals("UMR-PRU-EoS")) {
                tempModel = new SystemUMRPRUMCEos(getPhase(0).getTemperature(),
                        getPhase(0).getPressure());
            } else if (model.equals("PC-SAFT")) {
                tempModel =
                        new SystemPCSAFT(getPhase(0).getTemperature(), getPhase(0).getPressure());
            } else if (model.equals("GERG-2008-EoS")) {
                tempModel = new SystemGERG2004Eos(getPhase(0).getTemperature(),
                        getPhase(0).getPressure());
            } else if (model.equals("SRK-TwuCoon-Statoil-EOS") || model.equals("SRK-TwuCoon-EOS")) {
                tempModel = new SystemSrkTwuCoonStatoilEos(getPhase(0).getTemperature(),
                        getPhase(0).getPressure());
            } else if (model.equals("SRK-TwuCoon-Param-EOS")) {
                tempModel = new SystemSrkTwuCoonParamEos(getPhase(0).getTemperature(),
                        getPhase(0).getPressure());
            } else if (model.equals("Duan-Sun")) {
                tempModel =
                        new SystemDuanSun(getPhase(0).getTemperature(), getPhase(0).getPressure());
            } else {
                logger.error("model : " + model + " not defined.....");
            }
            // tempModel.getCharacterization().setTBPModel("RiaziDaubert");
            tempModel.useVolumeCorrection(true);

            logger.info("created class " + tempModel);
            for (int i = 0; i < getPhase(0).getNumberOfComponents(); i++) {
                logger.info("adding " + getPhase(0).getComponent(i).getName() + " moles "
                        + getPhase(0).getComponent(i).getNumberOfmoles() + " isPlus "
                        + getPhase(0).getComponent(i).isIsPlusFraction() + " isTBP "
                        + getPhase(0).getComponent(i).isIsTBPfraction());
                if (getPhase(0).getComponent(i).isIsTBPfraction()) {
                    tempModel.addTBPfraction(getPhase(0).getComponent(i).getName(),
                            getPhase(0).getComponent(i).getNumberOfmoles(),
                            getPhase(0).getComponent(i).getMolarMass(),
                            getPhase(0).getComponent(i).getNormalLiquidDensity());
                } else if (getPhase(0).getComponent(i).isIsPlusFraction()) {
                    tempModel.addPlusFraction(getPhase(0).getComponent(i).getName(),
                            getPhase(0).getComponent(i).getNumberOfmoles(),
                            getPhase(0).getComponent(i).getMolarMass(),
                            getPhase(0).getComponent(i).getNormalLiquidDensity());
                } else {
                    tempModel.addComponent(getPhase(0).getComponent(i).getName(),
                            getPhase(0).getComponent(i).getNumberOfmoles());
                }
            }

            // if (tempModel.getCharacterization().characterize()) {
            // tempModel.addPlusFraction(6, 100);
            // }
            logger.info("creatore database ......");
            logger.info("done ... creatore database ......");
            tempModel.createDatabase(true);
            logger.info("done ... set mixing rule ......");
            tempModel.autoSelectMixingRule();
            if (model.equals("Electrolyte-ScRK-EOS")) {// ||
                                                       // model.equals("Electrolyte-CPA-EOS-statoil"))
                                                       // {
                logger.info("chemical reaction init......");
                tempModel.setMultiPhaseCheck(false);
                tempModel.chemicalReactionInit();
            } else {
                tempModel.setMultiPhaseCheck(true);
            }

        } catch (Exception e) {
            logger.error("error", e);
        }
        return tempModel;
    }

    @Override
    public SystemInterface autoSelectModel() {
        if (this.getPhase(0).hasComponent("MDEA") && this.getPhase(0).hasComponent("water")
                && this.getPhase(0).hasComponent("CO2")) {
            return setModel("Electrolyte-ScRK-EOS");
        } else if (this.getPhase(0).hasComponent("water")
                || this.getPhase(0).hasComponent("methanol") || this.getPhase(0).hasComponent("MEG")
                || this.getPhase(0).hasComponent("TEG") || this.getPhase(0).hasComponent("ethanol")
                || this.getPhase(0).hasComponent("DEG")) {
            if (this.getPhase(0).hasComponent("Na+") || this.getPhase(0).hasComponent("K+")
                    || this.getPhase(0).hasComponent("Br-") || this.getPhase(0).hasComponent("Mg++")
                    || this.getPhase(0).hasComponent("Cl-") || this.getPhase(0).hasComponent("Ca++")
                    || this.getPhase(0).hasComponent("Fe++")
                    || this.getPhase(0).hasComponent("SO4--")) {
                logger.info("model elect");
                return setModel("Electrolyte-CPA-EOS-statoil");
            } else {
                return setModel("CPAs-SRK-EOS-statoil");
            }
        } else if (this.getPhase(0).hasComponent("water")) {
            return setModel("ScRK-EOS");
        } else if (this.getPhase(0).hasComponent("mercury")) {
            return setModel("SRK-TwuCoon-Statoil-EOS");
        } else {
            logger.info("no model");
            return setModel("SRK-EOS");

        }
    }

    @Override
    public void autoSelectMixingRule() {
        logger.info("setting mixing rule");
        if (modelName.equals("CPAs-SRK-EOS") || modelName.equals("CPA-SRK-EOS")
                || modelName.equals("Electrolyte-CPA-EOS-statoil")
                || modelName.equals("CPAs-SRK-EOS-statoil")
                || modelName.equals("Electrolyte-CPA-EOS")) {
            this.setMixingRule(10);
            // System.out.println("mix rule 10");
        } else if ((modelName.equals("ScRK-EOS-HV") || modelName.equals("SRK-EOS")
                || modelName.equals("ScRK-EOS")) && this.getPhase(0).hasComponent("water")) {
            this.setMixingRule(4);
        } else if (modelName.equals("PR-EOS")) {
            this.setMixingRule(2);
        } else if (modelName.equals("Electrolyte-ScRK-EOS")) {
            this.setMixingRule(4);
        } else if (modelName.equals("UMR-PRU-EoS") || modelName.equals("UMR-PRU-MC-EoS")) {
            this.setMixingRule("HV", "UNIFAC_UMRPRU");
        } else if (modelName.equals("GERG-water-EOS")) {
            this.setMixingRule(8);
        } else if (modelName.equals("GERG-2008-EOS")) {
            this.setMixingRule(2);
        } else if (modelName.equals("PC-SAFT")) {
            this.setMixingRule(8);
        } else {
            this.setMixingRule(2);
        }
    }

    @Override
    public int getMixingRule() {
        return mixingRule;
    }

    @Override
    public ComponentInterface getComponent(String name) {
        return getPhase(0).getComponent(name);
    }

    @Override
    public ComponentInterface getComponent(int number) {
        return getPhase(0).getComponent(number);
    }

    @Override
    public void orderByDensity() {
        boolean change = false;
        int count = 0;

        for (int i = 0; i < getNumberOfPhases(); i++) {
            if (getPhase(i).getPhysicalProperties() == null) {
                getPhase(i).initPhysicalProperties("density");
            }
            getPhase(i).getPhysicalProperties().setPhase(getPhase(i));
        }

        do {
            change = false;
            count++;
            for (int i = 1; i < getNumberOfPhases(); i++) {
                if (i == 4) {
                    break;
                }

                try {
                    if (change || getPhase(i).getPhysicalProperties() == null) {
                        getPhase(i).initPhysicalProperties("density");
                    }
                } catch (Exception e) {
                    logger.error("error", e);
                }
                if (getPhase(i).getPhysicalProperties().calcDensity() < getPhase(i - 1)
                        .getPhysicalProperties().calcDensity()) {
                    int tempIndex1 = getPhaseIndex(i - 1);
                    int tempIndex2 = getPhaseIndex(i);
                    setPhaseIndex(i, tempIndex1);
                    setPhaseIndex(i - 1, tempIndex2);
                    change = true;
                }
            }
        } while (change);

    }

    @Override
    public void addLiquidToGas(double fraction) {
        for (int i = 0; i < getPhase(0).getNumberOfComponents(); i++) {
            double change = getPhase(1).getComponent(i).getNumberOfMolesInPhase() * fraction;
            addComponent(i, change, 0);
            addComponent(i, -change, 1);
        }
    }

    @Override
    public void addPhaseFractionToPhase(double fraction, String specification, String fromPhaseName,
            String toPhaseName) {
        if (!(hasPhaseType(fromPhaseName) && hasPhaseType(toPhaseName) || fraction < 1e-30)) {
            return;
        }
        int phaseNumbFrom = getPhaseNumberOfPhase(fromPhaseName);
        int phaseNumbTo = getPhaseNumberOfPhase(toPhaseName);
        for (int i = 0; i < getPhase(0).getNumberOfComponents(); i++) {
            double change =
                    getPhase(phaseNumbFrom).getComponent(i).getNumberOfMolesInPhase() * fraction;
            addComponent(i, change, phaseNumbTo);
            addComponent(i, -change, phaseNumbFrom);
        }
        init_x_y();
    }

    @Override
    public void addPhaseFractionToPhase(double fraction, String specification,
            String specifiedStream, String fromPhaseName, String toPhaseName) {
        double moleFraction = fraction;
        if (!hasPhaseType(fromPhaseName) || !hasPhaseType(toPhaseName) || fraction < 1e-30) {
            return;
        }
        int phaseNumbFrom = getPhaseNumberOfPhase(fromPhaseName);
        int phaseNumbTo = getPhaseNumberOfPhase(toPhaseName);

        if (specifiedStream.equals("feed")) {
            moleFraction = fraction;

        } else if (specifiedStream.equals("product")) {
            double specFractionFrom = getPhaseFraction(specification, fromPhaseName);
            double specFractionTo = getPhaseFraction(specification, toPhaseName);

            double moleFractionFrom = getMoleFraction(phaseNumbFrom);
            double moleFractionTo = getMoleFraction(phaseNumbTo);

            if (specification.equals("volume") || specification.equals("mass")) {
                double test =
                        fraction * specFractionTo / (fraction * specFractionTo + specFractionTo);
                moleFraction = test * moleFractionTo / specFractionTo;
            } else if (specification.equals("mole")) {
                double test =
                        fraction * moleFractionTo / (fraction * moleFractionTo + moleFractionTo);
                moleFraction = test;
            }

            moleFraction = moleFraction * moleFractionTo / moleFractionFrom;
            if (moleFraction > moleFractionFrom) {
                logger.debug("error in addPhaseFractionToPhase()...to low fraction in from phase");
                moleFraction = moleFractionFrom;
            }
        }

        for (int i = 0; i < getPhase(0).getNumberOfComponents(); i++) {
            double change = 0.0;
            change = getPhase(phaseNumbFrom).getComponent(i).getNumberOfMolesInPhase()
                    * moleFraction;
            addComponent(i, change, phaseNumbTo);
            addComponent(i, -change, phaseNumbFrom);
        }
        init_x_y();
    }

    @Override
    public void renameComponent(String oldName, String newName) {
        componentNames.set(getPhase(0).getComponent(oldName).getComponentNumber(), newName);
        for (int i = 0; i < maxNumberOfPhases; i++) {
            getPhase(i).getComponent(oldName).setComponentName(newName);
        }
    }

    @Override
    public void setComponentNameTag(String nameTag) {
        componentNameTag = nameTag;
        for (int i = 0; i < getPhase(0).getNumberOfComponents(); i++) {
            renameComponent(componentNames.get(i), componentNames.get(i) + nameTag);
        }
    }

    @Override
    public void setComponentNameTagOnNormalComponents(String nameTag) {
        componentNameTag = nameTag;
        for (int i = 0; i < getPhase(0).getNumberOfComponents(); i++) {
            if (!getPhase(0).getComponent(i).isIsTBPfraction()
                    && !getPhase(0).getComponent(i).isIsPlusFraction()) {
                renameComponent(componentNames.get(i), componentNames.get(i) + nameTag);
            }
        }
    }

    @Override
    public String getComponentNameTag() {
        return componentNameTag;
    }

    @Override
    public void addGasToLiquid(double fraction) {
        for (int i = 0; i < getPhase(0).getNumberOfComponents(); i++) {
            double change = getPhase(0).getComponent(i).getNumberOfMolesInPhase() * fraction;
            addComponent(i, -change, 0);
            addComponent(i, change, 1);
        }

    }

    @Override
    public double getTotalNumberOfMoles() {
        return this.totalNumberOfMoles;
    }

    @Override
    public void setTotalNumberOfMoles(double totalNumberOfMoles) {
        this.totalNumberOfMoles = totalNumberOfMoles;
    }

    @Override
    public boolean hasPhaseType(String phaseTypeName) {
        for (int i = 0; i < numberOfPhases; i++) {
            if (getPhase(i).getPhaseTypeName().equals(phaseTypeName)) {
                return true;
            }
        }
        return false;
    }

    @Override
    public PhaseInterface getPhase(String phaseTypeName) {
        for (int i = 0; i < numberOfPhases; i++) {
            if (getPhase(i).getPhaseTypeName().equals(phaseTypeName)) {
                return getPhase(i);
            }
        }
        throw new RuntimeException();
    }

    @Override
    public int getPhaseNumberOfPhase(String phaseTypeName) {
        // if(phaseTypeName.equals("gas")) return 0;
        // else if(phaseTypeName.equals("oil")) return 1;
        // else if(phaseTypeName.equals("water")) return 2;
        // else if(phaseTypeName.equals("liquid")) return 1;
        // else return 0;
        //
        for (int i = 0; i < numberOfPhases; i++) {
            if (getPhase(i).getPhaseTypeName().equals(phaseTypeName)) {
                return i;
            }
        }
        return 0;
    }

    @Override
    public int getPhaseIndexOfPhase(String phaseTypeName) {
        // if(phaseTypeName.equals("gas")) return 0;
        // else if(phaseTypeName.equals("oil")) return 1;
        // else if(phaseTypeName.equals("water")) return 2;
        // else if(phaseTypeName.equals("liquid")) return 1;
        // else return 0;
        //
        for (int i = 0; i < numberOfPhases; i++) {
            if (getPhase(i).getPhaseTypeName().equals(phaseTypeName)) {
                return phaseIndex[i];
            }
        }
        return phaseIndex[0];
    }

    @Override
    public PhaseInterface getPhaseOfType(String phaseName) {
        for (int i = 0; i < numberOfPhases; i++) {
            if (getPhase(i).getPhaseTypeName().equals(phaseName)) {
                return getPhase(i);
            }
        }
        return null;
    }

    @Override
    public double calcHenrysConstant(String component) {
        if (numberOfPhases != 2) {
            logger.error("cant calculated Henrys constant - two phases must be present.");
            return 0;
        } else {
            int compNumb = getPhase(getPhaseIndex(0)).getComponent(component).getComponentNumber();
            double hc = getPhase(getPhaseIndex(0)).getFugacity(compNumb)
                    / getPhase(getPhaseIndex(1)).getComponent(component).getx();
            return hc;
        }
    }

    public boolean useTVasIndependentVariables() {
        return useTVasIndependentVariables;
    }

    @Override
    public void setUseTVasIndependentVariables(boolean useTVasIndependentVariables) {
        for (int i = 0; i < numberOfPhases; i++) {
            getPhase(i).setTotalVolume(getPhase(i).getVolume());
            getPhase(i).setConstantPhaseVolume(useTVasIndependentVariables);
            getPhase(i).calcMolarVolume(!useTVasIndependentVariables);
        }
        this.useTVasIndependentVariables = useTVasIndependentVariables;
    }

    @Override
    public void setBmixType(int bmixType) {
        for (int i = 0; i < getMaxNumberOfPhases(); i++) {
            ((PhaseEosInterface) getPhase(i)).getMixingRule().setBmixType(bmixType);
        }
    }

    /**
     * @return the implementedTemperatureDeriativesofFugacity
     */
    @Override
    public boolean isImplementedTemperatureDeriativesofFugacity() {
        return implementedTemperatureDeriativesofFugacity;
    }

    /**
     * @param implementedTemperatureDeriativesofFugacity the
     *        implementedTemperatureDeriativesofFugacity to set
     */
    @Override
    public void setImplementedTemperatureDeriativesofFugacity(
            boolean implementedTemperatureDeriativesofFugacity) {
        this.implementedTemperatureDeriativesofFugacity =
                implementedTemperatureDeriativesofFugacity;
    }

    /**
     * @return the implementedPressureDeriativesofFugacity
     */
    @Override
    public boolean isImplementedPressureDeriativesofFugacity() {
        return implementedPressureDeriativesofFugacity;
    }

    /**
     * @param implementedPressureDeriativesofFugacity the implementedPressureDeriativesofFugacity to
     *        set
     */
    @Override
    public void setImplementedPressureDeriativesofFugacity(
            boolean implementedPressureDeriativesofFugacity) {
        this.implementedPressureDeriativesofFugacity = implementedPressureDeriativesofFugacity;
    }

    /**
     * @return the implementedCompositionDeriativesofFugacity
     */
    @Override
    public boolean isImplementedCompositionDeriativesofFugacity() {
        return implementedCompositionDeriativesofFugacity;
    }

    /**
     * @param implementedCompositionDeriativesofFugacity the
     *        implementedCompositionDeriativesofFugacity to set
     */
    @Override
    public void setImplementedCompositionDeriativesofFugacity(
            boolean implementedCompositionDeriativesofFugacity) {
        this.implementedCompositionDeriativesofFugacity =
                implementedCompositionDeriativesofFugacity;
    }

    @Override
    public void deleteFluidPhase(int phase) {
        for (int i = phase; i < numberOfPhases; i++) {
            phaseIndex[i] = phaseIndex[i + 1];
        }
        numberOfPhases--;
    }

    /**
     * @return the maxNumberOfPhases
     */
    @Override
    public int getMaxNumberOfPhases() {
        return maxNumberOfPhases;
    }

    /**
     * @param maxNumberOfPhases the maxNumberOfPhases to set
     */
    @Override
    public void setMaxNumberOfPhases(int maxNumberOfPhases) {
        this.maxNumberOfPhases = maxNumberOfPhases;
    }

    /**
     * This method is used to set the total molar composition of a fluid. The total flow rate will
     * be kept constant. The input mole fractions will be normalized.
     *
     * @param molefractions is a double array taking the molar fraction of the components in the
     *        fluid
     * @return Nothing.
     */
    @Override
    public void setMolarComposition(double[] molefractions) {
        double totalFlow = getTotalNumberOfMoles();
        if (totalFlow < 1e-100) {
            logger.error("Total flow can not be 0 when setting molar composition ");
            neqsim.util.exception.InvalidInputException e =
                    new neqsim.util.exception.InvalidInputException();
            throw new RuntimeException(e);
        }
        double sum = 0;
        for (double value : molefractions) {
            sum += value;
        }
        setEmptyFluid();
        for (int compNumb = 0; compNumb < numberOfComponents; compNumb++) {
            addComponent(compNumb, totalFlow * molefractions[compNumb] / sum);
        }
        for (int i = 0; i < getNumberOfPhases(); i++) {
            init(0, i);
        }
    }

    /**
     * This method is used to set the total molar composition of a plus fluid. The total flow rate
     * will be kept constant. The input mole fractions will be normalized.
     *
     * @param molefractions is a double array taking the molar fraction of the components in the
     *        fluid. THe last molfraction is the mole fraction of the plus component
     * @return Nothing.
     */
    @Override
    public void setMolarCompositionPlus(double[] molefractions) {
        double totalFlow = getTotalNumberOfMoles();
        if (totalFlow < 1e-100) {
            logger.error("Total flow can not be 0 when setting molar composition ");
            neqsim.util.exception.InvalidInputException e =
                    new neqsim.util.exception.InvalidInputException();
            throw new RuntimeException(e);
        }
        double sum = 0;
        for (double value : molefractions) {
            sum += value;
        }
        setEmptyFluid();
        for (int compNumb = 0; compNumb < numberOfComponents - getCharacterization()
                .getLumpingModel().getNumberOfLumpedComponents(); compNumb++) {
            addComponent(compNumb, totalFlow * molefractions[compNumb] / sum);
        }
        int ii = 0;
        for (int compNumb = numberOfComponents - getCharacterization().getLumpingModel()
                .getNumberOfLumpedComponents(); compNumb < numberOfComponents; compNumb++) {
            addComponent(compNumb, totalFlow
                    * getCharacterization().getLumpingModel().getFractionOfHeavyEnd(ii++)
                    * molefractions[numberOfComponents
                            - getCharacterization().getLumpingModel().getNumberOfLumpedComponents()]
                    / sum);
        }
        for (int i = 0; i < getNumberOfPhases(); i++) {
            init(0, i);
        }
    }

    /**
     * This method is used to set the total molar composition of a characterized fluid. The total
     * flow rate will be kept constant. The input mole fractions will be normalized.
     *
     * @param molefractions is a double array taking the molar fraction of the components in the
     *        fluid. THe last fraction in the array is the total molefraction of the characterized
     *        components.
     * @return Nothing.
     */
    @Override
    public void setMolarCompositionOfPlusFluid(double[] molefractions) {
        double totalFlow = getTotalNumberOfMoles();
        if (totalFlow < 1e-100) {
            logger.error("Total flow can not be 0 when setting molar composition ");
            neqsim.util.exception.InvalidInputException e =
                    new neqsim.util.exception.InvalidInputException();
            throw new RuntimeException(e);
        }
        double sum = 0;
        for (double value : molefractions) {
            sum += value;
        }
        setEmptyFluid();
        int compNumb = 0;
        for (compNumb = 0; compNumb < molefractions.length - 1; compNumb++) {
            addComponent(compNumb, totalFlow * molefractions[compNumb] / sum);
        }
        for (int j = 0; j < getCharacterization().getLumpingModel().getNumberOfLumpedComponents()
                - 1; j++) {
            // addComponent(compNumb, totalFlow * molefractions[molefractions.length - 1]
            // * getCharacterization().getLumpingModel().getFractionOfHeavyEnd(j) / sum);
            compNumb++;
        }
        for (int i = 0; i < getNumberOfPhases(); i++) {
            init(0, i);
        }
    }

    /**
     * This method is used to set the total molar composition of a fluid. The total flow rate will
     * be kept constant. The input mole fractions will be normalized.
     *
     * @param moles is a double array taking the molar flow rate (mole/sec) of the components in the
     *        fluid
     * @return Nothing.
     */
    @Override
    public void setMolarFlowRates(double[] moles) {
        setEmptyFluid();
        for (int compNumb = 0; compNumb < numberOfComponents; compNumb++) {
            addComponent(compNumb, moles[compNumb]);
        }
        for (int i = 0; i < getNumberOfPhases(); i++) {
            init(0, i);
        }
    }

    /**
     * Returns the molar rate vector in unit mole/sec
     */
    @Override
    public double[] getMolarRate() {
        double[] comp = new double[getPhase(0).getNumberOfComponents()];

        for (int compNumb = 0; compNumb < numberOfComponents; compNumb++) {
            comp[compNumb] = getPhase(0).getComponent(compNumb).getNumberOfmoles();
        }
        return comp;
    }

    /**
     * Returns the overall mole composition vector in unit mole fraction
     */
    @Override
    public double[] getMolarComposition() {
        double[] comp = new double[getPhase(0).getNumberOfComponents()];

        for (int compNumb = 0; compNumb < numberOfComponents; compNumb++) {
            comp[compNumb] = getPhase(0).getComponent(compNumb).getz();
        }
        return comp;
    }

    /**
     * @return the multiphaseWaxCheck
     */
    @Override
    public boolean isMultiphaseWaxCheck() {
        return multiphaseWaxCheck;
    }

    /**
     * @param multiphaseWaxCheck the multiphaseWaxCheck to set
     */
    @Override
    public void setMultiphaseWaxCheck(boolean multiphaseWaxCheck) {
        this.multiphaseWaxCheck = multiphaseWaxCheck;
    }

    @Override
    public String[] getCompIDs() {
        String[] ids = new String[numberOfComponents];

        for (int compNumb = 0; compNumb < numberOfComponents; compNumb++) {
            ids[compNumb] = Integer.toString(getPhase(0).getComponent(compNumb).getIndex());
        }
        return ids;
    }

    @Override
    public String[] getCompFormulaes() {
        String[] formula = new String[numberOfComponents];

        for (int compNumb = 0; compNumb < numberOfComponents; compNumb++) {
            formula[compNumb] = getPhase(0).getComponent(compNumb).getFormulae();
        }
        return formula;
    }

    @Override
    public String[] getCompNames() {
        String[] names = new String[numberOfComponents];

        for (int compNumb = 0; compNumb < numberOfComponents; compNumb++) {
            names[compNumb] = getPhase(0).getComponent(compNumb).getComponentName();
        }
        return names;
    }

    @Override
    public double[] getNormalBoilingPointTemperatures() {
        double[] bt = new double[numberOfComponents];

        for (int compNumb = 0; compNumb < numberOfComponents; compNumb++) {
            bt[compNumb] = getPhase(0).getComponent(compNumb).getNormalBoilingPoint() + 273.15;
        }
        return bt;
    }

    @Override
    public String[] getCapeOpenProperties11() {
        return CapeOpenProperties11;
    }

    @Override
    public String[] getCapeOpenProperties10() {
        return CapeOpenProperties10;
    }

    @Override
    public double[] getMolecularWeights() {
        double[] mm = new double[numberOfComponents];

        for (int compNumb = 0; compNumb < numberOfComponents; compNumb++) {
            mm[compNumb] = getPhase(0).getComponent(compNumb).getMolarMass() * 1e3;
        }
        return mm;
    }

    @Override
    public String[] getCASNumbers() {
        String[] names = new String[numberOfComponents];

        for (int compNumb = 0; compNumb < numberOfComponents; compNumb++) {
            names[compNumb] = getPhase(0).getComponent(compNumb).getCASnumber();
        }
        return names;
    }

    @Override
    public int getNumberOfOilFractionComponents() {
        int number = 0;
        for (int i = 0; i < getPhase(0).getNumberOfComponents(); i++) {
            if (getPhase(0).getComponent(i).isIsTBPfraction()
                    || getPhase(0).getComponent(i).isIsPlusFraction()) {
                number++;
            }
        }
        return number;
    }

    @Override
    public int[] getOilFractionIDs() {
        int numb = getNumberOfOilFractionComponents();
        int[] IDs = new int[numb];
        int number = 0;
        for (int i = 0; i < numb; i++) {
            if (getPhase(0).getComponent(i).isIsTBPfraction()
                    || getPhase(0).getComponent(i).isIsPlusFraction()) {
                IDs[i] = getPhase(0).getComponent(i).getIndex();
                number++;
            }
        }
        return IDs;
    }

    @Override
    public boolean setHeavyTBPfractionAsPlusFraction() {
        int compNumber = 0;
        double molarMass = 0;
        boolean foundTBP = false;

        for (int i = 0; i < numberOfComponents; i++) {
            if (getPhase(0).getComponent(i).isIsTBPfraction()
                    || getPhase(0).getComponent(i).isIsPlusFraction()) {
                if (getPhase(0).getComponent(i).getMolarMass() > molarMass) {
                    molarMass = getPhase(0).getComponent(i).getMolarMass();
                    compNumber = i;
                    foundTBP = true;
                }
            }
        }
        if (foundTBP) {
            for (int i = 0; i < maxNumberOfPhases; i++) {
                getPhase(0).getComponent(compNumber).setIsPlusFraction(true);
            }
        }
        return foundTBP;
    }

    @Override
    public double[] getOilFractionNormalBoilingPoints() {
        int numb = getNumberOfOilFractionComponents();
        int[] indexes = getOilFractionIDs();
        double[] temp = new double[numb];
        for (int i = 0; i < numb; i++) {
            temp[i] = getPhase(0).getComponentWithIndex(indexes[i]).getNormalBoilingPoint();
        }
        return temp;
    }

    @Override
    public double[] getOilFractionLiquidDensityAt25C() {
        int numb = getNumberOfOilFractionComponents();
        int[] indexes = getOilFractionIDs();
        double[] temp = new double[numb];
        for (int i = 0; i < numb; i++) {
            temp[i] = getPhase(0).getComponentWithIndex(indexes[i]).getNormalLiquidDensity();
        }
        return temp;
    }

    @Override
    public double[] getOilFractionMolecularMass() {
        int numb = getNumberOfOilFractionComponents();
        int[] indexes = getOilFractionIDs();
        double[] temp = new double[numb];
        for (int i = 0; i < numb; i++) {
            temp[i] = getPhase(0).getComponentWithIndex(indexes[i]).getMolarMass();
        }
        return temp;
    }

    @Override
    public PhaseInterface getLowestGibbsEnergyPhase() {
        if (getPhase(0).getGibbsEnergy() < getPhase(1).getGibbsEnergy()) {
            return getPhase(0);
        } else {
            return getPhase(1);
        }
    }

    @Override
    public double getWtFraction(int phaseNumber) {
        return getPhase(phaseNumber).getWtFraction(this);
    }

    /**
     * method to return the volume fraction of a phase note: without Peneloux volume correction
     *
     * @param phaseNumber number of the phase to get volume fraction for
     * @return volume fraction
     */
    @Override
    public double getVolumeFraction(int phaseNumber) {
        return getPhase(phaseNumber).getVolume() / getVolume();
    }

    @Override
    public final double getPhaseFraction(String phaseTypeName, String unit) {
        int phaseNumber = getPhaseNumberOfPhase(phaseTypeName);
        switch (unit) {
            case "mole":
                return getBeta(phaseNumber);
            case "volume":
                return getVolumeFraction(phaseNumber);
            case "mass":
                initPhysicalProperties("density");
                return getVolumeFraction(phaseNumber) * getPhase(phaseNumber).getDensity("kg/m3")
                        / getDensity("kg/m3");
            default:
                return getBeta(phaseNumber);
        }
    }

    /**
     * method to return the volume fraction of a phase note: with Peneloux volume correction
     *
     * @param phaseNumber number of the phase to get volume fraction for
     * @return volume fraction
     */
    @Override
    public double getCorrectedVolumeFraction(int phaseNumber) {
        return getPhase(phaseNumber).getCorrectedVolume() / getCorrectedVolume();
    }

    @Override
    public double getMoleFraction(int phaseNumber) {
        return getPhase(phaseNumber).getBeta();
    }

    @Override
    public void isImplementedCompositionDeriativesofFugacity(boolean isImpl) {
        implementedCompositionDeriativesofFugacity = isImpl;
    }

    @Override
    public void addCapeOpenProperty(String propertyName) {
        String[] tempString = new String[CapeOpenProperties11.length + 1];
        System.arraycopy(CapeOpenProperties11, 0, tempString, 0, CapeOpenProperties11.length);
        tempString[CapeOpenProperties11.length] = propertyName;
        CapeOpenProperties11 = tempString;

        tempString = new String[CapeOpenProperties10.length + 1];
        System.arraycopy(CapeOpenProperties10, 0, tempString, 0, CapeOpenProperties10.length);
        tempString[CapeOpenProperties10.length] = propertyName;
        CapeOpenProperties10 = tempString;
    }

    /**
     * @return the waxCharacterisation
     */
    @Override
    public neqsim.thermo.characterization.WaxCharacterise getWaxCharacterisation() {
        return waxCharacterisation;
    }

    @Override
    public WaxModelInterface getWaxModel() {
        if (waxCharacterisation == null) {
            waxCharacterisation = new WaxCharacterise(this);
        }
        return waxCharacterisation.getModel();
    }

    /**
     * @param componentNames the componentNames to set
     */
    @Override
    public void setComponentNames(String[] componentNames) {
        for (int i = 0; i < componentNames.length; i++) {
            this.componentNames.set(i, componentNames[i]);
        }
    }

    @Override
    public double getLiquidVolume() {
        double totFlow = 0;

        for (int kj = 0; kj < numberOfPhases; kj++) {
            if (!getPhase(kj).getPhaseTypeName().equals("gas")) {
                totFlow += getPhase(kj).getVolume();
            }
        }
        return totFlow;
    }

    /**
     * @return the forcePhaseTypes
     */
    @Override
    public boolean isForcePhaseTypes() {
        return forcePhaseTypes;
    }

    /**
     * @param forcePhaseTypes the forcePhaseTypes to set
     */
    @Override
    public void setForcePhaseTypes(boolean forcePhaseTypes) {
        this.forcePhaseTypes = forcePhaseTypes;
    }
}<|MERGE_RESOLUTION|>--- conflicted
+++ resolved
@@ -81,10 +81,7 @@
     protected double[] beta = new double[6];
     protected int a, initType = 3;
     private ArrayList<String> componentNames = new ArrayList<String>();
-<<<<<<< HEAD
     protected ArrayList resultArray1 = new ArrayList();
-=======
->>>>>>> a3bda507
     protected String[] CapeOpenProperties11 = {"molecularWeight", "speedOfSound",
             "jouleThomsonCoefficient", "internalEnergy", "internalEnergy.Dtemperature",
             "gibbsEnergy", "helmholtzEnergy", "fugacityCoefficient", "logFugacityCoefficient",
