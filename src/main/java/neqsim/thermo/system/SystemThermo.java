--- conflicted
+++ resolved
@@ -873,13 +873,9 @@
             // // refSystem.init(1);
             // //refSystem.initPhysicalProperties();
             // // APIdens - refSystem.getPhase(1).getPhysicalProperties().getDensity();;
-<<<<<<< HEAD
-            // //må sammenligne med API-standard for tetthet - og sette Penloux dt
-=======
             // sammenligne med API-standard for tetthet - og sette Penloux dt
             //
             //
->>>>>>> f5b5a8bf
         } catch (Exception e) {
             logger.error("error", e);
         }
