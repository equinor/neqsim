package neqsim.thermo.system;

import java.awt.BorderLayout;
import java.awt.Container;
import java.awt.Dimension;
import java.awt.Font;
import java.awt.Toolkit;
import java.io.ByteArrayInputStream;
import java.io.ByteArrayOutputStream;
import java.io.FileInputStream;
import java.io.FileOutputStream;
import java.io.ObjectInputStream;
import java.io.ObjectOutputStream;
import java.sql.ResultSet;
import java.text.FieldPosition;
import java.util.ArrayList;
import javax.swing.JFrame;
import javax.swing.JScrollPane;
import javax.swing.JTable;
import org.apache.logging.log4j.LogManager;
import org.apache.logging.log4j.Logger;
import neqsim.chemicalReactions.ChemicalReactionOperations;
import neqsim.physicalProperties.interfaceProperties.InterfaceProperties;
import neqsim.physicalProperties.interfaceProperties.InterphasePropertiesInterface;
import neqsim.thermo.ThermodynamicConstantsInterface;
import neqsim.thermo.characterization.Characterise;
import neqsim.thermo.characterization.WaxCharacterise;
import neqsim.thermo.characterization.WaxModelInterface;
import neqsim.thermo.component.ComponentInterface;
import neqsim.thermo.phase.PhaseEosInterface;
import neqsim.thermo.phase.PhaseHydrate;
import neqsim.thermo.phase.PhaseInterface;
import neqsim.thermo.phase.PhasePureComponentSolid;
import neqsim.thermo.phase.PhaseSolid;
import neqsim.thermo.phase.PhaseSolidComplex;
import neqsim.thermo.phase.PhaseWax;
import neqsim.util.database.NeqSimDataBase;

/*
 * This is the base class of the System classes. The purpose of this class is to give common
 * variables and methods to sub classes. The methods and variables in this class are: Date Method
 * Purpose 7/3-00 System_Thermo(double, double) Constructor 7/3-00 addcomponent(String, double)
 * addding components from text-file: "Component_Data.txt" 7/3-00 init() initializing
 */

abstract class SystemThermo implements SystemInterface {
  private static final long serialVersionUID = 1000;
  // Class variables

  private boolean implementedTemperatureDeriativesofFugacity = true;
  private boolean implementedPressureDeriativesofFugacity = true;
  private boolean implementedCompositionDeriativesofFugacity = true;
  protected double criticalTemperature = 0;
  protected String[][] resultTable = null;
  boolean isInitialized = false;
  protected String fluidInfo = "No Information Available";
  protected String fluidName = "DefaultName";

  protected String modelName = "Default";

  protected boolean numericDerivatives = false;

  protected boolean allowPhaseShift = true;

  private boolean useTVasIndependentVariables = false;
  protected double criticalPressure = 0;
  private double totalNumberOfMoles = 0;
  public String componentNameTag = "";
  protected neqsim.thermo.characterization.WaxCharacterise waxCharacterisation = null; // new
                                                                                       // WaxCharacterise(this);
  protected double[] beta = new double[6];
  protected int a;

  protected int initType = 3;

  private ArrayList<String> componentNames = new ArrayList<String>();
  // protected ArrayList<String> resultArray1 = new ArrayList<String>();
  protected String[] CapeOpenProperties11 = {"molecularWeight", "speedOfSound",
      "jouleThomsonCoefficient", "internalEnergy", "internalEnergy.Dtemperature", "gibbsEnergy",
      "helmholtzEnergy", "fugacityCoefficient", "logFugacityCoefficient",
      "logFugacityCoefficient.Dtemperature", "logFugacityCoefficient.Dpressure",
      "logFugacityCoefficient.Dmoles", "enthalpy", "enthalpy.Dmoles", "enthalpy.Dtemperature",
      "enthalpy.Dpressure", "entropy", "entropy.Dtemperature", "entropy.Dpressure",
      "entropy.Dmoles", "heatCapacityCp", "heatCapacityCv", "density", "density.Dtemperature",
      "density.Dpressure", "density.Dmoles", "volume", "volume.Dpressure", "volume.Dtemperature",
      "molecularWeight.Dtemperature", "molecularWeight.Dpressure", "molecularWeight.Dmoles",
      "compressibilityFactor"};
  protected String[] CapeOpenProperties10 = {"molecularWeight", "speedOfSound",
      "jouleThomsonCoefficient", "energy", "energy.Dtemperature", "gibbsFreeEnergy",
      "helmholtzFreeEnergy", "fugacityCoefficient", "logFugacityCoefficient",
      "logFugacityCoefficient.Dtemperature", "logFugacityCoefficient.Dpressure",
      "logFugacityCoefficient.Dmoles", "enthalpy", "enthalpy.Dmoles", "enthalpy.Dtemperature",
      "enthalpy.Dpressure", "entropy", "entropy.Dtemperature", "entropy.Dpressure",
      "entropy.Dmoles", "heatCapacity", "heatCapacityCv", "density", "density.Dtemperature",
      "density.Dpressure", "density.Dmoles", "volume", "volume.Dpressure", "volume.Dtemperature",
      "molecularWeight.Dtemperature", "molecularWeight.Dpressure", "molecularWeight.Dmoles",
      "compressibilityFactor"};
  protected int numberOfComponents = 0;
  protected int numberOfPhases = 2;
  public int maxNumberOfPhases = 2;
  protected int attractiveTermNumber = 0;
  protected int phase = 2;
  protected int onePhaseType = 1; // 0 - liquid 1 - gas
  protected int[] phaseType = {1, 0, 0, 0, 0, 0};
  protected int[] phaseIndex = {0, 1, 2, 3, 4, 5};
  protected ChemicalReactionOperations chemicalReactionOperations = null;
  private int mixingRule = 1;
  protected boolean chemicalSystem = false;

  protected boolean solidPhaseCheck = false;

  protected boolean multiPhaseCheck = false;

  protected boolean hydrateCheck = false;

  protected boolean checkStability = true;
  protected PhaseInterface[] phaseArray;
  public neqsim.thermo.characterization.Characterise characterization = null;
  protected neqsim.standards.StandardInterface standard = null;
  protected InterphasePropertiesInterface interfaceProp = null;
  private boolean multiphaseWaxCheck = false;
  private boolean forcePhaseTypes = false;
  static Logger logger = LogManager.getLogger(SystemThermo.class);

  /**
   * <p>
   * Constructor for SystemThermo.
   * </p>
   */
  public SystemThermo() {
    phaseArray = new PhaseInterface[6];
    characterization = new Characterise(this);
    interfaceProp = new InterfaceProperties(this);
  }

  /**
   * <p>
   * Constructor for SystemThermo.
   * </p>
   *
   * @param T a double
   * @param P a double
   */
  public SystemThermo(double T, double P) {
    this();
    if (T < 0.0) {
      String msg = "Negative input temperature";
      logger.error(msg);
      neqsim.util.exception.InvalidInputException e =
          new neqsim.util.exception.InvalidInputException(this.getClass().getSimpleName(),
              "SystemThermo", "T", "is negative");
      throw new RuntimeException(e);
    }

    if (P < 0.0) {
      String msg = "Negative input pressure";
      logger.error(msg);
      neqsim.util.exception.InvalidInputException e =
          new neqsim.util.exception.InvalidInputException(this.getClass().getSimpleName(),
              "SystemThermo", "P", "is negative");
      throw new RuntimeException(e);
    }
    beta[0] = 1.0;
    beta[1] = 1.0;
    beta[2] = 1.0;
    beta[3] = 1.0;
    beta[4] = 1.0;
    beta[5] = 1.0;
  }

  /** {@inheritDoc} */
  @Override
  public int getNumberOfComponents() {
    return getComponentNames().length;
  }

  /** {@inheritDoc} */
  @Override
  public void clearAll() {
    setTotalNumberOfMoles(0);
    phaseType[0] = 1;
    phaseType[1] = 0;
    numberOfComponents = 0;
    setNumberOfPhases(2);
    phase = 2;
    onePhaseType = 1;
    beta[0] = 1.0;
    beta[1] = 1.0;
    beta[2] = 1.0;
    beta[3] = 1.0;
    beta[4] = 1.0;
    beta[5] = 1.0;
    chemicalSystem = false;

    double oldTemp = phaseArray[0].getTemperature();
    double oldPres = phaseArray[0].getPressure();

    for (int i = 0; i < getMaxNumberOfPhases(); i++) {
      try {
        phaseArray[i] = phaseArray[i].getClass().getDeclaredConstructor().newInstance();
      } catch (Exception e) {
        logger.error("err " + e.toString());
      }
      phaseArray[i].setTemperature(oldTemp);
      phaseArray[i].setPressure(oldPres);
    }
  }

  /** {@inheritDoc} */
  @Override
  public void resetCharacterisation() {
    int numberOfLumpedComps = characterization.getLumpingModel().getNumberOfLumpedComponents();
    characterization = new Characterise(this);
    characterization.getLumpingModel().setNumberOfLumpedComponents(numberOfLumpedComps);
  }

  /** {@inheritDoc} */
  @Override
  public SystemThermo clone() {
    SystemThermo clonedSystem = null;
    try {
      clonedSystem = (SystemThermo) super.clone();
      // clonedSystem.chemicalReactionOperations = (ChemicalReactionOperations)
      // chemicalReactionOperations.clone();
    } catch (Exception e) {
      logger.error("Cloning failed.", e);
    }

    clonedSystem.beta = beta.clone();
    clonedSystem.attractiveTermNumber = attractiveTermNumber;
    clonedSystem.phaseType = phaseType.clone();
    clonedSystem.phaseIndex = phaseIndex.clone();

    clonedSystem.componentNames = new ArrayList<String>(componentNames);
    if (interfaceProp != null) {
      // clonedSystem.interfaceProp = (InterphasePropertiesInterface)
      // interfaceProp.clone();
    }
    clonedSystem.characterization = characterization.clone();
    if (clonedSystem.waxCharacterisation != null) {
      clonedSystem.waxCharacterisation = waxCharacterisation.clone();
    }

    System.arraycopy(this.beta, 0, clonedSystem.beta, 0, beta.length);
    System.arraycopy(this.phaseType, 0, clonedSystem.phaseType, 0, phaseType.length);
    System.arraycopy(this.phaseIndex, 0, clonedSystem.phaseIndex, 0, phaseIndex.length);

    clonedSystem.phaseArray = phaseArray.clone();
    for (int i = 0; i < getMaxNumberOfPhases(); i++) {
      clonedSystem.phaseArray[i] = phaseArray[i].clone();
    }
    return clonedSystem;
  }

  /** {@inheritDoc} */
  @Override
  public SystemInterface addFluid(SystemInterface addSystem) {
    boolean addedNewComponent = false;
    int index = -1;
    for (int i = 0; i < addSystem.getPhase(0).getNumberOfComponents(); i++) {
      if (!getPhase(0).hasComponent(addSystem.getPhase(0).getComponent(i).getComponentName())) {
        index = -1;
        addedNewComponent = true;
      } else {
        index = getPhase(0).getComponent(addSystem.getPhase(0).getComponent(i).getComponentName())
            .getComponentNumber();
      }

      if (index != -1) {
        addComponent(index, addSystem.getPhase(0).getComponent(i).getNumberOfmoles());
      } else {
        /*
         * if(addSystem.getPhase(0).getComponent(i).isIsTBPfraction()) {
         * addTBPfraction(addSystem.getPhase(0).getComponent(i).getComponentName(),
         * addSystem.getPhase(0).getComponent(i).getNumberOfmoles(),
         * addSystem.getPhase(0).getComponent(i).getMolarMass(),
         * addSystem.getPhase(0).getComponent(i).getNormalLiquidDensity());
         * changeComponentName(addSystem.getPhase(0).getComponent(i).getComponentName()+ "_PC",
         * addSystem.getPhase(0).getComponent(i).getComponentName().replaceFirst("_PC", "")); }
         * addComponent(addSystem.getPhase(0).getComponent(i).getComponentName(),
         * addSystem.getPhase(0).getComponent(i).getNumberOfmoles());
         */
        addComponent(addSystem.getComponent(i));
      }
    }
    if (addedNewComponent) {
      createDatabase(true);
      setMixingRule(getMixingRule());
      init(0);
    }
    return this;
  }

  /** {@inheritDoc} */
  @Override
  public void addPhase() {
    /*
     * if (maxNumberOfPhases < 6 && !hydrateCheck) { ArrayList phaseList = new ArrayList(0); for
     * (int i = 0; i < numberOfPhases; i++) { phaseList.add(phaseArray[i]); } // add the new phase
     * phaseList.add(phaseArray[0].clone()); beta[phaseList.size() - 1] = 1.0e-8; // beta[1] -=
     * beta[1]/1.0e5;
     *
     * PhaseInterface[] phaseArray2 = new PhaseInterface[numberOfPhases + 1];
     *
     * for (int i = 0; i < numberOfPhases + 1; i++) { phaseArray2[i] = (PhaseInterface)
     * phaseList.get(i); }
     *
     * phaseArray = phaseArray2;
     *
     * System.out.println("number of phases " + numberOfPhases); if (maxNumberOfPhases <
     * numberOfPhases) { maxNumberOfPhases = numberOfPhases; } }
     */
    numberOfPhases++;
  }

  /**
   * <p>
   * addSolidPhase.
   * </p>
   */
  public void addSolidPhase() {
    if (!multiPhaseCheck) {
      setMultiPhaseCheck(true);
    }
    phaseArray[3] = new PhasePureComponentSolid();
    phaseArray[3].setTemperature(phaseArray[0].getTemperature());
    phaseArray[3].setPressure(phaseArray[0].getPressure());
    for (int i = 0; i < phaseArray[0].getNumberOfComponents(); i++) {
      if (getPhase(0).getComponent(i).isIsTBPfraction()) {
        phaseArray[3].addcomponent("default", getPhase(0).getComponent(i).getNumberOfmoles(),
            getPhase(0).getComponent(i).getNumberOfmoles(), i);
        phaseArray[3].getComponent(i).setComponentName(getPhase(0).getComponent(i).getName());
        phaseArray[3].getComponent(i).setIsPlusFraction(true);
      } else {
        phaseArray[3].addcomponent(getPhase(0).getComponent(i).getName(),
            getPhase(0).getComponent(i).getNumberOfmoles(),
            getPhase(0).getComponent(i).getNumberOfmoles(), i);
      }
    }
    ((PhaseSolid) phaseArray[3]).setSolidRefFluidPhase(phaseArray[0]);

    if (getMaxNumberOfPhases() < 4) {
      setMaxNumberOfPhases(4);
    }
  }

  /**
   * <p>
   * addHydratePhase2.
   * </p>
   */
  public void addHydratePhase2() {
    if (!multiPhaseCheck) {
      setMultiPhaseCheck(true);
    }
    phaseArray[3] = new PhaseHydrate();
    phaseArray[3].setTemperature(phaseArray[0].getTemperature());
    phaseArray[3].setPressure(phaseArray[0].getPressure());
    for (int i = 0; i < phaseArray[0].getNumberOfComponents(); i++) {
      if (getPhase(0).getComponent(i).isIsTBPfraction()) {
        phaseArray[3].addcomponent("default", getPhase(0).getComponent(i).getNumberOfmoles(),
            getPhase(0).getComponent(i).getNumberOfmoles(), i);
        phaseArray[3].getComponent("default")
            .setComponentName(getPhase(0).getComponent(i).getName());
      } else {
        phaseArray[3].addcomponent(getPhase(0).getComponent(i).getName(),
            getPhase(0).getComponent(i).getNumberOfmoles(),
            getPhase(0).getComponent(i).getNumberOfmoles(), i);
      }
    }
    setNumberOfPhases(4);
  }

  /** {@inheritDoc} */
  @Override
  public void addSolidComplexPhase(String type) {
    if (!multiPhaseCheck) {
      setMultiPhaseCheck(true);
    }
    addHydratePhase();
    if (type.equals("wax")) {
      phaseArray[5] = new PhaseWax();
    } else {
      phaseArray[5] = new PhaseSolidComplex();
    }

    phaseArray[5].setTemperature(phaseArray[0].getTemperature());
    phaseArray[5].setPressure(phaseArray[0].getPressure());
    phaseArray[5].setPhaseTypeName("wax");
    for (int i = 0; i < phaseArray[0].getNumberOfComponents(); i++) {
      if (getPhase(0).getComponent(i).isIsTBPfraction()) {
        phaseArray[5].addcomponent(getPhase(0).getComponent(i).getName(),
            getPhase(0).getComponent(i).getNumberOfmoles(),
            getPhase(0).getComponent(i).getNumberOfmoles(), i);
        phaseArray[5].getComponent(i).setIsPlusFraction(true);
      } else {
        phaseArray[5].addcomponent(getPhase(0).getComponent(i).getName(),
            getPhase(0).getComponent(i).getNumberOfmoles(),
            getPhase(0).getComponent(i).getNumberOfmoles(), i);
      }
    }
    ((PhaseSolid) phaseArray[5]).setSolidRefFluidPhase(phaseArray[0]);
    setNumberOfPhases(6);
  }

  /**
   * <p>
   * addHydratePhase.
   * </p>
   */
  public void addHydratePhase() {
    if (!multiPhaseCheck) {
      setMultiPhaseCheck(true);
    }

    if (!hasSolidPhase()) {
      phaseArray[3] = new PhasePureComponentSolid();
      phaseArray[3].setTemperature(phaseArray[0].getTemperature());
      phaseArray[3].setPressure(phaseArray[0].getPressure());
      phaseArray[3].setPhaseTypeName("solid");
      for (int i = 0; i < phaseArray[0].getNumberOfComponents(); i++) {
        if (getPhase(0).getComponent(i).isIsTBPfraction()) {
          phaseArray[3].addcomponent("default", getPhase(0).getComponent(i).getNumberOfmoles(),
              getPhase(0).getComponent(i).getNumberOfmoles(), i);
          phaseArray[3].getComponent(i).setComponentName(getPhase(0).getComponent(i).getName());
          phaseArray[3].getComponent(i).setIsTBPfraction(true);
        } else {
          phaseArray[3].addcomponent(getPhase(0).getComponent(i).getName(),
              getPhase(0).getComponent(i).getNumberOfmoles(),
              getPhase(0).getComponent(i).getNumberOfmoles(), i);
        }
      }
      ((PhaseSolid) phaseArray[3]).setSolidRefFluidPhase(phaseArray[0]);
    }

    phaseArray[4] = new PhaseHydrate(getModelName());
    phaseArray[4].setTemperature(phaseArray[0].getTemperature());
    phaseArray[4].setPressure(phaseArray[0].getPressure());
    phaseArray[4].setPhaseTypeName("hydrate");
    for (int i = 0; i < phaseArray[0].getNumberOfComponents(); i++) {
      if (getPhase(0).getComponent(i).isIsTBPfraction()) {
        phaseArray[4].addcomponent("default", getPhase(0).getComponent(i).getNumberOfmoles(),
            getPhase(0).getComponent(i).getNumberOfmoles(), i);
        phaseArray[4].getComponent(i).setComponentName(getPhase(0).getComponent(i).getName());
        phaseArray[4].getComponent(i).setIsTBPfraction(true);
      } else {
        phaseArray[4].addcomponent(getPhase(0).getComponent(i).getName(),
            getPhase(0).getComponent(i).getNumberOfmoles(),
            getPhase(0).getComponent(i).getNumberOfmoles(), i);
      }
    }
    ((PhaseHydrate) phaseArray[4]).setSolidRefFluidPhase(phaseArray[0]);

    setNumberOfPhases(5);
  }

  /** {@inheritDoc} */
  @Override
  public void setAllComponentsInPhase(int phase) {
    for (int k = 0; k < numberOfPhases; k++) {
      for (int i = 0; i < numberOfComponents; i++) {
        if (phase != k) {
          // System.out.println("moles of comp: " + i + " " +
          // phaseArray[k].getComponents()[i].getNumberOfMolesInPhase());
          phaseArray[phase].addMoles(i,
              (phaseArray[k].getComponents()[i].getNumberOfMolesInPhase() * (1.0 - 0.01)));
          phaseArray[k].addMoles(i,
              -(phaseArray[k].getComponents()[i].getNumberOfMolesInPhase() * (1.0 - 0.01)));
          phaseArray[k].getComponents()[i]
              .setx(phaseArray[k].getComponents()[i].getNumberOfMolesInPhase()
                  / phaseArray[k].getNumberOfMolesInPhase());
          // System.out.println("moles of comp after: " + i + " " +
          // phaseArray[k].getComponents()[i].getNumberOfMolesInPhase());
        }
      }
    }
    initBeta();
    init(1);
  }

  /** {@inheritDoc} */
  @Override
  public void removePhase(int specPhase) {
    setTotalNumberOfMoles(getTotalNumberOfMoles() - getPhase(specPhase).getNumberOfMolesInPhase());

    for (int j = 0; j < numberOfPhases; j++) {
      for (int i = 0; i < numberOfComponents; i++) {
        getPhase(j).getComponents()[i]
            .setNumberOfmoles(getPhase(j).getComponents()[i].getNumberOfmoles()
                - getPhase(specPhase).getComponents()[i].getNumberOfMolesInPhase());
      }
    }

    ArrayList<PhaseInterface> phaseList = new ArrayList<PhaseInterface>(0);
    for (int i = 0; i < numberOfPhases; i++) {
      if (specPhase != i) {
        phaseList.add(phaseArray[phaseIndex[i]]);
      }
    }

    // phaseArray = new PhaseInterface[numberOfPhases - 1];
    for (int i = 0; i < numberOfPhases - 1; i++) {
      // phaseArray[i] = (PhaseInterface) phaseList.get(i);
      if (i >= specPhase) {
        phaseIndex[i] = phaseIndex[i + 1];
        phaseType[i] = phaseType[i + 1];
      }
    }
    numberOfPhases--;
  }

  /** {@inheritDoc} */
  @Override
  public void removePhaseKeepTotalComposition(int specPhase) {
    ArrayList<PhaseInterface> phaseList = new ArrayList<PhaseInterface>(0);
    for (int i = 0; i < numberOfPhases; i++) {
      if (specPhase != i) {
        phaseList.add(phaseArray[phaseIndex[i]]);
      }
    }

    // phaseArray = new PhaseInterface[numberOfPhases - 1];
    for (int i = 0; i < numberOfPhases - 1; i++) {
      // phaseArray[i] = (PhaseInterface) phaseList.get(i);
      if (i >= specPhase) {
        phaseIndex[i] = phaseIndex[i + 1];
        phaseType[i] = phaseType[i + 1];
      }
    }
    numberOfPhases--;
  }

  /** {@inheritDoc} */
  @Override
  public void replacePhase(int repPhase, PhaseInterface newPhase) {
    for (int i = 0; i < 2; i++) {
      phaseArray[i] = newPhase.clone();
    }
    setTotalNumberOfMoles(newPhase.getNumberOfMolesInPhase());
  }

  /** {@inheritDoc} */
  @Override
  public SystemInterface getEmptySystemClone() {
    int phaseNumber = 0;

    SystemInterface newSystem = this.clone();

    for (int j = 0; j < getMaxNumberOfPhases(); j++) {
      phaseNumber = j;
      for (int i = 0; i < getPhase(j).getNumberOfComponents(); i++) {
        newSystem.getPhase(j).getComponents()[i].setNumberOfmoles(
            getPhase(phaseNumber).getComponents()[i].getNumberOfMolesInPhase() / 1.0e30);
        newSystem.getPhase(j).getComponents()[i].setNumberOfMolesInPhase(
            getPhase(phaseNumber).getComponents()[i].getNumberOfMolesInPhase() / 1.0e30);
      }
    }

    newSystem.setTotalNumberOfMoles(getPhase(phaseNumber).getNumberOfMolesInPhase() / 1.0e30);

    newSystem.init(0);
    // newSystem.init(1);
    return newSystem;
  }

  /** {@inheritDoc} */
  @Override
  public SystemInterface phaseToSystem(PhaseInterface newPhase) {
    for (int i = 0; i < newPhase.getNumberOfComponents(); i++) {
      newPhase.getComponents()[i]
          .setNumberOfmoles(newPhase.getComponents()[i].getNumberOfMolesInPhase());
    }

    for (int i = 0; i < getMaxNumberOfPhases(); i++) {
      phaseArray[i] = newPhase.clone();
    }

    setTotalNumberOfMoles(newPhase.getNumberOfMolesInPhase());
    this.init(0);
    setNumberOfPhases(1);
    setPhaseType(0, newPhase.getPhaseType());
    initBeta();
    init_x_y();
    this.init(1);
    return this;
  }

  /** {@inheritDoc} */
  @Override
  public SystemInterface phaseToSystem(String phaseName) {
    try {
      for (int j = 0; j < getMaxNumberOfPhases(); j++) {
        if (this.getPhase(j).getPhaseTypeName().equals(phaseName)) {
          return phaseToSystem(j);
        }
      }
    } catch (Exception e) {
      logger.error("error....." + fluidName + " has no phase .... " + phaseName
          + " ..... returning phase number 0");
    }
    return phaseToSystem(0);
  }

  /** {@inheritDoc} */
  @Override
  public SystemInterface phaseToSystem(int phaseNumber) {
    SystemInterface newSystem = this.clone();

    for (int j = 0; j < getMaxNumberOfPhases(); j++) {
      for (int i = 0; i < getPhase(j).getNumberOfComponents(); i++) {
        newSystem.getPhase(j).getComponent(i)
            .setNumberOfmoles(getPhase(phaseNumber).getComponent(i).getNumberOfMolesInPhase());
        newSystem.getPhase(j).getComponent(i).setNumberOfMolesInPhase(
            getPhase(phaseNumber).getComponent(i).getNumberOfMolesInPhase());
      }
    }

    newSystem.setTotalNumberOfMoles(getPhase(phaseNumber).getNumberOfMolesInPhase());

    newSystem.init(0);
    newSystem.setNumberOfPhases(1);
    newSystem.setPhaseType(0, getPhase(phaseNumber).getPhaseType()); // phaseType[phaseNumber]);
    newSystem.init(1);
    return newSystem;
  }

  /** {@inheritDoc} */
  @Override
  public SystemInterface phaseToSystem(int phaseNumber1, int phaseNumber2) {
    SystemInterface newSystem = this.clone();

    for (int j = 0; j < getMaxNumberOfPhases(); j++) {
      for (int i = 0; i < getPhase(j).getNumberOfComponents(); i++) {
        newSystem.getPhases()[j].getComponents()[i]
            .setNumberOfmoles(getPhase(phaseNumber1).getComponents()[i].getNumberOfMolesInPhase()
                + getPhase(phaseNumber2).getComponents()[i].getNumberOfMolesInPhase());
        newSystem.getPhases()[j].getComponents()[i].setNumberOfMolesInPhase(
            getPhase(phaseNumber1).getComponents()[i].getNumberOfMolesInPhase()
                + getPhase(phaseNumber2).getComponents()[i].getNumberOfMolesInPhase());
      }
    }

    newSystem.setTotalNumberOfMoles(getPhase(phaseNumber1).getNumberOfMolesInPhase()
        + getPhase(phaseNumber2).getNumberOfMolesInPhase());

    newSystem.init(0);

    newSystem.setNumberOfPhases(1);
    // newSystem.setPhaseType(0,
    // getPhase(phaseNumber1).getPhaseType()); //phaseType[phaseNumber]);
    newSystem.init(1);
    return newSystem;
  }

  /** {@inheritDoc} */
  @Override
  public void setTotalFlowRate(double flowRate, String flowunit) {
    init(0);
    init(1);
    double density = 0.0;
    if (flowunit.equals("Am3/hr") || flowunit.equals("Am3/min") || flowunit.equals("Am3/sec")) {
      initPhysicalProperties("density");
    }
    density = getPhase(0).getDensity("kg/m3");
    neqsim.util.unit.Unit unit =
        new neqsim.util.unit.RateUnit(flowRate, flowunit, getMolarMass(), density, 0);
    double SIval = unit.getSIvalue();
    double totalNumberOfMolesLocal = totalNumberOfMoles;
    for (int i = 0; i < numberOfComponents; i++) {
      if (flowRate < 1e-100) {
        setEmptyFluid();
      } else if (totalNumberOfMolesLocal > 1e-100) {
        addComponent(i,
            SIval / totalNumberOfMolesLocal * getPhase(0).getComponent(i).getNumberOfmoles()
                - getPhase(0).getComponent(i).getNumberOfmoles());
      } else {
        addComponent(i, SIval);
      }
    }
  }

  /** {@inheritDoc} */
  @Override
  public double getFlowRate(String flowunit) {
    if (flowunit.equals("kg/sec")) {
      return totalNumberOfMoles * getMolarMass();
    } else if (flowunit.equals("kg/min")) {
      return totalNumberOfMoles * getMolarMass() * 60.0;
    } else if (flowunit.equals("Sm3/sec")) {
      return totalNumberOfMoles * ThermodynamicConstantsInterface.R
          * ThermodynamicConstantsInterface.standardStateTemperature / 101325.0;
    } else if (flowunit.equals("Sm3/hr")) {
      return totalNumberOfMoles * 3600.0 * ThermodynamicConstantsInterface.R
          * ThermodynamicConstantsInterface.standardStateTemperature / 101325.0;
    } else if (flowunit.equals("Sm3/day")) {
      return totalNumberOfMoles * 3600.0 * 24.0 * ThermodynamicConstantsInterface.R
          * ThermodynamicConstantsInterface.standardStateTemperature / 101325.0;
    } else if (flowunit.equals("MSm3/day")) {
      return totalNumberOfMoles * 3600.0 * 24.0 * ThermodynamicConstantsInterface.R
          * ThermodynamicConstantsInterface.standardStateTemperature / 101325.0 / 1.0e6;
    } else if (flowunit.equals("kg/hr")) {
      return totalNumberOfMoles * getMolarMass() * 3600.0;
    } else if (flowunit.equals("kg/day")) {
      return totalNumberOfMoles * getMolarMass() * 3600.0 * 24.0;
    } else if (flowunit.equals("m3/hr")) {
      // return getVolume() / 1.0e5 * 3600.0;
      initPhysicalProperties("density");
      return totalNumberOfMoles * getMolarMass() * 3600.0 / getDensity("kg/m3");
    } else if (flowunit.equals("m3/min")) {
      initPhysicalProperties("density");
      return totalNumberOfMoles * getMolarMass() * 60.0 / getDensity("kg/m3");
      // return getVolume() / 1.0e5 * 60.0;
    } else if (flowunit.equals("m3/sec")) {
      initPhysicalProperties("density");
      return totalNumberOfMoles * getMolarMass() / getDensity("kg/m3");
      // return getVolume() / 1.0e5;
    } else if (flowunit.equals("mole/sec")) {
      return totalNumberOfMoles;
    } else if (flowunit.equals("mole/min")) {
      return totalNumberOfMoles * 60.0;
    } else if (flowunit.equals("mole/hr")) {
      return totalNumberOfMoles * 3600.0;
    } else {
      throw new RuntimeException("failed.. unit: " + flowunit + " not supported");
    }
  }

  /** {@inheritDoc} */
  @Override
  public void changeComponentName(String name, String newName) {
    for (int i = 0; i < numberOfComponents; i++) {
      if (componentNames.get(i).equals(name)) {
        componentNames.set(i, newName);
      }
    }

    for (int i = 0; i < maxNumberOfPhases; i++) {
      getPhase(i).getComponent(name).setComponentName(newName);
    }
  }

  /** {@inheritDoc} */
  @Override
  public void addSalt(String componentName, double value) {
    neqsim.util.database.NeqSimDataBase database = new neqsim.util.database.NeqSimDataBase();
    java.sql.ResultSet dataSet =
        database.getResultSet("SELECT * FROM compsalt WHERE SaltName='" + componentName + "'");
    double val1 = 1e-20;
    double val2 = 1e-20;
    try {
      dataSet.next();
      String name1 = dataSet.getString("ion1").trim();
      val1 = Double.parseDouble(dataSet.getString("stoc1")) * value;
      this.addComponent(name1, val1);

      String name2 = dataSet.getString("ion2").trim();
      val2 = Double.parseDouble(dataSet.getString("stoc2")) * value;
      this.addComponent(name2, val2);
      logger.info("ok adding salts. Ions: " + name1 + ", " + name2);
    } catch (Exception e) {
      logger.error("failed " + e.toString());
    }
  }

  /** {@inheritDoc} */
  @Override
  public void addTBPfraction(String componentName, double numberOfMoles, double molarMass,
      double density) {
    if (density < 0.0) {
      String msg = "Negative input density.";
      logger.error(msg);
      throw new RuntimeException(new neqsim.util.exception.InvalidInputException(this,
          "addTBPfraction", "density", "is negative."));
    }
    if (molarMass < 0.0) {
      String msg = "Negative input molar mass.";
      logger.error(msg);
      throw new RuntimeException(new neqsim.util.exception.InvalidInputException(this,
          "addTBPfraction", "molarMass", "is negative."));
    }

    SystemInterface refSystem = null;
    double TC = 0.0;
    double PC = 0.0;
    double m = 0.0;
    double TB = 0.0;
    double acs = 0.0;
    // double penelouxC = 0.0;
    double racketZ = 0.0;
    componentName = (componentName.split("_PC")[0]) + "_PC"; // + getFluidName());

    try {
      refSystem = this.getClass().getDeclaredConstructor().newInstance();
      refSystem.setTemperature(273.15 + 15.0);
      refSystem.setPressure(1.01325);
      refSystem.addComponent("default", 1.0, 273.15, 50.0, 0.1);
      refSystem.init(0);
      refSystem.setNumberOfPhases(1);
      refSystem.setPhaseType(0, "liquid");
      molarMass = 1000 * molarMass;
      TC = characterization.getTBPModel().calcTC(molarMass, density);
      PC = characterization.getTBPModel().calcPC(molarMass, density);
      m = characterization.getTBPModel().calcm(molarMass, density);
      acs = characterization.getTBPModel().calcAcentricFactor(molarMass, density);
      // TBPfractionCoefs[2][0]+TBPfractionCoefs[2][1]*molarMass+TBPfractionCoefs[2][2]*density+TBPfractionCoefs[2][3]*Math.pow(molarMass,2.0);
      TB = characterization.getTBPModel().calcTB(molarMass, density);
      // Math.pow((molarMass/5.805e-5*Math.pow(density,0.9371)), 1.0/2.3776);
      // acs = TBPfractionModel.calcAcentricFactor(molarMass, density);
      // System.out.println("acentric " + acs);
      // 3.0/7.0*Math.log10(PC/1.01325)/(TC/TB-1.0)-1.0;
      molarMass /= 1000.0;

      for (int i = 0; i < refSystem.getNumberOfPhases(); i++) {
        refSystem.getPhase(i).getComponent(0).setComponentName(componentName);
        refSystem.getPhase(i).getComponent(0).setMolarMass(molarMass);
        refSystem.getPhase(i).getComponent(0).setAcentricFactor(acs);
        refSystem.getPhase(i).getComponent(0).setTC(TC);
        refSystem.getPhase(i).getComponent(0).setPC(PC);
        refSystem.getPhase(i).getComponent(0).setComponentType("TBPfraction");
        refSystem.getPhase(i).getComponent(0).setIsTBPfraction(true);
        if (characterization.getTBPModel().isCalcm()) {
          refSystem.getPhase(i).getComponent(0).getAttractiveTerm().setm(m);
          acs = refSystem.getPhase(i).getComponent(0).getAcentricFactor();
        }
      }

      refSystem.setTemperature(273.15 + 15.0);
      refSystem.setPressure(1.01325);
      refSystem.init(1);
      // refSystem.display();
      racketZ = characterization.getTBPModel().calcRacketZ(refSystem, molarMass * 1000.0, density);

      // System.out.println("vol ok");
      // System.out.println("racketZ " + racketZ);
      // penelouxC = (refSystem.getPhase(1).getMolarVolume() - molarMass/density*1e2);
      // System.out.println("vol err " +
      // penelouxC/refSystem.getPhase(1).getMolarVolume()*100);
      // racketZ = TPBracketcoefs[0] -
      // penelouxC/(TPBracketcoefs[1]*thermo.ThermodynamicConstantsInterface.R*refSystem.getPhase(1).getComponent(0).getTC()/(refSystem.getPhase(1).getComponent(0).getPC()));
      refSystem.getPhase(0).getComponent(0).setRacketZ(racketZ);
      // refSystem.init(1);
      // refSystem.display();
      // refSystem.getPhase(1).getComponent(0).setRacketZ(racketZ);

      // // refSystem.setTemperature(273.15+80.0);
      // // refSystem.setPressure(1.01325);
      // // refSystem.init(1);
      // //refSystem.initPhysicalProperties();
      // // APIdens - refSystem.getPhase(1).getPhysicalProperties().getDensity();;
      // sammenligne med API-standard for tetthet - og sette Penloux dt
    } catch (Exception e) {
      logger.error("error", e);
    }

    double critVol = characterization.getTBPModel().calcCriticalVolume(molarMass * 1000, density); // 0.2918-0.0928*
                                                                                                   // acs)*8.314*TC/PC*10.0;
    addComponent(componentName, numberOfMoles, TC, PC, acs);
    double Kwatson = Math.pow(TB * 1.8, 1.0 / 3.0) / density;
    // System.out.println("watson " + Kwatson);
    double CF = Math.pow((12.8 - Kwatson) * (10.0 - Kwatson) / (10.0 * acs), 2.0);
    double acsKeslerLee = acs; // characterization.getTBPModel().calcAcentricFactorKeslerLee(molarMass*1000.0,
<<<<<<< HEAD
                              // density);
=======
                               // density);
>>>>>>> b9d5f22d
    double cpa = (-0.33886 + 0.02827 * Kwatson - 0.26105 * CF + 0.59332 * acsKeslerLee * CF)
        * 4.18682 * molarMass * 1e3;
    double cpb = (-(0.9291 - 1.1543 * Kwatson + 0.0368 * Kwatson * Kwatson) * 1e-4
        + CF * (4.56 - 9.48 * acsKeslerLee) * 1e-4) * 4.18682 * molarMass * 1.8 * 1e3;
    double cpc = (-1.6658e-7 + CF * (0.536 - 0.6828 * acsKeslerLee) * 1.0e-7) * 4.18682 * molarMass
        * 1.8 * 1.8 * 1.0e3;
    double cpd = 0.0;

    for (int i = 0; i < numberOfPhases; i++) {
      getPhase(i).setAttractiveTerm(attractiveTermNumber);
      getPhase(i).getComponent(componentName).setMolarMass(molarMass);
      getPhase(i).getComponent(componentName).setComponentType("TBPfraction");
      getPhase(i).getComponent(componentName).setNormalLiquidDensity(density);
      getPhase(i).getComponent(componentName).setNormalBoilingPoint(TB - 273.15);
      getPhase(i).getComponent(componentName)
          .setAcentricFactor(refSystem.getPhase(0).getComponent(0).getAcentricFactor());
      getPhase(i).getComponent(componentName).setCriticalVolume(critVol);
      getPhase(i).getComponent(componentName).setRacketZ(racketZ);
      getPhase(i).getComponent(componentName).setRacketZCPA(racketZ);
      getPhase(i).getComponent(componentName).setIsTBPfraction(true);
      getPhase(i).getComponent(componentName).setParachorParameter(
          characterization.getTBPModel().calcParachorParameter(molarMass, density)); // 59.3+2.34*molarMass*1000.0);
                                                                                     // //0.5003*thermo.ThermodynamicConstantsInterface.R*TC/PC*(0.25969-racketZ));
      getPhase(i).getComponent(componentName).setCriticalViscosity(
          characterization.getTBPModel().calcCriticalViscosity(molarMass * 1000.0, density)); // 7.94830*Math.sqrt(1e3*molarMass)*Math.pow(PC,2.0/3.0)/Math.pow(TC,
<<<<<<< HEAD
                                                                                             // 1.0/6.0)*1e-7);
=======
                                                                                              // 1.0/6.0)*1e-7);
>>>>>>> b9d5f22d
      getPhase(i).getComponent(componentName).setTriplePointTemperature(
          374.5 + 0.02617 * getPhase(i).getComponent(componentName).getMolarMass() * 1000.0
              - 20172.0 / (getPhase(i).getComponent(componentName).getMolarMass() * 1000.0));
      getPhase(i).getComponent(componentName).setHeatOfFusion(
          0.1426 / 0.238845 * getPhase(i).getComponent(componentName).getMolarMass() * 1000.0
              * getPhase(i).getComponent(componentName).getTriplePointTemperature());
      getPhase(i).getComponent(componentName)
          .setIdealGasEnthalpyOfFormation(-1462600 * molarMass - 47566.0);
      // getPhase(i).getComponent(componentName).set

      // System.out.println(" plusTC " + TC + " plusPC " + PC + " plusm " + m + "
      // acslusm " + acs + " tb " + TB + " critvol " + critVol + " racketZ " + racketZ
      // + " parachor " +
      // getPhase(i).getComponent(componentName).getParachorParameter());
      getPhase(i).getComponent(componentName).setCpA(cpa);
      getPhase(i).getComponent(componentName).setCpB(cpb);
      getPhase(i).getComponent(componentName).setCpC(cpc);
      getPhase(i).getComponent(componentName).setCpD(cpd);
    }
  }

  /** {@inheritDoc} */
  @Override
  public void addTBPfraction(String componentName, double numberOfMoles, double molarMass,
      double density, double criticalTemperature, double criticalPressure, double acentricFactor) {
    if (density < 0.0 || molarMass < 0.0) {
      String msg = "Negative input density.";
      logger.error(msg);
      throw new RuntimeException(new neqsim.util.exception.InvalidInputException(this,
          "addTBPfraction", "density", "is negative."));
    }

    if (density < 0.0 || molarMass < 0.0) {
      String msg = "Negative input molar mass.";
      logger.error(msg);
      throw new RuntimeException(new neqsim.util.exception.InvalidInputException(this,
          "addTBPfraction", "molarMass", "is negative."));
    }

    SystemInterface refSystem = null;
    double TC = 0.0;
    double PC = 0.0;
    double m = 0.0;
    double TB = 0.0;
    double acs = 0.0;
    // double penelouxC = 0.0;
    double racketZ = 0.0;
    componentName = (componentName.split("_PC")[0]) + "_PC"; // + getFluidName());

    try {
      refSystem = this.getClass().getDeclaredConstructor().newInstance();
      refSystem.setTemperature(273.15 + 15.0);
      refSystem.setPressure(1.01325);
      refSystem.addComponent("default", 1.0, 273.15, 50.0, 0.1);
      refSystem.init(0);
      refSystem.setNumberOfPhases(1);
      refSystem.setPhaseType(0, "liquid");
      molarMass = 1000 * molarMass;
      TC = criticalTemperature; // characterization.getTBPModel().calcTC(molarMass, density);
      PC = criticalPressure; // characterization.getTBPModel().calcPC(molarMass, density);
      m = characterization.getTBPModel().calcm(molarMass, density);
      acs = acentricFactor; // acentracentrcharacterization.getTBPModel().calcAcentricFactor(molarMass,
<<<<<<< HEAD
                           // density);
=======
                            // density);
>>>>>>> b9d5f22d
      TB = characterization.getTBPModel().calcTB(molarMass, density);
      molarMass /= 1000.0;

      for (int i = 0; i < refSystem.getNumberOfPhases(); i++) {
        refSystem.getPhase(i).getComponent(0).setComponentName(componentName);
        refSystem.getPhase(i).getComponent(0).setMolarMass(molarMass);
        refSystem.getPhase(i).getComponent(0).setAcentricFactor(acs);
        refSystem.getPhase(i).getComponent(0).setTC(TC);
        refSystem.getPhase(i).getComponent(0).setPC(PC);
        refSystem.getPhase(i).getComponent(0).setComponentType("TBPfraction");
        refSystem.getPhase(i).getComponent(0).setIsTBPfraction(true);
        if (characterization.getTBPModel().isCalcm()) {
          refSystem.getPhase(i).getComponent(0).getAttractiveTerm().setm(m);
          acs = refSystem.getPhase(i).getComponent(0).getAcentricFactor();
        }
      }

      refSystem.setTemperature(273.15 + 15.0);
      refSystem.setPressure(1.01325);
      refSystem.init(1);
      // refSystem.display();
      racketZ = characterization.getTBPModel().calcRacketZ(refSystem, molarMass * 1000.0, density);

      // System.out.println("vol ok");
      // System.out.println("racketZ " + racketZ);
      // penelouxC = (refSystem.getPhase(1).getMolarVolume() - molarMass/density*1e2);
      // System.out.println("vol err " +
      // penelouxC/refSystem.getPhase(1).getMolarVolume()*100);
      // racketZ = TPBracketcoefs[0] -
      // penelouxC/(TPBracketcoefs[1]*thermo.ThermodynamicConstantsInterface.R*refSystem.getPhase(1).getComponent(0).getTC()/(refSystem.getPhase(1).getComponent(0).getPC()));
      refSystem.getPhase(0).getComponent(0).setRacketZ(racketZ);
      // refSystem.init(1);
      // refSystem.display();
      // refSystem.getPhase(1).getComponent(0).setRacketZ(racketZ);

      // // refSystem.setTemperature(273.15+80.0);
      // // refSystem.setPressure(1.01325);
      // // refSystem.init(1);
      // // refSystem.initPhysicalProperties();
      // // APIdens - refSystem.getPhase(1).getPhysicalProperties().getDensity();;
      // // sammenligne med API-standard for tetthet - og sette Penloux dt
    } catch (Exception e) {
      logger.error("error", e);
    }

    double critVol = characterization.getTBPModel().calcCriticalVolume(molarMass * 1000, density); // 0.2918-0.0928*
<<<<<<< HEAD
                                                                                                  // acs)*8.314*TC/PC*10.0;
=======
                                                                                                   // acs)*8.314*TC/PC*10.0;
>>>>>>> b9d5f22d
    addComponent(componentName, numberOfMoles, TC, PC, acs);
    double Kwatson = Math.pow(TB * 1.8, 1.0 / 3.0) / density;
    // System.out.println("watson " + Kwatson);
    double CF = Math.pow((12.8 - Kwatson) * (10.0 - Kwatson) / (10.0 * acs), 2.0);
    double acsKeslerLee = acs; // characterization.getTBPModel().calcAcentricFactorKeslerLee(molarMass*1000.0,
<<<<<<< HEAD
                              // density);
=======
                               // density);
>>>>>>> b9d5f22d
    double cpa = (-0.33886 + 0.02827 * Kwatson - 0.26105 * CF + 0.59332 * acsKeslerLee * CF)
        * 4.18682 * molarMass * 1e3;
    double cpb = (-(0.9291 - 1.1543 * Kwatson + 0.0368 * Kwatson * Kwatson) * 1e-4
        + CF * (4.56 - 9.48 * acsKeslerLee) * 1e-4) * 4.18682 * molarMass * 1.8 * 1e3;
    double cpc = (-1.6658e-7 + CF * (0.536 - 0.6828 * acsKeslerLee) * 1.0e-7) * 4.18682 * molarMass
        * 1.8 * 1.8 * 1.0e3;
    double cpd = 0.0;

    for (int i = 0; i < numberOfPhases; i++) {
      getPhase(i).setAttractiveTerm(attractiveTermNumber);
      getPhase(i).getComponent(componentName).setMolarMass(molarMass);
      getPhase(i).getComponent(componentName).setComponentType("TBPfraction");
      getPhase(i).getComponent(componentName).setNormalLiquidDensity(density);
      getPhase(i).getComponent(componentName).setNormalBoilingPoint(TB - 273.15);
      getPhase(i).getComponent(componentName)
          .setAcentricFactor(refSystem.getPhase(0).getComponent(0).getAcentricFactor());
      getPhase(i).getComponent(componentName).setCriticalVolume(critVol);
      getPhase(i).getComponent(componentName).setRacketZ(racketZ);
      getPhase(i).getComponent(componentName).setRacketZCPA(racketZ);
      getPhase(i).getComponent(componentName).setIsTBPfraction(true);
      getPhase(i).getComponent(componentName).setParachorParameter(
          characterization.getTBPModel().calcParachorParameter(molarMass, density)); // 59.3+2.34*molarMass*1000.0);
                                                                                     // //0.5003*thermo.ThermodynamicConstantsInterface.R*TC/PC*(0.25969-racketZ));
      getPhase(i).getComponent(componentName).setCriticalViscosity(
          characterization.getTBPModel().calcCriticalViscosity(molarMass * 1000.0, density)); // 7.94830*Math.sqrt(1e3*molarMass)*Math.pow(PC,2.0/3.0)/Math.pow(TC,
<<<<<<< HEAD
                                                                                             // 1.0/6.0)*1e-7);
=======
                                                                                              // 1.0/6.0)*1e-7);
>>>>>>> b9d5f22d
      getPhase(i).getComponent(componentName).setTriplePointTemperature(
          374.5 + 0.02617 * getPhase(i).getComponent(componentName).getMolarMass() * 1000.0
              - 20172.0 / (getPhase(i).getComponent(componentName).getMolarMass() * 1000.0));
      getPhase(i).getComponent(componentName).setHeatOfFusion(
          0.1426 / 0.238845 * getPhase(i).getComponent(componentName).getMolarMass() * 1000.0
              * getPhase(i).getComponent(componentName).getTriplePointTemperature());
      getPhase(i).getComponent(componentName)
          .setIdealGasEnthalpyOfFormation(-1462600 * molarMass - 47566.0);
      // getPhase(i).getComponent(componentName).set

      // System.out.println(" plusTC " + TC + " plusPC " + PC + " plusm " + m + "
      // acslusm " + acs + " tb " + TB + " critvol " + critVol + " racketZ " + racketZ
      // + " parachor " +
      // getPhase(i).getComponent(componentName).getParachorParameter());
      getPhase(i).getComponent(componentName).setCpA(cpa);
      getPhase(i).getComponent(componentName).setCpB(cpb);
      getPhase(i).getComponent(componentName).setCpC(cpc);
      getPhase(i).getComponent(componentName).setCpD(cpd);
    }
  }

  /** {@inheritDoc} */
  @Override
  public void addPlusFraction(String componentName, double numberOfMoles, double molarMass,
      double density) {
    addTBPfraction(componentName, numberOfMoles, molarMass, density);
    componentName = (componentName + "_" + "PC"); // getFluidName());
    for (int i = 0; i < numberOfPhases; i++) {
      // System.out.println("comp " + componentName);
      getPhase(i).getComponent(componentName).setIsPlusFraction(true);
      getPhase(i).getComponent(componentName).setCriticalViscosity(
          7.94830 * Math.sqrt(1e3 * getPhase(i).getComponent(componentName).getMolarMass())
              * Math.pow(getPhase(i).getComponent(componentName).getPC(), 2.0 / 3.0)
              / Math.pow(getPhase(i).getComponent(componentName).getTC(), 1.0 / 6.0) * 1e-7);
    }
  }

  /** {@inheritDoc} */
  @Override
  public void addComponent(ComponentInterface inComponent) {
    if (inComponent.isIsTBPfraction()) {
      addTBPfraction(inComponent.getComponentName(), inComponent.getNumberOfmoles(),
          inComponent.getMolarMass(), inComponent.getNormalLiquidDensity());
      String componentName = inComponent.getComponentName();
      changeComponentName(componentName + "_PC", componentName.replaceFirst("_PC", ""));
      for (int i = 0; i < numberOfPhases; i++) {
        getPhase(i).getComponent(componentName)
            .setAttractiveTerm(inComponent.getAttractiveTermNumber());
        getPhase(i).getComponent(componentName).setTC(inComponent.getTC());
        getPhase(i).getComponent(componentName).setPC(inComponent.getPC());
        getPhase(i).getComponent(componentName).setMolarMass(inComponent.getMolarMass());
        getPhase(i).getComponent(componentName).setComponentType("TBPfraction");
        getPhase(i).getComponent(componentName)
            .setNormalLiquidDensity(inComponent.getNormalLiquidDensity());
        getPhase(i).getComponent(componentName)
            .setNormalBoilingPoint(inComponent.getNormalBoilingPoint());
        getPhase(i).getComponent(componentName).setAcentricFactor(inComponent.getAcentricFactor());
        getPhase(i).getComponent(componentName).setCriticalVolume(inComponent.getCriticalVolume());
        getPhase(i).getComponent(componentName).setRacketZ(inComponent.getRacketZ());
        getPhase(i).getComponent(componentName).setRacketZCPA(inComponent.getRacketZCPA());
        getPhase(i).getComponent(componentName).setIsTBPfraction(true);
        getPhase(i).getComponent(componentName)
            .setParachorParameter(inComponent.getParachorParameter());
        getPhase(i).getComponent(componentName)
            .setTriplePointTemperature(inComponent.getTriplePointTemperature());
        getPhase(i).getComponent(componentName)
            .setIdealGasEnthalpyOfFormation(inComponent.getIdealGasEnthalpyOfFormation());
        getPhase(i).getComponent(componentName).setCpA(inComponent.getCpA());
        getPhase(i).getComponent(componentName).setCpB(inComponent.getCpB());
        getPhase(i).getComponent(componentName).setCpC(inComponent.getCpC());
        getPhase(i).getComponent(componentName).setCpD(inComponent.getCpD());
      }
    } else {
      addComponent(inComponent.getComponentName(), inComponent.getNumberOfmoles());
    }
  }

  /** {@inheritDoc} */
  @Override
  public void addComponent(String name) {
    addComponent(name, 0.0);
  }

  /** {@inheritDoc} */
  @Override
  public void addComponent(String componentName, double moles) {
    componentName = ComponentInterface.getComponentNameFromAlias(componentName);

    int index = 0;

    boolean addForFirstTime = true;
    for (int p = 0; p < componentNames.size(); p++) {
      if (componentNames.get(p).equals(componentName)) {
        addForFirstTime = false;
        index = p;
        break;
      }
    }

    if (addForFirstTime) {
      if (!neqsim.util.database.NeqSimDataBase.hasComponent(componentName)) {
        logger.error("No component with name: " + componentName + " in database");
        return;
      }
      if (moles < 0.0) {
        String msg = "Negative input number of moles of component: " + componentName;
        logger.error(msg);
        throw new RuntimeException(
            new neqsim.util.exception.InvalidInputException(this, "addComponent", "moles", msg));
      }
      setTotalNumberOfMoles(getTotalNumberOfMoles() + moles);
      // System.out.println("adding " + componentName);
      componentNames.add(componentName);
      for (int i = 0; i < getMaxNumberOfPhases(); i++) {
        getPhase(i).addcomponent(componentName, moles, moles, numberOfComponents);
        getPhase(i).setAttractiveTerm(attractiveTermNumber);
      }
      numberOfComponents++;
    } else {
      for (PhaseInterface tmpPhase : phaseArray) {
        if (tmpPhase != null
            && (tmpPhase.getComponent(componentName).getNumberOfMolesInPhase() + moles) < 0.0) {
          init(0);
          break;
        }
      }

      setTotalNumberOfMoles(getTotalNumberOfMoles() + moles);
      // System.out.println("adding chem reac " + componentName);
      for (PhaseInterface tmpPhase : phaseArray) {
        if (tmpPhase != null) {
          tmpPhase.addMolesChemReac(index, moles, moles);
        }
      }
    }
  }

  /** {@inheritDoc} */
  @Override
  public void addComponent(String componentName, double value, String unitName) {
    componentName = ComponentInterface.getComponentNameFromAlias(componentName);

    if (!neqsim.util.database.NeqSimDataBase.hasComponent(componentName)) {
      logger.error("No component with name: " + componentName + " in database");
      return;
    }
    neqsim.util.database.NeqSimDataBase database = new neqsim.util.database.NeqSimDataBase();
    java.sql.ResultSet dataSet =
        database.getResultSet(("SELECT * FROM comp WHERE name='" + componentName + "'"));
    double molarmass = 0.0;
    double stddens = 0.0;
    double boilp = 0.0;
    try {
      dataSet.next();
      molarmass = Double.parseDouble(dataSet.getString("molarmass")) / 1000.0;
      stddens = Double.parseDouble(dataSet.getString("stddens"));
      boilp = Double.parseDouble(dataSet.getString("normboil"));
    } catch (Exception e) {
      logger.error("failed " + e.toString());
    } finally {
      try {
        dataSet.close();
      } catch (Exception e) {
        logger.error("error", e);
      }
    }
    neqsim.util.unit.Unit unit =
        new neqsim.util.unit.RateUnit(value, unitName, molarmass, stddens, boilp);
    double SIval = unit.getSIvalue();
    // System.out.println("number of moles " + SIval);
    this.addComponent(componentName, SIval);
  }

  /** {@inheritDoc} */
  @Override
  public void addComponent(String componentName, double moles, double TC, double PC, double acs) {
    componentName = ComponentInterface.getComponentNameFromAlias(componentName);

    String comNam = componentName;
    if (getPhase(0).hasComponent(componentName)) {
      addComponent(componentName, moles);
    } else {
      addComponent("default", moles);
      comNam = "default";
      // componentNames.set(componentNames.indexOf("default"), componentName);
    }
    for (int i = 0; i < getMaxNumberOfPhases(); i++) {
      getPhase(i).getComponent(comNam).setComponentName(componentName);
      getPhase(i).getComponent(componentName).setTC(TC);
      getPhase(i).getComponent(componentName).setPC(PC);
      getPhase(i).getComponent(componentName).setAcentricFactor(acs);
    }
    if (comNam.equals("default")) {
      componentNames.remove("default");
      componentNames.add(componentName);
    }
  }

  /** {@inheritDoc} */
  @Override
  public void addComponent(String componentName, double moles, int phaseNumber) {
    componentName = ComponentInterface.getComponentNameFromAlias(componentName);

    if (!neqsim.util.database.NeqSimDataBase.hasComponent(componentName)) {
      logger.error("No component with name: " + componentName + " in database");
      return;
    }

    for (int p = 0; p < componentNames.size(); p++) {
      if (componentNames.get(p).equals(componentName)) {
        addComponent(p, moles, phaseNumber);
        return;
      }
    }

    // Add new component
    if (moles < 0.0) {
      String msg = "Negative input number of moles.";
      logger.error(msg);
      neqsim.util.exception.InvalidInputException e =
          new neqsim.util.exception.InvalidInputException(this, "addComponent", "moles", msg);
      throw new RuntimeException(e);
    }

    componentNames.add(componentName);
    double k = 1.0;
    setTotalNumberOfMoles(getTotalNumberOfMoles() + moles);

    for (int i = 0; i < getMaxNumberOfPhases(); i++) {
      if (phaseNumber == i) {
        k = 1.0;
      } else {
        k = 1.0e-30;
      }
      getPhase(i).addcomponent(componentName, moles, moles * k, numberOfComponents);
      getPhase(i).setAttractiveTerm(attractiveTermNumber);
    }
    numberOfComponents++;
  }

  /** {@inheritDoc} */
  @Override
  public void addComponent(String componentName, double value, String name, int phase) {
    componentName = ComponentInterface.getComponentNameFromAlias(componentName);

    if (!neqsim.util.database.NeqSimDataBase.hasComponent(componentName)) {
      logger.error("No component with name: " + componentName + " in database");
      return;
    }
    neqsim.util.database.NeqSimDataBase database = new neqsim.util.database.NeqSimDataBase();
    java.sql.ResultSet dataSet =
        database.getResultSet(("SELECT * FROM comp WHERE name='" + componentName + "'"));
    double molarmass = 0.0;
    double stddens = 0.0;
    double boilp = 0.0;
    try {
      dataSet.next();
      molarmass = Double.parseDouble(dataSet.getString("molarmass")) / 1000.0;
      stddens = Double.parseDouble(dataSet.getString("stddens"));
      boilp = Double.parseDouble(dataSet.getString("normboil"));
    } catch (Exception e) {
      logger.error("failed " + e.toString());
      throw new RuntimeException(e);
    } finally {
      try {
        dataSet.close();
        if (database.getStatement() != null) {
          database.getStatement().close();
        }
        if (database.getConnection() != null) {
          database.getConnection().close();
        }
      } catch (Exception e) {
        logger.error("error", e);
      }
    }
    neqsim.util.unit.Unit unit =
        new neqsim.util.unit.RateUnit(value, name, molarmass, stddens, boilp);
    double SIval = unit.getSIvalue();
    // System.out.println("number of moles " + SIval);
    this.addComponent(componentName, SIval, phase);
  }

  /** {@inheritDoc} */
  @Override
  public void addComponent(int index, double moles) {
    if (index >= getPhase(0).getNumberOfComponents()) {
      logger.error("componentIndex higher than number of components in database");
      return;
    }
    setTotalNumberOfMoles(getTotalNumberOfMoles() + moles);
    for (PhaseInterface tmpPhase : phaseArray) {
      if (tmpPhase != null) {
        tmpPhase.addMolesChemReac(index, moles, moles);
      }
    }
  }

  /** {@inheritDoc} */
  @Override
  public void addComponent(int index, double moles, int phaseNumber) {
    if (index >= getPhase(0).getNumberOfComponents()) {
      logger.error("componentIndex higher than number of components in database");
      return;
    }
    double k = 1.0;

    for (int i = 0; i < getMaxNumberOfPhases(); i++) {
      if (phaseNumber == i) {
        k = 1.0;
      } else {
        k = 1e-30;
      }
      phaseArray[phaseIndex[i]].addMolesChemReac(index, moles * k, moles);
    }
    setTotalNumberOfMoles(getTotalNumberOfMoles() + moles);
  }

  /** {@inheritDoc} */
  @Override
  public void removeComponent(String name) {
    name = ComponentInterface.getComponentNameFromAlias(name);

    setTotalNumberOfMoles(
        getTotalNumberOfMoles() - phaseArray[0].getComponent(name).getNumberOfmoles());
    for (int i = 0; i < getMaxNumberOfPhases(); i++) {
      getPhase(i).removeComponent(name, getTotalNumberOfMoles(),
          phaseArray[phaseIndex[i]].getComponent(name).getNumberOfMolesInPhase(),
          phaseArray[phaseIndex[i]].getComponent(name).getComponentNumber());
    }

    componentNames.remove(name);
    // System.out.println("removing " + componentNames.toString());
    numberOfComponents--;
  }

  /** {@inheritDoc} */
  @Override
  public void setEmptyFluid() {
    for (PhaseInterface tmpPhase : phaseArray) {
      if (tmpPhase != null) {
        tmpPhase.setEmptyFluid();
      }
    }
    totalNumberOfMoles = 0.0;
  }

  /** {@inheritDoc} */
  @Override
  public final double calcBeta() throws neqsim.util.exception.IsNaNException,
      neqsim.util.exception.TooManyIterationsException {
    ComponentInterface[] compArray = getPhase(0).getComponents();

    int i;
    double tolerance = neqsim.thermo.ThermodynamicModelSettings.phaseFractionMinimumLimit;
    double deriv = 0.0;
    double gbeta = 0.0;
    double betal = 0;
    double nybeta = 0;

    double midler = 0;
    double minBeta = tolerance;
    double maxBeta = 1.0 - tolerance;
    double g0 = -1.0;
    double g1 = 1.0;
    nybeta = beta[0];
    betal = 1.0 - nybeta;

    for (i = 0; i < numberOfComponents; i++) {
      midler = (compArray[i].getK() * compArray[i].getz() - 1.0) / (compArray[i].getK() - 1.0);
      if ((midler > minBeta) && (compArray[i].getK() > 1.0)) {
        minBeta = midler;
      }
      midler = (1.0 - compArray[i].getz()) / (1.0 - compArray[i].getK());
      if ((midler < maxBeta) && (compArray[i].getK() < 1.0)) {
        maxBeta = midler;
      }
      g0 += compArray[i].getz() * compArray[i].getK();
      g1 += -compArray[i].getz() / compArray[i].getK();
    }

    if (g0 < 0) {
      beta[1] = 1.0 - tolerance;
      beta[0] = tolerance;
      return beta[0];
    }
    if (g1 > 0) {
      beta[1] = tolerance;
      beta[0] = 1.0 - tolerance;
      return beta[0];
    }

    nybeta = (minBeta + maxBeta) / 2.0;
    // System.out.println("guessed beta: " + nybeta + " maxbeta: " +maxBeta + "
    // minbeta: " +minBeta );
    betal = 1.0 - nybeta;

    // ' *l = 1.0-nybeta;
    double gtest = 0.0;
    for (i = 0; i < numberOfComponents; i++) {
      gtest += compArray[i].getz() * (compArray[i].getK() - 1.0)
          / (1.0 - nybeta + nybeta * compArray[i].getK()); // beta
                                                           // =
                                                           // nybeta
    }

    if (gtest >= 0) {
      minBeta = nybeta;
    } else {
      maxBeta = nybeta;
    }

    if (gtest < 0) {
      double minold = minBeta;
      minBeta = 1.0 - maxBeta;
      maxBeta = 1.0 - minold;
    }

    int iterations = 0;
    int maxIterations = 300;
    // System.out.println("gtest: " + gtest);
    double step = 1.0;
    do {
      iterations++;
      if (gtest >= 0) {
        // oldbeta = nybeta;
        deriv = 0.0;
        gbeta = 0.0;

        for (i = 0; i < numberOfComponents; i++) {
          double temp1 = (compArray[i].getK() - 1.0);
          double temp2 = 1.0 + temp1 * nybeta;
          deriv += -(compArray[i].getz() * temp1 * temp1) / (temp2 * temp2);
          gbeta += compArray[i].getz() * (compArray[i].getK() - 1.0)
              / (1.0 + (compArray[i].getK() - 1.0) * nybeta);
        }

        if (gbeta >= 0) {
          minBeta = nybeta;
        } else {
          maxBeta = nybeta;
        }
        nybeta -= (gbeta / deriv);

        // System.out.println("beta: " + maxBeta);
        if (nybeta > maxBeta) {
          nybeta = maxBeta;
        }
        if (nybeta < minBeta) {
          nybeta = minBeta;
        }

        /*
         * if ((nybeta > maxBeta) || (nybeta < minBeta)) { // nybeta = 0.5 * (maxBeta + minBeta);
         * gbeta = 1.0; }
         */
      } else {
        // oldbeta = betal;
        deriv = 0.0;
        gbeta = 0.0;

        for (i = 0; i < numberOfComponents; i++) {
          deriv -= (compArray[i].getz() * (compArray[i].getK() - 1.0) * (1.0 - compArray[i].getK()))
              / Math.pow((betal + (1 - betal) * compArray[i].getK()), 2);
          gbeta += compArray[i].getz() * (compArray[i].getK() - 1.0)
              / (betal + (-betal + 1.0) * compArray[i].getK());
        }

        if (gbeta < 0) {
          minBeta = betal;
        } else {
          maxBeta = betal;
        }

        betal -= (gbeta / deriv);

        if (betal > maxBeta) {
          betal = maxBeta;
        }
        if (betal < minBeta) {
          betal = minBeta;
        }

        /*
         * if ((betal > maxBeta) || (betal < minBeta)) { gbeta = 1.0; { betal = 0.5 * (maxBeta +
         * minBeta); } }
         */
        nybeta = 1.0 - betal;
      }
      step = gbeta / deriv;
      // System.out.println("step : " + step);
    } while (((Math.abs(step)) >= 1.0e-10 && iterations < maxIterations)); // &&
    // (Math.abs(nybeta)-Math.abs(maxBeta))>0.1);

    // System.out.println("beta: " + nybeta + " iterations: " + iterations);
    if (nybeta <= tolerance) {
      phase = 1;
      nybeta = tolerance;
    } else if (nybeta >= 1.0 - tolerance) {
      phase = 0;
      nybeta = 1.0 - tolerance;
      // superheated vapour
    } else {
      phase = 2;
    } // two-phase liquid-gas

    beta[0] = nybeta;
    beta[1] = 1.0 - nybeta;

    if (iterations >= maxIterations) {
      throw new neqsim.util.exception.TooManyIterationsException(this, "calcBeta", maxIterations);
    }
    if (Double.isNaN(beta[1])) {
      /*
       * for (i = 0; i < numberOfComponents; i++) { System.out.println("K " + compArray[i].getK());
       * System.out.println("z " + compArray[i].getz()); }
       */
      throw new neqsim.util.exception.IsNaNException(this, "calcBeta", "beta");
    }
    return beta[0];
  }

  /** {@inheritDoc} */
  @Override
  public final double initBeta() {
    for (int i = 0; i < numberOfPhases; i++) {
      beta[phaseIndex[i]] = getPhase(i).getNumberOfMolesInPhase() / getTotalNumberOfMoles();
      // System.out.println("beta " + beta[i]);
    }
    return beta[phaseIndex[0]];
  }

  /** {@inheritDoc} */
  @Override
  public double getJouleThomsonCoefficient(String unit) {
    double JTcoef = getJouleThomsonCoefficient();
    double conversionFactor = 1.0;
    switch (unit) {
      case "K/bar":
        conversionFactor = 1.0;
        break;
      case "C/bar":
        conversionFactor = 1.0;
        break;
      default:
        break;
    }
    return JTcoef * conversionFactor;
  }

  /** {@inheritDoc} */
  @Override
  public double getJouleThomsonCoefficient() {
    double JTcoef = 0;
    for (int i = 0; i < numberOfPhases; i++) {
      JTcoef += getBeta(i) * getPhase(i).getJouleThomsonCoefficient();
    }
    return JTcoef;
  }

  /** {@inheritDoc} */
  @Override
  public double getSoundSpeed(String unit) {
    double refVel = getSoundSpeed();
    double conversionFactor = 1.0;
    switch (unit) {
      case "m/s":
        conversionFactor = 1.0;
        break;
      case "km/hr":
        conversionFactor = 3.6;
        break;
      default:
        break;
    }
    return refVel * conversionFactor;
  }

  /** {@inheritDoc} */
  @Override
  public double getSoundSpeed() {
    double soundspeed = 0;
    for (int i = 0; i < numberOfPhases; i++) {
      soundspeed += getBeta(i) * getPhase(i).getSoundSpeed();
    }
    return soundspeed;
  }

  /** {@inheritDoc} */
  @Override
  public final void initTotalNumberOfMoles(double change) {
    setTotalNumberOfMoles(getTotalNumberOfMoles() + change);
    // System.out.println("total moles: " + totalNumberOfMoles);
    for (int j = 0; j < numberOfPhases; j++) {
      for (int i = 0; i < numberOfComponents; i++) {
        getPhase(j).getComponents()[i]
            .setNumberOfmoles(phaseArray[phaseIndex[0]].getComponents()[i].getNumberOfmoles());
      }
    }
  }

  /** {@inheritDoc} */
  @Override
  public final void init_x_y() {
    // double x, z;
    for (int j = 0; j < numberOfPhases; j++) {
      // x = 0;
      // z = 0;
      for (int i = 0; i < numberOfComponents; i++) {
        getPhase(j).getComponents()[i]
            .setz(getPhase(j).getComponents()[i].getNumberOfmoles() / getTotalNumberOfMoles());
        getPhase(j).getComponents()[i].setx(getPhase(j).getComponents()[i].getNumberOfMolesInPhase()
            / getPhase(j).getNumberOfMolesInPhase());
        // x += getPhase(j).getComponents()[i].getx();
        // z += getPhase(j).getComponents()[i].getz();
      }
      getPhase(j).normalize();
    }
  }

  /** {@inheritDoc} */
  @Override
  public final void calc_x_y() {
    for (int j = 0; j < numberOfPhases; j++) {
      for (int i = 0; i < numberOfComponents; i++) {
        if (j == 0) {
          getPhase(j).getComponent(i)
              .setx(getPhase(0).getComponent(i).getK() * getPhase(j).getComponents()[i].getz()
                  / (1 - beta[phaseIndex[0]]
                      + beta[phaseIndex[0]] * getPhase(0).getComponent(i).getK()));
        } else if (j == 1) {
          getPhase(j).getComponent(i).setx(getPhase(0).getComponent(i).getz() / (1.0
              - beta[phaseIndex[0]] + beta[phaseIndex[0]] * getPhase(0).getComponent(i).getK()));
        }
        // phaseArray[j].getComponents()[i].setx(phaseArray[0].getComponents()[i].getx()
        // / phaseArray[0].getComponents()[i].getK());
        // System.out.println("comp: " + j + i + " " + c[j][i].getx());
      }
      getPhase(j).normalize();
    }
  }

  /** {@inheritDoc} */
  @Override
  public final void calc_x_y_nonorm() {
    for (int j = 0; j < numberOfPhases; j++) {
      for (int i = 0; i < numberOfComponents; i++) {
        if (j == 0) {
          getPhase(j).getComponents()[i].setx(getPhase(j).getComponents()[i].getK()
              * getPhase(j).getComponents()[i].getz() / (1 - beta[phaseIndex[0]]
                  + beta[phaseIndex[0]] * getPhase(0).getComponents()[i].getK()));
        }
        if (j == 1) {
          getPhase(j).getComponents()[i].setx(getPhase(0).getComponents()[i].getz() / (1.0
              - beta[phaseIndex[0]] + beta[phaseIndex[0]] * getPhase(0).getComponents()[i].getK()));
        }
        // phaseArray[j].getComponents()[i].setx(phaseArray[0].getComponents()[i].getx()
        // / phaseArray[0].getComponents()[i].getK());
        // System.out.println("comp: " + j + i + " " + c[j][i].getx());
      }
      // getPhase(j).normalize();
    }
  }

  /** {@inheritDoc} */
  @Override
  public void reset_x_y() {
    for (int j = 0; j < numberOfPhases; j++) {
      for (int i = 0; i < numberOfComponents; i++) {
        getPhase(j).getComponents()[i].setx(phaseArray[phaseIndex[0]].getComponents()[i].getz());
      }
    }
  }

  /** {@inheritDoc} */
  @Override
  public void reset() {
    for (int i = 0; i < numberOfComponents; i++) {
      addComponent(getPhase(0).getComponent(i).getComponentName(),
          -getPhase(0).getComponent(i).getNumberOfmoles());
    }
  }

  /** {@inheritDoc} */
  @Override
  public boolean hasSolidPhase() {
    for (int i = 0; i < numberOfPhases; i++) {
      if (getPhase(i).getPhaseTypeName().equals("solid")) {
        return true;
      }
    }
    return false;
  }

  /** {@inheritDoc} */
  @Override
  public void init(int type) {
    isInitialized = true;
    if (numericDerivatives) {
      initNumeric(type);
    } else {
      initAnalytic(type);
    }
  }

  /** {@inheritDoc} */
  @Override
  public void init(int type, int phase) {
    isInitialized = true;
    if (numericDerivatives) {
      initNumeric(type, phase);
    } else {
      initAnalytic(type, phase);
    }
  }

  /**
   * <p>
   * initAnalytic.
   * </p>
   *
   * @param type a int. 0 to initialize and 1 to reset, 2 to calculate T and P derivatives, 3 to
   *        calculate all derivatives and 4 to calculate all derivatives numerically
   */
  public void initAnalytic(int type) {
    if (type == 0) {
      setNumberOfPhases(getMaxNumberOfPhases());
      for (int i = 0; i < numberOfPhases; i++) {
        phaseType[i] = 0;
        beta[i] = 1.0;
        phaseIndex[i] = i;
      }
      phaseType[0] = 1;
      for (int i = 0; i < numberOfPhases; i++) {
        if (IsPhase(i)) {
          getPhase(i).init(getTotalNumberOfMoles(), numberOfComponents, type,
              phaseType[phaseIndex[i]], beta[phaseIndex[i]]);
        }
      }
      numberOfPhases = 2;
    } else if (type == 1) {
      for (int i = 0; i < numberOfPhases; i++) {
        if (IsPhase(i)) {
          getPhase(i).init(getTotalNumberOfMoles(), numberOfComponents, 1, phaseType[phaseIndex[i]],
              beta[phaseIndex[i]]);
        }
      }

      for (int i = 0; i < numberOfPhases; i++) {
        if (IsPhase(i)) {
          for (int j = 0; j < numberOfComponents; j++) {
            getPhase(i).getComponents()[j].fugcoef(getPhase(i));
          }
        }
      }
    } else if (type == 2) {// calculate T and P derivatives
      for (int i = 0; i < numberOfPhases; i++) {
        if (IsPhase(i)) {
          getPhase(i).init(getTotalNumberOfMoles(), numberOfComponents, 2, phaseType[phaseIndex[i]],
              beta[phaseIndex[i]]);
        }
      }

      for (int i = 0; i < numberOfPhases; i++) {
        if (IsPhase(i)) {
          for (int j = 0; j < numberOfComponents; j++) {
            getPhase(i).getComponents()[j].fugcoef(getPhase(i));
            getPhase(i).getComponents()[j].logfugcoefdT(getPhase(i));
            getPhase(i).getComponents()[j].logfugcoefdP(getPhase(i));
          }
        }
      }
    } else if (type == 3) {// calculate all derivatives
      for (int i = 0; i < numberOfPhases; i++) {
        if (IsPhase(i)) {
          getPhase(i).init(getTotalNumberOfMoles(), numberOfComponents, 3, phaseType[phaseIndex[i]],
              beta[phaseIndex[i]]);
        }
      }

      for (int i = 0; i < numberOfPhases; i++) {
        if (IsPhase(i)) {
          for (int j = 0; j < numberOfComponents; j++) {
            getPhase(i).getComponents()[j].fugcoef(getPhase(i));
            getPhase(i).getComponents()[j].logfugcoefdT(getPhase(i));
            getPhase(i).getComponents()[j].logfugcoefdP(getPhase(i));
            getPhase(i).getComponents()[j].logfugcoefdN(getPhase(i));
          }
        }
      }
    } else if (type == 4) { // calculate all derivatives numerically
      for (int i = 0; i < numberOfPhases; i++) {
        if (IsPhase(i)) {

          getPhase(i).init(getTotalNumberOfMoles(), numberOfComponents, 3, phaseType[phaseIndex[i]],
              beta[phaseIndex[i]]);
        }
      }
      for (int i = 0; i < numberOfPhases; i++) {
        if (IsPhase(i)) {
          for (int j = 0; j < numberOfComponents; j++) {
            getPhase(i).getComponents()[j].fugcoef(getPhase(i));
            getPhase(i).getComponents()[j].fugcoefDiffTempNumeric(getPhase(i), numberOfComponents,
                getPhase(i).getTemperature(), getPhase(i).getPressure());
            getPhase(i).getComponents()[j].fugcoefDiffPresNumeric(getPhase(i), numberOfComponents,
                getPhase(i).getTemperature(), getPhase(i).getPressure());
          }
        }
      }
    }

    for (int i = 1; i < numberOfPhases; i++) {
      if (IsPhase(i)) {
        if (getPhase(i).getPhaseTypeName().equals("gas")) {
          getPhase(i).setPhaseTypeName("oil");
        }
      }
    }
  }

  /**
   * <p>
   * initAnalytic.
   * </p>
   *
   * @param type a int
   * @param phase a int
   */
  public void initAnalytic(int type, int phase) {
    if (type == 0) {
      beta[0] = 1.0;
      phaseIndex[phase] = phase;
    }

    if (IsPhase(phase)) {
      if (type == 0) {
        getPhase(phase).init(getTotalNumberOfMoles(), numberOfComponents, 0,
            phaseType[phaseIndex[phase]], beta[phaseIndex[phase]]);
      } else if (type == 1) {
        getPhase(phase).init(getTotalNumberOfMoles(), numberOfComponents, 1,
            phaseType[phaseIndex[phase]], beta[phaseIndex[phase]]);

        for (int j = 0; j < numberOfComponents; j++) {
          getPhase(phase).getComponents()[j].fugcoef(getPhase(phase));
        }
      } else if (type == 2) {
        getPhase(phase).init(getTotalNumberOfMoles(), numberOfComponents, 2,
            phaseType[phaseIndex[phase]], beta[phaseIndex[phase]]);

        for (int j = 0; j < numberOfComponents; j++) {
          getPhase(phase).getComponents()[j].fugcoef(getPhase(phase));
          getPhase(phase).getComponents()[j].logfugcoefdT(getPhase(phase));
          getPhase(phase).getComponents()[j].logfugcoefdP(getPhase(phase));
        }
      } else if (type == 3) {
        getPhase(phase).init(getTotalNumberOfMoles(), numberOfComponents, 3,
            phaseType[phaseIndex[phase]], beta[phaseIndex[phase]]);

        for (int j = 0; j < numberOfComponents; j++) {
          getPhase(phase).getComponents()[j].fugcoef(getPhase(phase));
          getPhase(phase).getComponents()[j].logfugcoefdT(getPhase(phase));
          getPhase(phase).getComponents()[j].logfugcoefdP(getPhase(phase));
          getPhase(phase).getComponents()[j].logfugcoefdN(getPhase(phase));
        }
      }
    }

    for (PhaseInterface tmpPhase : phaseArray) {
      if (tmpPhase != null && tmpPhase.getPhaseTypeName().equals("gas")) {
        tmpPhase.setPhaseTypeName("oil");
      }
    }
  }

  /**
   * <p>
   * initNumeric.
   * </p>
   *
   * @param type a int
   */
  public void initNumeric(int type) {
    initNumeric(type, 1);
  }

  /**
   * <p>
   * initNumeric.
   * </p>
   *
   * @param type a int
   * @param phasen a int
   */
  public void initNumeric(int type, int phasen) {
    if (type < 2) {
      initAnalytic(type);
    } else if (type >= 2) {
      double[][] gasfug = new double[2][getPhases()[0].getNumberOfComponents()];
      double[][] liqfug = new double[2][getPhases()[0].getNumberOfComponents()];

      double dt = getTemperature() / 1.0e6;
      setTemperature(getTemperature() + dt);
      init(1);

      for (int i = 0; i < getPhases()[0].getNumberOfComponents(); i++) {
        gasfug[0][i] = Math.log(getPhases()[0].getComponents()[i].getFugacityCoefficient());
        liqfug[0][i] = Math.log(getPhases()[1].getComponents()[i].getFugacityCoefficient());
      }

      setTemperature(getTemperature() - 2 * dt);
      init(1);

      for (int i = 0; i < getPhases()[0].getNumberOfComponents(); i++) {
        gasfug[1][i] = Math.log(getPhases()[0].getComponents()[i].getFugacityCoefficient());
        liqfug[1][i] = Math.log(getPhases()[1].getComponents()[i].getFugacityCoefficient());
      }

      for (int i = 0; i < getPhases()[0].getNumberOfComponents(); i++) {
        getPhase(0).getComponent(i).setdfugdt((gasfug[0][i] - gasfug[1][i]) / (2 * dt));
        getPhase(1).getComponent(i).setdfugdt((liqfug[0][i] - liqfug[1][i]) / (2 * dt));
      }

      setTemperature(getTemperature() + dt);

      double dp = getPressure() / 1.0e6;
      setPressure(getPressure() + dp);
      init(1);

      for (int i = 0; i < getPhases()[0].getNumberOfComponents(); i++) {
        gasfug[0][i] = Math.log(getPhases()[0].getComponents()[i].getFugacityCoefficient());
        liqfug[0][i] = Math.log(getPhases()[1].getComponents()[i].getFugacityCoefficient());
      }

      setPressure(getPressure() - 2 * dp);
      init(1);

      for (int i = 0; i < getPhases()[0].getNumberOfComponents(); i++) {
        gasfug[1][i] = Math.log(getPhases()[0].getComponents()[i].getFugacityCoefficient());
        liqfug[1][i] = Math.log(getPhases()[1].getComponents()[i].getFugacityCoefficient());
      }

      for (int i = 0; i < getPhases()[0].getNumberOfComponents(); i++) {
        getPhase(0).getComponent(i).setdfugdp((gasfug[0][i] - gasfug[1][i]) / (2 * dp));
        getPhase(1).getComponent(i).setdfugdp((liqfug[0][i] - liqfug[1][i]) / (2 * dp));
      }

      setPressure(getPressure() + dp);
      init(1);

      if (type == 3) {
        for (int phase = 0; phase < 2; phase++) {
          for (int k = 0; k < getPhases()[0].getNumberOfComponents(); k++) {
            double dn = getPhases()[phase].getComponents()[k].getNumberOfMolesInPhase() / 1.0e6;

            addComponent(k, dn, phase);
            // initBeta();
            init_x_y();
            init(1);

            for (int i = 0; i < getPhases()[0].getNumberOfComponents(); i++) {
              liqfug[0][i] =
                  Math.log(getPhases()[phase].getComponents()[i].getFugacityCoefficient());
            }

            addComponent(k, -2.0 * dn, phase);
            // initBeta();
            init_x_y();
            init(1);

            for (int i = 0; i < getPhases()[0].getNumberOfComponents(); i++) {
              // gasfug[1][i] =
              // Math.log(getPhases()[0].getComponents()[i].getFugacityCoefficient());
              liqfug[1][i] =
                  Math.log(getPhases()[phase].getComponents()[i].getFugacityCoefficient());
            }
            addComponent(k, dn, phase);
            init_x_y();
            init(1);

            for (int i = 0; i < getPhases()[0].getNumberOfComponents(); i++) {
              getPhase(phase).getComponent(k).setdfugdn(i,
                  (liqfug[0][i] - liqfug[1][i]) / (2 * dn));
              getPhase(phase).getComponent(k).setdfugdx(i, (liqfug[0][i] - liqfug[1][i]) / (2 * dn)
                  * getPhase(phase).getNumberOfMolesInPhase());
            }
            // initBeta();
          }
        }
      }
    }
  }

  /** {@inheritDoc} */
  @Override
  public void initNumeric() {
    double[][] gasfug = new double[2][getPhases()[0].getNumberOfComponents()];
    double[][] liqfug = new double[2][getPhases()[0].getNumberOfComponents()];
    double[][] gasnumericDfugdt = new double[2][getPhases()[0].getNumberOfComponents()];
    double[][] liqnumericDfugdt = new double[2][getPhases()[0].getNumberOfComponents()];
    double[][] gasnumericDfugdp = new double[2][getPhases()[0].getNumberOfComponents()];
    double[][] liqnumericDfugdp = new double[2][getPhases()[0].getNumberOfComponents()];
    double[][][] gasnumericDfugdn = new double[2][getPhases()[0]
        .getNumberOfComponents()][getPhases()[0].getNumberOfComponents()];
    double[][][] liqnumericDfugdn = new double[2][getPhases()[0]
        .getNumberOfComponents()][getPhases()[0].getNumberOfComponents()];

    double dt = getTemperature() / 1e5;
    setTemperature(getTemperature() + dt);
    init(1);

    for (int i = 0; i < getPhases()[0].getNumberOfComponents(); i++) {
      gasfug[0][i] = Math.log(getPhases()[0].getComponents()[i].getFugacityCoefficient());
      liqfug[0][i] = Math.log(getPhases()[1].getComponents()[i].getFugacityCoefficient());
    }

    setTemperature(getTemperature() - 2 * dt);
    init(1);

    for (int i = 0; i < getPhases()[0].getNumberOfComponents(); i++) {
      gasfug[1][i] = Math.log(getPhases()[0].getComponents()[i].getFugacityCoefficient());
      liqfug[1][i] = Math.log(getPhases()[1].getComponents()[i].getFugacityCoefficient());
      gasnumericDfugdt[0][i] = (gasfug[0][i] - gasfug[1][i]) / (2 * dt);
      liqnumericDfugdt[0][i] = (liqfug[0][i] - liqfug[1][i]) / (2 * dt);
      phaseArray[0].getComponents()[i].setdfugdt(gasnumericDfugdt[0][i]);
      phaseArray[1].getComponents()[i].setdfugdt(liqnumericDfugdt[0][i]);
    }

    setTemperature(getTemperature() + dt);

    double dp = getPressure() / 1e5;
    setPressure(getPressure() + dp);
    init(1);

    for (int i = 0; i < getPhases()[0].getNumberOfComponents(); i++) {
      gasfug[0][i] = Math.log(getPhases()[0].getComponents()[i].getFugacityCoefficient());
      liqfug[0][i] = Math.log(getPhases()[1].getComponents()[i].getFugacityCoefficient());
    }

    setPressure(getPressure() - 2 * dp);
    init(1);

    for (int i = 0; i < getPhases()[0].getNumberOfComponents(); i++) {
      gasfug[1][i] = Math.log(getPhases()[0].getComponents()[i].getFugacityCoefficient());
      liqfug[1][i] = Math.log(getPhases()[1].getComponents()[i].getFugacityCoefficient());
      gasnumericDfugdp[0][i] = (gasfug[0][i] - gasfug[1][i]) / (2 * dp);
      liqnumericDfugdp[0][i] = (liqfug[0][i] - liqfug[1][i]) / (2 * dp);
      phaseArray[0].getComponents()[i].setdfugdp(gasnumericDfugdp[0][i]);
      phaseArray[1].getComponents()[i].setdfugdp(liqnumericDfugdp[0][i]);
    }

    setPressure(getPressure() + dp);
    init(1);

    for (int phase = 0; phase < 2; phase++) {
      for (int k = 0; k < getPhases()[0].getNumberOfComponents(); k++) {
        double dn = getPhases()[phase].getComponents()[k].getNumberOfMolesInPhase() / 1.0e6;
        if (dn < 1e-12) {
          dn = 1e-12;
        }

        addComponent(k, dn, phase);
        // initBeta();
        init_x_y();
        init(1);

        for (int i = 0; i < getPhases()[0].getNumberOfComponents(); i++) {
          liqfug[0][i] = Math.log(getPhases()[phase].getComponents()[i].getFugacityCoefficient());
        }

        addComponent(k, -2.0 * dn, phase);
        // initBeta();
        init_x_y();
        init(1);

        for (int i = 0; i < getPhases()[0].getNumberOfComponents(); i++) {
          // gasfug[1][i] =
          // Math.log(getPhases()[0].getComponents()[i].getFugacityCoefficient());
          liqfug[1][i] = Math.log(getPhases()[phase].getComponents()[i].getFugacityCoefficient());
        }

        for (int i = 0; i < getPhases()[0].getNumberOfComponents(); i++) {
          if (phase == 0) {
            gasnumericDfugdn[0][k][i] = (liqfug[0][i] - liqfug[1][i]) / (2 * dn);
            phaseArray[0].getComponents()[i].setdfugdn(k, gasnumericDfugdn[0][k][i]);
            phaseArray[0].getComponents()[i].setdfugdx(k,
                gasnumericDfugdn[0][k][i] * phaseArray[0].getNumberOfMolesInPhase());
          }

          if (phase == 1) {
            liqnumericDfugdn[0][k][i] = (liqfug[0][i] - liqfug[1][i]) / (2 * dn);
            phaseArray[1].getComponents()[i].setdfugdn(k, liqnumericDfugdn[0][k][i]);
            phaseArray[1].getComponents()[i].setdfugdx(k,
                liqnumericDfugdn[0][k][i] * phaseArray[1].getNumberOfMolesInPhase());
          }
        }

        addComponent(k, dn, phase);
        // initBeta();
        init_x_y();
        init(1);
      }
    }
  }

  /** {@inheritDoc} */
  @Override
  public void initProperties() {
    if (!isInitialized) {
      init(0);
      setNumberOfPhases(1);
    }
    initThermoProperties();
    initPhysicalProperties();
  }

  /** {@inheritDoc} */
  @Override
  public void initPhysicalProperties() {
    for (int i = 0; i < numberOfPhases; i++) {
      getPhase(i).initPhysicalProperties();
    }
    calcInterfaceProperties();
  }

  /** {@inheritDoc} */
  @Override
  public void initPhysicalProperties(String propertyName) {
    for (int i = 0; i < numberOfPhases; i++) {
      getPhase(i).initPhysicalProperties(propertyName);
    }
  }

  /** {@inheritDoc} */
  @Override
  public void resetPhysicalProperties() {
    for (PhaseInterface tmpPhase : phaseArray) {
      if (tmpPhase != null) {
        tmpPhase.resetPhysicalProperties();
      }
    }
  }

  /** {@inheritDoc} */
  @Override
  public void initRefPhases() {
    for (int i = 0; i < numberOfPhases; i++) {
      getPhase(i).initRefPhases(false);
    }
  }

  /** {@inheritDoc} */
  @Override
  public void setPhysicalPropertyModel(int type) {
    for (int i = 0; i < numberOfPhases; i++) {
      getPhase(i).setPhysicalProperties(type);
    }
  }

  /** {@inheritDoc} */
  @Override
  public void chemicalReactionInit() {
    chemicalReactionOperations = new ChemicalReactionOperations(this);
    chemicalSystem = chemicalReactionOperations.hasRections();
  }

  /** {@inheritDoc} */
  @Override
  public ChemicalReactionOperations getChemicalReactionOperations() {
    return chemicalReactionOperations;
  }

  /** {@inheritDoc} */
  @Override
  public final PhaseInterface getGasPhase() {
    for (int phase = 0; phase < numberOfPhases; phase++) {
      if (phaseArray[phaseIndex[phase]].getPhaseType() == 1) {
        return phaseArray[phase];
      }
    }
    logger.info("No gas phase at current state.");
    return null;
  }

  /** {@inheritDoc} */
  @Override
  public final PhaseInterface getLiquidPhase() {
    for (int phase = 0; phase < numberOfPhases; phase++) {
      if (phaseArray[phaseIndex[phase]].getPhaseType() == 0) {
        return phaseArray[phase];
      }
    }
    logger.info("No liquid phase at current state.");
    return null;
  }

  /** @{inheritdoc} */
  @Override
  public boolean IsPhase(int i) {
    if (i > phaseArray.length) {
      return false;
    }

    // getPhase(i) without try/catch
    return phaseArray[phaseIndex[i]] != null;
  }

  /** {@inheritDoc} */
  @Override
  public final PhaseInterface getPhase(int i) {
    if (i >= getNumberOfPhases() && phaseArray[phaseIndex[i]] == null) {
      throw new RuntimeException("Can not return phase number " + i
          + ". Current number of phases are " + getNumberOfPhases());
    }
    return phaseArray[phaseIndex[i]];
  }

  /** {@inheritDoc} */
  @Override
  public PhaseInterface getPhase(String phaseTypeName) {
    for (int i = 0; i < numberOfPhases; i++) {
      if (getPhase(i).getPhaseTypeName().equals(phaseTypeName)) {
        return getPhase(i);
      }
    }
    throw new RuntimeException();
  }

  /** {@inheritDoc} */
  @Override
  public int getPhaseNumberOfPhase(String phaseTypeName) {
    for (int i = 0; i < numberOfPhases; i++) {
      if (getPhase(i).getPhaseTypeName().equals(phaseTypeName)) {
        return i;
      }
    }
    return 0;
  }

  /** {@inheritDoc} */
  @Override
  public int getPhaseIndexOfPhase(String phaseTypeName) {
    for (int i = 0; i < numberOfPhases; i++) {
      if (getPhase(i).getPhaseTypeName().equals(phaseTypeName)) {
        return phaseIndex[i];
      }
    }
    return phaseIndex[0];
  }

  /** {@inheritDoc} */
  @Override
  public PhaseInterface getPhaseOfType(String phaseName) {
    for (int i = 0; i < numberOfPhases; i++) {
      if (getPhase(i).getPhaseTypeName().equals(phaseName)) {
        return getPhase(i);
      }
    }
    return null;
  }

  /** {@inheritDoc} */
  @Override
  public final boolean isChemicalSystem() {
    return chemicalSystem;
  }

  /** {@inheritDoc} */
  @Override
  public final void isChemicalSystem(boolean temp) {
    chemicalSystem = temp;
  }

  /**
   * <p>
   * getAntoineVaporPressure.
   * </p>
   *
   * @param temp a double
   * @return a double
   */
  public double getAntoineVaporPressure(double temp) {
    return phaseArray[0].getAntoineVaporPressure(temp);
  }

  /** {@inheritDoc} */
  @Override
  public final double getTC() {
    return criticalTemperature;
  }

  /** {@inheritDoc} */
  @Override
  public final double getPC() {
    return criticalPressure;
  }

  /** {@inheritDoc} */
  @Override
  public final void setTC(double TC) {
    criticalTemperature = TC;
  }

  /** {@inheritDoc} */
  @Override
  public final void setPC(double PC) {
    criticalPressure = PC;
  }

  /**
   * <p>
   * setMixingRuleGEmodel.
   * </p>
   *
   * @param name a {@link java.lang.String} object
   */
  public void setMixingRuleGEmodel(String name) {
    for (PhaseInterface tmpPhase : phaseArray) {
      if (tmpPhase != null) {
        tmpPhase.setMixingRuleGEModel(name);
      }
    }
  }

  /** {@inheritDoc} */
  @Override
  public final void setMixingRule(int type) {
    mixingRule = type;
    if (numberOfPhases < 4) {
      resetPhysicalProperties(); // initPhysicalProperties();
    }
    for (int i = 0; i < maxNumberOfPhases; i++) {
      if (IsPhase(i)) {
        getPhase(i).setMixingRule(type);
        getPhase(i).initPhysicalProperties();
        // getPhase(i).getPhysicalProperties().getMixingRule().initMixingRules(getPhase(i));
      }
    }
  }

  /** {@inheritDoc} */
  @Override
  public void setMixingRule(String typename, String GEmodel) {
    setMixingRuleGEmodel(GEmodel);
    setMixingRule(typename);
  }

  /** {@inheritDoc} */
  @Override
  public void setMixingRule(String typename) {
    int var = 0;
    if (typename.equals("no")) {
      var = 1;
    } else if (typename.equals("classic")) {
      var = 2;
    } else if (typename.equals("HV")) {
      var = 4;
    } else if (typename.equals("WS")) {
      var = 5;
    } else if (typename.equals("CPA-Mix")) {
      var = 7;
    } else if (typename.equals("classic-T")) {
      var = 8;
    } else if (typename.equals("classic-T-cpa")) {
      var = 9;
    } else if (typename.equals("classic-Tx-cpa")) {
      var = 10;
    } else {
      var = 1;
    }
    this.setMixingRule(var);
  }

  /** {@inheritDoc} */
  @Override
  public String[] getComponentNames() {
    ArrayList<String> components = new ArrayList<String>();

    for (int j = 0; j < numberOfComponents; j++) {
      components.add(phaseArray[0].getComponents()[j].getName());
    }
    String[] componentList = new String[components.size()];
    for (int j = 0; j < numberOfComponents; j++) {
      componentList[j] = components.get(j);
    }
    return componentList;
  }

  /** {@inheritDoc} */
  @Override
  public void setNumberOfPhases(int number) {
    this.numberOfPhases = number;
    if (getMaxNumberOfPhases() < numberOfPhases) {
      setMaxNumberOfPhases(number);
    }
  }

  /** {@inheritDoc} */
  @Override
  public void useVolumeCorrection(boolean volcor) {
    for (PhaseInterface tmpPhase : phaseArray) {
      if (tmpPhase != null) {
        tmpPhase.useVolumeCorrection(volcor);
      }
    }
  }

  /** {@inheritDoc} */
  @Override
  public final PhaseInterface[] getPhases() {
    return phaseArray;
  }

  /** {@inheritDoc} */
  @Override
  public double getGibbsEnergy() {
    double gibbsEnergy = 0;
    for (int i = 0; i < numberOfPhases; i++) {
      gibbsEnergy += getPhase(i).getGibbsEnergy();
    }
    return gibbsEnergy;
  }

  /** {@inheritDoc} */
  @Override
  public double getExergy(double temperatureOfSurroundings, String exergyUnit) {
    double refExergy = getExergy(temperatureOfSurroundings); // exergy in J
    double conversionFactor = 1.0;
    switch (exergyUnit) {
      case "J":
        conversionFactor = 1.0;
        break;
      case "J/mol":
        conversionFactor = 1.0 / getTotalNumberOfMoles();
        break;
      case "J/kg":
        conversionFactor = 1.0 / getTotalNumberOfMoles() / getMolarMass();
        break;
      case "kJ/kg":
        conversionFactor = 1.0 / getTotalNumberOfMoles() / getMolarMass() / 1000.0;
        break;
      default:
        break;
    }
    return refExergy * conversionFactor;
  }

  /** {@inheritDoc} */
  @Override
  public double getExergy(double temperatureOfSurroundings) {
    double getExergy = getEnthalpy() - temperatureOfSurroundings * getEntropy();
    return getExergy;
  }

  /** {@inheritDoc} */
  @Override
  public double getEnthalpy() {
    double enthalpy = 0;
    for (int i = 0; i < numberOfPhases; i++) {
      enthalpy += getPhase(i).getEnthalpy();
    }
    return enthalpy;
  }

  /** {@inheritDoc} */
  @Override
  public double getEnthalpy(String unit) {
    double refEnthalpy = getEnthalpy(); // enthalpy in J
    double conversionFactor = 1.0;
    switch (unit) {
      case "J":
        conversionFactor = 1.0;
        break;
      case "J/mol":
        conversionFactor = 1.0 / getTotalNumberOfMoles();
        break;
      case "J/kg":
        conversionFactor = 1.0 / getTotalNumberOfMoles() / getMolarMass();
        break;
      case "kJ/kg":
        conversionFactor = 1.0 / getTotalNumberOfMoles() / getMolarMass() / 1000.0;
        break;
      default:
        break;
    }
    return refEnthalpy * conversionFactor;
  }

  /** {@inheritDoc} */
  @Override
  public double getViscosity() {
    double visc = 0;
    for (int i = 0; i < numberOfPhases; i++) {
      visc += beta[phaseIndex[i]] * getPhase(i).getPhysicalProperties().getViscosity();
    }
    return visc;
  }

  /** {@inheritDoc} */
  @Override
  public double getViscosity(String unit) {
    double refViscosity = getViscosity(); // viscosity in kg/msec
    double conversionFactor = 1.0;
    switch (unit) {
      case "kg/msec":
        conversionFactor = 1.0;
        break;
      case "cP":
        conversionFactor = 1.0e3;
        break;
      default:
        throw new RuntimeException();
    }
    return refViscosity * conversionFactor;
  }

  /** {@inheritDoc} */
  @Override
  public double getKinematicViscosity(String unit) {
    double refViscosity = getViscosity("kg/msec") / getDensity("kg/m3"); // viscosity in kg/msec
    double conversionFactor = 1.0;
    switch (unit) {
      case "m2/sec":
        conversionFactor = 1.0;
        break;
      default:
        throw new RuntimeException();
    }
    return refViscosity * conversionFactor;
  }

  /** {@inheritDoc} */
  @Override
  public double getKinematicViscosity() {
    return getViscosity() / getDensity();
  }

  /** {@inheritDoc} */
  @Deprecated
  @Override
  public double getConductivity() {
    double cond = 0;
    for (int i = 0; i < numberOfPhases; i++) {
      cond += beta[phaseIndex[i]] * getPhase(i).getPhysicalProperties().getConductivity();
    }
    return cond;
  }

  /** {@inheritDoc} */
  @Deprecated
  @Override
  public double getConductivity(String unit) {
    double refConductivity = getConductivity(); // conductivity in W/m*K
    double conversionFactor = 1.0;
    switch (unit) {
      case "W/mK":
        conversionFactor = 1.0;
        break;
      case "W/cmK":
        conversionFactor = 0.01;
        break;
      default:
        throw new RuntimeException();
    }
    return refConductivity * conversionFactor;
  }

  /** {@inheritDoc} */
  @Override
  public double getThermalConductivity() {
    double cond = 0;
    for (int i = 0; i < numberOfPhases; i++) {
      cond += beta[phaseIndex[i]] * getPhase(i).getPhysicalProperties().getConductivity();
    }
    return cond;
  }

  /** {@inheritDoc} */
  @Override
  public double getThermalConductivity(String unit) {
    double refConductivity = getConductivity(); // conductivity in W/m*K
    double conversionFactor = 1.0;
    switch (unit) {
      case "W/mK":
        conversionFactor = 1.0;
        break;
      case "W/cmK":
        conversionFactor = 0.01;
        break;
      default:
        throw new RuntimeException();
    }
    return refConductivity * conversionFactor;
  }

  /** {@inheritDoc} */
  @Override
  public double getInternalEnergy() {
    double internalEnergy = 0;
    for (int i = 0; i < numberOfPhases; i++) {
      internalEnergy += getPhase(i).getInternalEnergy();
    }
    return internalEnergy;
  }

  /** {@inheritDoc} */
  @Override
  public double getInternalEnergy(String unit) {
    double refEnthalpy = getInternalEnergy(); // enthalpy in J
    double conversionFactor = 1.0;
    switch (unit) {
      case "J":
        conversionFactor = 1.0;
        break;
      case "J/mole":
        conversionFactor = 1.0 / getTotalNumberOfMoles();
        break;
      case "J/kg":
        conversionFactor = 1.0 / getTotalNumberOfMoles() / getMolarMass();
        break;
      case "kJ/kg":
        conversionFactor = 1.0 / getTotalNumberOfMoles() / getMolarMass() / 1000.0;
        break;
      default:
        break;
    }
    return refEnthalpy * conversionFactor;
  }

  /** {@inheritDoc} */
  @Override
  public double getHelmholtzEnergy() {
    double helmholtzEnergy = 0;
    for (int i = 0; i < numberOfPhases; i++) {
      helmholtzEnergy += getPhase(i).getHelmholtzEnergy();
    }
    return helmholtzEnergy;
  }

  /** {@inheritDoc} */
  @Override
  public double getEntropy() {
    double entropy = 0;
    for (int i = 0; i < numberOfPhases; i++) {
      entropy += getPhase(i).getEntropy();
    }
    return entropy;
  }

  /** {@inheritDoc} */
  @Override
  public double getEntropy(String unit) {
    double refEntropy = getEntropy(); // entropy in J/K
    double conversionFactor = 1.0;
    switch (unit) {
      case "J/K":
        conversionFactor = 1.0;
        break;
      case "J/molK":
        conversionFactor = 1.0 / getTotalNumberOfMoles();
        break;
      case "J/kgK":
        conversionFactor = 1.0 / getTotalNumberOfMoles() / getMolarMass();
        break;
      case "kJ/kgK":
        conversionFactor = 1.0 / getTotalNumberOfMoles() / getMolarMass() / 1000.0;
        break;
      default:
        break;
    }
    return refEntropy * conversionFactor;
  }

  /** {@inheritDoc} */
  @Override
  public double getMolarVolume() {
    double volume = 0;
    for (int i = 0; i < numberOfPhases; i++) {
      volume += beta[phaseIndex[i]] * getPhase(i).getMolarVolume();
    }
    return volume;
  }

  /** {@inheritDoc} */
  @Override
  public double getDensity() {
    double density = 0;
    for (int i = 0; i < numberOfPhases; i++) {
      density +=
          1.0e5 * (getPhase(i).getMolarMass() * beta[phaseIndex[i]] / getPhase(i).getMolarVolume());
    }
    return density;
  }

  /** {@inheritDoc} */
  @Override
  public double getDensity(String unit) {
    double density = 0;
    for (int i = 0; i < getNumberOfPhases(); i++) {
      density +=
          getPhase(i).getVolume() / getVolume() * getPhase(i).getPhysicalProperties().getDensity();
    }
    double refDensity = density; // density in kg/m3
    double conversionFactor = 1.0;
    switch (unit) {
      case "kg/m3":
        conversionFactor = 1.0;
        break;
      case "kg/Sm3":
        return getMolarMass() * 101325.0 / ThermodynamicConstantsInterface.R
            / ThermodynamicConstantsInterface.standardStateTemperature;
      case "mol/m3":
        conversionFactor = 1.0 / getMolarMass();
        break;
      default:
        throw new RuntimeException();
    }
    return refDensity * conversionFactor;
  }

  /** {@inheritDoc} */
  @Override
  public double getZ() {
    double Z = 0;
    for (int i = 0; i < numberOfPhases; i++) {
      Z += beta[phaseIndex[i]] * getPhase(i).getZ();
    }
    return Z;
  }

  /** {@inheritDoc} */
  @Override
  public double getMoleFractionsSum() {
    double sumz = 0.0;
    for (int i = 0; i < phaseArray[0].getNumberOfComponents(); i++) {
      sumz += phaseArray[0].getComponent(i).getz();
    }
    return sumz;
  }

  /** {@inheritDoc} */
  @Override
  public double getMolarMass() {
    double tempVar = 0;
    for (int i = 0; i < phaseArray[0].getNumberOfComponents(); i++) {
      tempVar +=
          phaseArray[0].getComponents()[i].getz() * phaseArray[0].getComponents()[i].getMolarMass();
    }
    return tempVar;
  }

  /** {@inheritDoc} */
  @Override
  public double getMolarMass(String unit) {
    double refMolarMass = getMolarMass();
    double conversionFactor = 1.0;
    switch (unit) {
      case "kg/mol":
        conversionFactor = 1.0;
        break;
      case "gr/mol":
        conversionFactor = 1000.0;
        break;
      default:
        throw new RuntimeException();
    }
    return refMolarMass * conversionFactor;
  }

  /** {@inheritDoc} */
  @Override
  public void setTemperature(double newTemperature) {
    for (int i = 0; i < getMaxNumberOfPhases(); i++) {
      getPhases()[i].setTemperature(newTemperature);
    }
  }

  /** {@inheritDoc} */
  @Override
  public final void setTemperature(double newTemperature, int phase) {
    getPhase(phaseIndex[phase]).setTemperature(newTemperature);
  }

  /** {@inheritDoc} */
  @Override
  public void setTemperature(double newTemperature, String unit) {
    for (int i = 0; i < getMaxNumberOfPhases(); i++) {
      if (unit.equals("K")) {
        getPhases()[i].setTemperature(newTemperature);
      } else if (unit.equals("C")) {
        getPhases()[i].setTemperature(newTemperature + 273.15);
      } else {
        throw new RuntimeException();
      }
    }
  }

  /** {@inheritDoc} */
  @Override
  public double getNumberOfMoles() {
    return getTotalNumberOfMoles();
  }

  /** {@inheritDoc} */
  @Override
  public void setPhaseType(int phaseToChange, int newPhaseType) {
    // System.out.println("new phase type: cha " + newPhaseType);
    if (allowPhaseShift) {
      phaseType[phaseIndex[phaseToChange]] = newPhaseType;
    }
  }

  /** {@inheritDoc} */
  @Override
  public void setPhaseType(int phaseToChange, String phaseTypeName) {
    // System.out.println("new phase type: cha " + newPhaseType);
    int newPhaseType = 1;
    if (allowPhaseShift) {
      if (phaseTypeName.equals("gas") || phaseTypeName.equals("vapour")) {
        newPhaseType = 1;
      } else if (phaseTypeName.equals("liquid") || phaseTypeName.equals("oil")
          || phaseTypeName.equals("aqueous")) {
        newPhaseType = 0;
      } else {
        newPhaseType = 0;
      }
      phaseType[phaseIndex[phaseToChange]] = newPhaseType;
    }
  }

  /** {@inheritDoc} */
  @Override
  public void setPhaseType(String phases, int newPhaseType) {
    // System.out.println("new phase type: cha " + newPhaseType);
    if (allowPhaseShift) {
      if (phases.equals("all")) {
        for (int i = 0; i < getMaxNumberOfPhases(); i++) {
          phaseType[i] = newPhaseType;
        }
      }
    }
  }

  /** {@inheritDoc} */
  @Override
  public void invertPhaseTypes() {
    for (int i = 0; i < getMaxNumberOfPhases(); i++) {
      if (phaseType[i] == 0) {
        phaseType[i] = 1;
      } else {
        phaseType[i] = 0;
      }
    }
  }

  /** {@inheritDoc} */
  @Override
  public void setPhase(PhaseInterface phase, int numb) {
    double temp = phaseArray[numb].getTemperature();
    double pres = phaseArray[numb].getPressure();
    this.phaseArray[numb] = phase;
    this.phaseArray[numb].setTemperature(temp);
    this.phaseArray[numb].setPressure(pres);
  }

  /** {@inheritDoc} */
  @Override
  public void reInitPhaseType() {
    phaseType[0] = 1;
    phaseType[1] = 0;
    phaseType[2] = 0;
    phaseType[3] = 0;
  }

  /** {@inheritDoc} */
  @Override
  public final boolean doSolidPhaseCheck() {
    return solidPhaseCheck;
  }

  /** {@inheritDoc} */
  @Override
  public final void setPressure(double newPressure) {
    for (int i = 0; i < getMaxNumberOfPhases(); i++) {
      phaseArray[i].setPressure(newPressure);
    }
  }

  /** {@inheritDoc} */
  @Override
  public final void setPressure(double newPressure, String unit) {
    for (int i = 0; i < getMaxNumberOfPhases(); i++) {
      if (unit.equals("bar") || unit.equals("bara")) {
        phaseArray[i].setPressure(newPressure);
      } else if (unit.equals("atm")) {
        phaseArray[i].setPressure(newPressure + 0.01325);
      } else if (unit.equals("barg")) {
        phaseArray[i].setPressure(newPressure + 1.01325);
      } else {
        throw new RuntimeException(
            "setting new pressure could not be done. Specified unit might not be supported");
      }
    }
  }

  /** {@inheritDoc} */
  @Override
  public final double getTemperature() {
    return phaseArray[0].getTemperature();
  }

  /** {@inheritDoc} */
  @Override
  public final double getTemperature(String unit) {
    neqsim.util.unit.TemperatureUnit tempConversion =
        new neqsim.util.unit.TemperatureUnit(getTemperature(), "K");
    return tempConversion.getValue(unit);
  }

  /** {@inheritDoc} */
  @Override
  public double getTemperature(int phaseNumber) {
    return getPhase(phaseIndex[phaseNumber]).getTemperature();
  }

  /** {@inheritDoc} */
  @Override
  public final double getPressure() {
    return phaseArray[0].getPressure();
  }

  /** {@inheritDoc} */
  @Override
  public final double getPressure(String unit) {
    neqsim.util.unit.PressureUnit presConversion =
        new neqsim.util.unit.PressureUnit(getPressure(), "bara");
    return presConversion.getValue(unit);
  }

  /** {@inheritDoc} */
  @Override
  public final double getPressure(int phaseNumber) {
    return getPhase(phaseIndex[phaseNumber]).getPressure();
  }

  /** {@inheritDoc} */
  @Override
  public final double getBeta() {
    return beta[0];
  }

  /** {@inheritDoc} */
  @Override
  public final double getBeta(int phase) {
    return beta[phaseIndex[phase]];
  }

  /** {@inheritDoc} */
  @Override
  public void setAttractiveTerm(int i) {
    for (int k = 0; k < getMaxNumberOfPhases(); k++) {
      phaseArray[k].setAttractiveTerm(i);
    }
  }

  /** {@inheritDoc} */
  @Override
  public final int getNumberOfPhases() {
    return numberOfPhases;
  }

  /** {@inheritDoc} */
  @Override
  public final void setBeta(double b) {
    if (b < 0) {
      b = neqsim.thermo.ThermodynamicModelSettings.phaseFractionMinimumLimit;
    }
    if (b > 1) {
      b = 1.0 - neqsim.thermo.ThermodynamicModelSettings.phaseFractionMinimumLimit;
    }
    beta[0] = b;
    beta[1] = 1.0 - b;
  }

  /** {@inheritDoc} */
  @Override
  public final void setBeta(int phase, double b) {
    if (b < 0) {
      b = neqsim.thermo.ThermodynamicModelSettings.phaseFractionMinimumLimit;
    }
    if (b > 1) {
      b = 1.0 - neqsim.thermo.ThermodynamicModelSettings.phaseFractionMinimumLimit;
    }
    beta[phaseIndex[phase]] = b;
  }

  /** {@inheritDoc} */
  @Override
  public final double getVolume() {
    double volume = 0.0;
    for (int i = 0; i < numberOfPhases; i++) {
      volume += getPhase(i).getMolarVolume() * getPhase(i).getNumberOfMolesInPhase();
    }
    return volume;
  }

  /** {@inheritDoc} */
  @Override
  public double getVolume(String unit) {
    double conversionFactor = 1.0;
    switch (unit) {
      case "m3":
        conversionFactor = 1.0;
        break;
      case "m3/kg":
        conversionFactor = 1.0 / getMass("kg");
        break;
      case "litre":
        conversionFactor = 1000.0;
        break;
      case "m3/mol":
        conversionFactor = 1.0 / getTotalNumberOfMoles();
        break;
      default:
        break;
    }
    return conversionFactor * getVolume() / 1.0e5;
  }

  /** {@inheritDoc} */
  @Override
  public double getMass(String unit) {
    double conversionFactor = 1.0;
    switch (unit) {
      case "kg":
        conversionFactor = 1.0;
        break;

      case "gr":
        conversionFactor = 1000.0;
        break;
      case "tons":
        conversionFactor = 1.0e-3;
        break;
      default:
        break;
    }
    return conversionFactor * getTotalNumberOfMoles() * getMolarMass();
  }

  /**
   * {@inheritDoc}
   *
   * need to call initPhysicalProperties() before this method is called
   */
  @Override
  public double getCorrectedVolume() {
    double volume = 0;
    for (int i = 0; i < numberOfPhases; i++) {
      volume += getPhase(i).getMolarMass() / getPhase(i).getPhysicalProperties().getDensity()
          * getPhase(i).getNumberOfMolesInPhase();
    }
    return volume;
  }

  /** {@inheritDoc} */
  public double getdPdVtn() {
    double dPdV = 0.0;
    for (int i = 0; i < numberOfPhases; i++) {
      if (IsPhase(i)) {
        dPdV += getPhase(i).getdPdVTn() * getPhase(i).getVolume() / getVolume();
      }
    }
    return dPdV;
  }

  /** {@inheritDoc} */
  @Override
  public double getdVdPtn() {
    double dVdP = 0.0;
    for (int i = 0; i < numberOfPhases; i++) {
      if (IsPhase(i)) {
        dVdP += 1.0 / getPhase(i).getdPdVTn();
      }
    }
    return dVdP;
  }

  /** {@inheritDoc} */
  @Override
  public double getdVdTpn() {
    double dVdT = 0.0;
    for (int i = 0; i < numberOfPhases; i++) {
      if (IsPhase(i)) {
        dVdT += -getPhase(i).getdPdTVn() / getPhase(i).getdPdVTn();
      }
    }
    return dVdT;
  }

  /** {@inheritDoc} */
  @Override
  public double getCp() {
    double cP = 0.0;
    for (int i = 0; i < numberOfPhases; i++) {
      cP += getPhase(i).getCp();
    }
    return cP;
  }

  /** {@inheritDoc} */
  @Override
  public double getCp(String unit) {
    double refCp = getCp(); // Cp in J/K
    double conversionFactor = 1.0;
    switch (unit) {
      case "J/K":
        conversionFactor = 1.0;
        break;
      case "J/molK":
        conversionFactor = 1.0 / getTotalNumberOfMoles();
        break;
      case "J/kgK":
        conversionFactor = 1.0 / getTotalNumberOfMoles() / getMolarMass();
        break;
      case "kJ/kgK":
        conversionFactor = 1.0 / getTotalNumberOfMoles() / getMolarMass() / 1000.0;
        break;
      default:
        break;
    }
    return refCp * conversionFactor;
  }

  /** {@inheritDoc} */
  @Override
  public double getCv() {
    double cv = 0.0;
    for (int i = 0; i < numberOfPhases; i++) {
      cv += getPhase(i).getCv();
    }
    return cv;
  }

  /** {@inheritDoc} */
  @Override
  public double getCv(String unit) {
    double refCv = getCv(); // enthalpy in J
    double conversionFactor = 1.0;
    switch (unit) {
      case "J/K":
        conversionFactor = 1.0;
        break;
      case "J/molK":
        conversionFactor = 1.0 / getTotalNumberOfMoles();
        break;
      case "J/kgK":
        conversionFactor = 1.0 / getTotalNumberOfMoles() / getMolarMass();
        break;
      case "kJ/kgK":
        conversionFactor = 1.0 / getTotalNumberOfMoles() / getMolarMass() / 1000.0;
        break;
      default:
        break;
    }
    return refCv * conversionFactor;
  }

  /**
   * {@inheritDoc}
   * 
   * @return kappa real gas kappa
   *
   *         method to return real gas isentropic exponent (kappa = - Cp/Cv*(v/p)*dp/dv
   */
  public double getKappa() {
    return -getCp() / getCv() * getVolume() / getPressure() * getdPdVtn();
  }

  /** {@inheritDoc} */
  @Override
  public double getGamma() {
    return getCp() / getCv();
  }

  /** {@inheritDoc} */
  @Override
  public void calcInterfaceProperties() {
    interfaceProp.init();
  }

  /** {@inheritDoc} */
  @Override
  public InterphasePropertiesInterface getInterphaseProperties() {
    return interfaceProp;
  }

  /** {@inheritDoc} */
  @Override
  public double getInterfacialTension(int phase1, int phase2) {
    return interfaceProp.getSurfaceTension(phase1, phase2);
  }

  /** {@inheritDoc} */
  @Override
  public double getInterfacialTension(int phase1, int phase2, String unit) {
    return interfaceProp.getSurfaceTension(phase1, phase2, unit);
  }

  /** {@inheritDoc} */
  @Override
  public double getInterfacialTension(String phase1, String phase2) {
    if (hasPhaseType(phase1) && hasPhaseType(phase2)) {
      return interfaceProp.getSurfaceTension(getPhaseNumberOfPhase(phase1),
          getPhaseNumberOfPhase(phase2));
    } else {
      return Double.NaN;
    }
  }

  /** {@inheritDoc} */
  @Override
  public void normalizeBeta() {
    double tot = 0.0;
    for (int i = 0; i < numberOfPhases; i++) {
      tot += beta[phaseIndex[i]];
    }
    for (int i = 0; i < numberOfPhases; i++) {
      beta[phaseIndex[i]] /= tot;
    }
  }

  /** {@inheritDoc} */
  @Override
  public String[][] createTable(String name) {
    // System.out.println("number of comps : " + numberOfComponents + " number of
    // phases " + numberOfPhases);
    String[][] table = new String[getPhases()[0].getNumberOfComponents() + 30][7];

    if (isInitialized) {
      initProperties();
    } else {
      init(0);
      setNumberOfPhases(1);
      initProperties();
    }

    java.text.DecimalFormat nf = new java.text.DecimalFormat();

    java.text.DecimalFormatSymbols symbols = new java.text.DecimalFormatSymbols();
    symbols.setDecimalSeparator('.');
    nf.setDecimalFormatSymbols(symbols);

    nf.setMaximumFractionDigits(5);
    nf.applyPattern("#.#####E0");

    /// String[][] table = new String[getPhases()[0].getNumberOfComponents() +
    /// 30][7];
    // String[] names = {"", "Feed", "Phase 1", "Phase 2", "Phase 3", "Phase 4",
    /// "Unit"};
    table[0][0] = ""; // getPhases()[0].getPhaseTypeName(); //"";

    for (int i = 0; i < getPhases()[0].getNumberOfComponents() + 30; i++) {
      for (int j = 0; j < 7; j++) {
        table[i][j] = "";
      }
    }
    table[0][1] = "total";
    for (int i = 0; i < numberOfPhases; i++) {
      table[0][i + 2] = getPhase(i).getPhaseTypeName();
    }

    StringBuffer buf = new StringBuffer();
    FieldPosition test = new FieldPosition(0);
    for (int j = 0; j < getPhases()[0].getNumberOfComponents(); j++) {
      buf = new StringBuffer();
      table[j + 1][1] = nf.format(getPhase(0).getComponents()[j].getz(), buf, test).toString();
    }
    buf = new StringBuffer();
    table[getPhases()[0].getNumberOfComponents() + 4][1] =
        nf.format(getMolarMass() * 1000, buf, test).toString();
    buf = new StringBuffer();
    table[getPhases()[0].getNumberOfComponents() + 9][1] =
        nf.format(getEnthalpy() / (getTotalNumberOfMoles() * getMolarMass() * 1000), buf, test)
            .toString();
    buf = new StringBuffer();
    table[getPhases()[0].getNumberOfComponents() + 10][1] =
        nf.format(getEntropy() / (getTotalNumberOfMoles() * getMolarMass() * 1000), buf, test)
            .toString();

    for (int i = 0; i < numberOfPhases; i++) {
      for (int j = 0; j < getPhases()[0].getNumberOfComponents(); j++) {
        table[j + 1][0] = getPhases()[0].getComponents()[j].getName();
        buf = new StringBuffer();
        table[j + 1][i + 2] =
            nf.format(getPhase(i).getComponents()[j].getx(), buf, test).toString();
        table[j + 1][6] = "[mole fraction]";
      }

      buf = new StringBuffer();
      table[getPhases()[0].getNumberOfComponents() + 2][0] = "Density";
      table[getPhases()[0].getNumberOfComponents() + 2][i + 2] =
          nf.format(getPhase(i).getPhysicalProperties().getDensity(), buf, test).toString();
      table[getPhases()[0].getNumberOfComponents() + 2][6] = "[kg/m^3]";

      // Double.longValue(system.getPhase(i).getBeta());
      buf = new StringBuffer();
      table[getPhases()[0].getNumberOfComponents() + 3][0] = "PhaseFraction";
      table[getPhases()[0].getNumberOfComponents() + 3][i + 2] =
          nf.format(getPhase(i).getBeta(), buf, test).toString();
      table[getPhases()[0].getNumberOfComponents() + 3][6] = "[mole fraction]";

      buf = new StringBuffer();
      table[getPhases()[0].getNumberOfComponents() + 4][0] = "MolarMass";
      table[getPhases()[0].getNumberOfComponents() + 4][i + 2] =
          nf.format(getPhase(i).getMolarMass() * 1000, buf, test).toString();
      table[getPhases()[0].getNumberOfComponents() + 4][6] = "[kg/kmol]";

      buf = new StringBuffer();
      table[getPhases()[0].getNumberOfComponents() + 5][0] = "Z factor";
      table[getPhases()[0].getNumberOfComponents() + 5][i + 2] =
          nf.format(getPhase(i).getZ(), buf, test).toString();
      table[getPhases()[0].getNumberOfComponents() + 5][6] = "[-]";

      buf = new StringBuffer();
      table[getPhases()[0].getNumberOfComponents() + 6][0] = "Heat Capacity (Cp)";
      table[getPhases()[0].getNumberOfComponents() + 6][i + 2] = nf.format(
          (getPhase(i).getCp()
              / (getPhase(i).getNumberOfMolesInPhase() * getPhase(i).getMolarMass() * 1000)),
          buf, test).toString();
      table[getPhases()[0].getNumberOfComponents() + 6][6] = "[kJ/kg*K]";

      buf = new StringBuffer();
      table[getPhases()[0].getNumberOfComponents() + 7][0] = "Heat Capacity (Cv)";
      table[getPhases()[0].getNumberOfComponents() + 7][i + 2] = nf.format(
          (getPhase(i).getCv()
              / (getPhase(i).getNumberOfMolesInPhase() * getPhase(i).getMolarMass() * 1000)),
          buf, test).toString();
      table[getPhases()[0].getNumberOfComponents() + 7][6] = "[kJ/kg*K]";

      buf = new StringBuffer();
      table[getPhases()[0].getNumberOfComponents() + 8][0] = "Speed of Sound";
      table[getPhases()[0].getNumberOfComponents() + 8][i + 2] =
          nf.format((getPhase(i).getSoundSpeed()), buf, test).toString();
      table[getPhases()[0].getNumberOfComponents() + 8][6] = "[m/sec]";

      buf = new StringBuffer();
      table[getPhases()[0].getNumberOfComponents() + 9][0] = "Enthalpy";
      table[getPhases()[0].getNumberOfComponents() + 9][i + 2] = nf.format(
          (getPhase(i).getEnthalpy()
              / (getPhase(i).getNumberOfMolesInPhase() * getPhase(i).getMolarMass() * 1000)),
          buf, test).toString();
      table[getPhases()[0].getNumberOfComponents() + 9][6] = "[kJ/kg]";

      buf = new StringBuffer();
      table[getPhases()[0].getNumberOfComponents() + 10][0] = "Entropy";
      table[getPhases()[0].getNumberOfComponents() + 10][i + 2] = nf.format(
          (getPhase(i).getEntropy()
              / (getPhase(i).getNumberOfMolesInPhase() * getPhase(i).getMolarMass() * 1000)),
          buf, test).toString();
      table[getPhases()[0].getNumberOfComponents() + 10][6] = "[kJ/kg*K]";

      buf = new StringBuffer();
      table[getPhases()[0].getNumberOfComponents() + 11][0] = "JT coefficient";
      table[getPhases()[0].getNumberOfComponents() + 11][i + 2] =
          nf.format((getPhase(i).getJouleThomsonCoefficient()), buf, test).toString();
      table[getPhases()[0].getNumberOfComponents() + 11][6] = "[K/bar]";

      buf = new StringBuffer();
      table[getPhases()[0].getNumberOfComponents() + 13][0] = "Viscosity";
      table[getPhases()[0].getNumberOfComponents() + 13][i + 2] =
          nf.format((getPhase(i).getPhysicalProperties().getViscosity()), buf, test).toString();
      table[getPhases()[0].getNumberOfComponents() + 13][6] = "[kg/m*sec]";

      buf = new StringBuffer();
      table[getPhases()[0].getNumberOfComponents() + 14][0] = "Conductivity";
      table[getPhases()[0].getNumberOfComponents() + 14][i + 2] =
          nf.format(getPhase(i).getPhysicalProperties().getConductivity(), buf, test).toString();
      table[getPhases()[0].getNumberOfComponents() + 14][6] = "[W/m*K]";

      buf = new StringBuffer();
      table[getPhases()[0].getNumberOfComponents() + 15][0] = "SurfaceTension";
      try {
        if (i < numberOfPhases - 1) {
          table[getPhases()[0].getNumberOfComponents() + 15][2] =
              nf.format(getInterphaseProperties().getSurfaceTension(0, 1), buf, test).toString();
          buf = new StringBuffer();
          table[getPhases()[0].getNumberOfComponents() + 15][3] =
              nf.format(getInterphaseProperties().getSurfaceTension(0, 1), buf, test).toString();
          buf = new StringBuffer();
          if (i == 1) {
            table[getPhases()[0].getNumberOfComponents() + 17][2] =
                nf.format(getInterphaseProperties().getSurfaceTension(0, 2), buf, test).toString();
            buf = new StringBuffer();
            table[getPhases()[0].getNumberOfComponents() + 17][4] =
                nf.format(getInterphaseProperties().getSurfaceTension(0, 2), buf, test).toString();
            table[getPhases()[0].getNumberOfComponents() + 17][6] = "[N/m]";
          }
          if (i == 1) {
            buf = new StringBuffer();
            table[getPhases()[0].getNumberOfComponents() + 16][3] =
                nf.format(getInterphaseProperties().getSurfaceTension(1, 2), buf, test).toString();
            buf = new StringBuffer();
            table[getPhases()[0].getNumberOfComponents() + 16][4] =
                nf.format(getInterphaseProperties().getSurfaceTension(1, 2), buf, test).toString();
            table[getPhases()[0].getNumberOfComponents() + 16][6] = "[N/m]";
          }
        }
      } catch (Exception e) {
        logger.error("error", e);
      }
      table[getPhases()[0].getNumberOfComponents() + 15][6] = "[N/m]";

      buf = new StringBuffer();
      table[getPhases()[0].getNumberOfComponents() + 19][0] = "Pressure";
      table[getPhases()[0].getNumberOfComponents() + 19][i + 2] =
          Double.toString(getPhase(i).getPressure());
      table[getPhases()[0].getNumberOfComponents() + 19][6] = "[bar]";

      buf = new StringBuffer();
      table[getPhases()[0].getNumberOfComponents() + 20][0] = "Temperature";
      table[getPhases()[0].getNumberOfComponents() + 20][i + 2] =
          Double.toString(getPhase(i).getTemperature());
      table[getPhases()[0].getNumberOfComponents() + 20][6] = "[K]";
      Double.toString(getPhase(i).getTemperature());

      buf = new StringBuffer();
      table[getPhases()[0].getNumberOfComponents() + 22][0] = "Model";
      table[getPhases()[0].getNumberOfComponents() + 22][i + 2] = getModelName();
      table[getPhases()[0].getNumberOfComponents() + 22][6] = "-";

      buf = new StringBuffer();
      table[getPhases()[0].getNumberOfComponents() + 23][0] = "Mixing Rule";
      try {
        table[getPhases()[0].getNumberOfComponents() + 23][i + 2] =
            ((PhaseEosInterface) getPhase(i)).getMixingRuleName();
      } catch (Exception e) {
        table[getPhases()[0].getNumberOfComponents() + 23][i + 2] = "?";
        // logger.error("error",e);
      }
      table[getPhases()[0].getNumberOfComponents() + 23][6] = "-";

      buf = new StringBuffer();
      table[getPhases()[0].getNumberOfComponents() + 25][0] = "Stream";
      table[getPhases()[0].getNumberOfComponents() + 25][i + 2] = name;
      table[getPhases()[0].getNumberOfComponents() + 25][6] = "-";
    }
    resultTable = table;

    return table;
  }

  /** {@inheritDoc} */
  @Override
  public void display() {
    display(this.getFluidName());
  }

  /** {@inheritDoc} */
  @Override
  public void display(String name) {
    JFrame dialog = new JFrame("System-Report");
    Dimension screenDimension = Toolkit.getDefaultToolkit().getScreenSize();
    Container dialogContentPane = dialog.getContentPane();
    dialogContentPane.setLayout(new BorderLayout());

    String[] names = {"", "Feed", "Phase 1", "Phase 2", "Phase 3", "Phase 4", "Unit"};
    String[][] table = createTable(name);
    JTable Jtab = new JTable(table, names);
    JScrollPane scrollpane = new JScrollPane(Jtab);
    dialogContentPane.add(scrollpane);

    // setting the size of the frame and text size
    dialog.setSize(screenDimension.width / 2, screenDimension.height / 2); // pack();
    Jtab.setRowHeight(dialog.getHeight() / table.length);
    Jtab.setFont(new Font("Serif", Font.PLAIN,
        dialog.getHeight() / table.length - dialog.getHeight() / table.length / 10));

    // dialog.pack();
    dialog.setVisible(true);
  }

  /**
   * <p>
   * write.
   * </p>
   *
   * @return a {@link java.lang.String} object
   */
  public String write() {
    // create a String description of the system
    return "";
  }

  /** {@inheritDoc} */
  @Override
  public void write(String name, String filename, boolean newfile) {
    String[][] table = createTable(name);
    neqsim.dataPresentation.fileHandeling.createTextFile.TextFile file =
        new neqsim.dataPresentation.fileHandeling.createTextFile.TextFile();
    if (newfile) {
      file.newFile(filename);
    }
    file.setOutputFileName(filename);
    file.setValues(table);
    file.createFile();
  }

  /** {@inheritDoc} */
  @Override
  public void resetDatabase() {
    neqsim.util.database.NeqSimDataBase database = null;
    try {
      database = new neqsim.util.database.NeqSimDataBase();
      if (NeqSimDataBase.createTemporaryTables()) {
        database.execute("delete FROM comptemp");
        database.execute("delete FROM intertemp");
      }
    } catch (Exception e) {
      logger.error("error in SystemThermo Class...resetDatabase() method");
      logger.error("error in comp");
      logger.error("error", e);
    } finally {
      try {
        if (database.getStatement() != null) {
          database.getStatement().close();
        }
        if (database.getConnection() != null) {
          database.getConnection().close();
        }
      } catch (Exception e) {
        logger.error("error closing database.....", e);
      }
    }
  }

  /** {@inheritDoc} */
  @Override
  public void createDatabase(boolean reset) {
    neqsim.util.database.NeqSimDataBase database = null;
    try {
      if (reset) {
        resetDatabase();
      }
      database = new neqsim.util.database.NeqSimDataBase();
      String names = new String();

      for (int k = 0; k < getPhase(0).getNumberOfComponents() - 1; k++) {
        names += "'" + this.getComponentNames()[k] + "', ";
      }
      names += "'" + this.getComponentNames()[getPhase(0).getNumberOfComponents() - 1] + "'";

      if (NeqSimDataBase.createTemporaryTables()) {
        database.execute("insert into comptemp SELECT * FROM comp WHERE name IN (" + names + ")");
        database.execute("insert into intertemp SELECT DISTINCT * FROM inter WHERE comp1 IN ("
            + names + ") AND comp2 IN (" + names + ")");
        database.execute("delete FROM intertemp WHERE comp1=comp2");
      }
      // System.out.println("ok " + names);

      for (int phase = 0; phase < maxNumberOfPhases; phase++) {
        getPhase(phase).setMixingRuleDefined(false);
      }

      for (int i = 0; i < numberOfComponents; i++) {
        if (getPhase(0).getComponent(i).isIsTBPfraction()
            || getPhase(0).getComponent(i).isIsPlusFraction()) {
          getPhase(0).getComponent(i).insertComponentIntoDatabase("");
        }
      }
    } catch (Exception e) {
      logger.error("error in SystemThermo Class...createDatabase() method", e);
    } finally {
      try {
        if (database.getStatement() != null) {
          database.getStatement().close();
        }
        if (database.getConnection() != null) {
          database.getConnection().close();
        }
      } catch (Exception e) {
        logger.error("error closing database.....", e);
      }
    }
  }

  /** {@inheritDoc} */
  @Override
  public final int getPhaseIndex(int index) {
    return phaseIndex[index];
  }

  /** {@inheritDoc} */
  @Override
  public final void setPhaseIndex(int index, int phaseIndex) {
    this.phaseIndex[index] = phaseIndex;
  }

  /** {@inheritDoc} */
  @Override
  public void setSolidPhaseCheck(boolean solidPhaseCheck) {
    // init(0);
    int oldphase = numberOfPhases;
    if (!this.solidPhaseCheck) {
      addSolidPhase();
    }
    this.solidPhaseCheck = solidPhaseCheck;
    // init(0);

    for (int phase = 0; phase < numberOfPhases; phase++) {
      for (int k = 0; k < getPhases()[0].getNumberOfComponents(); k++) {
        getPhase(phase).getComponent(k).setSolidCheck(solidPhaseCheck);
        getPhase(3).getComponent(k).setSolidCheck(solidPhaseCheck);
      }
    }
    setNumberOfPhases(oldphase);
  }

  /** {@inheritDoc} */
  @Override
  public void setSolidPhaseCheck(String solidComponent) {
    init(0);
    int oldphase = numberOfPhases;
    if (!solidPhaseCheck) {
      addSolidPhase();
    }
    this.solidPhaseCheck = true;
    init(0);

    for (int phase = 0; phase < getMaxNumberOfPhases(); phase++) {
      try {
        getPhase(phase).getComponent(solidComponent).setSolidCheck(true);
        getPhase(3).getComponent(solidComponent).setSolidCheck(true);
      } catch (Exception e) {
        logger.error("error", e);
      }
    }
    setNumberOfPhases(oldphase);
  }

  /** {@inheritDoc} */
  @Override
  public void setHydrateCheck(boolean hydrateCheck) {
    init(0);
    if (hydrateCheck) {
      addHydratePhase();
    }
    this.hydrateCheck = hydrateCheck;
    init(0);
  }

  /** {@inheritDoc} */
  @Override
  public boolean doMultiPhaseCheck() {
    return multiPhaseCheck;
  }

  /** {@inheritDoc} */
  @Override
  public void setMultiPhaseCheck(boolean multiPhaseCheck) {
    if (getMaxNumberOfPhases() < 3) {
      if (multiPhaseCheck) {
        setMaxNumberOfPhases(3);
        phaseArray[2] = phaseArray[1].clone();
        phaseArray[2].resetMixingRule(phaseArray[0].getMixingRuleNumber());
        phaseArray[2].resetPhysicalProperties();
        phaseArray[2].initPhysicalProperties();
      } else {
        setMaxNumberOfPhases(2);
      }
    }
    this.multiPhaseCheck = multiPhaseCheck;
  }

  /** {@inheritDoc} */
  @Override
  public int getInitType() {
    return initType;
  }

  /** {@inheritDoc} */
  @Override
  public void setInitType(int initType) {
    this.initType = initType;
  }

  /** {@inheritDoc} */
  @Override
  public boolean isNumericDerivatives() {
    return numericDerivatives;
  }

  /** {@inheritDoc} */
  @Override
  public void setNumericDerivatives(boolean numericDerivatives) {
    this.numericDerivatives = numericDerivatives;
  }

  /** {@inheritDoc} */
  @Override
  public void checkStability(boolean val) {
    checkStability = val;
  }

  /** {@inheritDoc} */
  @Override
  public boolean checkStability() {
    return checkStability;
  }

  /** {@inheritDoc} */
  @Override
  public boolean doHydrateCheck() {
    return hydrateCheck;
  }

  /** {@inheritDoc} */
  @Override
  public boolean getHydrateCheck() {
    return hydrateCheck;
  }

  /** {@inheritDoc} */
  @Override
  public void save(String name) {
    try (ObjectOutputStream out = new ObjectOutputStream(new FileOutputStream(name))) {
      out.writeObject(this);
    } catch (Exception e) {
      logger.error(e.toString());
    }
  }

  /** {@inheritDoc} */
  @Override
  public SystemInterface readObject(int ID) {
    ResultSet rs = null;
    SystemThermo tempSystem = null;
    neqsim.util.database.NeqSimBlobDatabase database =
        new neqsim.util.database.NeqSimBlobDatabase();
    try {
      java.sql.Connection con = database.openConnection();
      String sqlStr = "SELECT FLUID FROM fluid_blobdb WHERE ID=" + Integer.toString(ID);
      java.sql.PreparedStatement ps = con.prepareStatement(sqlStr);
      rs = ps.executeQuery();

      if (rs.next()) {
        try (ObjectInputStream ins =
            new ObjectInputStream(new ByteArrayInputStream(rs.getBytes("FLUID")))) {
          tempSystem = (SystemThermo) ins.readObject();
        }
      }
    } catch (Exception e) {
      logger.error("error", e);
    } finally {
      try {
        if (database.getStatement() != null) {
          database.getStatement().close();
        }
        if (database.getConnection() != null) {
          database.getConnection().close();
        }
      } catch (Exception e) {
        logger.error("err closing database IN MIX..., e");
        logger.error("error", e);
      }
    }

    return tempSystem;
  }

  /** {@inheritDoc} */
  @Override
  public void saveFluid(int ID) {
    saveObject(ID, "");
  }

  /** {@inheritDoc} */
  @Override
  public void saveFluid(int ID, String text) {
    saveObject(ID, text);
  }

  /** {@inheritDoc} */
  @Override
  public void saveObject(int ID, String text) {
    ByteArrayOutputStream fout = new ByteArrayOutputStream();
    try (ObjectOutputStream out = new ObjectOutputStream(fout)) {
      out.writeObject(this);
    } catch (Exception e) {
      logger.error(e.toString());
    }
    byte[] byteObject = fout.toByteArray();
    ByteArrayInputStream inpStream = new ByteArrayInputStream(byteObject);

    neqsim.util.database.NeqSimBlobDatabase database =
        new neqsim.util.database.NeqSimBlobDatabase();

    try {
      java.sql.Connection con = database.openConnection();

      java.sql.PreparedStatement ps =
          con.prepareStatement("REPLACE INTO fluid_blobdb (ID, FLUID) VALUES (?,?)");
      ps.setInt(1, ID);
      ps.setBlob(2, inpStream);

      ps.executeUpdate();
      /*
       * if (!text.isEmpty()) { ps = con.prepareStatement(
       * "REPLACE INTO fluidinfo (ID, TEXT) VALUES (?,?)"); ps.setInt(1, ID); ps.setString(2, text);
       * }
       * 
       * ps.executeUpdate();
       * 
       */
    } catch (Exception e) {
      logger.error("error", e);
    } finally {
      try {
        if (database.getStatement() != null) {
          database.getStatement().close();
        }
        if (database.getConnection() != null) {
          database.getConnection().close();
        }
      } catch (Exception e) {
        logger.error("err closing database IN MIX...", e);
      }
    }
    // database.execute("INSERT INTO fluid_blobdb VALUES ('1'," + sqlString + ")");
  }

  /** {@inheritDoc} */
  @Override
  public void saveObjectToFile(String filePath, String fluidName) {
    try (ObjectOutputStream out = new ObjectOutputStream(new FileOutputStream(filePath, false))) {
      out.writeObject(this);
    } catch (Exception e) {
      logger.error(e.toString());
    }
  }

  /** {@inheritDoc} */
  @Override
  public SystemInterface readObjectFromFile(String filePath, String fluidName) {
    SystemThermo tempSystem = null;
    try (ObjectInputStream objectinputstream =
        new ObjectInputStream(new FileInputStream(filePath))) {
      tempSystem = (SystemThermo) objectinputstream.readObject();
    } catch (Exception e) {
      logger.error(e.toString());
    }
    return tempSystem;
  }

  /** {@inheritDoc} */
  @Override
  public String getMixingRuleName() {
    return ((PhaseEosInterface) getPhase(0)).getMixingRule().getMixingRuleName();
  }

  /** {@inheritDoc} */
  @Override
  public String getFluidInfo() {
    return fluidInfo;
  }

  /** {@inheritDoc} */
  @Override
  public void setFluidInfo(String info) {
    this.fluidInfo = info;
  }

  /** {@inheritDoc} */
  @Override
  public java.lang.String getFluidName() {
    return fluidName;
  }

  /** {@inheritDoc} */
  @Override
  public void setFluidName(java.lang.String fluidName) {
    this.fluidName = fluidName;
  }

  public void addToComponentNames(java.lang.String name) {
    for (int j = 0; j < componentNames.size(); j++) {
      componentNames.set(j, componentNames.get(j) + name);
    }
    for (int i = 0; i < getMaxNumberOfPhases(); i++) {
      for (int j = 0; j < componentNames.size(); j++) {
        getPhase(i).getComponent(j)
            .setComponentName(getPhase(i).getComponent(j).getComponentName() + name);
      }
    }
  }

  /**
   * <p>
   * setLastTBPasPlus.
   * </p>
   *
   * @return a boolean
   */
  public boolean setLastTBPasPlus() {
    neqsim.thermo.characterization.PlusCharacterize temp =
        new neqsim.thermo.characterization.PlusCharacterize(this);
    if (temp.hasPlusFraction()) {
      return false;
    } else {
      temp.setHeavyTBPtoPlus();
    }
    return true;
  }

  /** {@inheritDoc} */
  @Override
  public neqsim.thermo.characterization.Characterise getCharacterization() {
    return characterization;
  }

  /** {@inheritDoc} */
  @Override
  public void calcKIJ(boolean ok) {
    neqsim.thermo.mixingRule.EosMixingRules.calcEOSInteractionParameters = ok;
    for (int i = 0; i < numberOfPhases; i++) {
      ((PhaseEosInterface) getPhase(i)).getMixingRule().setCalcEOSInteractionParameters(ok);
    }
  }

  /** {@inheritDoc} */
  @Override
  public java.lang.String getModelName() {
    return modelName;
  }

  /**
   * Setter for property modelName.
   *
   * @param modelName New value of property modelName.
   */
  public void setModelName(java.lang.String modelName) {
    this.modelName = modelName;
  }

  /** {@inheritDoc} */
  @Override
  public boolean allowPhaseShift() {
    return allowPhaseShift;
  }

  /** {@inheritDoc} */
  @Override
  public void allowPhaseShift(boolean allowPhaseShift) {
    this.allowPhaseShift = allowPhaseShift;
  }

  /** {@inheritDoc} */
  @Override
  public double getProperty(String prop, String compName, int phase) {
    if (prop.equals("molefraction")) {
      return getPhase(phase).getComponent(compName).getx();
    } else if (prop.equals("fugacitycoefficient")) {
      return getPhase(phase).getComponent(compName).getFugacityCoefficient();
    } else if (prop.equals("logfugdT")) {
      return getPhase(phase).getComponent(compName).getdfugdt();
    } else if (prop.equals("logfugdP")) {
      return getPhase(phase).getComponent(compName).getdfugdp();
    } else {
      return 1.0;
    }
  }

  /** {@inheritDoc} */
  @Override
  public double getProperty(String prop, int phase) {
    initPhysicalProperties();
    if (prop.equals("temperature")) {
      return getPhase(phase).getTemperature();
    } else if (prop.equals("pressure")) {
      return getPhase(phase).getPressure();
    } else if (prop.equals("compressibility")) {
      return getPhase(phase).getZ();
    } else if (prop.equals("density")) {
      return getPhase(phase).getPhysicalProperties().getDensity();
    } else if (prop.equals("beta")) {
      return getPhase(phase).getBeta();
    } else if (prop.equals("enthalpy")) {
      return getPhase(phase).getEnthalpy();
    } else if (prop.equals("entropy")) {
      return getPhase(phase).getEntropy();
    } else if (prop.equals("viscosity")) {
      return getPhase(phase).getPhysicalProperties().getViscosity();
    } else if (prop.equals("conductivity")) {
      return getPhase(phase).getPhysicalProperties().getConductivity();
    } else {
      return 1.0;
    }
  }

  /** {@inheritDoc} */
  @Override
  public double getProperty(String prop) {
    if (prop.equals("numberOfPhases")) {
      return numberOfPhases;
    } else if (prop.equals("numberOfComponents")) {
      return numberOfComponents;
    } else if (prop.equals("enthalpy")) {
      return getEnthalpy();
    } else if (prop.equals("entropy")) {
      return getEntropy();
    } else if (prop.equals("temperature")) {
      return getTemperature();
    } else if (prop.equals("pressure")) {
      return getPressure();
    } else {
      return 1.0;
    }
  }

  /** {@inheritDoc} */
  @Override
  public void saveToDataBase() {
    neqsim.util.database.NeqSimDataBase database = new neqsim.util.database.NeqSimDataBase();
    // java.sql.ResultSet dataSet = database.getResultSet(("SELECT * FROM
    // SYSTEMREPORT"));
    // double molarmass = 0.0, stddens = 0.0, boilp = 0.0;
    try {
      database.execute("delete FROM systemreport");
      int i = 0;
      for (; i < numberOfComponents; i++) {
        String sqlString =
            "'" + Integer.toString(i + 1) + "', '" + getPhase(0).getComponent(i).getName() + "', "
                + "'molfrac[-] ', '" + Double.toString(getPhase(0).getComponent(i).getz()) + "'";

        int j = 0;
        for (; j < numberOfPhases; j++) {
          sqlString += ", '" + Double.toString(getPhase(j).getComponent(i).getx()) + "'";
        }

        while (j < 3) {
          j++;
          sqlString += ", '0'";
        }

        logger.error(sqlString);

        database.execute("INSERT INTO systemreport VALUES (" + sqlString + ")");
      }

      // beta
      i++;

      String sqlString = "'" + Integer.toString(i + 1) + "', 'PhaseFraction', " + "'[-]', '1'";

      int j = 0;
      for (; j < numberOfPhases; j++) {
        sqlString += ", '" + Double.toString(getPhase(j).getBeta()) + "'";
      }

      while (j < 3) {
        j++;
        sqlString += ", '0'";
      }

      logger.error(sqlString);

      database.execute("INSERT INTO systemreport VALUES (" + sqlString + ")");

      // molarmass
      i++;

      sqlString = "'" + Integer.toString(i + 1) + "', 'MolarMass', " + "'kg/mol ', '"
          + Double.toString(getMolarMass()) + "'";

      j = 0;
      for (; j < numberOfPhases; j++) {
        sqlString += ", '" + Double.toString(getPhase(j).getMolarMass()) + "'";
      }
      while (j < 3) {
        j++;
        sqlString += ", '0'";
      }

      // System.out.println(sqlString);
      database.execute("INSERT INTO systemreport VALUES (" + sqlString + ")");

      // dataSet.next();
      // dataSet.updateString("SPECIFICATION", "dette");
      // double test = dataSet.getDouble("Phase1");
      // System.out.println(test);
      // dataSet.next();
      // dataSet.updateString(1,"tesst");
      database.getConnection().close();
    } catch (Exception e) {
      logger.error("failed " + e.toString());
    } finally {
      try {
        if (database.getStatement() != null) {
          database.getStatement().close();
        }
        if (database.getConnection() != null) {
          database.getConnection().close();
        }
      } catch (Exception e) {
        logger.error("err closing database IN MIX...", e);
      }
    }
  }

  /** {@inheritDoc} */
  @Override
  public neqsim.standards.StandardInterface getStandard() {
    return standard;
  }

  /** {@inheritDoc} */
  @Override
  public neqsim.standards.StandardInterface getStandard(String standardName) {
    this.setStandard(standardName);
    return standard;
  }

  /**
   * {@inheritDoc}
   *
   * Setter for property standard.
   */
  @Override
  public void setStandard(String standardName) {
    if (standardName.equals("ISO1992")) {
      this.standard = new neqsim.standards.gasQuality.Standard_ISO6976(this);
    } else if (standardName.equals("Draft_ISO18453")) {
      this.standard = new neqsim.standards.gasQuality.Draft_ISO18453(this);
    } else {
      this.standard = new neqsim.standards.gasQuality.Standard_ISO6976(this);
    }
  }

  /**
   * {@inheritDoc}
   *
   * Getter for property hasPlusFraction.
   */
  @Override
  public boolean hasPlusFraction() {
    for (int i = 0; i < numberOfComponents; i++) {
      if (getPhase(0).getComponent(i).isIsPlusFraction()) {
        return true;
      }
    }
    return false;
  }

  /**
   * <p>
   * hasTBPFraction.
   * </p>
   *
   * @return a boolean
   */
  public boolean hasTBPFraction() {
    for (int i = 0; i < numberOfComponents; i++) {
      if (getPhase(0).getComponent(i).isIsTBPfraction()) {
        return true;
      }
    }
    return false;
  }

  /** {@inheritDoc} */
  @Override
  public void tuneModel(String model, double val, int phase) {
    if (model.equals("viscosity")) {
      getPhase(phase).getPhysicalProperties().getViscosityModel().tuneModel(val,
          getPhase(phase).getTemperature(), getPhase(phase).getPressure());
      for (int i = 0; i < getMaxNumberOfPhases(); i++) {
        for (int j = 0; j < numberOfPhases; j++) {
          getPhase(i).getComponent(j)
              .setCriticalViscosity(getPhase(phase).getComponent(j).getCriticalViscosity());
        }
      }
    }
    initPhysicalProperties();
  }

  /** {@inheritDoc} */
  @Override
  public double getHeatOfVaporization() {
    if (numberOfPhases < 2) {
      return 0;
    } else {
      return getPhase(0).getEnthalpy() / getPhase(0).getNumberOfMolesInPhase()
          - getPhase(1).getEnthalpy() / getPhase(1).getNumberOfMolesInPhase();
    }
  }

  /** {@inheritDoc} */
  @Override
  public void readFluid(String fluidName) {
    this.fluidName = fluidName;
    try {
      neqsim.util.database.NeqSimFluidDataBase database =
          new neqsim.util.database.NeqSimFluidDataBase();
      java.sql.ResultSet dataSet = null;
      dataSet = database.getResultSet("SELECT * FROM " + fluidName);

      while (dataSet.next()) {
        String componentType = dataSet.getString("ComponentType");

        if (componentType.equals("normal")) {
          addComponent(dataSet.getString("ComponentName"),
              Double.parseDouble(dataSet.getString("Rate")));
        } else if (componentType.equals("TBP")) {
          addTBPfraction(dataSet.getString("ComponentName"),
              Double.parseDouble(dataSet.getString("Rate")),
              Double.parseDouble(dataSet.getString("MolarMass")) / 1000.0,
              Double.parseDouble(dataSet.getString("Density")));
        } else if (componentType.equals("Plus")) {
          addPlusFraction(dataSet.getString("ComponentName"),
              Double.parseDouble(dataSet.getString("Rate")),
              Double.parseDouble(dataSet.getString("MolarMass")) / 1000.0,
              Double.parseDouble(dataSet.getString("Density")));
        } else {
          logger.error(
              "component type need to be specified for ... " + dataSet.getString("ComponentName"));
        }
      }
    } catch (Exception e) {
      String err = e.toString();
      logger.error(err);
    }
  }

  /** {@inheritDoc} */
  @Override
  public String[][] getResultTable() {
    return resultTable;
  }

  // public String[] getResultArray1(){
  // ArrayList list = new ArrayList();
  // for(int i=0;i<resultTable[0].length;i++){
  // list.add(getResultTable()[0][i].toString());
  // }
  // String[] componentList = new String[list.size()];
  // for (int j=0; j<resultTable[0].length; j++){
  // componentList[j] = (String) list.get(j);
  // }
  // return componentList;
  // }

  /** {@inheritDoc} */
  @Override
  public SystemInterface setModel(String model) {
    SystemInterface tempModel = null;
    try {
      if (model.equals("SRK-EOS")) {
        tempModel = new SystemSrkEos(getPhase(0).getTemperature(), getPhase(0).getPressure());
      } else if (model.equals("GERG2004-EOS")) {
        tempModel = new SystemGERG2004Eos(getPhase(0).getTemperature(), getPhase(0).getPressure());
      } else if (model.equals("PrEos") || model.equals("PR-EOS")) {
        tempModel = new SystemPrEos(getPhase(0).getTemperature(), getPhase(0).getPressure());
      } else if (model.equals("ScRK-EOS") || model.equals("ScRK-EOS-HV")) {
        tempModel = new SystemSrkSchwartzentruberEos(getPhase(0).getTemperature(),
            getPhase(0).getPressure());
      } else if (model.equals("Electrolyte-ScRK-EOS")) {
        tempModel =
            new SystemFurstElectrolyteEos(getPhase(0).getTemperature(), getPhase(0).getPressure());
      } else if (model.equals("GERG-water-EOS")) {
        tempModel = new SystemGERGwaterEos(getPhase(0).getTemperature(), getPhase(0).getPressure());
      } else if (model.equals("CPAs-SRK-EOS")) {
        tempModel = new SystemSrkCPAs(getPhase(0).getTemperature(), getPhase(0).getPressure());
      } else if (model.equals("CPAs-SRK-EOS-statoil")) {
        tempModel =
            new SystemSrkCPAstatoil(getPhase(0).getTemperature(), getPhase(0).getPressure());
      } else if (model.equals("Electrolyte-CPA-EOS-statoil")
          || model.equals("Electrolyte-CPA-EOS")) {
        tempModel = new SystemElectrolyteCPAstatoil(getPhase(0).getTemperature(),
            getPhase(0).getPressure());
      } else if (model.equals("UMR-PRU-EoS")) {
        tempModel = new SystemUMRPRUMCEos(getPhase(0).getTemperature(), getPhase(0).getPressure());
      } else if (model.equals("PC-SAFT")) {
        tempModel = new SystemPCSAFT(getPhase(0).getTemperature(), getPhase(0).getPressure());
      } else if (model.equals("GERG-2008-EoS")) {
        tempModel = new SystemGERG2004Eos(getPhase(0).getTemperature(), getPhase(0).getPressure());
      } else if (model.equals("SRK-TwuCoon-Statoil-EOS") || model.equals("SRK-TwuCoon-EOS")) {
        tempModel =
            new SystemSrkTwuCoonStatoilEos(getPhase(0).getTemperature(), getPhase(0).getPressure());
      } else if (model.equals("SRK-TwuCoon-Param-EOS")) {
        tempModel =
            new SystemSrkTwuCoonParamEos(getPhase(0).getTemperature(), getPhase(0).getPressure());
      } else if (model.equals("Duan-Sun")) {
        tempModel = new SystemDuanSun(getPhase(0).getTemperature(), getPhase(0).getPressure());
      } else {
        logger.error("model : " + model + " not defined.....");
      }
      // tempModel.getCharacterization().setTBPModel("RiaziDaubert");
      tempModel.useVolumeCorrection(true);

      logger.info("created class " + tempModel);
      for (int i = 0; i < getPhase(0).getNumberOfComponents(); i++) {
        logger.info("adding " + getPhase(0).getComponent(i).getName() + " moles "
            + getPhase(0).getComponent(i).getNumberOfmoles() + " isPlus "
            + getPhase(0).getComponent(i).isIsPlusFraction() + " isTBP "
            + getPhase(0).getComponent(i).isIsTBPfraction());
        if (getPhase(0).getComponent(i).isIsTBPfraction()) {
          tempModel.addTBPfraction(getPhase(0).getComponent(i).getName(),
              getPhase(0).getComponent(i).getNumberOfmoles(),
              getPhase(0).getComponent(i).getMolarMass(),
              getPhase(0).getComponent(i).getNormalLiquidDensity());
        } else if (getPhase(0).getComponent(i).isIsPlusFraction()) {
          tempModel.addPlusFraction(getPhase(0).getComponent(i).getName(),
              getPhase(0).getComponent(i).getNumberOfmoles(),
              getPhase(0).getComponent(i).getMolarMass(),
              getPhase(0).getComponent(i).getNormalLiquidDensity());
        } else {
          tempModel.addComponent(getPhase(0).getComponent(i).getName(),
              getPhase(0).getComponent(i).getNumberOfmoles());
        }
      }

      // if (tempModel.getCharacterization().characterize()) {
      // tempModel.addPlusFraction(6, 100);
      // }
      if (NeqSimDataBase.createTemporaryTables()) {
        logger.info("done ... create database ......");
        tempModel.createDatabase(true);
      }
      logger.info("done ... set mixing rule ......");
      tempModel.autoSelectMixingRule();
      if (model.equals("Electrolyte-ScRK-EOS")) {// ||
                                                 // model.equals("Electrolyte-CPA-EOS-statoil"))
                                                 // {
        logger.info("chemical reaction init......");
        tempModel.setMultiPhaseCheck(false);
        tempModel.chemicalReactionInit();
      } else {
        tempModel.setMultiPhaseCheck(true);
      }
    } catch (Exception e) {
      logger.error("error", e);
    }
    return tempModel;
  }

  /** {@inheritDoc} */
  @Override
  public SystemInterface autoSelectModel() {
    if (this.getPhase(0).hasComponent("MDEA") && this.getPhase(0).hasComponent("water")
        && this.getPhase(0).hasComponent("CO2")) {
      return setModel("Electrolyte-ScRK-EOS");
    } else if (this.getPhase(0).hasComponent("water") || this.getPhase(0).hasComponent("methanol")
        || this.getPhase(0).hasComponent("MEG") || this.getPhase(0).hasComponent("TEG")
        || this.getPhase(0).hasComponent("ethanol") || this.getPhase(0).hasComponent("DEG")) {
      if (this.getPhase(0).hasComponent("Na+") || this.getPhase(0).hasComponent("K+")
          || this.getPhase(0).hasComponent("Br-") || this.getPhase(0).hasComponent("Mg++")
          || this.getPhase(0).hasComponent("Cl-") || this.getPhase(0).hasComponent("Ca++")
          || this.getPhase(0).hasComponent("Fe++") || this.getPhase(0).hasComponent("SO4--")) {
        logger.info("model elect");
        return setModel("Electrolyte-CPA-EOS-statoil");
      } else {
        return setModel("CPAs-SRK-EOS-statoil");
      }
    } else if (this.getPhase(0).hasComponent("water")) {
      return setModel("ScRK-EOS");
    } else if (this.getPhase(0).hasComponent("mercury")) {
      return setModel("SRK-TwuCoon-Statoil-EOS");
    } else {
      logger.info("no model");
      return setModel("SRK-EOS");
    }
  }

  /** {@inheritDoc} */
  @Override
  public void autoSelectMixingRule() {
    logger.info("setting mixing rule");
    if (modelName.equals("CPAs-SRK-EOS") || modelName.equals("CPA-SRK-EOS")
        || modelName.equals("Electrolyte-CPA-EOS-statoil")
        || modelName.equals("CPAs-SRK-EOS-statoil") || modelName.equals("Electrolyte-CPA-EOS")) {
      this.setMixingRule(10);
      // System.out.println("mix rule 10");
    } else if ((modelName.equals("ScRK-EOS-HV") || modelName.equals("SRK-EOS")
        || modelName.equals("ScRK-EOS")) && this.getPhase(0).hasComponent("water")) {
      this.setMixingRule(4);
    } else if (modelName.equals("PR-EOS")) {
      this.setMixingRule(2);
    } else if (modelName.equals("Electrolyte-ScRK-EOS")) {
      this.setMixingRule(4);
    } else if (modelName.equals("UMR-PRU-EoS") || modelName.equals("UMR-PRU-MC-EoS")) {
      this.setMixingRule("HV", "UNIFAC_UMRPRU");
    } else if (modelName.equals("GERG-water-EOS")) {
      this.setMixingRule(8);
    } else if (modelName.equals("GERG-2008-EOS")) {
      this.setMixingRule(2);
    } else if (modelName.equals("PC-SAFT")) {
      this.setMixingRule(8);
    } else {
      this.setMixingRule(2);
    }
  }

  /** {@inheritDoc} */
  @Override
  public int getMixingRule() {
    return mixingRule;
  }

  /** {@inheritDoc} */
  @Override
  public ComponentInterface getComponent(String name) {
    return getPhase(0).getComponent(name);
  }

  /** {@inheritDoc} */
  @Override
  public ComponentInterface getComponent(int number) {
    return getPhase(0).getComponent(number);
  }

  /** {@inheritDoc} */
  @Override
  public void orderByDensity() {
    boolean change = false;
    // int count = 0;

    for (int i = 0; i < getNumberOfPhases(); i++) {
      if (getPhase(i).getPhysicalProperties() == null) {
        getPhase(i).initPhysicalProperties("density");
      }
      getPhase(i).getPhysicalProperties().setPhase(getPhase(i));
    }

    do {
      change = false;
      // count++;
      for (int i = 1; i < getNumberOfPhases(); i++) {
        if (i == 4) {
          break;
        }

        try {
          if (change || getPhase(i).getPhysicalProperties() == null) {
            getPhase(i).initPhysicalProperties("density");
          }
        } catch (Exception e) {
          logger.error("error", e);
        }
        if (getPhase(i).getPhysicalProperties().calcDensity() < getPhase(i - 1)
            .getPhysicalProperties().calcDensity()) {
          int tempIndex1 = getPhaseIndex(i - 1);
          int tempIndex2 = getPhaseIndex(i);
          setPhaseIndex(i, tempIndex1);
          setPhaseIndex(i - 1, tempIndex2);
          change = true;
        }
      }
    } while (change);
  }

  /** {@inheritDoc} */
  @Override
  public void addLiquidToGas(double fraction) {
    for (int i = 0; i < getPhase(0).getNumberOfComponents(); i++) {
      double change = getPhase(1).getComponent(i).getNumberOfMolesInPhase() * fraction;
      addComponent(i, change, 0);
      addComponent(i, -change, 1);
    }
  }

  /** {@inheritDoc} */
  @Override
  public void addPhaseFractionToPhase(double fraction, String specification, String fromPhaseName,
      String toPhaseName) {
    if (!(hasPhaseType(fromPhaseName) && hasPhaseType(toPhaseName) || fraction < 1e-30)) {
      return;
    }
    int phaseNumbFrom = getPhaseNumberOfPhase(fromPhaseName);
    int phaseNumbTo = getPhaseNumberOfPhase(toPhaseName);
    for (int i = 0; i < getPhase(0).getNumberOfComponents(); i++) {
      double change = getPhase(phaseNumbFrom).getComponent(i).getNumberOfMolesInPhase() * fraction;
      addComponent(i, change, phaseNumbTo);
      addComponent(i, -change, phaseNumbFrom);
    }
    init_x_y();
  }

  /** {@inheritDoc} */
  @Override
  public void addPhaseFractionToPhase(double fraction, String specification, String specifiedStream,
      String fromPhaseName, String toPhaseName) {
    double moleFraction = fraction;
    if (!hasPhaseType(fromPhaseName) || !hasPhaseType(toPhaseName) || fraction < 1e-30) {
      return;
    }
    int phaseNumbFrom = getPhaseNumberOfPhase(fromPhaseName);
    int phaseNumbTo = getPhaseNumberOfPhase(toPhaseName);

    if (specifiedStream.equals("feed")) {
      moleFraction = fraction;
    } else if (specifiedStream.equals("product")) {
      // double specFractionFrom = getPhaseFraction(specification, fromPhaseName);
      double specFractionTo = getPhaseFraction(specification, toPhaseName);

      double moleFractionFrom = getMoleFraction(phaseNumbFrom);
      double moleFractionTo = getMoleFraction(phaseNumbTo);

      if (specification.equals("volume") || specification.equals("mass")) {
        double test = fraction * specFractionTo / (fraction * specFractionTo + specFractionTo);
        moleFraction = test * moleFractionTo / specFractionTo;
      } else if (specification.equals("mole")) {
        double test = fraction * moleFractionTo / (fraction * moleFractionTo + moleFractionTo);
        moleFraction = test;
      }

      moleFraction = moleFraction * moleFractionTo / moleFractionFrom;
      if (moleFraction > moleFractionFrom) {
        logger.debug("error in addPhaseFractionToPhase()...to low fraction in from phase");
        moleFraction = moleFractionFrom;
      }
    }

    for (int i = 0; i < getPhase(0).getNumberOfComponents(); i++) {
      double change = 0.0;
      change = getPhase(phaseNumbFrom).getComponent(i).getNumberOfMolesInPhase() * moleFraction;
      addComponent(i, change, phaseNumbTo);
      addComponent(i, -change, phaseNumbFrom);
    }
    init_x_y();
  }

  /** {@inheritDoc} */
  @Override
  public void renameComponent(String oldName, String newName) {
    componentNames.set(getPhase(0).getComponent(oldName).getComponentNumber(), newName);
    for (int i = 0; i < maxNumberOfPhases; i++) {
      getPhase(i).getComponent(oldName).setComponentName(newName);
    }
  }

  /** {@inheritDoc} */
  @Override
  public void setComponentNameTag(String nameTag) {
    componentNameTag = nameTag;
    for (int i = 0; i < getPhase(0).getNumberOfComponents(); i++) {
      renameComponent(componentNames.get(i), componentNames.get(i) + nameTag);
    }
  }

  /** {@inheritDoc} */
  @Override
  public void setComponentNameTagOnNormalComponents(String nameTag) {
    componentNameTag = nameTag;
    for (int i = 0; i < getPhase(0).getNumberOfComponents(); i++) {
      if (!getPhase(0).getComponent(i).isIsTBPfraction()
          && !getPhase(0).getComponent(i).isIsPlusFraction()) {
        renameComponent(componentNames.get(i), componentNames.get(i) + nameTag);
      }
    }
  }

  /** {@inheritDoc} */
  @Override
  public String getComponentNameTag() {
    return componentNameTag;
  }

  /** {@inheritDoc} */
  @Override
  public void addGasToLiquid(double fraction) {
    for (int i = 0; i < getPhase(0).getNumberOfComponents(); i++) {
      double change = getPhase(0).getComponent(i).getNumberOfMolesInPhase() * fraction;
      addComponent(i, -change, 0);
      addComponent(i, change, 1);
    }
  }

  /** {@inheritDoc} */
  @Override
  public double getTotalNumberOfMoles() {
    return this.totalNumberOfMoles;
  }

  /** {@inheritDoc} */
  @Override
  public void setTotalNumberOfMoles(double totalNumberOfMoles) {
    this.totalNumberOfMoles = totalNumberOfMoles;
  }

  /** {@inheritDoc} */
  @Override
  public boolean hasPhaseType(String phaseTypeName) {
    for (int i = 0; i < numberOfPhases; i++) {
      if (getPhase(i).getPhaseTypeName().equals(phaseTypeName)) {
        return true;
      }
    }
    return false;
  }

  /** {@inheritDoc} */
  @Override
  public double calcHenrysConstant(String component) {
    if (numberOfPhases != 2) {
      logger.error("Can't calculate Henrys constant - two phases must be present.");
      return 0;
    } else {
      int compNumb = getPhase(getPhaseIndex(0)).getComponent(component).getComponentNumber();
      double hc = getPhase(getPhaseIndex(0)).getFugacity(compNumb)
          / getPhase(getPhaseIndex(1)).getComponent(component).getx();
      return hc;
    }
  }

  /**
   * <p>
   * useTVasIndependentVariables.
   * </p>
   *
   * @return a boolean
   */
  public boolean useTVasIndependentVariables() {
    return useTVasIndependentVariables;
  }

  /** {@inheritDoc} */
  @Override
  public void setUseTVasIndependentVariables(boolean useTVasIndependentVariables) {
    for (int i = 0; i < numberOfPhases; i++) {
      getPhase(i).setTotalVolume(getPhase(i).getVolume());
      getPhase(i).setConstantPhaseVolume(useTVasIndependentVariables);
      getPhase(i).calcMolarVolume(!useTVasIndependentVariables);
    }
    this.useTVasIndependentVariables = useTVasIndependentVariables;
  }

  /** {@inheritDoc} */
  @Override
  public void setBmixType(int bmixType) {
    for (int i = 0; i < getMaxNumberOfPhases(); i++) {
      ((PhaseEosInterface) getPhase(i)).getMixingRule().setBmixType(bmixType);
    }
  }

  /** {@inheritDoc} */
  @Override
  public boolean isImplementedCompositionDeriativesofFugacity() {
    return implementedCompositionDeriativesofFugacity;
  }

  /** {@inheritDoc} */
  @Override
  public void isImplementedCompositionDeriativesofFugacity(boolean isImpl) {
    this.implementedCompositionDeriativesofFugacity = isImpl;
  }

  /** {@inheritDoc} */
  @Override
  public void setImplementedCompositionDeriativesofFugacity(
      boolean implementedCompositionDeriativesofFugacity) {
    this.implementedCompositionDeriativesofFugacity = implementedCompositionDeriativesofFugacity;
  }

  /** {@inheritDoc} */
  @Override
  public void setImplementedPressureDeriativesofFugacity(
      boolean implementedPressureDeriativesofFugacity) {
    this.implementedPressureDeriativesofFugacity = implementedPressureDeriativesofFugacity;
  }

  /** {@inheritDoc} */
  @Override
  public boolean isImplementedPressureDeriativesofFugacity() {
    return implementedPressureDeriativesofFugacity;
  }

  /** {@inheritDoc} */
  @Override
  public boolean isImplementedTemperatureDeriativesofFugacity() {
    return implementedTemperatureDeriativesofFugacity;
  }

  /** {@inheritDoc} */
  @Override
  public void setImplementedTemperatureDeriativesofFugacity(
      boolean implementedTemperatureDeriativesofFugacity) {
    this.implementedTemperatureDeriativesofFugacity = implementedTemperatureDeriativesofFugacity;
  }

  /** {@inheritDoc} */
  @Override
  public void deleteFluidPhase(int phase) {
    for (int i = phase; i < numberOfPhases; i++) {
      phaseIndex[i] = phaseIndex[i + 1];
    }
    numberOfPhases--;
  }

  /** {@inheritDoc} */
  @Override
  public int getMaxNumberOfPhases() {
    return maxNumberOfPhases;
  }

  /** {@inheritDoc} */
  @Override
  public void setMaxNumberOfPhases(int maxNumberOfPhases) {
    this.maxNumberOfPhases = maxNumberOfPhases;
  }

  /** {@inheritDoc} */
  @Override
  public void setMolarComposition(double[] molefractions) {
    setMolarFractions(molefractions, "");
  }

  /** {@inheritDoc} */
  @Override
  public void setMolarCompositionPlus(double[] molefractions) {
    setMolarFractions(molefractions, "Plus");
  }

  /** {@inheritDoc} */
  @Override
  public void setMolarCompositionOfPlusFluid(double[] molefractions) {
    setMolarFractions(molefractions, "PlusFluid");
  }

  /** {@inheritDoc} */
  @Override
  public void setMolarFlowRates(double[] moles) {
    setEmptyFluid();
    for (int compNumb = 0; compNumb < numberOfComponents; compNumb++) {
      addComponent(compNumb, moles[compNumb]);
    }
    for (int i = 0; i < getNumberOfPhases(); i++) {
      init(0, i);
    }
  }

  /** {@inheritDoc} */
  @Override
  public double[] getMolarRate() {
    double[] comp = new double[getPhase(0).getNumberOfComponents()];

    for (int compNumb = 0; compNumb < numberOfComponents; compNumb++) {
      comp[compNumb] = getPhase(0).getComponent(compNumb).getNumberOfmoles();
    }
    return comp;
  }

  /** {@inheritDoc} */
  @Override
  public double[] getMolarComposition() {
    double[] comp = new double[getPhase(0).getNumberOfComponents()];

    for (int compNumb = 0; compNumb < numberOfComponents; compNumb++) {
      comp[compNumb] = getPhase(0).getComponent(compNumb).getz();
    }
    return comp;
  }

  /** {@inheritDoc} */
  @Override
  public boolean isMultiphaseWaxCheck() {
    return multiphaseWaxCheck;
  }

  /** {@inheritDoc} */
  @Override
  public void setMultiphaseWaxCheck(boolean multiphaseWaxCheck) {
    this.multiphaseWaxCheck = multiphaseWaxCheck;
  }

  /** {@inheritDoc} */
  @Override
  public String[] getCompIDs() {
    String[] ids = new String[numberOfComponents];

    for (int compNumb = 0; compNumb < numberOfComponents; compNumb++) {
      ids[compNumb] = Integer.toString(getPhase(0).getComponent(compNumb).getIndex());
    }
    return ids;
  }

  /** {@inheritDoc} */
  @Override
  public String[] getCompFormulaes() {
    String[] formula = new String[numberOfComponents];

    for (int compNumb = 0; compNumb < numberOfComponents; compNumb++) {
      formula[compNumb] = getPhase(0).getComponent(compNumb).getFormulae();
    }
    return formula;
  }

  /** {@inheritDoc} */
  @Override
  public String[] getCompNames() {
    String[] names = new String[numberOfComponents];

    for (int compNumb = 0; compNumb < numberOfComponents; compNumb++) {
      names[compNumb] = getPhase(0).getComponent(compNumb).getComponentName();
    }
    return names;
  }

  /** {@inheritDoc} */
  @Override
  public double[] getNormalBoilingPointTemperatures() {
    double[] bt = new double[numberOfComponents];

    for (int compNumb = 0; compNumb < numberOfComponents; compNumb++) {
      bt[compNumb] = getPhase(0).getComponent(compNumb).getNormalBoilingPoint() + 273.15;
    }
    return bt;
  }

  /** {@inheritDoc} */
  @Override
  public String[] getCapeOpenProperties11() {
    return CapeOpenProperties11;
  }

  /** {@inheritDoc} */
  @Override
  public String[] getCapeOpenProperties10() {
    return CapeOpenProperties10;
  }

  /** {@inheritDoc} */
  @Override
  public double[] getMolecularWeights() {
    double[] mm = new double[numberOfComponents];

    for (int compNumb = 0; compNumb < numberOfComponents; compNumb++) {
      mm[compNumb] = getPhase(0).getComponent(compNumb).getMolarMass() * 1e3;
    }
    return mm;
  }

  /** {@inheritDoc} */
  @Override
  public String[] getCASNumbers() {
    String[] names = new String[numberOfComponents];

    for (int compNumb = 0; compNumb < numberOfComponents; compNumb++) {
      names[compNumb] = getPhase(0).getComponent(compNumb).getCASnumber();
    }
    return names;
  }

  /** {@inheritDoc} */
  @Override
  public int getNumberOfOilFractionComponents() {
    int number = 0;
    for (int i = 0; i < getPhase(0).getNumberOfComponents(); i++) {
      if (getPhase(0).getComponent(i).isIsTBPfraction()
          || getPhase(0).getComponent(i).isIsPlusFraction()) {
        number++;
      }
    }
    return number;
  }

  /** {@inheritDoc} */
  @Override
  public int[] getOilFractionIDs() {
    int numb = getNumberOfOilFractionComponents();
    int[] IDs = new int[numb];
    // int number = 0;
    for (int i = 0; i < numb; i++) {
      if (getPhase(0).getComponent(i).isIsTBPfraction()
          || getPhase(0).getComponent(i).isIsPlusFraction()) {
        IDs[i] = getPhase(0).getComponent(i).getIndex();
        // number++;
      }
    }
    return IDs;
  }

  /** {@inheritDoc} */
  @Override
  public boolean setHeavyTBPfractionAsPlusFraction() {
    int compNumber = 0;
    double molarMass = 0;
    boolean foundTBP = false;

    for (int i = 0; i < numberOfComponents; i++) {
      if (getPhase(0).getComponent(i).isIsTBPfraction()
          || getPhase(0).getComponent(i).isIsPlusFraction()) {
        if (getPhase(0).getComponent(i).getMolarMass() > molarMass) {
          molarMass = getPhase(0).getComponent(i).getMolarMass();
          compNumber = i;
          foundTBP = true;
        }
      }
    }
    if (foundTBP) {
      for (int i = 0; i < maxNumberOfPhases; i++) {
        getPhase(0).getComponent(compNumber).setIsPlusFraction(true);
      }
    }
    return foundTBP;
  }

  /** {@inheritDoc} */
  @Override
  public double[] getOilFractionNormalBoilingPoints() {
    int numb = getNumberOfOilFractionComponents();
    int[] indexes = getOilFractionIDs();
    double[] temp = new double[numb];
    for (int i = 0; i < numb; i++) {
      temp[i] = getPhase(0).getComponentWithIndex(indexes[i]).getNormalBoilingPoint();
    }
    return temp;
  }

  /** {@inheritDoc} */
  @Override
  public double[] getOilFractionLiquidDensityAt25C() {
    int numb = getNumberOfOilFractionComponents();
    int[] indexes = getOilFractionIDs();
    double[] temp = new double[numb];
    for (int i = 0; i < numb; i++) {
      temp[i] = getPhase(0).getComponentWithIndex(indexes[i]).getNormalLiquidDensity();
    }
    return temp;
  }

  /** {@inheritDoc} */
  @Override
  public double[] getOilFractionMolecularMass() {
    int numb = getNumberOfOilFractionComponents();
    int[] indexes = getOilFractionIDs();
    double[] temp = new double[numb];
    for (int i = 0; i < numb; i++) {
      temp[i] = getPhase(0).getComponentWithIndex(indexes[i]).getMolarMass();
    }
    return temp;
  }

  /** {@inheritDoc} */
  @Override
  public PhaseInterface getLowestGibbsEnergyPhase() {
    if (getPhase(0).getGibbsEnergy() < getPhase(1).getGibbsEnergy()) {
      return getPhase(0);
    } else {
      return getPhase(1);
    }
  }

  /** {@inheritDoc} */
  @Override
  public double getWtFraction(int phaseNumber) {
    return getPhase(phaseNumber).getWtFraction(this);
  }

  /** {@inheritDoc} */
  @Override
  public double getVolumeFraction(int phaseNumber) {
    return getPhase(phaseNumber).getVolume() / getVolume();
  }

  /** {@inheritDoc} */
  @Override
  public final double getPhaseFraction(String phaseTypeName, String unit) {
    int phaseNumber = getPhaseNumberOfPhase(phaseTypeName);
    switch (unit) {
      case "mole":
        return getBeta(phaseNumber);
      case "volume":
        return getVolumeFraction(phaseNumber);
      case "mass":
        initPhysicalProperties("density");
        return getVolumeFraction(phaseNumber) * getPhase(phaseNumber).getDensity("kg/m3")
            / getDensity("kg/m3");
      default:
        return getBeta(phaseNumber);
    }
  }

  /** {@inheritDoc} */
  @Override
  public double getCorrectedVolumeFraction(int phaseNumber) {
    return getPhase(phaseNumber).getCorrectedVolume() / getCorrectedVolume();
  }

  /** {@inheritDoc} */
  @Override
  public double getMoleFraction(int phaseNumber) {
    return getPhase(phaseNumber).getBeta();
  }

  /** {@inheritDoc} */
  @Override
  public void addCapeOpenProperty(String propertyName) {
    String[] tempString = new String[CapeOpenProperties11.length + 1];
    System.arraycopy(CapeOpenProperties11, 0, tempString, 0, CapeOpenProperties11.length);
    tempString[CapeOpenProperties11.length] = propertyName;
    CapeOpenProperties11 = tempString;

    tempString = new String[CapeOpenProperties10.length + 1];
    System.arraycopy(CapeOpenProperties10, 0, tempString, 0, CapeOpenProperties10.length);
    tempString[CapeOpenProperties10.length] = propertyName;
    CapeOpenProperties10 = tempString;
  }

  /** {@inheritDoc} */
  @Override
  public neqsim.thermo.characterization.WaxCharacterise getWaxCharacterisation() {
    return waxCharacterisation;
  }

  /** {@inheritDoc} */
  @Override
  public WaxModelInterface getWaxModel() {
    if (waxCharacterisation == null) {
      waxCharacterisation = new WaxCharacterise(this);
    }
    return waxCharacterisation.getModel();
  }

  /** {@inheritDoc} */
  @Override
  public void setComponentNames(String[] componentNames) {
    for (int i = 0; i < componentNames.length; i++) {
      this.componentNames.set(i, componentNames[i]);
    }
  }

  /** {@inheritDoc} */
  @Override
  public double getLiquidVolume() {
    double totFlow = 0;

    for (int kj = 0; kj < numberOfPhases; kj++) {
      if (!getPhase(kj).getPhaseTypeName().equals("gas")) {
        totFlow += getPhase(kj).getVolume();
      }
    }
    return totFlow;
  }

  /** {@inheritDoc} */
  @Override
  public boolean isForcePhaseTypes() {
    return forcePhaseTypes;
  }

  /** {@inheritDoc} */
  @Override
  public void setForcePhaseTypes(boolean forcePhaseTypes) {
    this.forcePhaseTypes = forcePhaseTypes;
  }

  @Override
  public SystemProperties getProperties() {
    return new SystemProperties(this);
  }

  private void setMolarFractions(double[] molefractions, String type) {
    double totalFlow = getTotalNumberOfMoles();
    if (totalFlow < 1e-100) {
      String msg = "must be larger than 0 (1e-100) when setting molar composition";
      logger.error(msg);
      throw new RuntimeException(new neqsim.util.exception.InvalidInputException(this,
          "setMolarComposition", "totalFlow", msg));
    }
    double sum = 0;
    for (double value : molefractions) {
      sum += value;
    }
    setEmptyFluid();

    switch (type) {
      case "PlusFluid":
        // todo: really skip last component of molefraction?
        for (int compNumb = 0; compNumb < molefractions.length - 1; compNumb++) {
          addComponent(compNumb, totalFlow * molefractions[compNumb] / sum);
        }
        for (int j = 0; j < getCharacterization().getLumpingModel().getNumberOfLumpedComponents()
            - 1; j++) {
          // addComponent(compNumb, totalFlow * molefractions[molefractions.length - 1]
          // * getCharacterization().getLumpingModel().getFractionOfHeavyEnd(j) / sum);
        }
        break;
      case "Plus":
        // todo: compNumb can be negative
        for (int compNumb = 0; compNumb < this.numberOfComponents
            - getCharacterization().getLumpingModel().getNumberOfLumpedComponents(); compNumb++) {
          addComponent(compNumb, totalFlow * molefractions[compNumb] / sum);
        }
        int ii = 0;
        for (int compNumb = this.numberOfComponents - getCharacterization().getLumpingModel()
            .getNumberOfLumpedComponents(); compNumb < this.numberOfComponents; compNumb++) {
          addComponent(compNumb,
              totalFlow * getCharacterization().getLumpingModel().getFractionOfHeavyEnd(ii++)
                  * molefractions[this.numberOfComponents
                      - getCharacterization().getLumpingModel().getNumberOfLumpedComponents()]
                  / sum);
        }
        break;
      default:
        // NB! It will allow setting composition for only the first items.
        // for (int compNumb = 0; compNumb <= molefractions.length - 1; compNumb++) {
        // NB! Can fail because len(molefractions) < this.numberOfComponents
        for (int compNumb = 0; compNumb <= this.numberOfComponents - 1; compNumb++) {
          addComponent(compNumb, totalFlow * molefractions[compNumb] / sum);
        }
        break;
    }

    for (int i = 0; i < getNumberOfPhases(); i++) {
      init(0, i);
    }
  }
}<|MERGE_RESOLUTION|>--- conflicted
+++ resolved
@@ -859,11 +859,7 @@
     // System.out.println("watson " + Kwatson);
     double CF = Math.pow((12.8 - Kwatson) * (10.0 - Kwatson) / (10.0 * acs), 2.0);
     double acsKeslerLee = acs; // characterization.getTBPModel().calcAcentricFactorKeslerLee(molarMass*1000.0,
-<<<<<<< HEAD
-                              // density);
-=======
                                // density);
->>>>>>> b9d5f22d
     double cpa = (-0.33886 + 0.02827 * Kwatson - 0.26105 * CF + 0.59332 * acsKeslerLee * CF)
         * 4.18682 * molarMass * 1e3;
     double cpb = (-(0.9291 - 1.1543 * Kwatson + 0.0368 * Kwatson * Kwatson) * 1e-4
@@ -889,11 +885,7 @@
                                                                                      // //0.5003*thermo.ThermodynamicConstantsInterface.R*TC/PC*(0.25969-racketZ));
       getPhase(i).getComponent(componentName).setCriticalViscosity(
           characterization.getTBPModel().calcCriticalViscosity(molarMass * 1000.0, density)); // 7.94830*Math.sqrt(1e3*molarMass)*Math.pow(PC,2.0/3.0)/Math.pow(TC,
-<<<<<<< HEAD
-                                                                                             // 1.0/6.0)*1e-7);
-=======
                                                                                               // 1.0/6.0)*1e-7);
->>>>>>> b9d5f22d
       getPhase(i).getComponent(componentName).setTriplePointTemperature(
           374.5 + 0.02617 * getPhase(i).getComponent(componentName).getMolarMass() * 1000.0
               - 20172.0 / (getPhase(i).getComponent(componentName).getMolarMass() * 1000.0));
@@ -956,11 +948,7 @@
       PC = criticalPressure; // characterization.getTBPModel().calcPC(molarMass, density);
       m = characterization.getTBPModel().calcm(molarMass, density);
       acs = acentricFactor; // acentracentrcharacterization.getTBPModel().calcAcentricFactor(molarMass,
-<<<<<<< HEAD
-                           // density);
-=======
                             // density);
->>>>>>> b9d5f22d
       TB = characterization.getTBPModel().calcTB(molarMass, density);
       molarMass /= 1000.0;
 
@@ -1007,21 +995,13 @@
     }
 
     double critVol = characterization.getTBPModel().calcCriticalVolume(molarMass * 1000, density); // 0.2918-0.0928*
-<<<<<<< HEAD
-                                                                                                  // acs)*8.314*TC/PC*10.0;
-=======
                                                                                                    // acs)*8.314*TC/PC*10.0;
->>>>>>> b9d5f22d
     addComponent(componentName, numberOfMoles, TC, PC, acs);
     double Kwatson = Math.pow(TB * 1.8, 1.0 / 3.0) / density;
     // System.out.println("watson " + Kwatson);
     double CF = Math.pow((12.8 - Kwatson) * (10.0 - Kwatson) / (10.0 * acs), 2.0);
     double acsKeslerLee = acs; // characterization.getTBPModel().calcAcentricFactorKeslerLee(molarMass*1000.0,
-<<<<<<< HEAD
-                              // density);
-=======
                                // density);
->>>>>>> b9d5f22d
     double cpa = (-0.33886 + 0.02827 * Kwatson - 0.26105 * CF + 0.59332 * acsKeslerLee * CF)
         * 4.18682 * molarMass * 1e3;
     double cpb = (-(0.9291 - 1.1543 * Kwatson + 0.0368 * Kwatson * Kwatson) * 1e-4
@@ -1047,11 +1027,7 @@
                                                                                      // //0.5003*thermo.ThermodynamicConstantsInterface.R*TC/PC*(0.25969-racketZ));
       getPhase(i).getComponent(componentName).setCriticalViscosity(
           characterization.getTBPModel().calcCriticalViscosity(molarMass * 1000.0, density)); // 7.94830*Math.sqrt(1e3*molarMass)*Math.pow(PC,2.0/3.0)/Math.pow(TC,
-<<<<<<< HEAD
-                                                                                             // 1.0/6.0)*1e-7);
-=======
                                                                                               // 1.0/6.0)*1e-7);
->>>>>>> b9d5f22d
       getPhase(i).getComponent(componentName).setTriplePointTemperature(
           374.5 + 0.02617 * getPhase(i).getComponent(componentName).getMolarMass() * 1000.0
               - 20172.0 / (getPhase(i).getComponent(componentName).getMolarMass() * 1000.0));
