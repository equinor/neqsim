/*
a * Copyright 2018 ESOL.
 *
 * Licensed under the Apache License, Version 2.0 (the "License");
 * you may not use this file except in compliance with the License.
 * You may obtain a copy of the License at
 *
 *      http://www.apache.org/licenses/LICENSE-2.0
 *
 * Unless required by applicable law or agreed to in writing, software
 * distributed under the License is distributed on an "AS IS" BASIS,
 * WITHOUT WARRANTIES OR CONDITIONS OF ANY KIND, either express or implied.
 * See the License for the specific language governing permissions and
 * limitations under the License.
 */
package neqsim.thermo.system;

import java.awt.*;
import java.io.*;
import java.sql.ResultSet;
import java.text.*;
import java.util.*;
import javax.swing.*;
import neqsim.chemicalReactions.ChemicalReactionOperations;
import neqsim.physicalProperties.interfaceProperties.InterfaceProperties;
import neqsim.physicalProperties.interfaceProperties.InterphasePropertiesInterface;
import neqsim.thermo.ThermodynamicConstantsInterface;
import neqsim.thermo.characterization.Characterise;
import neqsim.thermo.characterization.WaxCharacterise;
import neqsim.thermo.characterization.WaxModelInterface;
import neqsim.thermo.component.ComponentInterface;
import neqsim.thermo.phase.PhaseEosInterface;
import neqsim.thermo.phase.PhaseHydrate;
import neqsim.thermo.phase.PhaseInterface;
import neqsim.thermo.phase.PhasePureComponentSolid;
import neqsim.thermo.phase.PhaseSolid;
import neqsim.thermo.phase.PhaseSolidComplex;
import neqsim.thermo.phase.PhaseWax;
import neqsim.util.database.NeqSimDataBase;

import org.apache.logging.log4j.*;

/*
 * This is the base class of the System classes. The purpose of this class is to
 * give common variables and methods to sub classes. The methods and variables
 * in this class are: Date	Method	Purpose 7/3-00	System_Thermo(double, double)
 * Constructor 7/3-00	addcomponent(String, double)	addding components from
 * text-file: "Component_Data.txt" 7/3-00	init()	initializing
 */
abstract class SystemThermo extends java.lang.Object implements SystemInterface {

    private static final long serialVersionUID = 1000;// implements System_Interface{
    // Class variables

    private boolean implementedTemperatureDeriativesofFugacity = true;
    private boolean implementedPressureDeriativesofFugacity = true;
    private boolean implementedCompositionDeriativesofFugacity = true;
    protected double criticalTemperature = 0;
    protected String[][] resultTable = null;
    boolean isInitialized = false;
    protected String fluidInfo = "No Information Available";
    protected String fluidName = "DefaultName", modelName = "Default";
    protected boolean numericDerivatives = false, allowPhaseShift = true;
    private boolean useTVasIndependentVariables = false;
    protected double criticalPressure = 0;
    private double totalNumberOfMoles = 0;
    public String componentNameTag = "";
    protected neqsim.thermo.characterization.WaxCharacterise waxCharacterisation = null;// new WaxCharacterise(this);
    protected double[] beta = new double[6];
    protected int a, initType = 3;
    private ArrayList<String> componentNames = new ArrayList<String>();
    protected ArrayList resultArray1 = new ArrayList();
    protected String[] CapeOpenProperties11 = { "molecularWeight", "speedOfSound", "jouleThomsonCoefficient",
            "internalEnergy", "internalEnergy.Dtemperature", "gibbsEnergy", "helmholtzEnergy", "fugacityCoefficient",
            "logFugacityCoefficient", "logFugacityCoefficient.Dtemperature", "logFugacityCoefficient.Dpressure",
            "logFugacityCoefficient.Dmoles", "enthalpy", "enthalpy.Dmoles", "enthalpy.Dtemperature",
            "enthalpy.Dpressure", "entropy", "entropy.Dtemperature", "entropy.Dpressure", "entropy.Dmoles",
            "heatCapacityCp", "heatCapacityCv", "density", "density.Dtemperature", "density.Dpressure",
            "density.Dmoles", "volume", "volume.Dpressure", "volume.Dtemperature", "molecularWeight.Dtemperature",
            "molecularWeight.Dpressure", "molecularWeight.Dmoles", "compressibilityFactor" };
    protected String[] CapeOpenProperties10 = { "molecularWeight", "speedOfSound", "jouleThomsonCoefficient", "energy",
            "energy.Dtemperature", "gibbsFreeEnergy", "helmholtzFreeEnergy", "fugacityCoefficient",
            "logFugacityCoefficient", "logFugacityCoefficient.Dtemperature", "logFugacityCoefficient.Dpressure",
            "logFugacityCoefficient.Dmoles", "enthalpy", "enthalpy.Dmoles", "enthalpy.Dtemperature",
            "enthalpy.Dpressure", "entropy", "entropy.Dtemperature", "entropy.Dpressure", "entropy.Dmoles",
            "heatCapacity", "heatCapacityCv", "density", "density.Dtemperature", "density.Dpressure", "density.Dmoles",
            "volume", "volume.Dpressure", "volume.Dtemperature", "molecularWeight.Dtemperature",
            "molecularWeight.Dpressure", "molecularWeight.Dmoles", "compressibilityFactor" };
    protected int numberOfComponents = 0;
    protected int numberOfPhases = 2;
    public int maxNumberOfPhases = 2;
    protected int attractiveTermNumber = 0;
    protected int phase = 2;
    protected int onePhaseType = 1; // 0 - liquid 1 - gas
    protected int[] phaseType = { 1, 0, 0, 0, 0, 0 };
    protected int[] phaseIndex = { 0, 1, 2, 3, 4, 5 };
    protected ChemicalReactionOperations chemicalReactionOperations = null;
    private int mixingRule = 1;
    protected boolean chemicalSystem = false, solidPhaseCheck = false, multiPhaseCheck = false, hydrateCheck = false;
    protected boolean checkStability = true;
    protected PhaseInterface[] phaseArray;
    public neqsim.thermo.characterization.Characterise characterization = null;
    protected neqsim.standards.StandardInterface standard = null;
    protected InterphasePropertiesInterface interfaceProp = null;
    private boolean multiphaseWaxCheck = false;
    Object pdfDocument = null;
    private boolean forcePhaseTypes = false;
    static Logger logger = LogManager.getLogger(SystemThermo.class);

    public SystemThermo() {
        phaseArray = new PhaseInterface[6];
        characterization = new Characterise(this);
        interfaceProp = new InterfaceProperties(this);
    }

    public SystemThermo(double T, double P) {
        this();
        if (T < 0.0 || P < 0.0) {
            logger.error("Negative input temperature or pressure");
            neqsim.util.exception.InvalidInputException e = new neqsim.util.exception.InvalidInputException();
            throw new RuntimeException(e);
        }
        beta[0] = 1.0;
        beta[1] = 1.0;
        beta[2] = 1.0;
        beta[3] = 1.0;
        beta[4] = 1.0;
        beta[5] = 1.0;
    }

    @Override
    public int getNumberOfComponents() {
        return getComponentNames().length;
    }

    @Override
    public void clearAll() {
        setTotalNumberOfMoles(0);
        phaseType[0] = 1;
        phaseType[1] = 0;
        numberOfComponents = 0;
        numberOfPhases = 2;
        phase = 2;
        onePhaseType = 1;
        beta[0] = 1.0;
        beta[1] = 1.0;
        beta[2] = 1.0;
        beta[3] = 1.0;
        beta[4] = 1.0;
        beta[5] = 1.0;
        chemicalSystem = false;

        double oldTemp = phaseArray[0].getTemperature();
        double oldPres = phaseArray[0].getPressure();

        for (int i = 0; i < getMaxNumberOfPhases(); i++) {
            try {
                phaseArray[i] = phaseArray[i].getClass().getDeclaredConstructor().newInstance();
            } catch (Exception e) {
                logger.error("err " + e.toString());
            }
            phaseArray[i].setTemperature(oldTemp);
            phaseArray[i].setPressure(oldPres);
        }
    }

    @Override
    public void resetCharacterisation() {
        int numerOfLumpedComps = characterization.getLumpingModel().getNumberOfLumpedComponents();
        characterization = new Characterise(this);
        characterization.getLumpingModel().setNumberOfLumpedComponents(numerOfLumpedComps);
    }

    @Override
    public Object clone() {
        SystemThermo clonedSystem = null;
        try {
            clonedSystem = (SystemThermo) super.clone();
            // clonedSystem.chemicalReactionOperations = (ChemicalReactionOperations)
            // chemicalReactionOperations.clone();
        } catch (Exception e) {
            logger.error("Cloning failed.", e);
        }

        clonedSystem.beta = beta.clone();
        clonedSystem.attractiveTermNumber = attractiveTermNumber;
        clonedSystem.phaseType = phaseType.clone();
        clonedSystem.phaseIndex = phaseIndex.clone();
        clonedSystem.componentNames = (ArrayList<String>) componentNames.clone();
        if (interfaceProp != null) {
            // clonedSystem.interfaceProp = (InterphasePropertiesInterface)
            // interfaceProp.clone();
        }
        clonedSystem.characterization = (neqsim.thermo.characterization.Characterise) characterization.clone();
        if (clonedSystem.waxCharacterisation != null) {
            clonedSystem.waxCharacterisation = (neqsim.thermo.characterization.WaxCharacterise) waxCharacterisation
                    .clone();
        }

        System.arraycopy(this.beta, 0, clonedSystem.beta, 0, beta.length);
        System.arraycopy(this.phaseType, 0, clonedSystem.phaseType, 0, phaseType.length);
        System.arraycopy(this.phaseIndex, 0, clonedSystem.phaseIndex, 0, phaseIndex.length);

        clonedSystem.phaseArray = phaseArray.clone();
        for (int i = 0; i < getMaxNumberOfPhases(); i++) {
            clonedSystem.phaseArray[i] = (PhaseInterface) phaseArray[i].clone();
        }
        return clonedSystem;
    }

    /**
     * add fluid to an existing fluid
     *
     * @param  addSystem1 first fluid to add
     * @param  addSystem2 second fluid o add
     * @return            new fluid
     */
    @Override
    public void addFluid(SystemInterface addSystem) {
        boolean addedNewComponent = false;
        int index = -1;
        for (int i = 0; i < addSystem.getPhase(0).getNumberOfComponents(); i++) {
            if (!getPhase(0).hasComponent(addSystem.getPhase(0).getComponent(i).getComponentName())) {
                index = -1;
                addedNewComponent = true;
            } else {
                index = getPhase(0).getComponent(addSystem.getPhase(0).getComponent(i).getComponentName())
                        .getComponentNumber();
            }

            if (index != -1) {
                addComponent(index, addSystem.getPhase(0).getComponent(i).getNumberOfmoles());
            } else {
                addComponent(addSystem.getPhase(0).getComponent(i).getComponentName(),
                        addSystem.getPhase(0).getComponent(i).getNumberOfmoles());
            }
        }
        if (addedNewComponent) {
            createDatabase(true);
            setMixingRule(getMixingRule());
            init(0);
        }
    }

    @Override
    public void addPhase() {
        /*
         * if (maxNumberOfPhases < 6 && !hydrateCheck) { ArrayList phaseList = new
         * ArrayList(0); for (int i = 0; i < numberOfPhases; i++) {
         * phaseList.add(phaseArray[i]); } // add the new phase
         * phaseList.add(phaseArray[0].clone()); beta[phaseList.size() - 1] = 1.0e-8; //
         * beta[1] -= beta[1]/1.0e5;
         *
         * PhaseInterface[] phaseArray2 = new PhaseInterface[numberOfPhases + 1];
         *
         * for (int i = 0; i < numberOfPhases + 1; i++) { phaseArray2[i] =
         * (PhaseInterface) phaseList.get(i); }
         *
         * phaseArray = phaseArray2;
         *
         * System.out.println("number of phases " + numberOfPhases); if
         * (maxNumberOfPhases < numberOfPhases) { maxNumberOfPhases = numberOfPhases; }
         * }
         */
        numberOfPhases++;
    }

    public void addSolidPhase() {
        if (!multiPhaseCheck) {
            setMultiPhaseCheck(true);
        }
        phaseArray[3] = new PhasePureComponentSolid();
        phaseArray[3].setTemperature(phaseArray[0].getTemperature());
        phaseArray[3].setPressure(phaseArray[0].getPressure());
        for (int i = 0; i < phaseArray[0].getNumberOfComponents(); i++) {
            if (getPhase(0).getComponent(i).isIsTBPfraction()) {
                phaseArray[3].addcomponent("default", getPhase(0).getComponent(i).getNumberOfmoles(),
                        getPhase(0).getComponent(i).getNumberOfmoles(), i);
                phaseArray[3].getComponent(i).setComponentName(getPhase(0).getComponent(i).getName());
                phaseArray[3].getComponent(i).setIsPlusFraction(true);
            } else {
                phaseArray[3].addcomponent(getPhase(0).getComponent(i).getName(),
                        getPhase(0).getComponent(i).getNumberOfmoles(), getPhase(0).getComponent(i).getNumberOfmoles(),
                        i);
            }
        }
        ((PhaseSolid) phaseArray[3]).setSolidRefFluidPhase(phaseArray[0]);
        // numberOfPhases = 4;
        if (getMaxNumberOfPhases() < 4) {
            setMaxNumberOfPhases(4);
        }
    }

    public void addHydratePhase2() {
        if (!multiPhaseCheck) {
            setMultiPhaseCheck(true);
        }
        phaseArray[3] = new PhaseHydrate();
        phaseArray[3].setTemperature(phaseArray[0].getTemperature());
        phaseArray[3].setPressure(phaseArray[0].getPressure());
        for (int i = 0; i < phaseArray[0].getNumberOfComponents(); i++) {
            if (getPhase(0).getComponent(i).isIsTBPfraction()) {
                phaseArray[3].addcomponent("default", getPhase(0).getComponent(i).getNumberOfmoles(),
                        getPhase(0).getComponent(i).getNumberOfmoles(), i);
                phaseArray[3].getComponent("default").setComponentName(getPhase(0).getComponent(i).getName());
            } else {
                phaseArray[3].addcomponent(getPhase(0).getComponent(i).getName(),
                        getPhase(0).getComponent(i).getNumberOfmoles(), getPhase(0).getComponent(i).getNumberOfmoles(),
                        i);
            }
        }
        numberOfPhases = 4;
        setMaxNumberOfPhases(4);
    }

    @Override
    public void addSolidComplexPhase(String type) {
        if (!multiPhaseCheck) {
            setMultiPhaseCheck(true);
        }
        addHydratePhase();
        if (type.equals("wax")) {
            phaseArray[5] = new PhaseWax();
        } else {
            phaseArray[5] = new PhaseSolidComplex();
        }

        phaseArray[5].setTemperature(phaseArray[0].getTemperature());
        phaseArray[5].setPressure(phaseArray[0].getPressure());
        phaseArray[5].setPhaseTypeName("wax");
        for (int i = 0; i < phaseArray[0].getNumberOfComponents(); i++) {
            if (getPhase(0).getComponent(i).isIsTBPfraction()) {
                phaseArray[5].addcomponent(getPhase(0).getComponent(i).getName(),
                        getPhase(0).getComponent(i).getNumberOfmoles(), getPhase(0).getComponent(i).getNumberOfmoles(),
                        i);
                phaseArray[5].getComponent(i).setIsPlusFraction(true);
            } else {
                phaseArray[5].addcomponent(getPhase(0).getComponent(i).getName(),
                        getPhase(0).getComponent(i).getNumberOfmoles(), getPhase(0).getComponent(i).getNumberOfmoles(),
                        i);
            }
        }
        ((PhaseSolid) phaseArray[5]).setSolidRefFluidPhase(phaseArray[0]);
        numberOfPhases = 6;
        setMaxNumberOfPhases(6);
    }

    public void addHydratePhase() {
        if (!multiPhaseCheck) {
            setMultiPhaseCheck(true);
        }

        if (!hasSolidPhase()) {
            phaseArray[3] = new PhasePureComponentSolid();
            phaseArray[3].setTemperature(phaseArray[0].getTemperature());
            phaseArray[3].setPressure(phaseArray[0].getPressure());
            phaseArray[3].setPhaseTypeName("solid");
            for (int i = 0; i < phaseArray[0].getNumberOfComponents(); i++) {
                if (getPhase(0).getComponent(i).isIsTBPfraction()) {
                    phaseArray[3].addcomponent("default", getPhase(0).getComponent(i).getNumberOfmoles(),
                            getPhase(0).getComponent(i).getNumberOfmoles(), i);
                    phaseArray[3].getComponent(i).setComponentName(getPhase(0).getComponent(i).getName());
                    phaseArray[3].getComponent(i).setIsTBPfraction(true);
                } else {
                    phaseArray[3].addcomponent(getPhase(0).getComponent(i).getName(),
                            getPhase(0).getComponent(i).getNumberOfmoles(),
                            getPhase(0).getComponent(i).getNumberOfmoles(), i);
                }
            }
            ((PhaseSolid) phaseArray[3]).setSolidRefFluidPhase(phaseArray[0]);
        }

        phaseArray[4] = new PhaseHydrate(getModelName());
        phaseArray[4].setTemperature(phaseArray[0].getTemperature());
        phaseArray[4].setPressure(phaseArray[0].getPressure());
        phaseArray[4].setPhaseTypeName("hydrate");
        for (int i = 0; i < phaseArray[0].getNumberOfComponents(); i++) {
            if (getPhase(0).getComponent(i).isIsTBPfraction()) {
                phaseArray[4].addcomponent("default", getPhase(0).getComponent(i).getNumberOfmoles(),
                        getPhase(0).getComponent(i).getNumberOfmoles(), i);
                phaseArray[4].getComponent(i).setComponentName(getPhase(0).getComponent(i).getName());
                phaseArray[4].getComponent(i).setIsTBPfraction(true);
            } else {
                phaseArray[4].addcomponent(getPhase(0).getComponent(i).getName(),
                        getPhase(0).getComponent(i).getNumberOfmoles(), getPhase(0).getComponent(i).getNumberOfmoles(),
                        i);
            }
        }
        ((PhaseHydrate) phaseArray[4]).setSolidRefFluidPhase(phaseArray[0]);

        numberOfPhases = 5;
        if (getMaxNumberOfPhases() < 5) {
            setMaxNumberOfPhases(5);
        }
    }

    @Override
    public void setAllComponentsInPhase(int phase) {
        // init(0);
        double molesInPhase = 0;
        for (int k = 0; k < numberOfPhases; k++) {
            for (int i = 0; i < numberOfComponents; i++) {
                if (phase != k) {
                    // System.out.println("moles of comp: " + i + " " +
                    // phaseArray[k].getComponents()[i].getNumberOfMolesInPhase());
                    phaseArray[phase].addMoles(i,
                            (phaseArray[k].getComponents()[i].getNumberOfMolesInPhase() * (1.0 - 0.01)));
                    phaseArray[k].addMoles(i,
                            -(phaseArray[k].getComponents()[i].getNumberOfMolesInPhase() * (1.0 - 0.01)));
                    phaseArray[k].getComponents()[i].setx(phaseArray[k].getComponents()[i].getNumberOfMolesInPhase()
                            / phaseArray[k].getNumberOfMolesInPhase());
                    // System.out.println("moles of comp after: " + i + " " +
                    // phaseArray[k].getComponents()[i].getNumberOfMolesInPhase());
                }
            }
        }
        initBeta();
        init(1);
    }

    @Override
    public void removePhase(int specPhase) {

        setTotalNumberOfMoles(getTotalNumberOfMoles() - getPhase(specPhase).getNumberOfMolesInPhase());

        for (int j = 0; j < numberOfPhases; j++) {
            for (int i = 0; i < numberOfComponents; i++) {
                getPhase(j).getComponents()[i].setNumberOfmoles(getPhase(j).getComponents()[i].getNumberOfmoles()
                        - getPhase(specPhase).getComponents()[i].getNumberOfMolesInPhase());
            }
        }

        ArrayList phaseList = new ArrayList(0);
        for (int i = 0; i < numberOfPhases; i++) {
            if (specPhase != i) {
                phaseList.add(phaseArray[phaseIndex[i]]);
            }
        }

        // phaseArray = new PhaseInterface[numberOfPhases - 1];
        for (int i = 0; i < numberOfPhases - 1; i++) {
            // phaseArray[i] = (PhaseInterface) phaseList.get(i);
            if (i >= specPhase) {
                phaseIndex[i] = phaseIndex[i + 1];
                phaseType[i] = phaseType[i + 1];
            }
        }
        numberOfPhases--;
    }

    @Override
    public void removePhaseKeepTotalComposition(int specPhase) {

        ArrayList phaseList = new ArrayList(0);
        for (int i = 0; i < numberOfPhases; i++) {
            if (specPhase != i) {
                phaseList.add(phaseArray[phaseIndex[i]]);
            }
        }

        // phaseArray = new PhaseInterface[numberOfPhases - 1];
        for (int i = 0; i < numberOfPhases - 1; i++) {
            // phaseArray[i] = (PhaseInterface) phaseList.get(i);
            if (i >= specPhase) {
                phaseIndex[i] = phaseIndex[i + 1];
                phaseType[i] = phaseType[i + 1];
            }
        }
        numberOfPhases--;
    }

    @Override
    public void replacePhase(int repPhase, PhaseInterface newPhase) {
        for (int i = 0; i < 2; i++) {
            phaseArray[i] = (PhaseInterface) newPhase.clone();
        }
        setTotalNumberOfMoles(newPhase.getNumberOfMolesInPhase());
    }

    @Override
    public SystemInterface phaseToSystem(PhaseInterface newPhase) {

        for (int i = 0; i < newPhase.getNumberOfComponents(); i++) {
            newPhase.getComponents()[i].setNumberOfmoles(newPhase.getComponents()[i].getNumberOfMolesInPhase());
        }

        for (int i = 0; i < getMaxNumberOfPhases(); i++) {
            phaseArray[i] = (PhaseInterface) newPhase.clone();
        }

        setTotalNumberOfMoles(newPhase.getNumberOfMolesInPhase());
        this.init(0);
        setNumberOfPhases(1);
        setPhaseType(0, newPhase.getPhaseType());
        initBeta();
        init_x_y();
        this.init(1);
        return this;
    }

    @Override
    public SystemInterface getEmptySystemClone() {
        int phaseNumber = 0;

        SystemInterface newSystem = (SystemInterface) this.clone();

        for (int j = 0; j < getMaxNumberOfPhases(); j++) {
            phaseNumber = j;
            for (int i = 0; i < getPhase(j).getNumberOfComponents(); i++) {
                newSystem.getPhase(j).getComponents()[i]
                        .setNumberOfmoles(getPhase(phaseNumber).getComponents()[i].getNumberOfMolesInPhase() / 1.0e30);
                newSystem.getPhase(j).getComponents()[i].setNumberOfMolesInPhase(
                        getPhase(phaseNumber).getComponents()[i].getNumberOfMolesInPhase() / 1.0e30);
            }
        }

        newSystem.setTotalNumberOfMoles(getPhase(phaseNumber).getNumberOfMolesInPhase() / 1.0e30);

        newSystem.init(0);
        // newSystem.init(1);
        return newSystem;
    }

    @Override
    public SystemInterface phaseToSystem(String phaseName) {
        try {
            for (int j = 0; j < getMaxNumberOfPhases(); j++) {
                if (this.getPhase(j).getPhaseTypeName().equals(phaseName)) {
                    return phaseToSystem(j);
                }
            }
        } catch (Exception e) {
            logger.error(
                    "error....." + fluidName + " has no phase .... " + phaseName + " ..... returning phase number 0");
        }
        return phaseToSystem(0);

    }

    @Override
    public SystemInterface phaseToSystem(int phaseNumber) {
        SystemInterface newSystem = (SystemInterface) this.clone();

        for (int j = 0; j < getMaxNumberOfPhases(); j++) {
            for (int i = 0; i < getPhase(j).getNumberOfComponents(); i++) {
                newSystem.getPhase(j).getComponent(i)
                        .setNumberOfmoles(getPhase(phaseNumber).getComponent(i).getNumberOfMolesInPhase());
                newSystem.getPhase(j).getComponent(i)
                        .setNumberOfMolesInPhase(getPhase(phaseNumber).getComponent(i).getNumberOfMolesInPhase());
            }
        }

        newSystem.setTotalNumberOfMoles(getPhase(phaseNumber).getNumberOfMolesInPhase());

        newSystem.init(0);
        newSystem.setNumberOfPhases(1);
        newSystem.setPhaseType(0, getPhase(phaseNumber).getPhaseType());// phaseType[phaseNumber]);
        newSystem.init(1);
        return newSystem;
    }

    @Override
    public SystemInterface phaseToSystem(int phaseNumber1, int phaseNumber2) {
        SystemInterface newSystem = (SystemInterface) this.clone();

        for (int j = 0; j < getMaxNumberOfPhases(); j++) {
            for (int i = 0; i < getPhase(j).getNumberOfComponents(); i++) {
                newSystem.getPhases()[j].getComponents()[i]
                        .setNumberOfmoles(getPhase(phaseNumber1).getComponents()[i].getNumberOfMolesInPhase()
                                + getPhase(phaseNumber2).getComponents()[i].getNumberOfMolesInPhase());
                newSystem.getPhases()[j].getComponents()[i]
                        .setNumberOfMolesInPhase(getPhase(phaseNumber1).getComponents()[i].getNumberOfMolesInPhase()
                                + getPhase(phaseNumber2).getComponents()[i].getNumberOfMolesInPhase());
            }
        }

        newSystem.setTotalNumberOfMoles(
                getPhase(phaseNumber1).getNumberOfMolesInPhase() + getPhase(phaseNumber2).getNumberOfMolesInPhase());

        newSystem.init(0);

        newSystem.setNumberOfPhases(1);
        // newSystem.setPhaseType(0,
        // getPhase(phaseNumber1).getPhaseType());//phaseType[phaseNumber]);
        newSystem.init(1);
        return newSystem;
    }

    @Override
    public void setTotalFlowRate(double flowRate, String flowunit) {
        init(0);
        init(1);
        double density = 0.0;
        if (flowunit.equals("Am3/hr") || flowunit.equals("Am3/min") || flowunit.equals("Am3/sec")) {
            initPhysicalProperties("density");
        }
        density = getPhase(0).getDensity("kg/m3");
        neqsim.util.unit.Unit unit = new neqsim.util.unit.RateUnit(flowRate, flowunit, getMolarMass(), density, 0);
        double SIval = unit.getSIvalue();
        double totalNumberOfMolesLocal = totalNumberOfMoles;
        for (int i = 0; i < numberOfComponents; i++) {
            if (flowRate < 1e-100) {
                setEmptyFluid();
            } else if (totalNumberOfMolesLocal > 1e-100) {
                addComponent(i, SIval / totalNumberOfMolesLocal * getPhase(0).getComponent(i).getNumberOfmoles()
                        - getPhase(0).getComponent(i).getNumberOfmoles());
            } else {
                addComponent(i, SIval);
            }
        }
    }

    /**
     * method to return flow rate of fluid
     *
     * @param  flowunit The unit as a string. Supported units are kg/sec, kg/min,
     *                  kg/hr m3/sec, m3/min, m3/hr, mole/sec, mole/min, mole/hr,
     *                  Sm3/hr, Sm3/day
     * @return          flow rate in specified unit
     */
    @Override
    public double getFlowRate(String flowunit) {
        if (flowunit.equals("kg/sec")) {
            return totalNumberOfMoles * getMolarMass();
        } else if (flowunit.equals("kg/min")) {
            return totalNumberOfMoles * getMolarMass() * 60.0;
        } else if (flowunit.equals("Sm3/hr")) {
            return totalNumberOfMoles * 3600.0 * ThermodynamicConstantsInterface.R
                    * ThermodynamicConstantsInterface.standardStateTemperature / 101325.0;
        } else if (flowunit.equals("Sm3/day")) {
            return totalNumberOfMoles * 3600.0 * 24.0 * ThermodynamicConstantsInterface.R
                    * ThermodynamicConstantsInterface.standardStateTemperature / 101325.0;
        } else if (flowunit.equals("MSm3/day")) {
            return totalNumberOfMoles * 3600.0 * 24.0 * ThermodynamicConstantsInterface.R
                    * ThermodynamicConstantsInterface.standardStateTemperature / 101325.0 / 1.0e6;
        } else if (flowunit.equals("kg/hr")) {
            return totalNumberOfMoles * getMolarMass() * 3600.0;
        } else if (flowunit.equals("m3/hr")) {
            // return getVolume() / 1.0e5 * 3600.0;
            initPhysicalProperties("density");
            return totalNumberOfMoles * getMolarMass() * 3600.0 / getDensity("kg/m3");
        } else if (flowunit.equals("m3/min")) {
            initPhysicalProperties("density");
            return totalNumberOfMoles * getMolarMass() * 60.0 / getDensity("kg/m3");
            // return getVolume() / 1.0e5 * 60.0;
        } else if (flowunit.equals("m3/sec")) {
            initPhysicalProperties("density");
            return totalNumberOfMoles * getMolarMass() / getDensity("kg/m3");
            // return getVolume() / 1.0e5;
        } else if (flowunit.equals("mole/sec")) {
            return totalNumberOfMoles;
        } else if (flowunit.equals("mole/min")) {
            return totalNumberOfMoles * 60.0;
        } else if (flowunit.equals("mole/hr")) {
            return totalNumberOfMoles * 3600.0;
        } else {
            throw new RuntimeException("failed.. unit: " + flowunit + " not suported");
        }
    }

    @Override
    public void changeComponentName(String name, String newName) {

        for (int i = 0; i < numberOfComponents; i++) {
            if (componentNames.get(i).equals(name)) {
                componentNames.set(i, newName);
            }
        }

        for (int i = 0; i < maxNumberOfPhases; i++) {
            getPhase(i).getComponent(name).setComponentName(newName);
        }
    }

    @Override
    public void addComponent(String componentName, double value, String name, int phase) {
        if (!neqsim.util.database.NeqSimDataBase.hasComponent(componentName)) {
            logger.error("No component with name: " + componentName + " in database");
            return;
        }
        neqsim.util.database.NeqSimDataBase database = new neqsim.util.database.NeqSimDataBase();
        java.sql.ResultSet dataSet = database.getResultSet(("SELECT * FROM comp WHERE name='" + componentName + "'"));
        double molarmass = 0.0, stddens = 0.0, boilp = 0.0;
        try {
            dataSet.next();
            molarmass = Double.parseDouble(dataSet.getString("molarmass")) / 1000.0;
            stddens = Double.parseDouble(dataSet.getString("stddens"));
            boilp = Double.parseDouble(dataSet.getString("normboil"));
        } catch (Exception e) {
            logger.error("failed " + e.toString());
            throw new RuntimeException(e);
        } finally {
            try {
                dataSet.close();
                if (database.getStatement() != null) {
                    database.getStatement().close();
                }
                if (database.getConnection() != null) {
                    database.getConnection().close();
                }
            } catch (Exception e) {
                logger.error("error", e);

            }
        }
        neqsim.util.unit.Unit unit = new neqsim.util.unit.RateUnit(value, name, molarmass, stddens, boilp);
        double SIval = unit.getSIvalue();
        // System.out.println("number of moles " + SIval);
        this.addComponent(componentName, SIval, phase);
    }

    @Override
    public void addSalt(String componentName, double value) {
        neqsim.util.database.NeqSimDataBase database = new neqsim.util.database.NeqSimDataBase();
        java.sql.ResultSet dataSet = database
                .getResultSet("SELECT * FROM compsalt WHERE SaltName='" + componentName + "'");
        double val1 = 1e-20, val2 = 1e-20;
        try {
            dataSet.next();
            String name1 = dataSet.getString("ion1").trim();
            String name2 = dataSet.getString("ion2").trim();
            val1 = Double.parseDouble(dataSet.getString("stoc1")) * value;
            val2 = Double.parseDouble(dataSet.getString("stoc2")) * value;
            this.addComponent(name1, val1);
            this.addComponent(name2, val2);
            logger.info("ok adding salts. Ions: " + name1 + ", " + name2);
        } catch (Exception e) {
            logger.error("failed " + e.toString());
        }
    }

    /**
     * method to add true boiling point fraction
     *
     * @param componentName selected name of the component to be added
     * @param numberOfMoles number of moles to be added
     * @param molarMass     molar mass of the component in kg/mol
     * @param density       density of the component in g/cm3
     */
    @Override
    public void addTBPfraction(String componentName, double numberOfMoles, double molarMass, double density) {
        if (density < 0.0 || molarMass < 0.0) {
            logger.error("Negative input molar mass or density.");
            neqsim.util.exception.InvalidInputException e = new neqsim.util.exception.InvalidInputException();
            throw new RuntimeException(e);

        }

        SystemInterface refSystem = null;
        double TC = 0.0, PC = 0.0, m = 0.0, TB = 0.0, acs = 0.0;
        double penelouxC = 0.0;
        double racketZ = 0.0;
        componentName = (componentName.split("_PC")[0]) + "_PC";// + getFluidName());

        try {
            refSystem = this.getClass().getDeclaredConstructor().newInstance();
            refSystem.setTemperature(273.15 + 15.0);
            refSystem.setPressure(1.01325);
            refSystem.addComponent("default", 1.0, 273.15, 50.0, 0.1);
            refSystem.init(0);
            refSystem.setNumberOfPhases(1);
            refSystem.setPhaseType(0, "liquid");
            molarMass = 1000 * molarMass;
            TC = characterization.getTBPModel().calcTC(molarMass, density);
            PC = characterization.getTBPModel().calcPC(molarMass, density);
            m = characterization.getTBPModel().calcm(molarMass, density);
            acs = characterization.getTBPModel().calcAcentricFactor(molarMass, density);
            // TBPfractionCoefs[2][0]+TBPfractionCoefs[2][1]*molarMass+TBPfractionCoefs[2][2]*density+TBPfractionCoefs[2][3]*Math.pow(molarMass,2.0);
            TB = characterization.getTBPModel().calcTB(molarMass, density);
            // Math.pow((molarMass/5.805e-5*Math.pow(density,0.9371)), 1.0/2.3776);
            // acs = TBPfractionModel.calcAcentricFactor(molarMass, density);
            // System.out.println("acentric " + acs);
            // 3.0/7.0*MathLib.generalMath.GeneralMath.log10(PC/1.01325)/(TC/TB-1.0)-1.0;
            molarMass /= 1000.0;

            for (int i = 0; i < refSystem.getNumberOfPhases(); i++) {
                refSystem.getPhase(i).getComponent(0).setComponentName(componentName);
                refSystem.getPhase(i).getComponent(0).setMolarMass(molarMass);
                refSystem.getPhase(i).getComponent(0).setAcentricFactor(acs);
                refSystem.getPhase(i).getComponent(0).setTC(TC);
                refSystem.getPhase(i).getComponent(0).setPC(PC);
                refSystem.getPhase(i).getComponent(0).setComponentType("TBPfraction");
                refSystem.getPhase(i).getComponent(0).setIsTBPfraction(true);
                if (characterization.getTBPModel().isCalcm()) {
                    refSystem.getPhase(i).getComponent(0).getAtractiveTerm().setm(m);
                    acs = refSystem.getPhase(i).getComponent(0).getAcentricFactor();
                }
            }

            refSystem.setTemperature(273.15 + 15.0);
            refSystem.setPressure(1.01325);
            refSystem.init(1);
            // refSystem.display();
            racketZ = characterization.getTBPModel().calcRacketZ(refSystem, molarMass * 1000.0, density);

            // System.out.println("vol ok");
            // System.out.println("racketZ " + racketZ);
            // penelouxC = (refSystem.getPhase(1).getMolarVolume() - molarMass/density*1e2);
            // System.out.println("vol err " +
            // penelouxC/refSystem.getPhase(1).getMolarVolume()*100);
            // racketZ = TPBracketcoefs[0] -
            // penelouxC/(TPBracketcoefs[1]*thermo.ThermodynamicConstantsInterface.R*refSystem.getPhase(1).getComponent(0).getTC()/(refSystem.getPhase(1).getComponent(0).getPC()));
            refSystem.getPhase(0).getComponent(0).setRacketZ(racketZ);
            // refSystem.init(1);
            // refSystem.display();
            // refSystem.getPhase(1).getComponent(0).setRacketZ(racketZ);
            //
            // // refSystem.setTemperature(273.15+80.0);
            // // refSystem.setPressure(1.01325);
            // // refSystem.init(1);
            // //refSystem.initPhysicalProperties();
            // // APIdens - refSystem.getPhase(1).getPhysicalProperties().getDensity();;
            // //må sammenligne med API-standard for tetthet - og sette Penloux dt
            //
            //
        } catch (Exception e) {
            logger.error("error", e);
        }

        double critVol = characterization.getTBPModel().calcCriticalVolume(molarMass * 1000, density);// 0.2918-0.0928*
                                                                                                      // acs)*8.314*TC/PC*10.0;
        addComponent(componentName, numberOfMoles, TC, PC, acs);
        double Kwatson = Math.pow(TB * 1.8, 1.0 / 3.0) / density;
        // System.out.println("watson " + Kwatson);
        double CF = Math.pow((12.8 - Kwatson) * (10.0 - Kwatson) / (10.0 * acs), 2.0);
        double acsKeslerLee = acs;// characterization.getTBPModel().calcAcentricFactorKeslerLee(molarMass*1000.0,
                                  // density);
        double cpa = (-0.33886 + 0.02827 * Kwatson - 0.26105 * CF + 0.59332 * acsKeslerLee * CF) * 4.18682 * molarMass
                * 1e3;
        double cpb = (-(0.9291 - 1.1543 * Kwatson + 0.0368 * Kwatson * Kwatson) * 1e-4
                + CF * (4.56 - 9.48 * acsKeslerLee) * 1e-4) * 4.18682 * molarMass * 1.8 * 1e3;
        double cpc = (-1.6658e-7 + CF * (0.536 - 0.6828 * acsKeslerLee) * 1.0e-7) * 4.18682 * molarMass * 1.8 * 1.8
                * 1.0e3;
        double cpd = 0.0;

        for (int i = 0; i < numberOfPhases; i++) {
            getPhase(i).setAtractiveTerm(attractiveTermNumber);
            getPhase(i).getComponent(componentName).setMolarMass(molarMass);
            getPhase(i).getComponent(componentName).setComponentType("TBPfraction");
            getPhase(i).getComponent(componentName).setNormalLiquidDensity(density);
            getPhase(i).getComponent(componentName).setNormalBoilingPoint(TB - 273.15);
            getPhase(i).getComponent(componentName)
                    .setAcentricFactor(refSystem.getPhase(0).getComponent(0).getAcentricFactor());
            getPhase(i).getComponent(componentName).setCriticalVolume(critVol);
            getPhase(i).getComponent(componentName).setRacketZ(racketZ);
            getPhase(i).getComponent(componentName).setRacketZCPA(racketZ);
            getPhase(i).getComponent(componentName).setIsTBPfraction(true);
            getPhase(i).getComponent(componentName)
                    .setParachorParameter(characterization.getTBPModel().calcParachorParameter(molarMass, density));// 59.3+2.34*molarMass*1000.0);//0.5003*thermo.ThermodynamicConstantsInterface.R*TC/PC*(0.25969-racketZ));
            getPhase(i).getComponent(componentName).setCriticalViscosity(
                    characterization.getTBPModel().calcCriticalViscosity(molarMass * 1000.0, density));// 7.94830*Math.sqrt(1e3*molarMass)*Math.pow(PC,2.0/3.0)/Math.pow(TC,
                                                                                                       // 1.0/6.0)*1e-7);
            getPhase(i).getComponent(componentName).setTriplePointTemperature(
                    374.5 + 0.02617 * getPhase(i).getComponent(componentName).getMolarMass() * 1000.0
                            - 20172.0 / (getPhase(i).getComponent(componentName).getMolarMass() * 1000.0));
            getPhase(i).getComponent(componentName)
                    .setHeatOfFusion(0.1426 / 0.238845 * getPhase(i).getComponent(componentName).getMolarMass() * 1000.0
                            * getPhase(i).getComponent(componentName).getTriplePointTemperature());
            getPhase(i).getComponent(componentName).setIdealGasEnthalpyOfFormation(-1462600 * molarMass - 47566.0);
            // getPhase(i).getComponent(componentName).set

            // System.out.println(" plusTC " + TC + " plusPC " + PC + " plusm " + m + "
            // acslusm " + acs + " tb " + TB + " critvol " + critVol + " racketZ " + racketZ
            // + " parachor " +
            // getPhase(i).getComponent(componentName).getParachorParameter());
            getPhase(i).getComponent(componentName).setCpA(cpa);
            getPhase(i).getComponent(componentName).setCpB(cpb);
            getPhase(i).getComponent(componentName).setCpC(cpc);
            getPhase(i).getComponent(componentName).setCpD(cpd);
        }
    }

    @Override
    public void addPlusFraction(String componentName, double numberOfMoles, double molarMass, double density) {
        addTBPfraction(componentName, numberOfMoles, molarMass, density);
        componentName = (componentName + "_" + "PC");// getFluidName());
        for (int i = 0; i < numberOfPhases; i++) {
            // System.out.println("comp " + componentName);
            getPhase(i).getComponent(componentName).setIsPlusFraction(true);
            getPhase(i).getComponent(componentName).setCriticalViscosity(
                    7.94830 * Math.sqrt(1e3 * getPhase(i).getComponent(componentName).getMolarMass())
                            * Math.pow(getPhase(i).getComponent(componentName).getPC(), 2.0 / 3.0)
                            / Math.pow(getPhase(i).getComponent(componentName).getTC(), 1.0 / 6.0) * 1e-7);
        }
    }

    @Override
    public void addComponent(String componentName, double value, String name) {
        if (!neqsim.util.database.NeqSimDataBase.hasComponent(componentName)) {
            logger.error("No component with name: " + componentName + " in database");
            return;
        }
        neqsim.util.database.NeqSimDataBase database = new neqsim.util.database.NeqSimDataBase();
        java.sql.ResultSet dataSet = database.getResultSet(("SELECT * FROM comp WHERE name='" + componentName + "'"));
        double molarmass = 0.0, stddens = 0.0, boilp = 0.0;
        try {
            dataSet.next();
            molarmass = Double.parseDouble(dataSet.getString("molarmass")) / 1000.0;
            stddens = Double.parseDouble(dataSet.getString("stddens"));
            boilp = Double.parseDouble(dataSet.getString("normboil"));
        } catch (Exception e) {
            logger.error("failed " + e.toString());
        } finally {
            try {
                dataSet.close();
            } catch (Exception e) {
                logger.error("error", e);

            }
        }
        neqsim.util.unit.Unit unit = new neqsim.util.unit.RateUnit(value, name, molarmass, stddens, boilp);
        double SIval = unit.getSIvalue();
        // System.out.println("number of moles " + SIval);
        this.addComponent(componentName, SIval);
    }

    @Override
    public void addComponent(String componentName, double moles, double TC, double PC, double acs) {
        String comNam = componentName;
        if (getPhase(0).hasComponent(componentName)) {
            addComponent(componentName, moles);
        } else {
            addComponent("default", moles);
            comNam = "default";
            // componentNames.set(componentNames.indexOf("default"), componentName);
        }
        for (int i = 0; i < getMaxNumberOfPhases(); i++) {
            getPhase(i).getComponent(comNam).setComponentName(componentName);
            getPhase(i).getComponent(componentName).setTC(TC);
            getPhase(i).getComponent(componentName).setPC(PC);
            getPhase(i).getComponent(componentName).setAcentricFactor(acs);
        }
        if (comNam.equals("default")) {
            componentNames.remove("default");
            componentNames.add(componentName);
        }
    }

    @Override
    public void addComponent(int componentIndex, double moles) {
        if (componentIndex >= getPhase(0).getNumberOfComponents()) {
            logger.error("componentIndex higher than number of components in database");
            return;
        }
        setTotalNumberOfMoles(getTotalNumberOfMoles() + moles);
        for (int i = 0; i < getMaxNumberOfPhases(); i++) {
            getPhase(i).addMolesChemReac(componentIndex, moles, moles);
        }
    }

    /**
     * add a component to a fluid. If component already exists, it will be added to
     * the component
     *
     * @param componentName Name of the component to be added. See NeqSim database
     *                      for available components in the database.
     */
    @Override
    public void addComponent(String name) {
        addComponent(name, 0.0);
    }

    /**
     * add a component to a fluid. If component already exists, it will be added to
     * the component
     *
     * @param componentName Name of the component to be added. See NeqSim database
     *                      for available components in the database.
     * @param moles         number of moles (per second) of the component to be
     *                      added to the fluid
     */
    @Override
    public void addComponent(String componentName, double moles) {
        int index = 0;

        boolean addForFirstTime = true;
        for (int p = 0; p < componentNames.size(); p++) {
            if (componentNames.get(p).equals(componentName)) {
                addForFirstTime = false;
                index = p;
            }
        }

        if (!neqsim.util.database.NeqSimDataBase.hasComponent(componentName) && addForFirstTime) {
            // logger.error("No component with name: " + componentName + " in database");
            return;
        }

        if (addForFirstTime) {
            if (moles < 0.0) {
                logger.error("Negative input number of moles of component: " + componentName);
                neqsim.util.exception.InvalidInputException e = new neqsim.util.exception.InvalidInputException();
                throw new RuntimeException(e);
            }
            setTotalNumberOfMoles(getTotalNumberOfMoles() + moles);
            // System.out.println("adding " + componentName);
            componentNames.add(componentName);
            for (int i = 0; i < getMaxNumberOfPhases(); i++) {
                getPhase(i).addcomponent(componentName, moles, moles, numberOfComponents);
                getPhase(i).setAtractiveTerm(attractiveTermNumber);
            }
            numberOfComponents++;
        } else {
            for (int i = 0; i < getMaxNumberOfPhases(); i++) {
                if ((getPhase(i).getComponent(componentName).getNumberOfMolesInPhase() + moles) < 0.0) {
                    init(0);
                    break;
                }
            }

            setTotalNumberOfMoles(getTotalNumberOfMoles() + moles);
            // System.out.println("adding chem reac " + componentName);
            for (int i = 0; i < getMaxNumberOfPhases(); i++) {
                getPhase(i).addMolesChemReac(index, moles, moles);
            }
        }
    }

    @Override
    public void addComponent(String componentName, double moles, int phaseNumber) {
        if (!neqsim.util.database.NeqSimDataBase.hasComponent(componentName)) {
            logger.error("No component with name: " + componentName + " in database");
            return;
        }
        int index = 0;

        boolean addForFirstTime = true;
        for (int p = 0; p < componentNames.size(); p++) {
            if (componentNames.get(p).equals(componentName)) {
                addForFirstTime = false;
                index = p;
            }
        }

        if (addForFirstTime) {
            if (moles < 0.0) {
                logger.error("Negative input number of moles.");
                neqsim.util.exception.InvalidInputException e = new neqsim.util.exception.InvalidInputException();
                throw new RuntimeException(e);
            }

            componentNames.add(componentName);
            double k = 1.0;
            setTotalNumberOfMoles(getTotalNumberOfMoles() + moles);

            for (int i = 0; i < getMaxNumberOfPhases(); i++) {
                if (phaseNumber == i) {
                    k = 1.0;
                } else {
                    k = 1.0e-30;
                }
                getPhase(i).addcomponent(componentName, moles, moles * k, numberOfComponents);
                getPhase(i).setAtractiveTerm(attractiveTermNumber);
            }
            numberOfComponents++;
        } else {
            addComponent(index, moles, phaseNumber);
        }
    }

    @Override
    public void addComponent(int index, double moles, int phaseNumber) {
        if (index >= getPhase(0).getNumberOfComponents()) {
            logger.error("componentIndex higher than number of components in database");
            return;
        }
        double k = 1.0;

        for (int i = 0; i < getMaxNumberOfPhases(); i++) {
            if (phaseNumber == i) {
                k = 1.0;
            } else {
                k = 1e-30;
            }
            phaseArray[phaseIndex[i]].addMolesChemReac(index, moles * k, moles);
        }
        setTotalNumberOfMoles(getTotalNumberOfMoles() + moles);
    }

    @Override
    public void removeComponent(String name) {
        setTotalNumberOfMoles(getTotalNumberOfMoles() - phaseArray[0].getComponent(name).getNumberOfmoles());
        for (int i = 0; i < getMaxNumberOfPhases(); i++) {
            getPhase(i).removeComponent(name, getTotalNumberOfMoles(),
                    phaseArray[phaseIndex[i]].getComponent(name).getNumberOfMolesInPhase(),
                    phaseArray[phaseIndex[i]].getComponent(name).getComponentNumber());
        }
        //
        componentNames.remove(name);
        // System.out.println("removing " + componentNames.toString());
        numberOfComponents--;
    }

    /**
     * This method set the flow rate of all components to zero.
     */
    @Override
    public void setEmptyFluid() {
        for (int i = 0; i < getMaxNumberOfPhases(); i++) {
            getPhase(i).setEmptyFluid();
        }
        totalNumberOfMoles = 0.0;
    }

    /**
     * This method set the flow rate of all components to zero. This method is
     * depreciated - and the setEmptyFluid method should be used.
     */
    @Override
    @Deprecated
    public void removeMoles() {
        for (int i = 0; i < getMaxNumberOfPhases(); i++) {
            getPhase(i).setEmptyFluid();
        }
        totalNumberOfMoles = 0.0;
    }

    @Override
    public final double calcBeta()
            throws neqsim.util.exception.IsNaNException, neqsim.util.exception.TooManyIterationsException {
        ComponentInterface[] compArray = getPhase(0).getComponents();

        int i, iterations = 0;
        double tolerance = neqsim.thermo.ThermodynamicModelSettings.phaseFractionMinimumLimit;
        double deriv = 0.0, gbeta = 0.0, gtest = 0.0, betal = 0;
        double nybeta = 0, midler = 0, minBeta = tolerance, maxBeta = 1.0 - tolerance;

        double g0 = -1.0, g1 = 1.0;
        nybeta = beta[0];
        betal = 1.0 - nybeta;

        for (i = 0; i < numberOfComponents; i++) {
            midler = (compArray[i].getK() * compArray[i].getz() - 1.0) / (compArray[i].getK() - 1.0);
            if ((midler > minBeta) && (compArray[i].getK() > 1.0)) {
                minBeta = midler;
            }
            midler = (1.0 - compArray[i].getz()) / (1.0 - compArray[i].getK());
            if ((midler < maxBeta) && (compArray[i].getK() < 1.0)) {
                maxBeta = midler;
            }
            g0 += compArray[i].getz() * compArray[i].getK();
            g1 += -compArray[i].getz() / compArray[i].getK();
        }

        if (g0 < 0) {
            beta[1] = 1.0 - tolerance;
            beta[0] = tolerance;
            return beta[0];
        }
        if (g1 > 0) {
            beta[1] = tolerance;
            beta[0] = 1.0 - tolerance;
            return beta[0];
        }

        nybeta = (minBeta + maxBeta) / 2.0;
        // System.out.println("guessed beta: " + nybeta + " maxbeta: " +maxBeta + "
        // minbeta: " +minBeta );
        betal = 1.0 - nybeta;

        // ' *l = 1.0-nybeta;
        gtest = 0.0;
        for (i = 0; i < numberOfComponents; i++) {
            gtest += compArray[i].getz() * (compArray[i].getK() - 1.0) / (1.0 - nybeta + nybeta * compArray[i].getK()); // beta
                                                                                                                        // =
                                                                                                                        // nybeta
        }

        if (gtest >= 0) {
            minBeta = nybeta;
        } else {
            maxBeta = nybeta;
        }

        if (gtest < 0) {
            double minold = minBeta;
            minBeta = 1.0 - maxBeta;
            maxBeta = 1.0 - minold;
        }

        iterations = 0;
        // System.out.println("gtest: " + gtest);
        double step = 1.0;
        do {
            iterations++;
            if (gtest >= 0) {
                // oldbeta = nybeta;
                deriv = 0.0;
                gbeta = 0.0;

                for (i = 0; i < numberOfComponents; i++) {
                    double temp1 = (compArray[i].getK() - 1.0);
                    double temp2 = 1.0 + temp1 * nybeta;
                    deriv += -(compArray[i].getz() * temp1 * temp1) / (temp2 * temp2);
                    gbeta += compArray[i].getz() * (compArray[i].getK() - 1.0)
                            / (1.0 + (compArray[i].getK() - 1.0) * nybeta);
                }

                if (gbeta >= 0) {
                    minBeta = nybeta;
                } else {
                    maxBeta = nybeta;
                }
                nybeta -= (gbeta / deriv);

                // System.out.println("beta: " + maxBeta);
                if (nybeta > maxBeta) {
                    nybeta = maxBeta;
                }
                if (nybeta < minBeta) {
                    nybeta = minBeta;
                }

                /*
                 * if ((nybeta > maxBeta) || (nybeta < minBeta)) { // nybeta = 0.5 * (maxBeta +
                 * minBeta); gbeta = 1.0; }
                 */
            } else {
                // oldbeta = betal;
                deriv = 0.0;
                gbeta = 0.0;

                for (i = 0; i < numberOfComponents; i++) {
                    deriv -= (compArray[i].getz() * (compArray[i].getK() - 1.0) * (1.0 - compArray[i].getK()))
                            / Math.pow((betal + (1 - betal) * compArray[i].getK()), 2);
                    gbeta += compArray[i].getz() * (compArray[i].getK() - 1.0)
                            / (betal + (-betal + 1.0) * compArray[i].getK());
                }

                if (gbeta < 0) {
                    minBeta = betal;
                } else {
                    maxBeta = betal;
                }

                betal -= (gbeta / deriv);

                if (betal > maxBeta) {
                    betal = maxBeta;
                }
                if (betal < minBeta) {
                    betal = minBeta;
                }

                /*
                 * if ((betal > maxBeta) || (betal < minBeta)) { gbeta = 1.0; { betal = 0.5 *
                 * (maxBeta + minBeta); } }
                 */
                nybeta = 1.0 - betal;
            }
            step = gbeta / deriv;
            // System.out.println("step : " + step);

        } while (((Math.abs(step)) >= 1.0e-10 && iterations < 300));// && (Math.abs(nybeta)-Math.abs(maxBeta))>0.1);

        // System.out.println("beta: " + nybeta + " iterations: " + iterations);
        if (nybeta <= tolerance) {
            phase = 1;
            nybeta = tolerance;
        } else if (nybeta >= 1.0 - tolerance) {
            phase = 0;
            nybeta = 1.0 - tolerance;
            // superheated vapour
        } else {
            phase = 2;
        } // two-phase liquid-gas

        beta[0] = nybeta;
        beta[1] = 1.0 - nybeta;

        if (iterations >= 300) {
            throw new neqsim.util.exception.TooManyIterationsException();
        }
        if (Double.isNaN(beta[1])) {
            for (i = 0; i < numberOfComponents; i++) {
                // System.out.println("K " + compArray[i].getK());
                // System.out.println("z " + compArray[i].getz());
            }
            throw new neqsim.util.exception.IsNaNException();
        }
        return beta[0];
    }

    @Override
    public final double initBeta() {
        for (int i = 0; i < numberOfPhases; i++) {
            beta[phaseIndex[i]] = getPhase(i).getNumberOfMolesInPhase() / getTotalNumberOfMoles();
            // System.out.println("beta " + beta[i]);
        }
        return beta[phaseIndex[0]];
    }

    /**
     * method to get the Joule Thomson Coefficient of a system. Based on a phase
     * mole fraction basis average
     * 
     * @param  unit The unit as a string. Supported units are K/bar, C/bar
     * @return      Joule Thomson coefficient in given unit
     */
    @Override
    public double getJouleThomsonCoefficient(String unit) {
        double JTcoef = getJouleThomsonCoefficient();
        double conversionFactor = 1.0;
        switch (unit) {
        case "K/bar":
            conversionFactor = 1.0;
            break;
        case "C/bar":
            conversionFactor = 1.0;
            break;
        }
        return JTcoef * conversionFactor;
    }

    /**
     * method to get the Joule Thomson Coefficient of a system. Based on a phase
     * mole fraction basis average
     *
     * @return Joule Thomson coefficient in K/bar
     */
    @Override
    public double getJouleThomsonCoefficient() {
        double JTcoef = 0;
        for (int i = 0; i < numberOfPhases; i++) {
            JTcoef += getBeta(i) * getPhase(i).getJouleThomsonCoefficient();
        }
        return JTcoef;
    }

    /**
     * method to get the speed of sound of a system. THe sound speed is implemented
     * based on a molar average over the phases
     * 
     * @param  unit The unit as a string. Supported units are m/s, km/h
     * @return      speed of sound in m/s
     */
    @Override
    public double getSoundSpeed(String unit) {
        double refVel = getSoundSpeed();
        double conversionFactor = 1.0;
        switch (unit) {
        case "m/s":
            conversionFactor = 1.0;
            break;
        case "km/hr":
            conversionFactor = 3.6;
            break;
        }
        return refVel * conversionFactor;
    }

    /**
     * method to get the speed of sound of a system. THe sound speed is implemented
     * based on a molar average over the phases
     *
     * @return speed of sound in m/s
     */
    @Override
    public double getSoundSpeed() {
        double soundspeed = 0;
        for (int i = 0; i < numberOfPhases; i++) {
            soundspeed += getBeta(i) * getPhase(i).getSoundSpeed();
        }
        return soundspeed;
    }

    @Override
    public final void initTotalNumberOfMoles(double change) {
        setTotalNumberOfMoles(getTotalNumberOfMoles() + change);
        // System.out.println("total moles: " + totalNumberOfMoles);
        for (int j = 0; j < numberOfPhases; j++) {
            for (int i = 0; i < numberOfComponents; i++) {
                getPhase(j).getComponents()[i]
                        .setNumberOfmoles(phaseArray[phaseIndex[0]].getComponents()[i].getNumberOfmoles());
            }
        }
    }

    @Override
    public final void init_x_y() {
        double x = 0.0, z = 0;
        for (int j = 0; j < numberOfPhases; j++) {
            x = 0;
            z = 0;
            for (int i = 0; i < numberOfComponents; i++) {
                getPhase(j).getComponents()[i]
                        .setz(getPhase(j).getComponents()[i].getNumberOfmoles() / getTotalNumberOfMoles());
                getPhase(j).getComponents()[i].setx(getPhase(j).getComponents()[i].getNumberOfMolesInPhase()
                        / getPhase(j).getNumberOfMolesInPhase());
                x += getPhase(j).getComponents()[i].getx();
                z += getPhase(j).getComponents()[i].getz();
            }
            getPhase(j).normalize();
        }
    }

    @Override
    public final void calc_x_y() {

        for (int j = 0; j < numberOfPhases; j++) {
            for (int i = 0; i < numberOfComponents; i++) {
                if (j == 0) {
                    getPhase(j).getComponent(i).setx(getPhase(0).getComponent(i).getK()
                            * getPhase(j).getComponents()[i].getz()
                            / (1 - beta[phaseIndex[0]] + beta[phaseIndex[0]] * getPhase(0).getComponent(i).getK()));
                } else if (j == 1) {
                    getPhase(j).getComponent(i).setx(getPhase(0).getComponent(i).getz()
                            / (1.0 - beta[phaseIndex[0]] + beta[phaseIndex[0]] * getPhase(0).getComponent(i).getK()));
                } //
                  // phaseArray[j].getComponents()[i].setx(phaseArray[0].getComponents()[i].getx()
                  // / phaseArray[0].getComponents()[i].getK());
                  // System.out.println("comp: " + j + i + " " + c[j][i].getx());
            }
            getPhase(j).normalize();
        }
    }

    @Override
    public final void calc_x_y_nonorm() {

        for (int j = 0; j < numberOfPhases; j++) {
            for (int i = 0; i < numberOfComponents; i++) {
                if (j == 0) {
                    getPhase(j).getComponents()[i].setx(getPhase(j).getComponents()[i].getK()
                            * getPhase(j).getComponents()[i].getz()
                            / (1 - beta[phaseIndex[0]] + beta[phaseIndex[0]] * getPhase(0).getComponents()[i].getK()));
                }
                if (j == 1) {
                    getPhase(j).getComponents()[i].setx(getPhase(0).getComponents()[i].getz() / (1.0
                            - beta[phaseIndex[0]] + beta[phaseIndex[0]] * getPhase(0).getComponents()[i].getK()));
                } //
                  // phaseArray[j].getComponents()[i].setx(phaseArray[0].getComponents()[i].getx()
                  // / phaseArray[0].getComponents()[i].getK());
                  // System.out.println("comp: " + j + i + " " + c[j][i].getx());
            }
            // getPhase(j).normalize();
        }
    }

    @Override
    public void reset_x_y() {

        for (int j = 0; j < numberOfPhases; j++) {
            for (int i = 0; i < numberOfComponents; i++) {
                getPhase(j).getComponents()[i].setx(phaseArray[phaseIndex[0]].getComponents()[i].getz());
            }
        }
    }

    @Override
    public void reset() {
        for (int i = 0; i < numberOfComponents; i++) {
            addComponent(getPhase(0).getComponent(i).getComponentName(),
                    -getPhase(0).getComponent(i).getNumberOfmoles());
        }
    }

    @Override
    public boolean hasSolidPhase() {
        for (int i = 0; i < numberOfPhases; i++) {
            if (getPhase(i).getPhaseTypeName().equals("solid")) {
                return true;
            }
        }
        return false;
    }

    @Override
<<<<<<< HEAD
	public void init(int type) { // type = 0 start init type =1 gi nye betingelser
    	isInitialized = true;
=======
    public void init(int type) { // type = 0 start init type =1 gi nye betingelser
>>>>>>> 60d23bc5
        if (numericDerivatives) {
            initNumeric(type);
        } else {
            initAnalytic(type);
        }
    }

    /**
     * Calculates thermodynamic properties of a fluid using the init(2) method
     */
    @Override
    public void initThermoProperties() {
        init(2);
    }

    /**
     * Calculates thermodynamic and physical properties of a fluid using
     * initThermoProperties() and initPhysicalProperties();
     */
    @Override
<<<<<<< HEAD
	public void initProperties() {
    	if(!isInitialized) {
    		init(0);
    		setNumberOfPhases(1);
    	}
=======
    public void initProperties() {
>>>>>>> 60d23bc5
        initThermoProperties();
        initPhysicalProperties();
    }

    @Override
<<<<<<< HEAD
	public void init(int type, int phase) { // type = 0 start init type =1 gi nye betingelser
        isInitialized = true;
    	if (numericDerivatives) {
=======
    public void init(int type, int phase) { // type = 0 start init type =1 gi nye betingelser
        if (numericDerivatives) {
>>>>>>> 60d23bc5
            initNumeric(type, phase);
        } else {
            initAnalytic(type, phase);
        }
    }

    @Override
    public void init() {
        this.init(initType);
    }

    public void initAnalytic(int type) { // type = 0 start init type =1O give new conditions
    	if (type == 0) {
            numberOfPhases = getMaxNumberOfPhases();
            for (int i = 0; i < getMaxNumberOfPhases(); i++) {
                phaseType[i] = 0;
                beta[i] = 1.0;
                phaseIndex[i] = i;
            }
            phaseType[0] = 1;
            for (int i = 0; i < numberOfPhases; i++) {
                if (getPhase(i) == null) {
                } else {
                    getPhase(i).init(getTotalNumberOfMoles(), numberOfComponents, type, phaseType[phaseIndex[i]],
                            beta[phaseIndex[i]]);
                }
            }
            numberOfPhases = 2;
        }

        if (type == 1) {
            for (int i = 0; i < numberOfPhases; i++) {
                getPhase(i).init(getTotalNumberOfMoles(), numberOfComponents, 1, phaseType[phaseIndex[i]],
                        beta[phaseIndex[i]]);
            }

            for (int i = 0; i < numberOfPhases; i++) {
                for (int j = 0; j < numberOfComponents; j++) {
                    getPhase(i).getComponents()[j].fugcoef(getPhase(i));
                }
            }
        }

        if (type == 2) // calculate T and P derivatives
        {
            for (int i = 0; i < numberOfPhases; i++) {
                getPhase(i).init(getTotalNumberOfMoles(), numberOfComponents, 2, phaseType[phaseIndex[i]],
                        beta[phaseIndex[i]]);
            }

            for (int i = 0; i < numberOfPhases; i++) {
                for (int j = 0; j < numberOfComponents; j++) {
                    getPhase(i).getComponents()[j].fugcoef(getPhase(i));
                    getPhase(i).getComponents()[j].logfugcoefdT(getPhase(i));
                    getPhase(i).getComponents()[j].logfugcoefdP(getPhase(i));
                }
            }
        }

        if (type == 3) // calculate all derivatives
        {
            for (int i = 0; i < numberOfPhases; i++) {
                getPhase(i).init(getTotalNumberOfMoles(), numberOfComponents, 3, phaseType[phaseIndex[i]],
                        beta[phaseIndex[i]]);
            }

            for (int i = 0; i < numberOfPhases; i++) {
                for (int j = 0; j < numberOfComponents; j++) {
                    getPhase(i).getComponents()[j].fugcoef(getPhase(i));
                    getPhase(i).getComponents()[j].logfugcoefdT(getPhase(i));
                    getPhase(i).getComponents()[j].logfugcoefdP(getPhase(i));
                    getPhase(i).getComponents()[j].logfugcoefdN(getPhase(i));
                }
            }
        }

        if (type == 4) // calculate all derivatives numerically
        {
            for (int i = 0; i < numberOfPhases; i++) {
                getPhase(i).init(getTotalNumberOfMoles(), numberOfComponents, 3, phaseType[phaseIndex[i]],
                        beta[phaseIndex[i]]);
            }
            for (int i = 0; i < numberOfPhases; i++) {
                for (int j = 0; j < numberOfComponents; j++) {
                    getPhase(i).getComponents()[j].fugcoef(getPhase(i));
                    getPhase(i).getComponents()[j].fugcoefDiffTempNumeric(getPhase(i), numberOfComponents,
                            getPhase(i).getTemperature(), getPhase(i).getPressure());
                    getPhase(i).getComponents()[j].fugcoefDiffPresNumeric(getPhase(i), numberOfComponents,
                            getPhase(i).getTemperature(), getPhase(i).getPressure());
                }
            }
        }

        for (int i = 1; i < numberOfPhases; i++) {
            if (getPhase(i).getPhaseTypeName().equals("gas")) {
                getPhase(i).setPhaseTypeName("oil");
            }
        }
    }

    public void initAnalytic(int type, int phase) {
        if (type == 0) {
            beta[0] = 1.0;
            phaseIndex[phase] = phase;
            getPhase(phase).init(getTotalNumberOfMoles(), numberOfComponents, 0, phaseType[phaseIndex[phase]],
                    beta[phaseIndex[phase]]);
        } else if (type == 1) {
            getPhase(phase).init(getTotalNumberOfMoles(), numberOfComponents, 1, phaseType[phaseIndex[phase]],
                    beta[phaseIndex[phase]]);

            for (int j = 0; j < numberOfComponents; j++) {
                getPhase(phase).getComponents()[j].fugcoef(getPhase(phase));
            }
        } else if (type == 2) {
            getPhase(phase).init(getTotalNumberOfMoles(), numberOfComponents, 2, phaseType[phaseIndex[phase]],
                    beta[phaseIndex[phase]]);

            for (int j = 0; j < numberOfComponents; j++) {
                getPhase(phase).getComponents()[j].fugcoef(getPhase(phase));
                getPhase(phase).getComponents()[j].logfugcoefdT(getPhase(phase));
                getPhase(phase).getComponents()[j].logfugcoefdP(getPhase(phase));
            }
        } else if (type == 3) {
            getPhase(phase).init(getTotalNumberOfMoles(), numberOfComponents, 3, phaseType[phaseIndex[phase]],
                    beta[phaseIndex[phase]]);

            for (int j = 0; j < numberOfComponents; j++) {
                getPhase(phase).getComponents()[j].fugcoef(getPhase(phase));
                getPhase(phase).getComponents()[j].logfugcoefdT(getPhase(phase));
                getPhase(phase).getComponents()[j].logfugcoefdP(getPhase(phase));
                getPhase(phase).getComponents()[j].logfugcoefdN(getPhase(phase));
            }
        }

        for (int i = 1; i < numberOfPhases; i++) {
            if (getPhase(i).getPhaseTypeName().equals("gas")) {
                getPhase(i).setPhaseTypeName("oil");
            }
        }

    }

    public void initNumeric(int type) {
        initNumeric(type, 1);
    }

    public void initNumeric(int type, int phasen) {
        if (type < 2) {
            initAnalytic(type);
        } else if (type >= 2) {
            double[][] gasfug = new double[2][getPhases()[0].getNumberOfComponents()];
            double[][] liqfug = new double[2][getPhases()[0].getNumberOfComponents()];

            double dt = getTemperature() / 1.0e6;
            setTemperature(getTemperature() + dt);
            init(1);

            for (int i = 0; i < getPhases()[0].getNumberOfComponents(); i++) {
                gasfug[0][i] = Math.log(getPhases()[0].getComponents()[i].getFugasityCoeffisient());
                liqfug[0][i] = Math.log(getPhases()[1].getComponents()[i].getFugasityCoeffisient());
            }

            setTemperature(getTemperature() - 2 * dt);
            init(1);

            for (int i = 0; i < getPhases()[0].getNumberOfComponents(); i++) {
                gasfug[1][i] = Math.log(getPhases()[0].getComponents()[i].getFugasityCoeffisient());
                liqfug[1][i] = Math.log(getPhases()[1].getComponents()[i].getFugasityCoeffisient());
            }

            for (int i = 0; i < getPhases()[0].getNumberOfComponents(); i++) {
                getPhase(0).getComponent(i).setdfugdt((gasfug[0][i] - gasfug[1][i]) / (2 * dt));
                getPhase(1).getComponent(i).setdfugdt((liqfug[0][i] - liqfug[1][i]) / (2 * dt));
            }

            setTemperature(getTemperature() + dt);

            double dp = getPressure() / 1.0e6;
            setPressure(getPressure() + dp);
            init(1);

            for (int i = 0; i < getPhases()[0].getNumberOfComponents(); i++) {
                gasfug[0][i] = Math.log(getPhases()[0].getComponents()[i].getFugasityCoeffisient());
                liqfug[0][i] = Math.log(getPhases()[1].getComponents()[i].getFugasityCoeffisient());
            }

            setPressure(getPressure() - 2 * dp);
            init(1);

            for (int i = 0; i < getPhases()[0].getNumberOfComponents(); i++) {
                gasfug[1][i] = Math.log(getPhases()[0].getComponents()[i].getFugasityCoeffisient());
                liqfug[1][i] = Math.log(getPhases()[1].getComponents()[i].getFugasityCoeffisient());
            }

            for (int i = 0; i < getPhases()[0].getNumberOfComponents(); i++) {
                getPhase(0).getComponent(i).setdfugdp((gasfug[0][i] - gasfug[1][i]) / (2 * dp));
                getPhase(1).getComponent(i).setdfugdp((liqfug[0][i] - liqfug[1][i]) / (2 * dp));
            }

            setPressure(getPressure() + dp);
            init(1);

            if (type == 3) {
                for (int phase = 0; phase < 2; phase++) {
                    for (int k = 0; k < getPhases()[0].getNumberOfComponents(); k++) {
                        double dn = getPhases()[phase].getComponents()[k].getNumberOfMolesInPhase() / 1.0e6;

                        addComponent(k, dn, phase);
                        // initBeta();
                        init_x_y();
                        init(1);

                        for (int i = 0; i < getPhases()[0].getNumberOfComponents(); i++) {
                            liqfug[0][i] = Math.log(getPhases()[phase].getComponents()[i].getFugasityCoeffisient());
                        }

                        addComponent(k, -2.0 * dn, phase);
                        // initBeta();
                        init_x_y();
                        init(1);

                        for (int i = 0; i < getPhases()[0].getNumberOfComponents(); i++) {
                            // gasfug[1][i] =
                            // Math.log(getPhases()[0].getComponents()[i].getFugasityCoeffisient());
                            liqfug[1][i] = Math.log(getPhases()[phase].getComponents()[i].getFugasityCoeffisient());
                        }
                        addComponent(k, dn, phase);
                        init_x_y();
                        init(1);

                        for (int i = 0; i < getPhases()[0].getNumberOfComponents(); i++) {
                            getPhase(phase).getComponent(k).setdfugdn(i, (liqfug[0][i] - liqfug[1][i]) / (2 * dn));
                            getPhase(phase).getComponent(k).setdfugdx(i, (liqfug[0][i] - liqfug[1][i]) / (2 * dn)
                                    * getPhase(phase).getNumberOfMolesInPhase());
                        }
                        // initBeta();

                    }
                }
            }
        }
    }

    @Override
    public void initNumeric() {
        double[][] gasfug = new double[2][getPhases()[0].getNumberOfComponents()];
        double[][] liqfug = new double[2][getPhases()[0].getNumberOfComponents()];
        double[][] gasnumericDfugdt = new double[2][getPhases()[0].getNumberOfComponents()];
        double[][] liqnumericDfugdt = new double[2][getPhases()[0].getNumberOfComponents()];
        double[][] gasnumericDfugdp = new double[2][getPhases()[0].getNumberOfComponents()];
        double[][] liqnumericDfugdp = new double[2][getPhases()[0].getNumberOfComponents()];
        double[][][] gasnumericDfugdn = new double[2][getPhases()[0].getNumberOfComponents()][getPhases()[0]
                .getNumberOfComponents()];
        double[][][] liqnumericDfugdn = new double[2][getPhases()[0].getNumberOfComponents()][getPhases()[0]
                .getNumberOfComponents()];

        double dt = getTemperature() / 1e5;
        setTemperature(getTemperature() + dt);
        init(1);

        for (int i = 0; i < getPhases()[0].getNumberOfComponents(); i++) {
            gasfug[0][i] = Math.log(getPhases()[0].getComponents()[i].getFugasityCoeffisient());
            liqfug[0][i] = Math.log(getPhases()[1].getComponents()[i].getFugasityCoeffisient());
        }

        setTemperature(getTemperature() - 2 * dt);
        init(1);

        for (int i = 0; i < getPhases()[0].getNumberOfComponents(); i++) {
            gasfug[1][i] = Math.log(getPhases()[0].getComponents()[i].getFugasityCoeffisient());
            liqfug[1][i] = Math.log(getPhases()[1].getComponents()[i].getFugasityCoeffisient());
            gasnumericDfugdt[0][i] = (gasfug[0][i] - gasfug[1][i]) / (2 * dt);
            liqnumericDfugdt[0][i] = (liqfug[0][i] - liqfug[1][i]) / (2 * dt);
            phaseArray[0].getComponents()[i].setdfugdt(gasnumericDfugdt[0][i]);
            phaseArray[1].getComponents()[i].setdfugdt(liqnumericDfugdt[0][i]);
        }

        setTemperature(getTemperature() + dt);

        double dp = getPressure() / 1e5;
        setPressure(getPressure() + dp);
        init(1);

        for (int i = 0; i < getPhases()[0].getNumberOfComponents(); i++) {
            gasfug[0][i] = Math.log(getPhases()[0].getComponents()[i].getFugasityCoeffisient());
            liqfug[0][i] = Math.log(getPhases()[1].getComponents()[i].getFugasityCoeffisient());
        }

        setPressure(getPressure() - 2 * dp);
        init(1);

        for (int i = 0; i < getPhases()[0].getNumberOfComponents(); i++) {
            gasfug[1][i] = Math.log(getPhases()[0].getComponents()[i].getFugasityCoeffisient());
            liqfug[1][i] = Math.log(getPhases()[1].getComponents()[i].getFugasityCoeffisient());
            gasnumericDfugdp[0][i] = (gasfug[0][i] - gasfug[1][i]) / (2 * dp);
            liqnumericDfugdp[0][i] = (liqfug[0][i] - liqfug[1][i]) / (2 * dp);
            phaseArray[0].getComponents()[i].setdfugdp(gasnumericDfugdp[0][i]);
            phaseArray[1].getComponents()[i].setdfugdp(liqnumericDfugdp[0][i]);
        }

        setPressure(getPressure() + dp);
        init(1);

        for (int phase = 0; phase < 2; phase++) {
            for (int k = 0; k < getPhases()[0].getNumberOfComponents(); k++) {
                double dn = getPhases()[phase].getComponents()[k].getNumberOfMolesInPhase() / 1.0e6;
                if (dn < 1e-12) {
                    dn = 1e-12;
                }

                addComponent(k, dn, phase);
                // initBeta();
                init_x_y();
                init(1);

                for (int i = 0; i < getPhases()[0].getNumberOfComponents(); i++) {
                    liqfug[0][i] = Math.log(getPhases()[phase].getComponents()[i].getFugasityCoeffisient());
                }

                addComponent(k, -2.0 * dn, phase);
                // initBeta();
                init_x_y();
                init(1);

                for (int i = 0; i < getPhases()[0].getNumberOfComponents(); i++) {
                    // gasfug[1][i] =
                    // Math.log(getPhases()[0].getComponents()[i].getFugasityCoeffisient());
                    liqfug[1][i] = Math.log(getPhases()[phase].getComponents()[i].getFugasityCoeffisient());
                }

                for (int i = 0; i < getPhases()[0].getNumberOfComponents(); i++) {
                    if (phase == 0) {
                        gasnumericDfugdn[0][k][i] = (liqfug[0][i] - liqfug[1][i]) / (2 * dn);
                        phaseArray[0].getComponents()[i].setdfugdn(k, gasnumericDfugdn[0][k][i]);
                        phaseArray[0].getComponents()[i].setdfugdx(k,
                                gasnumericDfugdn[0][k][i] * phaseArray[0].getNumberOfMolesInPhase());
                    }

                    if (phase == 1) {
                        liqnumericDfugdn[0][k][i] = (liqfug[0][i] - liqfug[1][i]) / (2 * dn);
                        phaseArray[1].getComponents()[i].setdfugdn(k, liqnumericDfugdn[0][k][i]);
                        phaseArray[1].getComponents()[i].setdfugdx(k,
                                liqnumericDfugdn[0][k][i] * phaseArray[1].getNumberOfMolesInPhase());
                    }
                }

                addComponent(k, dn, phase);
                // initBeta();
                init_x_y();
                init(1);
            }
        }
    }

    @Override
    public void initPhysicalProperties() {
        for (int i = 0; i < numberOfPhases; i++) {
            getPhase(i).initPhysicalProperties();
        }
        calcInterfaceProperties();
    }

    @Override
    public void initPhysicalProperties(String propertyName) {
        for (int i = 0; i < numberOfPhases; i++) {
            getPhase(i).initPhysicalProperties(propertyName);
        }
    }

    @Override
    public void resetPhysicalProperties() {
        for (int i = 0; i < maxNumberOfPhases; i++) {
            getPhase(i).resetPhysicalProperties();
        }
    }

    @Override
    public void initRefPhases() {
        for (int i = 0; i < numberOfPhases; i++) {
            getPhase(i).initRefPhases(false);
        }
    }

    /**
     * /** specify the type model for the physical properties you want to use. *
     * Type: Model * 0 Orginal/default * 1 Water * 2 Glycol * 3 Amine
     */
    @Override
    public void setPhysicalPropertyModel(int type) {
        for (int i = 0; i < numberOfPhases; i++) {
            getPhase(i).setPhysicalProperties(type);
        }
    }

    @Override
    public void chemicalReactionInit() { // type = 0 start init type =1 gi nye betingelser
        chemicalReactionOperations = new ChemicalReactionOperations(this);
        chemicalSystem = chemicalReactionOperations.hasRections();
    }

    @Override
    public ChemicalReactionOperations getChemicalReactionOperations() { // type = 0 start init type =1 gi nye
                                                                        // betingelser
        return chemicalReactionOperations;
    }

    @Override
    public final PhaseInterface getGasPhase() {
        for (int phase = 0; phase < numberOfPhases; phase++) {
            if (phaseArray[phaseIndex[phase]].getPhaseType() == 1) {
                return phaseArray[phase];
            }
        }
        logger.info("No gas phase at current state.");
        return null;
    }

    @Override
    public final PhaseInterface getLiquidPhase() {
        for (int phase = 0; phase < numberOfPhases; phase++) {
            if (phaseArray[phaseIndex[phase]].getPhaseType() == 0) {
                return phaseArray[phase];
            }
        }
        logger.info("No liquid phase at current state.");
        return null;
    }

    @Override
    public final PhaseInterface getPhase(int i) {
        if (i >= getNumberOfPhases()) {
            // throw new RuntimeException();
        }
        return phaseArray[phaseIndex[i]];
    }

    @Override
    public final boolean isChemicalSystem() {
        return chemicalSystem;
    }

    @Override
    public final void isChemicalSystem(boolean temp) {
        chemicalSystem = temp;
    }

    public double getAntoineVaporPressure(double temp) {
        return phaseArray[0].getAntoineVaporPressure(temp);
    }

    @Override
    public final double getTC() {
        return criticalTemperature;
    }

    @Override
    public final double getPC() {
        return criticalPressure;
    }

    @Override
    public final void setTC(double TC) {
        criticalTemperature = TC;
    }

    @Override
    public final void setPC(double PC) {
        criticalPressure = PC;
    }

    @Override
    public final void setMixingRule(int type) {
        mixingRule = type;
        if (numberOfPhases < 4) {
            resetPhysicalProperties();// initPhysicalProperties();
        }
        for (int i = 0; i < maxNumberOfPhases; i++) {
            getPhase(i).setMixingRule(type);
            getPhase(i).initPhysicalProperties();
            // getPhase(i).getPhysicalProperties().getMixingRule().initMixingRules(getPhase(i));
        }
    }

    public void setMixingRuleGEmodel(String name) {
        for (int i = 0; i < numberOfPhases; i++) {
            getPhase(i).setMixingRuleGEModel(name);
        }
    }

    @Override
    public void setMixingRule(String typename, String GEmodel) {
        setMixingRuleGEmodel(GEmodel);
        setMixingRule(typename);
    }

    /**
     * method to set the mixing rule for the fluid
     *
     * @param mixingRuleName the name of the mixing rule. The name can be
     *                       'no','classic', 'Huron-Vidal'/'HV', 'Huron-Vidal-T',
     *                       'WS'/'Wong-Sandler' , 'classic-CPA', 'classic-T',
     *                       'classic-CPA-T', 'classic-Tx'
     */
    @Override
    public void setMixingRule(String typename) {
        int var = 0;
        if (typename.equals("no")) {
            var = 1;
        } else if (typename.equals("classic")) {
            var = 2;
        } else if (typename.equals("HV")) {
            var = 4;
        } else if (typename.equals("WS")) {
            var = 5;
        } else if (typename.equals("CPA-Mix")) {
            var = 7;
        } else if (typename.equals("classic-T")) {
            var = 8;
        } else if (typename.equals("classic-T-cpa")) {
            var = 9;
        } else if (typename.equals("classic-Tx-cpa")) {
            var = 10;
        } else {
            var = 1;
        }
        this.setMixingRule(var);
    }

    @Override
    public String[] getComponentNames() {
        ArrayList components = new ArrayList();

        for (int j = 0; j < numberOfComponents; j++) {
            components.add(phaseArray[0].getComponents()[j].getName());
        }
        String[] componentList = new String[components.size()];
        for (int j = 0; j < numberOfComponents; j++) {
            componentList[j] = (String) components.get(j);
        }
        return componentList;
    }

    @Override
    public void setNumberOfPhases(int number) {
        this.numberOfPhases = number;
    }

    @Override
    public void useVolumeCorrection(boolean volcor) {
        for (int i = 0; i < getMaxNumberOfPhases(); i++) {
            getPhase(i).useVolumeCorrection(volcor);
        }
    }

    @Override
    public final PhaseInterface[] getPhases() {
        return phaseArray;
    }

    @Override
    public double getGibbsEnergy() {
        double gibbsEnergy = 0;
        for (int i = 0; i < numberOfPhases; i++) {
            gibbsEnergy += getPhase(i).getGibbsEnergy();
        }
        return gibbsEnergy;
    }

    /**
     * method to return exergy in a given unit
     * 
     * @param  temperatureOfSurroundings in Kelvin
     * @param  unit                      The unit as a string. Supported units are
     *                                   J, J/mol, J/kg and kJ/kg
     * @return                           exergy in specified unit
     */
    @Override
    public double getExergy(double temperatureOfSurroundings, String exergyUnit) {
        double refExergy = getExergy(temperatureOfSurroundings); // exergy in J
        double conversionFactor = 1.0;
        switch (exergyUnit) {
        case "J":
            conversionFactor = 1.0;
            break;
        case "J/mol":
            conversionFactor = 1.0 / getTotalNumberOfMoles();
            break;
        case "J/kg":
            conversionFactor = 1.0 / getTotalNumberOfMoles() / getMolarMass();
            break;
        case "kJ/kg":
            conversionFactor = 1.0 / getTotalNumberOfMoles() / getMolarMass() / 1000.0;
            break;
        }
        return refExergy * conversionFactor;
    }

    /**
     * method to return exergy defined as (h1-T0*s1) in a unit Joule
     * 
     * @param temperatureOfSurroundings in Kelvin
     */
    @Override
    public double getExergy(double temperatureOfSurroundings) {
        double getExergy = getEnthalpy() - temperatureOfSurroundings * getEntropy();
        return getExergy;
    }

    /**
     * method to return enthalpy in a unit Joule
     */
    @Override
    public double getEnthalpy() {
        double enthalpy = 0;
        for (int i = 0; i < numberOfPhases; i++) {
            enthalpy += getPhase(i).getEnthalpy();
        }
        return enthalpy;
    }

    /**
     * method to return enthalpy in a given unit
     *
     * @param  unit The unit as a string. Supported units are J, J/mol, J/kg and
     *              kJ/kg
     * @return      enthalpy in specified unit
     */
    @Override
    public double getEnthalpy(String unit) {
        double refEnthalpy = getEnthalpy(); // enthalpy in J
        double conversionFactor = 1.0;
        switch (unit) {
        case "J":
            conversionFactor = 1.0;
            break;
        case "J/mol":
            conversionFactor = 1.0 / getTotalNumberOfMoles();
            break;
        case "J/kg":
            conversionFactor = 1.0 / getTotalNumberOfMoles() / getMolarMass();
            break;
        case "kJ/kg":
            conversionFactor = 1.0 / getTotalNumberOfMoles() / getMolarMass() / 1000.0;
            break;
        }
        return refEnthalpy * conversionFactor;
    }

    /**
     * method to return viscosity
     *
     * @return viscosity in unit kg/msec
     */
    @Override
    public double getViscosity() {
        double visc = 0;
        for (int i = 0; i < numberOfPhases; i++) {
            visc += beta[phaseIndex[i]] * getPhase(i).getPhysicalProperties().getViscosity();
        }
        return visc;
    }

    /**
     * method to return viscosity in a given unit
     *
     * @param  unit The unit as a string. Supported units are kg/msec, cP
     *              (centipoise)
     * @return      viscosity in specified unit
     */
    @Override
    public double getViscosity(String unit) {
        double refViscosity = getViscosity(); // viscosity in kg/msec
        double conversionFactor = 1.0;
        switch (unit) {
        case "kg/msec":
            conversionFactor = 1.0;
            break;
        case "cP":
            conversionFactor = 1.0e3;
            break;
        default:
            throw new RuntimeException();
        }
        return refViscosity * conversionFactor;
    }

    /**
     * method to return kinematic viscosity in a given unit
     *
     * @param  unit The unit as a string. Supported units are m2/sec
     * @return      kinematic viscosity in specified unit
     */
    @Override
    public double getKinematicViscosity(String unit) {
        double refViscosity = getViscosity("kg/msec") / getDensity("kg/m3"); // viscosity in kg/msec
        double conversionFactor = 1.0;
        switch (unit) {
        case "m2/sec":
            conversionFactor = 1.0;
            break;
        default:
            throw new RuntimeException();
        }
        return refViscosity * conversionFactor;
    }

    @Override
    public double getKinematicViscosity() {
        return getViscosity() / getDensity();
    }

    /**
     * method to return conductivity of a fluid
     *
     * @return     conductivity in unit W/m*K
     * @deprecated use {@link #getThermalConductivity()} instead.
     */
    @Deprecated
    @Override
    public double getConductivity() {
        double cond = 0;
        for (int i = 0; i < numberOfPhases; i++) {
            cond += beta[phaseIndex[i]] * getPhase(i).getPhysicalProperties().getConductivity();
        }
        return cond;
    }

    /**
     * method to return conductivity in a given unit
     *
     * @param      unit The unit as a string. Supported units are W/mK, W/cmK
     * @return          conductivity in specified unit
     * @deprecated      use {@link #getThermalConductivity(String unit)} instead.
     */
    @Deprecated
    @Override
    public double getConductivity(String unit) {
        double refConductivity = getConductivity(); // conductivity in W/m*K
        double conversionFactor = 1.0;
        switch (unit) {
        case "W/mK":
            conversionFactor = 1.0;
            break;
        case "W/cmK":
            conversionFactor = 0.01;
            break;
        default:
            throw new RuntimeException();
        }
        return refConductivity * conversionFactor;
    }

    /**
     * method to return conductivity of a fluid
     *
     * @return conductivity in unit W/m*K
     */
    @Override
    public double getThermalConductivity() {
        double cond = 0;
        for (int i = 0; i < numberOfPhases; i++) {
            cond += beta[phaseIndex[i]] * getPhase(i).getPhysicalProperties().getConductivity();
        }
        return cond;
    }

    /**
     * method to return conductivity in a given unit
     *
     * @param  unit The unit as a string. Supported units are W/mK, W/cmK
     * @return      conductivity in specified unit
     */
    @Override
    public double getThermalConductivity(String unit) {
        double refConductivity = getConductivity(); // conductivity in W/m*K
        double conversionFactor = 1.0;
        switch (unit) {
        case "W/mK":
            conversionFactor = 1.0;
            break;
        case "W/cmK":
            conversionFactor = 0.01;
            break;
        default:
            throw new RuntimeException();
        }
        return refConductivity * conversionFactor;
    }

    /**
     * method to return internal energy (U) in unit J
     */
    @Override
    public double getInternalEnergy() {
        double internalEnergy = 0;
        for (int i = 0; i < numberOfPhases; i++) {
            internalEnergy += getPhase(i).getInternalEnergy();
        }
        return internalEnergy;
    }

    /**
     * method to return internal energy (U) in a given unit
     *
     * @param  unit The unit as a string. unit supported units are J, J/mole, J/kg
     *              and kJ/kg
     * @return      internal energy in given unit
     */
    @Override
    public double getInternalEnergy(String unit) {
        double refEnthalpy = getInternalEnergy(); // enthalpy in J
        double conversionFactor = 1.0;
        switch (unit) {
        case "J":
            conversionFactor = 1.0;
        case "J/mole":
            conversionFactor = 1.0 / getTotalNumberOfMoles();
        case "J/kg":
            conversionFactor = 1.0 / getTotalNumberOfMoles() / getMolarMass();
        case "kJ/kg":
            conversionFactor = 1.0 / getTotalNumberOfMoles() / getMolarMass() / 1000.0;
        }
        return refEnthalpy * conversionFactor;
    }

    @Override
    public double getHelmholtzEnergy() {
        double helmholtzEnergy = 0;
        for (int i = 0; i < numberOfPhases; i++) {
            helmholtzEnergy += getPhase(i).getHelmholtzEnergy();
        }
        return helmholtzEnergy;
    }

    @Override
    public double getEntropy() {
        double entropy = 0;
        for (int i = 0; i < numberOfPhases; i++) {
            entropy += getPhase(i).getEntropy();
        }
        return entropy;
    }

    /**
     * method to return total entropy of the fluid
     *
     * @param  unit The unit as a string. Supported units are J/K, J/moleK, J/kgK
     *              and kJ/kgK
     * @return      entropy in specified unit
     */
    @Override
    public double getEntropy(String unit) {
        double refEntropy = getEntropy(); // entropy in J/K
        double conversionFactor = 1.0;
        switch (unit) {
        case "J/K":
            conversionFactor = 1.0;
            break;
        case "J/molK":
            conversionFactor = 1.0 / getTotalNumberOfMoles();
            break;
        case "J/kgK":
            conversionFactor = 1.0 / getTotalNumberOfMoles() / getMolarMass();
            break;
        case "kJ/kgK":
            conversionFactor = 1.0 / getTotalNumberOfMoles() / getMolarMass() / 1000.0;
            break;
        }
        return refEntropy * conversionFactor;
    }

    /**
     * method to return molar volume of the fluid note: without Peneloux volume
     * correction
     *
     * @return molar volume volume in unit m3/mol*1e5
     */
    @Override
    public double getMolarVolume() {
        double volume = 0;
        for (int i = 0; i < numberOfPhases; i++) {
            volume += beta[phaseIndex[i]] * getPhase(i).getMolarVolume();
        }
        return volume;
    }

    /**
     * method to get density of a fluid note: without Peneloux volume correction
     *
     * @return density with unit kg/m3
     */
    @Override
    public double getDensity() {
        double density = 0;
        for (int i = 0; i < numberOfPhases; i++) {
            density += 1.0e5 * (getPhase(i).getMolarMass() * beta[phaseIndex[i]] / getPhase(i).getMolarVolume());
        }
        return density;
    }

    /**
     * method to get density of a fluid note: with Peneloux volume correction
     *
     * @param  unit The unit as a string. Supported units are kg/m3, mol/m3
     * @return      density in specified unit
     */
    @Override
    public double getDensity(String unit) {
        double density = 0;
        for (int i = 0; i < getNumberOfPhases(); i++) {
            density += getPhase(i).getVolume() / getVolume() * getPhase(i).getPhysicalProperties().getDensity();
        }
        double refDensity = density; // density in kg/m3
        double conversionFactor = 1.0;
        switch (unit) {
        case "kg/m3":
            conversionFactor = 1.0;
            break;
        case "kg/Sm3":
            return getMolarMass() * 101325.0 / ThermodynamicConstantsInterface.R
                    / ThermodynamicConstantsInterface.standardStateTemperature;
        case "mol/m3":
            conversionFactor = 1.0 / getMolarMass();
            break;
        default:
            throw new RuntimeException();
        }
        return refDensity * conversionFactor;
    }

    @Override
    public double getZ() {
        double Z = 0;
        for (int i = 0; i < numberOfPhases; i++) {
            Z += beta[phaseIndex[i]] * getPhase(i).getZ();
        }
        return Z;
    }

    @Override
    public double getMoleFractionsSum() {
        double sumz = 0.0;
        for (int i = 0; i < phaseArray[0].getNumberOfComponents(); i++) {
            sumz += phaseArray[0].getComponent(i).getz();
        }
        return sumz;
    }

    /**
     * method to get molar mass of a fluid phase
     *
     * @return molar mass in unit kg/mol
     */
    @Override
    public double getMolarMass() {
        double tempVar = 0;
        for (int i = 0; i < phaseArray[0].getNumberOfComponents(); i++) {
            tempVar += phaseArray[0].getComponents()[i].getz() * phaseArray[0].getComponents()[i].getMolarMass();
        }
        return tempVar;
    }

    /**
     * method to get molar mass of a fluid phase
     * 
     * @param  unit The unit as a string. Supported units are kg/mol, gr/mol
     * @return      molar mass in given unit
     */
    @Override
    public double getMolarMass(String unit) {
        double refMolarMass = getMolarMass();
        double conversionFactor = 1.0;
        switch (unit) {
        case "kg/mol":
            conversionFactor = 1.0;
            break;
        case "gr/mol":
            conversionFactor = 1000.0;
            break;
        default:
            throw new RuntimeException();
        }
        return refMolarMass * conversionFactor;
    }

    /**
     * method to set the temperature of a fluid (same temperature for all phases)
     *
     * @param newTemperature in unit Kelvin
     */
    @Override
    public void setTemperature(double newTemperature) {
        for (int i = 0; i < getMaxNumberOfPhases(); i++) {
            getPhases()[i].setTemperature(newTemperature);
        }
    }

    /**
     * method to set the temperature of a fluid (same temperature for all phases)
     *
     * @param newTemperature in specified unit
     * @param unit           unit can be C or K (Celcius of Kelvin)
     */
    @Override
    public void setTemperature(double newTemperature, String unit) {
        for (int i = 0; i < getMaxNumberOfPhases(); i++) {
            if (unit.equals("K")) {
                getPhases()[i].setTemperature(newTemperature);
            } else if (unit.equals("C")) {
                getPhases()[i].setTemperature(newTemperature + 273.15);
            } else {
                throw new RuntimeException();
            }
        }
    }

    @Override
    public double getNumberOfMoles() {
        return getTotalNumberOfMoles();
    }

    /**
     * method to set the phase type of a given phase
     *
     * @param phaseToChange the phase number of the phase to set phase type
     * @param newPhaseType  the phase type number (valid phase types are 1 (gas) and
     *                      0 (liquid)
     */
    @Override
    public void setPhaseType(int phaseToChange, int newPhaseType) {
        // System.out.println("new phase type: cha " + newPhaseType);
        if (allowPhaseShift) {
            phaseType[phaseIndex[phaseToChange]] = newPhaseType;
        }
    }

    /**
     * method to set the phase type of a given phase
     *
     * @param phaseToChange the phase number of the phase to set phase type
     * @param phaseTypeName the phase type name (valid names are gas or liquid)
     */
    @Override
    public void setPhaseType(int phaseToChange, String phaseTypeName) {
        // System.out.println("new phase type: cha " + newPhaseType);
        int newPhaseType = 1;
        if (allowPhaseShift) {
            if (phaseTypeName.equals("gas") || phaseTypeName.equals("vapour")) {
                newPhaseType = 1;
            } else if (phaseTypeName.equals("liquid") || phaseTypeName.equals("oil")
                    || phaseTypeName.equals("aqueous")) {
                newPhaseType = 0;
            } else {
                newPhaseType = 0;
            }
            phaseType[phaseIndex[phaseToChange]] = newPhaseType;
        }
    }

    @Override
    public void setPhaseType(String phases, int newPhaseType) {
        // System.out.println("new phase type: cha " + newPhaseType);
        if (allowPhaseShift) {
            if (phases.equals("all")) {
                for (int i = 0; i < getMaxNumberOfPhases(); i++) {
                    phaseType[i] = newPhaseType;
                }
            }
        }
    }

    @Override
    public void invertPhaseTypes() {
        for (int i = 0; i < getMaxNumberOfPhases(); i++) {
            if (phaseType[i] == 0) {
                phaseType[i] = 1;
            } else {
                phaseType[i] = 0;
            }
        }
    }

    @Override
    public void setPhase(PhaseInterface phase, int numb) {
        double temp = phaseArray[numb].getTemperature();
        double pres = phaseArray[numb].getPressure();
        this.phaseArray[numb] = phase;
        this.phaseArray[numb].setTemperature(temp);
        this.phaseArray[numb].setPressure(pres);
    }

    @Override
    public void reInitPhaseType() {
        phaseType[0] = 1;
        phaseType[1] = 0;
        phaseType[2] = 0;
        phaseType[3] = 0;
    }

    @Override
    public final boolean doSolidPhaseCheck() {
        return solidPhaseCheck;
    }

    /**
     * method to set the pressure of a fluid (same temperature for all phases)
     *
     * @param newPressure in specified unit
     * @param unit        unit can be C or K (Celcius of Kelvin)
     */
    @Override
    public final void setPressure(double newPressure) {
        for (int i = 0; i < getMaxNumberOfPhases(); i++) {
            phaseArray[i].setPressure(newPressure);
        }
    }

    /**
     * method to set the pressure of a fluid (same temperature for all phases)
     *
     * @param newPressure in specified unit
     * @param unit        unit can be bar/bara/barg or atm
     */
    @Override
    public final void setPressure(double newPressure, String unit) {
        for (int i = 0; i < getMaxNumberOfPhases(); i++) {
            if (unit.equals("bar") || unit.equals("bara")) {
                phaseArray[i].setPressure(newPressure);
            } else if (unit.equals("atm")) {
                phaseArray[i].setPressure(newPressure + 0.01325);
            } else if (unit.equals("barg")) {
                phaseArray[i].setPressure(newPressure + 1.01325);
            } else {
                throw new RuntimeException(
                        "setting new pressure could not be done. Specified unit might not be supported");
            }
        }
    }

    @Override
    public final void setTemperature(double newPressure, int phase) {
        getPhase(phaseIndex[phase]).setTemperature(newPressure);
    }

    /**
     * method to return temperature
     *
     * @return temperature in unit Kelvin
     */
    @Override
    public final double getTemperature() {
        return phaseArray[0].getTemperature();
    }

    /**
     * method to return temperature in a given unit
     *
     * @param  unit The unit as a string. Supported units are K, C, R
     * @return      temperature in specified unit
     */
    @Override
    public final double getTemperature(String unit) {
        neqsim.util.unit.TemperatureUnit presConversion = new neqsim.util.unit.TemperatureUnit(getTemperature(), "K");
        return presConversion.getValue(unit);
    }

    @Override
    public double getTemperature(int phaseNumber) {
        return getPhase(phaseIndex[phaseNumber]).getTemperature();
    }

    /**
     * method to return pressure of a fluid
     *
     * @return pressure in unit bara
     */
    @Override
    public final double getPressure() {
        return phaseArray[0].getPressure();//
    }

    /**
     * method to return pressure in a given unit
     *
     * @param  unit The unit as a string. Supported units are bara, barg, Pa and MPa
     * @return      pressure in specified unit
     */
    @Override
    public final double getPressure(String unit) {
        neqsim.util.unit.PressureUnit presConversion = new neqsim.util.unit.PressureUnit(getPressure(), "bara");
        return presConversion.getValue(unit);
    }

    /**
     * method to return pressure of phase
     *
     * @return pressure of phase in unit bara
     */
    @Override
    public final double getPressure(int phaseNumber) {
        return getPhase(phaseIndex[phaseNumber]).getPressure();
    }

    @Override
    public final double getBeta() {
        return beta[0];
    }

    @Override
    public final double getBeta(int phase) {
        return beta[phaseIndex[phase]];
    }

    @Override
    public void setAtractiveTerm(int i) {
        for (int k = 0; k < getMaxNumberOfPhases(); k++) {
            phaseArray[k].setAtractiveTerm(i);
        }
    }

    @Override
    public final int getNumberOfPhases() {
        return numberOfPhases;
    }

    @Override
    public final void setBeta(double b) {
        if (b < 0)
            b = neqsim.thermo.ThermodynamicModelSettings.phaseFractionMinimumLimit;
        if (b > 1)
            b = 1.0 - neqsim.thermo.ThermodynamicModelSettings.phaseFractionMinimumLimit;
        beta[0] = b;
        beta[1] = 1.0 - b;
    }

    @Override
    public final void setBeta(int phase, double b) {
        if (b < 0)
            b = neqsim.thermo.ThermodynamicModelSettings.phaseFractionMinimumLimit;
        if (b > 1)
            b = 1.0 - neqsim.thermo.ThermodynamicModelSettings.phaseFractionMinimumLimit;
        beta[phaseIndex[phase]] = b;
    }

    /**
     * method to return fluid volume
     *
     * @return volume in unit m3*1e5
     */
    @Override
    public final double getVolume() {
        double volume = 0.0;
        for (int i = 0; i < numberOfPhases; i++) {
            volume += getPhase(i).getMolarVolume() * getPhase(i).getNumberOfMolesInPhase();
        }
        return volume;
    }

    /**
     * method to return fluid volume
     *
     * @param  unit The unit as a string. Supported units are m3, litre, m3/kg,
     *              m3/mol
     * @return      volume in specified unit
     */
    @Override
    public double getVolume(String unit) {
        double conversionFactor = 1.0;
        switch (unit) {
        case "m3":
            conversionFactor = 1.0;
            break;
        case "m3/kg":
            conversionFactor = 1.0 / getMass("kg");
            break;
        case "litre":
            conversionFactor = 1000.0;
            break;
        case "m3/mol":
            conversionFactor = 1.0 / getTotalNumberOfMoles();
            break;
        }
        return conversionFactor * getVolume() / 1.0e5;
    }

    /**
     * method to return mass of fluid
     *
     * @param  unit The unit as a string. Supported units are kg, gr, tons
     * @return      volume in specified unit
     */
    @Override
    public double getMass(String unit) {
        double conversionFactor = 1.0;
        switch (unit) {
        case "kg":
            conversionFactor = 1.0;
            break;

        case "gr":
            conversionFactor = 1000.0;
            break;
        case "tons":
            conversionFactor = 1.0e-3;
            break;
        }
        return conversionFactor * getTotalNumberOfMoles() * getMolarMass();
    }

    /**
     * method to return fluid volume with Peneloux volume correction need to call
     * initPhysicalProperties() before this method is called
     *
     * @return volume in specified unit
     */
    @Override
    public double getCorrectedVolume() {
        double volume = 0;
        for (int i = 0; i < numberOfPhases; i++) {
            volume += getPhase(i).getMolarMass() / getPhase(i).getPhysicalProperties().getDensity()
                    * getPhase(i).getNumberOfMolesInPhase();
        }
        return volume;
    }

    @Override
    public double getdVdPtn() {
        double dVdP = 0.0;
        for (int i = 0; i < numberOfPhases; i++) {
            dVdP += 1.0 / getPhase(i).getdPdVTn();
        }
        return dVdP;
    }

    @Override
    public double getdVdTpn() {
        double dVdT = 0.0;
        for (int i = 0; i < numberOfPhases; i++) {
            dVdT += -getPhase(i).getdPdTVn() / getPhase(i).getdPdVTn();
        }
        return dVdT;
    }

    /**
     * method to return specific heat capacity (Cp)
     *
     * @return Cp in unit J/K
     */
    @Override
    public double getCp() {
        double cP = 0.0;
        for (int i = 0; i < numberOfPhases; i++) {
            cP += getPhase(i).getCp();
        }
        return cP;
    }

    /**
     * method to return specific heat capacity (Cp) in a given unit
     *
     * @param  unit The unit as a string. Supported units are J/K, J/molK, J/kgK and
     *              kJ/kgK
     * @return      Cp in specified unit
     */
    @Override
    public double getCp(String unit) {
        double refCp = getCp(); // Cp in J/K
        double conversionFactor = 1.0;
        switch (unit) {
        case "J/K":
            conversionFactor = 1.0;
            break;
        case "J/molK":
            conversionFactor = 1.0 / getTotalNumberOfMoles();
            break;
        case "J/kgK":
            conversionFactor = 1.0 / getTotalNumberOfMoles() / getMolarMass();
            break;
        case "kJ/kgK":
            conversionFactor = 1.0 / getTotalNumberOfMoles() / getMolarMass() / 1000.0;
            break;
        }
        return refCp * conversionFactor;
    }

    /**
     * method to return specific heat capacity (Cv)
     *
     * @return Cv in unit J/K
     */
    @Override
    public double getCv() {
        double cv = 0.0;
        for (int i = 0; i < numberOfPhases; i++) {
            cv += getPhase(i).getCv();
        }
        return cv;
    }

    /**
     * method to return specific heat capacity (Cv) in a given unit
     *
     * @param  unit The unit as a string. Supported units are J/K, J/molK, J/kgK and
     *              kJ/kgK
     * @return      Cv in specified unit
     */
    @Override
    public double getCv(String unit) {
        double refCv = getCv(); // enthalpy in J
        double conversionFactor = 1.0;
        switch (unit) {
        case "J/K":
            conversionFactor = 1.0;
            break;
        case "J/molK":
            conversionFactor = 1.0 / getTotalNumberOfMoles();
            break;
        case "J/kgK":
            conversionFactor = 1.0 / getTotalNumberOfMoles() / getMolarMass();
            break;
        case "kJ/kgK":
            conversionFactor = 1.0 / getTotalNumberOfMoles() / getMolarMass() / 1000.0;
            break;
        }
        return refCv * conversionFactor;
    }

    /**
     * method to return heat capacity ratio/adiabatic index/Poisson constant
     *
     * @return kappa
     */
    @Override
    public double getKappa() {
        return getCp() / getCv();
    }

    /**
     * method to return heat capacity ratio/adiabatic index/Poisson constant
     *
     * @return kappa
     */
    @Override
    public double getGamma() {
        return getCp() / getCv();
    }

    /**
     * method to return heat capacity ratio calculated as Cp/(Cp-R)
     *
     * @return kappa
     */
    @Override
    public double getGamma2() {
        double cp0 = getCp();
        return cp0 / (cp0 - ThermodynamicConstantsInterface.R * totalNumberOfMoles);
    }

    @Override
    public void calcInterfaceProperties() {
        interfaceProp.init();
    }

    @Override
    public InterphasePropertiesInterface getInterphaseProperties() {
        return interfaceProp;
    }

    /**
     * method to return interfacial tension between two phases
     *
     * @param  phase1 phase number of phase1
     * @param  phase2 phase number of phase2
     * @return        interfacial tension with unit N/m
     */
    @Override
    public double getInterfacialTension(int phase1, int phase2) {
        return interfaceProp.getSurfaceTension(phase1, phase2);
    }

    @Override
    public double getInterfacialTension(int phase1, int phase2, String unit) {
        return interfaceProp.getSurfaceTension(phase1, phase2, unit);
    }

    /**
     * method to return interfacial tension between two phases
     *
     * @param  phase1 phase type of phase1 as string (valid phases are gas, oil,
     *                aqueous)
     * @param  phase2 phase type of phase2 as string (valid phases are gas, oil,
     *                aqueous)
     * @return        interfacial tension with unit N/m. If one or both phases does
     *                not exist - the method will return NaN
     */
    @Override
    public double getInterfacialTension(String phase1, String phase2) {
        if (hasPhaseType(phase1) && hasPhaseType(phase2)) {
            return interfaceProp.getSurfaceTension(getPhaseNumberOfPhase(phase1), getPhaseNumberOfPhase(phase2));
        } else {
            return Double.NaN;
        }
    }

    public String write() {
        // create a String description of the system
        return "";
    }

    @Override
    public void normalizeBeta() {
        double tot = 0.0;
        for (int i = 0; i < numberOfPhases; i++) {
            tot += beta[phaseIndex[i]];
        }
        for (int i = 0; i < numberOfPhases; i++) {
            beta[phaseIndex[i]] /= tot;
        }
    }

    @Override
    public void display() {
        display(this.getFluidName());
    }

    @Override
    public String[][] createTable(String name) {
        // System.out.println("number of comps : " + numberOfComponents + " number of
        // phases " + numberOfPhases);
        String[][] table = new String[getPhases()[0].getNumberOfComponents() + 30][7];

        if(isInitialized) {
        	initProperties();
        }
    	else{
        	init(0);
        	setNumberOfPhases(1);
        	initProperties();
        }

        java.text.DecimalFormat nf = new java.text.DecimalFormat();

        java.text.DecimalFormatSymbols symbols = new java.text.DecimalFormatSymbols();
        symbols.setDecimalSeparator('.');
        nf.setDecimalFormatSymbols(symbols);

        nf.setMaximumFractionDigits(5);
        nf.applyPattern("#.#####E0");

        /// String[][] table = new String[getPhases()[0].getNumberOfComponents() +
        /// 30][7];
        String[] names = { "", "Feed", "Phase 1", "Phase 2", "Phase 3", "Phase 4", "Unit" };
        table[0][0] = "";// getPhases()[0].getPhaseTypeName();//"";

        for (int i = 0; i < getPhases()[0].getNumberOfComponents() + 30; i++) {
            for (int j = 0; j < 7; j++) {
                table[i][j] = "";
            }
        }
        table[0][1] = "total";
        for (int i = 0; i < numberOfPhases; i++) {
            table[0][i + 2] = getPhase(i).getPhaseTypeName();
        }

        StringBuffer buf = new StringBuffer();
        FieldPosition test = new FieldPosition(0);
        for (int j = 0; j < getPhases()[0].getNumberOfComponents(); j++) {
            buf = new StringBuffer();
            table[j + 1][1] = nf.format(getPhase(0).getComponents()[j].getz(), buf, test).toString();
        }
        buf = new StringBuffer();
        table[getPhases()[0].getNumberOfComponents() + 4][1] = nf.format(getMolarMass() * 1000, buf, test).toString();
        buf = new StringBuffer();
        table[getPhases()[0].getNumberOfComponents() + 9][1] = nf
                .format(getEnthalpy() / (getTotalNumberOfMoles() * getMolarMass() * 1000), buf, test).toString();
        buf = new StringBuffer();
        table[getPhases()[0].getNumberOfComponents() + 10][1] = nf
                .format(getEntropy() / (getTotalNumberOfMoles() * getMolarMass() * 1000), buf, test).toString();

        for (int i = 0; i < numberOfPhases; i++) {
            for (int j = 0; j < getPhases()[0].getNumberOfComponents(); j++) {
                table[j + 1][0] = getPhases()[0].getComponents()[j].getName();
                buf = new StringBuffer();
                table[j + 1][i + 2] = nf.format(getPhase(i).getComponents()[j].getx(), buf, test).toString();
                table[j + 1][6] = "[mole fraction]";
            }

            buf = new StringBuffer();
            table[getPhases()[0].getNumberOfComponents() + 2][0] = "Density";
            table[getPhases()[0].getNumberOfComponents() + 2][i + 2] = nf
                    .format(getPhase(i).getPhysicalProperties().getDensity(), buf, test).toString();
            table[getPhases()[0].getNumberOfComponents() + 2][6] = "[kg/m^3]";

            // Double.longValue(system.getPhase(i).getBeta());
            buf = new StringBuffer();
            table[getPhases()[0].getNumberOfComponents() + 3][0] = "PhaseFraction";
            table[getPhases()[0].getNumberOfComponents() + 3][i + 2] = nf.format(getPhase(i).getBeta(), buf, test)
                    .toString();
            table[getPhases()[0].getNumberOfComponents() + 3][6] = "[mole fraction]";

            buf = new StringBuffer();
            table[getPhases()[0].getNumberOfComponents() + 4][0] = "MolarMass";
            table[getPhases()[0].getNumberOfComponents() + 4][i + 2] = nf
                    .format(getPhase(i).getMolarMass() * 1000, buf, test).toString();
            table[getPhases()[0].getNumberOfComponents() + 4][6] = "[kg/kmol]";

            buf = new StringBuffer();
            table[getPhases()[0].getNumberOfComponents() + 5][0] = "Z factor";
            table[getPhases()[0].getNumberOfComponents() + 5][i + 2] = nf.format(getPhase(i).getZ(), buf, test)
                    .toString();
            table[getPhases()[0].getNumberOfComponents() + 5][6] = "[-]";

            buf = new StringBuffer();
            table[getPhases()[0].getNumberOfComponents() + 6][0] = "Heat Capacity (Cp)";
            table[getPhases()[0].getNumberOfComponents() + 6][i + 2] = nf
                    .format((getPhase(i).getCp()
                            / (getPhase(i).getNumberOfMolesInPhase() * getPhase(i).getMolarMass() * 1000)), buf, test)
                    .toString();
            table[getPhases()[0].getNumberOfComponents() + 6][6] = "[kJ/kg*K]";

            buf = new StringBuffer();
            table[getPhases()[0].getNumberOfComponents() + 7][0] = "Heat Capacity (Cv)";
            table[getPhases()[0].getNumberOfComponents() + 7][i + 2] = nf
                    .format((getPhase(i).getCv()
                            / (getPhase(i).getNumberOfMolesInPhase() * getPhase(i).getMolarMass() * 1000)), buf, test)
                    .toString();
            table[getPhases()[0].getNumberOfComponents() + 7][6] = "[kJ/kg*K]";

            buf = new StringBuffer();
            table[getPhases()[0].getNumberOfComponents() + 8][0] = "Speed of Sound";
            table[getPhases()[0].getNumberOfComponents() + 8][i + 2] = nf
                    .format((getPhase(i).getSoundSpeed()), buf, test).toString();
            table[getPhases()[0].getNumberOfComponents() + 8][6] = "[m/sec]";

            buf = new StringBuffer();
            table[getPhases()[0].getNumberOfComponents() + 9][0] = "Enthalpy";
            table[getPhases()[0].getNumberOfComponents() + 9][i + 2] = nf
                    .format((getPhase(i).getEnthalpy()
                            / (getPhase(i).getNumberOfMolesInPhase() * getPhase(i).getMolarMass() * 1000)), buf, test)
                    .toString();
            table[getPhases()[0].getNumberOfComponents() + 9][6] = "[kJ/kg]";

            buf = new StringBuffer();
            table[getPhases()[0].getNumberOfComponents() + 10][0] = "Entropy";
            table[getPhases()[0].getNumberOfComponents() + 10][i + 2] = nf
                    .format((getPhase(i).getEntropy()
                            / (getPhase(i).getNumberOfMolesInPhase() * getPhase(i).getMolarMass() * 1000)), buf, test)
                    .toString();
            table[getPhases()[0].getNumberOfComponents() + 10][6] = "[kJ/kg*K]";

            buf = new StringBuffer();
            table[getPhases()[0].getNumberOfComponents() + 11][0] = "JT coefficient";
            table[getPhases()[0].getNumberOfComponents() + 11][i + 2] = nf
                    .format((getPhase(i).getJouleThomsonCoefficient()), buf, test).toString();
            table[getPhases()[0].getNumberOfComponents() + 11][6] = "[K/bar]";

            buf = new StringBuffer();
            table[getPhases()[0].getNumberOfComponents() + 13][0] = "Viscosity";
            table[getPhases()[0].getNumberOfComponents() + 13][i + 2] = nf
                    .format((getPhase(i).getPhysicalProperties().getViscosity()), buf, test).toString();
            table[getPhases()[0].getNumberOfComponents() + 13][6] = "[kg/m*sec]";

            buf = new StringBuffer();
            table[getPhases()[0].getNumberOfComponents() + 14][0] = "Conductivity";
            table[getPhases()[0].getNumberOfComponents() + 14][i + 2] = nf
                    .format(getPhase(i).getPhysicalProperties().getConductivity(), buf, test).toString();
            table[getPhases()[0].getNumberOfComponents() + 14][6] = "[W/m*K]";

            buf = new StringBuffer();
            table[getPhases()[0].getNumberOfComponents() + 15][0] = "SurfaceTension";
            try {
                if (i < numberOfPhases - 1) {
                    table[getPhases()[0].getNumberOfComponents() + 15][2] = nf
                            .format(getInterphaseProperties().getSurfaceTension(0, 1), buf, test).toString();
                    buf = new StringBuffer();
                    table[getPhases()[0].getNumberOfComponents() + 15][3] = nf
                            .format(getInterphaseProperties().getSurfaceTension(0, 1), buf, test).toString();
                    buf = new StringBuffer();
                    if (i == 1) {
                        table[getPhases()[0].getNumberOfComponents() + 17][2] = nf
                                .format(getInterphaseProperties().getSurfaceTension(0, 2), buf, test).toString();
                        buf = new StringBuffer();
                        table[getPhases()[0].getNumberOfComponents() + 17][4] = nf
                                .format(getInterphaseProperties().getSurfaceTension(0, 2), buf, test).toString();
                        table[getPhases()[0].getNumberOfComponents() + 17][6] = "[N/m]";
                    }
                    if (i == 1) {
                        buf = new StringBuffer();
                        table[getPhases()[0].getNumberOfComponents() + 16][3] = nf
                                .format(getInterphaseProperties().getSurfaceTension(1, 2), buf, test).toString();
                        buf = new StringBuffer();
                        table[getPhases()[0].getNumberOfComponents() + 16][4] = nf
                                .format(getInterphaseProperties().getSurfaceTension(1, 2), buf, test).toString();
                        table[getPhases()[0].getNumberOfComponents() + 16][6] = "[N/m]";
                    }
                }
            } catch (Exception e) {
                logger.error("error", e);
            }
            table[getPhases()[0].getNumberOfComponents() + 15][6] = "[N/m]";

            buf = new StringBuffer();
            table[getPhases()[0].getNumberOfComponents() + 19][0] = "Pressure";
            table[getPhases()[0].getNumberOfComponents() + 19][i + 2] = Double.toString(getPhase(i).getPressure());
            table[getPhases()[0].getNumberOfComponents() + 19][6] = "[bar]";

            buf = new StringBuffer();
            table[getPhases()[0].getNumberOfComponents() + 20][0] = "Temperature";
            table[getPhases()[0].getNumberOfComponents() + 20][i + 2] = Double.toString(getPhase(i).getTemperature());
            table[getPhases()[0].getNumberOfComponents() + 20][6] = "[K]";
            Double.toString(getPhase(i).getTemperature());

            buf = new StringBuffer();
            table[getPhases()[0].getNumberOfComponents() + 22][0] = "Model";
            table[getPhases()[0].getNumberOfComponents() + 22][i + 2] = getModelName();
            table[getPhases()[0].getNumberOfComponents() + 22][6] = "-";

            buf = new StringBuffer();
            table[getPhases()[0].getNumberOfComponents() + 23][0] = "Mixing Rule";
            try {
                table[getPhases()[0].getNumberOfComponents() + 23][i + 2] = ((PhaseEosInterface) getPhase(i))
                        .getMixingRuleName();
            } catch (Exception e) {
                table[getPhases()[0].getNumberOfComponents() + 23][i + 2] = "?";
                // logger.error("error",e);
            }
            table[getPhases()[0].getNumberOfComponents() + 23][6] = "-";

            buf = new StringBuffer();
            table[getPhases()[0].getNumberOfComponents() + 25][0] = "Stream";
            table[getPhases()[0].getNumberOfComponents() + 25][i + 2] = name;
            table[getPhases()[0].getNumberOfComponents() + 25][6] = "-";
        }
        resultTable = table;

        return table;
    }

    @Override
    public void display(String name) {
        JFrame dialog = new JFrame("System-Report");
        Dimension screenDimension = Toolkit.getDefaultToolkit().getScreenSize();
        Container dialogContentPane = dialog.getContentPane();
        dialogContentPane.setLayout(new BorderLayout());

        String[] names = { "", "Feed", "Phase 1", "Phase 2", "Phase 3", "Phase 4", "Unit" };
        String[][] table = createTable(name);
        JTable Jtab = new JTable(table, names);
        JScrollPane scrollpane = new JScrollPane(Jtab);
        dialogContentPane.add(scrollpane);

        // setting the size of the frame and text size
        dialog.setSize(screenDimension.width / 2, screenDimension.height / 2); // pack();
        Jtab.setRowHeight(dialog.getHeight() / table.length);
        Jtab.setFont(new Font("Serif", Font.PLAIN,
                dialog.getHeight() / table.length - dialog.getHeight() / table.length / 10));

        // dialog.pack();
        dialog.setVisible(true);
    }

    @Override
    public void write(String name, String filename, boolean newfile) {
        String[][] table = createTable(name);
        neqsim.dataPresentation.fileHandeling.createTextFile.TextFile file = new neqsim.dataPresentation.fileHandeling.createTextFile.TextFile();
        if (newfile) {
            file.newFile(filename);
        }
        file.setOutputFileName(filename);
        file.setValues(table);
        file.createFile();
    }

    @Override
    public void resetDatabase() {
        neqsim.util.database.NeqSimDataBase database = null;
        try {
            database = new neqsim.util.database.NeqSimDataBase();
            if (NeqSimDataBase.createTemporaryTables()) {
                database.execute("delete FROM comptemp");
                database.execute("delete FROM intertemp");
            }
        } catch (Exception e) {
            logger.error("error in SystemThermo Class...resetDatabase() method");
            logger.error("error in comp");
            logger.error("error", e);
        } finally {
            try {
                if (database.getStatement() != null) {
                    database.getStatement().close();
                }
                if (database.getConnection() != null) {
                    database.getConnection().close();
                }
            } catch (Exception e) {
                logger.error("error closing database.....", e);
            }
        }
    }

    @Override
    public void createDatabase(boolean reset) {
        neqsim.util.database.NeqSimDataBase database = null;
        try {
            if (reset) {
                resetDatabase();
            }
            database = new neqsim.util.database.NeqSimDataBase();
            String names = new String();

            for (int k = 0; k < getPhase(0).getNumberOfComponents() - 1; k++) {
                names += "'" + this.getComponentNames()[k] + "', ";

            }
            names += "'" + this.getComponentNames()[getPhase(0).getNumberOfComponents() - 1] + "'";

            if (NeqSimDataBase.createTemporaryTables()) {
                database.execute("insert into comptemp SELECT * FROM comp WHERE name IN (" + names + ")");
                database.execute("insert into intertemp SELECT DISTINCT * FROM inter WHERE comp1 IN (" + names
                        + ") AND comp2 IN (" + names + ")");
                database.execute("delete FROM intertemp WHERE comp1=comp2");
            }
            // System.out.println("ok " + names);

            for (int phase = 0; phase < maxNumberOfPhases; phase++) {
                getPhase(phase).setMixingRuleDefined(false);
            }

            for (int i = 0; i < numberOfComponents; i++) {
                if (getPhase(0).getComponent(i).isIsTBPfraction() || getPhase(0).getComponent(i).isIsPlusFraction()) {
                    getPhase(0).getComponent(i).insertComponentIntoDatabase("");
                }
            }
        } catch (Exception e) {
            logger.error("error in SystemThermo Class...createDatabase() method", e);
        } finally {
            try {
                if (database.getStatement() != null) {
                    database.getStatement().close();
                }
                if (database.getConnection() != null) {
                    database.getConnection().close();
                }
            } catch (Exception e) {
                logger.error("error closing database.....", e);
            }

        }
    }

    /**
     * Indexed getter for property phaseIndex.
     *
     * @param  index Index of the property.
     * @return       Value of the property at <CODE>index</CODE>.
     */
    @Override
    public final int getPhaseIndex(int index) {
        return phaseIndex[index];
    }

    /**
     * Indexed setter for property phaseIndex.
     *
     * @param index      Index of the property.
     * @param phaseIndex New value of the property at <CODE>index</CODE>.
     */
    @Override
    public final void setPhaseIndex(int index, int phaseIndex) {
        this.phaseIndex[index] = phaseIndex;
    }

    /**
     * Setter for property solidPhaseCheck.
     *
     * @param solidPhaseCheck New value of property solidPhaseCheck.
     */
    @Override
    public void setSolidPhaseCheck(boolean solidPhaseCheck) {
        // init(0);
        int oldphase = numberOfPhases;
        if (!this.solidPhaseCheck) {
            addSolidPhase();
        }
        this.solidPhaseCheck = solidPhaseCheck;
        // init(0);

        for (int phase = 0; phase < numberOfPhases; phase++) {
            for (int k = 0; k < getPhases()[0].getNumberOfComponents(); k++) {
                getPhase(phase).getComponent(k).setSolidCheck(solidPhaseCheck);
                getPhase(3).getComponent(k).setSolidCheck(solidPhaseCheck);
            }
        }
        numberOfPhases = oldphase;
    }

    @Override
    public void setSolidPhaseCheck(String solidComponent) {
        init(0);
        int oldphase = numberOfPhases;
        if (!solidPhaseCheck) {
            addSolidPhase();
        }
        this.solidPhaseCheck = true;
        init(0);

        for (int phase = 0; phase < getMaxNumberOfPhases(); phase++) {
            try {
                getPhase(phase).getComponent(solidComponent).setSolidCheck(true);
                getPhase(3).getComponent(solidComponent).setSolidCheck(true);
            } catch (Exception e) {
                logger.error("error", e);
            }
        }
        numberOfPhases = oldphase;
    }

    @Override
    public void setHydrateCheck(boolean hydrateCheck) {
        init(0);
        if (hydrateCheck) {
            addHydratePhase();
        }
        this.hydrateCheck = hydrateCheck;
        init(0);
    }

    /**
     * Getter for property multiPhaseCheck.
     *
     * @return Value of property multiPhaseCheck.
     */
    @Override
    public boolean doMultiPhaseCheck() {
        return multiPhaseCheck;
    }

    /**
     * Setter for property multiPhaseCheck.
     *
     * @param multiPhaseCheck New value of property multiPhaseCheck.
     */
    @Override
    public void setMultiPhaseCheck(boolean multiPhaseCheck) {

        if (getMaxNumberOfPhases() < 3) {

            if (multiPhaseCheck) {
                setMaxNumberOfPhases(3);
                phaseArray[2] = (PhaseInterface) phaseArray[1].clone();
                phaseArray[2].resetMixingRule(phaseArray[0].getMixingRuleNumber());
                phaseArray[2].resetPhysicalProperties();
                phaseArray[2].initPhysicalProperties();
            } else {
                setMaxNumberOfPhases(2);
            }
        }
        this.multiPhaseCheck = multiPhaseCheck;
    }

    /**
     * Getter for property initType.
     *
     * @return Value of property initType.
     */
    @Override
    public int getInitType() {
        return initType;
    }

    /**
     * Setter for property initType.
     *
     * @param initType New value of property initType.
     */
    @Override
    public void setInitType(int initType) {
        this.initType = initType;
    }

    /**
     * Getter for property numericDerivatives.
     *
     * @return Value of property numericDerivatives.
     */
    @Override
    public boolean isNumericDerivatives() {
        return numericDerivatives;
    }

    /**
     * Setter for property numericDerivatives.
     *
     * @param numericDerivatives New value of property numericDerivatives.
     */
    @Override
    public void setNumericDerivatives(boolean numericDerivatives) {
        this.numericDerivatives = numericDerivatives;
    }

    @Override
    public void checkStability(boolean val) {
        checkStability = val;
    }

    @Override
    public boolean checkStability() {
        return checkStability;
    }

    /**
     * Getter for property hydrateCheck.
     *
     * @return Value of property hydrateCheck.
     */
    @Override
    public boolean doHydrateCheck() {
        return hydrateCheck;
    }

    @Override
    public void save(String name) {
        FileOutputStream fout = null;
        ObjectOutputStream out = null;
        try {
            fout = new FileOutputStream(name);
            out = new ObjectOutputStream(fout);
            out.writeObject(this);
            out.close();

        } catch (Exception e) {
            logger.error(e.toString());
        }
    }

    @Override
    public SystemInterface readObject(int ID) {
        ResultSet rs = null;
        SystemThermo tempSystem = null;
        neqsim.util.database.NeqSimBlobDatabase database = new neqsim.util.database.NeqSimBlobDatabase();
        try {
            java.sql.Connection con = database.openConnection();
            String sqlStr = "SELECT FLUID FROM fluid_blobdb WHERE ID=" + Integer.toString(ID);
            java.sql.PreparedStatement ps = con.prepareStatement(sqlStr);
            rs = ps.executeQuery();

            if (rs.next()) {
                ByteArrayInputStream bais;
                ObjectInputStream ins;
                bais = new ByteArrayInputStream(rs.getBytes("FLUID"));
                ins = new ObjectInputStream(bais);

                tempSystem = (SystemThermo) ins.readObject();
                ins.close();
            }
        } catch (Exception e) {
            logger.error("error", e);
        } finally {
            try {
                if (database.getStatement() != null) {
                    database.getStatement().close();
                }
                if (database.getConnection() != null) {
                    database.getConnection().close();
                }
            } catch (Exception e) {
                logger.error("err closing database IN MIX..., e");
                logger.error("error", e);
            }
        }

        return tempSystem;
    }

    @Override
    public void saveFluid(int ID) {
        saveObject(ID, "");
    }

    @Override
    public void saveFluid(int ID, String text) {
        saveObject(ID, text);
    }

    @Override
    public void saveObject(int ID, String text) {
        ByteArrayOutputStream fout = new ByteArrayOutputStream();
        ObjectOutputStream out = null;
        InputStream in = null;
        try {
            out = new ObjectOutputStream(fout);
            out.writeObject(this);
            out.close();

        } catch (Exception e) {
            logger.error(e.toString());
        }
        byte[] byteObject = fout.toByteArray();
        ByteArrayInputStream inpStream = new ByteArrayInputStream(byteObject);

        neqsim.util.database.NeqSimBlobDatabase database = new neqsim.util.database.NeqSimBlobDatabase();

        try {
            java.sql.Connection con = database.openConnection();

            java.sql.PreparedStatement ps = con.prepareStatement("REPLACE INTO fluid_blobdb (ID, FLUID) VALUES (?,?)");
            ps.setInt(1, ID);
            ps.setBlob(2, inpStream);

            ps.executeUpdate();
            /*
             * if (!text.isEmpty()) { ps = con.prepareStatement(
             * "REPLACE INTO fluidinfo (ID, TEXT) VALUES (?,?)"); ps.setInt(1, ID);
             * ps.setString(2, text); }
             * 
             * ps.executeUpdate();
             * 
             */
        } catch (Exception e) {
            logger.error("error", e);
        } finally {
            try {
                if (database.getStatement() != null) {
                    database.getStatement().close();
                }
                if (database.getConnection() != null) {
                    database.getConnection().close();
                }
            } catch (Exception e) {
                logger.error("err closing database IN MIX...", e);
            }
        }
        // database.execute("INSERT INTO fluid_blobdb VALUES ('1'," + sqlString + ")");
    }

    @Override
    public void saveObjectToFile(String filePath, String fluidName) {

        ObjectOutputStream out = null;
        InputStream in = null;
        try {
            FileOutputStream fout = new FileOutputStream(filePath, false);
            out = new ObjectOutputStream(fout);
            out.writeObject(this);
            out.close();

        } catch (Exception e) {
            logger.error(e.toString());
        }
        // database.execute("INSERT INTO fluid_blobdb VALUES ('1'," + sqlString + ")");
    }

    @Override
    public SystemInterface readObjectFromFile(String filePath, String fluidName) {

        FileInputStream streamIn = null;
        InputStream in = null;
        SystemThermo tempSystem = null;
        try {
            streamIn = new FileInputStream(filePath);
            ObjectInputStream objectinputstream = new ObjectInputStream(streamIn);
            tempSystem = (SystemThermo) objectinputstream.readObject();

        } catch (Exception e) {
            logger.error(e.toString());
        }
        return tempSystem;
    }

    @Override
    public java.lang.String getMixingRuleName() {
        return ((PhaseEosInterface) getPhase(0)).getMixingRule().getMixingRuleName();
    }

    /**
     * Getter for property info.
     *
     * @return Value of property info.
     */
    @Override
    public java.lang.String getFluidInfo() {
        return fluidInfo;
    }

    /**
     * Setter for property info.
     *
     * @param info New value of property info.
     */
    @Override
    public void setFluidInfo(String info) {
        this.fluidInfo = info;
    }

    /**
     * Getter for property fluidName.
     *
     * @return Value of property fluidName.
     */
    @Override
    public java.lang.String getFluidName() {
        return fluidName;
    }

    /**
     * Setter for property fluidName.
     *
     * @param fluidName New value of property fluidName.
     */
    @Override
    public void setFluidName(java.lang.String fluidName) {
        this.fluidName = fluidName;
    }

    public boolean setLastTBPasPlus() {
        neqsim.thermo.characterization.PlusCharacterize temp = new neqsim.thermo.characterization.PlusCharacterize(
                this);
        if (temp.hasPlusFraction()) {
            return false;
        } else {
            temp.setHeavyTBPtoPlus();
        }
        return true;
    }

    /**
     * Getter for property characterization.
     *
     * @return Value of property characterization.
     */
    @Override
    public neqsim.thermo.characterization.Characterise getCharacterization() {
        return characterization;
    }

    @Override
    public void calcKIJ(boolean ok) {
        neqsim.thermo.mixingRule.EosMixingRules.calcEOSInteractionParameters = ok;
        for (int i = 0; i < numberOfPhases; i++) {
            ((PhaseEosInterface) getPhase(i)).getMixingRule().setCalcEOSInteractionParameters(ok);
        }
    }

    /**
     * Getter for property modelName.
     *
     * @return Value of property modelName.
     */
    @Override
    public java.lang.String getModelName() {
        return modelName;
    }

    /**
     * Setter for property modelName.
     *
     * @param modelName New value of property modelName.
     */
    public void setModelName(java.lang.String modelName) {
        this.modelName = modelName;
    }

    /**
     * Getter for property allowPhaseShift.
     *
     * @return Value of property allowPhaseShift.
     */
    @Override
    public boolean allowPhaseShift() {
        return allowPhaseShift;
    }

    /**
     * Setter for property allowPhaseShift.
     *
     * @param allowPhaseShift New value of property allowPhaseShift.
     */
    @Override
    public void allowPhaseShift(boolean allowPhaseShift) {
        this.allowPhaseShift = allowPhaseShift;
    }

    @Override
    public double getProperty(String prop, String compName, int phase) {
        if (prop.equals("molefraction")) {
            return getPhase(phase).getComponent(compName).getx();
        } else if (prop.equals("fugacitycoefficient")) {
            return getPhase(phase).getComponent(compName).getFugasityCoefficient();
        } else if (prop.equals("logfugdT")) {
            return getPhase(phase).getComponent(compName).getdfugdt();
        } else if (prop.equals("logfugdP")) {
            return getPhase(phase).getComponent(compName).getdfugdp();
        } else {
            return 1.0;
        }
    }

    @Override
    public double getProperty(String prop, int phase) {
        initPhysicalProperties();
        if (prop.equals("temperature")) {
            return getPhase(phase).getTemperature();
        } else if (prop.equals("pressure")) {
            return getPhase(phase).getPressure();
        } else if (prop.equals("compressibility")) {
            return getPhase(phase).getZ();
        } else if (prop.equals("density")) {
            return getPhase(phase).getPhysicalProperties().getDensity();
        } else if (prop.equals("beta")) {
            return getPhase(phase).getBeta();
        } else if (prop.equals("enthalpy")) {
            return getPhase(phase).getEnthalpy();
        } else if (prop.equals("entropy")) {
            return getPhase(phase).getEntropy();
        } else if (prop.equals("viscosity")) {
            return getPhase(phase).getPhysicalProperties().getViscosity();
        } else if (prop.equals("conductivity")) {
            return getPhase(phase).getPhysicalProperties().getConductivity();
        } else {
            return 1.0;
        }
    }

    @Override
    public double getProperty(String prop) {
        if (prop.equals("numberOfPhases")) {
            return numberOfPhases;
        } else if (prop.equals("numberOfComponents")) {
            return numberOfComponents;
        } else if (prop.equals("enthalpy")) {
            return getEnthalpy();
        } else if (prop.equals("entropy")) {
            return getEntropy();
        } else if (prop.equals("temperature")) {
            return getTemperature();
        } else if (prop.equals("pressure")) {
            return getPressure();
        } else {
            return 1.0;
        }
    }

    @Override
    public void saveToDataBase() {
        neqsim.util.database.NeqSimDataBase database = new neqsim.util.database.NeqSimDataBase();
        // java.sql.ResultSet dataSet = database.getResultSet(("SELECT * FROM
        // SYSTEMREPORT"));
        double molarmass = 0.0, stddens = 0.0, boilp = 0.0;
        try {

            database.execute("delete FROM systemreport");
            int i = 0;
            for (; i < numberOfComponents; i++) {
                String sqlString = "'" + Integer.toString(i + 1) + "', '" + getPhase(0).getComponent(i).getName()
                        + "', " + "'molfrac[-] ', '" + Double.toString(getPhase(0).getComponent(i).getz()) + "'";

                int j = 0;
                for (; j < numberOfPhases; j++) {
                    sqlString += ", '" + Double.toString(getPhase(j).getComponent(i).getx()) + "'";
                }

                while (j < 3) {
                    j++;
                    sqlString += ", '0'";
                }

                logger.error(sqlString);

                database.execute("INSERT INTO systemreport VALUES (" + sqlString + ")");
            }

            // beta
            i++;

            String sqlString = "'" + Integer.toString(i + 1) + "', 'PhaseFraction', " + "'[-]', '1'";

            int j = 0;
            for (; j < numberOfPhases; j++) {
                sqlString += ", '" + Double.toString(getPhase(j).getBeta()) + "'";
            }

            while (j < 3) {
                j++;
                sqlString += ", '0'";
            }

            logger.error(sqlString);

            database.execute("INSERT INTO systemreport VALUES (" + sqlString + ")");

            // molarmass
            i++;

            sqlString = "'" + Integer.toString(i + 1) + "', 'MolarMass', " + "'kg/mol ', '"
                    + Double.toString(getMolarMass()) + "'";

            j = 0;
            for (; j < numberOfPhases; j++) {
                sqlString += ", '" + Double.toString(getPhase(j).getMolarMass()) + "'";
            }
            while (j < 3) {
                j++;
                sqlString += ", '0'";
            }

            // System.out.println(sqlString);
            database.execute("INSERT INTO systemreport VALUES (" + sqlString + ")");

            // dataSet.next();
            // dataSet.updateString("SPECIFICATION", "dette");
            // double test = dataSet.getDouble("Phase1");
            // System.out.println(test);
            // dataSet.next();
            // dataSet.updateString(1,"tesst");
            database.getConnection().close();
        } catch (Exception e) {
            logger.error("failed " + e.toString());
        } finally {
            try {
                if (database.getStatement() != null) {
                    database.getStatement().close();
                }
                if (database.getConnection() != null) {
                    database.getConnection().close();
                }
            } catch (Exception e) {
                logger.error("err closing database IN MIX...", e);
            }
        }

    }

    /**
     * Getter for property standard.
     *
     * @return Value of property standard.
     */
    @Override
    public neqsim.standards.StandardInterface getStandard() {
        return standard;
    }

    @Override
    public neqsim.standards.StandardInterface getStandard(String standardName) {
        this.setStandard(standardName);
        return standard;
    }

    @Override
    public void generatePDF() {
        neqsim.dataPresentation.iTextPDF.PdfCreator pdfDocument = null;
        pdfDocument = new neqsim.dataPresentation.iTextPDF.PdfCreator();
        pdfDocument.getDocument().addTitle("NeqSim Thermo Simulation Report");
        pdfDocument.getDocument().addKeywords("Temperature ");

        pdfDocument.getDocument().open();
        try {
            pdfDocument.getDocument().add(new com.lowagie.text.Paragraph("Properties of fluid: " + getFluidName(),
                    com.lowagie.text.FontFactory.getFont(com.lowagie.text.FontFactory.TIMES_ROMAN, 12)));

            com.lowagie.text.List list = new com.lowagie.text.List(true, 20);
            list.add(new com.lowagie.text.ListItem("Thermodynamic model: " + getModelName()));
            list.add(new com.lowagie.text.ListItem("Mixing rule: " + getMixingRuleName()));
            list.add(new com.lowagie.text.ListItem("Number of phases: " + getNumberOfPhases()));
            list.add(new com.lowagie.text.ListItem("Status of calculation: ok"));
            pdfDocument.getDocument().add(list);

            com.lowagie.text.Table resTable = new com.lowagie.text.Table(6,
                    getPhases()[0].getNumberOfComponents() + 30);
            String[][] tempTable = createTable(getFluidName());
            for (int i = 0; i < getPhases()[0].getNumberOfComponents() + 30; i++) {
                for (int j = 0; j < 6; j++) {
                    resTable.addCell(tempTable[i][j]);
                }
            }
            pdfDocument.getDocument().add(resTable);

            com.lowagie.text.Anchor anchor = new com.lowagie.text.Anchor("NeqSim Website",
                    com.lowagie.text.FontFactory.getFont(com.lowagie.text.FontFactory.HELVETICA, 12,
                            com.lowagie.text.Font.UNDERLINE, new Color(0, 0, 255)));
            anchor.setReference("http://www.stud.ntnu.no/~solbraa/neqsim");
            anchor.setName("NeqSim Website");

            pdfDocument.getDocument().add(anchor);
        } catch (Exception e) {
            logger.error("error", e);
        }
        pdfDocument.getDocument().close();
        this.pdfDocument = pdfDocument;
    }

    @Override
    public void displayPDF() {
        generatePDF();
        ((neqsim.dataPresentation.iTextPDF.PdfCreator) pdfDocument).openPDF();
    }

    /**
     * Setter for property standard.
     *
     * @param standard New value of property standard.
     */
    @Override
    public void setStandard(String standardName) {
        if (standardName.equals("ISO1992")) {
            this.standard = new neqsim.standards.gasQuality.Standard_ISO6976();
        } else if (standardName.equals("Draft_ISO18453")) {
            this.standard = new neqsim.standards.gasQuality.Draft_ISO18453(this);
        } else {
            this.standard = new neqsim.standards.gasQuality.Standard_ISO6976();
        }
    }

    /**
     * Getter for property hasPlusFraction.
     *
     * @return Value of property hasPlusFraction.
     */
    @Override
    public boolean hasPlusFraction() {
        for (int i = 0; i < numberOfComponents; i++) {
            if (getPhase(0).getComponent(i).isIsPlusFraction()) {
                return true;
            }
        }
        return false;
    }

    public boolean hasTBPFraction() {
        for (int i = 0; i < numberOfComponents; i++) {
            if (getPhase(0).getComponent(i).isIsTBPfraction()) {
                return true;
            }
        }
        return false;
    }

    @Override
    public void tuneModel(String model, double val, int phase) {
        if (model.equals("viscosity")) {
            getPhase(phase).getPhysicalProperties().getViscosityModel().tuneModel(val, getPhase(phase).getTemperature(),
                    getPhase(phase).getPressure());
            for (int i = 0; i < getMaxNumberOfPhases(); i++) {
                for (int j = 0; j < numberOfPhases; j++) {
                    getPhase(i).getComponent(j)
                            .setCriticalViscosity(getPhase(phase).getComponent(j).getCriticalViscosity());
                }
            }
        }

        initPhysicalProperties();
    }

    @Override
    public double getHeatOfVaporization() {
        if (numberOfPhases < 2) {
            return 0;
        } else {
            return getPhase(0).getEnthalpy() / getPhase(0).getNumberOfMolesInPhase()
                    - getPhase(1).getEnthalpy() / getPhase(1).getNumberOfMolesInPhase();
        }
    }

    @Override
    public void readFluid(String fluidName) {
        this.fluidName = fluidName;
        try {
            neqsim.util.database.NeqSimFluidDataBase database = new neqsim.util.database.NeqSimFluidDataBase();
            java.sql.ResultSet dataSet = null;
            dataSet = database.getResultSet("SELECT * FROM " + fluidName);

            while (dataSet.next()) {
                String componentType = dataSet.getString("ComponentType");

                if (componentType.equals("normal")) {
                    addComponent(dataSet.getString("ComponentName"), Double.parseDouble(dataSet.getString("Rate")));
                } else if (componentType.equals("TBP")) {
                    addTBPfraction(dataSet.getString("ComponentName"), Double.parseDouble(dataSet.getString("Rate")),
                            Double.parseDouble(dataSet.getString("MolarMass")) / 1000.0,
                            Double.parseDouble(dataSet.getString("Density")));
                } else if (componentType.equals("Plus")) {
                    addPlusFraction(dataSet.getString("ComponentName"), Double.parseDouble(dataSet.getString("Rate")),
                            Double.parseDouble(dataSet.getString("MolarMass")) / 1000.0,
                            Double.parseDouble(dataSet.getString("Density")));
                } else {
                    logger.error("component type need to be specified for ... " + dataSet.getString("ComponentName"));
                }
            }
        } catch (Exception e) {
            String err = e.toString();
            logger.error(err);
        }
    }

    @Override
    public String[][] getResultTable() {
        return resultTable;
    }
    
    //
    // public String[] getResultArray1(){
    // java.util.ArrayList list = new java.util.ArrayList();
    // for(int i=0;i<resultTable[0].length;i++){
    // list.add(getResultTable()[0][i].toString());
    // }
    // String[] componentList = new String[list.size()];
    // for (int j=0; j<resultTable[0].length; j++){
    // componentList[j] = (String) list.get(j);
    // }
    // return componentList;
    // }

    @Override
    @SuppressWarnings("empty-statement")
    public SystemInterface setModel(String model) {
        SystemInterface tempModel = null;
        try {
            if (model.equals("SRK-EOS")) {
                tempModel = new SystemSrkEos(getPhase(0).getTemperature(), getPhase(0).getPressure());
            } else if (model.equals("GERG2004-EOS")) {
                tempModel = new SystemGERG2004Eos(getPhase(0).getTemperature(), getPhase(0).getPressure());
            } else if (model.equals("PrEos") || model.equals("PR-EOS")) {
                tempModel = new SystemPrEos(getPhase(0).getTemperature(), getPhase(0).getPressure());
            } else if (model.equals("ScRK-EOS") || model.equals("ScRK-EOS-HV")) {
                tempModel = new SystemSrkSchwartzentruberEos(getPhase(0).getTemperature(), getPhase(0).getPressure());
            } else if (model.equals("Electrolyte-ScRK-EOS")) {
                tempModel = new SystemFurstElectrolyteEos(getPhase(0).getTemperature(), getPhase(0).getPressure());
            } else if (model.equals("GERG-water-EOS")) {
                tempModel = new SystemGERGwaterEos(getPhase(0).getTemperature(), getPhase(0).getPressure());
            } else if (model.equals("CPAs-SRK-EOS")) {
                tempModel = new SystemSrkCPAs(getPhase(0).getTemperature(), getPhase(0).getPressure());
            } else if (model.equals("CPAs-SRK-EOS-statoil")) {
                tempModel = new SystemSrkCPAstatoil(getPhase(0).getTemperature(), getPhase(0).getPressure());
            } else if (model.equals("Electrolyte-CPA-EOS-statoil") || model.equals("Electrolyte-CPA-EOS")) {
                tempModel = new SystemElectrolyteCPAstatoil(getPhase(0).getTemperature(), getPhase(0).getPressure());
            } else if (model.equals("UMR-PRU-EoS")) {
                tempModel = new SystemUMRPRUMCEos(getPhase(0).getTemperature(), getPhase(0).getPressure());
            } else if (model.equals("PC-SAFT")) {
                tempModel = new SystemPCSAFT(getPhase(0).getTemperature(), getPhase(0).getPressure());
            } else if (model.equals("GERG-2008-EoS")) {
                tempModel = new SystemGERG2004Eos(getPhase(0).getTemperature(), getPhase(0).getPressure());
            } else if (model.equals("SRK-TwuCoon-Statoil-EOS") || model.equals("SRK-TwuCoon-EOS")) {
                tempModel = new SystemSrkTwuCoonStatoilEos(getPhase(0).getTemperature(), getPhase(0).getPressure());
            } else if (model.equals("SRK-TwuCoon-Param-EOS")) {
                tempModel = new SystemSrkTwuCoonParamEos(getPhase(0).getTemperature(), getPhase(0).getPressure());
            } else if (model.equals("Duan-Sun")) {
                tempModel = new SystemDuanSun(getPhase(0).getTemperature(), getPhase(0).getPressure());
            } else {
                logger.error("model : " + model + " not defined.....");
            }
            // tempModel.getCharacterization().setTBPModel("RiaziDaubert");
            tempModel.useVolumeCorrection(true);

            logger.info("created class " + tempModel);
            for (int i = 0; i < getPhase(0).getNumberOfComponents(); i++) {
                logger.info("adding " + getPhase(0).getComponent(i).getName() + " moles "
                        + getPhase(0).getComponent(i).getNumberOfmoles() + " isPlus "
                        + getPhase(0).getComponent(i).isIsPlusFraction() + " isTBP "
                        + getPhase(0).getComponent(i).isIsTBPfraction());
                if (getPhase(0).getComponent(i).isIsTBPfraction()) {
                    tempModel.addTBPfraction(getPhase(0).getComponent(i).getName(),
                            getPhase(0).getComponent(i).getNumberOfmoles(), getPhase(0).getComponent(i).getMolarMass(),
                            getPhase(0).getComponent(i).getNormalLiquidDensity());
                } else if (getPhase(0).getComponent(i).isIsPlusFraction()) {
                    tempModel.addPlusFraction(getPhase(0).getComponent(i).getName(),
                            getPhase(0).getComponent(i).getNumberOfmoles(), getPhase(0).getComponent(i).getMolarMass(),
                            getPhase(0).getComponent(i).getNormalLiquidDensity());
                } else {
                    tempModel.addComponent(getPhase(0).getComponent(i).getName(),
                            getPhase(0).getComponent(i).getNumberOfmoles());
                }
            }

            // if (tempModel.getCharacterization().characterize()) {
            // tempModel.addPlusFraction(6, 100);
            // }
            logger.info("creatore database ......");
            logger.info("done ... creatore database ......");
            tempModel.createDatabase(true);
            logger.info("done ... set mixing rule ......");
            tempModel.autoSelectMixingRule();
            if (model.equals("Electrolyte-ScRK-EOS")) {// || model.equals("Electrolyte-CPA-EOS-statoil")) {
                logger.info("chemical reaction init......");
                tempModel.setMultiPhaseCheck(false);
                tempModel.chemicalReactionInit();
            } else {
                tempModel.setMultiPhaseCheck(true);
            }

        } catch (Exception e) {
            logger.error("error", e);
        }
        return tempModel;
    }

    @Override
    public SystemInterface autoSelectModel() {
        if (this.getPhase(0).hasComponent("MDEA") && this.getPhase(0).hasComponent("water")
                && this.getPhase(0).hasComponent("CO2")) {
            return setModel("Electrolyte-ScRK-EOS");
        } else if (this.getPhase(0).hasComponent("water") || this.getPhase(0).hasComponent("methanol")
                || this.getPhase(0).hasComponent("MEG") || this.getPhase(0).hasComponent("TEG")
                || this.getPhase(0).hasComponent("ethanol") || this.getPhase(0).hasComponent("DEG")) {
            if (this.getPhase(0).hasComponent("Na+") || this.getPhase(0).hasComponent("K+")
                    || this.getPhase(0).hasComponent("Br-") || this.getPhase(0).hasComponent("Mg++")
                    || this.getPhase(0).hasComponent("Cl-") || this.getPhase(0).hasComponent("Ca++")
                    || this.getPhase(0).hasComponent("Fe++") || this.getPhase(0).hasComponent("SO4--")) {
                logger.info("model elect");
                return setModel("Electrolyte-CPA-EOS-statoil");
            } else {
                return setModel("CPAs-SRK-EOS-statoil");
            }
        } else if (this.getPhase(0).hasComponent("water")) {
            return setModel("ScRK-EOS");
        } else if (this.getPhase(0).hasComponent("mercury")) {
            return setModel("SRK-TwuCoon-Statoil-EOS");
        } else {
            logger.info("no model");
            return setModel("SRK-EOS");

        }
    }

    @Override
    public void autoSelectMixingRule() {
        logger.info("setting mixing rule");
        if (modelName.equals("CPAs-SRK-EOS") || modelName.equals("CPA-SRK-EOS")
                || modelName.equals("Electrolyte-CPA-EOS-statoil") || modelName.equals("CPAs-SRK-EOS-statoil")
                || modelName.equals("Electrolyte-CPA-EOS")) {
            this.setMixingRule(10);
            // System.out.println("mix rule 10");
        } else if ((modelName.equals("ScRK-EOS-HV") || modelName.equals("SRK-EOS") || modelName.equals("ScRK-EOS"))
                && this.getPhase(0).hasComponent("water")) {
            this.setMixingRule(4);
        } else if (modelName.equals("PR-EOS")) {
            this.setMixingRule(2);
        } else if (modelName.equals("Electrolyte-ScRK-EOS")) {
            this.setMixingRule(4);
        } else if (modelName.equals("UMR-PRU-EoS") || modelName.equals("UMR-PRU-MC-EoS")) {
            this.setMixingRule("HV", "UNIFAC_UMRPRU");
        } else if (modelName.equals("GERG-water-EOS")) {
            this.setMixingRule(8);
        } else if (modelName.equals("GERG-2008-EOS")) {
            this.setMixingRule(2);
        } else if (modelName.equals("PC-SAFT")) {
            this.setMixingRule(8);
        } else {
            this.setMixingRule(2);
        }
    }

    @Override
    public int getMixingRule() {
        return mixingRule;
    }

    @Override
    public ComponentInterface getComponent(String name) {
        return getPhase(0).getComponent(name);
    }

    @Override
    public ComponentInterface getComponent(int number) {
        return getPhase(0).getComponent(number);
    }

    @Override
    public void orderByDensity() {
        boolean change = false;
        int count = 0;

        for (int i = 0; i < getNumberOfPhases(); i++) {
            if (getPhase(i).getPhysicalProperties() == null) {
                getPhase(i).initPhysicalProperties("density");
            }
            getPhase(i).getPhysicalProperties().setPhase(getPhase(i));
        }

        do {
            change = false;
            count++;
            for (int i = 1; i < getNumberOfPhases(); i++) {
                if (i == 4) {
                    break;
                }

                try {
                    if (change || getPhase(i).getPhysicalProperties() == null) {
                        getPhase(i).initPhysicalProperties("density");
                    }
                } catch (Exception e) {
                    logger.error("error", e);
                }
                if (getPhase(i).getPhysicalProperties().calcDensity() < getPhase(i - 1).getPhysicalProperties()
                        .calcDensity()) {
                    int tempIndex1 = getPhaseIndex(i - 1);
                    int tempIndex2 = getPhaseIndex(i);
                    setPhaseIndex(i, tempIndex1);
                    setPhaseIndex(i - 1, tempIndex2);
                    change = true;
                }
            }
        } while (change);

    }

    @Override
    public void addLiquidToGas(double fraction) {
        for (int i = 0; i < getPhase(0).getNumberOfComponents(); i++) {
            double change = getPhase(1).getComponent(i).getNumberOfMolesInPhase() * fraction;
            addComponent(i, change, 0);
            addComponent(i, -change, 1);
        }
    }

    @Override
    public void addPhaseFractionToPhase(double fraction, String specification, String fromPhaseName,
            String toPhaseName) {
        if (!(hasPhaseType(fromPhaseName) && hasPhaseType(toPhaseName) || fraction < 1e-30)) {
            return;
        }
        int phaseNumbFrom = getPhaseNumberOfPhase(fromPhaseName);
        int phaseNumbTo = getPhaseNumberOfPhase(toPhaseName);
        for (int i = 0; i < getPhase(0).getNumberOfComponents(); i++) {
            double change = getPhase(phaseNumbFrom).getComponent(i).getNumberOfMolesInPhase() * fraction;
            addComponent(i, change, phaseNumbTo);
            addComponent(i, -change, phaseNumbFrom);
        }
        init_x_y();
    }

    @Override
    public void addPhaseFractionToPhase(double fraction, String specification, String specifiedStream,
            String fromPhaseName, String toPhaseName) {
        double moleFraction = fraction;
        if (!hasPhaseType(fromPhaseName) || !hasPhaseType(toPhaseName) || fraction < 1e-30) {
            return;
        }
        int phaseNumbFrom = getPhaseNumberOfPhase(fromPhaseName);
        int phaseNumbTo = getPhaseNumberOfPhase(toPhaseName);

        if (specifiedStream.equals("feed")) {
            moleFraction = fraction;

        } else if (specifiedStream.equals("product")) {
            double specFractionFrom = getPhaseFraction(specification, fromPhaseName);
            double specFractionTo = getPhaseFraction(specification, toPhaseName);

            double moleFractionFrom = getMoleFraction(phaseNumbFrom);
            double moleFractionTo = getMoleFraction(phaseNumbTo);

            if (specification.equals("volume") || specification.equals("mass")) {
                double test = fraction * specFractionTo / (fraction * specFractionTo + specFractionTo);
                moleFraction = test * moleFractionTo / specFractionTo;
            } else if (specification.equals("mole")) {
                double test = fraction * moleFractionTo / (fraction * moleFractionTo + moleFractionTo);
                moleFraction = test;
            }

            moleFraction = moleFraction * moleFractionTo / moleFractionFrom;
            if (moleFraction > moleFractionFrom) {
                logger.debug("error in addPhaseFractionToPhase()...to low fraction in from phase");
                moleFraction = moleFractionFrom;
            }
        }

        for (int i = 0; i < getPhase(0).getNumberOfComponents(); i++) {
            double change = 0.0;
            change = getPhase(phaseNumbFrom).getComponent(i).getNumberOfMolesInPhase() * moleFraction;
            addComponent(i, change, phaseNumbTo);
            addComponent(i, -change, phaseNumbFrom);
        }
        init_x_y();
    }

    @Override
    public void renameComponent(String oldName, String newName) {
        componentNames.set(getPhase(0).getComponent(oldName).getComponentNumber(), newName);
        for (int i = 0; i < maxNumberOfPhases; i++) {
            getPhase(i).getComponent(oldName).setComponentName(newName);
        }
    }

    @Override
    public void setComponentNameTag(String nameTag) {
        componentNameTag = nameTag;
        for (int i = 0; i < getPhase(0).getNumberOfComponents(); i++) {
            renameComponent(componentNames.get(i), componentNames.get(i) + nameTag);
        }
    }

    @Override
    public void setComponentNameTagOnNormalComponents(String nameTag) {
        componentNameTag = nameTag;
        for (int i = 0; i < getPhase(0).getNumberOfComponents(); i++) {
            if (!getPhase(0).getComponent(i).isIsTBPfraction() && !getPhase(0).getComponent(i).isIsPlusFraction()) {
                renameComponent(componentNames.get(i), componentNames.get(i) + nameTag);
            }
        }
    }

    @Override
    public String getComponentNameTag() {
        return componentNameTag;
    }

    @Override
    public void addGasToLiquid(double fraction) {
        for (int i = 0; i < getPhase(0).getNumberOfComponents(); i++) {
            double change = getPhase(0).getComponent(i).getNumberOfMolesInPhase() * fraction;
            addComponent(i, -change, 0);
            addComponent(i, change, 1);
        }

    }

    @Override
    public double getTotalNumberOfMoles() {
        return this.totalNumberOfMoles;
    }

    @Override
    public void setTotalNumberOfMoles(double totalNumberOfMoles) {
        this.totalNumberOfMoles = totalNumberOfMoles;
    }

    @Override
    public boolean hasPhaseType(String phaseTypeName) {
        for (int i = 0; i < numberOfPhases; i++) {
            if (getPhase(i).getPhaseTypeName().equals(phaseTypeName)) {
                return true;
            }
        }
        return false;
    }

    @Override
    public PhaseInterface getPhase(String phaseTypeName) {
        for (int i = 0; i < numberOfPhases; i++) {
            if (getPhase(i).getPhaseTypeName().equals(phaseTypeName)) {
                return getPhase(i);
            }
        }
        throw new RuntimeException();
    }

    @Override
    public int getPhaseNumberOfPhase(String phaseTypeName) {
        // if(phaseTypeName.equals("gas")) return 0;
        // else if(phaseTypeName.equals("oil")) return 1;
        // else if(phaseTypeName.equals("water")) return 2;
        // else if(phaseTypeName.equals("liquid")) return 1;
        // else return 0;
        //
        for (int i = 0; i < numberOfPhases; i++) {
            if (getPhase(i).getPhaseTypeName().equals(phaseTypeName)) {
                return i;
            }
        }
        return 0;
    }

    @Override
    public int getPhaseIndexOfPhase(String phaseTypeName) {
        // if(phaseTypeName.equals("gas")) return 0;
        // else if(phaseTypeName.equals("oil")) return 1;
        // else if(phaseTypeName.equals("water")) return 2;
        // else if(phaseTypeName.equals("liquid")) return 1;
        // else return 0;
        //
        for (int i = 0; i < numberOfPhases; i++) {
            if (getPhase(i).getPhaseTypeName().equals(phaseTypeName)) {
                return phaseIndex[i];
            }
        }
        return phaseIndex[0];
    }

    @Override
    public PhaseInterface getPhaseOfType(String phaseName) {
        for (int i = 0; i < numberOfPhases; i++) {
            if (getPhase(i).getPhaseTypeName().equals(phaseName)) {
                return getPhase(i);
            }
        }
        return null;
    }

    @Override
    public double calcHenrysConstant(String component) {
        if (numberOfPhases != 2) {
            logger.error("cant calculated Henrys constant - two phases must be present.");
            return 0;
        } else {
            int compNumb = getPhase(getPhaseIndex(0)).getComponent(component).getComponentNumber();
            double hc = getPhase(getPhaseIndex(0)).getFugacity(compNumb)
                    / getPhase(getPhaseIndex(1)).getComponent(component).getx();
            return hc;
        }
    }

    public boolean useTVasIndependentVariables() {
        return useTVasIndependentVariables;
    }

    @Override
    public void setUseTVasIndependentVariables(boolean useTVasIndependentVariables) {
        for (int i = 0; i < numberOfPhases; i++) {
            getPhase(i).setTotalVolume(getPhase(i).getVolume());
            getPhase(i).setConstantPhaseVolume(useTVasIndependentVariables);
            getPhase(i).calcMolarVolume(!useTVasIndependentVariables);
        }
        this.useTVasIndependentVariables = useTVasIndependentVariables;
    }

    @Override
    public void setBmixType(int bmixType) {
        for (int i = 0; i < getMaxNumberOfPhases(); i++) {
            ((PhaseEosInterface) getPhase(i)).getMixingRule().setBmixType(bmixType);
        }
    }

    /**
     * @return the implementedTemperatureDeriativesofFugacity
     */
    @Override
    public boolean isImplementedTemperatureDeriativesofFugacity() {
        return implementedTemperatureDeriativesofFugacity;
    }

    /**
     * @param implementedTemperatureDeriativesofFugacity the
     *                                                   implementedTemperatureDeriativesofFugacity
     *                                                   to set
     */
    @Override
    public void setImplementedTemperatureDeriativesofFugacity(boolean implementedTemperatureDeriativesofFugacity) {
        this.implementedTemperatureDeriativesofFugacity = implementedTemperatureDeriativesofFugacity;
    }

    /**
     * @return the implementedPressureDeriativesofFugacity
     */
    @Override
    public boolean isImplementedPressureDeriativesofFugacity() {
        return implementedPressureDeriativesofFugacity;
    }

    /**
     * @param implementedPressureDeriativesofFugacity the
     *                                                implementedPressureDeriativesofFugacity
     *                                                to set
     */
    @Override
    public void setImplementedPressureDeriativesofFugacity(boolean implementedPressureDeriativesofFugacity) {
        this.implementedPressureDeriativesofFugacity = implementedPressureDeriativesofFugacity;
    }

    /**
     * @return the implementedCompositionDeriativesofFugacity
     */
    @Override
    public boolean isImplementedCompositionDeriativesofFugacity() {
        return implementedCompositionDeriativesofFugacity;
    }

    /**
     * @param implementedCompositionDeriativesofFugacity the
     *                                                   implementedCompositionDeriativesofFugacity
     *                                                   to set
     */
    @Override
    public void setImplementedCompositionDeriativesofFugacity(boolean implementedCompositionDeriativesofFugacity) {
        this.implementedCompositionDeriativesofFugacity = implementedCompositionDeriativesofFugacity;
    }

    @Override
    public void deleteFluidPhase(int phase) {
        for (int i = phase; i < numberOfPhases; i++) {
            phaseIndex[i] = phaseIndex[i + 1];
        }
        numberOfPhases--;
    }

    /**
     * @return the maxNumberOfPhases
     */
    @Override
    public int getMaxNumberOfPhases() {
        return maxNumberOfPhases;
    }

    /**
     * @param maxNumberOfPhases the maxNumberOfPhases to set
     */
    @Override
    public void setMaxNumberOfPhases(int maxNumberOfPhases) {
        this.maxNumberOfPhases = maxNumberOfPhases;
    }

    /**
     * This method is used to set the total molar composition of a fluid. The total
     * flow rate will be kept constant. The input mole fractions will be normalized.
     *
     * @param  molefractions is a double array taking the molar fraction of the
     *                       components in the fluid
     * @return               Nothing.
     */
    @Override
    public void setMolarComposition(double[] molefractions) {
        double totalFlow = getTotalNumberOfMoles();
        if (totalFlow < 1e-100) {
            logger.error("Total flow can not be 0 when setting molar composition ");
            neqsim.util.exception.InvalidInputException e = new neqsim.util.exception.InvalidInputException();
            throw new RuntimeException(e);
        }
        double sum = 0;
        for (double value : molefractions) {
            sum += value;
        }
        setEmptyFluid();
        for (int compNumb = 0; compNumb < numberOfComponents; compNumb++) {
            addComponent(compNumb, totalFlow * molefractions[compNumb] / sum);
        }
        for (int i = 0; i < getNumberOfPhases(); i++) {
            init(0, i);
        }
    }

    /**
     * This method is used to set the total molar composition of a plus fluid. The
     * total flow rate will be kept constant. The input mole fractions will be
     * normalized.
     *
     * @param  molefractions is a double array taking the molar fraction of the
     *                       components in the fluid. THe last molfraction is the
     *                       mole fraction of the plus component
     * @return               Nothing.
     */
    @Override
    public void setMolarCompositionPlus(double[] molefractions) {
        double totalFlow = getTotalNumberOfMoles();
        if (totalFlow < 1e-100) {
            logger.error("Total flow can not be 0 when setting molar composition ");
            neqsim.util.exception.InvalidInputException e = new neqsim.util.exception.InvalidInputException();
            throw new RuntimeException(e);
        }
        double sum = 0;
        for (double value : molefractions) {
            sum += value;
        }
        setEmptyFluid();
        for (int compNumb = 0; compNumb < numberOfComponents
                - getCharacterization().getLumpingModel().getNumberOfLumpedComponents(); compNumb++) {
            addComponent(compNumb, totalFlow * molefractions[compNumb] / sum);
        }
        int ii = 0;
        for (int compNumb = numberOfComponents - getCharacterization().getLumpingModel()
                .getNumberOfLumpedComponents(); compNumb < numberOfComponents; compNumb++) {
            addComponent(compNumb,
                    totalFlow * getCharacterization().getLumpingModel().getFractionOfHeavyEnd(ii++)
                            * molefractions[numberOfComponents
                                    - getCharacterization().getLumpingModel().getNumberOfLumpedComponents()]
                            / sum);
        }
        for (int i = 0; i < getNumberOfPhases(); i++) {
            init(0, i);
        }
    }

    /**
     * This method is used to set the total molar composition of a characterized
     * fluid. The total flow rate will be kept constant. The input mole fractions
     * will be normalized.
     *
     * @param  molefractions is a double array taking the molar fraction of the
     *                       components in the fluid. THe last fraction in the array
     *                       is the total molefraction of the characterized
     *                       components.
     * @return               Nothing.
     */
    @Override
    public void setMolarCompositionOfPlusFluid(double[] molefractions) {
        double totalFlow = getTotalNumberOfMoles();
        if (totalFlow < 1e-100) {
            logger.error("Total flow can not be 0 when setting molar composition ");
            neqsim.util.exception.InvalidInputException e = new neqsim.util.exception.InvalidInputException();
            throw new RuntimeException(e);
        }
        double sum = 0;
        for (double value : molefractions) {
            sum += value;
        }
        setEmptyFluid();
        int compNumb = 0;
        for (compNumb = 0; compNumb < molefractions.length - 1; compNumb++) {
            addComponent(compNumb, totalFlow * molefractions[compNumb] / sum);
        }
        for (int j = 0; j < getCharacterization().getLumpingModel().getNumberOfLumpedComponents() - 1; j++) {
            // addComponent(compNumb, totalFlow * molefractions[molefractions.length - 1]
            // * getCharacterization().getLumpingModel().getFractionOfHeavyEnd(j) / sum);
            compNumb++;
        }
        for (int i = 0; i < getNumberOfPhases(); i++) {
            init(0, i);
        }
    }

    /**
     * This method is used to set the total molar composition of a fluid. The total
     * flow rate will be kept constant. The input mole fractions will be normalized.
     *
     * @param  moles is a double array taking the molar flow rate (mole/sec) of the
     *               components in the fluid
     * @return       Nothing.
     */
    @Override
    public void setMolarFlowRates(double[] moles) {
        setEmptyFluid();
        for (int compNumb = 0; compNumb < numberOfComponents; compNumb++) {
            addComponent(compNumb, moles[compNumb]);
        }
        for (int i = 0; i < getNumberOfPhases(); i++) {
            init(0, i);
        }
    }

    /**
     * Returns the molar rate vector in unit mole/sec
     */
    @Override
    public double[] getMolarRate() {
        double[] comp = new double[getPhase(0).getNumberOfComponents()];

        for (int compNumb = 0; compNumb < numberOfComponents; compNumb++) {
            comp[compNumb] = getPhase(0).getComponent(compNumb).getNumberOfmoles();
        }
        return comp;
    }

    /**
     * Returns the overall mole composition vector in unit mole fraction
     */
    @Override
    public double[] getMolarComposition() {
        double[] comp = new double[getPhase(0).getNumberOfComponents()];

        for (int compNumb = 0; compNumb < numberOfComponents; compNumb++) {
            comp[compNumb] = getPhase(0).getComponent(compNumb).getz();
        }
        return comp;
    }

    /**
     * @return the multiphaseWaxCheck
     */
    @Override
    public boolean isMultiphaseWaxCheck() {
        return multiphaseWaxCheck;
    }

    /**
     * @param multiphaseWaxCheck the multiphaseWaxCheck to set
     */
    @Override
    public void setMultiphaseWaxCheck(boolean multiphaseWaxCheck) {
        this.multiphaseWaxCheck = multiphaseWaxCheck;
    }

    @Override
    public String[] getCompIDs() {
        String[] ids = new String[numberOfComponents];

        for (int compNumb = 0; compNumb < numberOfComponents; compNumb++) {
            ids[compNumb] = Integer.toString(getPhase(0).getComponent(compNumb).getIndex());
        }
        return ids;
    }

    @Override
    public String[] getCompFormulaes() {
        String[] formula = new String[numberOfComponents];

        for (int compNumb = 0; compNumb < numberOfComponents; compNumb++) {
            formula[compNumb] = getPhase(0).getComponent(compNumb).getFormulae();
        }
        return formula;
    }

    @Override
    public String[] getCompNames() {
        String[] names = new String[numberOfComponents];

        for (int compNumb = 0; compNumb < numberOfComponents; compNumb++) {
            names[compNumb] = getPhase(0).getComponent(compNumb).getComponentName();
        }
        return names;
    }

    @Override
    public double[] getNormalBoilingPointTemperatures() {
        double[] bt = new double[numberOfComponents];

        for (int compNumb = 0; compNumb < numberOfComponents; compNumb++) {
            bt[compNumb] = getPhase(0).getComponent(compNumb).getNormalBoilingPoint() + 273.15;
        }
        return bt;
    }

    @Override
    public String[] getCapeOpenProperties11() {
        return CapeOpenProperties11;
    }

    @Override
    public String[] getCapeOpenProperties10() {
        return CapeOpenProperties10;
    }

    @Override
    public double[] getMolecularWeights() {
        double[] mm = new double[numberOfComponents];

        for (int compNumb = 0; compNumb < numberOfComponents; compNumb++) {
            mm[compNumb] = getPhase(0).getComponent(compNumb).getMolarMass() * 1e3;
        }
        return mm;
    }

    @Override
    public String[] getCASNumbers() {
        String[] names = new String[numberOfComponents];

        for (int compNumb = 0; compNumb < numberOfComponents; compNumb++) {
            names[compNumb] = getPhase(0).getComponent(compNumb).getCASnumber();
        }
        return names;
    }

    @Override
    public int getNumberOfOilFractionComponents() {
        int number = 0;
        for (int i = 0; i < getPhase(0).getNumberOfComponents(); i++) {
            if (getPhase(0).getComponent(i).isIsTBPfraction() || getPhase(0).getComponent(i).isIsPlusFraction()) {
                number++;
            }
        }
        return number;
    }

    @Override
    public int[] getOilFractionIDs() {
        int numb = getNumberOfOilFractionComponents();
        int[] IDs = new int[numb];
        int number = 0;
        for (int i = 0; i < numb; i++) {
            if (getPhase(0).getComponent(i).isIsTBPfraction() || getPhase(0).getComponent(i).isIsPlusFraction()) {
                IDs[i] = getPhase(0).getComponent(i).getIndex();
                number++;
            }
        }
        return IDs;
    }

    @Override
    public boolean setHeavyTBPfractionAsPlusFraction() {
        int compNumber = 0;
        double molarMass = 0;
        boolean foundTBP = false;

        for (int i = 0; i < numberOfComponents; i++) {
            if (getPhase(0).getComponent(i).isIsTBPfraction() || getPhase(0).getComponent(i).isIsPlusFraction()) {
                if (getPhase(0).getComponent(i).getMolarMass() > molarMass) {
                    molarMass = getPhase(0).getComponent(i).getMolarMass();
                    compNumber = i;
                    foundTBP = true;
                }
            }
        }
        if (foundTBP) {
            for (int i = 0; i < maxNumberOfPhases; i++) {
                getPhase(0).getComponent(compNumber).setIsPlusFraction(true);
            }
        }
        return foundTBP;
    }

    @Override
    public double[] getOilFractionNormalBoilingPoints() {
        int numb = getNumberOfOilFractionComponents();
        int[] indexes = getOilFractionIDs();
        double[] temp = new double[numb];
        for (int i = 0; i < numb; i++) {
            temp[i] = getPhase(0).getComponentWithIndex(indexes[i]).getNormalBoilingPoint();
        }
        return temp;
    }

    @Override
    public double[] getOilFractionLiquidDensityAt25C() {
        int numb = getNumberOfOilFractionComponents();
        int[] indexes = getOilFractionIDs();
        double[] temp = new double[numb];
        for (int i = 0; i < numb; i++) {
            temp[i] = getPhase(0).getComponentWithIndex(indexes[i]).getNormalLiquidDensity();
        }
        return temp;
    }

    @Override
    public double[] getOilFractionMolecularMass() {
        int numb = getNumberOfOilFractionComponents();
        int[] indexes = getOilFractionIDs();
        double[] temp = new double[numb];
        for (int i = 0; i < numb; i++) {
            temp[i] = getPhase(0).getComponentWithIndex(indexes[i]).getMolarMass();
        }
        return temp;
    }

    @Override
    public PhaseInterface getLowestGibbsEnergyPhase() {
        if (getPhase(0).getGibbsEnergy() < getPhase(1).getGibbsEnergy()) {
            return getPhase(0);
        } else {
            return getPhase(1);
        }
    }

    @Override
    public double getWtFraction(int phaseNumber) {
        return getPhase(phaseNumber).getWtFraction(this);
    }

    /**
     * method to return the volume fraction of a phase note: without Peneloux volume
     * correction
     *
     * @param  phaseNumber number of the phase to get volume fraction for
     * @return             volume fraction
     */
    @Override
    public double getVolumeFraction(int phaseNumber) {
        return getPhase(phaseNumber).getVolume() / getVolume();
    }

    @Override
    public final double getPhaseFraction(String phaseTypeName, String unit) {
        int phaseNumber = getPhaseNumberOfPhase(phaseTypeName);
        switch (unit) {
        case "mole":
            return getBeta(phaseNumber);
        case "volume":
            return getVolumeFraction(phaseNumber);
        case "mass":
            initPhysicalProperties("density");
            return getVolumeFraction(phaseNumber) * getPhase(phaseNumber).getDensity("kg/m3") / getDensity("kg/m3");
        default:
            return getBeta(phaseNumber);
        }
    }

    /**
     * method to return the volume fraction of a phase note: with Peneloux volume
     * correction
     *
     * @param  phaseNumber number of the phase to get volume fraction for
     * @return             volume fraction
     */
    @Override
    public double getCorrectedVolumeFraction(int phaseNumber) {
        return getPhase(phaseNumber).getCorrectedVolume() / getCorrectedVolume();
    }

    @Override
    public double getMoleFraction(int phaseNumber) {
        return getPhase(phaseNumber).getBeta();
    }

    @Override
    public void isImplementedCompositionDeriativesofFugacity(boolean isImpl) {
        implementedCompositionDeriativesofFugacity = isImpl;
    }

    @Override
    public void addCapeOpenProperty(String propertyName) {
        String[] tempString = new String[CapeOpenProperties11.length + 1];
        System.arraycopy(CapeOpenProperties11, 0, tempString, 0, CapeOpenProperties11.length);
        tempString[CapeOpenProperties11.length] = propertyName;
        CapeOpenProperties11 = tempString;

        tempString = new String[CapeOpenProperties10.length + 1];
        System.arraycopy(CapeOpenProperties10, 0, tempString, 0, CapeOpenProperties10.length);
        tempString[CapeOpenProperties10.length] = propertyName;
        CapeOpenProperties10 = tempString;
    }

    /**
     * @return the waxCharacterisation
     */
    @Override
    public neqsim.thermo.characterization.WaxCharacterise getWaxCharacterisation() {
        return waxCharacterisation;
    }

    @Override
    public WaxModelInterface getWaxModel() {
        if (waxCharacterisation == null) {
            waxCharacterisation = new WaxCharacterise(this);
        }
        return waxCharacterisation.getModel();
    }

    /**
     * @param componentNames the componentNames to set
     */
    @Override
    public void setComponentNames(String[] componentNames) {
        for (int i = 0; i < componentNames.length; i++) {
            this.componentNames.set(i, componentNames[i]);
        }
    }

    @Override
    public double getLiquidVolume() {
        double totFlow = 0;

        for (int kj = 0; kj < numberOfPhases; kj++) {
            if (!getPhase(kj).getPhaseTypeName().equals("gas")) {
                totFlow += getPhase(kj).getVolume();
            }
        }
        return totFlow;
    }

    /**
     * @return the forcePhaseTypes
     */
    @Override
    public boolean isForcePhaseTypes() {
        return forcePhaseTypes;
    }

    /**
     * @param forcePhaseTypes the forcePhaseTypes to set
     */
    @Override
    public void setForcePhaseTypes(boolean forcePhaseTypes) {
        this.forcePhaseTypes = forcePhaseTypes;
    }
}<|MERGE_RESOLUTION|>--- conflicted
+++ resolved
@@ -1466,12 +1466,8 @@
     }
 
     @Override
-<<<<<<< HEAD
 	public void init(int type) { // type = 0 start init type =1 gi nye betingelser
     	isInitialized = true;
-=======
-    public void init(int type) { // type = 0 start init type =1 gi nye betingelser
->>>>>>> 60d23bc5
         if (numericDerivatives) {
             initNumeric(type);
         } else {
@@ -1492,28 +1488,19 @@
      * initThermoProperties() and initPhysicalProperties();
      */
     @Override
-<<<<<<< HEAD
 	public void initProperties() {
     	if(!isInitialized) {
     		init(0);
     		setNumberOfPhases(1);
     	}
-=======
-    public void initProperties() {
->>>>>>> 60d23bc5
         initThermoProperties();
         initPhysicalProperties();
     }
 
     @Override
-<<<<<<< HEAD
 	public void init(int type, int phase) { // type = 0 start init type =1 gi nye betingelser
         isInitialized = true;
     	if (numericDerivatives) {
-=======
-    public void init(int type, int phase) { // type = 0 start init type =1 gi nye betingelser
-        if (numericDerivatives) {
->>>>>>> 60d23bc5
             initNumeric(type, phase);
         } else {
             initAnalytic(type, phase);
