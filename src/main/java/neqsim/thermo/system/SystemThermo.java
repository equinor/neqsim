package neqsim.thermo.system;

import java.awt.BorderLayout;
import java.awt.Color;
import java.awt.Container;
import java.awt.Dimension;
import java.awt.Font;
import java.awt.Toolkit;
import java.io.ByteArrayInputStream;
import java.io.ByteArrayOutputStream;
import java.io.FileInputStream;
import java.io.FileOutputStream;
import java.io.ObjectInputStream;
import java.io.ObjectOutputStream;
import java.sql.ResultSet;
import java.text.FieldPosition;
import java.util.ArrayList;
import javax.swing.JFrame;
import javax.swing.JScrollPane;
import javax.swing.JTable;
import org.apache.logging.log4j.LogManager;
import org.apache.logging.log4j.Logger;
import neqsim.chemicalReactions.ChemicalReactionOperations;
import neqsim.physicalProperties.interfaceProperties.InterfaceProperties;
import neqsim.physicalProperties.interfaceProperties.InterphasePropertiesInterface;
import neqsim.thermo.ThermodynamicConstantsInterface;
import neqsim.thermo.characterization.Characterise;
import neqsim.thermo.characterization.WaxCharacterise;
import neqsim.thermo.characterization.WaxModelInterface;
import neqsim.thermo.component.ComponentInterface;
import neqsim.thermo.phase.PhaseEosInterface;
import neqsim.thermo.phase.PhaseHydrate;
import neqsim.thermo.phase.PhaseInterface;
import neqsim.thermo.phase.PhasePureComponentSolid;
import neqsim.thermo.phase.PhaseSolid;
import neqsim.thermo.phase.PhaseSolidComplex;
import neqsim.thermo.phase.PhaseWax;
import neqsim.util.database.NeqSimDataBase;

/*
 * This is the base class of the System classes. The purpose of this class is to give common
 * variables and methods to sub classes. The methods and variables in this class are: Date Method
 * Purpose 7/3-00 System_Thermo(double, double) Constructor 7/3-00 addcomponent(String, double)
 * addding components from text-file: "Component_Data.txt" 7/3-00 init() initializing
 */

abstract class SystemThermo implements SystemInterface {
    private static final long serialVersionUID = 1000;
    // Class variables

    private boolean implementedTemperatureDeriativesofFugacity = true;
    private boolean implementedPressureDeriativesofFugacity = true;
    private boolean implementedCompositionDeriativesofFugacity = true;
    protected double criticalTemperature = 0;
    protected String[][] resultTable = null;
    boolean isInitialized = false;
    protected String fluidInfo = "No Information Available";
    protected String fluidName = "DefaultName", modelName = "Default";
    protected boolean numericDerivatives = false, allowPhaseShift = true;
    private boolean useTVasIndependentVariables = false;
    protected double criticalPressure = 0;
    private double totalNumberOfMoles = 0;
    public String componentNameTag = "";
    protected neqsim.thermo.characterization.WaxCharacterise waxCharacterisation = null;// new
                                                                                        // WaxCharacterise(this);
    protected double[] beta = new double[6];
    protected int a, initType = 3;
    private ArrayList<String> componentNames = new ArrayList<String>();
    // protected ArrayList<String> resultArray1 = new ArrayList<String>();
    protected String[] CapeOpenProperties11 = {"molecularWeight", "speedOfSound",
            "jouleThomsonCoefficient", "internalEnergy", "internalEnergy.Dtemperature",
            "gibbsEnergy", "helmholtzEnergy", "fugacityCoefficient", "logFugacityCoefficient",
            "logFugacityCoefficient.Dtemperature", "logFugacityCoefficient.Dpressure",
            "logFugacityCoefficient.Dmoles", "enthalpy", "enthalpy.Dmoles", "enthalpy.Dtemperature",
            "enthalpy.Dpressure", "entropy", "entropy.Dtemperature", "entropy.Dpressure",
            "entropy.Dmoles", "heatCapacityCp", "heatCapacityCv", "density", "density.Dtemperature",
            "density.Dpressure", "density.Dmoles", "volume", "volume.Dpressure",
            "volume.Dtemperature", "molecularWeight.Dtemperature", "molecularWeight.Dpressure",
            "molecularWeight.Dmoles", "compressibilityFactor"};
    protected String[] CapeOpenProperties10 = {"molecularWeight", "speedOfSound",
            "jouleThomsonCoefficient", "energy", "energy.Dtemperature", "gibbsFreeEnergy",
            "helmholtzFreeEnergy", "fugacityCoefficient", "logFugacityCoefficient",
            "logFugacityCoefficient.Dtemperature", "logFugacityCoefficient.Dpressure",
            "logFugacityCoefficient.Dmoles", "enthalpy", "enthalpy.Dmoles", "enthalpy.Dtemperature",
            "enthalpy.Dpressure", "entropy", "entropy.Dtemperature", "entropy.Dpressure",
            "entropy.Dmoles", "heatCapacity", "heatCapacityCv", "density", "density.Dtemperature",
            "density.Dpressure", "density.Dmoles", "volume", "volume.Dpressure",
            "volume.Dtemperature", "molecularWeight.Dtemperature", "molecularWeight.Dpressure",
            "molecularWeight.Dmoles", "compressibilityFactor"};
    protected int numberOfComponents = 0;
    protected int numberOfPhases = 2;
    public int maxNumberOfPhases = 2;
    protected int attractiveTermNumber = 0;
    protected int phase = 2;
    protected int onePhaseType = 1; // 0 - liquid 1 - gas
    protected int[] phaseType = {1, 0, 0, 0, 0, 0};
    protected int[] phaseIndex = {0, 1, 2, 3, 4, 5};
    protected ChemicalReactionOperations chemicalReactionOperations = null;
    private int mixingRule = 1;
    protected boolean chemicalSystem = false, solidPhaseCheck = false, multiPhaseCheck = false,
            hydrateCheck = false;
    protected boolean checkStability = true;
    protected PhaseInterface[] phaseArray;
    public neqsim.thermo.characterization.Characterise characterization = null;
    protected neqsim.standards.StandardInterface standard = null;
    protected InterphasePropertiesInterface interfaceProp = null;
    private boolean multiphaseWaxCheck = false;
    Object pdfDocument = null;
    private boolean forcePhaseTypes = false;
    static Logger logger = LogManager.getLogger(SystemThermo.class);

    /**
     * <p>
     * Constructor for SystemThermo.
     * </p>
     */
    public SystemThermo() {
        phaseArray = new PhaseInterface[6];
        characterization = new Characterise(this);
        interfaceProp = new InterfaceProperties(this);
    }

    /**
     * <p>
     * Constructor for SystemThermo.
     * </p>
     *
     * @param T a double
     * @param P a double
     */
    public SystemThermo(double T, double P) {
        this();
        if (T < 0.0 || P < 0.0) {
            String msg = "Negative input temperature or pressure";
            logger.error(msg);
            neqsim.util.exception.InvalidInputException e =
                    new neqsim.util.exception.InvalidInputException(msg);
            throw new RuntimeException(e);
        }
        beta[0] = 1.0;
        beta[1] = 1.0;
        beta[2] = 1.0;
        beta[3] = 1.0;
        beta[4] = 1.0;
        beta[5] = 1.0;
    }

    /** {@inheritDoc} */
    @Override
    public int getNumberOfComponents() {
        return getComponentNames().length;
    }

    /** {@inheritDoc} */
    @Override
    public void clearAll() {
        setTotalNumberOfMoles(0);
        phaseType[0] = 1;
        phaseType[1] = 0;
        numberOfComponents = 0;
        numberOfPhases = 2;
        phase = 2;
        onePhaseType = 1;
        beta[0] = 1.0;
        beta[1] = 1.0;
        beta[2] = 1.0;
        beta[3] = 1.0;
        beta[4] = 1.0;
        beta[5] = 1.0;
        chemicalSystem = false;

        double oldTemp = phaseArray[0].getTemperature();
        double oldPres = phaseArray[0].getPressure();

        for (int i = 0; i < getMaxNumberOfPhases(); i++) {
            try {
                phaseArray[i] = phaseArray[i].getClass().getDeclaredConstructor().newInstance();
            } catch (Exception e) {
                logger.error("err " + e.toString());
            }
            phaseArray[i].setTemperature(oldTemp);
            phaseArray[i].setPressure(oldPres);
        }
    }

    /** {@inheritDoc} */
    @Override
    public void resetCharacterisation() {
        int numberOfLumpedComps = characterization.getLumpingModel().getNumberOfLumpedComponents();
        characterization = new Characterise(this);
        characterization.getLumpingModel().setNumberOfLumpedComponents(numberOfLumpedComps);
    }

    /** {@inheritDoc} */
    @Override
    public SystemThermo clone() {
        SystemThermo clonedSystem = null;
        try {
            clonedSystem = (SystemThermo) super.clone();
            // clonedSystem.chemicalReactionOperations = (ChemicalReactionOperations)
            // chemicalReactionOperations.clone();
        } catch (Exception e) {
            logger.error("Cloning failed.", e);
        }

        clonedSystem.beta = beta.clone();
        clonedSystem.attractiveTermNumber = attractiveTermNumber;
        clonedSystem.phaseType = phaseType.clone();
        clonedSystem.phaseIndex = phaseIndex.clone();

        clonedSystem.componentNames = new ArrayList<String>(componentNames);
        if (interfaceProp != null) {
            // clonedSystem.interfaceProp = (InterphasePropertiesInterface)
            // interfaceProp.clone();
        }
        clonedSystem.characterization = characterization.clone();
        if (clonedSystem.waxCharacterisation != null) {
            clonedSystem.waxCharacterisation = waxCharacterisation.clone();
        }

        System.arraycopy(this.beta, 0, clonedSystem.beta, 0, beta.length);
        System.arraycopy(this.phaseType, 0, clonedSystem.phaseType, 0, phaseType.length);
        System.arraycopy(this.phaseIndex, 0, clonedSystem.phaseIndex, 0, phaseIndex.length);

        clonedSystem.phaseArray = phaseArray.clone();
        for (int i = 0; i < getMaxNumberOfPhases(); i++) {
            clonedSystem.phaseArray[i] = phaseArray[i].clone();
        }
        return clonedSystem;
    }

    /** {@inheritDoc} */
    @Override
    public SystemInterface addFluid(SystemInterface addSystem) {
        boolean addedNewComponent = false;
        int index = -1;
        for (int i = 0; i < addSystem.getPhase(0).getNumberOfComponents(); i++) {
            if (!getPhase(0)
                    .hasComponent(addSystem.getPhase(0).getComponent(i).getComponentName())) {
                index = -1;
                addedNewComponent = true;
            } else {
                index = getPhase(0)
                        .getComponent(addSystem.getPhase(0).getComponent(i).getComponentName())
                        .getComponentNumber();
            }

            if (index != -1) {
                addComponent(index, addSystem.getPhase(0).getComponent(i).getNumberOfmoles());
            } else {
<<<<<<< HEAD
            	/*
            	if(addSystem.getPhase(0).getComponent(i).isIsTBPfraction()) {
            		addTBPfraction(addSystem.getPhase(0).getComponent(i).getComponentName(), addSystem.getPhase(0).getComponent(i).getNumberOfmoles(), addSystem.getPhase(0).getComponent(i).getMolarMass(), addSystem.getPhase(0).getComponent(i).getNormalLiquidDensity());
            		changeComponentName(addSystem.getPhase(0).getComponent(i).getComponentName()+"_PC", addSystem.getPhase(0).getComponent(i).getComponentName().replaceFirst("_PC", ""));
            	}
                addComponent(addSystem.getPhase(0).getComponent(i).getComponentName(),
                        addSystem.getPhase(0).getComponent(i).getNumberOfmoles());
                        */
            	addComponent(addSystem.getComponent(i));
=======
                /*
                 * if(addSystem.getPhase(0).getComponent(i).isIsTBPfraction()) {
                 * addTBPfraction(addSystem.getPhase(0).getComponent(i).getComponentName(),
                 * addSystem.getPhase(0).getComponent(i).getNumberOfmoles(),
                 * addSystem.getPhase(0).getComponent(i).getMolarMass(),
                 * addSystem.getPhase(0).getComponent(i).getNormalLiquidDensity());
                 * changeComponentName(addSystem.getPhase(0).getComponent(i).getComponentName()+
                 * "_PC",
                 * addSystem.getPhase(0).getComponent(i).getComponentName().replaceFirst("_PC",
                 * "")); } addComponent(addSystem.getPhase(0).getComponent(i).getComponentName(),
                 * addSystem.getPhase(0).getComponent(i).getNumberOfmoles());
                 */
                addComponent(addSystem.getComponent(i));
>>>>>>> ca9afa48
            }
        }
        if (addedNewComponent) {
            createDatabase(true);
            setMixingRule(getMixingRule());
            init(0);
        }
        return this;
    }

    /** {@inheritDoc} */
    @Override
    public void addPhase() {
        /*
         * if (maxNumberOfPhases < 6 && !hydrateCheck) { ArrayList phaseList = new ArrayList(0); for
         * (int i = 0; i < numberOfPhases; i++) { phaseList.add(phaseArray[i]); } // add the new
         * phase phaseList.add(phaseArray[0].clone()); beta[phaseList.size() - 1] = 1.0e-8; //
         * beta[1] -= beta[1]/1.0e5;
         *
         * PhaseInterface[] phaseArray2 = new PhaseInterface[numberOfPhases + 1];
         *
         * for (int i = 0; i < numberOfPhases + 1; i++) { phaseArray2[i] = (PhaseInterface)
         * phaseList.get(i); }
         *
         * phaseArray = phaseArray2;
         *
         * System.out.println("number of phases " + numberOfPhases); if (maxNumberOfPhases <
         * numberOfPhases) { maxNumberOfPhases = numberOfPhases; } }
         */
        numberOfPhases++;
    }

    /**
     * <p>
     * addSolidPhase.
     * </p>
     */
    public void addSolidPhase() {
        if (!multiPhaseCheck) {
            setMultiPhaseCheck(true);
        }
        phaseArray[3] = new PhasePureComponentSolid();
        phaseArray[3].setTemperature(phaseArray[0].getTemperature());
        phaseArray[3].setPressure(phaseArray[0].getPressure());
        for (int i = 0; i < phaseArray[0].getNumberOfComponents(); i++) {
            if (getPhase(0).getComponent(i).isIsTBPfraction()) {
                phaseArray[3].addcomponent("default",
                        getPhase(0).getComponent(i).getNumberOfmoles(),
                        getPhase(0).getComponent(i).getNumberOfmoles(), i);
                phaseArray[3].getComponent(i)
                        .setComponentName(getPhase(0).getComponent(i).getName());
                phaseArray[3].getComponent(i).setIsPlusFraction(true);
            } else {
                phaseArray[3].addcomponent(getPhase(0).getComponent(i).getName(),
                        getPhase(0).getComponent(i).getNumberOfmoles(),
                        getPhase(0).getComponent(i).getNumberOfmoles(), i);
            }
        }
        ((PhaseSolid) phaseArray[3]).setSolidRefFluidPhase(phaseArray[0]);
        // numberOfPhases = 4;
        if (getMaxNumberOfPhases() < 4) {
            setMaxNumberOfPhases(4);
        }
    }

    /**
     * <p>
     * addHydratePhase2.
     * </p>
     */
    public void addHydratePhase2() {
        if (!multiPhaseCheck) {
            setMultiPhaseCheck(true);
        }
        phaseArray[3] = new PhaseHydrate();
        phaseArray[3].setTemperature(phaseArray[0].getTemperature());
        phaseArray[3].setPressure(phaseArray[0].getPressure());
        for (int i = 0; i < phaseArray[0].getNumberOfComponents(); i++) {
            if (getPhase(0).getComponent(i).isIsTBPfraction()) {
                phaseArray[3].addcomponent("default",
                        getPhase(0).getComponent(i).getNumberOfmoles(),
                        getPhase(0).getComponent(i).getNumberOfmoles(), i);
                phaseArray[3].getComponent("default")
                        .setComponentName(getPhase(0).getComponent(i).getName());
            } else {
                phaseArray[3].addcomponent(getPhase(0).getComponent(i).getName(),
                        getPhase(0).getComponent(i).getNumberOfmoles(),
                        getPhase(0).getComponent(i).getNumberOfmoles(), i);
            }
        }
        numberOfPhases = 4;
        setMaxNumberOfPhases(4);
    }

    /** {@inheritDoc} */
    @Override
    public void addSolidComplexPhase(String type) {
        if (!multiPhaseCheck) {
            setMultiPhaseCheck(true);
        }
        addHydratePhase();
        if (type.equals("wax")) {
            phaseArray[5] = new PhaseWax();
        } else {
            phaseArray[5] = new PhaseSolidComplex();
        }

        phaseArray[5].setTemperature(phaseArray[0].getTemperature());
        phaseArray[5].setPressure(phaseArray[0].getPressure());
        phaseArray[5].setPhaseTypeName("wax");
        for (int i = 0; i < phaseArray[0].getNumberOfComponents(); i++) {
            if (getPhase(0).getComponent(i).isIsTBPfraction()) {
                phaseArray[5].addcomponent(getPhase(0).getComponent(i).getName(),
                        getPhase(0).getComponent(i).getNumberOfmoles(),
                        getPhase(0).getComponent(i).getNumberOfmoles(), i);
                phaseArray[5].getComponent(i).setIsPlusFraction(true);
            } else {
                phaseArray[5].addcomponent(getPhase(0).getComponent(i).getName(),
                        getPhase(0).getComponent(i).getNumberOfmoles(),
                        getPhase(0).getComponent(i).getNumberOfmoles(), i);
            }
        }
        ((PhaseSolid) phaseArray[5]).setSolidRefFluidPhase(phaseArray[0]);
        numberOfPhases = 6;
        setMaxNumberOfPhases(6);
    }

    /**
     * <p>
     * addHydratePhase.
     * </p>
     */
    public void addHydratePhase() {
        if (!multiPhaseCheck) {
            setMultiPhaseCheck(true);
        }

        if (!hasSolidPhase()) {
            phaseArray[3] = new PhasePureComponentSolid();
            phaseArray[3].setTemperature(phaseArray[0].getTemperature());
            phaseArray[3].setPressure(phaseArray[0].getPressure());
            phaseArray[3].setPhaseTypeName("solid");
            for (int i = 0; i < phaseArray[0].getNumberOfComponents(); i++) {
                if (getPhase(0).getComponent(i).isIsTBPfraction()) {
                    phaseArray[3].addcomponent("default",
                            getPhase(0).getComponent(i).getNumberOfmoles(),
                            getPhase(0).getComponent(i).getNumberOfmoles(), i);
                    phaseArray[3].getComponent(i)
                            .setComponentName(getPhase(0).getComponent(i).getName());
                    phaseArray[3].getComponent(i).setIsTBPfraction(true);
                } else {
                    phaseArray[3].addcomponent(getPhase(0).getComponent(i).getName(),
                            getPhase(0).getComponent(i).getNumberOfmoles(),
                            getPhase(0).getComponent(i).getNumberOfmoles(), i);
                }
            }
            ((PhaseSolid) phaseArray[3]).setSolidRefFluidPhase(phaseArray[0]);
        }

        phaseArray[4] = new PhaseHydrate(getModelName());
        phaseArray[4].setTemperature(phaseArray[0].getTemperature());
        phaseArray[4].setPressure(phaseArray[0].getPressure());
        phaseArray[4].setPhaseTypeName("hydrate");
        for (int i = 0; i < phaseArray[0].getNumberOfComponents(); i++) {
            if (getPhase(0).getComponent(i).isIsTBPfraction()) {
                phaseArray[4].addcomponent("default",
                        getPhase(0).getComponent(i).getNumberOfmoles(),
                        getPhase(0).getComponent(i).getNumberOfmoles(), i);
                phaseArray[4].getComponent(i)
                        .setComponentName(getPhase(0).getComponent(i).getName());
                phaseArray[4].getComponent(i).setIsTBPfraction(true);
            } else {
                phaseArray[4].addcomponent(getPhase(0).getComponent(i).getName(),
                        getPhase(0).getComponent(i).getNumberOfmoles(),
                        getPhase(0).getComponent(i).getNumberOfmoles(), i);
            }
        }
        ((PhaseHydrate) phaseArray[4]).setSolidRefFluidPhase(phaseArray[0]);

        numberOfPhases = 5;
        if (getMaxNumberOfPhases() < 5) {
            setMaxNumberOfPhases(5);
        }
    }

    /** {@inheritDoc} */
    @Override
    public void setAllComponentsInPhase(int phase) {
        for (int k = 0; k < numberOfPhases; k++) {
            for (int i = 0; i < numberOfComponents; i++) {
                if (phase != k) {
                    // System.out.println("moles of comp: " + i + " " +
                    // phaseArray[k].getComponents()[i].getNumberOfMolesInPhase());
                    phaseArray[phase].addMoles(i,
                            (phaseArray[k].getComponents()[i].getNumberOfMolesInPhase()
                                    * (1.0 - 0.01)));
                    phaseArray[k].addMoles(i,
                            -(phaseArray[k].getComponents()[i].getNumberOfMolesInPhase()
                                    * (1.0 - 0.01)));
                    phaseArray[k].getComponents()[i]
                            .setx(phaseArray[k].getComponents()[i].getNumberOfMolesInPhase()
                                    / phaseArray[k].getNumberOfMolesInPhase());
                    // System.out.println("moles of comp after: " + i + " " +
                    // phaseArray[k].getComponents()[i].getNumberOfMolesInPhase());
                }
            }
        }
        initBeta();
        init(1);
    }

    /** {@inheritDoc} */
    @Override
    public void removePhase(int specPhase) {
        setTotalNumberOfMoles(
                getTotalNumberOfMoles() - getPhase(specPhase).getNumberOfMolesInPhase());

        for (int j = 0; j < numberOfPhases; j++) {
            for (int i = 0; i < numberOfComponents; i++) {
                getPhase(j).getComponents()[i]
                        .setNumberOfmoles(getPhase(j).getComponents()[i].getNumberOfmoles()
                                - getPhase(specPhase).getComponents()[i].getNumberOfMolesInPhase());
            }
        }

        ArrayList<PhaseInterface> phaseList = new ArrayList<PhaseInterface>(0);
        for (int i = 0; i < numberOfPhases; i++) {
            if (specPhase != i) {
                phaseList.add(phaseArray[phaseIndex[i]]);
            }
        }

        // phaseArray = new PhaseInterface[numberOfPhases - 1];
        for (int i = 0; i < numberOfPhases - 1; i++) {
            // phaseArray[i] = (PhaseInterface) phaseList.get(i);
            if (i >= specPhase) {
                phaseIndex[i] = phaseIndex[i + 1];
                phaseType[i] = phaseType[i + 1];
            }
        }
        numberOfPhases--;
    }

    /** {@inheritDoc} */
    @Override
    public void removePhaseKeepTotalComposition(int specPhase) {
        ArrayList<PhaseInterface> phaseList = new ArrayList<PhaseInterface>(0);
        for (int i = 0; i < numberOfPhases; i++) {
            if (specPhase != i) {
                phaseList.add(phaseArray[phaseIndex[i]]);
            }
        }

        // phaseArray = new PhaseInterface[numberOfPhases - 1];
        for (int i = 0; i < numberOfPhases - 1; i++) {
            // phaseArray[i] = (PhaseInterface) phaseList.get(i);
            if (i >= specPhase) {
                phaseIndex[i] = phaseIndex[i + 1];
                phaseType[i] = phaseType[i + 1];
            }
        }
        numberOfPhases--;
    }

    /** {@inheritDoc} */
    @Override
    public void replacePhase(int repPhase, PhaseInterface newPhase) {
        for (int i = 0; i < 2; i++) {
            phaseArray[i] = newPhase.clone();
        }
        setTotalNumberOfMoles(newPhase.getNumberOfMolesInPhase());
    }

    /** {@inheritDoc} */
    @Override
    public SystemInterface phaseToSystem(PhaseInterface newPhase) {
        for (int i = 0; i < newPhase.getNumberOfComponents(); i++) {
            newPhase.getComponents()[i]
                    .setNumberOfmoles(newPhase.getComponents()[i].getNumberOfMolesInPhase());
        }

        for (int i = 0; i < getMaxNumberOfPhases(); i++) {
            phaseArray[i] = newPhase.clone();
        }

        setTotalNumberOfMoles(newPhase.getNumberOfMolesInPhase());
        this.init(0);
        setNumberOfPhases(1);
        setPhaseType(0, newPhase.getPhaseType());
        initBeta();
        init_x_y();
        this.init(1);
        return this;
    }

    /** {@inheritDoc} */
    @Override
    public SystemInterface getEmptySystemClone() {
        int phaseNumber = 0;

        SystemInterface newSystem = this.clone();

        for (int j = 0; j < getMaxNumberOfPhases(); j++) {
            phaseNumber = j;
            for (int i = 0; i < getPhase(j).getNumberOfComponents(); i++) {
                newSystem.getPhase(j).getComponents()[i].setNumberOfmoles(
                        getPhase(phaseNumber).getComponents()[i].getNumberOfMolesInPhase()
                                / 1.0e30);
                newSystem.getPhase(j).getComponents()[i].setNumberOfMolesInPhase(
                        getPhase(phaseNumber).getComponents()[i].getNumberOfMolesInPhase()
                                / 1.0e30);
            }
        }

        newSystem.setTotalNumberOfMoles(getPhase(phaseNumber).getNumberOfMolesInPhase() / 1.0e30);

        newSystem.init(0);
        // newSystem.init(1);
        return newSystem;
    }

    /** {@inheritDoc} */
    @Override
    public SystemInterface phaseToSystem(String phaseName) {
        try {
            for (int j = 0; j < getMaxNumberOfPhases(); j++) {
                if (this.getPhase(j).getPhaseTypeName().equals(phaseName)) {
                    return phaseToSystem(j);
                }
            }
        } catch (Exception e) {
            logger.error("error....." + fluidName + " has no phase .... " + phaseName
                    + " ..... returning phase number 0");
        }
        return phaseToSystem(0);
    }

    /** {@inheritDoc} */
    @Override
    public SystemInterface phaseToSystem(int phaseNumber) {
        SystemInterface newSystem = this.clone();

        for (int j = 0; j < getMaxNumberOfPhases(); j++) {
            for (int i = 0; i < getPhase(j).getNumberOfComponents(); i++) {
                newSystem.getPhase(j).getComponent(i).setNumberOfmoles(
                        getPhase(phaseNumber).getComponent(i).getNumberOfMolesInPhase());
                newSystem.getPhase(j).getComponent(i).setNumberOfMolesInPhase(
                        getPhase(phaseNumber).getComponent(i).getNumberOfMolesInPhase());
            }
        }

        newSystem.setTotalNumberOfMoles(getPhase(phaseNumber).getNumberOfMolesInPhase());

        newSystem.init(0);
        newSystem.setNumberOfPhases(1);
        newSystem.setPhaseType(0, getPhase(phaseNumber).getPhaseType());// phaseType[phaseNumber]);
        newSystem.init(1);
        return newSystem;
    }

    /** {@inheritDoc} */
    @Override
    public SystemInterface phaseToSystem(int phaseNumber1, int phaseNumber2) {
        SystemInterface newSystem = this.clone();

        for (int j = 0; j < getMaxNumberOfPhases(); j++) {
            for (int i = 0; i < getPhase(j).getNumberOfComponents(); i++) {
                newSystem.getPhases()[j].getComponents()[i].setNumberOfmoles(
                        getPhase(phaseNumber1).getComponents()[i].getNumberOfMolesInPhase()
                                + getPhase(phaseNumber2).getComponents()[i]
                                        .getNumberOfMolesInPhase());
                newSystem.getPhases()[j].getComponents()[i].setNumberOfMolesInPhase(
                        getPhase(phaseNumber1).getComponents()[i].getNumberOfMolesInPhase()
                                + getPhase(phaseNumber2).getComponents()[i]
                                        .getNumberOfMolesInPhase());
            }
        }

        newSystem.setTotalNumberOfMoles(getPhase(phaseNumber1).getNumberOfMolesInPhase()
                + getPhase(phaseNumber2).getNumberOfMolesInPhase());

        newSystem.init(0);

        newSystem.setNumberOfPhases(1);
        // newSystem.setPhaseType(0,
        // getPhase(phaseNumber1).getPhaseType());//phaseType[phaseNumber]);
        newSystem.init(1);
        return newSystem;
    }

    /** {@inheritDoc} */
    @Override
    public void setTotalFlowRate(double flowRate, String flowunit) {
        init(0);
        init(1);
        double density = 0.0;
        if (flowunit.equals("Am3/hr") || flowunit.equals("Am3/min") || flowunit.equals("Am3/sec")) {
            initPhysicalProperties("density");
        }
        density = getPhase(0).getDensity("kg/m3");
        neqsim.util.unit.Unit unit =
                new neqsim.util.unit.RateUnit(flowRate, flowunit, getMolarMass(), density, 0);
        double SIval = unit.getSIvalue();
        double totalNumberOfMolesLocal = totalNumberOfMoles;
        for (int i = 0; i < numberOfComponents; i++) {
            if (flowRate < 1e-100) {
                setEmptyFluid();
            } else if (totalNumberOfMolesLocal > 1e-100) {
                addComponent(i,
                        SIval / totalNumberOfMolesLocal
                                * getPhase(0).getComponent(i).getNumberOfmoles()
                                - getPhase(0).getComponent(i).getNumberOfmoles());
            } else {
                addComponent(i, SIval);
            }
        }
    }

    /** {@inheritDoc} */
    @Override
    public double getFlowRate(String flowunit) {
        if (flowunit.equals("kg/sec")) {
            return totalNumberOfMoles * getMolarMass();
        } else if (flowunit.equals("kg/min")) {
            return totalNumberOfMoles * getMolarMass() * 60.0;
        } else if (flowunit.equals("Sm3/sec")) {
            return totalNumberOfMoles * ThermodynamicConstantsInterface.R
                    * ThermodynamicConstantsInterface.standardStateTemperature / 101325.0;
        } else if (flowunit.equals("Sm3/hr")) {
            return totalNumberOfMoles * 3600.0 * ThermodynamicConstantsInterface.R
                    * ThermodynamicConstantsInterface.standardStateTemperature / 101325.0;
        } else if (flowunit.equals("Sm3/day")) {
            return totalNumberOfMoles * 3600.0 * 24.0 * ThermodynamicConstantsInterface.R
                    * ThermodynamicConstantsInterface.standardStateTemperature / 101325.0;
        } else if (flowunit.equals("MSm3/day")) {
            return totalNumberOfMoles * 3600.0 * 24.0 * ThermodynamicConstantsInterface.R
                    * ThermodynamicConstantsInterface.standardStateTemperature / 101325.0 / 1.0e6;
        } else if (flowunit.equals("kg/hr")) {
            return totalNumberOfMoles * getMolarMass() * 3600.0;
<<<<<<< HEAD
        }
        else if (flowunit.equals("kg/day")) {
            return totalNumberOfMoles * getMolarMass() * 3600.0*24.0;
        }
        else if (flowunit.equals("m3/hr")) {
=======
        } else if (flowunit.equals("kg/day")) {
            return totalNumberOfMoles * getMolarMass() * 3600.0 * 24.0;
        } else if (flowunit.equals("m3/hr")) {
>>>>>>> ca9afa48
            // return getVolume() / 1.0e5 * 3600.0;
            initPhysicalProperties("density");
            return totalNumberOfMoles * getMolarMass() * 3600.0 / getDensity("kg/m3");
        } else if (flowunit.equals("m3/min")) {
            initPhysicalProperties("density");
            return totalNumberOfMoles * getMolarMass() * 60.0 / getDensity("kg/m3");
            // return getVolume() / 1.0e5 * 60.0;
        } else if (flowunit.equals("m3/sec")) {
            initPhysicalProperties("density");
            return totalNumberOfMoles * getMolarMass() / getDensity("kg/m3");
            // return getVolume() / 1.0e5;
        } else if (flowunit.equals("mole/sec")) {
            return totalNumberOfMoles;
        } else if (flowunit.equals("mole/min")) {
            return totalNumberOfMoles * 60.0;
        } else if (flowunit.equals("mole/hr")) {
            return totalNumberOfMoles * 3600.0;
        } else {
            throw new RuntimeException("failed.. unit: " + flowunit + " not supported");
        }
    }

    /** {@inheritDoc} */
    @Override
    public void changeComponentName(String name, String newName) {
        for (int i = 0; i < numberOfComponents; i++) {
            if (componentNames.get(i).equals(name)) {
                componentNames.set(i, newName);
            }
        }

        for (int i = 0; i < maxNumberOfPhases; i++) {
            getPhase(i).getComponent(name).setComponentName(newName);
        }
    }

    /** {@inheritDoc} */
    @Override
    public void addComponent(String componentName, double value, String name, int phase) {
        if (!neqsim.util.database.NeqSimDataBase.hasComponent(componentName)) {
            logger.error("No component with name: " + componentName + " in database");
            return;
        }
        neqsim.util.database.NeqSimDataBase database = new neqsim.util.database.NeqSimDataBase();
        java.sql.ResultSet dataSet =
                database.getResultSet(("SELECT * FROM comp WHERE name='" + componentName + "'"));
        double molarmass = 0.0, stddens = 0.0, boilp = 0.0;
        try {
            dataSet.next();
            molarmass = Double.parseDouble(dataSet.getString("molarmass")) / 1000.0;
            stddens = Double.parseDouble(dataSet.getString("stddens"));
            boilp = Double.parseDouble(dataSet.getString("normboil"));
        } catch (Exception e) {
            logger.error("failed " + e.toString());
            throw new RuntimeException(e);
        } finally {
            try {
                dataSet.close();
                if (database.getStatement() != null) {
                    database.getStatement().close();
                }
                if (database.getConnection() != null) {
                    database.getConnection().close();
                }
            } catch (Exception e) {
                logger.error("error", e);
            }
        }
        neqsim.util.unit.Unit unit =
                new neqsim.util.unit.RateUnit(value, name, molarmass, stddens, boilp);
        double SIval = unit.getSIvalue();
        // System.out.println("number of moles " + SIval);
        this.addComponent(componentName, SIval, phase);
    }

    /** {@inheritDoc} */
    @Override
    public void addSalt(String componentName, double value) {
        neqsim.util.database.NeqSimDataBase database = new neqsim.util.database.NeqSimDataBase();
        java.sql.ResultSet dataSet = database
                .getResultSet("SELECT * FROM compsalt WHERE SaltName='" + componentName + "'");
        double val1 = 1e-20, val2 = 1e-20;
        try {
            dataSet.next();
            String name1 = dataSet.getString("ion1").trim();
            String name2 = dataSet.getString("ion2").trim();
            val1 = Double.parseDouble(dataSet.getString("stoc1")) * value;
            val2 = Double.parseDouble(dataSet.getString("stoc2")) * value;
            this.addComponent(name1, val1);
            this.addComponent(name2, val2);
            logger.info("ok adding salts. Ions: " + name1 + ", " + name2);
        } catch (Exception e) {
            logger.error("failed " + e.toString());
        }
    }

    /** {@inheritDoc} */
    @Override
    public void addTBPfraction(String componentName, double numberOfMoles, double molarMass,
            double density) {
        if (density < 0.0 || molarMass < 0.0) {
            String msg = "Negative input molar mass or density.";
            logger.error(msg);
            neqsim.util.exception.InvalidInputException e =
                    new neqsim.util.exception.InvalidInputException(msg);
            throw new RuntimeException(e);
        }

        SystemInterface refSystem = null;
        double TC = 0.0, PC = 0.0, m = 0.0, TB = 0.0, acs = 0.0;
        // double penelouxC = 0.0;
        double racketZ = 0.0;
        componentName = (componentName.split("_PC")[0]) + "_PC";// + getFluidName());

        try {
            refSystem = this.getClass().getDeclaredConstructor().newInstance();
            refSystem.setTemperature(273.15 + 15.0);
            refSystem.setPressure(1.01325);
            refSystem.addComponent("default", 1.0, 273.15, 50.0, 0.1);
            refSystem.init(0);
            refSystem.setNumberOfPhases(1);
            refSystem.setPhaseType(0, "liquid");
            molarMass = 1000 * molarMass;
            TC = characterization.getTBPModel().calcTC(molarMass, density);
            PC = characterization.getTBPModel().calcPC(molarMass, density);
            m = characterization.getTBPModel().calcm(molarMass, density);
            acs = characterization.getTBPModel().calcAcentricFactor(molarMass, density);
            // TBPfractionCoefs[2][0]+TBPfractionCoefs[2][1]*molarMass+TBPfractionCoefs[2][2]*density+TBPfractionCoefs[2][3]*Math.pow(molarMass,2.0);
            TB = characterization.getTBPModel().calcTB(molarMass, density);
            // Math.pow((molarMass/5.805e-5*Math.pow(density,0.9371)), 1.0/2.3776);
            // acs = TBPfractionModel.calcAcentricFactor(molarMass, density);
            // System.out.println("acentric " + acs);
            // 3.0/7.0*Math.log10(PC/1.01325)/(TC/TB-1.0)-1.0;
            molarMass /= 1000.0;

            for (int i = 0; i < refSystem.getNumberOfPhases(); i++) {
                refSystem.getPhase(i).getComponent(0).setComponentName(componentName);
                refSystem.getPhase(i).getComponent(0).setMolarMass(molarMass);
                refSystem.getPhase(i).getComponent(0).setAcentricFactor(acs);
                refSystem.getPhase(i).getComponent(0).setTC(TC);
                refSystem.getPhase(i).getComponent(0).setPC(PC);
                refSystem.getPhase(i).getComponent(0).setComponentType("TBPfraction");
                refSystem.getPhase(i).getComponent(0).setIsTBPfraction(true);
                if (characterization.getTBPModel().isCalcm()) {
                    refSystem.getPhase(i).getComponent(0).getAttractiveTerm().setm(m);
                    acs = refSystem.getPhase(i).getComponent(0).getAcentricFactor();
                }
            }

            refSystem.setTemperature(273.15 + 15.0);
            refSystem.setPressure(1.01325);
            refSystem.init(1);
            // refSystem.display();
            racketZ = characterization.getTBPModel().calcRacketZ(refSystem, molarMass * 1000.0,
                    density);

            // System.out.println("vol ok");
            // System.out.println("racketZ " + racketZ);
            // penelouxC = (refSystem.getPhase(1).getMolarVolume() - molarMass/density*1e2);
            // System.out.println("vol err " +
            // penelouxC/refSystem.getPhase(1).getMolarVolume()*100);
            // racketZ = TPBracketcoefs[0] -
            // penelouxC/(TPBracketcoefs[1]*thermo.ThermodynamicConstantsInterface.R*refSystem.getPhase(1).getComponent(0).getTC()/(refSystem.getPhase(1).getComponent(0).getPC()));
            refSystem.getPhase(0).getComponent(0).setRacketZ(racketZ);
            // refSystem.init(1);
            // refSystem.display();
            // refSystem.getPhase(1).getComponent(0).setRacketZ(racketZ);

            // // refSystem.setTemperature(273.15+80.0);
            // // refSystem.setPressure(1.01325);
            // // refSystem.init(1);
            // //refSystem.initPhysicalProperties();
            // // APIdens - refSystem.getPhase(1).getPhysicalProperties().getDensity();;
            // sammenligne med API-standard for tetthet - og sette Penloux dt
        } catch (Exception e) {
            logger.error("error", e);
        }

        double critVol =
                characterization.getTBPModel().calcCriticalVolume(molarMass * 1000, density);// 0.2918-0.0928*
                                                                                             // acs)*8.314*TC/PC*10.0;
        addComponent(componentName, numberOfMoles, TC, PC, acs);
        double Kwatson = Math.pow(TB * 1.8, 1.0 / 3.0) / density;
        // System.out.println("watson " + Kwatson);
        double CF = Math.pow((12.8 - Kwatson) * (10.0 - Kwatson) / (10.0 * acs), 2.0);
        double acsKeslerLee = acs;// characterization.getTBPModel().calcAcentricFactorKeslerLee(molarMass*1000.0,
                                  // density);
        double cpa = (-0.33886 + 0.02827 * Kwatson - 0.26105 * CF + 0.59332 * acsKeslerLee * CF)
                * 4.18682 * molarMass * 1e3;
        double cpb = (-(0.9291 - 1.1543 * Kwatson + 0.0368 * Kwatson * Kwatson) * 1e-4
                + CF * (4.56 - 9.48 * acsKeslerLee) * 1e-4) * 4.18682 * molarMass * 1.8 * 1e3;
        double cpc = (-1.6658e-7 + CF * (0.536 - 0.6828 * acsKeslerLee) * 1.0e-7) * 4.18682
                * molarMass * 1.8 * 1.8 * 1.0e3;
        double cpd = 0.0;

        for (int i = 0; i < numberOfPhases; i++) {
            getPhase(i).setAttractiveTerm(attractiveTermNumber);
            getPhase(i).getComponent(componentName).setMolarMass(molarMass);
            getPhase(i).getComponent(componentName).setComponentType("TBPfraction");
            getPhase(i).getComponent(componentName).setNormalLiquidDensity(density);
            getPhase(i).getComponent(componentName).setNormalBoilingPoint(TB - 273.15);
            getPhase(i).getComponent(componentName)
                    .setAcentricFactor(refSystem.getPhase(0).getComponent(0).getAcentricFactor());
            getPhase(i).getComponent(componentName).setCriticalVolume(critVol);
            getPhase(i).getComponent(componentName).setRacketZ(racketZ);
            getPhase(i).getComponent(componentName).setRacketZCPA(racketZ);
            getPhase(i).getComponent(componentName).setIsTBPfraction(true);
            getPhase(i).getComponent(componentName).setParachorParameter(
                    characterization.getTBPModel().calcParachorParameter(molarMass, density));// 59.3+2.34*molarMass*1000.0);//0.5003*thermo.ThermodynamicConstantsInterface.R*TC/PC*(0.25969-racketZ));
            getPhase(i).getComponent(componentName).setCriticalViscosity(characterization
                    .getTBPModel().calcCriticalViscosity(molarMass * 1000.0, density));// 7.94830*Math.sqrt(1e3*molarMass)*Math.pow(PC,2.0/3.0)/Math.pow(TC,
                                                                                       // 1.0/6.0)*1e-7);
            getPhase(i).getComponent(componentName).setTriplePointTemperature(374.5
                    + 0.02617 * getPhase(i).getComponent(componentName).getMolarMass() * 1000.0
                    - 20172.0 / (getPhase(i).getComponent(componentName).getMolarMass() * 1000.0));
            getPhase(i).getComponent(componentName)
                    .setHeatOfFusion(0.1426 / 0.238845
                            * getPhase(i).getComponent(componentName).getMolarMass() * 1000.0
                            * getPhase(i).getComponent(componentName).getTriplePointTemperature());
            getPhase(i).getComponent(componentName)
                    .setIdealGasEnthalpyOfFormation(-1462600 * molarMass - 47566.0);
            // getPhase(i).getComponent(componentName).set

            // System.out.println(" plusTC " + TC + " plusPC " + PC + " plusm " + m + "
            // acslusm " + acs + " tb " + TB + " critvol " + critVol + " racketZ " + racketZ
            // + " parachor " +
            // getPhase(i).getComponent(componentName).getParachorParameter());
            getPhase(i).getComponent(componentName).setCpA(cpa);
            getPhase(i).getComponent(componentName).setCpB(cpb);
            getPhase(i).getComponent(componentName).setCpC(cpc);
            getPhase(i).getComponent(componentName).setCpD(cpd);
        }
    }

    /** {@inheritDoc} */
    @Override
    public void addTBPfraction(String componentName, double numberOfMoles, double molarMass,
            double density, double criticalTemperature, double criticalPressure,
            double acentricFactor) {
        if (density < 0.0 || molarMass < 0.0) {
            String msg = "Negative input molar mass or density.";
            logger.error(msg);
            neqsim.util.exception.InvalidInputException e =
                    new neqsim.util.exception.InvalidInputException(msg);
            throw new RuntimeException(e);
        }

        SystemInterface refSystem = null;
        double TC = 0.0, PC = 0.0, m = 0.0, TB = 0.0, acs = 0.0;
        // double penelouxC = 0.0;
        double racketZ = 0.0;
        componentName = (componentName.split("_PC")[0]) + "_PC";// + getFluidName());

        try {
            refSystem = this.getClass().getDeclaredConstructor().newInstance();
            refSystem.setTemperature(273.15 + 15.0);
            refSystem.setPressure(1.01325);
            refSystem.addComponent("default", 1.0, 273.15, 50.0, 0.1);
            refSystem.init(0);
            refSystem.setNumberOfPhases(1);
            refSystem.setPhaseType(0, "liquid");
            molarMass = 1000 * molarMass;
            TC = criticalTemperature;// characterization.getTBPModel().calcTC(molarMass, density);
            PC = criticalPressure;// characterization.getTBPModel().calcPC(molarMass, density);
            m = characterization.getTBPModel().calcm(molarMass, density);
            acs = acentricFactor;// acentracentrcharacterization.getTBPModel().calcAcentricFactor(molarMass,
                                 // density);
            TB = characterization.getTBPModel().calcTB(molarMass, density);
            molarMass /= 1000.0;

            for (int i = 0; i < refSystem.getNumberOfPhases(); i++) {
                refSystem.getPhase(i).getComponent(0).setComponentName(componentName);
                refSystem.getPhase(i).getComponent(0).setMolarMass(molarMass);
                refSystem.getPhase(i).getComponent(0).setAcentricFactor(acs);
                refSystem.getPhase(i).getComponent(0).setTC(TC);
                refSystem.getPhase(i).getComponent(0).setPC(PC);
                refSystem.getPhase(i).getComponent(0).setComponentType("TBPfraction");
                refSystem.getPhase(i).getComponent(0).setIsTBPfraction(true);
                if (characterization.getTBPModel().isCalcm()) {
                    refSystem.getPhase(i).getComponent(0).getAttractiveTerm().setm(m);
                    acs = refSystem.getPhase(i).getComponent(0).getAcentricFactor();
                }
            }

            refSystem.setTemperature(273.15 + 15.0);
            refSystem.setPressure(1.01325);
            refSystem.init(1);
            // refSystem.display();
            racketZ = characterization.getTBPModel().calcRacketZ(refSystem, molarMass * 1000.0,
                    density);

            // System.out.println("vol ok");
            // System.out.println("racketZ " + racketZ);
            // penelouxC = (refSystem.getPhase(1).getMolarVolume() - molarMass/density*1e2);
            // System.out.println("vol err " +
            // penelouxC/refSystem.getPhase(1).getMolarVolume()*100);
            // racketZ = TPBracketcoefs[0] -
            // penelouxC/(TPBracketcoefs[1]*thermo.ThermodynamicConstantsInterface.R*refSystem.getPhase(1).getComponent(0).getTC()/(refSystem.getPhase(1).getComponent(0).getPC()));
            refSystem.getPhase(0).getComponent(0).setRacketZ(racketZ);
            // refSystem.init(1);
            // refSystem.display();
            // refSystem.getPhase(1).getComponent(0).setRacketZ(racketZ);

            // // refSystem.setTemperature(273.15+80.0);
            // // refSystem.setPressure(1.01325);
            // // refSystem.init(1);
            // // refSystem.initPhysicalProperties();
            // // APIdens - refSystem.getPhase(1).getPhysicalProperties().getDensity();;
            // // sammenligne med API-standard for tetthet - og sette Penloux dt
        } catch (Exception e) {
            logger.error("error", e);
        }

        double critVol =
                characterization.getTBPModel().calcCriticalVolume(molarMass * 1000, density);// 0.2918-0.0928*
                                                                                             // acs)*8.314*TC/PC*10.0;
        addComponent(componentName, numberOfMoles, TC, PC, acs);
        double Kwatson = Math.pow(TB * 1.8, 1.0 / 3.0) / density;
        // System.out.println("watson " + Kwatson);
        double CF = Math.pow((12.8 - Kwatson) * (10.0 - Kwatson) / (10.0 * acs), 2.0);
        double acsKeslerLee = acs;// characterization.getTBPModel().calcAcentricFactorKeslerLee(molarMass*1000.0,
                                  // density);
        double cpa = (-0.33886 + 0.02827 * Kwatson - 0.26105 * CF + 0.59332 * acsKeslerLee * CF)
                * 4.18682 * molarMass * 1e3;
        double cpb = (-(0.9291 - 1.1543 * Kwatson + 0.0368 * Kwatson * Kwatson) * 1e-4
                + CF * (4.56 - 9.48 * acsKeslerLee) * 1e-4) * 4.18682 * molarMass * 1.8 * 1e3;
        double cpc = (-1.6658e-7 + CF * (0.536 - 0.6828 * acsKeslerLee) * 1.0e-7) * 4.18682
                * molarMass * 1.8 * 1.8 * 1.0e3;
        double cpd = 0.0;

        for (int i = 0; i < numberOfPhases; i++) {
            getPhase(i).setAttractiveTerm(attractiveTermNumber);
            getPhase(i).getComponent(componentName).setMolarMass(molarMass);
            getPhase(i).getComponent(componentName).setComponentType("TBPfraction");
            getPhase(i).getComponent(componentName).setNormalLiquidDensity(density);
            getPhase(i).getComponent(componentName).setNormalBoilingPoint(TB - 273.15);
            getPhase(i).getComponent(componentName)
                    .setAcentricFactor(refSystem.getPhase(0).getComponent(0).getAcentricFactor());
            getPhase(i).getComponent(componentName).setCriticalVolume(critVol);
            getPhase(i).getComponent(componentName).setRacketZ(racketZ);
            getPhase(i).getComponent(componentName).setRacketZCPA(racketZ);
            getPhase(i).getComponent(componentName).setIsTBPfraction(true);
            getPhase(i).getComponent(componentName).setParachorParameter(
                    characterization.getTBPModel().calcParachorParameter(molarMass, density));// 59.3+2.34*molarMass*1000.0);//0.5003*thermo.ThermodynamicConstantsInterface.R*TC/PC*(0.25969-racketZ));
            getPhase(i).getComponent(componentName).setCriticalViscosity(characterization
                    .getTBPModel().calcCriticalViscosity(molarMass * 1000.0, density));// 7.94830*Math.sqrt(1e3*molarMass)*Math.pow(PC,2.0/3.0)/Math.pow(TC,
                                                                                       // 1.0/6.0)*1e-7);
            getPhase(i).getComponent(componentName).setTriplePointTemperature(374.5
                    + 0.02617 * getPhase(i).getComponent(componentName).getMolarMass() * 1000.0
                    - 20172.0 / (getPhase(i).getComponent(componentName).getMolarMass() * 1000.0));
            getPhase(i).getComponent(componentName)
                    .setHeatOfFusion(0.1426 / 0.238845
                            * getPhase(i).getComponent(componentName).getMolarMass() * 1000.0
                            * getPhase(i).getComponent(componentName).getTriplePointTemperature());
            getPhase(i).getComponent(componentName)
                    .setIdealGasEnthalpyOfFormation(-1462600 * molarMass - 47566.0);
            // getPhase(i).getComponent(componentName).set

            // System.out.println(" plusTC " + TC + " plusPC " + PC + " plusm " + m + "
            // acslusm " + acs + " tb " + TB + " critvol " + critVol + " racketZ " + racketZ
            // + " parachor " +
            // getPhase(i).getComponent(componentName).getParachorParameter());
            getPhase(i).getComponent(componentName).setCpA(cpa);
            getPhase(i).getComponent(componentName).setCpB(cpb);
            getPhase(i).getComponent(componentName).setCpC(cpc);
            getPhase(i).getComponent(componentName).setCpD(cpd);
        }
    }

    /** {@inheritDoc} */
    @Override
    public void addPlusFraction(String componentName, double numberOfMoles, double molarMass,
            double density) {
        addTBPfraction(componentName, numberOfMoles, molarMass, density);
        componentName = (componentName + "_" + "PC");// getFluidName());
        for (int i = 0; i < numberOfPhases; i++) {
            // System.out.println("comp " + componentName);
            getPhase(i).getComponent(componentName).setIsPlusFraction(true);
            getPhase(i).getComponent(componentName).setCriticalViscosity(7.94830
                    * Math.sqrt(1e3 * getPhase(i).getComponent(componentName).getMolarMass())
                    * Math.pow(getPhase(i).getComponent(componentName).getPC(), 2.0 / 3.0)
                    / Math.pow(getPhase(i).getComponent(componentName).getTC(), 1.0 / 6.0) * 1e-7);
        }
    }

    /** {@inheritDoc} */
    @Override
    public void addComponent(String componentName, double value, String name) {
        if (!neqsim.util.database.NeqSimDataBase.hasComponent(componentName)) {
            logger.error("No component with name: " + componentName + " in database");
            return;
        }
        neqsim.util.database.NeqSimDataBase database = new neqsim.util.database.NeqSimDataBase();
        java.sql.ResultSet dataSet =
                database.getResultSet(("SELECT * FROM comp WHERE name='" + componentName + "'"));
        double molarmass = 0.0, stddens = 0.0, boilp = 0.0;
        try {
            dataSet.next();
            molarmass = Double.parseDouble(dataSet.getString("molarmass")) / 1000.0;
            stddens = Double.parseDouble(dataSet.getString("stddens"));
            boilp = Double.parseDouble(dataSet.getString("normboil"));
        } catch (Exception e) {
            logger.error("failed " + e.toString());
        } finally {
            try {
                dataSet.close();
            } catch (Exception e) {
                logger.error("error", e);
            }
        }
        neqsim.util.unit.Unit unit =
                new neqsim.util.unit.RateUnit(value, name, molarmass, stddens, boilp);
        double SIval = unit.getSIvalue();
        // System.out.println("number of moles " + SIval);
        this.addComponent(componentName, SIval);
    }

    /** {@inheritDoc} */
    @Override
    public void addComponent(String componentName, double moles, double TC, double PC, double acs) {
        String comNam = componentName;
        if (getPhase(0).hasComponent(componentName)) {
            addComponent(componentName, moles);
        } else {
            addComponent("default", moles);
            comNam = "default";
            // componentNames.set(componentNames.indexOf("default"), componentName);
        }
        for (int i = 0; i < getMaxNumberOfPhases(); i++) {
            getPhase(i).getComponent(comNam).setComponentName(componentName);
            getPhase(i).getComponent(componentName).setTC(TC);
            getPhase(i).getComponent(componentName).setPC(PC);
            getPhase(i).getComponent(componentName).setAcentricFactor(acs);
        }
        if (comNam.equals("default")) {
            componentNames.remove("default");
            componentNames.add(componentName);
        }
    }

    /** {@inheritDoc} */
    @Override
    public void addComponent(int componentIndex, double moles) {
        if (componentIndex >= getPhase(0).getNumberOfComponents()) {
            logger.error("componentIndex higher than number of components in database");
            return;
        }
        setTotalNumberOfMoles(getTotalNumberOfMoles() + moles);
        for (int i = 0; i < getMaxNumberOfPhases(); i++) {
            getPhase(i).addMolesChemReac(componentIndex, moles, moles);
        }
    }

    /** {@inheritDoc} */
    @Override
    public void addComponent(String name) {
        addComponent(name, 0.0);
    }
    
    /**
     * {@inheritDoc}
     *
     * add a component to a fluid. If component already exists, it will be added to the component
     */
    @Override
    public void addComponent(ComponentInterface inComponent) {
    	if(inComponent.isIsTBPfraction()) {
    		addTBPfraction(inComponent.getComponentName(), inComponent.getNumberOfmoles(), inComponent.getMolarMass(), inComponent.getNormalLiquidDensity());
    		String componentName = inComponent.getComponentName();
    		changeComponentName(componentName+"_PC", componentName.replaceFirst("_PC", ""));
    		for (int i = 0; i < numberOfPhases; i++) {
                getPhase(i).getComponent(componentName).setAttractiveTerm(inComponent.getAttractiveTermNumber());
                getPhase(i).getComponent(componentName).setTC(inComponent.getTC());
                getPhase(i).getComponent(componentName).setPC(inComponent.getPC());
                getPhase(i).getComponent(componentName).setMolarMass(inComponent.getMolarMass());
                getPhase(i).getComponent(componentName).setComponentType("TBPfraction");
                getPhase(i).getComponent(componentName).setNormalLiquidDensity(inComponent.getNormalLiquidDensity());
                getPhase(i).getComponent(componentName).setNormalBoilingPoint(inComponent.getNormalBoilingPoint());
                getPhase(i).getComponent(componentName).setAcentricFactor(inComponent.getAcentricFactor());
                getPhase(i).getComponent(componentName).setCriticalVolume(inComponent.getCriticalVolume());
                getPhase(i).getComponent(componentName).setRacketZ(inComponent.getRacketZ());
                getPhase(i).getComponent(componentName).setRacketZCPA(inComponent.getRacketZCPA());
                getPhase(i).getComponent(componentName).setIsTBPfraction(true);
                getPhase(i).getComponent(componentName).setParachorParameter(inComponent.getParachorParameter());
                getPhase(i).getComponent(componentName).setTriplePointTemperature(inComponent.getTriplePointTemperature());
                getPhase(i).getComponent(componentName).setIdealGasEnthalpyOfFormation(inComponent.getIdealGasEnthalpyOfFormation());
                getPhase(i).getComponent(componentName).setCpA(inComponent.getCpA());
                getPhase(i).getComponent(componentName).setCpB(inComponent.getCpB());
                getPhase(i).getComponent(componentName).setCpC(inComponent.getCpC());
                getPhase(i).getComponent(componentName).setCpD(inComponent.getCpD());
            }
    	}
    	else {
    		addComponent(inComponent.getComponentName(), inComponent.getNumberOfmoles());
    	}
    	
    	
    }

    /** {@inheritDoc} */
    @Override
    public void addComponent(ComponentInterface inComponent) {
        if (inComponent.isIsTBPfraction()) {
            addTBPfraction(inComponent.getComponentName(), inComponent.getNumberOfmoles(),
                    inComponent.getMolarMass(), inComponent.getNormalLiquidDensity());
            String componentName = inComponent.getComponentName();
            changeComponentName(componentName + "_PC", componentName.replaceFirst("_PC", ""));
            for (int i = 0; i < numberOfPhases; i++) {
                getPhase(i).getComponent(componentName)
                        .setAttractiveTerm(inComponent.getAttractiveTermNumber());
                getPhase(i).getComponent(componentName).setTC(inComponent.getTC());
                getPhase(i).getComponent(componentName).setPC(inComponent.getPC());
                getPhase(i).getComponent(componentName).setMolarMass(inComponent.getMolarMass());
                getPhase(i).getComponent(componentName).setComponentType("TBPfraction");
                getPhase(i).getComponent(componentName)
                        .setNormalLiquidDensity(inComponent.getNormalLiquidDensity());
                getPhase(i).getComponent(componentName)
                        .setNormalBoilingPoint(inComponent.getNormalBoilingPoint());
                getPhase(i).getComponent(componentName)
                        .setAcentricFactor(inComponent.getAcentricFactor());
                getPhase(i).getComponent(componentName)
                        .setCriticalVolume(inComponent.getCriticalVolume());
                getPhase(i).getComponent(componentName).setRacketZ(inComponent.getRacketZ());
                getPhase(i).getComponent(componentName).setRacketZCPA(inComponent.getRacketZCPA());
                getPhase(i).getComponent(componentName).setIsTBPfraction(true);
                getPhase(i).getComponent(componentName)
                        .setParachorParameter(inComponent.getParachorParameter());
                getPhase(i).getComponent(componentName)
                        .setTriplePointTemperature(inComponent.getTriplePointTemperature());
                getPhase(i).getComponent(componentName).setIdealGasEnthalpyOfFormation(
                        inComponent.getIdealGasEnthalpyOfFormation());
                getPhase(i).getComponent(componentName).setCpA(inComponent.getCpA());
                getPhase(i).getComponent(componentName).setCpB(inComponent.getCpB());
                getPhase(i).getComponent(componentName).setCpC(inComponent.getCpC());
                getPhase(i).getComponent(componentName).setCpD(inComponent.getCpD());
            }
        } else {
            addComponent(inComponent.getComponentName(), inComponent.getNumberOfmoles());
        }
    }

    /** {@inheritDoc} */
    @Override
    public void addComponent(String componentName, double moles) {
        int index = 0;

        boolean addForFirstTime = true;
        for (int p = 0; p < componentNames.size(); p++) {
            if (componentNames.get(p).equals(componentName)) {
                addForFirstTime = false;
                index = p;
                break;
            }
        }

        if (addForFirstTime) {
            if (!neqsim.util.database.NeqSimDataBase.hasComponent(componentName)) {
                logger.error("No component with name: " + componentName + " in database");
                return;
            }
            if (moles < 0.0) {
                String msg = "Negative input number of moles of component: " + componentName;
                logger.error(msg);
                neqsim.util.exception.InvalidInputException e =
                        new neqsim.util.exception.InvalidInputException(msg);
                throw new RuntimeException(e);
            }
            setTotalNumberOfMoles(getTotalNumberOfMoles() + moles);
            // System.out.println("adding " + componentName);
            componentNames.add(componentName);
            for (int i = 0; i < getMaxNumberOfPhases(); i++) {
                getPhase(i).addcomponent(componentName, moles, moles, numberOfComponents);
                getPhase(i).setAttractiveTerm(attractiveTermNumber);
            }
            numberOfComponents++;
        } else {
            for (int i = 0; i < getMaxNumberOfPhases(); i++) {
                if ((getPhase(i).getComponent(componentName).getNumberOfMolesInPhase()
                        + moles) < 0.0) {
                    init(0);
                    break;
                }
            }

            setTotalNumberOfMoles(getTotalNumberOfMoles() + moles);
            // System.out.println("adding chem reac " + componentName);
            for (int i = 0; i < getMaxNumberOfPhases(); i++) {
                getPhase(i).addMolesChemReac(index, moles, moles);
            }
        }
    }

    /** {@inheritDoc} */
    @Override
    public void addComponent(String componentName, double moles, int phaseNumber) {
        if (!neqsim.util.database.NeqSimDataBase.hasComponent(componentName)) {
            logger.error("No component with name: " + componentName + " in database");
            return;
        }

        for (int p = 0; p < componentNames.size(); p++) {
            if (componentNames.get(p).equals(componentName)) {
                addComponent(p, moles, phaseNumber);
                return;
            }
        }

        // Add new component
        if (moles < 0.0) {
            String msg = "Negative input number of moles.";
            logger.error(msg);
            neqsim.util.exception.InvalidInputException e =
                    new neqsim.util.exception.InvalidInputException(msg);
            throw new RuntimeException(e);
        }

        componentNames.add(componentName);
        double k = 1.0;
        setTotalNumberOfMoles(getTotalNumberOfMoles() + moles);

        for (int i = 0; i < getMaxNumberOfPhases(); i++) {
            if (phaseNumber == i) {
                k = 1.0;
            } else {
                k = 1.0e-30;
            }
            getPhase(i).addcomponent(componentName, moles, moles * k, numberOfComponents);
            getPhase(i).setAttractiveTerm(attractiveTermNumber);
        }
        numberOfComponents++;
    }

    /** {@inheritDoc} */
    @Override
    public void addComponent(int index, double moles, int phaseNumber) {
        if (index >= getPhase(0).getNumberOfComponents()) {
            logger.error("componentIndex higher than number of components in database");
            return;
        }
        double k = 1.0;

        for (int i = 0; i < getMaxNumberOfPhases(); i++) {
            if (phaseNumber == i) {
                k = 1.0;
            } else {
                k = 1e-30;
            }
            phaseArray[phaseIndex[i]].addMolesChemReac(index, moles * k, moles);
        }
        setTotalNumberOfMoles(getTotalNumberOfMoles() + moles);
    }

    /** {@inheritDoc} */
    @Override
    public void removeComponent(String name) {
        setTotalNumberOfMoles(
                getTotalNumberOfMoles() - phaseArray[0].getComponent(name).getNumberOfmoles());
        for (int i = 0; i < getMaxNumberOfPhases(); i++) {
            getPhase(i).removeComponent(name, getTotalNumberOfMoles(),
                    phaseArray[phaseIndex[i]].getComponent(name).getNumberOfMolesInPhase(),
                    phaseArray[phaseIndex[i]].getComponent(name).getComponentNumber());
        }

        componentNames.remove(name);
        // System.out.println("removing " + componentNames.toString());
        numberOfComponents--;
    }

    /** {@inheritDoc} */
    @Override
    public void setEmptyFluid() {
        for (int i = 0; i < getMaxNumberOfPhases(); i++) {
            getPhase(i).setEmptyFluid();
        }
        totalNumberOfMoles = 0.0;
    }

    /** {@inheritDoc} */
    @Override
    @Deprecated
    public void removeMoles() {
        for (int i = 0; i < getMaxNumberOfPhases(); i++) {
            getPhase(i).setEmptyFluid();
        }
        totalNumberOfMoles = 0.0;
    }

    /** {@inheritDoc} */
    @Override
    public final double calcBeta() throws neqsim.util.exception.IsNaNException,
            neqsim.util.exception.TooManyIterationsException {
        ComponentInterface[] compArray = getPhase(0).getComponents();

        int i, iterations = 0;
        double tolerance = neqsim.thermo.ThermodynamicModelSettings.phaseFractionMinimumLimit;
        double deriv = 0.0, gbeta = 0.0, gtest = 0.0, betal = 0;
        double nybeta = 0, midler = 0, minBeta = tolerance, maxBeta = 1.0 - tolerance;

        double g0 = -1.0, g1 = 1.0;
        nybeta = beta[0];
        betal = 1.0 - nybeta;

        for (i = 0; i < numberOfComponents; i++) {
            midler = (compArray[i].getK() * compArray[i].getz() - 1.0)
                    / (compArray[i].getK() - 1.0);
            if ((midler > minBeta) && (compArray[i].getK() > 1.0)) {
                minBeta = midler;
            }
            midler = (1.0 - compArray[i].getz()) / (1.0 - compArray[i].getK());
            if ((midler < maxBeta) && (compArray[i].getK() < 1.0)) {
                maxBeta = midler;
            }
            g0 += compArray[i].getz() * compArray[i].getK();
            g1 += -compArray[i].getz() / compArray[i].getK();
        }

        if (g0 < 0) {
            beta[1] = 1.0 - tolerance;
            beta[0] = tolerance;
            return beta[0];
        }
        if (g1 > 0) {
            beta[1] = tolerance;
            beta[0] = 1.0 - tolerance;
            return beta[0];
        }

        nybeta = (minBeta + maxBeta) / 2.0;
        // System.out.println("guessed beta: " + nybeta + " maxbeta: " +maxBeta + "
        // minbeta: " +minBeta );
        betal = 1.0 - nybeta;

        // ' *l = 1.0-nybeta;
        gtest = 0.0;
        for (i = 0; i < numberOfComponents; i++) {
            gtest += compArray[i].getz() * (compArray[i].getK() - 1.0)
                    / (1.0 - nybeta + nybeta * compArray[i].getK()); // beta
                                                                     // =
                                                                     // nybeta
        }

        if (gtest >= 0) {
            minBeta = nybeta;
        } else {
            maxBeta = nybeta;
        }

        if (gtest < 0) {
            double minold = minBeta;
            minBeta = 1.0 - maxBeta;
            maxBeta = 1.0 - minold;
        }

        iterations = 0;
        // System.out.println("gtest: " + gtest);
        double step = 1.0;
        do {
            iterations++;
            if (gtest >= 0) {
                // oldbeta = nybeta;
                deriv = 0.0;
                gbeta = 0.0;

                for (i = 0; i < numberOfComponents; i++) {
                    double temp1 = (compArray[i].getK() - 1.0);
                    double temp2 = 1.0 + temp1 * nybeta;
                    deriv += -(compArray[i].getz() * temp1 * temp1) / (temp2 * temp2);
                    gbeta += compArray[i].getz() * (compArray[i].getK() - 1.0)
                            / (1.0 + (compArray[i].getK() - 1.0) * nybeta);
                }

                if (gbeta >= 0) {
                    minBeta = nybeta;
                } else {
                    maxBeta = nybeta;
                }
                nybeta -= (gbeta / deriv);

                // System.out.println("beta: " + maxBeta);
                if (nybeta > maxBeta) {
                    nybeta = maxBeta;
                }
                if (nybeta < minBeta) {
                    nybeta = minBeta;
                }

                /*
                 * if ((nybeta > maxBeta) || (nybeta < minBeta)) { // nybeta = 0.5 * (maxBeta +
                 * minBeta); gbeta = 1.0; }
                 */
            } else {
                // oldbeta = betal;
                deriv = 0.0;
                gbeta = 0.0;

                for (i = 0; i < numberOfComponents; i++) {
                    deriv -= (compArray[i].getz() * (compArray[i].getK() - 1.0)
                            * (1.0 - compArray[i].getK()))
                            / Math.pow((betal + (1 - betal) * compArray[i].getK()), 2);
                    gbeta += compArray[i].getz() * (compArray[i].getK() - 1.0)
                            / (betal + (-betal + 1.0) * compArray[i].getK());
                }

                if (gbeta < 0) {
                    minBeta = betal;
                } else {
                    maxBeta = betal;
                }

                betal -= (gbeta / deriv);

                if (betal > maxBeta) {
                    betal = maxBeta;
                }
                if (betal < minBeta) {
                    betal = minBeta;
                }

                /*
                 * if ((betal > maxBeta) || (betal < minBeta)) { gbeta = 1.0; { betal = 0.5 *
                 * (maxBeta + minBeta); } }
                 */
                nybeta = 1.0 - betal;
            }
            step = gbeta / deriv;
            // System.out.println("step : " + step);
        } while (((Math.abs(step)) >= 1.0e-10 && iterations < 300));// &&
                                                                    // (Math.abs(nybeta)-Math.abs(maxBeta))>0.1);

        // System.out.println("beta: " + nybeta + " iterations: " + iterations);
        if (nybeta <= tolerance) {
            phase = 1;
            nybeta = tolerance;
        } else if (nybeta >= 1.0 - tolerance) {
            phase = 0;
            nybeta = 1.0 - tolerance;
            // superheated vapour
        } else {
            phase = 2;
        } // two-phase liquid-gas

        beta[0] = nybeta;
        beta[1] = 1.0 - nybeta;

        if (iterations >= 300) {
            throw new neqsim.util.exception.TooManyIterationsException();
        }
        if (Double.isNaN(beta[1])) {
            for (i = 0; i < numberOfComponents; i++) {
                // System.out.println("K " + compArray[i].getK());
                // System.out.println("z " + compArray[i].getz());
            }
            throw new neqsim.util.exception.IsNaNException();
        }
        return beta[0];
    }

    /** {@inheritDoc} */
    @Override
    public final double initBeta() {
        for (int i = 0; i < numberOfPhases; i++) {
            beta[phaseIndex[i]] = getPhase(i).getNumberOfMolesInPhase() / getTotalNumberOfMoles();
            // System.out.println("beta " + beta[i]);
        }
        return beta[phaseIndex[0]];
    }

    /** {@inheritDoc} */
    @Override
    public double getJouleThomsonCoefficient(String unit) {
        double JTcoef = getJouleThomsonCoefficient();
        double conversionFactor = 1.0;
        switch (unit) {
            case "K/bar":
                conversionFactor = 1.0;
                break;
            case "C/bar":
                conversionFactor = 1.0;
                break;
        }
        return JTcoef * conversionFactor;
    }

    /** {@inheritDoc} */
    @Override
    public double getJouleThomsonCoefficient() {
        double JTcoef = 0;
        for (int i = 0; i < numberOfPhases; i++) {
            JTcoef += getBeta(i) * getPhase(i).getJouleThomsonCoefficient();
        }
        return JTcoef;
    }

    /** {@inheritDoc} */
    @Override
    public double getSoundSpeed(String unit) {
        double refVel = getSoundSpeed();
        double conversionFactor = 1.0;
        switch (unit) {
            case "m/s":
                conversionFactor = 1.0;
                break;
            case "km/hr":
                conversionFactor = 3.6;
                break;
        }
        return refVel * conversionFactor;
    }

    /** {@inheritDoc} */
    @Override
    public double getSoundSpeed() {
        double soundspeed = 0;
        for (int i = 0; i < numberOfPhases; i++) {
            soundspeed += getBeta(i) * getPhase(i).getSoundSpeed();
        }
        return soundspeed;
    }

    /** {@inheritDoc} */
    @Override
    public final void initTotalNumberOfMoles(double change) {
        setTotalNumberOfMoles(getTotalNumberOfMoles() + change);
        // System.out.println("total moles: " + totalNumberOfMoles);
        for (int j = 0; j < numberOfPhases; j++) {
            for (int i = 0; i < numberOfComponents; i++) {
                getPhase(j).getComponents()[i].setNumberOfmoles(
                        phaseArray[phaseIndex[0]].getComponents()[i].getNumberOfmoles());
            }
        }
    }

    /** {@inheritDoc} */
    @Override
    public final void init_x_y() {
        // double x, z;
        for (int j = 0; j < numberOfPhases; j++) {
            // x = 0;
            // z = 0;
            for (int i = 0; i < numberOfComponents; i++) {
                getPhase(j).getComponents()[i]
                        .setz(getPhase(j).getComponents()[i].getNumberOfmoles()
                                / getTotalNumberOfMoles());
                getPhase(j).getComponents()[i]
                        .setx(getPhase(j).getComponents()[i].getNumberOfMolesInPhase()
                                / getPhase(j).getNumberOfMolesInPhase());
                // x += getPhase(j).getComponents()[i].getx();
                // z += getPhase(j).getComponents()[i].getz();
            }
            getPhase(j).normalize();
        }
    }

    /** {@inheritDoc} */
    @Override
    public final void calc_x_y() {
        for (int j = 0; j < numberOfPhases; j++) {
            for (int i = 0; i < numberOfComponents; i++) {
                if (j == 0) {
                    getPhase(j).getComponent(i).setx(getPhase(0).getComponent(i).getK()
                            * getPhase(j).getComponents()[i].getz() / (1 - beta[phaseIndex[0]]
                                    + beta[phaseIndex[0]] * getPhase(0).getComponent(i).getK()));
                } else if (j == 1) {
                    getPhase(j).getComponent(i)
                            .setx(getPhase(0).getComponent(i).getz() / (1.0 - beta[phaseIndex[0]]
                                    + beta[phaseIndex[0]] * getPhase(0).getComponent(i).getK()));
                }
                // phaseArray[j].getComponents()[i].setx(phaseArray[0].getComponents()[i].getx()
                // / phaseArray[0].getComponents()[i].getK());
                // System.out.println("comp: " + j + i + " " + c[j][i].getx());
            }
            getPhase(j).normalize();
        }
    }

    /** {@inheritDoc} */
    @Override
    public final void calc_x_y_nonorm() {
        for (int j = 0; j < numberOfPhases; j++) {
            for (int i = 0; i < numberOfComponents; i++) {
                if (j == 0) {
                    getPhase(j).getComponents()[i].setx(getPhase(j).getComponents()[i].getK()
                            * getPhase(j).getComponents()[i].getz() / (1 - beta[phaseIndex[0]]
                                    + beta[phaseIndex[0]] * getPhase(0).getComponents()[i].getK()));
                }
                if (j == 1) {
                    getPhase(j).getComponents()[i]
                            .setx(getPhase(0).getComponents()[i].getz() / (1.0 - beta[phaseIndex[0]]
                                    + beta[phaseIndex[0]] * getPhase(0).getComponents()[i].getK()));
                }
                // phaseArray[j].getComponents()[i].setx(phaseArray[0].getComponents()[i].getx()
                // / phaseArray[0].getComponents()[i].getK());
                // System.out.println("comp: " + j + i + " " + c[j][i].getx());
            }
            // getPhase(j).normalize();
        }
    }

    /** {@inheritDoc} */
    @Override
    public void reset_x_y() {
        for (int j = 0; j < numberOfPhases; j++) {
            for (int i = 0; i < numberOfComponents; i++) {
                getPhase(j).getComponents()[i]
                        .setx(phaseArray[phaseIndex[0]].getComponents()[i].getz());
            }
        }
    }

    /** {@inheritDoc} */
    @Override
    public void reset() {
        for (int i = 0; i < numberOfComponents; i++) {
            addComponent(getPhase(0).getComponent(i).getComponentName(),
                    -getPhase(0).getComponent(i).getNumberOfmoles());
        }
    }

    /** {@inheritDoc} */
    @Override
    public boolean hasSolidPhase() {
        for (int i = 0; i < numberOfPhases; i++) {
            if (getPhase(i).getPhaseTypeName().equals("solid")) {
                return true;
            }
        }
        return false;
    }

    /** {@inheritDoc} */
    @Override
    public void init(int type) {
        isInitialized = true;
        if (numericDerivatives) {
            initNumeric(type);
        } else {
            initAnalytic(type);
        }
    }

    /** {@inheritDoc} */
    @Override
    public void initThermoProperties() {
        init(2);
    }

    /** {@inheritDoc} */
    @Override
    public void initProperties() {
        if (!isInitialized) {
            init(0);
            setNumberOfPhases(1);
        }
        initThermoProperties();
        initPhysicalProperties();
    }

    /** {@inheritDoc} */
    @Override
    public void init(int type, int phase) {
        isInitialized = true;
        if (numericDerivatives) {
            initNumeric(type, phase);
        } else {
            initAnalytic(type, phase);
        }
    }

    /** {@inheritDoc} */
    @Override
    public void init() {
        this.init(initType);
    }

    /**
     * <p>
     * initAnalytic.
     * </p>
     *
     * @param type a int. 0 to initialize and 1 to reset, 2 to calculate T and P derivatives, 3 to
     *        calculate all derivatives and 4 to calculate all derivatives numerically
     */
    public void initAnalytic(int type) {
        if (type == 0) {
            numberOfPhases = getMaxNumberOfPhases();
            for (int i = 0; i < getMaxNumberOfPhases(); i++) {
                phaseType[i] = 0;
                beta[i] = 1.0;
                phaseIndex[i] = i;
            }
            phaseType[0] = 1;
            for (int i = 0; i < numberOfPhases; i++) {
                if (getPhase(i) == null) {
                } else {
                    getPhase(i).init(getTotalNumberOfMoles(), numberOfComponents, type,
                            phaseType[phaseIndex[i]], beta[phaseIndex[i]]);
                }
            }
            numberOfPhases = 2;
        }

        if (type == 1) {
            for (int i = 0; i < numberOfPhases; i++) {
                getPhase(i).init(getTotalNumberOfMoles(), numberOfComponents, 1,
                        phaseType[phaseIndex[i]], beta[phaseIndex[i]]);
            }

            for (int i = 0; i < numberOfPhases; i++) {
                for (int j = 0; j < numberOfComponents; j++) {
                    getPhase(i).getComponents()[j].fugcoef(getPhase(i));
                }
            }
        }

        if (type == 2) // calculate T and P derivatives
        {
            for (int i = 0; i < numberOfPhases; i++) {
                getPhase(i).init(getTotalNumberOfMoles(), numberOfComponents, 2,
                        phaseType[phaseIndex[i]], beta[phaseIndex[i]]);
            }

            for (int i = 0; i < numberOfPhases; i++) {
                for (int j = 0; j < numberOfComponents; j++) {
                    getPhase(i).getComponents()[j].fugcoef(getPhase(i));
                    getPhase(i).getComponents()[j].logfugcoefdT(getPhase(i));
                    getPhase(i).getComponents()[j].logfugcoefdP(getPhase(i));
                }
            }
        }

        if (type == 3) // calculate all derivatives
        {
            for (int i = 0; i < numberOfPhases; i++) {
                getPhase(i).init(getTotalNumberOfMoles(), numberOfComponents, 3,
                        phaseType[phaseIndex[i]], beta[phaseIndex[i]]);
            }

            for (int i = 0; i < numberOfPhases; i++) {
                for (int j = 0; j < numberOfComponents; j++) {
                    getPhase(i).getComponents()[j].fugcoef(getPhase(i));
                    getPhase(i).getComponents()[j].logfugcoefdT(getPhase(i));
                    getPhase(i).getComponents()[j].logfugcoefdP(getPhase(i));
                    getPhase(i).getComponents()[j].logfugcoefdN(getPhase(i));
                }
            }
        }

        if (type == 4) // calculate all derivatives numerically
        {
            for (int i = 0; i < numberOfPhases; i++) {
                getPhase(i).init(getTotalNumberOfMoles(), numberOfComponents, 3,
                        phaseType[phaseIndex[i]], beta[phaseIndex[i]]);
            }
            for (int i = 0; i < numberOfPhases; i++) {
                for (int j = 0; j < numberOfComponents; j++) {
                    getPhase(i).getComponents()[j].fugcoef(getPhase(i));
                    getPhase(i).getComponents()[j].fugcoefDiffTempNumeric(getPhase(i),
                            numberOfComponents, getPhase(i).getTemperature(),
                            getPhase(i).getPressure());
                    getPhase(i).getComponents()[j].fugcoefDiffPresNumeric(getPhase(i),
                            numberOfComponents, getPhase(i).getTemperature(),
                            getPhase(i).getPressure());
                }
            }
        }

        for (int i = 1; i < numberOfPhases; i++) {
            if (getPhase(i).getPhaseTypeName().equals("gas")) {
                getPhase(i).setPhaseTypeName("oil");
            }
        }
    }

    /**
     * <p>
     * initAnalytic.
     * </p>
     *
     * @param type a int
     * @param phase a int
     */
    public void initAnalytic(int type, int phase) {
        if (type == 0) {
            beta[0] = 1.0;
            phaseIndex[phase] = phase;
            getPhase(phase).init(getTotalNumberOfMoles(), numberOfComponents, 0,
                    phaseType[phaseIndex[phase]], beta[phaseIndex[phase]]);
        } else if (type == 1) {
            getPhase(phase).init(getTotalNumberOfMoles(), numberOfComponents, 1,
                    phaseType[phaseIndex[phase]], beta[phaseIndex[phase]]);

            for (int j = 0; j < numberOfComponents; j++) {
                getPhase(phase).getComponents()[j].fugcoef(getPhase(phase));
            }
        } else if (type == 2) {
            getPhase(phase).init(getTotalNumberOfMoles(), numberOfComponents, 2,
                    phaseType[phaseIndex[phase]], beta[phaseIndex[phase]]);

            for (int j = 0; j < numberOfComponents; j++) {
                getPhase(phase).getComponents()[j].fugcoef(getPhase(phase));
                getPhase(phase).getComponents()[j].logfugcoefdT(getPhase(phase));
                getPhase(phase).getComponents()[j].logfugcoefdP(getPhase(phase));
            }
        } else if (type == 3) {
            getPhase(phase).init(getTotalNumberOfMoles(), numberOfComponents, 3,
                    phaseType[phaseIndex[phase]], beta[phaseIndex[phase]]);

            for (int j = 0; j < numberOfComponents; j++) {
                getPhase(phase).getComponents()[j].fugcoef(getPhase(phase));
                getPhase(phase).getComponents()[j].logfugcoefdT(getPhase(phase));
                getPhase(phase).getComponents()[j].logfugcoefdP(getPhase(phase));
                getPhase(phase).getComponents()[j].logfugcoefdN(getPhase(phase));
            }
        }

        for (int i = 1; i < numberOfPhases; i++) {
            if (getPhase(i).getPhaseTypeName().equals("gas")) {
                getPhase(i).setPhaseTypeName("oil");
            }
        }
    }

    /**
     * <p>
     * initNumeric.
     * </p>
     *
     * @param type a int
     */
    public void initNumeric(int type) {
        initNumeric(type, 1);
    }

    /**
     * <p>
     * initNumeric.
     * </p>
     *
     * @param type a int
     * @param phasen a int
     */
    public void initNumeric(int type, int phasen) {
        if (type < 2) {
            initAnalytic(type);
        } else if (type >= 2) {
            double[][] gasfug = new double[2][getPhases()[0].getNumberOfComponents()];
            double[][] liqfug = new double[2][getPhases()[0].getNumberOfComponents()];

            double dt = getTemperature() / 1.0e6;
            setTemperature(getTemperature() + dt);
            init(1);

            for (int i = 0; i < getPhases()[0].getNumberOfComponents(); i++) {
                gasfug[0][i] = Math.log(getPhases()[0].getComponents()[i].getFugacityCoefficient());
                liqfug[0][i] = Math.log(getPhases()[1].getComponents()[i].getFugacityCoefficient());
            }

            setTemperature(getTemperature() - 2 * dt);
            init(1);

            for (int i = 0; i < getPhases()[0].getNumberOfComponents(); i++) {
                gasfug[1][i] = Math.log(getPhases()[0].getComponents()[i].getFugacityCoefficient());
                liqfug[1][i] = Math.log(getPhases()[1].getComponents()[i].getFugacityCoefficient());
            }

            for (int i = 0; i < getPhases()[0].getNumberOfComponents(); i++) {
                getPhase(0).getComponent(i).setdfugdt((gasfug[0][i] - gasfug[1][i]) / (2 * dt));
                getPhase(1).getComponent(i).setdfugdt((liqfug[0][i] - liqfug[1][i]) / (2 * dt));
            }

            setTemperature(getTemperature() + dt);

            double dp = getPressure() / 1.0e6;
            setPressure(getPressure() + dp);
            init(1);

            for (int i = 0; i < getPhases()[0].getNumberOfComponents(); i++) {
                gasfug[0][i] = Math.log(getPhases()[0].getComponents()[i].getFugacityCoefficient());
                liqfug[0][i] = Math.log(getPhases()[1].getComponents()[i].getFugacityCoefficient());
            }

            setPressure(getPressure() - 2 * dp);
            init(1);

            for (int i = 0; i < getPhases()[0].getNumberOfComponents(); i++) {
                gasfug[1][i] = Math.log(getPhases()[0].getComponents()[i].getFugacityCoefficient());
                liqfug[1][i] = Math.log(getPhases()[1].getComponents()[i].getFugacityCoefficient());
            }

            for (int i = 0; i < getPhases()[0].getNumberOfComponents(); i++) {
                getPhase(0).getComponent(i).setdfugdp((gasfug[0][i] - gasfug[1][i]) / (2 * dp));
                getPhase(1).getComponent(i).setdfugdp((liqfug[0][i] - liqfug[1][i]) / (2 * dp));
            }

            setPressure(getPressure() + dp);
            init(1);

            if (type == 3) {
                for (int phase = 0; phase < 2; phase++) {
                    for (int k = 0; k < getPhases()[0].getNumberOfComponents(); k++) {
                        double dn = getPhases()[phase].getComponents()[k].getNumberOfMolesInPhase()
                                / 1.0e6;

                        addComponent(k, dn, phase);
                        // initBeta();
                        init_x_y();
                        init(1);

                        for (int i = 0; i < getPhases()[0].getNumberOfComponents(); i++) {
                            liqfug[0][i] = Math.log(
                                    getPhases()[phase].getComponents()[i].getFugacityCoefficient());
                        }

                        addComponent(k, -2.0 * dn, phase);
                        // initBeta();
                        init_x_y();
                        init(1);

                        for (int i = 0; i < getPhases()[0].getNumberOfComponents(); i++) {
                            // gasfug[1][i] =
                            // Math.log(getPhases()[0].getComponents()[i].getFugacityCoefficient());
                            liqfug[1][i] = Math.log(
                                    getPhases()[phase].getComponents()[i].getFugacityCoefficient());
                        }
                        addComponent(k, dn, phase);
                        init_x_y();
                        init(1);

                        for (int i = 0; i < getPhases()[0].getNumberOfComponents(); i++) {
                            getPhase(phase).getComponent(k).setdfugdn(i,
                                    (liqfug[0][i] - liqfug[1][i]) / (2 * dn));
                            getPhase(phase).getComponent(k).setdfugdx(i,
                                    (liqfug[0][i] - liqfug[1][i]) / (2 * dn)
                                            * getPhase(phase).getNumberOfMolesInPhase());
                        }
                        // initBeta();
                    }
                }
            }
        }
    }

    /** {@inheritDoc} */
    @Override
    public void initNumeric() {
        double[][] gasfug = new double[2][getPhases()[0].getNumberOfComponents()];
        double[][] liqfug = new double[2][getPhases()[0].getNumberOfComponents()];
        double[][] gasnumericDfugdt = new double[2][getPhases()[0].getNumberOfComponents()];
        double[][] liqnumericDfugdt = new double[2][getPhases()[0].getNumberOfComponents()];
        double[][] gasnumericDfugdp = new double[2][getPhases()[0].getNumberOfComponents()];
        double[][] liqnumericDfugdp = new double[2][getPhases()[0].getNumberOfComponents()];
        double[][][] gasnumericDfugdn = new double[2][getPhases()[0]
                .getNumberOfComponents()][getPhases()[0].getNumberOfComponents()];
        double[][][] liqnumericDfugdn = new double[2][getPhases()[0]
                .getNumberOfComponents()][getPhases()[0].getNumberOfComponents()];

        double dt = getTemperature() / 1e5;
        setTemperature(getTemperature() + dt);
        init(1);

        for (int i = 0; i < getPhases()[0].getNumberOfComponents(); i++) {
            gasfug[0][i] = Math.log(getPhases()[0].getComponents()[i].getFugacityCoefficient());
            liqfug[0][i] = Math.log(getPhases()[1].getComponents()[i].getFugacityCoefficient());
        }

        setTemperature(getTemperature() - 2 * dt);
        init(1);

        for (int i = 0; i < getPhases()[0].getNumberOfComponents(); i++) {
            gasfug[1][i] = Math.log(getPhases()[0].getComponents()[i].getFugacityCoefficient());
            liqfug[1][i] = Math.log(getPhases()[1].getComponents()[i].getFugacityCoefficient());
            gasnumericDfugdt[0][i] = (gasfug[0][i] - gasfug[1][i]) / (2 * dt);
            liqnumericDfugdt[0][i] = (liqfug[0][i] - liqfug[1][i]) / (2 * dt);
            phaseArray[0].getComponents()[i].setdfugdt(gasnumericDfugdt[0][i]);
            phaseArray[1].getComponents()[i].setdfugdt(liqnumericDfugdt[0][i]);
        }

        setTemperature(getTemperature() + dt);

        double dp = getPressure() / 1e5;
        setPressure(getPressure() + dp);
        init(1);

        for (int i = 0; i < getPhases()[0].getNumberOfComponents(); i++) {
            gasfug[0][i] = Math.log(getPhases()[0].getComponents()[i].getFugacityCoefficient());
            liqfug[0][i] = Math.log(getPhases()[1].getComponents()[i].getFugacityCoefficient());
        }

        setPressure(getPressure() - 2 * dp);
        init(1);

        for (int i = 0; i < getPhases()[0].getNumberOfComponents(); i++) {
            gasfug[1][i] = Math.log(getPhases()[0].getComponents()[i].getFugacityCoefficient());
            liqfug[1][i] = Math.log(getPhases()[1].getComponents()[i].getFugacityCoefficient());
            gasnumericDfugdp[0][i] = (gasfug[0][i] - gasfug[1][i]) / (2 * dp);
            liqnumericDfugdp[0][i] = (liqfug[0][i] - liqfug[1][i]) / (2 * dp);
            phaseArray[0].getComponents()[i].setdfugdp(gasnumericDfugdp[0][i]);
            phaseArray[1].getComponents()[i].setdfugdp(liqnumericDfugdp[0][i]);
        }

        setPressure(getPressure() + dp);
        init(1);

        for (int phase = 0; phase < 2; phase++) {
            for (int k = 0; k < getPhases()[0].getNumberOfComponents(); k++) {
                double dn = getPhases()[phase].getComponents()[k].getNumberOfMolesInPhase() / 1.0e6;
                if (dn < 1e-12) {
                    dn = 1e-12;
                }

                addComponent(k, dn, phase);
                // initBeta();
                init_x_y();
                init(1);

                for (int i = 0; i < getPhases()[0].getNumberOfComponents(); i++) {
                    liqfug[0][i] = Math
                            .log(getPhases()[phase].getComponents()[i].getFugacityCoefficient());
                }

                addComponent(k, -2.0 * dn, phase);
                // initBeta();
                init_x_y();
                init(1);

                for (int i = 0; i < getPhases()[0].getNumberOfComponents(); i++) {
                    // gasfug[1][i] =
                    // Math.log(getPhases()[0].getComponents()[i].getFugacityCoefficient());
                    liqfug[1][i] = Math
                            .log(getPhases()[phase].getComponents()[i].getFugacityCoefficient());
                }

                for (int i = 0; i < getPhases()[0].getNumberOfComponents(); i++) {
                    if (phase == 0) {
                        gasnumericDfugdn[0][k][i] = (liqfug[0][i] - liqfug[1][i]) / (2 * dn);
                        phaseArray[0].getComponents()[i].setdfugdn(k, gasnumericDfugdn[0][k][i]);
                        phaseArray[0].getComponents()[i].setdfugdx(k, gasnumericDfugdn[0][k][i]
                                * phaseArray[0].getNumberOfMolesInPhase());
                    }

                    if (phase == 1) {
                        liqnumericDfugdn[0][k][i] = (liqfug[0][i] - liqfug[1][i]) / (2 * dn);
                        phaseArray[1].getComponents()[i].setdfugdn(k, liqnumericDfugdn[0][k][i]);
                        phaseArray[1].getComponents()[i].setdfugdx(k, liqnumericDfugdn[0][k][i]
                                * phaseArray[1].getNumberOfMolesInPhase());
                    }
                }

                addComponent(k, dn, phase);
                // initBeta();
                init_x_y();
                init(1);
            }
        }
    }

    /** {@inheritDoc} */
    @Override
    public void initPhysicalProperties() {
        for (int i = 0; i < numberOfPhases; i++) {
            getPhase(i).initPhysicalProperties();
        }
        calcInterfaceProperties();
    }

    /** {@inheritDoc} */
    @Override
    public void initPhysicalProperties(String propertyName) {
        for (int i = 0; i < numberOfPhases; i++) {
            getPhase(i).initPhysicalProperties(propertyName);
        }
    }

    /** {@inheritDoc} */
    @Override
    public void resetPhysicalProperties() {
        for (int i = 0; i < maxNumberOfPhases; i++) {
            getPhase(i).resetPhysicalProperties();
        }
    }

    /** {@inheritDoc} */
    @Override
    public void initRefPhases() {
        for (int i = 0; i < numberOfPhases; i++) {
            getPhase(i).initRefPhases(false);
        }
    }

    /** {@inheritDoc} */
    @Override
    public void setPhysicalPropertyModel(int type) {
        for (int i = 0; i < numberOfPhases; i++) {
            getPhase(i).setPhysicalProperties(type);
        }
    }

    /** {@inheritDoc} */
    @Override
    public void chemicalReactionInit() {
        chemicalReactionOperations = new ChemicalReactionOperations(this);
        chemicalSystem = chemicalReactionOperations.hasRections();
    }

    /** {@inheritDoc} */
    @Override
    public ChemicalReactionOperations getChemicalReactionOperations() {
        return chemicalReactionOperations;
    }

    /** {@inheritDoc} */
    @Override
    public final PhaseInterface getGasPhase() {
        for (int phase = 0; phase < numberOfPhases; phase++) {
            if (phaseArray[phaseIndex[phase]].getPhaseType() == 1) {
                return phaseArray[phase];
            }
        }
        logger.info("No gas phase at current state.");
        return null;
    }

    /** {@inheritDoc} */
    @Override
    public final PhaseInterface getLiquidPhase() {
        for (int phase = 0; phase < numberOfPhases; phase++) {
            if (phaseArray[phaseIndex[phase]].getPhaseType() == 0) {
                return phaseArray[phase];
            }
        }
        logger.info("No liquid phase at current state.");
        return null;
    }

    /** {@inheritDoc} */
    @Override
    public final PhaseInterface getPhase(int i) {
        if (i >= getNumberOfPhases()) {
            // throw new RuntimeException();
        }
        return phaseArray[phaseIndex[i]];
    }

    /** {@inheritDoc} */
    @Override
    public final boolean isChemicalSystem() {
        return chemicalSystem;
    }

    /** {@inheritDoc} */
    @Override
    public final void isChemicalSystem(boolean temp) {
        chemicalSystem = temp;
    }

    /**
     * <p>
     * getAntoineVaporPressure.
     * </p>
     *
     * @param temp a double
     * @return a double
     */
    public double getAntoineVaporPressure(double temp) {
        return phaseArray[0].getAntoineVaporPressure(temp);
    }

    /** {@inheritDoc} */
    @Override
    public final double getTC() {
        return criticalTemperature;
    }

    /** {@inheritDoc} */
    @Override
    public final double getPC() {
        return criticalPressure;
    }

    /** {@inheritDoc} */
    @Override
    public final void setTC(double TC) {
        criticalTemperature = TC;
    }

    /** {@inheritDoc} */
    @Override
    public final void setPC(double PC) {
        criticalPressure = PC;
    }

    /** {@inheritDoc} */
    @Override
    public final void setMixingRule(int type) {
        mixingRule = type;
        if (numberOfPhases < 4) {
            resetPhysicalProperties();// initPhysicalProperties();
        }
        for (int i = 0; i < maxNumberOfPhases; i++) {
            getPhase(i).setMixingRule(type);
            getPhase(i).initPhysicalProperties();
            // getPhase(i).getPhysicalProperties().getMixingRule().initMixingRules(getPhase(i));
        }
    }

    /**
     * <p>
     * setMixingRuleGEmodel.
     * </p>
     *
     * @param name a {@link java.lang.String} object
     */
    public void setMixingRuleGEmodel(String name) {
        for (int i = 0; i < numberOfPhases; i++) {
            getPhase(i).setMixingRuleGEModel(name);
        }
    }

    /** {@inheritDoc} */
    @Override
    public void setMixingRule(String typename, String GEmodel) {
        setMixingRuleGEmodel(GEmodel);
        setMixingRule(typename);
    }

    /** {@inheritDoc} */
    @Override
    public void setMixingRule(String typename) {
        int var = 0;
        if (typename.equals("no")) {
            var = 1;
        } else if (typename.equals("classic")) {
            var = 2;
        } else if (typename.equals("HV")) {
            var = 4;
        } else if (typename.equals("WS")) {
            var = 5;
        } else if (typename.equals("CPA-Mix")) {
            var = 7;
        } else if (typename.equals("classic-T")) {
            var = 8;
        } else if (typename.equals("classic-T-cpa")) {
            var = 9;
        } else if (typename.equals("classic-Tx-cpa")) {
            var = 10;
        } else {
            var = 1;
        }
        this.setMixingRule(var);
    }

    /** {@inheritDoc} */
    @Override
    public String[] getComponentNames() {
        ArrayList<String> components = new ArrayList<String>();

        for (int j = 0; j < numberOfComponents; j++) {
            components.add(phaseArray[0].getComponents()[j].getName());
        }
        String[] componentList = new String[components.size()];
        for (int j = 0; j < numberOfComponents; j++) {
            componentList[j] = components.get(j);
        }
        return componentList;
    }

    /** {@inheritDoc} */
    @Override
    public void setNumberOfPhases(int number) {
        this.numberOfPhases = number;
    }

    /** {@inheritDoc} */
    @Override
    public void useVolumeCorrection(boolean volcor) {
        for (int i = 0; i < getMaxNumberOfPhases(); i++) {
            getPhase(i).useVolumeCorrection(volcor);
        }
    }

    /** {@inheritDoc} */
    @Override
    public final PhaseInterface[] getPhases() {
        return phaseArray;
    }

    /** {@inheritDoc} */
    @Override
    public double getGibbsEnergy() {
        double gibbsEnergy = 0;
        for (int i = 0; i < numberOfPhases; i++) {
            gibbsEnergy += getPhase(i).getGibbsEnergy();
        }
        return gibbsEnergy;
    }

    /** {@inheritDoc} */
    @Override
    public double getExergy(double temperatureOfSurroundings, String exergyUnit) {
        double refExergy = getExergy(temperatureOfSurroundings); // exergy in J
        double conversionFactor = 1.0;
        switch (exergyUnit) {
            case "J":
                conversionFactor = 1.0;
                break;
            case "J/mol":
                conversionFactor = 1.0 / getTotalNumberOfMoles();
                break;
            case "J/kg":
                conversionFactor = 1.0 / getTotalNumberOfMoles() / getMolarMass();
                break;
            case "kJ/kg":
                conversionFactor = 1.0 / getTotalNumberOfMoles() / getMolarMass() / 1000.0;
                break;
        }
        return refExergy * conversionFactor;
    }

    /** {@inheritDoc} */
    @Override
    public double getExergy(double temperatureOfSurroundings) {
        double getExergy = getEnthalpy() - temperatureOfSurroundings * getEntropy();
        return getExergy;
    }

    /** {@inheritDoc} */
    @Override
    public double getEnthalpy() {
        double enthalpy = 0;
        for (int i = 0; i < numberOfPhases; i++) {
            enthalpy += getPhase(i).getEnthalpy();
        }
        return enthalpy;
    }

    /** {@inheritDoc} */
    @Override
    public double getEnthalpy(String unit) {
        double refEnthalpy = getEnthalpy(); // enthalpy in J
        double conversionFactor = 1.0;
        switch (unit) {
            case "J":
                conversionFactor = 1.0;
                break;
            case "J/mol":
                conversionFactor = 1.0 / getTotalNumberOfMoles();
                break;
            case "J/kg":
                conversionFactor = 1.0 / getTotalNumberOfMoles() / getMolarMass();
                break;
            case "kJ/kg":
                conversionFactor = 1.0 / getTotalNumberOfMoles() / getMolarMass() / 1000.0;
                break;
        }
        return refEnthalpy * conversionFactor;
    }

    /** {@inheritDoc} */
    @Override
    public double getViscosity() {
        double visc = 0;
        for (int i = 0; i < numberOfPhases; i++) {
            visc += beta[phaseIndex[i]] * getPhase(i).getPhysicalProperties().getViscosity();
        }
        return visc;
    }

    /** {@inheritDoc} */
    @Override
    public double getViscosity(String unit) {
        double refViscosity = getViscosity(); // viscosity in kg/msec
        double conversionFactor = 1.0;
        switch (unit) {
            case "kg/msec":
                conversionFactor = 1.0;
                break;
            case "cP":
                conversionFactor = 1.0e3;
                break;
            default:
                throw new RuntimeException();
        }
        return refViscosity * conversionFactor;
    }

    /** {@inheritDoc} */
    @Override
    public double getKinematicViscosity(String unit) {
        double refViscosity = getViscosity("kg/msec") / getDensity("kg/m3"); // viscosity in kg/msec
        double conversionFactor = 1.0;
        switch (unit) {
            case "m2/sec":
                conversionFactor = 1.0;
                break;
            default:
                throw new RuntimeException();
        }
        return refViscosity * conversionFactor;
    }

    /** {@inheritDoc} */
    @Override
    public double getKinematicViscosity() {
        return getViscosity() / getDensity();
    }

    /** {@inheritDoc} */
    @Deprecated
    @Override
    public double getConductivity() {
        double cond = 0;
        for (int i = 0; i < numberOfPhases; i++) {
            cond += beta[phaseIndex[i]] * getPhase(i).getPhysicalProperties().getConductivity();
        }
        return cond;
    }

    /** {@inheritDoc} */
    @Deprecated
    @Override
    public double getConductivity(String unit) {
        double refConductivity = getConductivity(); // conductivity in W/m*K
        double conversionFactor = 1.0;
        switch (unit) {
            case "W/mK":
                conversionFactor = 1.0;
                break;
            case "W/cmK":
                conversionFactor = 0.01;
                break;
            default:
                throw new RuntimeException();
        }
        return refConductivity * conversionFactor;
    }

    /** {@inheritDoc} */
    @Override
    public double getThermalConductivity() {
        double cond = 0;
        for (int i = 0; i < numberOfPhases; i++) {
            cond += beta[phaseIndex[i]] * getPhase(i).getPhysicalProperties().getConductivity();
        }
        return cond;
    }

    /** {@inheritDoc} */
    @Override
    public double getThermalConductivity(String unit) {
        double refConductivity = getConductivity(); // conductivity in W/m*K
        double conversionFactor = 1.0;
        switch (unit) {
            case "W/mK":
                conversionFactor = 1.0;
                break;
            case "W/cmK":
                conversionFactor = 0.01;
                break;
            default:
                throw new RuntimeException();
        }
        return refConductivity * conversionFactor;
    }

    /** {@inheritDoc} */
    @Override
    public double getInternalEnergy() {
        double internalEnergy = 0;
        for (int i = 0; i < numberOfPhases; i++) {
            internalEnergy += getPhase(i).getInternalEnergy();
        }
        return internalEnergy;
    }

    /** {@inheritDoc} */
    @Override
    public double getInternalEnergy(String unit) {
        double refEnthalpy = getInternalEnergy(); // enthalpy in J
        double conversionFactor = 1.0;
        switch (unit) {
            case "J":
                conversionFactor = 1.0;
                break;
            case "J/mole":
                conversionFactor = 1.0 / getTotalNumberOfMoles();
                break;
            case "J/kg":
                conversionFactor = 1.0 / getTotalNumberOfMoles() / getMolarMass();
                break;
            case "kJ/kg":
                conversionFactor = 1.0 / getTotalNumberOfMoles() / getMolarMass() / 1000.0;
                break;
        }
        return refEnthalpy * conversionFactor;
    }

    /** {@inheritDoc} */
    @Override
    public double getHelmholtzEnergy() {
        double helmholtzEnergy = 0;
        for (int i = 0; i < numberOfPhases; i++) {
            helmholtzEnergy += getPhase(i).getHelmholtzEnergy();
        }
        return helmholtzEnergy;
    }

    /** {@inheritDoc} */
    @Override
    public double getEntropy() {
        double entropy = 0;
        for (int i = 0; i < numberOfPhases; i++) {
            entropy += getPhase(i).getEntropy();
        }
        return entropy;
    }

    /** {@inheritDoc} */
    @Override
    public double getEntropy(String unit) {
        double refEntropy = getEntropy(); // entropy in J/K
        double conversionFactor = 1.0;
        switch (unit) {
            case "J/K":
                conversionFactor = 1.0;
                break;
            case "J/molK":
                conversionFactor = 1.0 / getTotalNumberOfMoles();
                break;
            case "J/kgK":
                conversionFactor = 1.0 / getTotalNumberOfMoles() / getMolarMass();
                break;
            case "kJ/kgK":
                conversionFactor = 1.0 / getTotalNumberOfMoles() / getMolarMass() / 1000.0;
                break;
        }
        return refEntropy * conversionFactor;
    }

    /** {@inheritDoc} */
    @Override
    public double getMolarVolume() {
        double volume = 0;
        for (int i = 0; i < numberOfPhases; i++) {
            volume += beta[phaseIndex[i]] * getPhase(i).getMolarVolume();
        }
        return volume;
    }

    /** {@inheritDoc} */
    @Override
    public double getDensity() {
        double density = 0;
        for (int i = 0; i < numberOfPhases; i++) {
            density += 1.0e5 * (getPhase(i).getMolarMass() * beta[phaseIndex[i]]
                    / getPhase(i).getMolarVolume());
        }
        return density;
    }

    /** {@inheritDoc} */
    @Override
    public double getDensity(String unit) {
        double density = 0;
        for (int i = 0; i < getNumberOfPhases(); i++) {
            density += getPhase(i).getVolume() / getVolume()
                    * getPhase(i).getPhysicalProperties().getDensity();
        }
        double refDensity = density; // density in kg/m3
        double conversionFactor = 1.0;
        switch (unit) {
            case "kg/m3":
                conversionFactor = 1.0;
                break;
            case "kg/Sm3":
                return getMolarMass() * 101325.0 / ThermodynamicConstantsInterface.R
                        / ThermodynamicConstantsInterface.standardStateTemperature;
            case "mol/m3":
                conversionFactor = 1.0 / getMolarMass();
                break;
            default:
                throw new RuntimeException();
        }
        return refDensity * conversionFactor;
    }

    /** {@inheritDoc} */
    @Override
    public double getZ() {
        double Z = 0;
        for (int i = 0; i < numberOfPhases; i++) {
            Z += beta[phaseIndex[i]] * getPhase(i).getZ();
        }
        return Z;
    }

    /** {@inheritDoc} */
    @Override
    public double getMoleFractionsSum() {
        double sumz = 0.0;
        for (int i = 0; i < phaseArray[0].getNumberOfComponents(); i++) {
            sumz += phaseArray[0].getComponent(i).getz();
        }
        return sumz;
    }

    /** {@inheritDoc} */
    @Override
    public double getMolarMass() {
        double tempVar = 0;
        for (int i = 0; i < phaseArray[0].getNumberOfComponents(); i++) {
            tempVar += phaseArray[0].getComponents()[i].getz()
                    * phaseArray[0].getComponents()[i].getMolarMass();
        }
        return tempVar;
    }

    /** {@inheritDoc} */
    @Override
    public double getMolarMass(String unit) {
        double refMolarMass = getMolarMass();
        double conversionFactor = 1.0;
        switch (unit) {
            case "kg/mol":
                conversionFactor = 1.0;
                break;
            case "gr/mol":
                conversionFactor = 1000.0;
                break;
            default:
                throw new RuntimeException();
        }
        return refMolarMass * conversionFactor;
    }

    /** {@inheritDoc} */
    @Override
    public void setTemperature(double newTemperature) {
        for (int i = 0; i < getMaxNumberOfPhases(); i++) {
            getPhases()[i].setTemperature(newTemperature);
        }
    }

    /** {@inheritDoc} */
    @Override
    public void setTemperature(double newTemperature, String unit) {
        for (int i = 0; i < getMaxNumberOfPhases(); i++) {
            if (unit.equals("K")) {
                getPhases()[i].setTemperature(newTemperature);
            } else if (unit.equals("C")) {
                getPhases()[i].setTemperature(newTemperature + 273.15);
            } else {
                throw new RuntimeException();
            }
        }
    }

    /** {@inheritDoc} */
    @Override
    public double getNumberOfMoles() {
        return getTotalNumberOfMoles();
    }

    /** {@inheritDoc} */
    @Override
    public void setPhaseType(int phaseToChange, int newPhaseType) {
        // System.out.println("new phase type: cha " + newPhaseType);
        if (allowPhaseShift) {
            phaseType[phaseIndex[phaseToChange]] = newPhaseType;
        }
    }

    /** {@inheritDoc} */
    @Override
    public void setPhaseType(int phaseToChange, String phaseTypeName) {
        // System.out.println("new phase type: cha " + newPhaseType);
        int newPhaseType = 1;
        if (allowPhaseShift) {
            if (phaseTypeName.equals("gas") || phaseTypeName.equals("vapour")) {
                newPhaseType = 1;
            } else if (phaseTypeName.equals("liquid") || phaseTypeName.equals("oil")
                    || phaseTypeName.equals("aqueous")) {
                newPhaseType = 0;
            } else {
                newPhaseType = 0;
            }
            phaseType[phaseIndex[phaseToChange]] = newPhaseType;
        }
    }

    /** {@inheritDoc} */
    @Override
    public void setPhaseType(String phases, int newPhaseType) {
        // System.out.println("new phase type: cha " + newPhaseType);
        if (allowPhaseShift) {
            if (phases.equals("all")) {
                for (int i = 0; i < getMaxNumberOfPhases(); i++) {
                    phaseType[i] = newPhaseType;
                }
            }
        }
    }

    /** {@inheritDoc} */
    @Override
    public void invertPhaseTypes() {
        for (int i = 0; i < getMaxNumberOfPhases(); i++) {
            if (phaseType[i] == 0) {
                phaseType[i] = 1;
            } else {
                phaseType[i] = 0;
            }
        }
    }

    /** {@inheritDoc} */
    @Override
    public void setPhase(PhaseInterface phase, int numb) {
        double temp = phaseArray[numb].getTemperature();
        double pres = phaseArray[numb].getPressure();
        this.phaseArray[numb] = phase;
        this.phaseArray[numb].setTemperature(temp);
        this.phaseArray[numb].setPressure(pres);
    }

    /** {@inheritDoc} */
    @Override
    public void reInitPhaseType() {
        phaseType[0] = 1;
        phaseType[1] = 0;
        phaseType[2] = 0;
        phaseType[3] = 0;
    }

    /** {@inheritDoc} */
    @Override
    public final boolean doSolidPhaseCheck() {
        return solidPhaseCheck;
    }

    /** {@inheritDoc} */
    @Override
    public final void setPressure(double newPressure) {
        for (int i = 0; i < getMaxNumberOfPhases(); i++) {
            phaseArray[i].setPressure(newPressure);
        }
    }

    /** {@inheritDoc} */
    @Override
    public final void setPressure(double newPressure, String unit) {
        for (int i = 0; i < getMaxNumberOfPhases(); i++) {
            if (unit.equals("bar") || unit.equals("bara")) {
                phaseArray[i].setPressure(newPressure);
            } else if (unit.equals("atm")) {
                phaseArray[i].setPressure(newPressure + 0.01325);
            } else if (unit.equals("barg")) {
                phaseArray[i].setPressure(newPressure + 1.01325);
            } else {
                throw new RuntimeException(
                        "setting new pressure could not be done. Specified unit might not be supported");
            }
        }
    }

    /** {@inheritDoc} */
    @Override
    public final void setTemperature(double newPressure, int phase) {
        getPhase(phaseIndex[phase]).setTemperature(newPressure);
    }

    /** {@inheritDoc} */
    @Override
    public final double getTemperature() {
        return phaseArray[0].getTemperature();
    }

    /** {@inheritDoc} */
    @Override
    public final double getTemperature(String unit) {
        neqsim.util.unit.TemperatureUnit tempConversion =
                new neqsim.util.unit.TemperatureUnit(getTemperature(), "K");
        return tempConversion.getValue(unit);
    }

    /** {@inheritDoc} */
    @Override
    public double getTemperature(int phaseNumber) {
        return getPhase(phaseIndex[phaseNumber]).getTemperature();
    }

    /** {@inheritDoc} */
    @Override
    public final double getPressure() {
        return phaseArray[0].getPressure();
    }

    /** {@inheritDoc} */
    @Override
    public final double getPressure(String unit) {
        neqsim.util.unit.PressureUnit presConversion =
                new neqsim.util.unit.PressureUnit(getPressure(), "bara");
        return presConversion.getValue(unit);
    }

    /** {@inheritDoc} */
    @Override
    public final double getPressure(int phaseNumber) {
        return getPhase(phaseIndex[phaseNumber]).getPressure();
    }

    /** {@inheritDoc} */
    @Override
    public final double getBeta() {
        return beta[0];
    }

    /** {@inheritDoc} */
    @Override
    public final double getBeta(int phase) {
        return beta[phaseIndex[phase]];
    }

    /** {@inheritDoc} */
    @Override
    public void setAttractiveTerm(int i) {
        for (int k = 0; k < getMaxNumberOfPhases(); k++) {
            phaseArray[k].setAttractiveTerm(i);
        }
    }

    /** {@inheritDoc} */
    @Override
    public final int getNumberOfPhases() {
        return numberOfPhases;
    }

    /** {@inheritDoc} */
    @Override
    public final void setBeta(double b) {
        if (b < 0)
            b = neqsim.thermo.ThermodynamicModelSettings.phaseFractionMinimumLimit;
        if (b > 1)
            b = 1.0 - neqsim.thermo.ThermodynamicModelSettings.phaseFractionMinimumLimit;
        beta[0] = b;
        beta[1] = 1.0 - b;
    }

    /** {@inheritDoc} */
    @Override
    public final void setBeta(int phase, double b) {
        if (b < 0)
            b = neqsim.thermo.ThermodynamicModelSettings.phaseFractionMinimumLimit;
        if (b > 1)
            b = 1.0 - neqsim.thermo.ThermodynamicModelSettings.phaseFractionMinimumLimit;
        beta[phaseIndex[phase]] = b;
    }

    /** {@inheritDoc} */
    @Override
    public final double getVolume() {
        double volume = 0.0;
        for (int i = 0; i < numberOfPhases; i++) {
            volume += getPhase(i).getMolarVolume() * getPhase(i).getNumberOfMolesInPhase();
        }
        return volume;
    }

    /** {@inheritDoc} */
    @Override
    public double getVolume(String unit) {
        double conversionFactor = 1.0;
        switch (unit) {
            case "m3":
                conversionFactor = 1.0;
                break;
            case "m3/kg":
                conversionFactor = 1.0 / getMass("kg");
                break;
            case "litre":
                conversionFactor = 1000.0;
                break;
            case "m3/mol":
                conversionFactor = 1.0 / getTotalNumberOfMoles();
                break;
        }
        return conversionFactor * getVolume() / 1.0e5;
    }

    /** {@inheritDoc} */
    @Override
    public double getMass(String unit) {
        double conversionFactor = 1.0;
        switch (unit) {
            case "kg":
                conversionFactor = 1.0;
                break;

            case "gr":
                conversionFactor = 1000.0;
                break;
            case "tons":
                conversionFactor = 1.0e-3;
                break;
        }
        return conversionFactor * getTotalNumberOfMoles() * getMolarMass();
    }

    /**
     * {@inheritDoc}
     *
     * need to call initPhysicalProperties() before this method is called
     */
    @Override
    public double getCorrectedVolume() {
        double volume = 0;
        for (int i = 0; i < numberOfPhases; i++) {
            volume += getPhase(i).getMolarMass() / getPhase(i).getPhysicalProperties().getDensity()
                    * getPhase(i).getNumberOfMolesInPhase();
        }
        return volume;
    }

    /** {@inheritDoc} */
    @Override
    public double getdVdPtn() {
        double dVdP = 0.0;
        for (int i = 0; i < numberOfPhases; i++) {
            dVdP += 1.0 / getPhase(i).getdPdVTn();
        }
        return dVdP;
    }

    /** {@inheritDoc} */
    @Override
    public double getdVdTpn() {
        double dVdT = 0.0;
        for (int i = 0; i < numberOfPhases; i++) {
            dVdT += -getPhase(i).getdPdTVn() / getPhase(i).getdPdVTn();
        }
        return dVdT;
    }

    /** {@inheritDoc} */
    @Override
    public double getCp() {
        double cP = 0.0;
        for (int i = 0; i < numberOfPhases; i++) {
            cP += getPhase(i).getCp();
        }
        return cP;
    }

    /** {@inheritDoc} */
    @Override
    public double getCp(String unit) {
        double refCp = getCp(); // Cp in J/K
        double conversionFactor = 1.0;
        switch (unit) {
            case "J/K":
                conversionFactor = 1.0;
                break;
            case "J/molK":
                conversionFactor = 1.0 / getTotalNumberOfMoles();
                break;
            case "J/kgK":
                conversionFactor = 1.0 / getTotalNumberOfMoles() / getMolarMass();
                break;
            case "kJ/kgK":
                conversionFactor = 1.0 / getTotalNumberOfMoles() / getMolarMass() / 1000.0;
                break;
        }
        return refCp * conversionFactor;
    }

    /** {@inheritDoc} */
    @Override
    public double getCv() {
        double cv = 0.0;
        for (int i = 0; i < numberOfPhases; i++) {
            cv += getPhase(i).getCv();
        }
        return cv;
    }

    /** {@inheritDoc} */
    @Override
    public double getCv(String unit) {
        double refCv = getCv(); // enthalpy in J
        double conversionFactor = 1.0;
        switch (unit) {
            case "J/K":
                conversionFactor = 1.0;
                break;
            case "J/molK":
                conversionFactor = 1.0 / getTotalNumberOfMoles();
                break;
            case "J/kgK":
                conversionFactor = 1.0 / getTotalNumberOfMoles() / getMolarMass();
                break;
            case "kJ/kgK":
                conversionFactor = 1.0 / getTotalNumberOfMoles() / getMolarMass() / 1000.0;
                break;
        }
        return refCv * conversionFactor;
    }

    /** {@inheritDoc} */
    @Override
    public double getKappa() {
        return getCp() / getCv();
    }

    /** {@inheritDoc} */
    @Override
    public double getGamma() {
        return getCp() / getCv();
    }

    /** {@inheritDoc} */
    @Override
    public double getGamma2() {
        double cp0 = getCp();
        return cp0 / (cp0 - ThermodynamicConstantsInterface.R * totalNumberOfMoles);
    }

    /** {@inheritDoc} */
    @Override
    public void calcInterfaceProperties() {
        interfaceProp.init();
    }

    /** {@inheritDoc} */
    @Override
    public InterphasePropertiesInterface getInterphaseProperties() {
        return interfaceProp;
    }

    /** {@inheritDoc} */
    @Override
    public double getInterfacialTension(int phase1, int phase2) {
        return interfaceProp.getSurfaceTension(phase1, phase2);
    }

    /** {@inheritDoc} */
    @Override
    public double getInterfacialTension(int phase1, int phase2, String unit) {
        return interfaceProp.getSurfaceTension(phase1, phase2, unit);
    }

    /** {@inheritDoc} */
    @Override
    public double getInterfacialTension(String phase1, String phase2) {
        if (hasPhaseType(phase1) && hasPhaseType(phase2)) {
            return interfaceProp.getSurfaceTension(getPhaseNumberOfPhase(phase1),
                    getPhaseNumberOfPhase(phase2));
        } else {
            return Double.NaN;
        }
    }

    /**
     * <p>
     * write.
     * </p>
     *
     * @return a {@link java.lang.String} object
     */
    public String write() {
        // create a String description of the system
        return "";
    }

    /** {@inheritDoc} */
    @Override
    public void normalizeBeta() {
        double tot = 0.0;
        for (int i = 0; i < numberOfPhases; i++) {
            tot += beta[phaseIndex[i]];
        }
        for (int i = 0; i < numberOfPhases; i++) {
            beta[phaseIndex[i]] /= tot;
        }
    }

    /** {@inheritDoc} */
    @Override
    public void display() {
        display(this.getFluidName());
    }

    /** {@inheritDoc} */
    @Override
    public String[][] createTable(String name) {
        // System.out.println("number of comps : " + numberOfComponents + " number of
        // phases " + numberOfPhases);
        String[][] table = new String[getPhases()[0].getNumberOfComponents() + 30][7];

        if (isInitialized) {
            initProperties();
        } else {
            init(0);
            setNumberOfPhases(1);
            initProperties();
        }

        java.text.DecimalFormat nf = new java.text.DecimalFormat();

        java.text.DecimalFormatSymbols symbols = new java.text.DecimalFormatSymbols();
        symbols.setDecimalSeparator('.');
        nf.setDecimalFormatSymbols(symbols);

        nf.setMaximumFractionDigits(5);
        nf.applyPattern("#.#####E0");

        /// String[][] table = new String[getPhases()[0].getNumberOfComponents() +
        /// 30][7];
        // String[] names = {"", "Feed", "Phase 1", "Phase 2", "Phase 3", "Phase 4",
        /// "Unit"};
        table[0][0] = "";// getPhases()[0].getPhaseTypeName();//"";

        for (int i = 0; i < getPhases()[0].getNumberOfComponents() + 30; i++) {
            for (int j = 0; j < 7; j++) {
                table[i][j] = "";
            }
        }
        table[0][1] = "total";
        for (int i = 0; i < numberOfPhases; i++) {
            table[0][i + 2] = getPhase(i).getPhaseTypeName();
        }

        StringBuffer buf = new StringBuffer();
        FieldPosition test = new FieldPosition(0);
        for (int j = 0; j < getPhases()[0].getNumberOfComponents(); j++) {
            buf = new StringBuffer();
            table[j + 1][1] =
                    nf.format(getPhase(0).getComponents()[j].getz(), buf, test).toString();
        }
        buf = new StringBuffer();
        table[getPhases()[0].getNumberOfComponents() + 4][1] =
                nf.format(getMolarMass() * 1000, buf, test).toString();
        buf = new StringBuffer();
        table[getPhases()[0].getNumberOfComponents() + 9][1] =
                nf.format(getEnthalpy() / (getTotalNumberOfMoles() * getMolarMass() * 1000), buf,
                        test).toString();
        buf = new StringBuffer();
        table[getPhases()[0].getNumberOfComponents() + 10][1] = nf
                .format(getEntropy() / (getTotalNumberOfMoles() * getMolarMass() * 1000), buf, test)
                .toString();

        for (int i = 0; i < numberOfPhases; i++) {
            for (int j = 0; j < getPhases()[0].getNumberOfComponents(); j++) {
                table[j + 1][0] = getPhases()[0].getComponents()[j].getName();
                buf = new StringBuffer();
                table[j + 1][i + 2] =
                        nf.format(getPhase(i).getComponents()[j].getx(), buf, test).toString();
                table[j + 1][6] = "[mole fraction]";
            }

            buf = new StringBuffer();
            table[getPhases()[0].getNumberOfComponents() + 2][0] = "Density";
            table[getPhases()[0].getNumberOfComponents() + 2][i + 2] = nf
                    .format(getPhase(i).getPhysicalProperties().getDensity(), buf, test).toString();
            table[getPhases()[0].getNumberOfComponents() + 2][6] = "[kg/m^3]";

            // Double.longValue(system.getPhase(i).getBeta());
            buf = new StringBuffer();
            table[getPhases()[0].getNumberOfComponents() + 3][0] = "PhaseFraction";
            table[getPhases()[0].getNumberOfComponents() + 3][i + 2] =
                    nf.format(getPhase(i).getBeta(), buf, test).toString();
            table[getPhases()[0].getNumberOfComponents() + 3][6] = "[mole fraction]";

            buf = new StringBuffer();
            table[getPhases()[0].getNumberOfComponents() + 4][0] = "MolarMass";
            table[getPhases()[0].getNumberOfComponents() + 4][i + 2] =
                    nf.format(getPhase(i).getMolarMass() * 1000, buf, test).toString();
            table[getPhases()[0].getNumberOfComponents() + 4][6] = "[kg/kmol]";

            buf = new StringBuffer();
            table[getPhases()[0].getNumberOfComponents() + 5][0] = "Z factor";
            table[getPhases()[0].getNumberOfComponents() + 5][i + 2] =
                    nf.format(getPhase(i).getZ(), buf, test).toString();
            table[getPhases()[0].getNumberOfComponents() + 5][6] = "[-]";

            buf = new StringBuffer();
            table[getPhases()[0].getNumberOfComponents() + 6][0] = "Heat Capacity (Cp)";
            table[getPhases()[0].getNumberOfComponents() + 6][i + 2] = nf.format((getPhase(i)
                    .getCp()
                    / (getPhase(i).getNumberOfMolesInPhase() * getPhase(i).getMolarMass() * 1000)),
                    buf, test).toString();
            table[getPhases()[0].getNumberOfComponents() + 6][6] = "[kJ/kg*K]";

            buf = new StringBuffer();
            table[getPhases()[0].getNumberOfComponents() + 7][0] = "Heat Capacity (Cv)";
            table[getPhases()[0].getNumberOfComponents() + 7][i + 2] = nf.format((getPhase(i)
                    .getCv()
                    / (getPhase(i).getNumberOfMolesInPhase() * getPhase(i).getMolarMass() * 1000)),
                    buf, test).toString();
            table[getPhases()[0].getNumberOfComponents() + 7][6] = "[kJ/kg*K]";

            buf = new StringBuffer();
            table[getPhases()[0].getNumberOfComponents() + 8][0] = "Speed of Sound";
            table[getPhases()[0].getNumberOfComponents() + 8][i + 2] =
                    nf.format((getPhase(i).getSoundSpeed()), buf, test).toString();
            table[getPhases()[0].getNumberOfComponents() + 8][6] = "[m/sec]";

            buf = new StringBuffer();
            table[getPhases()[0].getNumberOfComponents() + 9][0] = "Enthalpy";
            table[getPhases()[0].getNumberOfComponents()
                    + 9][i + 2] =
                            nf.format(
                                    (getPhase(i).getEnthalpy()
                                            / (getPhase(i).getNumberOfMolesInPhase()
                                                    * getPhase(i).getMolarMass() * 1000)),
                                    buf, test).toString();
            table[getPhases()[0].getNumberOfComponents() + 9][6] = "[kJ/kg]";

            buf = new StringBuffer();
            table[getPhases()[0].getNumberOfComponents() + 10][0] = "Entropy";
            table[getPhases()[0].getNumberOfComponents()
                    + 10][i + 2] =
                            nf.format(
                                    (getPhase(i).getEntropy()
                                            / (getPhase(i).getNumberOfMolesInPhase()
                                                    * getPhase(i).getMolarMass() * 1000)),
                                    buf, test).toString();
            table[getPhases()[0].getNumberOfComponents() + 10][6] = "[kJ/kg*K]";

            buf = new StringBuffer();
            table[getPhases()[0].getNumberOfComponents() + 11][0] = "JT coefficient";
            table[getPhases()[0].getNumberOfComponents() + 11][i + 2] =
                    nf.format((getPhase(i).getJouleThomsonCoefficient()), buf, test).toString();
            table[getPhases()[0].getNumberOfComponents() + 11][6] = "[K/bar]";

            buf = new StringBuffer();
            table[getPhases()[0].getNumberOfComponents() + 13][0] = "Viscosity";
            table[getPhases()[0].getNumberOfComponents() + 13][i + 2] =
                    nf.format((getPhase(i).getPhysicalProperties().getViscosity()), buf, test)
                            .toString();
            table[getPhases()[0].getNumberOfComponents() + 13][6] = "[kg/m*sec]";

            buf = new StringBuffer();
            table[getPhases()[0].getNumberOfComponents() + 14][0] = "Conductivity";
            table[getPhases()[0].getNumberOfComponents() + 14][i + 2] =
                    nf.format(getPhase(i).getPhysicalProperties().getConductivity(), buf, test)
                            .toString();
            table[getPhases()[0].getNumberOfComponents() + 14][6] = "[W/m*K]";

            buf = new StringBuffer();
            table[getPhases()[0].getNumberOfComponents() + 15][0] = "SurfaceTension";
            try {
                if (i < numberOfPhases - 1) {
                    table[getPhases()[0].getNumberOfComponents() + 15][2] =
                            nf.format(getInterphaseProperties().getSurfaceTension(0, 1), buf, test)
                                    .toString();
                    buf = new StringBuffer();
                    table[getPhases()[0].getNumberOfComponents() + 15][3] =
                            nf.format(getInterphaseProperties().getSurfaceTension(0, 1), buf, test)
                                    .toString();
                    buf = new StringBuffer();
                    if (i == 1) {
                        table[getPhases()[0].getNumberOfComponents() + 17][2] =
                                nf.format(getInterphaseProperties().getSurfaceTension(0, 2), buf,
                                        test).toString();
                        buf = new StringBuffer();
                        table[getPhases()[0].getNumberOfComponents() + 17][4] =
                                nf.format(getInterphaseProperties().getSurfaceTension(0, 2), buf,
                                        test).toString();
                        table[getPhases()[0].getNumberOfComponents() + 17][6] = "[N/m]";
                    }
                    if (i == 1) {
                        buf = new StringBuffer();
                        table[getPhases()[0].getNumberOfComponents() + 16][3] =
                                nf.format(getInterphaseProperties().getSurfaceTension(1, 2), buf,
                                        test).toString();
                        buf = new StringBuffer();
                        table[getPhases()[0].getNumberOfComponents() + 16][4] =
                                nf.format(getInterphaseProperties().getSurfaceTension(1, 2), buf,
                                        test).toString();
                        table[getPhases()[0].getNumberOfComponents() + 16][6] = "[N/m]";
                    }
                }
            } catch (Exception e) {
                logger.error("error", e);
            }
            table[getPhases()[0].getNumberOfComponents() + 15][6] = "[N/m]";

            buf = new StringBuffer();
            table[getPhases()[0].getNumberOfComponents() + 19][0] = "Pressure";
            table[getPhases()[0].getNumberOfComponents() + 19][i + 2] =
                    Double.toString(getPhase(i).getPressure());
            table[getPhases()[0].getNumberOfComponents() + 19][6] = "[bar]";

            buf = new StringBuffer();
            table[getPhases()[0].getNumberOfComponents() + 20][0] = "Temperature";
            table[getPhases()[0].getNumberOfComponents() + 20][i + 2] =
                    Double.toString(getPhase(i).getTemperature());
            table[getPhases()[0].getNumberOfComponents() + 20][6] = "[K]";
            Double.toString(getPhase(i).getTemperature());

            buf = new StringBuffer();
            table[getPhases()[0].getNumberOfComponents() + 22][0] = "Model";
            table[getPhases()[0].getNumberOfComponents() + 22][i + 2] = getModelName();
            table[getPhases()[0].getNumberOfComponents() + 22][6] = "-";

            buf = new StringBuffer();
            table[getPhases()[0].getNumberOfComponents() + 23][0] = "Mixing Rule";
            try {
                table[getPhases()[0].getNumberOfComponents() + 23][i + 2] =
                        ((PhaseEosInterface) getPhase(i)).getMixingRuleName();
            } catch (Exception e) {
                table[getPhases()[0].getNumberOfComponents() + 23][i + 2] = "?";
                // logger.error("error",e);
            }
            table[getPhases()[0].getNumberOfComponents() + 23][6] = "-";

            buf = new StringBuffer();
            table[getPhases()[0].getNumberOfComponents() + 25][0] = "Stream";
            table[getPhases()[0].getNumberOfComponents() + 25][i + 2] = name;
            table[getPhases()[0].getNumberOfComponents() + 25][6] = "-";
        }
        resultTable = table;

        return table;
    }

    /** {@inheritDoc} */
    @Override
    public void display(String name) {
        JFrame dialog = new JFrame("System-Report");
        Dimension screenDimension = Toolkit.getDefaultToolkit().getScreenSize();
        Container dialogContentPane = dialog.getContentPane();
        dialogContentPane.setLayout(new BorderLayout());

        String[] names = {"", "Feed", "Phase 1", "Phase 2", "Phase 3", "Phase 4", "Unit"};
        String[][] table = createTable(name);
        JTable Jtab = new JTable(table, names);
        JScrollPane scrollpane = new JScrollPane(Jtab);
        dialogContentPane.add(scrollpane);

        // setting the size of the frame and text size
        dialog.setSize(screenDimension.width / 2, screenDimension.height / 2); // pack();
        Jtab.setRowHeight(dialog.getHeight() / table.length);
        Jtab.setFont(new Font("Serif", Font.PLAIN,
                dialog.getHeight() / table.length - dialog.getHeight() / table.length / 10));

        // dialog.pack();
        dialog.setVisible(true);
    }

    /** {@inheritDoc} */
    @Override
    public void write(String name, String filename, boolean newfile) {
        String[][] table = createTable(name);
        neqsim.dataPresentation.fileHandeling.createTextFile.TextFile file =
                new neqsim.dataPresentation.fileHandeling.createTextFile.TextFile();
        if (newfile) {
            file.newFile(filename);
        }
        file.setOutputFileName(filename);
        file.setValues(table);
        file.createFile();
    }

    /** {@inheritDoc} */
    @Override
    public void resetDatabase() {
        neqsim.util.database.NeqSimDataBase database = null;
        try {
            database = new neqsim.util.database.NeqSimDataBase();
            if (NeqSimDataBase.createTemporaryTables()) {
                database.execute("delete FROM comptemp");
                database.execute("delete FROM intertemp");
            }
        } catch (Exception e) {
            logger.error("error in SystemThermo Class...resetDatabase() method");
            logger.error("error in comp");
            logger.error("error", e);
        } finally {
            try {
                if (database.getStatement() != null) {
                    database.getStatement().close();
                }
                if (database.getConnection() != null) {
                    database.getConnection().close();
                }
            } catch (Exception e) {
                logger.error("error closing database.....", e);
            }
        }
    }

    /** {@inheritDoc} */
    @Override
    public void createDatabase(boolean reset) {
        neqsim.util.database.NeqSimDataBase database = null;
        try {
            if (reset) {
                resetDatabase();
            }
            database = new neqsim.util.database.NeqSimDataBase();
            String names = new String();

            for (int k = 0; k < getPhase(0).getNumberOfComponents() - 1; k++) {
                names += "'" + this.getComponentNames()[k] + "', ";
            }
            names += "'" + this.getComponentNames()[getPhase(0).getNumberOfComponents() - 1] + "'";

            if (NeqSimDataBase.createTemporaryTables()) {
                database.execute(
                        "insert into comptemp SELECT * FROM comp WHERE name IN (" + names + ")");
                database.execute(
                        "insert into intertemp SELECT DISTINCT * FROM inter WHERE comp1 IN ("
                                + names + ") AND comp2 IN (" + names + ")");
                database.execute("delete FROM intertemp WHERE comp1=comp2");
            }
            // System.out.println("ok " + names);

            for (int phase = 0; phase < maxNumberOfPhases; phase++) {
                getPhase(phase).setMixingRuleDefined(false);
            }

            for (int i = 0; i < numberOfComponents; i++) {
                if (getPhase(0).getComponent(i).isIsTBPfraction()
                        || getPhase(0).getComponent(i).isIsPlusFraction()) {
                    getPhase(0).getComponent(i).insertComponentIntoDatabase("");
                }
            }
        } catch (Exception e) {
            logger.error("error in SystemThermo Class...createDatabase() method", e);
        } finally {
            try {
                if (database.getStatement() != null) {
                    database.getStatement().close();
                }
                if (database.getConnection() != null) {
                    database.getConnection().close();
                }
            } catch (Exception e) {
                logger.error("error closing database.....", e);
            }
        }
    }

    /** {@inheritDoc} */
    @Override
    public final int getPhaseIndex(int index) {
        return phaseIndex[index];
    }

    /** {@inheritDoc} */
    @Override
    public final void setPhaseIndex(int index, int phaseIndex) {
        this.phaseIndex[index] = phaseIndex;
    }

    /** {@inheritDoc} */
    @Override
    public void setSolidPhaseCheck(boolean solidPhaseCheck) {
        // init(0);
        int oldphase = numberOfPhases;
        if (!this.solidPhaseCheck) {
            addSolidPhase();
        }
        this.solidPhaseCheck = solidPhaseCheck;
        // init(0);

        for (int phase = 0; phase < numberOfPhases; phase++) {
            for (int k = 0; k < getPhases()[0].getNumberOfComponents(); k++) {
                getPhase(phase).getComponent(k).setSolidCheck(solidPhaseCheck);
                getPhase(3).getComponent(k).setSolidCheck(solidPhaseCheck);
            }
        }
        numberOfPhases = oldphase;
    }

    /** {@inheritDoc} */
    @Override
    public void setSolidPhaseCheck(String solidComponent) {
        init(0);
        int oldphase = numberOfPhases;
        if (!solidPhaseCheck) {
            addSolidPhase();
        }
        this.solidPhaseCheck = true;
        init(0);

        for (int phase = 0; phase < getMaxNumberOfPhases(); phase++) {
            try {
                getPhase(phase).getComponent(solidComponent).setSolidCheck(true);
                getPhase(3).getComponent(solidComponent).setSolidCheck(true);
            } catch (Exception e) {
                logger.error("error", e);
            }
        }
        numberOfPhases = oldphase;
    }

    /** {@inheritDoc} */
    @Override
    public void setHydrateCheck(boolean hydrateCheck) {
        init(0);
        if (hydrateCheck) {
            addHydratePhase();
        }
        this.hydrateCheck = hydrateCheck;
        init(0);
    }

    /** {@inheritDoc} */
    @Override
    public boolean doMultiPhaseCheck() {
        return multiPhaseCheck;
    }

    /** {@inheritDoc} */
    @Override
    public void setMultiPhaseCheck(boolean multiPhaseCheck) {
        if (getMaxNumberOfPhases() < 3) {
            if (multiPhaseCheck) {
                setMaxNumberOfPhases(3);
                phaseArray[2] = phaseArray[1].clone();
                phaseArray[2].resetMixingRule(phaseArray[0].getMixingRuleNumber());
                phaseArray[2].resetPhysicalProperties();
                phaseArray[2].initPhysicalProperties();
            } else {
                setMaxNumberOfPhases(2);
            }
        }
        this.multiPhaseCheck = multiPhaseCheck;
    }

    /** {@inheritDoc} */
    @Override
    public int getInitType() {
        return initType;
    }

    /** {@inheritDoc} */
    @Override
    public void setInitType(int initType) {
        this.initType = initType;
    }

    /** {@inheritDoc} */
    @Override
    public boolean isNumericDerivatives() {
        return numericDerivatives;
    }

    /** {@inheritDoc} */
    @Override
    public void setNumericDerivatives(boolean numericDerivatives) {
        this.numericDerivatives = numericDerivatives;
    }

    /** {@inheritDoc} */
    @Override
    public void checkStability(boolean val) {
        checkStability = val;
    }

    /** {@inheritDoc} */
    @Override
    public boolean checkStability() {
        return checkStability;
    }

    /** {@inheritDoc} */
    @Override
    public boolean doHydrateCheck() {
        return hydrateCheck;
    }

    /** {@inheritDoc} */
    @Override
    public boolean getHydrateCheck() {
        return hydrateCheck;
    }

    /** {@inheritDoc} */
    @Override
    public void save(String name) {
        try (ObjectOutputStream out = new ObjectOutputStream(new FileOutputStream(name))) {
            out.writeObject(this);
        } catch (Exception e) {
            logger.error(e.toString());
        }
    }

    /** {@inheritDoc} */
    @Override
    public SystemInterface readObject(int ID) {
        ResultSet rs = null;
        SystemThermo tempSystem = null;
        neqsim.util.database.NeqSimBlobDatabase database =
                new neqsim.util.database.NeqSimBlobDatabase();
        try {
            java.sql.Connection con = database.openConnection();
            String sqlStr = "SELECT FLUID FROM fluid_blobdb WHERE ID=" + Integer.toString(ID);
            java.sql.PreparedStatement ps = con.prepareStatement(sqlStr);
            rs = ps.executeQuery();

            if (rs.next()) {
                try (ObjectInputStream ins =
                        new ObjectInputStream(new ByteArrayInputStream(rs.getBytes("FLUID")))) {
                    tempSystem = (SystemThermo) ins.readObject();
                }
            }
        } catch (Exception e) {
            logger.error("error", e);
        } finally {
            try {
                if (database.getStatement() != null) {
                    database.getStatement().close();
                }
                if (database.getConnection() != null) {
                    database.getConnection().close();
                }
            } catch (Exception e) {
                logger.error("err closing database IN MIX..., e");
                logger.error("error", e);
            }
        }

        return tempSystem;
    }

    /** {@inheritDoc} */
    @Override
    public void saveFluid(int ID) {
        saveObject(ID, "");
    }

    /** {@inheritDoc} */
    @Override
    public void saveFluid(int ID, String text) {
        saveObject(ID, text);
    }

    /** {@inheritDoc} */
    @Override
    public void saveObject(int ID, String text) {
        ByteArrayOutputStream fout = new ByteArrayOutputStream();
        try (ObjectOutputStream out = new ObjectOutputStream(fout)) {
            out.writeObject(this);
        } catch (Exception e) {
            logger.error(e.toString());
        }
        byte[] byteObject = fout.toByteArray();
        ByteArrayInputStream inpStream = new ByteArrayInputStream(byteObject);

        neqsim.util.database.NeqSimBlobDatabase database =
                new neqsim.util.database.NeqSimBlobDatabase();

        try {
            java.sql.Connection con = database.openConnection();

            java.sql.PreparedStatement ps =
                    con.prepareStatement("REPLACE INTO fluid_blobdb (ID, FLUID) VALUES (?,?)");
            ps.setInt(1, ID);
            ps.setBlob(2, inpStream);

            ps.executeUpdate();
            /*
             * if (!text.isEmpty()) { ps = con.prepareStatement(
             * "REPLACE INTO fluidinfo (ID, TEXT) VALUES (?,?)"); ps.setInt(1, ID); ps.setString(2,
             * text); }
             * 
             * ps.executeUpdate();
             * 
             */
        } catch (Exception e) {
            logger.error("error", e);
        } finally {
            try {
                if (database.getStatement() != null) {
                    database.getStatement().close();
                }
                if (database.getConnection() != null) {
                    database.getConnection().close();
                }
            } catch (Exception e) {
                logger.error("err closing database IN MIX...", e);
            }
        }
        // database.execute("INSERT INTO fluid_blobdb VALUES ('1'," + sqlString + ")");
    }

    /** {@inheritDoc} */
    @Override
    public void saveObjectToFile(String filePath, String fluidName) {
        try (ObjectOutputStream out =
                new ObjectOutputStream(new FileOutputStream(filePath, false))) {
            out.writeObject(this);
        } catch (Exception e) {
            logger.error(e.toString());
        }
    }

    /** {@inheritDoc} */
    @Override
    public SystemInterface readObjectFromFile(String filePath, String fluidName) {
        SystemThermo tempSystem = null;
        try (ObjectInputStream objectinputstream =
                new ObjectInputStream(new FileInputStream(filePath))) {
            tempSystem = (SystemThermo) objectinputstream.readObject();
        } catch (Exception e) {
            logger.error(e.toString());
        }
        return tempSystem;
    }

    /** {@inheritDoc} */
    @Override
    public java.lang.String getMixingRuleName() {
        return ((PhaseEosInterface) getPhase(0)).getMixingRule().getMixingRuleName();
    }

    /** {@inheritDoc} */
    @Override
    public java.lang.String getFluidInfo() {
        return fluidInfo;
    }

    /** {@inheritDoc} */
    @Override
    public void setFluidInfo(String info) {
        this.fluidInfo = info;
    }

    /** {@inheritDoc} */
    @Override
    public java.lang.String getFluidName() {
        return fluidName;
    }

    /** {@inheritDoc} */
    @Override
    public void setFluidName(java.lang.String fluidName) {
        this.fluidName = fluidName;
    }

    /**
     * <p>
     * setLastTBPasPlus.
     * </p>
     *
     * @return a boolean
     */
    public boolean setLastTBPasPlus() {
        neqsim.thermo.characterization.PlusCharacterize temp =
                new neqsim.thermo.characterization.PlusCharacterize(this);
        if (temp.hasPlusFraction()) {
            return false;
        } else {
            temp.setHeavyTBPtoPlus();
        }
        return true;
    }

    /** {@inheritDoc} */
    @Override
    public neqsim.thermo.characterization.Characterise getCharacterization() {
        return characterization;
    }

    /** {@inheritDoc} */
    @Override
    public void calcKIJ(boolean ok) {
        neqsim.thermo.mixingRule.EosMixingRules.calcEOSInteractionParameters = ok;
        for (int i = 0; i < numberOfPhases; i++) {
            ((PhaseEosInterface) getPhase(i)).getMixingRule().setCalcEOSInteractionParameters(ok);
        }
    }

    /** {@inheritDoc} */
    @Override
    public java.lang.String getModelName() {
        return modelName;
    }

    /**
     * Setter for property modelName.
     *
     * @param modelName New value of property modelName.
     */
    public void setModelName(java.lang.String modelName) {
        this.modelName = modelName;
    }

    /** {@inheritDoc} */
    @Override
    public boolean allowPhaseShift() {
        return allowPhaseShift;
    }

    /** {@inheritDoc} */
    @Override
    public void allowPhaseShift(boolean allowPhaseShift) {
        this.allowPhaseShift = allowPhaseShift;
    }

    /** {@inheritDoc} */
    @Override
    public double getProperty(String prop, String compName, int phase) {
        if (prop.equals("molefraction")) {
            return getPhase(phase).getComponent(compName).getx();
        } else if (prop.equals("fugacitycoefficient")) {
            return getPhase(phase).getComponent(compName).getFugacityCoefficient();
        } else if (prop.equals("logfugdT")) {
            return getPhase(phase).getComponent(compName).getdfugdt();
        } else if (prop.equals("logfugdP")) {
            return getPhase(phase).getComponent(compName).getdfugdp();
        } else {
            return 1.0;
        }
    }

    /** {@inheritDoc} */
    @Override
    public double getProperty(String prop, int phase) {
        initPhysicalProperties();
        if (prop.equals("temperature")) {
            return getPhase(phase).getTemperature();
        } else if (prop.equals("pressure")) {
            return getPhase(phase).getPressure();
        } else if (prop.equals("compressibility")) {
            return getPhase(phase).getZ();
        } else if (prop.equals("density")) {
            return getPhase(phase).getPhysicalProperties().getDensity();
        } else if (prop.equals("beta")) {
            return getPhase(phase).getBeta();
        } else if (prop.equals("enthalpy")) {
            return getPhase(phase).getEnthalpy();
        } else if (prop.equals("entropy")) {
            return getPhase(phase).getEntropy();
        } else if (prop.equals("viscosity")) {
            return getPhase(phase).getPhysicalProperties().getViscosity();
        } else if (prop.equals("conductivity")) {
            return getPhase(phase).getPhysicalProperties().getConductivity();
        } else {
            return 1.0;
        }
    }

    /** {@inheritDoc} */
    @Override
    public double getProperty(String prop) {
        if (prop.equals("numberOfPhases")) {
            return numberOfPhases;
        } else if (prop.equals("numberOfComponents")) {
            return numberOfComponents;
        } else if (prop.equals("enthalpy")) {
            return getEnthalpy();
        } else if (prop.equals("entropy")) {
            return getEntropy();
        } else if (prop.equals("temperature")) {
            return getTemperature();
        } else if (prop.equals("pressure")) {
            return getPressure();
        } else {
            return 1.0;
        }
    }

    /** {@inheritDoc} */
    @Override
    public void saveToDataBase() {
        neqsim.util.database.NeqSimDataBase database = new neqsim.util.database.NeqSimDataBase();
        // java.sql.ResultSet dataSet = database.getResultSet(("SELECT * FROM
        // SYSTEMREPORT"));
        // double molarmass = 0.0, stddens = 0.0, boilp = 0.0;
        try {
            database.execute("delete FROM systemreport");
            int i = 0;
            for (; i < numberOfComponents; i++) {
                String sqlString = "'" + Integer.toString(i + 1) + "', '"
                        + getPhase(0).getComponent(i).getName() + "', " + "'molfrac[-] ', '"
                        + Double.toString(getPhase(0).getComponent(i).getz()) + "'";

                int j = 0;
                for (; j < numberOfPhases; j++) {
                    sqlString += ", '" + Double.toString(getPhase(j).getComponent(i).getx()) + "'";
                }

                while (j < 3) {
                    j++;
                    sqlString += ", '0'";
                }

                logger.error(sqlString);

                database.execute("INSERT INTO systemreport VALUES (" + sqlString + ")");
            }

            // beta
            i++;

            String sqlString =
                    "'" + Integer.toString(i + 1) + "', 'PhaseFraction', " + "'[-]', '1'";

            int j = 0;
            for (; j < numberOfPhases; j++) {
                sqlString += ", '" + Double.toString(getPhase(j).getBeta()) + "'";
            }

            while (j < 3) {
                j++;
                sqlString += ", '0'";
            }

            logger.error(sqlString);

            database.execute("INSERT INTO systemreport VALUES (" + sqlString + ")");

            // molarmass
            i++;

            sqlString = "'" + Integer.toString(i + 1) + "', 'MolarMass', " + "'kg/mol ', '"
                    + Double.toString(getMolarMass()) + "'";

            j = 0;
            for (; j < numberOfPhases; j++) {
                sqlString += ", '" + Double.toString(getPhase(j).getMolarMass()) + "'";
            }
            while (j < 3) {
                j++;
                sqlString += ", '0'";
            }

            // System.out.println(sqlString);
            database.execute("INSERT INTO systemreport VALUES (" + sqlString + ")");

            // dataSet.next();
            // dataSet.updateString("SPECIFICATION", "dette");
            // double test = dataSet.getDouble("Phase1");
            // System.out.println(test);
            // dataSet.next();
            // dataSet.updateString(1,"tesst");
            database.getConnection().close();
        } catch (Exception e) {
            logger.error("failed " + e.toString());
        } finally {
            try {
                if (database.getStatement() != null) {
                    database.getStatement().close();
                }
                if (database.getConnection() != null) {
                    database.getConnection().close();
                }
            } catch (Exception e) {
                logger.error("err closing database IN MIX...", e);
            }
        }
    }

    /** {@inheritDoc} */
    @Override
    public neqsim.standards.StandardInterface getStandard() {
        return standard;
    }

    /** {@inheritDoc} */
    @Override
    public neqsim.standards.StandardInterface getStandard(String standardName) {
        this.setStandard(standardName);
        return standard;
    }

    /** {@inheritDoc} */
    @Override
    public void generatePDF() {
        neqsim.dataPresentation.iTextPDF.PdfCreator pdfDocument = null;
        pdfDocument = new neqsim.dataPresentation.iTextPDF.PdfCreator();
        pdfDocument.getDocument().addTitle("NeqSim Thermo Simulation Report");
        pdfDocument.getDocument().addKeywords("Temperature ");

        pdfDocument.getDocument().open();
        try {
            pdfDocument.getDocument()
                    .add(new com.lowagie.text.Paragraph("Properties of fluid: " + getFluidName(),
                            com.lowagie.text.FontFactory
                                    .getFont(com.lowagie.text.FontFactory.TIMES_ROMAN, 12)));

            com.lowagie.text.List list = new com.lowagie.text.List(true, 20);
            list.add(new com.lowagie.text.ListItem("Thermodynamic model: " + getModelName()));
            list.add(new com.lowagie.text.ListItem("Mixing rule: " + getMixingRuleName()));
            list.add(new com.lowagie.text.ListItem("Number of phases: " + getNumberOfPhases()));
            list.add(new com.lowagie.text.ListItem("Status of calculation: ok"));
            pdfDocument.getDocument().add(list);

            com.lowagie.text.Table resTable =
                    new com.lowagie.text.Table(6, getPhases()[0].getNumberOfComponents() + 30);
            String[][] tempTable = createTable(getFluidName());
            for (int i = 0; i < getPhases()[0].getNumberOfComponents() + 30; i++) {
                for (int j = 0; j < 6; j++) {
                    resTable.addCell(tempTable[i][j]);
                }
            }
            pdfDocument.getDocument().add(resTable);

            com.lowagie.text.Anchor anchor = new com.lowagie.text.Anchor("NeqSim Website",
                    com.lowagie.text.FontFactory.getFont(com.lowagie.text.FontFactory.HELVETICA, 12,
                            com.lowagie.text.Font.UNDERLINE, new Color(0, 0, 255)));
            anchor.setReference("http://www.stud.ntnu.no/~solbraa/neqsim");
            anchor.setName("NeqSim Website");

            pdfDocument.getDocument().add(anchor);
        } catch (Exception e) {
            logger.error("error", e);
        }
        pdfDocument.getDocument().close();
        this.pdfDocument = pdfDocument;
    }

    /** {@inheritDoc} */
    @Override
    public void displayPDF() {
        generatePDF();
        ((neqsim.dataPresentation.iTextPDF.PdfCreator) pdfDocument).openPDF();
    }

    /**
     * {@inheritDoc}
     *
     * Setter for property standard.
     */
    @Override
    public void setStandard(String standardName) {
        if (standardName.equals("ISO1992")) {
            this.standard = new neqsim.standards.gasQuality.Standard_ISO6976();
        } else if (standardName.equals("Draft_ISO18453")) {
            this.standard = new neqsim.standards.gasQuality.Draft_ISO18453(this);
        } else {
            this.standard = new neqsim.standards.gasQuality.Standard_ISO6976();
        }
    }

    /**
     * {@inheritDoc}
     *
     * Getter for property hasPlusFraction.
     */
    @Override
    public boolean hasPlusFraction() {
        for (int i = 0; i < numberOfComponents; i++) {
            if (getPhase(0).getComponent(i).isIsPlusFraction()) {
                return true;
            }
        }
        return false;
    }

    /**
     * <p>
     * hasTBPFraction.
     * </p>
     *
     * @return a boolean
     */
    public boolean hasTBPFraction() {
        for (int i = 0; i < numberOfComponents; i++) {
            if (getPhase(0).getComponent(i).isIsTBPfraction()) {
                return true;
            }
        }
        return false;
    }

    /** {@inheritDoc} */
    @Override
    public void tuneModel(String model, double val, int phase) {
        if (model.equals("viscosity")) {
            getPhase(phase).getPhysicalProperties().getViscosityModel().tuneModel(val,
                    getPhase(phase).getTemperature(), getPhase(phase).getPressure());
            for (int i = 0; i < getMaxNumberOfPhases(); i++) {
                for (int j = 0; j < numberOfPhases; j++) {
                    getPhase(i).getComponent(j).setCriticalViscosity(
                            getPhase(phase).getComponent(j).getCriticalViscosity());
                }
            }
        }
        initPhysicalProperties();
    }

    /** {@inheritDoc} */
    @Override
    public double getHeatOfVaporization() {
        if (numberOfPhases < 2) {
            return 0;
        } else {
            return getPhase(0).getEnthalpy() / getPhase(0).getNumberOfMolesInPhase()
                    - getPhase(1).getEnthalpy() / getPhase(1).getNumberOfMolesInPhase();
        }
    }

    /** {@inheritDoc} */
    @Override
    public void readFluid(String fluidName) {
        this.fluidName = fluidName;
        try {
            neqsim.util.database.NeqSimFluidDataBase database =
                    new neqsim.util.database.NeqSimFluidDataBase();
            java.sql.ResultSet dataSet = null;
            dataSet = database.getResultSet("SELECT * FROM " + fluidName);

            while (dataSet.next()) {
                String componentType = dataSet.getString("ComponentType");

                if (componentType.equals("normal")) {
                    addComponent(dataSet.getString("ComponentName"),
                            Double.parseDouble(dataSet.getString("Rate")));
                } else if (componentType.equals("TBP")) {
                    addTBPfraction(dataSet.getString("ComponentName"),
                            Double.parseDouble(dataSet.getString("Rate")),
                            Double.parseDouble(dataSet.getString("MolarMass")) / 1000.0,
                            Double.parseDouble(dataSet.getString("Density")));
                } else if (componentType.equals("Plus")) {
                    addPlusFraction(dataSet.getString("ComponentName"),
                            Double.parseDouble(dataSet.getString("Rate")),
                            Double.parseDouble(dataSet.getString("MolarMass")) / 1000.0,
                            Double.parseDouble(dataSet.getString("Density")));
                } else {
                    logger.error("component type need to be specified for ... "
                            + dataSet.getString("ComponentName"));
                }
            }
        } catch (Exception e) {
            String err = e.toString();
            logger.error(err);
        }
    }

    /** {@inheritDoc} */
    @Override
    public String[][] getResultTable() {
        return resultTable;
    }

    // public String[] getResultArray1(){
    // ArrayList list = new ArrayList();
    // for(int i=0;i<resultTable[0].length;i++){
    // list.add(getResultTable()[0][i].toString());
    // }
    // String[] componentList = new String[list.size()];
    // for (int j=0; j<resultTable[0].length; j++){
    // componentList[j] = (String) list.get(j);
    // }
    // return componentList;
    // }

    /** {@inheritDoc} */
    @Override
    public SystemInterface setModel(String model) {
        SystemInterface tempModel = null;
        try {
            if (model.equals("SRK-EOS")) {
                tempModel =
                        new SystemSrkEos(getPhase(0).getTemperature(), getPhase(0).getPressure());
            } else if (model.equals("GERG2004-EOS")) {
                tempModel = new SystemGERG2004Eos(getPhase(0).getTemperature(),
                        getPhase(0).getPressure());
            } else if (model.equals("PrEos") || model.equals("PR-EOS")) {
                tempModel =
                        new SystemPrEos(getPhase(0).getTemperature(), getPhase(0).getPressure());
            } else if (model.equals("ScRK-EOS") || model.equals("ScRK-EOS-HV")) {
                tempModel = new SystemSrkSchwartzentruberEos(getPhase(0).getTemperature(),
                        getPhase(0).getPressure());
            } else if (model.equals("Electrolyte-ScRK-EOS")) {
                tempModel = new SystemFurstElectrolyteEos(getPhase(0).getTemperature(),
                        getPhase(0).getPressure());
            } else if (model.equals("GERG-water-EOS")) {
                tempModel = new SystemGERGwaterEos(getPhase(0).getTemperature(),
                        getPhase(0).getPressure());
            } else if (model.equals("CPAs-SRK-EOS")) {
                tempModel =
                        new SystemSrkCPAs(getPhase(0).getTemperature(), getPhase(0).getPressure());
            } else if (model.equals("CPAs-SRK-EOS-statoil")) {
                tempModel = new SystemSrkCPAstatoil(getPhase(0).getTemperature(),
                        getPhase(0).getPressure());
            } else if (model.equals("Electrolyte-CPA-EOS-statoil")
                    || model.equals("Electrolyte-CPA-EOS")) {
                tempModel = new SystemElectrolyteCPAstatoil(getPhase(0).getTemperature(),
                        getPhase(0).getPressure());
            } else if (model.equals("UMR-PRU-EoS")) {
                tempModel = new SystemUMRPRUMCEos(getPhase(0).getTemperature(),
                        getPhase(0).getPressure());
            } else if (model.equals("PC-SAFT")) {
                tempModel =
                        new SystemPCSAFT(getPhase(0).getTemperature(), getPhase(0).getPressure());
            } else if (model.equals("GERG-2008-EoS")) {
                tempModel = new SystemGERG2004Eos(getPhase(0).getTemperature(),
                        getPhase(0).getPressure());
            } else if (model.equals("SRK-TwuCoon-Statoil-EOS") || model.equals("SRK-TwuCoon-EOS")) {
                tempModel = new SystemSrkTwuCoonStatoilEos(getPhase(0).getTemperature(),
                        getPhase(0).getPressure());
            } else if (model.equals("SRK-TwuCoon-Param-EOS")) {
                tempModel = new SystemSrkTwuCoonParamEos(getPhase(0).getTemperature(),
                        getPhase(0).getPressure());
            } else if (model.equals("Duan-Sun")) {
                tempModel =
                        new SystemDuanSun(getPhase(0).getTemperature(), getPhase(0).getPressure());
            } else {
                logger.error("model : " + model + " not defined.....");
            }
            // tempModel.getCharacterization().setTBPModel("RiaziDaubert");
            tempModel.useVolumeCorrection(true);

            logger.info("created class " + tempModel);
            for (int i = 0; i < getPhase(0).getNumberOfComponents(); i++) {
                logger.info("adding " + getPhase(0).getComponent(i).getName() + " moles "
                        + getPhase(0).getComponent(i).getNumberOfmoles() + " isPlus "
                        + getPhase(0).getComponent(i).isIsPlusFraction() + " isTBP "
                        + getPhase(0).getComponent(i).isIsTBPfraction());
                if (getPhase(0).getComponent(i).isIsTBPfraction()) {
                    tempModel.addTBPfraction(getPhase(0).getComponent(i).getName(),
                            getPhase(0).getComponent(i).getNumberOfmoles(),
                            getPhase(0).getComponent(i).getMolarMass(),
                            getPhase(0).getComponent(i).getNormalLiquidDensity());
                } else if (getPhase(0).getComponent(i).isIsPlusFraction()) {
                    tempModel.addPlusFraction(getPhase(0).getComponent(i).getName(),
                            getPhase(0).getComponent(i).getNumberOfmoles(),
                            getPhase(0).getComponent(i).getMolarMass(),
                            getPhase(0).getComponent(i).getNormalLiquidDensity());
                } else {
                    tempModel.addComponent(getPhase(0).getComponent(i).getName(),
                            getPhase(0).getComponent(i).getNumberOfmoles());
                }
            }

            // if (tempModel.getCharacterization().characterize()) {
            // tempModel.addPlusFraction(6, 100);
            // }
            logger.info("creatore database ......");
            logger.info("done ... creatore database ......");
            tempModel.createDatabase(true);
            logger.info("done ... set mixing rule ......");
            tempModel.autoSelectMixingRule();
            if (model.equals("Electrolyte-ScRK-EOS")) {// ||
                                                       // model.equals("Electrolyte-CPA-EOS-statoil"))
                                                       // {
                logger.info("chemical reaction init......");
                tempModel.setMultiPhaseCheck(false);
                tempModel.chemicalReactionInit();
            } else {
                tempModel.setMultiPhaseCheck(true);
            }
        } catch (Exception e) {
            logger.error("error", e);
        }
        return tempModel;
    }

    /** {@inheritDoc} */
    @Override
    public SystemInterface autoSelectModel() {
        if (this.getPhase(0).hasComponent("MDEA") && this.getPhase(0).hasComponent("water")
                && this.getPhase(0).hasComponent("CO2")) {
            return setModel("Electrolyte-ScRK-EOS");
        } else if (this.getPhase(0).hasComponent("water")
                || this.getPhase(0).hasComponent("methanol") || this.getPhase(0).hasComponent("MEG")
                || this.getPhase(0).hasComponent("TEG") || this.getPhase(0).hasComponent("ethanol")
                || this.getPhase(0).hasComponent("DEG")) {
            if (this.getPhase(0).hasComponent("Na+") || this.getPhase(0).hasComponent("K+")
                    || this.getPhase(0).hasComponent("Br-") || this.getPhase(0).hasComponent("Mg++")
                    || this.getPhase(0).hasComponent("Cl-") || this.getPhase(0).hasComponent("Ca++")
                    || this.getPhase(0).hasComponent("Fe++")
                    || this.getPhase(0).hasComponent("SO4--")) {
                logger.info("model elect");
                return setModel("Electrolyte-CPA-EOS-statoil");
            } else {
                return setModel("CPAs-SRK-EOS-statoil");
            }
        } else if (this.getPhase(0).hasComponent("water")) {
            return setModel("ScRK-EOS");
        } else if (this.getPhase(0).hasComponent("mercury")) {
            return setModel("SRK-TwuCoon-Statoil-EOS");
        } else {
            logger.info("no model");
            return setModel("SRK-EOS");
        }
    }

    /** {@inheritDoc} */
    @Override
    public void autoSelectMixingRule() {
        logger.info("setting mixing rule");
        if (modelName.equals("CPAs-SRK-EOS") || modelName.equals("CPA-SRK-EOS")
                || modelName.equals("Electrolyte-CPA-EOS-statoil")
                || modelName.equals("CPAs-SRK-EOS-statoil")
                || modelName.equals("Electrolyte-CPA-EOS")) {
            this.setMixingRule(10);
            // System.out.println("mix rule 10");
        } else if ((modelName.equals("ScRK-EOS-HV") || modelName.equals("SRK-EOS")
                || modelName.equals("ScRK-EOS")) && this.getPhase(0).hasComponent("water")) {
            this.setMixingRule(4);
        } else if (modelName.equals("PR-EOS")) {
            this.setMixingRule(2);
        } else if (modelName.equals("Electrolyte-ScRK-EOS")) {
            this.setMixingRule(4);
        } else if (modelName.equals("UMR-PRU-EoS") || modelName.equals("UMR-PRU-MC-EoS")) {
            this.setMixingRule("HV", "UNIFAC_UMRPRU");
        } else if (modelName.equals("GERG-water-EOS")) {
            this.setMixingRule(8);
        } else if (modelName.equals("GERG-2008-EOS")) {
            this.setMixingRule(2);
        } else if (modelName.equals("PC-SAFT")) {
            this.setMixingRule(8);
        } else {
            this.setMixingRule(2);
        }
    }

    /** {@inheritDoc} */
    @Override
    public int getMixingRule() {
        return mixingRule;
    }

    /** {@inheritDoc} */
    @Override
    public ComponentInterface getComponent(String name) {
        return getPhase(0).getComponent(name);
    }

    /** {@inheritDoc} */
    @Override
    public ComponentInterface getComponent(int number) {
        return getPhase(0).getComponent(number);
    }

    /** {@inheritDoc} */
    @Override
    public void orderByDensity() {
        boolean change = false;
        // int count = 0;

        for (int i = 0; i < getNumberOfPhases(); i++) {
            if (getPhase(i).getPhysicalProperties() == null) {
                getPhase(i).initPhysicalProperties("density");
            }
            getPhase(i).getPhysicalProperties().setPhase(getPhase(i));
        }

        do {
            change = false;
            // count++;
            for (int i = 1; i < getNumberOfPhases(); i++) {
                if (i == 4) {
                    break;
                }

                try {
                    if (change || getPhase(i).getPhysicalProperties() == null) {
                        getPhase(i).initPhysicalProperties("density");
                    }
                } catch (Exception e) {
                    logger.error("error", e);
                }
                if (getPhase(i).getPhysicalProperties().calcDensity() < getPhase(i - 1)
                        .getPhysicalProperties().calcDensity()) {
                    int tempIndex1 = getPhaseIndex(i - 1);
                    int tempIndex2 = getPhaseIndex(i);
                    setPhaseIndex(i, tempIndex1);
                    setPhaseIndex(i - 1, tempIndex2);
                    change = true;
                }
            }
        } while (change);
    }

    /** {@inheritDoc} */
    @Override
    public void addLiquidToGas(double fraction) {
        for (int i = 0; i < getPhase(0).getNumberOfComponents(); i++) {
            double change = getPhase(1).getComponent(i).getNumberOfMolesInPhase() * fraction;
            addComponent(i, change, 0);
            addComponent(i, -change, 1);
        }
    }

    /** {@inheritDoc} */
    @Override
    public void addPhaseFractionToPhase(double fraction, String specification, String fromPhaseName,
            String toPhaseName) {
        if (!(hasPhaseType(fromPhaseName) && hasPhaseType(toPhaseName) || fraction < 1e-30)) {
            return;
        }
        int phaseNumbFrom = getPhaseNumberOfPhase(fromPhaseName);
        int phaseNumbTo = getPhaseNumberOfPhase(toPhaseName);
        for (int i = 0; i < getPhase(0).getNumberOfComponents(); i++) {
            double change =
                    getPhase(phaseNumbFrom).getComponent(i).getNumberOfMolesInPhase() * fraction;
            addComponent(i, change, phaseNumbTo);
            addComponent(i, -change, phaseNumbFrom);
        }
        init_x_y();
    }

    /** {@inheritDoc} */
    @Override
    public void addPhaseFractionToPhase(double fraction, String specification,
            String specifiedStream, String fromPhaseName, String toPhaseName) {
        double moleFraction = fraction;
        if (!hasPhaseType(fromPhaseName) || !hasPhaseType(toPhaseName) || fraction < 1e-30) {
            return;
        }
        int phaseNumbFrom = getPhaseNumberOfPhase(fromPhaseName);
        int phaseNumbTo = getPhaseNumberOfPhase(toPhaseName);

        if (specifiedStream.equals("feed")) {
            moleFraction = fraction;
        } else if (specifiedStream.equals("product")) {
            // double specFractionFrom = getPhaseFraction(specification, fromPhaseName);
            double specFractionTo = getPhaseFraction(specification, toPhaseName);

            double moleFractionFrom = getMoleFraction(phaseNumbFrom);
            double moleFractionTo = getMoleFraction(phaseNumbTo);

            if (specification.equals("volume") || specification.equals("mass")) {
                double test =
                        fraction * specFractionTo / (fraction * specFractionTo + specFractionTo);
                moleFraction = test * moleFractionTo / specFractionTo;
            } else if (specification.equals("mole")) {
                double test =
                        fraction * moleFractionTo / (fraction * moleFractionTo + moleFractionTo);
                moleFraction = test;
            }

            moleFraction = moleFraction * moleFractionTo / moleFractionFrom;
            if (moleFraction > moleFractionFrom) {
                logger.debug("error in addPhaseFractionToPhase()...to low fraction in from phase");
                moleFraction = moleFractionFrom;
            }
        }

        for (int i = 0; i < getPhase(0).getNumberOfComponents(); i++) {
            double change = 0.0;
            change = getPhase(phaseNumbFrom).getComponent(i).getNumberOfMolesInPhase()
                    * moleFraction;
            addComponent(i, change, phaseNumbTo);
            addComponent(i, -change, phaseNumbFrom);
        }
        init_x_y();
    }

    /** {@inheritDoc} */
    @Override
    public void renameComponent(String oldName, String newName) {
        componentNames.set(getPhase(0).getComponent(oldName).getComponentNumber(), newName);
        for (int i = 0; i < maxNumberOfPhases; i++) {
            getPhase(i).getComponent(oldName).setComponentName(newName);
        }
    }

    /** {@inheritDoc} */
    @Override
    public void setComponentNameTag(String nameTag) {
        componentNameTag = nameTag;
        for (int i = 0; i < getPhase(0).getNumberOfComponents(); i++) {
            renameComponent(componentNames.get(i), componentNames.get(i) + nameTag);
        }
    }

    /** {@inheritDoc} */
    @Override
    public void setComponentNameTagOnNormalComponents(String nameTag) {
        componentNameTag = nameTag;
        for (int i = 0; i < getPhase(0).getNumberOfComponents(); i++) {
            if (!getPhase(0).getComponent(i).isIsTBPfraction()
                    && !getPhase(0).getComponent(i).isIsPlusFraction()) {
                renameComponent(componentNames.get(i), componentNames.get(i) + nameTag);
            }
        }
    }

    /** {@inheritDoc} */
    @Override
    public String getComponentNameTag() {
        return componentNameTag;
    }

    /** {@inheritDoc} */
    @Override
    public void addGasToLiquid(double fraction) {
        for (int i = 0; i < getPhase(0).getNumberOfComponents(); i++) {
            double change = getPhase(0).getComponent(i).getNumberOfMolesInPhase() * fraction;
            addComponent(i, -change, 0);
            addComponent(i, change, 1);
        }
    }

    /** {@inheritDoc} */
    @Override
    public double getTotalNumberOfMoles() {
        return this.totalNumberOfMoles;
    }

    /** {@inheritDoc} */
    @Override
    public void setTotalNumberOfMoles(double totalNumberOfMoles) {
        this.totalNumberOfMoles = totalNumberOfMoles;
    }

    /** {@inheritDoc} */
    @Override
    public boolean hasPhaseType(String phaseTypeName) {
        for (int i = 0; i < numberOfPhases; i++) {
            if (getPhase(i).getPhaseTypeName().equals(phaseTypeName)) {
                return true;
            }
        }
        return false;
    }

    /** {@inheritDoc} */
    @Override
    public PhaseInterface getPhase(String phaseTypeName) {
        for (int i = 0; i < numberOfPhases; i++) {
            if (getPhase(i).getPhaseTypeName().equals(phaseTypeName)) {
                return getPhase(i);
            }
        }
        throw new RuntimeException();
    }

    /** {@inheritDoc} */
    @Override
    public int getPhaseNumberOfPhase(String phaseTypeName) {
        for (int i = 0; i < numberOfPhases; i++) {
            if (getPhase(i).getPhaseTypeName().equals(phaseTypeName)) {
                return i;
            }
        }
        return 0;
    }

    /** {@inheritDoc} */
    @Override
    public int getPhaseIndexOfPhase(String phaseTypeName) {
        for (int i = 0; i < numberOfPhases; i++) {
            if (getPhase(i).getPhaseTypeName().equals(phaseTypeName)) {
                return phaseIndex[i];
            }
        }
        return phaseIndex[0];
    }

    /** {@inheritDoc} */
    @Override
    public PhaseInterface getPhaseOfType(String phaseName) {
        for (int i = 0; i < numberOfPhases; i++) {
            if (getPhase(i).getPhaseTypeName().equals(phaseName)) {
                return getPhase(i);
            }
        }
        return null;
    }

    /** {@inheritDoc} */
    @Override
    public double calcHenrysConstant(String component) {
        if (numberOfPhases != 2) {
            logger.error("Can't calculate Henrys constant - two phases must be present.");
            return 0;
        } else {
            int compNumb = getPhase(getPhaseIndex(0)).getComponent(component).getComponentNumber();
            double hc = getPhase(getPhaseIndex(0)).getFugacity(compNumb)
                    / getPhase(getPhaseIndex(1)).getComponent(component).getx();
            return hc;
        }
    }

    /**
     * <p>
     * useTVasIndependentVariables.
     * </p>
     *
     * @return a boolean
     */
    public boolean useTVasIndependentVariables() {
        return useTVasIndependentVariables;
    }

    /** {@inheritDoc} */
    @Override
    public void setUseTVasIndependentVariables(boolean useTVasIndependentVariables) {
        for (int i = 0; i < numberOfPhases; i++) {
            getPhase(i).setTotalVolume(getPhase(i).getVolume());
            getPhase(i).setConstantPhaseVolume(useTVasIndependentVariables);
            getPhase(i).calcMolarVolume(!useTVasIndependentVariables);
        }
        this.useTVasIndependentVariables = useTVasIndependentVariables;
    }

    /** {@inheritDoc} */
    @Override
    public void setBmixType(int bmixType) {
        for (int i = 0; i < getMaxNumberOfPhases(); i++) {
            ((PhaseEosInterface) getPhase(i)).getMixingRule().setBmixType(bmixType);
        }
    }

    /** {@inheritDoc} */
    @Override
    public boolean isImplementedTemperatureDeriativesofFugacity() {
        return implementedTemperatureDeriativesofFugacity;
    }

    /** {@inheritDoc} */
    @Override
    public void setImplementedTemperatureDeriativesofFugacity(
            boolean implementedTemperatureDeriativesofFugacity) {
        this.implementedTemperatureDeriativesofFugacity =
                implementedTemperatureDeriativesofFugacity;
    }

    /** {@inheritDoc} */
    @Override
    public boolean isImplementedPressureDeriativesofFugacity() {
        return implementedPressureDeriativesofFugacity;
    }

    /** {@inheritDoc} */
    @Override
    public void setImplementedPressureDeriativesofFugacity(
            boolean implementedPressureDeriativesofFugacity) {
        this.implementedPressureDeriativesofFugacity = implementedPressureDeriativesofFugacity;
    }

    /** {@inheritDoc} */
    @Override
    public boolean isImplementedCompositionDeriativesofFugacity() {
        return implementedCompositionDeriativesofFugacity;
    }

    /** {@inheritDoc} */
    @Override
    public void setImplementedCompositionDeriativesofFugacity(
            boolean implementedCompositionDeriativesofFugacity) {
        this.implementedCompositionDeriativesofFugacity =
                implementedCompositionDeriativesofFugacity;
    }

    /** {@inheritDoc} */
    @Override
    public void deleteFluidPhase(int phase) {
        for (int i = phase; i < numberOfPhases; i++) {
            phaseIndex[i] = phaseIndex[i + 1];
        }
        numberOfPhases--;
    }

    /** {@inheritDoc} */
    @Override
    public int getMaxNumberOfPhases() {
        return maxNumberOfPhases;
    }

    /** {@inheritDoc} */
    @Override
    public void setMaxNumberOfPhases(int maxNumberOfPhases) {
        this.maxNumberOfPhases = maxNumberOfPhases;
    }

    /** {@inheritDoc} */
    @Override
    public void setMolarComposition(double[] molefractions) {
        setMolarComposition(molefractions, "");
    }

    /** {@inheritDoc} */
    @Override
    public void setMolarCompositionPlus(double[] molefractions) {
        setMolarComposition(molefractions, "Plus");
    }

    /** {@inheritDoc} */
    @Override
    public void setMolarCompositionOfPlusFluid(double[] molefractions) {
        setMolarComposition(molefractions, "PlusFluid");
    }

    /** {@inheritDoc} */
    @Override
    public void setMolarFlowRates(double[] moles) {
        setEmptyFluid();
        for (int compNumb = 0; compNumb < numberOfComponents; compNumb++) {
            addComponent(compNumb, moles[compNumb]);
        }
        for (int i = 0; i < getNumberOfPhases(); i++) {
            init(0, i);
        }
    }

    /** {@inheritDoc} */
    @Override
    public double[] getMolarRate() {
        double[] comp = new double[getPhase(0).getNumberOfComponents()];

        for (int compNumb = 0; compNumb < numberOfComponents; compNumb++) {
            comp[compNumb] = getPhase(0).getComponent(compNumb).getNumberOfmoles();
        }
        return comp;
    }

    /** {@inheritDoc} */
    @Override
    public double[] getMolarComposition() {
        double[] comp = new double[getPhase(0).getNumberOfComponents()];

        for (int compNumb = 0; compNumb < numberOfComponents; compNumb++) {
            comp[compNumb] = getPhase(0).getComponent(compNumb).getz();
        }
        return comp;
    }

    /** {@inheritDoc} */
    @Override
    public boolean isMultiphaseWaxCheck() {
        return multiphaseWaxCheck;
    }

    /** {@inheritDoc} */
    @Override
    public void setMultiphaseWaxCheck(boolean multiphaseWaxCheck) {
        this.multiphaseWaxCheck = multiphaseWaxCheck;
    }

    /** {@inheritDoc} */
    @Override
    public String[] getCompIDs() {
        String[] ids = new String[numberOfComponents];

        for (int compNumb = 0; compNumb < numberOfComponents; compNumb++) {
            ids[compNumb] = Integer.toString(getPhase(0).getComponent(compNumb).getIndex());
        }
        return ids;
    }

    /** {@inheritDoc} */
    @Override
    public String[] getCompFormulaes() {
        String[] formula = new String[numberOfComponents];

        for (int compNumb = 0; compNumb < numberOfComponents; compNumb++) {
            formula[compNumb] = getPhase(0).getComponent(compNumb).getFormulae();
        }
        return formula;
    }

    /** {@inheritDoc} */
    @Override
    public String[] getCompNames() {
        String[] names = new String[numberOfComponents];

        for (int compNumb = 0; compNumb < numberOfComponents; compNumb++) {
            names[compNumb] = getPhase(0).getComponent(compNumb).getComponentName();
        }
        return names;
    }

    /** {@inheritDoc} */
    @Override
    public double[] getNormalBoilingPointTemperatures() {
        double[] bt = new double[numberOfComponents];

        for (int compNumb = 0; compNumb < numberOfComponents; compNumb++) {
            bt[compNumb] = getPhase(0).getComponent(compNumb).getNormalBoilingPoint() + 273.15;
        }
        return bt;
    }

    /** {@inheritDoc} */
    @Override
    public String[] getCapeOpenProperties11() {
        return CapeOpenProperties11;
    }

    /** {@inheritDoc} */
    @Override
    public String[] getCapeOpenProperties10() {
        return CapeOpenProperties10;
    }

    /** {@inheritDoc} */
    @Override
    public double[] getMolecularWeights() {
        double[] mm = new double[numberOfComponents];

        for (int compNumb = 0; compNumb < numberOfComponents; compNumb++) {
            mm[compNumb] = getPhase(0).getComponent(compNumb).getMolarMass() * 1e3;
        }
        return mm;
    }

    /** {@inheritDoc} */
    @Override
    public String[] getCASNumbers() {
        String[] names = new String[numberOfComponents];

        for (int compNumb = 0; compNumb < numberOfComponents; compNumb++) {
            names[compNumb] = getPhase(0).getComponent(compNumb).getCASnumber();
        }
        return names;
    }

    /** {@inheritDoc} */
    @Override
    public int getNumberOfOilFractionComponents() {
        int number = 0;
        for (int i = 0; i < getPhase(0).getNumberOfComponents(); i++) {
            if (getPhase(0).getComponent(i).isIsTBPfraction()
                    || getPhase(0).getComponent(i).isIsPlusFraction()) {
                number++;
            }
        }
        return number;
    }

    /** {@inheritDoc} */
    @Override
    public int[] getOilFractionIDs() {
        int numb = getNumberOfOilFractionComponents();
        int[] IDs = new int[numb];
        // int number = 0;
        for (int i = 0; i < numb; i++) {
            if (getPhase(0).getComponent(i).isIsTBPfraction()
                    || getPhase(0).getComponent(i).isIsPlusFraction()) {
                IDs[i] = getPhase(0).getComponent(i).getIndex();
                // number++;
            }
        }
        return IDs;
    }

    /** {@inheritDoc} */
    @Override
    public boolean setHeavyTBPfractionAsPlusFraction() {
        int compNumber = 0;
        double molarMass = 0;
        boolean foundTBP = false;

        for (int i = 0; i < numberOfComponents; i++) {
            if (getPhase(0).getComponent(i).isIsTBPfraction()
                    || getPhase(0).getComponent(i).isIsPlusFraction()) {
                if (getPhase(0).getComponent(i).getMolarMass() > molarMass) {
                    molarMass = getPhase(0).getComponent(i).getMolarMass();
                    compNumber = i;
                    foundTBP = true;
                }
            }
        }
        if (foundTBP) {
            for (int i = 0; i < maxNumberOfPhases; i++) {
                getPhase(0).getComponent(compNumber).setIsPlusFraction(true);
            }
        }
        return foundTBP;
    }

    /** {@inheritDoc} */
    @Override
    public double[] getOilFractionNormalBoilingPoints() {
        int numb = getNumberOfOilFractionComponents();
        int[] indexes = getOilFractionIDs();
        double[] temp = new double[numb];
        for (int i = 0; i < numb; i++) {
            temp[i] = getPhase(0).getComponentWithIndex(indexes[i]).getNormalBoilingPoint();
        }
        return temp;
    }

    /** {@inheritDoc} */
    @Override
    public double[] getOilFractionLiquidDensityAt25C() {
        int numb = getNumberOfOilFractionComponents();
        int[] indexes = getOilFractionIDs();
        double[] temp = new double[numb];
        for (int i = 0; i < numb; i++) {
            temp[i] = getPhase(0).getComponentWithIndex(indexes[i]).getNormalLiquidDensity();
        }
        return temp;
    }

    /** {@inheritDoc} */
    @Override
    public double[] getOilFractionMolecularMass() {
        int numb = getNumberOfOilFractionComponents();
        int[] indexes = getOilFractionIDs();
        double[] temp = new double[numb];
        for (int i = 0; i < numb; i++) {
            temp[i] = getPhase(0).getComponentWithIndex(indexes[i]).getMolarMass();
        }
        return temp;
    }

    /** {@inheritDoc} */
    @Override
    public PhaseInterface getLowestGibbsEnergyPhase() {
        if (getPhase(0).getGibbsEnergy() < getPhase(1).getGibbsEnergy()) {
            return getPhase(0);
        } else {
            return getPhase(1);
        }
    }

    /** {@inheritDoc} */
    @Override
    public double getWtFraction(int phaseNumber) {
        return getPhase(phaseNumber).getWtFraction(this);
    }

    /** {@inheritDoc} */
    @Override
    public double getVolumeFraction(int phaseNumber) {
        return getPhase(phaseNumber).getVolume() / getVolume();
    }

    /** {@inheritDoc} */
    @Override
    public final double getPhaseFraction(String phaseTypeName, String unit) {
        int phaseNumber = getPhaseNumberOfPhase(phaseTypeName);
        switch (unit) {
            case "mole":
                return getBeta(phaseNumber);
            case "volume":
                return getVolumeFraction(phaseNumber);
            case "mass":
                initPhysicalProperties("density");
                return getVolumeFraction(phaseNumber) * getPhase(phaseNumber).getDensity("kg/m3")
                        / getDensity("kg/m3");
            default:
                return getBeta(phaseNumber);
        }
    }

    /** {@inheritDoc} */
    @Override
    public double getCorrectedVolumeFraction(int phaseNumber) {
        return getPhase(phaseNumber).getCorrectedVolume() / getCorrectedVolume();
    }

    /** {@inheritDoc} */
    @Override
    public double getMoleFraction(int phaseNumber) {
        return getPhase(phaseNumber).getBeta();
    }

    /** {@inheritDoc} */
    @Override
    public void isImplementedCompositionDeriativesofFugacity(boolean isImpl) {
        implementedCompositionDeriativesofFugacity = isImpl;
    }

    /** {@inheritDoc} */
    @Override
    public void addCapeOpenProperty(String propertyName) {
        String[] tempString = new String[CapeOpenProperties11.length + 1];
        System.arraycopy(CapeOpenProperties11, 0, tempString, 0, CapeOpenProperties11.length);
        tempString[CapeOpenProperties11.length] = propertyName;
        CapeOpenProperties11 = tempString;

        tempString = new String[CapeOpenProperties10.length + 1];
        System.arraycopy(CapeOpenProperties10, 0, tempString, 0, CapeOpenProperties10.length);
        tempString[CapeOpenProperties10.length] = propertyName;
        CapeOpenProperties10 = tempString;
    }

    /** {@inheritDoc} */
    @Override
    public neqsim.thermo.characterization.WaxCharacterise getWaxCharacterisation() {
        return waxCharacterisation;
    }

    /** {@inheritDoc} */
    @Override
    public WaxModelInterface getWaxModel() {
        if (waxCharacterisation == null) {
            waxCharacterisation = new WaxCharacterise(this);
        }
        return waxCharacterisation.getModel();
    }

    /** {@inheritDoc} */
    @Override
    public void setComponentNames(String[] componentNames) {
        for (int i = 0; i < componentNames.length; i++) {
            this.componentNames.set(i, componentNames[i]);
        }
    }

    /** {@inheritDoc} */
    @Override
    public double getLiquidVolume() {
        double totFlow = 0;

        for (int kj = 0; kj < numberOfPhases; kj++) {
            if (!getPhase(kj).getPhaseTypeName().equals("gas")) {
                totFlow += getPhase(kj).getVolume();
            }
        }
        return totFlow;
    }

    /** {@inheritDoc} */
    @Override
    public boolean isForcePhaseTypes() {
        return forcePhaseTypes;
    }

    /** {@inheritDoc} */
    @Override
    public void setForcePhaseTypes(boolean forcePhaseTypes) {
        this.forcePhaseTypes = forcePhaseTypes;
    }

    private void setMolarComposition(double[] molefractions, String type) {
        double totalFlow = getTotalNumberOfMoles();
        if (totalFlow < 1e-100) {
            String msg = "Total flow can not be 0 when setting molar composition";
            logger.error(msg);
            neqsim.util.exception.InvalidInputException e =
                    new neqsim.util.exception.InvalidInputException(msg);
            throw new RuntimeException(e);
        }
        double sum = 0;
        for (double value : molefractions) {
            sum += value;
        }
        setEmptyFluid();

        switch (type) {
            case "PlusFluid":
                // todo: really skip last component of molefraction?
                for (int compNumb = 0; compNumb < molefractions.length - 1; compNumb++) {
                    addComponent(compNumb, totalFlow * molefractions[compNumb] / sum);
                }
                for (int j = 0; j < getCharacterization().getLumpingModel()
                        .getNumberOfLumpedComponents() - 1; j++) {
                    // addComponent(compNumb, totalFlow * molefractions[molefractions.length - 1]
                    // * getCharacterization().getLumpingModel().getFractionOfHeavyEnd(j) / sum);
                }
                break;
            case "Plus":
                // todo: compNumb can be negative
                for (int compNumb = 0; compNumb < this.numberOfComponents - getCharacterization()
                        .getLumpingModel().getNumberOfLumpedComponents(); compNumb++) {
                    addComponent(compNumb, totalFlow * molefractions[compNumb] / sum);
                }
                int ii = 0;
                for (int compNumb = this.numberOfComponents - getCharacterization()
                        .getLumpingModel()
                        .getNumberOfLumpedComponents(); compNumb < this.numberOfComponents; compNumb++) {
                    addComponent(compNumb, totalFlow
                            * getCharacterization().getLumpingModel().getFractionOfHeavyEnd(ii++)
                            * molefractions[this.numberOfComponents - getCharacterization()
                                    .getLumpingModel().getNumberOfLumpedComponents()]
                            / sum);
                }
                break;
            default:
                // NB! It will allow setting composition for only the first items.
                // for (int compNumb = 0; compNumb <= molefractions.length - 1; compNumb++) {
                // NB! Can fail because len(molefractions) < this.numberOfComponents
                for (int compNumb = 0; compNumb <= this.numberOfComponents - 1; compNumb++) {
                    addComponent(compNumb, totalFlow * molefractions[compNumb] / sum);
                }
                break;
        }

        for (int i = 0; i < getNumberOfPhases(); i++) {
            init(0, i);
        }
    }
}<|MERGE_RESOLUTION|>--- conflicted
+++ resolved
@@ -248,17 +248,6 @@
             if (index != -1) {
                 addComponent(index, addSystem.getPhase(0).getComponent(i).getNumberOfmoles());
             } else {
-<<<<<<< HEAD
-            	/*
-            	if(addSystem.getPhase(0).getComponent(i).isIsTBPfraction()) {
-            		addTBPfraction(addSystem.getPhase(0).getComponent(i).getComponentName(), addSystem.getPhase(0).getComponent(i).getNumberOfmoles(), addSystem.getPhase(0).getComponent(i).getMolarMass(), addSystem.getPhase(0).getComponent(i).getNormalLiquidDensity());
-            		changeComponentName(addSystem.getPhase(0).getComponent(i).getComponentName()+"_PC", addSystem.getPhase(0).getComponent(i).getComponentName().replaceFirst("_PC", ""));
-            	}
-                addComponent(addSystem.getPhase(0).getComponent(i).getComponentName(),
-                        addSystem.getPhase(0).getComponent(i).getNumberOfmoles());
-                        */
-            	addComponent(addSystem.getComponent(i));
-=======
                 /*
                  * if(addSystem.getPhase(0).getComponent(i).isIsTBPfraction()) {
                  * addTBPfraction(addSystem.getPhase(0).getComponent(i).getComponentName(),
@@ -272,7 +261,6 @@
                  * addSystem.getPhase(0).getComponent(i).getNumberOfmoles());
                  */
                 addComponent(addSystem.getComponent(i));
->>>>>>> ca9afa48
             }
         }
         if (addedNewComponent) {
@@ -712,17 +700,9 @@
                     * ThermodynamicConstantsInterface.standardStateTemperature / 101325.0 / 1.0e6;
         } else if (flowunit.equals("kg/hr")) {
             return totalNumberOfMoles * getMolarMass() * 3600.0;
-<<<<<<< HEAD
-        }
-        else if (flowunit.equals("kg/day")) {
-            return totalNumberOfMoles * getMolarMass() * 3600.0*24.0;
-        }
-        else if (flowunit.equals("m3/hr")) {
-=======
         } else if (flowunit.equals("kg/day")) {
             return totalNumberOfMoles * getMolarMass() * 3600.0 * 24.0;
         } else if (flowunit.equals("m3/hr")) {
->>>>>>> ca9afa48
             // return getVolume() / 1.0e5 * 3600.0;
             initPhysicalProperties("density");
             return totalNumberOfMoles * getMolarMass() * 3600.0 / getDensity("kg/m3");
