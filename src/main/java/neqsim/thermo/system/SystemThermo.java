--- conflicted
+++ resolved
@@ -67,7 +67,7 @@
     protected int a, initType = 3;
     private ArrayList<String> componentNames = new ArrayList<String>();
     // protected ArrayList<String> resultArray1 = new ArrayList<String>();
-    protected String[] CapeOpenProperties11 = { "molecularWeight", "speedOfSound",
+    protected String[] CapeOpenProperties11 = {"molecularWeight", "speedOfSound",
             "jouleThomsonCoefficient", "internalEnergy", "internalEnergy.Dtemperature",
             "gibbsEnergy", "helmholtzEnergy", "fugacityCoefficient", "logFugacityCoefficient",
             "logFugacityCoefficient.Dtemperature", "logFugacityCoefficient.Dpressure",
@@ -76,8 +76,8 @@
             "entropy.Dmoles", "heatCapacityCp", "heatCapacityCv", "density", "density.Dtemperature",
             "density.Dpressure", "density.Dmoles", "volume", "volume.Dpressure",
             "volume.Dtemperature", "molecularWeight.Dtemperature", "molecularWeight.Dpressure",
-            "molecularWeight.Dmoles", "compressibilityFactor" };
-    protected String[] CapeOpenProperties10 = { "molecularWeight", "speedOfSound",
+            "molecularWeight.Dmoles", "compressibilityFactor"};
+    protected String[] CapeOpenProperties10 = {"molecularWeight", "speedOfSound",
             "jouleThomsonCoefficient", "energy", "energy.Dtemperature", "gibbsFreeEnergy",
             "helmholtzFreeEnergy", "fugacityCoefficient", "logFugacityCoefficient",
             "logFugacityCoefficient.Dtemperature", "logFugacityCoefficient.Dpressure",
@@ -86,15 +86,15 @@
             "entropy.Dmoles", "heatCapacity", "heatCapacityCv", "density", "density.Dtemperature",
             "density.Dpressure", "density.Dmoles", "volume", "volume.Dpressure",
             "volume.Dtemperature", "molecularWeight.Dtemperature", "molecularWeight.Dpressure",
-            "molecularWeight.Dmoles", "compressibilityFactor" };
+            "molecularWeight.Dmoles", "compressibilityFactor"};
     protected int numberOfComponents = 0;
     protected int numberOfPhases = 2;
     public int maxNumberOfPhases = 2;
     protected int attractiveTermNumber = 0;
     protected int phase = 2;
     protected int onePhaseType = 1; // 0 - liquid 1 - gas
-    protected int[] phaseType = { 1, 0, 0, 0, 0, 0 };
-    protected int[] phaseIndex = { 0, 1, 2, 3, 4, 5 };
+    protected int[] phaseType = {1, 0, 0, 0, 0, 0};
+    protected int[] phaseIndex = {0, 1, 2, 3, 4, 5};
     protected ChemicalReactionOperations chemicalReactionOperations = null;
     private int mixingRule = 1;
     protected boolean chemicalSystem = false, solidPhaseCheck = false, multiPhaseCheck = false,
@@ -131,15 +131,10 @@
     public SystemThermo(double T, double P) {
         this();
         if (T < 0.0 || P < 0.0) {
-<<<<<<< HEAD
-            logger.error("Negative input temperature or pressure");
-            neqsim.util.exception.InvalidInputException e = new neqsim.util.exception.InvalidInputException();
-=======
             String msg = "Negative input temperature or pressure";
             logger.error(msg);
             neqsim.util.exception.InvalidInputException e =
                     new neqsim.util.exception.InvalidInputException(msg);
->>>>>>> 954d7e1d
             throw new RuntimeException(e);
         }
         beta[0] = 1.0;
@@ -262,9 +257,7 @@
                  * changeComponentName(addSystem.getPhase(0).getComponent(i).getComponentName()+
                  * "_PC",
                  * addSystem.getPhase(0).getComponent(i).getComponentName().replaceFirst("_PC",
-                 * ""));
-                 * }
-                 * addComponent(addSystem.getPhase(0).getComponent(i).getComponentName(),
+                 * "")); } addComponent(addSystem.getPhase(0).getComponent(i).getComponentName(),
                  * addSystem.getPhase(0).getComponent(i).getNumberOfmoles());
                  */
                 addComponent(addSystem.getComponent(i));
@@ -282,24 +275,19 @@
     @Override
     public void addPhase() {
         /*
-         * if (maxNumberOfPhases < 6 && !hydrateCheck) { ArrayList phaseList = new
-         * ArrayList(0); for
-         * (int i = 0; i < numberOfPhases; i++) { phaseList.add(phaseArray[i]); } // add
-         * the new
-         * phase phaseList.add(phaseArray[0].clone()); beta[phaseList.size() - 1] =
-         * 1.0e-8; //
+         * if (maxNumberOfPhases < 6 && !hydrateCheck) { ArrayList phaseList = new ArrayList(0); for
+         * (int i = 0; i < numberOfPhases; i++) { phaseList.add(phaseArray[i]); } // add the new
+         * phase phaseList.add(phaseArray[0].clone()); beta[phaseList.size() - 1] = 1.0e-8; //
          * beta[1] -= beta[1]/1.0e5;
          *
          * PhaseInterface[] phaseArray2 = new PhaseInterface[numberOfPhases + 1];
          *
-         * for (int i = 0; i < numberOfPhases + 1; i++) { phaseArray2[i] =
-         * (PhaseInterface)
+         * for (int i = 0; i < numberOfPhases + 1; i++) { phaseArray2[i] = (PhaseInterface)
          * phaseList.get(i); }
          *
          * phaseArray = phaseArray2;
          *
-         * System.out.println("number of phases " + numberOfPhases); if
-         * (maxNumberOfPhases <
+         * System.out.println("number of phases " + numberOfPhases); if (maxNumberOfPhases <
          * numberOfPhases) { maxNumberOfPhases = numberOfPhases; } }
          */
         numberOfPhases++;
@@ -673,7 +661,8 @@
             initPhysicalProperties("density");
         }
         density = getPhase(0).getDensity("kg/m3");
-        neqsim.util.unit.Unit unit = new neqsim.util.unit.RateUnit(flowRate, flowunit, getMolarMass(), density, 0);
+        neqsim.util.unit.Unit unit =
+                new neqsim.util.unit.RateUnit(flowRate, flowunit, getMolarMass(), density, 0);
         double SIval = unit.getSIvalue();
         double totalNumberOfMolesLocal = totalNumberOfMoles;
         for (int i = 0; i < numberOfComponents; i++) {
@@ -758,7 +747,8 @@
             return;
         }
         neqsim.util.database.NeqSimDataBase database = new neqsim.util.database.NeqSimDataBase();
-        java.sql.ResultSet dataSet = database.getResultSet(("SELECT * FROM comp WHERE name='" + componentName + "'"));
+        java.sql.ResultSet dataSet =
+                database.getResultSet(("SELECT * FROM comp WHERE name='" + componentName + "'"));
         double molarmass = 0.0, stddens = 0.0, boilp = 0.0;
         try {
             dataSet.next();
@@ -781,7 +771,8 @@
                 logger.error("error", e);
             }
         }
-        neqsim.util.unit.Unit unit = new neqsim.util.unit.RateUnit(value, name, molarmass, stddens, boilp);
+        neqsim.util.unit.Unit unit =
+                new neqsim.util.unit.RateUnit(value, name, molarmass, stddens, boilp);
         double SIval = unit.getSIvalue();
         // System.out.println("number of moles " + SIval);
         this.addComponent(componentName, SIval, phase);
@@ -813,15 +804,10 @@
     public void addTBPfraction(String componentName, double numberOfMoles, double molarMass,
             double density) {
         if (density < 0.0 || molarMass < 0.0) {
-<<<<<<< HEAD
-            logger.error("Negative input molar mass or density.");
-            neqsim.util.exception.InvalidInputException e = new neqsim.util.exception.InvalidInputException();
-=======
             String msg = "Negative input molar mass or density.";
             logger.error(msg);
             neqsim.util.exception.InvalidInputException e =
                     new neqsim.util.exception.InvalidInputException(msg);
->>>>>>> 954d7e1d
             throw new RuntimeException(e);
         }
 
@@ -895,8 +881,9 @@
             logger.error("error", e);
         }
 
-        double critVol = characterization.getTBPModel().calcCriticalVolume(molarMass * 1000, density);// 0.2918-0.0928*
-                                                                                                      // acs)*8.314*TC/PC*10.0;
+        double critVol =
+                characterization.getTBPModel().calcCriticalVolume(molarMass * 1000, density);// 0.2918-0.0928*
+                                                                                             // acs)*8.314*TC/PC*10.0;
         addComponent(componentName, numberOfMoles, TC, PC, acs);
         double Kwatson = Math.pow(TB * 1.8, 1.0 / 3.0) / density;
         // System.out.println("watson " + Kwatson);
@@ -956,15 +943,10 @@
             double density, double criticalTemperature, double criticalPressure,
             double acentricFactor) {
         if (density < 0.0 || molarMass < 0.0) {
-<<<<<<< HEAD
-            logger.error("Negative input molar mass or density.");
-            neqsim.util.exception.InvalidInputException e = new neqsim.util.exception.InvalidInputException();
-=======
             String msg = "Negative input molar mass or density.";
             logger.error(msg);
             neqsim.util.exception.InvalidInputException e =
                     new neqsim.util.exception.InvalidInputException(msg);
->>>>>>> 954d7e1d
             throw new RuntimeException(e);
         }
 
@@ -1034,8 +1016,9 @@
             logger.error("error", e);
         }
 
-        double critVol = characterization.getTBPModel().calcCriticalVolume(molarMass * 1000, density);// 0.2918-0.0928*
-                                                                                                      // acs)*8.314*TC/PC*10.0;
+        double critVol =
+                characterization.getTBPModel().calcCriticalVolume(molarMass * 1000, density);// 0.2918-0.0928*
+                                                                                             // acs)*8.314*TC/PC*10.0;
         addComponent(componentName, numberOfMoles, TC, PC, acs);
         double Kwatson = Math.pow(TB * 1.8, 1.0 / 3.0) / density;
         // System.out.println("watson " + Kwatson);
@@ -1113,7 +1096,8 @@
             return;
         }
         neqsim.util.database.NeqSimDataBase database = new neqsim.util.database.NeqSimDataBase();
-        java.sql.ResultSet dataSet = database.getResultSet(("SELECT * FROM comp WHERE name='" + componentName + "'"));
+        java.sql.ResultSet dataSet =
+                database.getResultSet(("SELECT * FROM comp WHERE name='" + componentName + "'"));
         double molarmass = 0.0, stddens = 0.0, boilp = 0.0;
         try {
             dataSet.next();
@@ -1129,7 +1113,8 @@
                 logger.error("error", e);
             }
         }
-        neqsim.util.unit.Unit unit = new neqsim.util.unit.RateUnit(value, name, molarmass, stddens, boilp);
+        neqsim.util.unit.Unit unit =
+                new neqsim.util.unit.RateUnit(value, name, molarmass, stddens, boilp);
         double SIval = unit.getSIvalue();
         // System.out.println("number of moles " + SIval);
         this.addComponent(componentName, SIval);
@@ -1181,28 +1166,34 @@
     @Override
     public void addComponent(ComponentInterface inComponent) {
         if (inComponent.isIsTBPfraction()) {
-            addTBPfraction(inComponent.getComponentName(), inComponent.getNumberOfmoles(), inComponent.getMolarMass(),
-                    inComponent.getNormalLiquidDensity());
+            addTBPfraction(inComponent.getComponentName(), inComponent.getNumberOfmoles(),
+                    inComponent.getMolarMass(), inComponent.getNormalLiquidDensity());
             String componentName = inComponent.getComponentName();
             changeComponentName(componentName + "_PC", componentName.replaceFirst("_PC", ""));
             for (int i = 0; i < numberOfPhases; i++) {
-                getPhase(i).getComponent(componentName).setAttractiveTerm(inComponent.getAttractiveTermNumber());
+                getPhase(i).getComponent(componentName)
+                        .setAttractiveTerm(inComponent.getAttractiveTermNumber());
                 getPhase(i).getComponent(componentName).setTC(inComponent.getTC());
                 getPhase(i).getComponent(componentName).setPC(inComponent.getPC());
                 getPhase(i).getComponent(componentName).setMolarMass(inComponent.getMolarMass());
                 getPhase(i).getComponent(componentName).setComponentType("TBPfraction");
-                getPhase(i).getComponent(componentName).setNormalLiquidDensity(inComponent.getNormalLiquidDensity());
-                getPhase(i).getComponent(componentName).setNormalBoilingPoint(inComponent.getNormalBoilingPoint());
-                getPhase(i).getComponent(componentName).setAcentricFactor(inComponent.getAcentricFactor());
-                getPhase(i).getComponent(componentName).setCriticalVolume(inComponent.getCriticalVolume());
+                getPhase(i).getComponent(componentName)
+                        .setNormalLiquidDensity(inComponent.getNormalLiquidDensity());
+                getPhase(i).getComponent(componentName)
+                        .setNormalBoilingPoint(inComponent.getNormalBoilingPoint());
+                getPhase(i).getComponent(componentName)
+                        .setAcentricFactor(inComponent.getAcentricFactor());
+                getPhase(i).getComponent(componentName)
+                        .setCriticalVolume(inComponent.getCriticalVolume());
                 getPhase(i).getComponent(componentName).setRacketZ(inComponent.getRacketZ());
                 getPhase(i).getComponent(componentName).setRacketZCPA(inComponent.getRacketZCPA());
                 getPhase(i).getComponent(componentName).setIsTBPfraction(true);
-                getPhase(i).getComponent(componentName).setParachorParameter(inComponent.getParachorParameter());
+                getPhase(i).getComponent(componentName)
+                        .setParachorParameter(inComponent.getParachorParameter());
                 getPhase(i).getComponent(componentName)
                         .setTriplePointTemperature(inComponent.getTriplePointTemperature());
-                getPhase(i).getComponent(componentName)
-                        .setIdealGasEnthalpyOfFormation(inComponent.getIdealGasEnthalpyOfFormation());
+                getPhase(i).getComponent(componentName).setIdealGasEnthalpyOfFormation(
+                        inComponent.getIdealGasEnthalpyOfFormation());
                 getPhase(i).getComponent(componentName).setCpA(inComponent.getCpA());
                 getPhase(i).getComponent(componentName).setCpB(inComponent.getCpB());
                 getPhase(i).getComponent(componentName).setCpC(inComponent.getCpC());
@@ -1233,15 +1224,10 @@
                 return;
             }
             if (moles < 0.0) {
-<<<<<<< HEAD
-                logger.error("Negative input number of moles of component: " + componentName);
-                neqsim.util.exception.InvalidInputException e = new neqsim.util.exception.InvalidInputException();
-=======
                 String msg = "Negative input number of moles of component: " + componentName;
                 logger.error(msg);
                 neqsim.util.exception.InvalidInputException e =
                         new neqsim.util.exception.InvalidInputException(msg);
->>>>>>> 954d7e1d
                 throw new RuntimeException(e);
             }
             setTotalNumberOfMoles(getTotalNumberOfMoles() + moles);
@@ -1288,7 +1274,8 @@
         if (moles < 0.0) {
             String msg = "Negative input number of moles.";
             logger.error(msg);
-            neqsim.util.exception.InvalidInputException e = new neqsim.util.exception.InvalidInputException(msg);
+            neqsim.util.exception.InvalidInputException e =
+                    new neqsim.util.exception.InvalidInputException(msg);
             throw new RuntimeException(e);
         }
 
@@ -1755,10 +1742,8 @@
      * initAnalytic.
      * </p>
      *
-     * @param type a int. 0 to initialize and 1 to reset, 2 to calculate T and P
-     *             derivatives, 3 to
-     *             calculate all derivatives and 4 to calculate all derivatives
-     *             numerically
+     * @param type a int. 0 to initialize and 1 to reset, 2 to calculate T and P derivatives, 3 to
+     *        calculate all derivatives and 4 to calculate all derivatives numerically
      */
     public void initAnalytic(int type) {
         if (type == 0) {
@@ -1856,7 +1841,7 @@
      * initAnalytic.
      * </p>
      *
-     * @param type  a int
+     * @param type a int
      * @param phase a int
      */
     public void initAnalytic(int type, int phase) {
@@ -1916,7 +1901,7 @@
      * initNumeric.
      * </p>
      *
-     * @param type   a int
+     * @param type a int
      * @param phasen a int
      */
     public void initNumeric(int type, int phasen) {
@@ -2857,7 +2842,8 @@
     /** {@inheritDoc} */
     @Override
     public final double getTemperature(String unit) {
-        neqsim.util.unit.TemperatureUnit tempConversion = new neqsim.util.unit.TemperatureUnit(getTemperature(), "K");
+        neqsim.util.unit.TemperatureUnit tempConversion =
+                new neqsim.util.unit.TemperatureUnit(getTemperature(), "K");
         return tempConversion.getValue(unit);
     }
 
@@ -2876,7 +2862,8 @@
     /** {@inheritDoc} */
     @Override
     public final double getPressure(String unit) {
-        neqsim.util.unit.PressureUnit presConversion = new neqsim.util.unit.PressureUnit(getPressure(), "bara");
+        neqsim.util.unit.PressureUnit presConversion =
+                new neqsim.util.unit.PressureUnit(getPressure(), "bara");
         return presConversion.getValue(unit);
     }
 
@@ -3210,15 +3197,16 @@
         FieldPosition test = new FieldPosition(0);
         for (int j = 0; j < getPhases()[0].getNumberOfComponents(); j++) {
             buf = new StringBuffer();
-            table[j + 1][1] = nf.format(getPhase(0).getComponents()[j].getz(), buf, test).toString();
+            table[j + 1][1] =
+                    nf.format(getPhase(0).getComponents()[j].getz(), buf, test).toString();
         }
         buf = new StringBuffer();
-        table[getPhases()[0].getNumberOfComponents() + 4][1] = nf.format(getMolarMass() * 1000, buf, test).toString();
+        table[getPhases()[0].getNumberOfComponents() + 4][1] =
+                nf.format(getMolarMass() * 1000, buf, test).toString();
         buf = new StringBuffer();
-        table[getPhases()[0].getNumberOfComponents() + 9][1] = nf
-                .format(getEnthalpy() / (getTotalNumberOfMoles() * getMolarMass() * 1000), buf,
-                        test)
-                .toString();
+        table[getPhases()[0].getNumberOfComponents() + 9][1] =
+                nf.format(getEnthalpy() / (getTotalNumberOfMoles() * getMolarMass() * 1000), buf,
+                        test).toString();
         buf = new StringBuffer();
         table[getPhases()[0].getNumberOfComponents() + 10][1] = nf
                 .format(getEntropy() / (getTotalNumberOfMoles() * getMolarMass() * 1000), buf, test)
@@ -3228,7 +3216,8 @@
             for (int j = 0; j < getPhases()[0].getNumberOfComponents(); j++) {
                 table[j + 1][0] = getPhases()[0].getComponents()[j].getName();
                 buf = new StringBuffer();
-                table[j + 1][i + 2] = nf.format(getPhase(i).getComponents()[j].getx(), buf, test).toString();
+                table[j + 1][i + 2] =
+                        nf.format(getPhase(i).getComponents()[j].getx(), buf, test).toString();
                 table[j + 1][6] = "[mole fraction]";
             }
 
@@ -3241,20 +3230,20 @@
             // Double.longValue(system.getPhase(i).getBeta());
             buf = new StringBuffer();
             table[getPhases()[0].getNumberOfComponents() + 3][0] = "PhaseFraction";
-            table[getPhases()[0].getNumberOfComponents() + 3][i + 2] = nf.format(getPhase(i).getBeta(), buf, test)
-                    .toString();
+            table[getPhases()[0].getNumberOfComponents() + 3][i + 2] =
+                    nf.format(getPhase(i).getBeta(), buf, test).toString();
             table[getPhases()[0].getNumberOfComponents() + 3][6] = "[mole fraction]";
 
             buf = new StringBuffer();
             table[getPhases()[0].getNumberOfComponents() + 4][0] = "MolarMass";
-            table[getPhases()[0].getNumberOfComponents() + 4][i + 2] = nf
-                    .format(getPhase(i).getMolarMass() * 1000, buf, test).toString();
+            table[getPhases()[0].getNumberOfComponents() + 4][i + 2] =
+                    nf.format(getPhase(i).getMolarMass() * 1000, buf, test).toString();
             table[getPhases()[0].getNumberOfComponents() + 4][6] = "[kg/kmol]";
 
             buf = new StringBuffer();
             table[getPhases()[0].getNumberOfComponents() + 5][0] = "Z factor";
-            table[getPhases()[0].getNumberOfComponents() + 5][i + 2] = nf.format(getPhase(i).getZ(), buf, test)
-                    .toString();
+            table[getPhases()[0].getNumberOfComponents() + 5][i + 2] =
+                    nf.format(getPhase(i).getZ(), buf, test).toString();
             table[getPhases()[0].getNumberOfComponents() + 5][6] = "[-]";
 
             buf = new StringBuffer();
@@ -3275,85 +3264,83 @@
 
             buf = new StringBuffer();
             table[getPhases()[0].getNumberOfComponents() + 8][0] = "Speed of Sound";
-            table[getPhases()[0].getNumberOfComponents() + 8][i + 2] = nf
-                    .format((getPhase(i).getSoundSpeed()), buf, test).toString();
+            table[getPhases()[0].getNumberOfComponents() + 8][i + 2] =
+                    nf.format((getPhase(i).getSoundSpeed()), buf, test).toString();
             table[getPhases()[0].getNumberOfComponents() + 8][6] = "[m/sec]";
 
             buf = new StringBuffer();
             table[getPhases()[0].getNumberOfComponents() + 9][0] = "Enthalpy";
             table[getPhases()[0].getNumberOfComponents()
-                    + 9][i + 2] = nf.format(
-                            (getPhase(i).getEnthalpy()
-                                    / (getPhase(i).getNumberOfMolesInPhase()
-                                            * getPhase(i).getMolarMass() * 1000)),
-                            buf, test).toString();
+                    + 9][i + 2] =
+                            nf.format(
+                                    (getPhase(i).getEnthalpy()
+                                            / (getPhase(i).getNumberOfMolesInPhase()
+                                                    * getPhase(i).getMolarMass() * 1000)),
+                                    buf, test).toString();
             table[getPhases()[0].getNumberOfComponents() + 9][6] = "[kJ/kg]";
 
             buf = new StringBuffer();
             table[getPhases()[0].getNumberOfComponents() + 10][0] = "Entropy";
             table[getPhases()[0].getNumberOfComponents()
-                    + 10][i + 2] = nf.format(
-                            (getPhase(i).getEntropy()
-                                    / (getPhase(i).getNumberOfMolesInPhase()
-                                            * getPhase(i).getMolarMass() * 1000)),
-                            buf, test).toString();
+                    + 10][i + 2] =
+                            nf.format(
+                                    (getPhase(i).getEntropy()
+                                            / (getPhase(i).getNumberOfMolesInPhase()
+                                                    * getPhase(i).getMolarMass() * 1000)),
+                                    buf, test).toString();
             table[getPhases()[0].getNumberOfComponents() + 10][6] = "[kJ/kg*K]";
 
             buf = new StringBuffer();
             table[getPhases()[0].getNumberOfComponents() + 11][0] = "JT coefficient";
-            table[getPhases()[0].getNumberOfComponents() + 11][i + 2] = nf
-                    .format((getPhase(i).getJouleThomsonCoefficient()), buf, test).toString();
+            table[getPhases()[0].getNumberOfComponents() + 11][i + 2] =
+                    nf.format((getPhase(i).getJouleThomsonCoefficient()), buf, test).toString();
             table[getPhases()[0].getNumberOfComponents() + 11][6] = "[K/bar]";
 
             buf = new StringBuffer();
             table[getPhases()[0].getNumberOfComponents() + 13][0] = "Viscosity";
-            table[getPhases()[0].getNumberOfComponents() + 13][i + 2] = nf
-                    .format((getPhase(i).getPhysicalProperties().getViscosity()), buf, test)
-                    .toString();
+            table[getPhases()[0].getNumberOfComponents() + 13][i + 2] =
+                    nf.format((getPhase(i).getPhysicalProperties().getViscosity()), buf, test)
+                            .toString();
             table[getPhases()[0].getNumberOfComponents() + 13][6] = "[kg/m*sec]";
 
             buf = new StringBuffer();
             table[getPhases()[0].getNumberOfComponents() + 14][0] = "Conductivity";
-            table[getPhases()[0].getNumberOfComponents() + 14][i + 2] = nf
-                    .format(getPhase(i).getPhysicalProperties().getConductivity(), buf, test)
-                    .toString();
+            table[getPhases()[0].getNumberOfComponents() + 14][i + 2] =
+                    nf.format(getPhase(i).getPhysicalProperties().getConductivity(), buf, test)
+                            .toString();
             table[getPhases()[0].getNumberOfComponents() + 14][6] = "[W/m*K]";
 
             buf = new StringBuffer();
             table[getPhases()[0].getNumberOfComponents() + 15][0] = "SurfaceTension";
             try {
                 if (i < numberOfPhases - 1) {
-                    table[getPhases()[0].getNumberOfComponents() + 15][2] = nf
-                            .format(getInterphaseProperties().getSurfaceTension(0, 1), buf, test)
-                            .toString();
+                    table[getPhases()[0].getNumberOfComponents() + 15][2] =
+                            nf.format(getInterphaseProperties().getSurfaceTension(0, 1), buf, test)
+                                    .toString();
                     buf = new StringBuffer();
-                    table[getPhases()[0].getNumberOfComponents() + 15][3] = nf
-                            .format(getInterphaseProperties().getSurfaceTension(0, 1), buf, test)
-                            .toString();
+                    table[getPhases()[0].getNumberOfComponents() + 15][3] =
+                            nf.format(getInterphaseProperties().getSurfaceTension(0, 1), buf, test)
+                                    .toString();
                     buf = new StringBuffer();
                     if (i == 1) {
-                        table[getPhases()[0].getNumberOfComponents() + 17][2] = nf
-                                .format(getInterphaseProperties().getSurfaceTension(0, 2), buf,
-                                        test)
-                                .toString();
+                        table[getPhases()[0].getNumberOfComponents() + 17][2] =
+                                nf.format(getInterphaseProperties().getSurfaceTension(0, 2), buf,
+                                        test).toString();
                         buf = new StringBuffer();
-                        table[getPhases()[0].getNumberOfComponents() + 17][4] = nf
-                                .format(getInterphaseProperties().getSurfaceTension(0, 2), buf,
-                                        test)
-                                .toString();
+                        table[getPhases()[0].getNumberOfComponents() + 17][4] =
+                                nf.format(getInterphaseProperties().getSurfaceTension(0, 2), buf,
+                                        test).toString();
                         table[getPhases()[0].getNumberOfComponents() + 17][6] = "[N/m]";
                     }
                     if (i == 1) {
                         buf = new StringBuffer();
-                        table[getPhases()[0].getNumberOfComponents() + 16][3] = nf
-                                .format(getInterphaseProperties().getSurfaceTension(1, 2), buf,
-                                        test)
-                                .toString();
+                        table[getPhases()[0].getNumberOfComponents() + 16][3] =
+                                nf.format(getInterphaseProperties().getSurfaceTension(1, 2), buf,
+                                        test).toString();
                         buf = new StringBuffer();
-                        table[getPhases()[0].getNumberOfComponents() + 16][4] = nf
-                                .format(getInterphaseProperties().getSurfaceTension(1, 2), buf,
-                                        test)
-                                .toString();
+                        table[getPhases()[0].getNumberOfComponents() + 16][4] =
+                                nf.format(getInterphaseProperties().getSurfaceTension(1, 2), buf,
+                                        test).toString();
                         table[getPhases()[0].getNumberOfComponents() + 16][6] = "[N/m]";
                     }
                 }
@@ -3364,12 +3351,14 @@
 
             buf = new StringBuffer();
             table[getPhases()[0].getNumberOfComponents() + 19][0] = "Pressure";
-            table[getPhases()[0].getNumberOfComponents() + 19][i + 2] = Double.toString(getPhase(i).getPressure());
+            table[getPhases()[0].getNumberOfComponents() + 19][i + 2] =
+                    Double.toString(getPhase(i).getPressure());
             table[getPhases()[0].getNumberOfComponents() + 19][6] = "[bar]";
 
             buf = new StringBuffer();
             table[getPhases()[0].getNumberOfComponents() + 20][0] = "Temperature";
-            table[getPhases()[0].getNumberOfComponents() + 20][i + 2] = Double.toString(getPhase(i).getTemperature());
+            table[getPhases()[0].getNumberOfComponents() + 20][i + 2] =
+                    Double.toString(getPhase(i).getTemperature());
             table[getPhases()[0].getNumberOfComponents() + 20][6] = "[K]";
             Double.toString(getPhase(i).getTemperature());
 
@@ -3381,8 +3370,8 @@
             buf = new StringBuffer();
             table[getPhases()[0].getNumberOfComponents() + 23][0] = "Mixing Rule";
             try {
-                table[getPhases()[0].getNumberOfComponents() + 23][i + 2] = ((PhaseEosInterface) getPhase(i))
-                        .getMixingRuleName();
+                table[getPhases()[0].getNumberOfComponents() + 23][i + 2] =
+                        ((PhaseEosInterface) getPhase(i)).getMixingRuleName();
             } catch (Exception e) {
                 table[getPhases()[0].getNumberOfComponents() + 23][i + 2] = "?";
                 // logger.error("error",e);
@@ -3407,7 +3396,7 @@
         Container dialogContentPane = dialog.getContentPane();
         dialogContentPane.setLayout(new BorderLayout());
 
-        String[] names = { "", "Feed", "Phase 1", "Phase 2", "Phase 3", "Phase 4", "Unit" };
+        String[] names = {"", "Feed", "Phase 1", "Phase 2", "Phase 3", "Phase 4", "Unit"};
         String[][] table = createTable(name);
         JTable Jtab = new JTable(table, names);
         JScrollPane scrollpane = new JScrollPane(Jtab);
@@ -3427,7 +3416,8 @@
     @Override
     public void write(String name, String filename, boolean newfile) {
         String[][] table = createTable(name);
-        neqsim.dataPresentation.fileHandeling.createTextFile.TextFile file = new neqsim.dataPresentation.fileHandeling.createTextFile.TextFile();
+        neqsim.dataPresentation.fileHandeling.createTextFile.TextFile file =
+                new neqsim.dataPresentation.fileHandeling.createTextFile.TextFile();
         if (newfile) {
             file.newFile(filename);
         }
@@ -3667,7 +3657,8 @@
     public SystemInterface readObject(int ID) {
         ResultSet rs = null;
         SystemThermo tempSystem = null;
-        neqsim.util.database.NeqSimBlobDatabase database = new neqsim.util.database.NeqSimBlobDatabase();
+        neqsim.util.database.NeqSimBlobDatabase database =
+                new neqsim.util.database.NeqSimBlobDatabase();
         try {
             java.sql.Connection con = database.openConnection();
             String sqlStr = "SELECT FLUID FROM fluid_blobdb WHERE ID=" + Integer.toString(ID);
@@ -3675,7 +3666,8 @@
             rs = ps.executeQuery();
 
             if (rs.next()) {
-                try (ObjectInputStream ins = new ObjectInputStream(new ByteArrayInputStream(rs.getBytes("FLUID")))) {
+                try (ObjectInputStream ins =
+                        new ObjectInputStream(new ByteArrayInputStream(rs.getBytes("FLUID")))) {
                     tempSystem = (SystemThermo) ins.readObject();
                 }
             }
@@ -3722,20 +3714,21 @@
         byte[] byteObject = fout.toByteArray();
         ByteArrayInputStream inpStream = new ByteArrayInputStream(byteObject);
 
-        neqsim.util.database.NeqSimBlobDatabase database = new neqsim.util.database.NeqSimBlobDatabase();
+        neqsim.util.database.NeqSimBlobDatabase database =
+                new neqsim.util.database.NeqSimBlobDatabase();
 
         try {
             java.sql.Connection con = database.openConnection();
 
-            java.sql.PreparedStatement ps = con.prepareStatement("REPLACE INTO fluid_blobdb (ID, FLUID) VALUES (?,?)");
+            java.sql.PreparedStatement ps =
+                    con.prepareStatement("REPLACE INTO fluid_blobdb (ID, FLUID) VALUES (?,?)");
             ps.setInt(1, ID);
             ps.setBlob(2, inpStream);
 
             ps.executeUpdate();
             /*
              * if (!text.isEmpty()) { ps = con.prepareStatement(
-             * "REPLACE INTO fluidinfo (ID, TEXT) VALUES (?,?)"); ps.setInt(1, ID);
-             * ps.setString(2,
+             * "REPLACE INTO fluidinfo (ID, TEXT) VALUES (?,?)"); ps.setInt(1, ID); ps.setString(2,
              * text); }
              * 
              * ps.executeUpdate();
@@ -3761,7 +3754,8 @@
     /** {@inheritDoc} */
     @Override
     public void saveObjectToFile(String filePath, String fluidName) {
-        try (ObjectOutputStream out = new ObjectOutputStream(new FileOutputStream(filePath, false))) {
+        try (ObjectOutputStream out =
+                new ObjectOutputStream(new FileOutputStream(filePath, false))) {
             out.writeObject(this);
         } catch (Exception e) {
             logger.error(e.toString());
@@ -3772,7 +3766,8 @@
     @Override
     public SystemInterface readObjectFromFile(String filePath, String fluidName) {
         SystemThermo tempSystem = null;
-        try (ObjectInputStream objectinputstream = new ObjectInputStream(new FileInputStream(filePath))) {
+        try (ObjectInputStream objectinputstream =
+                new ObjectInputStream(new FileInputStream(filePath))) {
             tempSystem = (SystemThermo) objectinputstream.readObject();
         } catch (Exception e) {
             logger.error(e.toString());
@@ -3818,8 +3813,8 @@
      * @return a boolean
      */
     public boolean setLastTBPasPlus() {
-        neqsim.thermo.characterization.PlusCharacterize temp = new neqsim.thermo.characterization.PlusCharacterize(
-                this);
+        neqsim.thermo.characterization.PlusCharacterize temp =
+                new neqsim.thermo.characterization.PlusCharacterize(this);
         if (temp.hasPlusFraction()) {
             return false;
         } else {
@@ -3966,7 +3961,8 @@
             // beta
             i++;
 
-            String sqlString = "'" + Integer.toString(i + 1) + "', 'PhaseFraction', " + "'[-]', '1'";
+            String sqlString =
+                    "'" + Integer.toString(i + 1) + "', 'PhaseFraction', " + "'[-]', '1'";
 
             int j = 0;
             for (; j < numberOfPhases; j++) {
@@ -4058,8 +4054,8 @@
             list.add(new com.lowagie.text.ListItem("Status of calculation: ok"));
             pdfDocument.getDocument().add(list);
 
-            com.lowagie.text.Table resTable = new com.lowagie.text.Table(6,
-                    getPhases()[0].getNumberOfComponents() + 30);
+            com.lowagie.text.Table resTable =
+                    new com.lowagie.text.Table(6, getPhases()[0].getNumberOfComponents() + 30);
             String[][] tempTable = createTable(getFluidName());
             for (int i = 0; i < getPhases()[0].getNumberOfComponents() + 30; i++) {
                 for (int j = 0; j < 6; j++) {
@@ -4168,7 +4164,8 @@
     public void readFluid(String fluidName) {
         this.fluidName = fluidName;
         try {
-            neqsim.util.database.NeqSimFluidDataBase database = new neqsim.util.database.NeqSimFluidDataBase();
+            neqsim.util.database.NeqSimFluidDataBase database =
+                    new neqsim.util.database.NeqSimFluidDataBase();
             java.sql.ResultSet dataSet = null;
             dataSet = database.getResultSet("SELECT * FROM " + fluidName);
 
@@ -4223,12 +4220,14 @@
         SystemInterface tempModel = null;
         try {
             if (model.equals("SRK-EOS")) {
-                tempModel = new SystemSrkEos(getPhase(0).getTemperature(), getPhase(0).getPressure());
+                tempModel =
+                        new SystemSrkEos(getPhase(0).getTemperature(), getPhase(0).getPressure());
             } else if (model.equals("GERG2004-EOS")) {
                 tempModel = new SystemGERG2004Eos(getPhase(0).getTemperature(),
                         getPhase(0).getPressure());
             } else if (model.equals("PrEos") || model.equals("PR-EOS")) {
-                tempModel = new SystemPrEos(getPhase(0).getTemperature(), getPhase(0).getPressure());
+                tempModel =
+                        new SystemPrEos(getPhase(0).getTemperature(), getPhase(0).getPressure());
             } else if (model.equals("ScRK-EOS") || model.equals("ScRK-EOS-HV")) {
                 tempModel = new SystemSrkSchwartzentruberEos(getPhase(0).getTemperature(),
                         getPhase(0).getPressure());
@@ -4239,7 +4238,8 @@
                 tempModel = new SystemGERGwaterEos(getPhase(0).getTemperature(),
                         getPhase(0).getPressure());
             } else if (model.equals("CPAs-SRK-EOS")) {
-                tempModel = new SystemSrkCPAs(getPhase(0).getTemperature(), getPhase(0).getPressure());
+                tempModel =
+                        new SystemSrkCPAs(getPhase(0).getTemperature(), getPhase(0).getPressure());
             } else if (model.equals("CPAs-SRK-EOS-statoil")) {
                 tempModel = new SystemSrkCPAstatoil(getPhase(0).getTemperature(),
                         getPhase(0).getPressure());
@@ -4251,7 +4251,8 @@
                 tempModel = new SystemUMRPRUMCEos(getPhase(0).getTemperature(),
                         getPhase(0).getPressure());
             } else if (model.equals("PC-SAFT")) {
-                tempModel = new SystemPCSAFT(getPhase(0).getTemperature(), getPhase(0).getPressure());
+                tempModel =
+                        new SystemPCSAFT(getPhase(0).getTemperature(), getPhase(0).getPressure());
             } else if (model.equals("GERG-2008-EoS")) {
                 tempModel = new SystemGERG2004Eos(getPhase(0).getTemperature(),
                         getPhase(0).getPressure());
@@ -4262,7 +4263,8 @@
                 tempModel = new SystemSrkTwuCoonParamEos(getPhase(0).getTemperature(),
                         getPhase(0).getPressure());
             } else if (model.equals("Duan-Sun")) {
-                tempModel = new SystemDuanSun(getPhase(0).getTemperature(), getPhase(0).getPressure());
+                tempModel =
+                        new SystemDuanSun(getPhase(0).getTemperature(), getPhase(0).getPressure());
             } else {
                 logger.error("model : " + model + " not defined.....");
             }
@@ -4452,7 +4454,8 @@
         int phaseNumbFrom = getPhaseNumberOfPhase(fromPhaseName);
         int phaseNumbTo = getPhaseNumberOfPhase(toPhaseName);
         for (int i = 0; i < getPhase(0).getNumberOfComponents(); i++) {
-            double change = getPhase(phaseNumbFrom).getComponent(i).getNumberOfMolesInPhase() * fraction;
+            double change =
+                    getPhase(phaseNumbFrom).getComponent(i).getNumberOfMolesInPhase() * fraction;
             addComponent(i, change, phaseNumbTo);
             addComponent(i, -change, phaseNumbFrom);
         }
@@ -4480,10 +4483,12 @@
             double moleFractionTo = getMoleFraction(phaseNumbTo);
 
             if (specification.equals("volume") || specification.equals("mass")) {
-                double test = fraction * specFractionTo / (fraction * specFractionTo + specFractionTo);
+                double test =
+                        fraction * specFractionTo / (fraction * specFractionTo + specFractionTo);
                 moleFraction = test * moleFractionTo / specFractionTo;
             } else if (specification.equals("mole")) {
-                double test = fraction * moleFractionTo / (fraction * moleFractionTo + moleFractionTo);
+                double test =
+                        fraction * moleFractionTo / (fraction * moleFractionTo + moleFractionTo);
                 moleFraction = test;
             }
 
@@ -4671,7 +4676,8 @@
     @Override
     public void setImplementedTemperatureDeriativesofFugacity(
             boolean implementedTemperatureDeriativesofFugacity) {
-        this.implementedTemperatureDeriativesofFugacity = implementedTemperatureDeriativesofFugacity;
+        this.implementedTemperatureDeriativesofFugacity =
+                implementedTemperatureDeriativesofFugacity;
     }
 
     /** {@inheritDoc} */
@@ -4697,7 +4703,8 @@
     @Override
     public void setImplementedCompositionDeriativesofFugacity(
             boolean implementedCompositionDeriativesofFugacity) {
-        this.implementedCompositionDeriativesofFugacity = implementedCompositionDeriativesofFugacity;
+        this.implementedCompositionDeriativesofFugacity =
+                implementedCompositionDeriativesofFugacity;
     }
 
     /** {@inheritDoc} */
@@ -4724,104 +4731,19 @@
     /** {@inheritDoc} */
     @Override
     public void setMolarComposition(double[] molefractions) {
-<<<<<<< HEAD
         setMolarComposition(molefractions, "");
-=======
-        double totalFlow = getTotalNumberOfMoles();
-        if (totalFlow < 1e-100) {
-            String msg = "Total flow can not be 0 when setting molar composition";
-            logger.error(msg);
-            neqsim.util.exception.InvalidInputException e =
-                    new neqsim.util.exception.InvalidInputException(msg);
-            throw new RuntimeException(e);
-        }
-        double sum = 0;
-        for (double value : molefractions) {
-            sum += value;
-        }
-        setEmptyFluid();
-        for (int compNumb = 0; compNumb < numberOfComponents; compNumb++) {
-            addComponent(compNumb, totalFlow * molefractions[compNumb] / sum);
-        }
-        for (int i = 0; i < getNumberOfPhases(); i++) {
-            init(0, i);
-        }
->>>>>>> 954d7e1d
     }
 
     /** {@inheritDoc} */
     @Override
     public void setMolarCompositionPlus(double[] molefractions) {
-<<<<<<< HEAD
         setMolarComposition(molefractions, "Plus");
-=======
-        double totalFlow = getTotalNumberOfMoles();
-        if (totalFlow < 1e-100) {
-            String msg = "Total flow can not be 0 when setting molar composition";
-            logger.error(msg);
-            neqsim.util.exception.InvalidInputException e =
-                    new neqsim.util.exception.InvalidInputException(msg);
-            throw new RuntimeException(e);
-        }
-        double sum = 0;
-        for (double value : molefractions) {
-            sum += value;
-        }
-        setEmptyFluid();
-        for (int compNumb = 0; compNumb < numberOfComponents - getCharacterization()
-                .getLumpingModel().getNumberOfLumpedComponents(); compNumb++) {
-            addComponent(compNumb, totalFlow * molefractions[compNumb] / sum);
-        }
-        int ii = 0;
-        // TODO: compNumb can be negative
-        for (int compNumb = numberOfComponents - getCharacterization().getLumpingModel()
-                .getNumberOfLumpedComponents(); compNumb < numberOfComponents; compNumb++) {
-            addComponent(compNumb, totalFlow
-                    * getCharacterization().getLumpingModel().getFractionOfHeavyEnd(ii++)
-                    * molefractions[numberOfComponents
-                            - getCharacterization().getLumpingModel().getNumberOfLumpedComponents()]
-                    / sum);
-        }
-        for (int i = 0; i < getNumberOfPhases(); i++) {
-            init(0, i);
-        }
->>>>>>> 954d7e1d
     }
 
     /** {@inheritDoc} */
     @Override
     public void setMolarCompositionOfPlusFluid(double[] molefractions) {
-<<<<<<< HEAD
-
         setMolarComposition(molefractions, "PlusFluid");
-=======
-        double totalFlow = getTotalNumberOfMoles();
-        if (totalFlow < 1e-100) {
-            String msg = "Total flow can not be 0 when setting molar composition";
-            logger.error(msg);
-            neqsim.util.exception.InvalidInputException e =
-                    new neqsim.util.exception.InvalidInputException(msg);
-            throw new RuntimeException(e);
-        }
-        double sum = 0;
-        for (double value : molefractions) {
-            sum += value;
-        }
-        setEmptyFluid();
-        int compNumb = 0;
-        for (compNumb = 0; compNumb < molefractions.length - 1; compNumb++) {
-            addComponent(compNumb, totalFlow * molefractions[compNumb] / sum);
-        }
-        for (int j = 0; j < getCharacterization().getLumpingModel().getNumberOfLumpedComponents()
-                - 1; j++) {
-            // addComponent(compNumb, totalFlow * molefractions[molefractions.length - 1]
-            // * getCharacterization().getLumpingModel().getFractionOfHeavyEnd(j) / sum);
-            compNumb++;
-        }
-        for (int i = 0; i < getNumberOfPhases(); i++) {
-            init(0, i);
-        }
->>>>>>> 954d7e1d
     }
 
     /** {@inheritDoc} */
@@ -5169,7 +5091,8 @@
         double totalFlow = getTotalNumberOfMoles();
         if (totalFlow < 1e-100) {
             logger.error("Total flow can not be 0 when setting molar composition ");
-            neqsim.util.exception.InvalidInputException e = new neqsim.util.exception.InvalidInputException();
+            neqsim.util.exception.InvalidInputException e =
+                    new neqsim.util.exception.InvalidInputException();
             throw new RuntimeException(e);
         }
         double sum = 0;
