package neqsim.thermo.system;

import java.awt.BorderLayout;
import java.awt.Color;
import java.awt.Container;
import java.awt.Dimension;
import java.awt.Font;
import java.awt.Toolkit;
import java.io.ByteArrayInputStream;
import java.io.ByteArrayOutputStream;
import java.io.FileInputStream;
import java.io.FileOutputStream;
import java.io.ObjectInputStream;
import java.io.ObjectOutputStream;
import java.sql.ResultSet;
import java.text.FieldPosition;
import java.util.ArrayList;

import javax.swing.JFrame;
import javax.swing.JScrollPane;
import javax.swing.JTable;

import org.apache.logging.log4j.LogManager;
import org.apache.logging.log4j.Logger;

import neqsim.chemicalReactions.ChemicalReactionOperations;
import neqsim.physicalProperties.interfaceProperties.InterfaceProperties;
import neqsim.physicalProperties.interfaceProperties.InterphasePropertiesInterface;
import neqsim.thermo.ThermodynamicConstantsInterface;
import neqsim.thermo.characterization.Characterise;
import neqsim.thermo.characterization.WaxCharacterise;
import neqsim.thermo.characterization.WaxModelInterface;
import neqsim.thermo.component.ComponentInterface;
import neqsim.thermo.phase.PhaseEosInterface;
import neqsim.thermo.phase.PhaseHydrate;
import neqsim.thermo.phase.PhaseInterface;
import neqsim.thermo.phase.PhasePureComponentSolid;
import neqsim.thermo.phase.PhaseSolid;
import neqsim.thermo.phase.PhaseSolidComplex;
import neqsim.thermo.phase.PhaseWax;
import neqsim.util.database.NeqSimDataBase;

/*
 * This is the base class of the System classes. The purpose of this class is to give common
 * variables and methods to sub classes. The methods and variables in this class are: Date Method
 * Purpose 7/3-00 System_Thermo(double, double) Constructor 7/3-00 addcomponent(String, double)
 * addding components from text-file: "Component_Data.txt" 7/3-00 init() initializing
 */

abstract class SystemThermo implements SystemInterface {
    private static final long serialVersionUID = 1000;
    // Class variables

    private boolean implementedTemperatureDeriativesofFugacity = true;
    private boolean implementedPressureDeriativesofFugacity = true;
    private boolean implementedCompositionDeriativesofFugacity = true;
    protected double criticalTemperature = 0;
    protected String[][] resultTable = null;
    boolean isInitialized = false;
    protected String fluidInfo = "No Information Available";
    protected String fluidName = "DefaultName", modelName = "Default";
    protected boolean numericDerivatives = false, allowPhaseShift = true;
    private boolean useTVasIndependentVariables = false;
    protected double criticalPressure = 0;
    private double totalNumberOfMoles = 0;
    public String componentNameTag = "";
    protected neqsim.thermo.characterization.WaxCharacterise waxCharacterisation = null;// new
                                                                                        // WaxCharacterise(this);
    protected double[] beta = new double[6];
    protected int a, initType = 3;
    private ArrayList<String> componentNames = new ArrayList<String>();
    // protected ArrayList<String> resultArray1 = new ArrayList<String>();
    protected String[] CapeOpenProperties11 = { "molecularWeight", "speedOfSound",
            "jouleThomsonCoefficient", "internalEnergy", "internalEnergy.Dtemperature",
            "gibbsEnergy", "helmholtzEnergy", "fugacityCoefficient", "logFugacityCoefficient",
            "logFugacityCoefficient.Dtemperature", "logFugacityCoefficient.Dpressure",
            "logFugacityCoefficient.Dmoles", "enthalpy", "enthalpy.Dmoles", "enthalpy.Dtemperature",
            "enthalpy.Dpressure", "entropy", "entropy.Dtemperature", "entropy.Dpressure",
            "entropy.Dmoles", "heatCapacityCp", "heatCapacityCv", "density", "density.Dtemperature",
            "density.Dpressure", "density.Dmoles", "volume", "volume.Dpressure",
            "volume.Dtemperature", "molecularWeight.Dtemperature", "molecularWeight.Dpressure",
            "molecularWeight.Dmoles", "compressibilityFactor" };
    protected String[] CapeOpenProperties10 = { "molecularWeight", "speedOfSound",
            "jouleThomsonCoefficient", "energy", "energy.Dtemperature", "gibbsFreeEnergy",
            "helmholtzFreeEnergy", "fugacityCoefficient", "logFugacityCoefficient",
            "logFugacityCoefficient.Dtemperature", "logFugacityCoefficient.Dpressure",
            "logFugacityCoefficient.Dmoles", "enthalpy", "enthalpy.Dmoles", "enthalpy.Dtemperature",
            "enthalpy.Dpressure", "entropy", "entropy.Dtemperature", "entropy.Dpressure",
            "entropy.Dmoles", "heatCapacity", "heatCapacityCv", "density", "density.Dtemperature",
            "density.Dpressure", "density.Dmoles", "volume", "volume.Dpressure",
            "volume.Dtemperature", "molecularWeight.Dtemperature", "molecularWeight.Dpressure",
            "molecularWeight.Dmoles", "compressibilityFactor" };
    protected int numberOfComponents = 0;
    protected int numberOfPhases = 2;
    public int maxNumberOfPhases = 2;
    protected int attractiveTermNumber = 0;
    protected int phase = 2;
    protected int onePhaseType = 1; // 0 - liquid 1 - gas
    protected int[] phaseType = { 1, 0, 0, 0, 0, 0 };
    protected int[] phaseIndex = { 0, 1, 2, 3, 4, 5 };
    protected ChemicalReactionOperations chemicalReactionOperations = null;
    private int mixingRule = 1;
    protected boolean chemicalSystem = false, solidPhaseCheck = false, multiPhaseCheck = false,
            hydrateCheck = false;
    protected boolean checkStability = true;
    protected PhaseInterface[] phaseArray;
    public neqsim.thermo.characterization.Characterise characterization = null;
    protected neqsim.standards.StandardInterface standard = null;
    protected InterphasePropertiesInterface interfaceProp = null;
    private boolean multiphaseWaxCheck = false;
    Object pdfDocument = null;
    private boolean forcePhaseTypes = false;
    static Logger logger = LogManager.getLogger(SystemThermo.class);

    /**
     * <p>
     * Constructor for SystemThermo.
     * </p>
     */
    public SystemThermo() {
        phaseArray = new PhaseInterface[6];
        characterization = new Characterise(this);
        interfaceProp = new InterfaceProperties(this);
    }

    /**
     * <p>
     * Constructor for SystemThermo.
     * </p>
     *
     * @param T a double
     * @param P a double
     */
    public SystemThermo(double T, double P) {
        this();
        if (T < 0.0 || P < 0.0) {
            logger.error("Negative input temperature or pressure");
            neqsim.util.exception.InvalidInputException e = new neqsim.util.exception.InvalidInputException();
            throw new RuntimeException(e);
        }
        beta[0] = 1.0;
        beta[1] = 1.0;
        beta[2] = 1.0;
        beta[3] = 1.0;
        beta[4] = 1.0;
        beta[5] = 1.0;
    }

    /** {@inheritDoc} */
    @Override
    public int getNumberOfComponents() {
        return getComponentNames().length;
    }

    /** {@inheritDoc} */
    @Override
    public void clearAll() {
        setTotalNumberOfMoles(0);
        phaseType[0] = 1;
        phaseType[1] = 0;
        numberOfComponents = 0;
        numberOfPhases = 2;
        phase = 2;
        onePhaseType = 1;
        beta[0] = 1.0;
        beta[1] = 1.0;
        beta[2] = 1.0;
        beta[3] = 1.0;
        beta[4] = 1.0;
        beta[5] = 1.0;
        chemicalSystem = false;

        double oldTemp = phaseArray[0].getTemperature();
        double oldPres = phaseArray[0].getPressure();

        for (int i = 0; i < getMaxNumberOfPhases(); i++) {
            try {
                phaseArray[i] = phaseArray[i].getClass().getDeclaredConstructor().newInstance();
            } catch (Exception e) {
                logger.error("err " + e.toString());
            }
            phaseArray[i].setTemperature(oldTemp);
            phaseArray[i].setPressure(oldPres);
        }
    }

    /** {@inheritDoc} */
    @Override
    public void resetCharacterisation() {
        int numberOfLumpedComps = characterization.getLumpingModel().getNumberOfLumpedComponents();
        characterization = new Characterise(this);
        characterization.getLumpingModel().setNumberOfLumpedComponents(numberOfLumpedComps);
    }

    /** {@inheritDoc} */
    @Override
    public SystemThermo clone() {
        SystemThermo clonedSystem = null;
        try {
            clonedSystem = (SystemThermo) super.clone();
            // clonedSystem.chemicalReactionOperations = (ChemicalReactionOperations)
            // chemicalReactionOperations.clone();
        } catch (Exception e) {
            logger.error("Cloning failed.", e);
        }

        clonedSystem.beta = beta.clone();
        clonedSystem.attractiveTermNumber = attractiveTermNumber;
        clonedSystem.phaseType = phaseType.clone();
        clonedSystem.phaseIndex = phaseIndex.clone();

        clonedSystem.componentNames = new ArrayList<String>(componentNames);
        if (interfaceProp != null) {
            // clonedSystem.interfaceProp = (InterphasePropertiesInterface)
            // interfaceProp.clone();
        }
        clonedSystem.characterization = characterization.clone();
        if (clonedSystem.waxCharacterisation != null) {
            clonedSystem.waxCharacterisation = waxCharacterisation.clone();
        }

        System.arraycopy(this.beta, 0, clonedSystem.beta, 0, beta.length);
        System.arraycopy(this.phaseType, 0, clonedSystem.phaseType, 0, phaseType.length);
        System.arraycopy(this.phaseIndex, 0, clonedSystem.phaseIndex, 0, phaseIndex.length);

        clonedSystem.phaseArray = phaseArray.clone();
        for (int i = 0; i < getMaxNumberOfPhases(); i++) {
            clonedSystem.phaseArray[i] = phaseArray[i].clone();
        }
        return clonedSystem;
    }

    /** {@inheritDoc} */
    @Override
    public SystemInterface addFluid(SystemInterface addSystem) {
        boolean addedNewComponent = false;
        int index = -1;
        for (int i = 0; i < addSystem.getPhase(0).getNumberOfComponents(); i++) {
            if (!getPhase(0)
                    .hasComponent(addSystem.getPhase(0).getComponent(i).getComponentName())) {
                index = -1;
                addedNewComponent = true;
            } else {
                index = getPhase(0)
                        .getComponent(addSystem.getPhase(0).getComponent(i).getComponentName())
                        .getComponentNumber();
            }

            if (index != -1) {
                addComponent(index, addSystem.getPhase(0).getComponent(i).getNumberOfmoles());
            } else {
                /*
                 * if(addSystem.getPhase(0).getComponent(i).isIsTBPfraction()) {
                 * addTBPfraction(addSystem.getPhase(0).getComponent(i).getComponentName(),
                 * addSystem.getPhase(0).getComponent(i).getNumberOfmoles(),
                 * addSystem.getPhase(0).getComponent(i).getMolarMass(),
                 * addSystem.getPhase(0).getComponent(i).getNormalLiquidDensity());
                 * changeComponentName(addSystem.getPhase(0).getComponent(i).getComponentName()+
                 * "_PC",
                 * addSystem.getPhase(0).getComponent(i).getComponentName().replaceFirst("_PC",
                 * ""));
                 * }
                 * addComponent(addSystem.getPhase(0).getComponent(i).getComponentName(),
                 * addSystem.getPhase(0).getComponent(i).getNumberOfmoles());
                 */
                addComponent(addSystem.getComponent(i));
            }
        }
        if (addedNewComponent) {
            createDatabase(true);
            setMixingRule(getMixingRule());
            init(0);
        }
        return this;
    }

    /** {@inheritDoc} */
    @Override
    public void addPhase() {
        /*
         * if (maxNumberOfPhases < 6 && !hydrateCheck) { ArrayList phaseList = new
         * ArrayList(0); for
         * (int i = 0; i < numberOfPhases; i++) { phaseList.add(phaseArray[i]); } // add
         * the new
         * phase phaseList.add(phaseArray[0].clone()); beta[phaseList.size() - 1] =
         * 1.0e-8; //
         * beta[1] -= beta[1]/1.0e5;
         *
         * PhaseInterface[] phaseArray2 = new PhaseInterface[numberOfPhases + 1];
         *
         * for (int i = 0; i < numberOfPhases + 1; i++) { phaseArray2[i] =
         * (PhaseInterface)
         * phaseList.get(i); }
         *
         * phaseArray = phaseArray2;
         *
         * System.out.println("number of phases " + numberOfPhases); if
         * (maxNumberOfPhases <
         * numberOfPhases) { maxNumberOfPhases = numberOfPhases; } }
         */
        numberOfPhases++;
    }

    /**
     * <p>
     * addSolidPhase.
     * </p>
     */
    public void addSolidPhase() {
        if (!multiPhaseCheck) {
            setMultiPhaseCheck(true);
        }
        phaseArray[3] = new PhasePureComponentSolid();
        phaseArray[3].setTemperature(phaseArray[0].getTemperature());
        phaseArray[3].setPressure(phaseArray[0].getPressure());
        for (int i = 0; i < phaseArray[0].getNumberOfComponents(); i++) {
            if (getPhase(0).getComponent(i).isIsTBPfraction()) {
                phaseArray[3].addcomponent("default",
                        getPhase(0).getComponent(i).getNumberOfmoles(),
                        getPhase(0).getComponent(i).getNumberOfmoles(), i);
                phaseArray[3].getComponent(i)
                        .setComponentName(getPhase(0).getComponent(i).getName());
                phaseArray[3].getComponent(i).setIsPlusFraction(true);
            } else {
                phaseArray[3].addcomponent(getPhase(0).getComponent(i).getName(),
                        getPhase(0).getComponent(i).getNumberOfmoles(),
                        getPhase(0).getComponent(i).getNumberOfmoles(), i);
            }
        }
        ((PhaseSolid) phaseArray[3]).setSolidRefFluidPhase(phaseArray[0]);
        // numberOfPhases = 4;
        if (getMaxNumberOfPhases() < 4) {
            setMaxNumberOfPhases(4);
        }
    }

    /**
     * <p>
     * addHydratePhase2.
     * </p>
     */
    public void addHydratePhase2() {
        if (!multiPhaseCheck) {
            setMultiPhaseCheck(true);
        }
        phaseArray[3] = new PhaseHydrate();
        phaseArray[3].setTemperature(phaseArray[0].getTemperature());
        phaseArray[3].setPressure(phaseArray[0].getPressure());
        for (int i = 0; i < phaseArray[0].getNumberOfComponents(); i++) {
            if (getPhase(0).getComponent(i).isIsTBPfraction()) {
                phaseArray[3].addcomponent("default",
                        getPhase(0).getComponent(i).getNumberOfmoles(),
                        getPhase(0).getComponent(i).getNumberOfmoles(), i);
                phaseArray[3].getComponent("default")
                        .setComponentName(getPhase(0).getComponent(i).getName());
            } else {
                phaseArray[3].addcomponent(getPhase(0).getComponent(i).getName(),
                        getPhase(0).getComponent(i).getNumberOfmoles(),
                        getPhase(0).getComponent(i).getNumberOfmoles(), i);
            }
        }
        numberOfPhases = 4;
        setMaxNumberOfPhases(4);
    }

    /** {@inheritDoc} */
    @Override
    public void addSolidComplexPhase(String type) {
        if (!multiPhaseCheck) {
            setMultiPhaseCheck(true);
        }
        addHydratePhase();
        if (type.equals("wax")) {
            phaseArray[5] = new PhaseWax();
        } else {
            phaseArray[5] = new PhaseSolidComplex();
        }

        phaseArray[5].setTemperature(phaseArray[0].getTemperature());
        phaseArray[5].setPressure(phaseArray[0].getPressure());
        phaseArray[5].setPhaseTypeName("wax");
        for (int i = 0; i < phaseArray[0].getNumberOfComponents(); i++) {
            if (getPhase(0).getComponent(i).isIsTBPfraction()) {
                phaseArray[5].addcomponent(getPhase(0).getComponent(i).getName(),
                        getPhase(0).getComponent(i).getNumberOfmoles(),
                        getPhase(0).getComponent(i).getNumberOfmoles(), i);
                phaseArray[5].getComponent(i).setIsPlusFraction(true);
            } else {
                phaseArray[5].addcomponent(getPhase(0).getComponent(i).getName(),
                        getPhase(0).getComponent(i).getNumberOfmoles(),
                        getPhase(0).getComponent(i).getNumberOfmoles(), i);
            }
        }
        ((PhaseSolid) phaseArray[5]).setSolidRefFluidPhase(phaseArray[0]);
        numberOfPhases = 6;
        setMaxNumberOfPhases(6);
    }

    /**
     * <p>
     * addHydratePhase.
     * </p>
     */
    public void addHydratePhase() {
        if (!multiPhaseCheck) {
            setMultiPhaseCheck(true);
        }

        if (!hasSolidPhase()) {
            phaseArray[3] = new PhasePureComponentSolid();
            phaseArray[3].setTemperature(phaseArray[0].getTemperature());
            phaseArray[3].setPressure(phaseArray[0].getPressure());
            phaseArray[3].setPhaseTypeName("solid");
            for (int i = 0; i < phaseArray[0].getNumberOfComponents(); i++) {
                if (getPhase(0).getComponent(i).isIsTBPfraction()) {
                    phaseArray[3].addcomponent("default",
                            getPhase(0).getComponent(i).getNumberOfmoles(),
                            getPhase(0).getComponent(i).getNumberOfmoles(), i);
                    phaseArray[3].getComponent(i)
                            .setComponentName(getPhase(0).getComponent(i).getName());
                    phaseArray[3].getComponent(i).setIsTBPfraction(true);
                } else {
                    phaseArray[3].addcomponent(getPhase(0).getComponent(i).getName(),
                            getPhase(0).getComponent(i).getNumberOfmoles(),
                            getPhase(0).getComponent(i).getNumberOfmoles(), i);
                }
            }
            ((PhaseSolid) phaseArray[3]).setSolidRefFluidPhase(phaseArray[0]);
        }

        phaseArray[4] = new PhaseHydrate(getModelName());
        phaseArray[4].setTemperature(phaseArray[0].getTemperature());
        phaseArray[4].setPressure(phaseArray[0].getPressure());
        phaseArray[4].setPhaseTypeName("hydrate");
        for (int i = 0; i < phaseArray[0].getNumberOfComponents(); i++) {
            if (getPhase(0).getComponent(i).isIsTBPfraction()) {
                phaseArray[4].addcomponent("default",
                        getPhase(0).getComponent(i).getNumberOfmoles(),
                        getPhase(0).getComponent(i).getNumberOfmoles(), i);
                phaseArray[4].getComponent(i)
                        .setComponentName(getPhase(0).getComponent(i).getName());
                phaseArray[4].getComponent(i).setIsTBPfraction(true);
            } else {
                phaseArray[4].addcomponent(getPhase(0).getComponent(i).getName(),
                        getPhase(0).getComponent(i).getNumberOfmoles(),
                        getPhase(0).getComponent(i).getNumberOfmoles(), i);
            }
        }
        ((PhaseHydrate) phaseArray[4]).setSolidRefFluidPhase(phaseArray[0]);

        numberOfPhases = 5;
        if (getMaxNumberOfPhases() < 5) {
            setMaxNumberOfPhases(5);
        }
    }

    /** {@inheritDoc} */
    @Override
    public void setAllComponentsInPhase(int phase) {
        for (int k = 0; k < numberOfPhases; k++) {
            for (int i = 0; i < numberOfComponents; i++) {
                if (phase != k) {
                    // System.out.println("moles of comp: " + i + " " +
                    // phaseArray[k].getComponents()[i].getNumberOfMolesInPhase());
                    phaseArray[phase].addMoles(i,
                            (phaseArray[k].getComponents()[i].getNumberOfMolesInPhase()
                                    * (1.0 - 0.01)));
                    phaseArray[k].addMoles(i,
                            -(phaseArray[k].getComponents()[i].getNumberOfMolesInPhase()
                                    * (1.0 - 0.01)));
                    phaseArray[k].getComponents()[i]
                            .setx(phaseArray[k].getComponents()[i].getNumberOfMolesInPhase()
                                    / phaseArray[k].getNumberOfMolesInPhase());
                    // System.out.println("moles of comp after: " + i + " " +
                    // phaseArray[k].getComponents()[i].getNumberOfMolesInPhase());
                }
            }
        }
        initBeta();
        init(1);
    }

    /** {@inheritDoc} */
    @Override
    public void removePhase(int specPhase) {
        setTotalNumberOfMoles(
                getTotalNumberOfMoles() - getPhase(specPhase).getNumberOfMolesInPhase());

        for (int j = 0; j < numberOfPhases; j++) {
            for (int i = 0; i < numberOfComponents; i++) {
                getPhase(j).getComponents()[i]
                        .setNumberOfmoles(getPhase(j).getComponents()[i].getNumberOfmoles()
                                - getPhase(specPhase).getComponents()[i].getNumberOfMolesInPhase());
            }
        }

        ArrayList<PhaseInterface> phaseList = new ArrayList<PhaseInterface>(0);
        for (int i = 0; i < numberOfPhases; i++) {
            if (specPhase != i) {
                phaseList.add(phaseArray[phaseIndex[i]]);
            }
        }

        // phaseArray = new PhaseInterface[numberOfPhases - 1];
        for (int i = 0; i < numberOfPhases - 1; i++) {
            // phaseArray[i] = (PhaseInterface) phaseList.get(i);
            if (i >= specPhase) {
                phaseIndex[i] = phaseIndex[i + 1];
                phaseType[i] = phaseType[i + 1];
            }
        }
        numberOfPhases--;
    }

    /** {@inheritDoc} */
    @Override
    public void removePhaseKeepTotalComposition(int specPhase) {
        ArrayList<PhaseInterface> phaseList = new ArrayList<PhaseInterface>(0);
        for (int i = 0; i < numberOfPhases; i++) {
            if (specPhase != i) {
                phaseList.add(phaseArray[phaseIndex[i]]);
            }
        }

        // phaseArray = new PhaseInterface[numberOfPhases - 1];
        for (int i = 0; i < numberOfPhases - 1; i++) {
            // phaseArray[i] = (PhaseInterface) phaseList.get(i);
            if (i >= specPhase) {
                phaseIndex[i] = phaseIndex[i + 1];
                phaseType[i] = phaseType[i + 1];
            }
        }
        numberOfPhases--;
    }

    /** {@inheritDoc} */
    @Override
    public void replacePhase(int repPhase, PhaseInterface newPhase) {
        for (int i = 0; i < 2; i++) {
            phaseArray[i] = newPhase.clone();
        }
        setTotalNumberOfMoles(newPhase.getNumberOfMolesInPhase());
    }

    /** {@inheritDoc} */
    @Override
    public SystemInterface phaseToSystem(PhaseInterface newPhase) {
        for (int i = 0; i < newPhase.getNumberOfComponents(); i++) {
            newPhase.getComponents()[i]
                    .setNumberOfmoles(newPhase.getComponents()[i].getNumberOfMolesInPhase());
        }

        for (int i = 0; i < getMaxNumberOfPhases(); i++) {
            phaseArray[i] = newPhase.clone();
        }

        setTotalNumberOfMoles(newPhase.getNumberOfMolesInPhase());
        this.init(0);
        setNumberOfPhases(1);
        setPhaseType(0, newPhase.getPhaseType());
        initBeta();
        init_x_y();
        this.init(1);
        return this;
    }

    /** {@inheritDoc} */
    @Override
    public SystemInterface getEmptySystemClone() {
        int phaseNumber = 0;

        SystemInterface newSystem = this.clone();

        for (int j = 0; j < getMaxNumberOfPhases(); j++) {
            phaseNumber = j;
            for (int i = 0; i < getPhase(j).getNumberOfComponents(); i++) {
                newSystem.getPhase(j).getComponents()[i].setNumberOfmoles(
                        getPhase(phaseNumber).getComponents()[i].getNumberOfMolesInPhase()
                                / 1.0e30);
                newSystem.getPhase(j).getComponents()[i].setNumberOfMolesInPhase(
                        getPhase(phaseNumber).getComponents()[i].getNumberOfMolesInPhase()
                                / 1.0e30);
            }
        }

        newSystem.setTotalNumberOfMoles(getPhase(phaseNumber).getNumberOfMolesInPhase() / 1.0e30);

        newSystem.init(0);
        // newSystem.init(1);
        return newSystem;
    }

    /** {@inheritDoc} */
    @Override
    public SystemInterface phaseToSystem(String phaseName) {
        try {
            for (int j = 0; j < getMaxNumberOfPhases(); j++) {
                if (this.getPhase(j).getPhaseTypeName().equals(phaseName)) {
                    return phaseToSystem(j);
                }
            }
        } catch (Exception e) {
            logger.error("error....." + fluidName + " has no phase .... " + phaseName
                    + " ..... returning phase number 0");
        }
        return phaseToSystem(0);
    }

    /** {@inheritDoc} */
    @Override
    public SystemInterface phaseToSystem(int phaseNumber) {
        SystemInterface newSystem = this.clone();

        for (int j = 0; j < getMaxNumberOfPhases(); j++) {
            for (int i = 0; i < getPhase(j).getNumberOfComponents(); i++) {
                newSystem.getPhase(j).getComponent(i).setNumberOfmoles(
                        getPhase(phaseNumber).getComponent(i).getNumberOfMolesInPhase());
                newSystem.getPhase(j).getComponent(i).setNumberOfMolesInPhase(
                        getPhase(phaseNumber).getComponent(i).getNumberOfMolesInPhase());
            }
        }

        newSystem.setTotalNumberOfMoles(getPhase(phaseNumber).getNumberOfMolesInPhase());

        newSystem.init(0);
        newSystem.setNumberOfPhases(1);
        newSystem.setPhaseType(0, getPhase(phaseNumber).getPhaseType());// phaseType[phaseNumber]);
        newSystem.init(1);
        return newSystem;
    }

    /** {@inheritDoc} */
    @Override
    public SystemInterface phaseToSystem(int phaseNumber1, int phaseNumber2) {
        SystemInterface newSystem = this.clone();

        for (int j = 0; j < getMaxNumberOfPhases(); j++) {
            for (int i = 0; i < getPhase(j).getNumberOfComponents(); i++) {
                newSystem.getPhases()[j].getComponents()[i].setNumberOfmoles(
                        getPhase(phaseNumber1).getComponents()[i].getNumberOfMolesInPhase()
                                + getPhase(phaseNumber2).getComponents()[i]
                                        .getNumberOfMolesInPhase());
                newSystem.getPhases()[j].getComponents()[i].setNumberOfMolesInPhase(
                        getPhase(phaseNumber1).getComponents()[i].getNumberOfMolesInPhase()
                                + getPhase(phaseNumber2).getComponents()[i]
                                        .getNumberOfMolesInPhase());
            }
        }

        newSystem.setTotalNumberOfMoles(getPhase(phaseNumber1).getNumberOfMolesInPhase()
                + getPhase(phaseNumber2).getNumberOfMolesInPhase());

        newSystem.init(0);

        newSystem.setNumberOfPhases(1);
        // newSystem.setPhaseType(0,
        // getPhase(phaseNumber1).getPhaseType());//phaseType[phaseNumber]);
        newSystem.init(1);
        return newSystem;
    }

    /** {@inheritDoc} */
    @Override
    public void setTotalFlowRate(double flowRate, String flowunit) {
        init(0);
        init(1);
        double density = 0.0;
        if (flowunit.equals("Am3/hr") || flowunit.equals("Am3/min") || flowunit.equals("Am3/sec")) {
            initPhysicalProperties("density");
        }
        density = getPhase(0).getDensity("kg/m3");
        neqsim.util.unit.Unit unit = new neqsim.util.unit.RateUnit(flowRate, flowunit, getMolarMass(), density, 0);
        double SIval = unit.getSIvalue();
        double totalNumberOfMolesLocal = totalNumberOfMoles;
        for (int i = 0; i < numberOfComponents; i++) {
            if (flowRate < 1e-100) {
                setEmptyFluid();
            } else if (totalNumberOfMolesLocal > 1e-100) {
                addComponent(i,
                        SIval / totalNumberOfMolesLocal
                                * getPhase(0).getComponent(i).getNumberOfmoles()
                                - getPhase(0).getComponent(i).getNumberOfmoles());
            } else {
                addComponent(i, SIval);
            }
        }
    }

    /** {@inheritDoc} */
    @Override
    public double getFlowRate(String flowunit) {
        if (flowunit.equals("kg/sec")) {
            return totalNumberOfMoles * getMolarMass();
        } else if (flowunit.equals("kg/min")) {
            return totalNumberOfMoles * getMolarMass() * 60.0;
        } else if (flowunit.equals("Sm3/sec")) {
            return totalNumberOfMoles * ThermodynamicConstantsInterface.R
                    * ThermodynamicConstantsInterface.standardStateTemperature / 101325.0;
        } else if (flowunit.equals("Sm3/hr")) {
            return totalNumberOfMoles * 3600.0 * ThermodynamicConstantsInterface.R
                    * ThermodynamicConstantsInterface.standardStateTemperature / 101325.0;
        } else if (flowunit.equals("Sm3/day")) {
            return totalNumberOfMoles * 3600.0 * 24.0 * ThermodynamicConstantsInterface.R
                    * ThermodynamicConstantsInterface.standardStateTemperature / 101325.0;
        } else if (flowunit.equals("MSm3/day")) {
            return totalNumberOfMoles * 3600.0 * 24.0 * ThermodynamicConstantsInterface.R
                    * ThermodynamicConstantsInterface.standardStateTemperature / 101325.0 / 1.0e6;
        } else if (flowunit.equals("kg/hr")) {
            return totalNumberOfMoles * getMolarMass() * 3600.0;
        } else if (flowunit.equals("kg/day")) {
            return totalNumberOfMoles * getMolarMass() * 3600.0 * 24.0;
        } else if (flowunit.equals("m3/hr")) {
            // return getVolume() / 1.0e5 * 3600.0;
            initPhysicalProperties("density");
            return totalNumberOfMoles * getMolarMass() * 3600.0 / getDensity("kg/m3");
        } else if (flowunit.equals("m3/min")) {
            initPhysicalProperties("density");
            return totalNumberOfMoles * getMolarMass() * 60.0 / getDensity("kg/m3");
            // return getVolume() / 1.0e5 * 60.0;
        } else if (flowunit.equals("m3/sec")) {
            initPhysicalProperties("density");
            return totalNumberOfMoles * getMolarMass() / getDensity("kg/m3");
            // return getVolume() / 1.0e5;
        } else if (flowunit.equals("mole/sec")) {
            return totalNumberOfMoles;
        } else if (flowunit.equals("mole/min")) {
            return totalNumberOfMoles * 60.0;
        } else if (flowunit.equals("mole/hr")) {
            return totalNumberOfMoles * 3600.0;
        } else {
            throw new RuntimeException("failed.. unit: " + flowunit + " not suported");
        }
    }

    /** {@inheritDoc} */
    @Override
    public void changeComponentName(String name, String newName) {
        for (int i = 0; i < numberOfComponents; i++) {
            if (componentNames.get(i).equals(name)) {
                componentNames.set(i, newName);
            }
        }

        for (int i = 0; i < maxNumberOfPhases; i++) {
            getPhase(i).getComponent(name).setComponentName(newName);
        }
    }

    /** {@inheritDoc} */
    @Override
    public void addComponent(String componentName, double value, String name, int phase) {
        if (!neqsim.util.database.NeqSimDataBase.hasComponent(componentName)) {
            logger.error("No component with name: " + componentName + " in database");
            return;
        }
        neqsim.util.database.NeqSimDataBase database = new neqsim.util.database.NeqSimDataBase();
        java.sql.ResultSet dataSet = database.getResultSet(("SELECT * FROM comp WHERE name='" + componentName + "'"));
        double molarmass = 0.0, stddens = 0.0, boilp = 0.0;
        try {
            dataSet.next();
            molarmass = Double.parseDouble(dataSet.getString("molarmass")) / 1000.0;
            stddens = Double.parseDouble(dataSet.getString("stddens"));
            boilp = Double.parseDouble(dataSet.getString("normboil"));
        } catch (Exception e) {
            logger.error("failed " + e.toString());
            throw new RuntimeException(e);
        } finally {
            try {
                dataSet.close();
                if (database.getStatement() != null) {
                    database.getStatement().close();
                }
                if (database.getConnection() != null) {
                    database.getConnection().close();
                }
            } catch (Exception e) {
                logger.error("error", e);
            }
        }
        neqsim.util.unit.Unit unit = new neqsim.util.unit.RateUnit(value, name, molarmass, stddens, boilp);
        double SIval = unit.getSIvalue();
        // System.out.println("number of moles " + SIval);
        this.addComponent(componentName, SIval, phase);
    }

    /** {@inheritDoc} */
    @Override
    public void addSalt(String componentName, double value) {
        neqsim.util.database.NeqSimDataBase database = new neqsim.util.database.NeqSimDataBase();
        java.sql.ResultSet dataSet = database
                .getResultSet("SELECT * FROM compsalt WHERE SaltName='" + componentName + "'");
        double val1 = 1e-20, val2 = 1e-20;
        try {
            dataSet.next();
            String name1 = dataSet.getString("ion1").trim();
            String name2 = dataSet.getString("ion2").trim();
            val1 = Double.parseDouble(dataSet.getString("stoc1")) * value;
            val2 = Double.parseDouble(dataSet.getString("stoc2")) * value;
            this.addComponent(name1, val1);
            this.addComponent(name2, val2);
            logger.info("ok adding salts. Ions: " + name1 + ", " + name2);
        } catch (Exception e) {
            logger.error("failed " + e.toString());
        }
    }

    /** {@inheritDoc} */
    @Override
    public void addTBPfraction(String componentName, double numberOfMoles, double molarMass,
            double density) {
        if (density < 0.0 || molarMass < 0.0) {
            logger.error("Negative input molar mass or density.");
            neqsim.util.exception.InvalidInputException e = new neqsim.util.exception.InvalidInputException();
            throw new RuntimeException(e);
        }

        SystemInterface refSystem = null;
        double TC = 0.0, PC = 0.0, m = 0.0, TB = 0.0, acs = 0.0;
        // double penelouxC = 0.0;
        double racketZ = 0.0;
        componentName = (componentName.split("_PC")[0]) + "_PC";// + getFluidName());

        try {
            refSystem = this.getClass().getDeclaredConstructor().newInstance();
            refSystem.setTemperature(273.15 + 15.0);
            refSystem.setPressure(1.01325);
            refSystem.addComponent("default", 1.0, 273.15, 50.0, 0.1);
            refSystem.init(0);
            refSystem.setNumberOfPhases(1);
            refSystem.setPhaseType(0, "liquid");
            molarMass = 1000 * molarMass;
            TC = characterization.getTBPModel().calcTC(molarMass, density);
            PC = characterization.getTBPModel().calcPC(molarMass, density);
            m = characterization.getTBPModel().calcm(molarMass, density);
            acs = characterization.getTBPModel().calcAcentricFactor(molarMass, density);
            // TBPfractionCoefs[2][0]+TBPfractionCoefs[2][1]*molarMass+TBPfractionCoefs[2][2]*density+TBPfractionCoefs[2][3]*Math.pow(molarMass,2.0);
            TB = characterization.getTBPModel().calcTB(molarMass, density);
            // Math.pow((molarMass/5.805e-5*Math.pow(density,0.9371)), 1.0/2.3776);
            // acs = TBPfractionModel.calcAcentricFactor(molarMass, density);
            // System.out.println("acentric " + acs);
            // 3.0/7.0*Math.log10(PC/1.01325)/(TC/TB-1.0)-1.0;
            molarMass /= 1000.0;

            for (int i = 0; i < refSystem.getNumberOfPhases(); i++) {
                refSystem.getPhase(i).getComponent(0).setComponentName(componentName);
                refSystem.getPhase(i).getComponent(0).setMolarMass(molarMass);
                refSystem.getPhase(i).getComponent(0).setAcentricFactor(acs);
                refSystem.getPhase(i).getComponent(0).setTC(TC);
                refSystem.getPhase(i).getComponent(0).setPC(PC);
                refSystem.getPhase(i).getComponent(0).setComponentType("TBPfraction");
                refSystem.getPhase(i).getComponent(0).setIsTBPfraction(true);
                if (characterization.getTBPModel().isCalcm()) {
                    refSystem.getPhase(i).getComponent(0).getAttractiveTerm().setm(m);
                    acs = refSystem.getPhase(i).getComponent(0).getAcentricFactor();
                }
            }

            refSystem.setTemperature(273.15 + 15.0);
            refSystem.setPressure(1.01325);
            refSystem.init(1);
            // refSystem.display();
            racketZ = characterization.getTBPModel().calcRacketZ(refSystem, molarMass * 1000.0,
                    density);

            // System.out.println("vol ok");
            // System.out.println("racketZ " + racketZ);
            // penelouxC = (refSystem.getPhase(1).getMolarVolume() - molarMass/density*1e2);
            // System.out.println("vol err " +
            // penelouxC/refSystem.getPhase(1).getMolarVolume()*100);
            // racketZ = TPBracketcoefs[0] -
            // penelouxC/(TPBracketcoefs[1]*thermo.ThermodynamicConstantsInterface.R*refSystem.getPhase(1).getComponent(0).getTC()/(refSystem.getPhase(1).getComponent(0).getPC()));
            refSystem.getPhase(0).getComponent(0).setRacketZ(racketZ);
            // refSystem.init(1);
            // refSystem.display();
            // refSystem.getPhase(1).getComponent(0).setRacketZ(racketZ);

            // // refSystem.setTemperature(273.15+80.0);
            // // refSystem.setPressure(1.01325);
            // // refSystem.init(1);
            // //refSystem.initPhysicalProperties();
            // // APIdens - refSystem.getPhase(1).getPhysicalProperties().getDensity();;
            // sammenligne med API-standard for tetthet - og sette Penloux dt
        } catch (Exception e) {
            logger.error("error", e);
        }

        double critVol = characterization.getTBPModel().calcCriticalVolume(molarMass * 1000, density);// 0.2918-0.0928*
                                                                                                      // acs)*8.314*TC/PC*10.0;
        addComponent(componentName, numberOfMoles, TC, PC, acs);
        double Kwatson = Math.pow(TB * 1.8, 1.0 / 3.0) / density;
        // System.out.println("watson " + Kwatson);
        double CF = Math.pow((12.8 - Kwatson) * (10.0 - Kwatson) / (10.0 * acs), 2.0);
        double acsKeslerLee = acs;// characterization.getTBPModel().calcAcentricFactorKeslerLee(molarMass*1000.0,
                                  // density);
        double cpa = (-0.33886 + 0.02827 * Kwatson - 0.26105 * CF + 0.59332 * acsKeslerLee * CF)
                * 4.18682 * molarMass * 1e3;
        double cpb = (-(0.9291 - 1.1543 * Kwatson + 0.0368 * Kwatson * Kwatson) * 1e-4
                + CF * (4.56 - 9.48 * acsKeslerLee) * 1e-4) * 4.18682 * molarMass * 1.8 * 1e3;
        double cpc = (-1.6658e-7 + CF * (0.536 - 0.6828 * acsKeslerLee) * 1.0e-7) * 4.18682
                * molarMass * 1.8 * 1.8 * 1.0e3;
        double cpd = 0.0;

        for (int i = 0; i < numberOfPhases; i++) {
            getPhase(i).setAttractiveTerm(attractiveTermNumber);
            getPhase(i).getComponent(componentName).setMolarMass(molarMass);
            getPhase(i).getComponent(componentName).setComponentType("TBPfraction");
            getPhase(i).getComponent(componentName).setNormalLiquidDensity(density);
            getPhase(i).getComponent(componentName).setNormalBoilingPoint(TB - 273.15);
            getPhase(i).getComponent(componentName)
                    .setAcentricFactor(refSystem.getPhase(0).getComponent(0).getAcentricFactor());
            getPhase(i).getComponent(componentName).setCriticalVolume(critVol);
            getPhase(i).getComponent(componentName).setRacketZ(racketZ);
            getPhase(i).getComponent(componentName).setRacketZCPA(racketZ);
            getPhase(i).getComponent(componentName).setIsTBPfraction(true);
            getPhase(i).getComponent(componentName).setParachorParameter(
                    characterization.getTBPModel().calcParachorParameter(molarMass, density));// 59.3+2.34*molarMass*1000.0);//0.5003*thermo.ThermodynamicConstantsInterface.R*TC/PC*(0.25969-racketZ));
            getPhase(i).getComponent(componentName).setCriticalViscosity(characterization
                    .getTBPModel().calcCriticalViscosity(molarMass * 1000.0, density));// 7.94830*Math.sqrt(1e3*molarMass)*Math.pow(PC,2.0/3.0)/Math.pow(TC,
                                                                                       // 1.0/6.0)*1e-7);
            getPhase(i).getComponent(componentName).setTriplePointTemperature(374.5
                    + 0.02617 * getPhase(i).getComponent(componentName).getMolarMass() * 1000.0
                    - 20172.0 / (getPhase(i).getComponent(componentName).getMolarMass() * 1000.0));
            getPhase(i).getComponent(componentName)
                    .setHeatOfFusion(0.1426 / 0.238845
                            * getPhase(i).getComponent(componentName).getMolarMass() * 1000.0
                            * getPhase(i).getComponent(componentName).getTriplePointTemperature());
            getPhase(i).getComponent(componentName)
                    .setIdealGasEnthalpyOfFormation(-1462600 * molarMass - 47566.0);
            // getPhase(i).getComponent(componentName).set

            // System.out.println(" plusTC " + TC + " plusPC " + PC + " plusm " + m + "
            // acslusm " + acs + " tb " + TB + " critvol " + critVol + " racketZ " + racketZ
            // + " parachor " +
            // getPhase(i).getComponent(componentName).getParachorParameter());
            getPhase(i).getComponent(componentName).setCpA(cpa);
            getPhase(i).getComponent(componentName).setCpB(cpb);
            getPhase(i).getComponent(componentName).setCpC(cpc);
            getPhase(i).getComponent(componentName).setCpD(cpd);
        }
    }

    /** {@inheritDoc} */
    @Override
    public void addTBPfraction(String componentName, double numberOfMoles, double molarMass,
            double density, double criticalTemperature, double criticalPressure,
            double acentricFactor) {
        if (density < 0.0 || molarMass < 0.0) {
            logger.error("Negative input molar mass or density.");
            neqsim.util.exception.InvalidInputException e = new neqsim.util.exception.InvalidInputException();
            throw new RuntimeException(e);
        }

        SystemInterface refSystem = null;
        double TC = 0.0, PC = 0.0, m = 0.0, TB = 0.0, acs = 0.0;
        // double penelouxC = 0.0;
        double racketZ = 0.0;
        componentName = (componentName.split("_PC")[0]) + "_PC";// + getFluidName());

        try {
            refSystem = this.getClass().getDeclaredConstructor().newInstance();
            refSystem.setTemperature(273.15 + 15.0);
            refSystem.setPressure(1.01325);
            refSystem.addComponent("default", 1.0, 273.15, 50.0, 0.1);
            refSystem.init(0);
            refSystem.setNumberOfPhases(1);
            refSystem.setPhaseType(0, "liquid");
            molarMass = 1000 * molarMass;
            TC = criticalTemperature;// characterization.getTBPModel().calcTC(molarMass, density);
            PC = criticalPressure;// characterization.getTBPModel().calcPC(molarMass, density);
            m = characterization.getTBPModel().calcm(molarMass, density);
            acs = acentricFactor;// acentracentrcharacterization.getTBPModel().calcAcentricFactor(molarMass,
                                 // density);
            TB = characterization.getTBPModel().calcTB(molarMass, density);
            molarMass /= 1000.0;

            for (int i = 0; i < refSystem.getNumberOfPhases(); i++) {
                refSystem.getPhase(i).getComponent(0).setComponentName(componentName);
                refSystem.getPhase(i).getComponent(0).setMolarMass(molarMass);
                refSystem.getPhase(i).getComponent(0).setAcentricFactor(acs);
                refSystem.getPhase(i).getComponent(0).setTC(TC);
                refSystem.getPhase(i).getComponent(0).setPC(PC);
                refSystem.getPhase(i).getComponent(0).setComponentType("TBPfraction");
                refSystem.getPhase(i).getComponent(0).setIsTBPfraction(true);
                if (characterization.getTBPModel().isCalcm()) {
                    refSystem.getPhase(i).getComponent(0).getAttractiveTerm().setm(m);
                    acs = refSystem.getPhase(i).getComponent(0).getAcentricFactor();
                }
            }

            refSystem.setTemperature(273.15 + 15.0);
            refSystem.setPressure(1.01325);
            refSystem.init(1);
            // refSystem.display();
            racketZ = characterization.getTBPModel().calcRacketZ(refSystem, molarMass * 1000.0,
                    density);

            // System.out.println("vol ok");
            // System.out.println("racketZ " + racketZ);
            // penelouxC = (refSystem.getPhase(1).getMolarVolume() - molarMass/density*1e2);
            // System.out.println("vol err " +
            // penelouxC/refSystem.getPhase(1).getMolarVolume()*100);
            // racketZ = TPBracketcoefs[0] -
            // penelouxC/(TPBracketcoefs[1]*thermo.ThermodynamicConstantsInterface.R*refSystem.getPhase(1).getComponent(0).getTC()/(refSystem.getPhase(1).getComponent(0).getPC()));
            refSystem.getPhase(0).getComponent(0).setRacketZ(racketZ);
            // refSystem.init(1);
            // refSystem.display();
            // refSystem.getPhase(1).getComponent(0).setRacketZ(racketZ);

            // // refSystem.setTemperature(273.15+80.0);
            // // refSystem.setPressure(1.01325);
            // // refSystem.init(1);
            // // refSystem.initPhysicalProperties();
            // // APIdens - refSystem.getPhase(1).getPhysicalProperties().getDensity();;
            // // sammenligne med API-standard for tetthet - og sette Penloux dt
        } catch (Exception e) {
            logger.error("error", e);
        }

        double critVol = characterization.getTBPModel().calcCriticalVolume(molarMass * 1000, density);// 0.2918-0.0928*
                                                                                                      // acs)*8.314*TC/PC*10.0;
        addComponent(componentName, numberOfMoles, TC, PC, acs);
        double Kwatson = Math.pow(TB * 1.8, 1.0 / 3.0) / density;
        // System.out.println("watson " + Kwatson);
        double CF = Math.pow((12.8 - Kwatson) * (10.0 - Kwatson) / (10.0 * acs), 2.0);
        double acsKeslerLee = acs;// characterization.getTBPModel().calcAcentricFactorKeslerLee(molarMass*1000.0,
                                  // density);
        double cpa = (-0.33886 + 0.02827 * Kwatson - 0.26105 * CF + 0.59332 * acsKeslerLee * CF)
                * 4.18682 * molarMass * 1e3;
        double cpb = (-(0.9291 - 1.1543 * Kwatson + 0.0368 * Kwatson * Kwatson) * 1e-4
                + CF * (4.56 - 9.48 * acsKeslerLee) * 1e-4) * 4.18682 * molarMass * 1.8 * 1e3;
        double cpc = (-1.6658e-7 + CF * (0.536 - 0.6828 * acsKeslerLee) * 1.0e-7) * 4.18682
                * molarMass * 1.8 * 1.8 * 1.0e3;
        double cpd = 0.0;

        for (int i = 0; i < numberOfPhases; i++) {
            getPhase(i).setAttractiveTerm(attractiveTermNumber);
            getPhase(i).getComponent(componentName).setMolarMass(molarMass);
            getPhase(i).getComponent(componentName).setComponentType("TBPfraction");
            getPhase(i).getComponent(componentName).setNormalLiquidDensity(density);
            getPhase(i).getComponent(componentName).setNormalBoilingPoint(TB - 273.15);
            getPhase(i).getComponent(componentName)
                    .setAcentricFactor(refSystem.getPhase(0).getComponent(0).getAcentricFactor());
            getPhase(i).getComponent(componentName).setCriticalVolume(critVol);
            getPhase(i).getComponent(componentName).setRacketZ(racketZ);
            getPhase(i).getComponent(componentName).setRacketZCPA(racketZ);
            getPhase(i).getComponent(componentName).setIsTBPfraction(true);
            getPhase(i).getComponent(componentName).setParachorParameter(
                    characterization.getTBPModel().calcParachorParameter(molarMass, density));// 59.3+2.34*molarMass*1000.0);//0.5003*thermo.ThermodynamicConstantsInterface.R*TC/PC*(0.25969-racketZ));
            getPhase(i).getComponent(componentName).setCriticalViscosity(characterization
                    .getTBPModel().calcCriticalViscosity(molarMass * 1000.0, density));// 7.94830*Math.sqrt(1e3*molarMass)*Math.pow(PC,2.0/3.0)/Math.pow(TC,
                                                                                       // 1.0/6.0)*1e-7);
            getPhase(i).getComponent(componentName).setTriplePointTemperature(374.5
                    + 0.02617 * getPhase(i).getComponent(componentName).getMolarMass() * 1000.0
                    - 20172.0 / (getPhase(i).getComponent(componentName).getMolarMass() * 1000.0));
            getPhase(i).getComponent(componentName)
                    .setHeatOfFusion(0.1426 / 0.238845
                            * getPhase(i).getComponent(componentName).getMolarMass() * 1000.0
                            * getPhase(i).getComponent(componentName).getTriplePointTemperature());
            getPhase(i).getComponent(componentName)
                    .setIdealGasEnthalpyOfFormation(-1462600 * molarMass - 47566.0);
            // getPhase(i).getComponent(componentName).set

            // System.out.println(" plusTC " + TC + " plusPC " + PC + " plusm " + m + "
            // acslusm " + acs + " tb " + TB + " critvol " + critVol + " racketZ " + racketZ
            // + " parachor " +
            // getPhase(i).getComponent(componentName).getParachorParameter());
            getPhase(i).getComponent(componentName).setCpA(cpa);
            getPhase(i).getComponent(componentName).setCpB(cpb);
            getPhase(i).getComponent(componentName).setCpC(cpc);
            getPhase(i).getComponent(componentName).setCpD(cpd);
        }
    }

    /** {@inheritDoc} */
    @Override
    public void addPlusFraction(String componentName, double numberOfMoles, double molarMass,
            double density) {
        addTBPfraction(componentName, numberOfMoles, molarMass, density);
        componentName = (componentName + "_" + "PC");// getFluidName());
        for (int i = 0; i < numberOfPhases; i++) {
            // System.out.println("comp " + componentName);
            getPhase(i).getComponent(componentName).setIsPlusFraction(true);
            getPhase(i).getComponent(componentName).setCriticalViscosity(7.94830
                    * Math.sqrt(1e3 * getPhase(i).getComponent(componentName).getMolarMass())
                    * Math.pow(getPhase(i).getComponent(componentName).getPC(), 2.0 / 3.0)
                    / Math.pow(getPhase(i).getComponent(componentName).getTC(), 1.0 / 6.0) * 1e-7);
        }
    }

    /** {@inheritDoc} */
    @Override
    public void addComponent(String componentName, double value, String name) {
        if (!neqsim.util.database.NeqSimDataBase.hasComponent(componentName)) {
            logger.error("No component with name: " + componentName + " in database");
            return;
        }
        neqsim.util.database.NeqSimDataBase database = new neqsim.util.database.NeqSimDataBase();
        java.sql.ResultSet dataSet = database.getResultSet(("SELECT * FROM comp WHERE name='" + componentName + "'"));
        double molarmass = 0.0, stddens = 0.0, boilp = 0.0;
        try {
            dataSet.next();
            molarmass = Double.parseDouble(dataSet.getString("molarmass")) / 1000.0;
            stddens = Double.parseDouble(dataSet.getString("stddens"));
            boilp = Double.parseDouble(dataSet.getString("normboil"));
        } catch (Exception e) {
            logger.error("failed " + e.toString());
        } finally {
            try {
                dataSet.close();
            } catch (Exception e) {
                logger.error("error", e);
            }
        }
        neqsim.util.unit.Unit unit = new neqsim.util.unit.RateUnit(value, name, molarmass, stddens, boilp);
        double SIval = unit.getSIvalue();
        // System.out.println("number of moles " + SIval);
        this.addComponent(componentName, SIval);
    }

    /** {@inheritDoc} */
    @Override
    public void addComponent(String componentName, double moles, double TC, double PC, double acs) {
        String comNam = componentName;
        if (getPhase(0).hasComponent(componentName)) {
            addComponent(componentName, moles);
        } else {
            addComponent("default", moles);
            comNam = "default";
            // componentNames.set(componentNames.indexOf("default"), componentName);
        }
        for (int i = 0; i < getMaxNumberOfPhases(); i++) {
            getPhase(i).getComponent(comNam).setComponentName(componentName);
            getPhase(i).getComponent(componentName).setTC(TC);
            getPhase(i).getComponent(componentName).setPC(PC);
            getPhase(i).getComponent(componentName).setAcentricFactor(acs);
        }
        if (comNam.equals("default")) {
            componentNames.remove("default");
            componentNames.add(componentName);
        }
    }

    /** {@inheritDoc} */
    @Override
    public void addComponent(int componentIndex, double moles) {
        if (componentIndex >= getPhase(0).getNumberOfComponents()) {
            logger.error("componentIndex higher than number of components in database");
            return;
        }
        setTotalNumberOfMoles(getTotalNumberOfMoles() + moles);
        for (int i = 0; i < getMaxNumberOfPhases(); i++) {
            getPhase(i).addMolesChemReac(componentIndex, moles, moles);
        }
    }

    /** {@inheritDoc} */
    @Override
    public void addComponent(String name) {
        addComponent(name, 0.0);
    }

    /** {@inheritDoc} */
    @Override
    public void addComponent(ComponentInterface inComponent) {
        if (inComponent.isIsTBPfraction()) {
            addTBPfraction(inComponent.getComponentName(), inComponent.getNumberOfmoles(), inComponent.getMolarMass(),
                    inComponent.getNormalLiquidDensity());
            String componentName = inComponent.getComponentName();
            changeComponentName(componentName + "_PC", componentName.replaceFirst("_PC", ""));
            for (int i = 0; i < numberOfPhases; i++) {
                getPhase(i).getComponent(componentName).setAttractiveTerm(inComponent.getAttractiveTermNumber());
                getPhase(i).getComponent(componentName).setTC(inComponent.getTC());
                getPhase(i).getComponent(componentName).setPC(inComponent.getPC());
                getPhase(i).getComponent(componentName).setMolarMass(inComponent.getMolarMass());
                getPhase(i).getComponent(componentName).setComponentType("TBPfraction");
                getPhase(i).getComponent(componentName).setNormalLiquidDensity(inComponent.getNormalLiquidDensity());
                getPhase(i).getComponent(componentName).setNormalBoilingPoint(inComponent.getNormalBoilingPoint());
                getPhase(i).getComponent(componentName).setAcentricFactor(inComponent.getAcentricFactor());
                getPhase(i).getComponent(componentName).setCriticalVolume(inComponent.getCriticalVolume());
                getPhase(i).getComponent(componentName).setRacketZ(inComponent.getRacketZ());
                getPhase(i).getComponent(componentName).setRacketZCPA(inComponent.getRacketZCPA());
                getPhase(i).getComponent(componentName).setIsTBPfraction(true);
                getPhase(i).getComponent(componentName).setParachorParameter(inComponent.getParachorParameter());
                getPhase(i).getComponent(componentName)
                        .setTriplePointTemperature(inComponent.getTriplePointTemperature());
                getPhase(i).getComponent(componentName)
                        .setIdealGasEnthalpyOfFormation(inComponent.getIdealGasEnthalpyOfFormation());
                getPhase(i).getComponent(componentName).setCpA(inComponent.getCpA());
                getPhase(i).getComponent(componentName).setCpB(inComponent.getCpB());
                getPhase(i).getComponent(componentName).setCpC(inComponent.getCpC());
                getPhase(i).getComponent(componentName).setCpD(inComponent.getCpD());
            }
<<<<<<< HEAD
        } else {
            addComponent(inComponent.getComponentName(), inComponent.getNumberOfmoles());
        }

=======
    	}
    	else {
    		addComponent(inComponent.getComponentName(), inComponent.getNumberOfmoles());
        }
>>>>>>> 20f05b72
    }

    /** {@inheritDoc} */
    @Override
    public void addComponent(String componentName, double moles) {
        int index = 0;

        boolean addForFirstTime = true;
        for (int p = 0; p < componentNames.size(); p++) {
            if (componentNames.get(p).equals(componentName)) {
                addForFirstTime = false;
                index = p;
                break;
            }
        }

        if (addForFirstTime) {
            if (!neqsim.util.database.NeqSimDataBase.hasComponent(componentName)) {
                logger.error("No component with name: " + componentName + " in database");
                return;
            }
            if (moles < 0.0) {
                logger.error("Negative input number of moles of component: " + componentName);
                neqsim.util.exception.InvalidInputException e = new neqsim.util.exception.InvalidInputException();
                throw new RuntimeException(e);
            }
            setTotalNumberOfMoles(getTotalNumberOfMoles() + moles);
            // System.out.println("adding " + componentName);
            componentNames.add(componentName);
            for (int i = 0; i < getMaxNumberOfPhases(); i++) {
                getPhase(i).addcomponent(componentName, moles, moles, numberOfComponents);
                getPhase(i).setAttractiveTerm(attractiveTermNumber);
            }
            numberOfComponents++;
        } else {
            for (int i = 0; i < getMaxNumberOfPhases(); i++) {
                if ((getPhase(i).getComponent(componentName).getNumberOfMolesInPhase()
                        + moles) < 0.0) {
                    init(0);
                    break;
                }
            }

            setTotalNumberOfMoles(getTotalNumberOfMoles() + moles);
            // System.out.println("adding chem reac " + componentName);
            for (int i = 0; i < getMaxNumberOfPhases(); i++) {
                getPhase(i).addMolesChemReac(index, moles, moles);
            }
        }
    }

    /** {@inheritDoc} */
    @Override
    public void addComponent(String componentName, double moles, int phaseNumber) {
        if (!neqsim.util.database.NeqSimDataBase.hasComponent(componentName)) {
            logger.error("No component with name: " + componentName + " in database");
            return;
        }

        for (int p = 0; p < componentNames.size(); p++) {
            if (componentNames.get(p).equals(componentName)) {
                addComponent(p, moles, phaseNumber);
                return;
            }
        }

<<<<<<< HEAD
        if (addForFirstTime) {
            if (moles < 0.0) {
                logger.error("Negative input number of moles.");
                neqsim.util.exception.InvalidInputException e = new neqsim.util.exception.InvalidInputException();
                throw new RuntimeException(e);
            }
=======
        // Add new component
        if (moles < 0.0) {
            logger.error("Negative input number of moles.");
            neqsim.util.exception.InvalidInputException e = new neqsim.util.exception.InvalidInputException();
            throw new RuntimeException(e);
        }
>>>>>>> 20f05b72

        componentNames.add(componentName);
        double k = 1.0;
        setTotalNumberOfMoles(getTotalNumberOfMoles() + moles);

        for (int i = 0; i < getMaxNumberOfPhases(); i++) {
            if (phaseNumber == i) {
                k = 1.0;
            } else {
                k = 1.0e-30;
            }
            getPhase(i).addcomponent(componentName, moles, moles * k, numberOfComponents);
            getPhase(i).setAttractiveTerm(attractiveTermNumber);
        }
        numberOfComponents++;
    }

    /** {@inheritDoc} */
    @Override
    public void addComponent(int index, double moles, int phaseNumber) {
        if (index >= getPhase(0).getNumberOfComponents()) {
            logger.error("componentIndex higher than number of components in database");
            return;
        }
        double k = 1.0;

        for (int i = 0; i < getMaxNumberOfPhases(); i++) {
            if (phaseNumber == i) {
                k = 1.0;
            } else {
                k = 1e-30;
            }
            phaseArray[phaseIndex[i]].addMolesChemReac(index, moles * k, moles);
        }
        setTotalNumberOfMoles(getTotalNumberOfMoles() + moles);
    }

    /** {@inheritDoc} */
    @Override
    public void removeComponent(String name) {
        setTotalNumberOfMoles(
                getTotalNumberOfMoles() - phaseArray[0].getComponent(name).getNumberOfmoles());
        for (int i = 0; i < getMaxNumberOfPhases(); i++) {
            getPhase(i).removeComponent(name, getTotalNumberOfMoles(),
                    phaseArray[phaseIndex[i]].getComponent(name).getNumberOfMolesInPhase(),
                    phaseArray[phaseIndex[i]].getComponent(name).getComponentNumber());
        }

        componentNames.remove(name);
        // System.out.println("removing " + componentNames.toString());
        numberOfComponents--;
    }

    /** {@inheritDoc} */
    @Override
    public void setEmptyFluid() {
        for (int i = 0; i < getMaxNumberOfPhases(); i++) {
            getPhase(i).setEmptyFluid();
        }
        totalNumberOfMoles = 0.0;
    }

    /** {@inheritDoc} */
    @Override
    @Deprecated
    public void removeMoles() {
        for (int i = 0; i < getMaxNumberOfPhases(); i++) {
            getPhase(i).setEmptyFluid();
        }
        totalNumberOfMoles = 0.0;
    }

    /** {@inheritDoc} */
    @Override
    public final double calcBeta() throws neqsim.util.exception.IsNaNException,
            neqsim.util.exception.TooManyIterationsException {
        ComponentInterface[] compArray = getPhase(0).getComponents();

        int i, iterations = 0;
        double tolerance = neqsim.thermo.ThermodynamicModelSettings.phaseFractionMinimumLimit;
        double deriv = 0.0, gbeta = 0.0, gtest = 0.0, betal = 0;
        double nybeta = 0, midler = 0, minBeta = tolerance, maxBeta = 1.0 - tolerance;

        double g0 = -1.0, g1 = 1.0;
        nybeta = beta[0];
        betal = 1.0 - nybeta;

        for (i = 0; i < numberOfComponents; i++) {
            midler = (compArray[i].getK() * compArray[i].getz() - 1.0)
                    / (compArray[i].getK() - 1.0);
            if ((midler > minBeta) && (compArray[i].getK() > 1.0)) {
                minBeta = midler;
            }
            midler = (1.0 - compArray[i].getz()) / (1.0 - compArray[i].getK());
            if ((midler < maxBeta) && (compArray[i].getK() < 1.0)) {
                maxBeta = midler;
            }
            g0 += compArray[i].getz() * compArray[i].getK();
            g1 += -compArray[i].getz() / compArray[i].getK();
        }

        if (g0 < 0) {
            beta[1] = 1.0 - tolerance;
            beta[0] = tolerance;
            return beta[0];
        }
        if (g1 > 0) {
            beta[1] = tolerance;
            beta[0] = 1.0 - tolerance;
            return beta[0];
        }

        nybeta = (minBeta + maxBeta) / 2.0;
        // System.out.println("guessed beta: " + nybeta + " maxbeta: " +maxBeta + "
        // minbeta: " +minBeta );
        betal = 1.0 - nybeta;

        // ' *l = 1.0-nybeta;
        gtest = 0.0;
        for (i = 0; i < numberOfComponents; i++) {
            gtest += compArray[i].getz() * (compArray[i].getK() - 1.0)
                    / (1.0 - nybeta + nybeta * compArray[i].getK()); // beta
                                                                     // =
                                                                     // nybeta
        }

        if (gtest >= 0) {
            minBeta = nybeta;
        } else {
            maxBeta = nybeta;
        }

        if (gtest < 0) {
            double minold = minBeta;
            minBeta = 1.0 - maxBeta;
            maxBeta = 1.0 - minold;
        }

        iterations = 0;
        // System.out.println("gtest: " + gtest);
        double step = 1.0;
        do {
            iterations++;
            if (gtest >= 0) {
                // oldbeta = nybeta;
                deriv = 0.0;
                gbeta = 0.0;

                for (i = 0; i < numberOfComponents; i++) {
                    double temp1 = (compArray[i].getK() - 1.0);
                    double temp2 = 1.0 + temp1 * nybeta;
                    deriv += -(compArray[i].getz() * temp1 * temp1) / (temp2 * temp2);
                    gbeta += compArray[i].getz() * (compArray[i].getK() - 1.0)
                            / (1.0 + (compArray[i].getK() - 1.0) * nybeta);
                }

                if (gbeta >= 0) {
                    minBeta = nybeta;
                } else {
                    maxBeta = nybeta;
                }
                nybeta -= (gbeta / deriv);

                // System.out.println("beta: " + maxBeta);
                if (nybeta > maxBeta) {
                    nybeta = maxBeta;
                }
                if (nybeta < minBeta) {
                    nybeta = minBeta;
                }

                /*
                 * if ((nybeta > maxBeta) || (nybeta < minBeta)) { // nybeta = 0.5 * (maxBeta +
                 * minBeta); gbeta = 1.0; }
                 */
            } else {
                // oldbeta = betal;
                deriv = 0.0;
                gbeta = 0.0;

                for (i = 0; i < numberOfComponents; i++) {
                    deriv -= (compArray[i].getz() * (compArray[i].getK() - 1.0)
                            * (1.0 - compArray[i].getK()))
                            / Math.pow((betal + (1 - betal) * compArray[i].getK()), 2);
                    gbeta += compArray[i].getz() * (compArray[i].getK() - 1.0)
                            / (betal + (-betal + 1.0) * compArray[i].getK());
                }

                if (gbeta < 0) {
                    minBeta = betal;
                } else {
                    maxBeta = betal;
                }

                betal -= (gbeta / deriv);

                if (betal > maxBeta) {
                    betal = maxBeta;
                }
                if (betal < minBeta) {
                    betal = minBeta;
                }

                /*
                 * if ((betal > maxBeta) || (betal < minBeta)) { gbeta = 1.0; { betal = 0.5 *
                 * (maxBeta + minBeta); } }
                 */
                nybeta = 1.0 - betal;
            }
            step = gbeta / deriv;
            // System.out.println("step : " + step);
        } while (((Math.abs(step)) >= 1.0e-10 && iterations < 300));// &&
                                                                    // (Math.abs(nybeta)-Math.abs(maxBeta))>0.1);

        // System.out.println("beta: " + nybeta + " iterations: " + iterations);
        if (nybeta <= tolerance) {
            phase = 1;
            nybeta = tolerance;
        } else if (nybeta >= 1.0 - tolerance) {
            phase = 0;
            nybeta = 1.0 - tolerance;
            // superheated vapour
        } else {
            phase = 2;
        } // two-phase liquid-gas

        beta[0] = nybeta;
        beta[1] = 1.0 - nybeta;

        if (iterations >= 300) {
            throw new neqsim.util.exception.TooManyIterationsException();
        }
        if (Double.isNaN(beta[1])) {
            for (i = 0; i < numberOfComponents; i++) {
                // System.out.println("K " + compArray[i].getK());
                // System.out.println("z " + compArray[i].getz());
            }
            throw new neqsim.util.exception.IsNaNException();
        }
        return beta[0];
    }

    /** {@inheritDoc} */
    @Override
    public final double initBeta() {
        for (int i = 0; i < numberOfPhases; i++) {
            beta[phaseIndex[i]] = getPhase(i).getNumberOfMolesInPhase() / getTotalNumberOfMoles();
            // System.out.println("beta " + beta[i]);
        }
        return beta[phaseIndex[0]];
    }

<<<<<<< HEAD
    /**
     * {@inheritDoc}
     *
     * method to get the Joule Thomson Coefficient of a system. Based on a phase
     * mole fraction basis
     * average
     */
=======
    /** {@inheritDoc} */
>>>>>>> 20f05b72
    @Override
    public double getJouleThomsonCoefficient(String unit) {
        double JTcoef = getJouleThomsonCoefficient();
        double conversionFactor = 1.0;
        switch (unit) {
            case "K/bar":
                conversionFactor = 1.0;
                break;
            case "C/bar":
                conversionFactor = 1.0;
                break;
        }
        return JTcoef * conversionFactor;
    }

<<<<<<< HEAD
    /**
     * {@inheritDoc}
     *
     * method to get the Joule Thomson Coefficient of a system. Based on a phase
     * mole fraction basis
     * average
     */
=======
    /** {@inheritDoc} */
>>>>>>> 20f05b72
    @Override
    public double getJouleThomsonCoefficient() {
        double JTcoef = 0;
        for (int i = 0; i < numberOfPhases; i++) {
            JTcoef += getBeta(i) * getPhase(i).getJouleThomsonCoefficient();
        }
        return JTcoef;
    }

<<<<<<< HEAD
    /**
     * {@inheritDoc}
     *
     * method to get the speed of sound of a system. THe sound speed is implemented
     * based on a molar
     * average over the phases
     */
=======
    /** {@inheritDoc} */
>>>>>>> 20f05b72
    @Override
    public double getSoundSpeed(String unit) {
        double refVel = getSoundSpeed();
        double conversionFactor = 1.0;
        switch (unit) {
            case "m/s":
                conversionFactor = 1.0;
                break;
            case "km/hr":
                conversionFactor = 3.6;
                break;
        }
        return refVel * conversionFactor;
    }

<<<<<<< HEAD
    /**
     * {@inheritDoc}
     *
     * method to get the speed of sound of a system. THe sound speed is implemented
     * based on a molar
     * average over the phases
     */
=======
    /** {@inheritDoc} */
>>>>>>> 20f05b72
    @Override
    public double getSoundSpeed() {
        double soundspeed = 0;
        for (int i = 0; i < numberOfPhases; i++) {
            soundspeed += getBeta(i) * getPhase(i).getSoundSpeed();
        }
        return soundspeed;
    }

    /** {@inheritDoc} */
    @Override
    public final void initTotalNumberOfMoles(double change) {
        setTotalNumberOfMoles(getTotalNumberOfMoles() + change);
        // System.out.println("total moles: " + totalNumberOfMoles);
        for (int j = 0; j < numberOfPhases; j++) {
            for (int i = 0; i < numberOfComponents; i++) {
                getPhase(j).getComponents()[i].setNumberOfmoles(
                        phaseArray[phaseIndex[0]].getComponents()[i].getNumberOfmoles());
            }
        }
    }

    /** {@inheritDoc} */
    @Override
    public final void init_x_y() {
        // double x, z;
        for (int j = 0; j < numberOfPhases; j++) {
            // x = 0;
            // z = 0;
            for (int i = 0; i < numberOfComponents; i++) {
                getPhase(j).getComponents()[i]
                        .setz(getPhase(j).getComponents()[i].getNumberOfmoles()
                                / getTotalNumberOfMoles());
                getPhase(j).getComponents()[i]
                        .setx(getPhase(j).getComponents()[i].getNumberOfMolesInPhase()
                                / getPhase(j).getNumberOfMolesInPhase());
                // x += getPhase(j).getComponents()[i].getx();
                // z += getPhase(j).getComponents()[i].getz();
            }
            getPhase(j).normalize();
        }
    }

    /** {@inheritDoc} */
    @Override
    public final void calc_x_y() {
        for (int j = 0; j < numberOfPhases; j++) {
            for (int i = 0; i < numberOfComponents; i++) {
                if (j == 0) {
                    getPhase(j).getComponent(i).setx(getPhase(0).getComponent(i).getK()
                            * getPhase(j).getComponents()[i].getz() / (1 - beta[phaseIndex[0]]
                                    + beta[phaseIndex[0]] * getPhase(0).getComponent(i).getK()));
                } else if (j == 1) {
                    getPhase(j).getComponent(i)
                            .setx(getPhase(0).getComponent(i).getz() / (1.0 - beta[phaseIndex[0]]
                                    + beta[phaseIndex[0]] * getPhase(0).getComponent(i).getK()));
                }
                // phaseArray[j].getComponents()[i].setx(phaseArray[0].getComponents()[i].getx()
                // / phaseArray[0].getComponents()[i].getK());
                // System.out.println("comp: " + j + i + " " + c[j][i].getx());
            }
            getPhase(j).normalize();
        }
    }

    /** {@inheritDoc} */
    @Override
    public final void calc_x_y_nonorm() {
        for (int j = 0; j < numberOfPhases; j++) {
            for (int i = 0; i < numberOfComponents; i++) {
                if (j == 0) {
                    getPhase(j).getComponents()[i].setx(getPhase(j).getComponents()[i].getK()
                            * getPhase(j).getComponents()[i].getz() / (1 - beta[phaseIndex[0]]
                                    + beta[phaseIndex[0]] * getPhase(0).getComponents()[i].getK()));
                }
                if (j == 1) {
                    getPhase(j).getComponents()[i]
                            .setx(getPhase(0).getComponents()[i].getz() / (1.0 - beta[phaseIndex[0]]
                                    + beta[phaseIndex[0]] * getPhase(0).getComponents()[i].getK()));
                }
                // phaseArray[j].getComponents()[i].setx(phaseArray[0].getComponents()[i].getx()
                // / phaseArray[0].getComponents()[i].getK());
                // System.out.println("comp: " + j + i + " " + c[j][i].getx());
            }
            // getPhase(j).normalize();
        }
    }

    /** {@inheritDoc} */
    @Override
    public void reset_x_y() {
        for (int j = 0; j < numberOfPhases; j++) {
            for (int i = 0; i < numberOfComponents; i++) {
                getPhase(j).getComponents()[i]
                        .setx(phaseArray[phaseIndex[0]].getComponents()[i].getz());
            }
        }
    }

    /** {@inheritDoc} */
    @Override
    public void reset() {
        for (int i = 0; i < numberOfComponents; i++) {
            addComponent(getPhase(0).getComponent(i).getComponentName(),
                    -getPhase(0).getComponent(i).getNumberOfmoles());
        }
    }

    /** {@inheritDoc} */
    @Override
    public boolean hasSolidPhase() {
        for (int i = 0; i < numberOfPhases; i++) {
            if (getPhase(i).getPhaseTypeName().equals("solid")) {
                return true;
            }
        }
        return false;
    }

    /** {@inheritDoc} */
    @Override
    public void init(int type) {
        isInitialized = true;
        if (numericDerivatives) {
            initNumeric(type);
        } else {
            initAnalytic(type);
        }
    }

    /** {@inheritDoc} */
    @Override
    public void initThermoProperties() {
        init(2);
    }

<<<<<<< HEAD
    /**
     * {@inheritDoc}
     *
     * Calculates thermodynamic and physical properties of a fluid using
     * initThermoProperties() and
     * initPhysicalProperties();
     */
=======
    /** {@inheritDoc} */
>>>>>>> 20f05b72
    @Override
    public void initProperties() {
        if (!isInitialized) {
            init(0);
            setNumberOfPhases(1);
        }
        initThermoProperties();
        initPhysicalProperties();
    }

    /** {@inheritDoc} */
    @Override
    public void init(int type, int phase) {
        isInitialized = true;
        if (numericDerivatives) {
            initNumeric(type, phase);
        } else {
            initAnalytic(type, phase);
        }
    }

    /** {@inheritDoc} */
    @Override
    public void init() {
        this.init(initType);
    }

    /**
     * <p>
     * initAnalytic.
     * </p>
     *
     * @param type a int. 0 to initialize and 1 to reset, 2 to calculate T and P
     *             derivatives, 3 to
     *             calculate all derivatives and 4 to calculate all derivatives
     *             numerically
     */
    public void initAnalytic(int type) {
        if (type == 0) {
            numberOfPhases = getMaxNumberOfPhases();
            for (int i = 0; i < getMaxNumberOfPhases(); i++) {
                phaseType[i] = 0;
                beta[i] = 1.0;
                phaseIndex[i] = i;
            }
            phaseType[0] = 1;
            for (int i = 0; i < numberOfPhases; i++) {
                if (getPhase(i) == null) {
                } else {
                    getPhase(i).init(getTotalNumberOfMoles(), numberOfComponents, type,
                            phaseType[phaseIndex[i]], beta[phaseIndex[i]]);
                }
            }
            numberOfPhases = 2;
        }

        if (type == 1) {
            for (int i = 0; i < numberOfPhases; i++) {
                getPhase(i).init(getTotalNumberOfMoles(), numberOfComponents, 1,
                        phaseType[phaseIndex[i]], beta[phaseIndex[i]]);
            }

            for (int i = 0; i < numberOfPhases; i++) {
                for (int j = 0; j < numberOfComponents; j++) {
                    getPhase(i).getComponents()[j].fugcoef(getPhase(i));
                }
            }
        }

        if (type == 2) // calculate T and P derivatives
        {
            for (int i = 0; i < numberOfPhases; i++) {
                getPhase(i).init(getTotalNumberOfMoles(), numberOfComponents, 2,
                        phaseType[phaseIndex[i]], beta[phaseIndex[i]]);
            }

            for (int i = 0; i < numberOfPhases; i++) {
                for (int j = 0; j < numberOfComponents; j++) {
                    getPhase(i).getComponents()[j].fugcoef(getPhase(i));
                    getPhase(i).getComponents()[j].logfugcoefdT(getPhase(i));
                    getPhase(i).getComponents()[j].logfugcoefdP(getPhase(i));
                }
            }
        }

        if (type == 3) // calculate all derivatives
        {
            for (int i = 0; i < numberOfPhases; i++) {
                getPhase(i).init(getTotalNumberOfMoles(), numberOfComponents, 3,
                        phaseType[phaseIndex[i]], beta[phaseIndex[i]]);
            }

            for (int i = 0; i < numberOfPhases; i++) {
                for (int j = 0; j < numberOfComponents; j++) {
                    getPhase(i).getComponents()[j].fugcoef(getPhase(i));
                    getPhase(i).getComponents()[j].logfugcoefdT(getPhase(i));
                    getPhase(i).getComponents()[j].logfugcoefdP(getPhase(i));
                    getPhase(i).getComponents()[j].logfugcoefdN(getPhase(i));
                }
            }
        }

        if (type == 4) // calculate all derivatives numerically
        {
            for (int i = 0; i < numberOfPhases; i++) {
                getPhase(i).init(getTotalNumberOfMoles(), numberOfComponents, 3,
                        phaseType[phaseIndex[i]], beta[phaseIndex[i]]);
            }
            for (int i = 0; i < numberOfPhases; i++) {
                for (int j = 0; j < numberOfComponents; j++) {
                    getPhase(i).getComponents()[j].fugcoef(getPhase(i));
                    getPhase(i).getComponents()[j].fugcoefDiffTempNumeric(getPhase(i),
                            numberOfComponents, getPhase(i).getTemperature(),
                            getPhase(i).getPressure());
                    getPhase(i).getComponents()[j].fugcoefDiffPresNumeric(getPhase(i),
                            numberOfComponents, getPhase(i).getTemperature(),
                            getPhase(i).getPressure());
                }
            }
        }

        for (int i = 1; i < numberOfPhases; i++) {
            if (getPhase(i).getPhaseTypeName().equals("gas")) {
                getPhase(i).setPhaseTypeName("oil");
            }
        }
    }

    /**
     * <p>
     * initAnalytic.
     * </p>
     *
     * @param type  a int
     * @param phase a int
     */
    public void initAnalytic(int type, int phase) {
        if (type == 0) {
            beta[0] = 1.0;
            phaseIndex[phase] = phase;
            getPhase(phase).init(getTotalNumberOfMoles(), numberOfComponents, 0,
                    phaseType[phaseIndex[phase]], beta[phaseIndex[phase]]);
        } else if (type == 1) {
            getPhase(phase).init(getTotalNumberOfMoles(), numberOfComponents, 1,
                    phaseType[phaseIndex[phase]], beta[phaseIndex[phase]]);

            for (int j = 0; j < numberOfComponents; j++) {
                getPhase(phase).getComponents()[j].fugcoef(getPhase(phase));
            }
        } else if (type == 2) {
            getPhase(phase).init(getTotalNumberOfMoles(), numberOfComponents, 2,
                    phaseType[phaseIndex[phase]], beta[phaseIndex[phase]]);

            for (int j = 0; j < numberOfComponents; j++) {
                getPhase(phase).getComponents()[j].fugcoef(getPhase(phase));
                getPhase(phase).getComponents()[j].logfugcoefdT(getPhase(phase));
                getPhase(phase).getComponents()[j].logfugcoefdP(getPhase(phase));
            }
        } else if (type == 3) {
            getPhase(phase).init(getTotalNumberOfMoles(), numberOfComponents, 3,
                    phaseType[phaseIndex[phase]], beta[phaseIndex[phase]]);

            for (int j = 0; j < numberOfComponents; j++) {
                getPhase(phase).getComponents()[j].fugcoef(getPhase(phase));
                getPhase(phase).getComponents()[j].logfugcoefdT(getPhase(phase));
                getPhase(phase).getComponents()[j].logfugcoefdP(getPhase(phase));
                getPhase(phase).getComponents()[j].logfugcoefdN(getPhase(phase));
            }
        }

        for (int i = 1; i < numberOfPhases; i++) {
            if (getPhase(i).getPhaseTypeName().equals("gas")) {
                getPhase(i).setPhaseTypeName("oil");
            }
        }
    }

    /**
     * <p>
     * initNumeric.
     * </p>
     *
     * @param type a int
     */
    public void initNumeric(int type) {
        initNumeric(type, 1);
    }

    /**
     * <p>
     * initNumeric.
     * </p>
     *
     * @param type   a int
     * @param phasen a int
     */
    public void initNumeric(int type, int phasen) {
        if (type < 2) {
            initAnalytic(type);
        } else if (type >= 2) {
            double[][] gasfug = new double[2][getPhases()[0].getNumberOfComponents()];
            double[][] liqfug = new double[2][getPhases()[0].getNumberOfComponents()];

            double dt = getTemperature() / 1.0e6;
            setTemperature(getTemperature() + dt);
            init(1);

            for (int i = 0; i < getPhases()[0].getNumberOfComponents(); i++) {
                gasfug[0][i] = Math.log(getPhases()[0].getComponents()[i].getFugacityCoefficient());
                liqfug[0][i] = Math.log(getPhases()[1].getComponents()[i].getFugacityCoefficient());
            }

            setTemperature(getTemperature() - 2 * dt);
            init(1);

            for (int i = 0; i < getPhases()[0].getNumberOfComponents(); i++) {
                gasfug[1][i] = Math.log(getPhases()[0].getComponents()[i].getFugacityCoefficient());
                liqfug[1][i] = Math.log(getPhases()[1].getComponents()[i].getFugacityCoefficient());
            }

            for (int i = 0; i < getPhases()[0].getNumberOfComponents(); i++) {
                getPhase(0).getComponent(i).setdfugdt((gasfug[0][i] - gasfug[1][i]) / (2 * dt));
                getPhase(1).getComponent(i).setdfugdt((liqfug[0][i] - liqfug[1][i]) / (2 * dt));
            }

            setTemperature(getTemperature() + dt);

            double dp = getPressure() / 1.0e6;
            setPressure(getPressure() + dp);
            init(1);

            for (int i = 0; i < getPhases()[0].getNumberOfComponents(); i++) {
                gasfug[0][i] = Math.log(getPhases()[0].getComponents()[i].getFugacityCoefficient());
                liqfug[0][i] = Math.log(getPhases()[1].getComponents()[i].getFugacityCoefficient());
            }

            setPressure(getPressure() - 2 * dp);
            init(1);

            for (int i = 0; i < getPhases()[0].getNumberOfComponents(); i++) {
                gasfug[1][i] = Math.log(getPhases()[0].getComponents()[i].getFugacityCoefficient());
                liqfug[1][i] = Math.log(getPhases()[1].getComponents()[i].getFugacityCoefficient());
            }

            for (int i = 0; i < getPhases()[0].getNumberOfComponents(); i++) {
                getPhase(0).getComponent(i).setdfugdp((gasfug[0][i] - gasfug[1][i]) / (2 * dp));
                getPhase(1).getComponent(i).setdfugdp((liqfug[0][i] - liqfug[1][i]) / (2 * dp));
            }

            setPressure(getPressure() + dp);
            init(1);

            if (type == 3) {
                for (int phase = 0; phase < 2; phase++) {
                    for (int k = 0; k < getPhases()[0].getNumberOfComponents(); k++) {
                        double dn = getPhases()[phase].getComponents()[k].getNumberOfMolesInPhase()
                                / 1.0e6;

                        addComponent(k, dn, phase);
                        // initBeta();
                        init_x_y();
                        init(1);

                        for (int i = 0; i < getPhases()[0].getNumberOfComponents(); i++) {
                            liqfug[0][i] = Math.log(
                                    getPhases()[phase].getComponents()[i].getFugacityCoefficient());
                        }

                        addComponent(k, -2.0 * dn, phase);
                        // initBeta();
                        init_x_y();
                        init(1);

                        for (int i = 0; i < getPhases()[0].getNumberOfComponents(); i++) {
                            // gasfug[1][i] =
                            // Math.log(getPhases()[0].getComponents()[i].getFugacityCoefficient());
                            liqfug[1][i] = Math.log(
                                    getPhases()[phase].getComponents()[i].getFugacityCoefficient());
                        }
                        addComponent(k, dn, phase);
                        init_x_y();
                        init(1);

                        for (int i = 0; i < getPhases()[0].getNumberOfComponents(); i++) {
                            getPhase(phase).getComponent(k).setdfugdn(i,
                                    (liqfug[0][i] - liqfug[1][i]) / (2 * dn));
                            getPhase(phase).getComponent(k).setdfugdx(i,
                                    (liqfug[0][i] - liqfug[1][i]) / (2 * dn)
                                            * getPhase(phase).getNumberOfMolesInPhase());
                        }
                        // initBeta();
                    }
                }
            }
        }
    }

    /** {@inheritDoc} */
    @Override
    public void initNumeric() {
        double[][] gasfug = new double[2][getPhases()[0].getNumberOfComponents()];
        double[][] liqfug = new double[2][getPhases()[0].getNumberOfComponents()];
        double[][] gasnumericDfugdt = new double[2][getPhases()[0].getNumberOfComponents()];
        double[][] liqnumericDfugdt = new double[2][getPhases()[0].getNumberOfComponents()];
        double[][] gasnumericDfugdp = new double[2][getPhases()[0].getNumberOfComponents()];
        double[][] liqnumericDfugdp = new double[2][getPhases()[0].getNumberOfComponents()];
        double[][][] gasnumericDfugdn = new double[2][getPhases()[0]
                .getNumberOfComponents()][getPhases()[0].getNumberOfComponents()];
        double[][][] liqnumericDfugdn = new double[2][getPhases()[0]
                .getNumberOfComponents()][getPhases()[0].getNumberOfComponents()];

        double dt = getTemperature() / 1e5;
        setTemperature(getTemperature() + dt);
        init(1);

        for (int i = 0; i < getPhases()[0].getNumberOfComponents(); i++) {
            gasfug[0][i] = Math.log(getPhases()[0].getComponents()[i].getFugacityCoefficient());
            liqfug[0][i] = Math.log(getPhases()[1].getComponents()[i].getFugacityCoefficient());
        }

        setTemperature(getTemperature() - 2 * dt);
        init(1);

        for (int i = 0; i < getPhases()[0].getNumberOfComponents(); i++) {
            gasfug[1][i] = Math.log(getPhases()[0].getComponents()[i].getFugacityCoefficient());
            liqfug[1][i] = Math.log(getPhases()[1].getComponents()[i].getFugacityCoefficient());
            gasnumericDfugdt[0][i] = (gasfug[0][i] - gasfug[1][i]) / (2 * dt);
            liqnumericDfugdt[0][i] = (liqfug[0][i] - liqfug[1][i]) / (2 * dt);
            phaseArray[0].getComponents()[i].setdfugdt(gasnumericDfugdt[0][i]);
            phaseArray[1].getComponents()[i].setdfugdt(liqnumericDfugdt[0][i]);
        }

        setTemperature(getTemperature() + dt);

        double dp = getPressure() / 1e5;
        setPressure(getPressure() + dp);
        init(1);

        for (int i = 0; i < getPhases()[0].getNumberOfComponents(); i++) {
            gasfug[0][i] = Math.log(getPhases()[0].getComponents()[i].getFugacityCoefficient());
            liqfug[0][i] = Math.log(getPhases()[1].getComponents()[i].getFugacityCoefficient());
        }

        setPressure(getPressure() - 2 * dp);
        init(1);

        for (int i = 0; i < getPhases()[0].getNumberOfComponents(); i++) {
            gasfug[1][i] = Math.log(getPhases()[0].getComponents()[i].getFugacityCoefficient());
            liqfug[1][i] = Math.log(getPhases()[1].getComponents()[i].getFugacityCoefficient());
            gasnumericDfugdp[0][i] = (gasfug[0][i] - gasfug[1][i]) / (2 * dp);
            liqnumericDfugdp[0][i] = (liqfug[0][i] - liqfug[1][i]) / (2 * dp);
            phaseArray[0].getComponents()[i].setdfugdp(gasnumericDfugdp[0][i]);
            phaseArray[1].getComponents()[i].setdfugdp(liqnumericDfugdp[0][i]);
        }

        setPressure(getPressure() + dp);
        init(1);

        for (int phase = 0; phase < 2; phase++) {
            for (int k = 0; k < getPhases()[0].getNumberOfComponents(); k++) {
                double dn = getPhases()[phase].getComponents()[k].getNumberOfMolesInPhase() / 1.0e6;
                if (dn < 1e-12) {
                    dn = 1e-12;
                }

                addComponent(k, dn, phase);
                // initBeta();
                init_x_y();
                init(1);

                for (int i = 0; i < getPhases()[0].getNumberOfComponents(); i++) {
                    liqfug[0][i] = Math
                            .log(getPhases()[phase].getComponents()[i].getFugacityCoefficient());
                }

                addComponent(k, -2.0 * dn, phase);
                // initBeta();
                init_x_y();
                init(1);

                for (int i = 0; i < getPhases()[0].getNumberOfComponents(); i++) {
                    // gasfug[1][i] =
                    // Math.log(getPhases()[0].getComponents()[i].getFugacityCoefficient());
                    liqfug[1][i] = Math
                            .log(getPhases()[phase].getComponents()[i].getFugacityCoefficient());
                }

                for (int i = 0; i < getPhases()[0].getNumberOfComponents(); i++) {
                    if (phase == 0) {
                        gasnumericDfugdn[0][k][i] = (liqfug[0][i] - liqfug[1][i]) / (2 * dn);
                        phaseArray[0].getComponents()[i].setdfugdn(k, gasnumericDfugdn[0][k][i]);
                        phaseArray[0].getComponents()[i].setdfugdx(k, gasnumericDfugdn[0][k][i]
                                * phaseArray[0].getNumberOfMolesInPhase());
                    }

                    if (phase == 1) {
                        liqnumericDfugdn[0][k][i] = (liqfug[0][i] - liqfug[1][i]) / (2 * dn);
                        phaseArray[1].getComponents()[i].setdfugdn(k, liqnumericDfugdn[0][k][i]);
                        phaseArray[1].getComponents()[i].setdfugdx(k, liqnumericDfugdn[0][k][i]
                                * phaseArray[1].getNumberOfMolesInPhase());
                    }
                }

                addComponent(k, dn, phase);
                // initBeta();
                init_x_y();
                init(1);
            }
        }
    }

    /** {@inheritDoc} */
    @Override
    public void initPhysicalProperties() {
        for (int i = 0; i < numberOfPhases; i++) {
            getPhase(i).initPhysicalProperties();
        }
        calcInterfaceProperties();
    }

    /** {@inheritDoc} */
    @Override
    public void initPhysicalProperties(String propertyName) {
        for (int i = 0; i < numberOfPhases; i++) {
            getPhase(i).initPhysicalProperties(propertyName);
        }
    }

    /** {@inheritDoc} */
    @Override
    public void resetPhysicalProperties() {
        for (int i = 0; i < maxNumberOfPhases; i++) {
            getPhase(i).resetPhysicalProperties();
        }
    }

    /** {@inheritDoc} */
    @Override
    public void initRefPhases() {
        for (int i = 0; i < numberOfPhases; i++) {
            getPhase(i).initRefPhases(false);
        }
    }

<<<<<<< HEAD
    /**
     * {@inheritDoc}
     *
     * specify the type model for the physical properties you want to use. * Type:
     * Model * 0
     * Orginal/default * 1 Water * 2 Glycol * 3 Amine
     */
=======
    /** {@inheritDoc} */
>>>>>>> 20f05b72
    @Override
    public void setPhysicalPropertyModel(int type) {
        for (int i = 0; i < numberOfPhases; i++) {
            getPhase(i).setPhysicalProperties(type);
        }
    }

    /** {@inheritDoc} */
    @Override
    public void chemicalReactionInit() {
        chemicalReactionOperations = new ChemicalReactionOperations(this);
        chemicalSystem = chemicalReactionOperations.hasRections();
    }

    /** {@inheritDoc} */
    @Override
    public ChemicalReactionOperations getChemicalReactionOperations() {
        return chemicalReactionOperations;
    }

    /** {@inheritDoc} */
    @Override
    public final PhaseInterface getGasPhase() {
        for (int phase = 0; phase < numberOfPhases; phase++) {
            if (phaseArray[phaseIndex[phase]].getPhaseType() == 1) {
                return phaseArray[phase];
            }
        }
        logger.info("No gas phase at current state.");
        return null;
    }

    /** {@inheritDoc} */
    @Override
    public final PhaseInterface getLiquidPhase() {
        for (int phase = 0; phase < numberOfPhases; phase++) {
            if (phaseArray[phaseIndex[phase]].getPhaseType() == 0) {
                return phaseArray[phase];
            }
        }
        logger.info("No liquid phase at current state.");
        return null;
    }

    /** {@inheritDoc} */
    @Override
    public final PhaseInterface getPhase(int i) {
        if (i >= getNumberOfPhases()) {
            // throw new RuntimeException();
        }
        return phaseArray[phaseIndex[i]];
    }

    /** {@inheritDoc} */
    @Override
    public final boolean isChemicalSystem() {
        return chemicalSystem;
    }

    /** {@inheritDoc} */
    @Override
    public final void isChemicalSystem(boolean temp) {
        chemicalSystem = temp;
    }

    /**
     * <p>
     * getAntoineVaporPressure.
     * </p>
     *
     * @param temp a double
     * @return a double
     */
    public double getAntoineVaporPressure(double temp) {
        return phaseArray[0].getAntoineVaporPressure(temp);
    }

    /** {@inheritDoc} */
    @Override
    public final double getTC() {
        return criticalTemperature;
    }

    /** {@inheritDoc} */
    @Override
    public final double getPC() {
        return criticalPressure;
    }

    /** {@inheritDoc} */
    @Override
    public final void setTC(double TC) {
        criticalTemperature = TC;
    }

    /** {@inheritDoc} */
    @Override
    public final void setPC(double PC) {
        criticalPressure = PC;
    }

    /** {@inheritDoc} */
    @Override
    public final void setMixingRule(int type) {
        mixingRule = type;
        if (numberOfPhases < 4) {
            resetPhysicalProperties();// initPhysicalProperties();
        }
        for (int i = 0; i < maxNumberOfPhases; i++) {
            getPhase(i).setMixingRule(type);
            getPhase(i).initPhysicalProperties();
            // getPhase(i).getPhysicalProperties().getMixingRule().initMixingRules(getPhase(i));
        }
    }

    /**
     * <p>
     * setMixingRuleGEmodel.
     * </p>
     *
     * @param name a {@link java.lang.String} object
     */
    public void setMixingRuleGEmodel(String name) {
        for (int i = 0; i < numberOfPhases; i++) {
            getPhase(i).setMixingRuleGEModel(name);
        }
    }

    /** {@inheritDoc} */
    @Override
    public void setMixingRule(String typename, String GEmodel) {
        setMixingRuleGEmodel(GEmodel);
        setMixingRule(typename);
    }

    /** {@inheritDoc} */
    @Override
    public void setMixingRule(String typename) {
        int var = 0;
        if (typename.equals("no")) {
            var = 1;
        } else if (typename.equals("classic")) {
            var = 2;
        } else if (typename.equals("HV")) {
            var = 4;
        } else if (typename.equals("WS")) {
            var = 5;
        } else if (typename.equals("CPA-Mix")) {
            var = 7;
        } else if (typename.equals("classic-T")) {
            var = 8;
        } else if (typename.equals("classic-T-cpa")) {
            var = 9;
        } else if (typename.equals("classic-Tx-cpa")) {
            var = 10;
        } else {
            var = 1;
        }
        this.setMixingRule(var);
    }

    /** {@inheritDoc} */
    @Override
    public String[] getComponentNames() {
        ArrayList<String> components = new ArrayList<String>();

        for (int j = 0; j < numberOfComponents; j++) {
            components.add(phaseArray[0].getComponents()[j].getName());
        }
        String[] componentList = new String[components.size()];
        for (int j = 0; j < numberOfComponents; j++) {
            componentList[j] = components.get(j);
        }
        return componentList;
    }

    /** {@inheritDoc} */
    @Override
    public void setNumberOfPhases(int number) {
        this.numberOfPhases = number;
    }

    /** {@inheritDoc} */
    @Override
    public void useVolumeCorrection(boolean volcor) {
        for (int i = 0; i < getMaxNumberOfPhases(); i++) {
            getPhase(i).useVolumeCorrection(volcor);
        }
    }

    /** {@inheritDoc} */
    @Override
    public final PhaseInterface[] getPhases() {
        return phaseArray;
    }

    /** {@inheritDoc} */
    @Override
    public double getGibbsEnergy() {
        double gibbsEnergy = 0;
        for (int i = 0; i < numberOfPhases; i++) {
            gibbsEnergy += getPhase(i).getGibbsEnergy();
        }
        return gibbsEnergy;
    }

    /** {@inheritDoc} */
    @Override
    public double getExergy(double temperatureOfSurroundings, String exergyUnit) {
        double refExergy = getExergy(temperatureOfSurroundings); // exergy in J
        double conversionFactor = 1.0;
        switch (exergyUnit) {
            case "J":
                conversionFactor = 1.0;
                break;
            case "J/mol":
                conversionFactor = 1.0 / getTotalNumberOfMoles();
                break;
            case "J/kg":
                conversionFactor = 1.0 / getTotalNumberOfMoles() / getMolarMass();
                break;
            case "kJ/kg":
                conversionFactor = 1.0 / getTotalNumberOfMoles() / getMolarMass() / 1000.0;
                break;
        }
        return refExergy * conversionFactor;
    }

    /** {@inheritDoc} */
    @Override
    public double getExergy(double temperatureOfSurroundings) {
        double getExergy = getEnthalpy() - temperatureOfSurroundings * getEntropy();
        return getExergy;
    }

    /** {@inheritDoc} */
    @Override
    public double getEnthalpy() {
        double enthalpy = 0;
        for (int i = 0; i < numberOfPhases; i++) {
            enthalpy += getPhase(i).getEnthalpy();
        }
        return enthalpy;
    }

    /** {@inheritDoc} */
    @Override
    public double getEnthalpy(String unit) {
        double refEnthalpy = getEnthalpy(); // enthalpy in J
        double conversionFactor = 1.0;
        switch (unit) {
            case "J":
                conversionFactor = 1.0;
                break;
            case "J/mol":
                conversionFactor = 1.0 / getTotalNumberOfMoles();
                break;
            case "J/kg":
                conversionFactor = 1.0 / getTotalNumberOfMoles() / getMolarMass();
                break;
            case "kJ/kg":
                conversionFactor = 1.0 / getTotalNumberOfMoles() / getMolarMass() / 1000.0;
                break;
        }
        return refEnthalpy * conversionFactor;
    }

    /** {@inheritDoc} */
    @Override
    public double getViscosity() {
        double visc = 0;
        for (int i = 0; i < numberOfPhases; i++) {
            visc += beta[phaseIndex[i]] * getPhase(i).getPhysicalProperties().getViscosity();
        }
        return visc;
    }

    /** {@inheritDoc} */
    @Override
    public double getViscosity(String unit) {
        double refViscosity = getViscosity(); // viscosity in kg/msec
        double conversionFactor = 1.0;
        switch (unit) {
            case "kg/msec":
                conversionFactor = 1.0;
                break;
            case "cP":
                conversionFactor = 1.0e3;
                break;
            default:
                throw new RuntimeException();
        }
        return refViscosity * conversionFactor;
    }

    /** {@inheritDoc} */
    @Override
    public double getKinematicViscosity(String unit) {
        double refViscosity = getViscosity("kg/msec") / getDensity("kg/m3"); // viscosity in kg/msec
        double conversionFactor = 1.0;
        switch (unit) {
            case "m2/sec":
                conversionFactor = 1.0;
                break;
            default:
                throw new RuntimeException();
        }
        return refViscosity * conversionFactor;
    }

    /** {@inheritDoc} */
    @Override
    public double getKinematicViscosity() {
        return getViscosity() / getDensity();
    }

    /** {@inheritDoc} */
    @Deprecated
    @Override
    public double getConductivity() {
        double cond = 0;
        for (int i = 0; i < numberOfPhases; i++) {
            cond += beta[phaseIndex[i]] * getPhase(i).getPhysicalProperties().getConductivity();
        }
        return cond;
    }

    /** {@inheritDoc} */
    @Deprecated
    @Override
    public double getConductivity(String unit) {
        double refConductivity = getConductivity(); // conductivity in W/m*K
        double conversionFactor = 1.0;
        switch (unit) {
            case "W/mK":
                conversionFactor = 1.0;
                break;
            case "W/cmK":
                conversionFactor = 0.01;
                break;
            default:
                throw new RuntimeException();
        }
        return refConductivity * conversionFactor;
    }

    /** {@inheritDoc} */
    @Override
    public double getThermalConductivity() {
        double cond = 0;
        for (int i = 0; i < numberOfPhases; i++) {
            cond += beta[phaseIndex[i]] * getPhase(i).getPhysicalProperties().getConductivity();
        }
        return cond;
    }

    /** {@inheritDoc} */
    @Override
    public double getThermalConductivity(String unit) {
        double refConductivity = getConductivity(); // conductivity in W/m*K
        double conversionFactor = 1.0;
        switch (unit) {
            case "W/mK":
                conversionFactor = 1.0;
                break;
            case "W/cmK":
                conversionFactor = 0.01;
                break;
            default:
                throw new RuntimeException();
        }
        return refConductivity * conversionFactor;
    }

    /** {@inheritDoc} */
    @Override
    public double getInternalEnergy() {
        double internalEnergy = 0;
        for (int i = 0; i < numberOfPhases; i++) {
            internalEnergy += getPhase(i).getInternalEnergy();
        }
        return internalEnergy;
    }

    /** {@inheritDoc} */
    @Override
    public double getInternalEnergy(String unit) {
        double refEnthalpy = getInternalEnergy(); // enthalpy in J
        double conversionFactor = 1.0;
        switch (unit) {
            case "J":
                conversionFactor = 1.0;
                break;
            case "J/mole":
                conversionFactor = 1.0 / getTotalNumberOfMoles();
                break;
            case "J/kg":
                conversionFactor = 1.0 / getTotalNumberOfMoles() / getMolarMass();
                break;
            case "kJ/kg":
                conversionFactor = 1.0 / getTotalNumberOfMoles() / getMolarMass() / 1000.0;
                break;
        }
        return refEnthalpy * conversionFactor;
    }

    /** {@inheritDoc} */
    @Override
    public double getHelmholtzEnergy() {
        double helmholtzEnergy = 0;
        for (int i = 0; i < numberOfPhases; i++) {
            helmholtzEnergy += getPhase(i).getHelmholtzEnergy();
        }
        return helmholtzEnergy;
    }

    /** {@inheritDoc} */
    @Override
    public double getEntropy() {
        double entropy = 0;
        for (int i = 0; i < numberOfPhases; i++) {
            entropy += getPhase(i).getEntropy();
        }
        return entropy;
    }

    /** {@inheritDoc} */
    @Override
    public double getEntropy(String unit) {
        double refEntropy = getEntropy(); // entropy in J/K
        double conversionFactor = 1.0;
        switch (unit) {
            case "J/K":
                conversionFactor = 1.0;
                break;
            case "J/molK":
                conversionFactor = 1.0 / getTotalNumberOfMoles();
                break;
            case "J/kgK":
                conversionFactor = 1.0 / getTotalNumberOfMoles() / getMolarMass();
                break;
            case "kJ/kgK":
                conversionFactor = 1.0 / getTotalNumberOfMoles() / getMolarMass() / 1000.0;
                break;
        }
        return refEntropy * conversionFactor;
    }

<<<<<<< HEAD
    /**
     * {@inheritDoc}
     *
     * method to return molar volume of the fluid note: without Peneloux volume
     * correction
     */
=======
    /** {@inheritDoc} */
>>>>>>> 20f05b72
    @Override
    public double getMolarVolume() {
        double volume = 0;
        for (int i = 0; i < numberOfPhases; i++) {
            volume += beta[phaseIndex[i]] * getPhase(i).getMolarVolume();
        }
        return volume;
    }

    /** {@inheritDoc} */
    @Override
    public double getDensity() {
        double density = 0;
        for (int i = 0; i < numberOfPhases; i++) {
            density += 1.0e5 * (getPhase(i).getMolarMass() * beta[phaseIndex[i]]
                    / getPhase(i).getMolarVolume());
        }
        return density;
    }

    /** {@inheritDoc} */
    @Override
    public double getDensity(String unit) {
        double density = 0;
        for (int i = 0; i < getNumberOfPhases(); i++) {
            density += getPhase(i).getVolume() / getVolume()
                    * getPhase(i).getPhysicalProperties().getDensity();
        }
        double refDensity = density; // density in kg/m3
        double conversionFactor = 1.0;
        switch (unit) {
            case "kg/m3":
                conversionFactor = 1.0;
                break;
            case "kg/Sm3":
                return getMolarMass() * 101325.0 / ThermodynamicConstantsInterface.R
                        / ThermodynamicConstantsInterface.standardStateTemperature;
            case "mol/m3":
                conversionFactor = 1.0 / getMolarMass();
                break;
            default:
                throw new RuntimeException();
        }
        return refDensity * conversionFactor;
    }

    /** {@inheritDoc} */
    @Override
    public double getZ() {
        double Z = 0;
        for (int i = 0; i < numberOfPhases; i++) {
            Z += beta[phaseIndex[i]] * getPhase(i).getZ();
        }
        return Z;
    }

    /** {@inheritDoc} */
    @Override
    public double getMoleFractionsSum() {
        double sumz = 0.0;
        for (int i = 0; i < phaseArray[0].getNumberOfComponents(); i++) {
            sumz += phaseArray[0].getComponent(i).getz();
        }
        return sumz;
    }

    /** {@inheritDoc} */
    @Override
    public double getMolarMass() {
        double tempVar = 0;
        for (int i = 0; i < phaseArray[0].getNumberOfComponents(); i++) {
            tempVar += phaseArray[0].getComponents()[i].getz()
                    * phaseArray[0].getComponents()[i].getMolarMass();
        }
        return tempVar;
    }

    /** {@inheritDoc} */
    @Override
    public double getMolarMass(String unit) {
        double refMolarMass = getMolarMass();
        double conversionFactor = 1.0;
        switch (unit) {
            case "kg/mol":
                conversionFactor = 1.0;
                break;
            case "gr/mol":
                conversionFactor = 1000.0;
                break;
            default:
                throw new RuntimeException();
        }
        return refMolarMass * conversionFactor;
    }

    /** {@inheritDoc} */
    @Override
    public void setTemperature(double newTemperature) {
        for (int i = 0; i < getMaxNumberOfPhases(); i++) {
            getPhases()[i].setTemperature(newTemperature);
        }
    }

    /** {@inheritDoc} */
    @Override
    public void setTemperature(double newTemperature, String unit) {
        for (int i = 0; i < getMaxNumberOfPhases(); i++) {
            if (unit.equals("K")) {
                getPhases()[i].setTemperature(newTemperature);
            } else if (unit.equals("C")) {
                getPhases()[i].setTemperature(newTemperature + 273.15);
            } else {
                throw new RuntimeException();
            }
        }
    }

    /** {@inheritDoc} */
    @Override
    public double getNumberOfMoles() {
        return getTotalNumberOfMoles();
    }

    /** {@inheritDoc} */
    @Override
    public void setPhaseType(int phaseToChange, int newPhaseType) {
        // System.out.println("new phase type: cha " + newPhaseType);
        if (allowPhaseShift) {
            phaseType[phaseIndex[phaseToChange]] = newPhaseType;
        }
    }

    /** {@inheritDoc} */
    @Override
    public void setPhaseType(int phaseToChange, String phaseTypeName) {
        // System.out.println("new phase type: cha " + newPhaseType);
        int newPhaseType = 1;
        if (allowPhaseShift) {
            if (phaseTypeName.equals("gas") || phaseTypeName.equals("vapour")) {
                newPhaseType = 1;
            } else if (phaseTypeName.equals("liquid") || phaseTypeName.equals("oil")
                    || phaseTypeName.equals("aqueous")) {
                newPhaseType = 0;
            } else {
                newPhaseType = 0;
            }
            phaseType[phaseIndex[phaseToChange]] = newPhaseType;
        }
    }

    /** {@inheritDoc} */
    @Override
    public void setPhaseType(String phases, int newPhaseType) {
        // System.out.println("new phase type: cha " + newPhaseType);
        if (allowPhaseShift) {
            if (phases.equals("all")) {
                for (int i = 0; i < getMaxNumberOfPhases(); i++) {
                    phaseType[i] = newPhaseType;
                }
            }
        }
    }

    /** {@inheritDoc} */
    @Override
    public void invertPhaseTypes() {
        for (int i = 0; i < getMaxNumberOfPhases(); i++) {
            if (phaseType[i] == 0) {
                phaseType[i] = 1;
            } else {
                phaseType[i] = 0;
            }
        }
    }

    /** {@inheritDoc} */
    @Override
    public void setPhase(PhaseInterface phase, int numb) {
        double temp = phaseArray[numb].getTemperature();
        double pres = phaseArray[numb].getPressure();
        this.phaseArray[numb] = phase;
        this.phaseArray[numb].setTemperature(temp);
        this.phaseArray[numb].setPressure(pres);
    }

    /** {@inheritDoc} */
    @Override
    public void reInitPhaseType() {
        phaseType[0] = 1;
        phaseType[1] = 0;
        phaseType[2] = 0;
        phaseType[3] = 0;
    }

    /** {@inheritDoc} */
    @Override
    public final boolean doSolidPhaseCheck() {
        return solidPhaseCheck;
    }

    /** {@inheritDoc} */
    @Override
    public final void setPressure(double newPressure) {
        for (int i = 0; i < getMaxNumberOfPhases(); i++) {
            phaseArray[i].setPressure(newPressure);
        }
    }

    /** {@inheritDoc} */
    @Override
    public final void setPressure(double newPressure, String unit) {
        for (int i = 0; i < getMaxNumberOfPhases(); i++) {
            if (unit.equals("bar") || unit.equals("bara")) {
                phaseArray[i].setPressure(newPressure);
            } else if (unit.equals("atm")) {
                phaseArray[i].setPressure(newPressure + 0.01325);
            } else if (unit.equals("barg")) {
                phaseArray[i].setPressure(newPressure + 1.01325);
            } else {
                throw new RuntimeException(
                        "setting new pressure could not be done. Specified unit might not be supported");
            }
        }
    }

    /** {@inheritDoc} */
    @Override
    public final void setTemperature(double newPressure, int phase) {
        getPhase(phaseIndex[phase]).setTemperature(newPressure);
    }

    /** {@inheritDoc} */
    @Override
    public final double getTemperature() {
        return phaseArray[0].getTemperature();
    }

    /** {@inheritDoc} */
    @Override
    public final double getTemperature(String unit) {
<<<<<<< HEAD
        neqsim.util.unit.TemperatureUnit presConversion = new neqsim.util.unit.TemperatureUnit(getTemperature(), "K");
        return presConversion.getValue(unit);
=======
        neqsim.util.unit.TemperatureUnit tempConversion =
                new neqsim.util.unit.TemperatureUnit(getTemperature(), "K");
        return tempConversion.getValue(unit);
>>>>>>> 20f05b72
    }

    /** {@inheritDoc} */
    @Override
    public double getTemperature(int phaseNumber) {
        return getPhase(phaseIndex[phaseNumber]).getTemperature();
    }

    /** {@inheritDoc} */
    @Override
    public final double getPressure() {
        return phaseArray[0].getPressure();
    }

    /** {@inheritDoc} */
    @Override
    public final double getPressure(String unit) {
        neqsim.util.unit.PressureUnit presConversion = new neqsim.util.unit.PressureUnit(getPressure(), "bara");
        return presConversion.getValue(unit);
    }

    /** {@inheritDoc} */
    @Override
    public final double getPressure(int phaseNumber) {
        return getPhase(phaseIndex[phaseNumber]).getPressure();
    }

    /** {@inheritDoc} */
    @Override
    public final double getBeta() {
        return beta[0];
    }

    /** {@inheritDoc} */
    @Override
    public final double getBeta(int phase) {
        return beta[phaseIndex[phase]];
    }

    /** {@inheritDoc} */
    @Override
    public void setAttractiveTerm(int i) {
        for (int k = 0; k < getMaxNumberOfPhases(); k++) {
            phaseArray[k].setAttractiveTerm(i);
        }
    }

    /** {@inheritDoc} */
    @Override
    public final int getNumberOfPhases() {
        return numberOfPhases;
    }

    /** {@inheritDoc} */
    @Override
    public final void setBeta(double b) {
        if (b < 0)
            b = neqsim.thermo.ThermodynamicModelSettings.phaseFractionMinimumLimit;
        if (b > 1)
            b = 1.0 - neqsim.thermo.ThermodynamicModelSettings.phaseFractionMinimumLimit;
        beta[0] = b;
        beta[1] = 1.0 - b;
    }

    /** {@inheritDoc} */
    @Override
    public final void setBeta(int phase, double b) {
        if (b < 0)
            b = neqsim.thermo.ThermodynamicModelSettings.phaseFractionMinimumLimit;
        if (b > 1)
            b = 1.0 - neqsim.thermo.ThermodynamicModelSettings.phaseFractionMinimumLimit;
        beta[phaseIndex[phase]] = b;
    }

    /** {@inheritDoc} */
    @Override
    public final double getVolume() {
        double volume = 0.0;
        for (int i = 0; i < numberOfPhases; i++) {
            volume += getPhase(i).getMolarVolume() * getPhase(i).getNumberOfMolesInPhase();
        }
        return volume;
    }

    /** {@inheritDoc} */
    @Override
    public double getVolume(String unit) {
        double conversionFactor = 1.0;
        switch (unit) {
            case "m3":
                conversionFactor = 1.0;
                break;
            case "m3/kg":
                conversionFactor = 1.0 / getMass("kg");
                break;
            case "litre":
                conversionFactor = 1000.0;
                break;
            case "m3/mol":
                conversionFactor = 1.0 / getTotalNumberOfMoles();
                break;
        }
        return conversionFactor * getVolume() / 1.0e5;
    }

    /** {@inheritDoc} */
    @Override
    public double getMass(String unit) {
        double conversionFactor = 1.0;
        switch (unit) {
            case "kg":
                conversionFactor = 1.0;
                break;

            case "gr":
                conversionFactor = 1000.0;
                break;
            case "tons":
                conversionFactor = 1.0e-3;
                break;
        }
        return conversionFactor * getTotalNumberOfMoles() * getMolarMass();
    }

    /**
     * {@inheritDoc}
     *
     * need to call initPhysicalProperties() before this method is called
     */
    @Override
    public double getCorrectedVolume() {
        double volume = 0;
        for (int i = 0; i < numberOfPhases; i++) {
            volume += getPhase(i).getMolarMass() / getPhase(i).getPhysicalProperties().getDensity()
                    * getPhase(i).getNumberOfMolesInPhase();
        }
        return volume;
    }

    /** {@inheritDoc} */
    @Override
    public double getdVdPtn() {
        double dVdP = 0.0;
        for (int i = 0; i < numberOfPhases; i++) {
            dVdP += 1.0 / getPhase(i).getdPdVTn();
        }
        return dVdP;
    }

    /** {@inheritDoc} */
    @Override
    public double getdVdTpn() {
        double dVdT = 0.0;
        for (int i = 0; i < numberOfPhases; i++) {
            dVdT += -getPhase(i).getdPdTVn() / getPhase(i).getdPdVTn();
        }
        return dVdT;
    }

    /** {@inheritDoc} */
    @Override
    public double getCp() {
        double cP = 0.0;
        for (int i = 0; i < numberOfPhases; i++) {
            cP += getPhase(i).getCp();
        }
        return cP;
    }

    /** {@inheritDoc} */
    @Override
    public double getCp(String unit) {
        double refCp = getCp(); // Cp in J/K
        double conversionFactor = 1.0;
        switch (unit) {
            case "J/K":
                conversionFactor = 1.0;
                break;
            case "J/molK":
                conversionFactor = 1.0 / getTotalNumberOfMoles();
                break;
            case "J/kgK":
                conversionFactor = 1.0 / getTotalNumberOfMoles() / getMolarMass();
                break;
            case "kJ/kgK":
                conversionFactor = 1.0 / getTotalNumberOfMoles() / getMolarMass() / 1000.0;
                break;
        }
        return refCp * conversionFactor;
    }

    /** {@inheritDoc} */
    @Override
    public double getCv() {
        double cv = 0.0;
        for (int i = 0; i < numberOfPhases; i++) {
            cv += getPhase(i).getCv();
        }
        return cv;
    }

    /** {@inheritDoc} */
    @Override
    public double getCv(String unit) {
        double refCv = getCv(); // enthalpy in J
        double conversionFactor = 1.0;
        switch (unit) {
            case "J/K":
                conversionFactor = 1.0;
                break;
            case "J/molK":
                conversionFactor = 1.0 / getTotalNumberOfMoles();
                break;
            case "J/kgK":
                conversionFactor = 1.0 / getTotalNumberOfMoles() / getMolarMass();
                break;
            case "kJ/kgK":
                conversionFactor = 1.0 / getTotalNumberOfMoles() / getMolarMass() / 1000.0;
                break;
        }
        return refCv * conversionFactor;
    }

    /** {@inheritDoc} */
    @Override
    public double getKappa() {
        return getCp() / getCv();
    }

    /** {@inheritDoc} */
    @Override
    public double getGamma() {
        return getCp() / getCv();
    }

    /** {@inheritDoc} */
    @Override
    public double getGamma2() {
        double cp0 = getCp();
        return cp0 / (cp0 - ThermodynamicConstantsInterface.R * totalNumberOfMoles);
    }

    /** {@inheritDoc} */
    @Override
    public void calcInterfaceProperties() {
        interfaceProp.init();
    }

    /** {@inheritDoc} */
    @Override
    public InterphasePropertiesInterface getInterphaseProperties() {
        return interfaceProp;
    }

    /** {@inheritDoc} */
    @Override
    public double getInterfacialTension(int phase1, int phase2) {
        return interfaceProp.getSurfaceTension(phase1, phase2);
    }

    /** {@inheritDoc} */
    @Override
    public double getInterfacialTension(int phase1, int phase2, String unit) {
        return interfaceProp.getSurfaceTension(phase1, phase2, unit);
    }

    /** {@inheritDoc} */
    @Override
    public double getInterfacialTension(String phase1, String phase2) {
        if (hasPhaseType(phase1) && hasPhaseType(phase2)) {
            return interfaceProp.getSurfaceTension(getPhaseNumberOfPhase(phase1),
                    getPhaseNumberOfPhase(phase2));
        } else {
            return Double.NaN;
        }
    }

    /**
     * <p>
     * write.
     * </p>
     *
     * @return a {@link java.lang.String} object
     */
    public String write() {
        // create a String description of the system
        return "";
    }

    /** {@inheritDoc} */
    @Override
    public void normalizeBeta() {
        double tot = 0.0;
        for (int i = 0; i < numberOfPhases; i++) {
            tot += beta[phaseIndex[i]];
        }
        for (int i = 0; i < numberOfPhases; i++) {
            beta[phaseIndex[i]] /= tot;
        }
    }

    /** {@inheritDoc} */
    @Override
    public void display() {
        display(this.getFluidName());
    }

    /** {@inheritDoc} */
    @Override
    public String[][] createTable(String name) {
        // System.out.println("number of comps : " + numberOfComponents + " number of
        // phases " + numberOfPhases);
        String[][] table = new String[getPhases()[0].getNumberOfComponents() + 30][7];

        if (isInitialized) {
            initProperties();
        } else {
            init(0);
            setNumberOfPhases(1);
            initProperties();
        }

        java.text.DecimalFormat nf = new java.text.DecimalFormat();

        java.text.DecimalFormatSymbols symbols = new java.text.DecimalFormatSymbols();
        symbols.setDecimalSeparator('.');
        nf.setDecimalFormatSymbols(symbols);

        nf.setMaximumFractionDigits(5);
        nf.applyPattern("#.#####E0");

        /// String[][] table = new String[getPhases()[0].getNumberOfComponents() +
        /// 30][7];
        // String[] names = {"", "Feed", "Phase 1", "Phase 2", "Phase 3", "Phase 4",
        /// "Unit"};
        table[0][0] = "";// getPhases()[0].getPhaseTypeName();//"";

        for (int i = 0; i < getPhases()[0].getNumberOfComponents() + 30; i++) {
            for (int j = 0; j < 7; j++) {
                table[i][j] = "";
            }
        }
        table[0][1] = "total";
        for (int i = 0; i < numberOfPhases; i++) {
            table[0][i + 2] = getPhase(i).getPhaseTypeName();
        }

        StringBuffer buf = new StringBuffer();
        FieldPosition test = new FieldPosition(0);
        for (int j = 0; j < getPhases()[0].getNumberOfComponents(); j++) {
            buf = new StringBuffer();
            table[j + 1][1] = nf.format(getPhase(0).getComponents()[j].getz(), buf, test).toString();
        }
        buf = new StringBuffer();
        table[getPhases()[0].getNumberOfComponents() + 4][1] = nf.format(getMolarMass() * 1000, buf, test).toString();
        buf = new StringBuffer();
        table[getPhases()[0].getNumberOfComponents() + 9][1] = nf
                .format(getEnthalpy() / (getTotalNumberOfMoles() * getMolarMass() * 1000), buf,
                        test)
                .toString();
        buf = new StringBuffer();
        table[getPhases()[0].getNumberOfComponents() + 10][1] = nf
                .format(getEntropy() / (getTotalNumberOfMoles() * getMolarMass() * 1000), buf, test)
                .toString();

        for (int i = 0; i < numberOfPhases; i++) {
            for (int j = 0; j < getPhases()[0].getNumberOfComponents(); j++) {
                table[j + 1][0] = getPhases()[0].getComponents()[j].getName();
                buf = new StringBuffer();
                table[j + 1][i + 2] = nf.format(getPhase(i).getComponents()[j].getx(), buf, test).toString();
                table[j + 1][6] = "[mole fraction]";
            }

            buf = new StringBuffer();
            table[getPhases()[0].getNumberOfComponents() + 2][0] = "Density";
            table[getPhases()[0].getNumberOfComponents() + 2][i + 2] = nf
                    .format(getPhase(i).getPhysicalProperties().getDensity(), buf, test).toString();
            table[getPhases()[0].getNumberOfComponents() + 2][6] = "[kg/m^3]";

            // Double.longValue(system.getPhase(i).getBeta());
            buf = new StringBuffer();
            table[getPhases()[0].getNumberOfComponents() + 3][0] = "PhaseFraction";
            table[getPhases()[0].getNumberOfComponents() + 3][i + 2] = nf.format(getPhase(i).getBeta(), buf, test)
                    .toString();
            table[getPhases()[0].getNumberOfComponents() + 3][6] = "[mole fraction]";

            buf = new StringBuffer();
            table[getPhases()[0].getNumberOfComponents() + 4][0] = "MolarMass";
            table[getPhases()[0].getNumberOfComponents() + 4][i + 2] = nf
                    .format(getPhase(i).getMolarMass() * 1000, buf, test).toString();
            table[getPhases()[0].getNumberOfComponents() + 4][6] = "[kg/kmol]";

            buf = new StringBuffer();
            table[getPhases()[0].getNumberOfComponents() + 5][0] = "Z factor";
            table[getPhases()[0].getNumberOfComponents() + 5][i + 2] = nf.format(getPhase(i).getZ(), buf, test)
                    .toString();
            table[getPhases()[0].getNumberOfComponents() + 5][6] = "[-]";

            buf = new StringBuffer();
            table[getPhases()[0].getNumberOfComponents() + 6][0] = "Heat Capacity (Cp)";
            table[getPhases()[0].getNumberOfComponents() + 6][i + 2] = nf.format((getPhase(i)
                    .getCp()
                    / (getPhase(i).getNumberOfMolesInPhase() * getPhase(i).getMolarMass() * 1000)),
                    buf, test).toString();
            table[getPhases()[0].getNumberOfComponents() + 6][6] = "[kJ/kg*K]";

            buf = new StringBuffer();
            table[getPhases()[0].getNumberOfComponents() + 7][0] = "Heat Capacity (Cv)";
            table[getPhases()[0].getNumberOfComponents() + 7][i + 2] = nf.format((getPhase(i)
                    .getCv()
                    / (getPhase(i).getNumberOfMolesInPhase() * getPhase(i).getMolarMass() * 1000)),
                    buf, test).toString();
            table[getPhases()[0].getNumberOfComponents() + 7][6] = "[kJ/kg*K]";

            buf = new StringBuffer();
            table[getPhases()[0].getNumberOfComponents() + 8][0] = "Speed of Sound";
            table[getPhases()[0].getNumberOfComponents() + 8][i + 2] = nf
                    .format((getPhase(i).getSoundSpeed()), buf, test).toString();
            table[getPhases()[0].getNumberOfComponents() + 8][6] = "[m/sec]";

            buf = new StringBuffer();
            table[getPhases()[0].getNumberOfComponents() + 9][0] = "Enthalpy";
            table[getPhases()[0].getNumberOfComponents()
                    + 9][i + 2] = nf.format(
                            (getPhase(i).getEnthalpy()
                                    / (getPhase(i).getNumberOfMolesInPhase()
                                            * getPhase(i).getMolarMass() * 1000)),
                            buf, test).toString();
            table[getPhases()[0].getNumberOfComponents() + 9][6] = "[kJ/kg]";

            buf = new StringBuffer();
            table[getPhases()[0].getNumberOfComponents() + 10][0] = "Entropy";
            table[getPhases()[0].getNumberOfComponents()
                    + 10][i + 2] = nf.format(
                            (getPhase(i).getEntropy()
                                    / (getPhase(i).getNumberOfMolesInPhase()
                                            * getPhase(i).getMolarMass() * 1000)),
                            buf, test).toString();
            table[getPhases()[0].getNumberOfComponents() + 10][6] = "[kJ/kg*K]";

            buf = new StringBuffer();
            table[getPhases()[0].getNumberOfComponents() + 11][0] = "JT coefficient";
            table[getPhases()[0].getNumberOfComponents() + 11][i + 2] = nf
                    .format((getPhase(i).getJouleThomsonCoefficient()), buf, test).toString();
            table[getPhases()[0].getNumberOfComponents() + 11][6] = "[K/bar]";

            buf = new StringBuffer();
            table[getPhases()[0].getNumberOfComponents() + 13][0] = "Viscosity";
            table[getPhases()[0].getNumberOfComponents() + 13][i + 2] = nf
                    .format((getPhase(i).getPhysicalProperties().getViscosity()), buf, test)
                    .toString();
            table[getPhases()[0].getNumberOfComponents() + 13][6] = "[kg/m*sec]";

            buf = new StringBuffer();
            table[getPhases()[0].getNumberOfComponents() + 14][0] = "Conductivity";
            table[getPhases()[0].getNumberOfComponents() + 14][i + 2] = nf
                    .format(getPhase(i).getPhysicalProperties().getConductivity(), buf, test)
                    .toString();
            table[getPhases()[0].getNumberOfComponents() + 14][6] = "[W/m*K]";

            buf = new StringBuffer();
            table[getPhases()[0].getNumberOfComponents() + 15][0] = "SurfaceTension";
            try {
                if (i < numberOfPhases - 1) {
                    table[getPhases()[0].getNumberOfComponents() + 15][2] = nf
                            .format(getInterphaseProperties().getSurfaceTension(0, 1), buf, test)
                            .toString();
                    buf = new StringBuffer();
                    table[getPhases()[0].getNumberOfComponents() + 15][3] = nf
                            .format(getInterphaseProperties().getSurfaceTension(0, 1), buf, test)
                            .toString();
                    buf = new StringBuffer();
                    if (i == 1) {
                        table[getPhases()[0].getNumberOfComponents() + 17][2] = nf
                                .format(getInterphaseProperties().getSurfaceTension(0, 2), buf,
                                        test)
                                .toString();
                        buf = new StringBuffer();
                        table[getPhases()[0].getNumberOfComponents() + 17][4] = nf
                                .format(getInterphaseProperties().getSurfaceTension(0, 2), buf,
                                        test)
                                .toString();
                        table[getPhases()[0].getNumberOfComponents() + 17][6] = "[N/m]";
                    }
                    if (i == 1) {
                        buf = new StringBuffer();
                        table[getPhases()[0].getNumberOfComponents() + 16][3] = nf
                                .format(getInterphaseProperties().getSurfaceTension(1, 2), buf,
                                        test)
                                .toString();
                        buf = new StringBuffer();
                        table[getPhases()[0].getNumberOfComponents() + 16][4] = nf
                                .format(getInterphaseProperties().getSurfaceTension(1, 2), buf,
                                        test)
                                .toString();
                        table[getPhases()[0].getNumberOfComponents() + 16][6] = "[N/m]";
                    }
                }
            } catch (Exception e) {
                logger.error("error", e);
            }
            table[getPhases()[0].getNumberOfComponents() + 15][6] = "[N/m]";

            buf = new StringBuffer();
            table[getPhases()[0].getNumberOfComponents() + 19][0] = "Pressure";
            table[getPhases()[0].getNumberOfComponents() + 19][i + 2] = Double.toString(getPhase(i).getPressure());
            table[getPhases()[0].getNumberOfComponents() + 19][6] = "[bar]";

            buf = new StringBuffer();
            table[getPhases()[0].getNumberOfComponents() + 20][0] = "Temperature";
            table[getPhases()[0].getNumberOfComponents() + 20][i + 2] = Double.toString(getPhase(i).getTemperature());
            table[getPhases()[0].getNumberOfComponents() + 20][6] = "[K]";
            Double.toString(getPhase(i).getTemperature());

            buf = new StringBuffer();
            table[getPhases()[0].getNumberOfComponents() + 22][0] = "Model";
            table[getPhases()[0].getNumberOfComponents() + 22][i + 2] = getModelName();
            table[getPhases()[0].getNumberOfComponents() + 22][6] = "-";

            buf = new StringBuffer();
            table[getPhases()[0].getNumberOfComponents() + 23][0] = "Mixing Rule";
            try {
                table[getPhases()[0].getNumberOfComponents() + 23][i + 2] = ((PhaseEosInterface) getPhase(i))
                        .getMixingRuleName();
            } catch (Exception e) {
                table[getPhases()[0].getNumberOfComponents() + 23][i + 2] = "?";
                // logger.error("error",e);
            }
            table[getPhases()[0].getNumberOfComponents() + 23][6] = "-";

            buf = new StringBuffer();
            table[getPhases()[0].getNumberOfComponents() + 25][0] = "Stream";
            table[getPhases()[0].getNumberOfComponents() + 25][i + 2] = name;
            table[getPhases()[0].getNumberOfComponents() + 25][6] = "-";
        }
        resultTable = table;

        return table;
    }

    /** {@inheritDoc} */
    @Override
    public void display(String name) {
        JFrame dialog = new JFrame("System-Report");
        Dimension screenDimension = Toolkit.getDefaultToolkit().getScreenSize();
        Container dialogContentPane = dialog.getContentPane();
        dialogContentPane.setLayout(new BorderLayout());

        String[] names = { "", "Feed", "Phase 1", "Phase 2", "Phase 3", "Phase 4", "Unit" };
        String[][] table = createTable(name);
        JTable Jtab = new JTable(table, names);
        JScrollPane scrollpane = new JScrollPane(Jtab);
        dialogContentPane.add(scrollpane);

        // setting the size of the frame and text size
        dialog.setSize(screenDimension.width / 2, screenDimension.height / 2); // pack();
        Jtab.setRowHeight(dialog.getHeight() / table.length);
        Jtab.setFont(new Font("Serif", Font.PLAIN,
                dialog.getHeight() / table.length - dialog.getHeight() / table.length / 10));

        // dialog.pack();
        dialog.setVisible(true);
    }

    /** {@inheritDoc} */
    @Override
    public void write(String name, String filename, boolean newfile) {
        String[][] table = createTable(name);
        neqsim.dataPresentation.fileHandeling.createTextFile.TextFile file = new neqsim.dataPresentation.fileHandeling.createTextFile.TextFile();
        if (newfile) {
            file.newFile(filename);
        }
        file.setOutputFileName(filename);
        file.setValues(table);
        file.createFile();
    }

    /** {@inheritDoc} */
    @Override
    public void resetDatabase() {
        neqsim.util.database.NeqSimDataBase database = null;
        try {
            database = new neqsim.util.database.NeqSimDataBase();
            if (NeqSimDataBase.createTemporaryTables()) {
                database.execute("delete FROM comptemp");
                database.execute("delete FROM intertemp");
            }
        } catch (Exception e) {
            logger.error("error in SystemThermo Class...resetDatabase() method");
            logger.error("error in comp");
            logger.error("error", e);
        } finally {
            try {
                if (database.getStatement() != null) {
                    database.getStatement().close();
                }
                if (database.getConnection() != null) {
                    database.getConnection().close();
                }
            } catch (Exception e) {
                logger.error("error closing database.....", e);
            }
        }
    }

    /** {@inheritDoc} */
    @Override
    public void createDatabase(boolean reset) {
        neqsim.util.database.NeqSimDataBase database = null;
        try {
            if (reset) {
                resetDatabase();
            }
            database = new neqsim.util.database.NeqSimDataBase();
            String names = new String();

            for (int k = 0; k < getPhase(0).getNumberOfComponents() - 1; k++) {
                names += "'" + this.getComponentNames()[k] + "', ";
            }
            names += "'" + this.getComponentNames()[getPhase(0).getNumberOfComponents() - 1] + "'";

            if (NeqSimDataBase.createTemporaryTables()) {
                database.execute(
                        "insert into comptemp SELECT * FROM comp WHERE name IN (" + names + ")");
                database.execute(
                        "insert into intertemp SELECT DISTINCT * FROM inter WHERE comp1 IN ("
                                + names + ") AND comp2 IN (" + names + ")");
                database.execute("delete FROM intertemp WHERE comp1=comp2");
            }
            // System.out.println("ok " + names);

            for (int phase = 0; phase < maxNumberOfPhases; phase++) {
                getPhase(phase).setMixingRuleDefined(false);
            }

            for (int i = 0; i < numberOfComponents; i++) {
                if (getPhase(0).getComponent(i).isIsTBPfraction()
                        || getPhase(0).getComponent(i).isIsPlusFraction()) {
                    getPhase(0).getComponent(i).insertComponentIntoDatabase("");
                }
            }
        } catch (Exception e) {
            logger.error("error in SystemThermo Class...createDatabase() method", e);
        } finally {
            try {
                if (database.getStatement() != null) {
                    database.getStatement().close();
                }
                if (database.getConnection() != null) {
                    database.getConnection().close();
                }
            } catch (Exception e) {
                logger.error("error closing database.....", e);
            }
        }
    }

    /** {@inheritDoc} */
    @Override
    public final int getPhaseIndex(int index) {
        return phaseIndex[index];
    }

    /** {@inheritDoc} */
    @Override
    public final void setPhaseIndex(int index, int phaseIndex) {
        this.phaseIndex[index] = phaseIndex;
    }

    /** {@inheritDoc} */
    @Override
    public void setSolidPhaseCheck(boolean solidPhaseCheck) {
        // init(0);
        int oldphase = numberOfPhases;
        if (!this.solidPhaseCheck) {
            addSolidPhase();
        }
        this.solidPhaseCheck = solidPhaseCheck;
        // init(0);

        for (int phase = 0; phase < numberOfPhases; phase++) {
            for (int k = 0; k < getPhases()[0].getNumberOfComponents(); k++) {
                getPhase(phase).getComponent(k).setSolidCheck(solidPhaseCheck);
                getPhase(3).getComponent(k).setSolidCheck(solidPhaseCheck);
            }
        }
        numberOfPhases = oldphase;
    }

    /** {@inheritDoc} */
    @Override
    public void setSolidPhaseCheck(String solidComponent) {
        init(0);
        int oldphase = numberOfPhases;
        if (!solidPhaseCheck) {
            addSolidPhase();
        }
        this.solidPhaseCheck = true;
        init(0);

        for (int phase = 0; phase < getMaxNumberOfPhases(); phase++) {
            try {
                getPhase(phase).getComponent(solidComponent).setSolidCheck(true);
                getPhase(3).getComponent(solidComponent).setSolidCheck(true);
            } catch (Exception e) {
                logger.error("error", e);
            }
        }
        numberOfPhases = oldphase;
    }

    /** {@inheritDoc} */
    @Override
    public void setHydrateCheck(boolean hydrateCheck) {
        init(0);
        if (hydrateCheck) {
            addHydratePhase();
        }
        this.hydrateCheck = hydrateCheck;
        init(0);
    }

    /** {@inheritDoc} */
    @Override
    public boolean doMultiPhaseCheck() {
        return multiPhaseCheck;
    }

    /** {@inheritDoc} */
    @Override
    public void setMultiPhaseCheck(boolean multiPhaseCheck) {
        if (getMaxNumberOfPhases() < 3) {
            if (multiPhaseCheck) {
                setMaxNumberOfPhases(3);
                phaseArray[2] = phaseArray[1].clone();
                phaseArray[2].resetMixingRule(phaseArray[0].getMixingRuleNumber());
                phaseArray[2].resetPhysicalProperties();
                phaseArray[2].initPhysicalProperties();
            } else {
                setMaxNumberOfPhases(2);
            }
        }
        this.multiPhaseCheck = multiPhaseCheck;
    }

    /** {@inheritDoc} */
    @Override
    public int getInitType() {
        return initType;
    }

    /** {@inheritDoc} */
    @Override
    public void setInitType(int initType) {
        this.initType = initType;
    }

    /** {@inheritDoc} */
    @Override
    public boolean isNumericDerivatives() {
        return numericDerivatives;
    }

    /** {@inheritDoc} */
    @Override
    public void setNumericDerivatives(boolean numericDerivatives) {
        this.numericDerivatives = numericDerivatives;
    }

    /** {@inheritDoc} */
    @Override
    public void checkStability(boolean val) {
        checkStability = val;
    }

    /** {@inheritDoc} */
    @Override
    public boolean checkStability() {
        return checkStability;
    }

    /** {@inheritDoc} */
    @Override
    public boolean doHydrateCheck() {
        return hydrateCheck;
    }

    /** {@inheritDoc} */
    @Override
    public boolean getHydrateCheck() {
        return hydrateCheck;
    }

    /** {@inheritDoc} */
    @Override
    public void save(String name) {
        try (ObjectOutputStream out = new ObjectOutputStream(new FileOutputStream(name))) {
            out.writeObject(this);
        } catch (Exception e) {
            logger.error(e.toString());
        }
    }

    /** {@inheritDoc} */
    @Override
    public SystemInterface readObject(int ID) {
        ResultSet rs = null;
        SystemThermo tempSystem = null;
        neqsim.util.database.NeqSimBlobDatabase database = new neqsim.util.database.NeqSimBlobDatabase();
        try {
            java.sql.Connection con = database.openConnection();
            String sqlStr = "SELECT FLUID FROM fluid_blobdb WHERE ID=" + Integer.toString(ID);
            java.sql.PreparedStatement ps = con.prepareStatement(sqlStr);
            rs = ps.executeQuery();

            if (rs.next()) {
                try (ObjectInputStream ins = new ObjectInputStream(new ByteArrayInputStream(rs.getBytes("FLUID")))) {
                    tempSystem = (SystemThermo) ins.readObject();
                }
            }
        } catch (Exception e) {
            logger.error("error", e);
        } finally {
            try {
                if (database.getStatement() != null) {
                    database.getStatement().close();
                }
                if (database.getConnection() != null) {
                    database.getConnection().close();
                }
            } catch (Exception e) {
                logger.error("err closing database IN MIX..., e");
                logger.error("error", e);
            }
        }

        return tempSystem;
    }

    /** {@inheritDoc} */
    @Override
    public void saveFluid(int ID) {
        saveObject(ID, "");
    }

    /** {@inheritDoc} */
    @Override
    public void saveFluid(int ID, String text) {
        saveObject(ID, text);
    }

    /** {@inheritDoc} */
    @Override
    public void saveObject(int ID, String text) {
        ByteArrayOutputStream fout = new ByteArrayOutputStream();
        try (ObjectOutputStream out = new ObjectOutputStream(fout)) {
            out.writeObject(this);
        } catch (Exception e) {
            logger.error(e.toString());
        }
        byte[] byteObject = fout.toByteArray();
        ByteArrayInputStream inpStream = new ByteArrayInputStream(byteObject);

        neqsim.util.database.NeqSimBlobDatabase database = new neqsim.util.database.NeqSimBlobDatabase();

        try {
            java.sql.Connection con = database.openConnection();

            java.sql.PreparedStatement ps = con.prepareStatement("REPLACE INTO fluid_blobdb (ID, FLUID) VALUES (?,?)");
            ps.setInt(1, ID);
            ps.setBlob(2, inpStream);

            ps.executeUpdate();
            /*
             * if (!text.isEmpty()) { ps = con.prepareStatement(
             * "REPLACE INTO fluidinfo (ID, TEXT) VALUES (?,?)"); ps.setInt(1, ID);
             * ps.setString(2,
             * text); }
             * 
             * ps.executeUpdate();
             * 
             */
        } catch (Exception e) {
            logger.error("error", e);
        } finally {
            try {
                if (database.getStatement() != null) {
                    database.getStatement().close();
                }
                if (database.getConnection() != null) {
                    database.getConnection().close();
                }
            } catch (Exception e) {
                logger.error("err closing database IN MIX...", e);
            }
        }
        // database.execute("INSERT INTO fluid_blobdb VALUES ('1'," + sqlString + ")");
    }

    /** {@inheritDoc} */
    @Override
    public void saveObjectToFile(String filePath, String fluidName) {
        try (ObjectOutputStream out = new ObjectOutputStream(new FileOutputStream(filePath, false))) {
            out.writeObject(this);
        } catch (Exception e) {
            logger.error(e.toString());
        }
    }

    /** {@inheritDoc} */
    @Override
    public SystemInterface readObjectFromFile(String filePath, String fluidName) {
        SystemThermo tempSystem = null;
        try (ObjectInputStream objectinputstream = new ObjectInputStream(new FileInputStream(filePath))) {
            tempSystem = (SystemThermo) objectinputstream.readObject();
        } catch (Exception e) {
            logger.error(e.toString());
        }
        return tempSystem;
    }

    /** {@inheritDoc} */
    @Override
    public java.lang.String getMixingRuleName() {
        return ((PhaseEosInterface) getPhase(0)).getMixingRule().getMixingRuleName();
    }

    /** {@inheritDoc} */
    @Override
    public java.lang.String getFluidInfo() {
        return fluidInfo;
    }

    /** {@inheritDoc} */
    @Override
    public void setFluidInfo(String info) {
        this.fluidInfo = info;
    }

    /** {@inheritDoc} */
    @Override
    public java.lang.String getFluidName() {
        return fluidName;
    }

    /** {@inheritDoc} */
    @Override
    public void setFluidName(java.lang.String fluidName) {
        this.fluidName = fluidName;
    }

    /**
     * <p>
     * setLastTBPasPlus.
     * </p>
     *
     * @return a boolean
     */
    public boolean setLastTBPasPlus() {
        neqsim.thermo.characterization.PlusCharacterize temp = new neqsim.thermo.characterization.PlusCharacterize(
                this);
        if (temp.hasPlusFraction()) {
            return false;
        } else {
            temp.setHeavyTBPtoPlus();
        }
        return true;
    }

    /** {@inheritDoc} */
    @Override
    public neqsim.thermo.characterization.Characterise getCharacterization() {
        return characterization;
    }

    /** {@inheritDoc} */
    @Override
    public void calcKIJ(boolean ok) {
        neqsim.thermo.mixingRule.EosMixingRules.calcEOSInteractionParameters = ok;
        for (int i = 0; i < numberOfPhases; i++) {
            ((PhaseEosInterface) getPhase(i)).getMixingRule().setCalcEOSInteractionParameters(ok);
        }
    }

    /** {@inheritDoc} */
    @Override
    public java.lang.String getModelName() {
        return modelName;
    }

    /**
     * Setter for property modelName.
     *
     * @param modelName New value of property modelName.
     */
    public void setModelName(java.lang.String modelName) {
        this.modelName = modelName;
    }

    /** {@inheritDoc} */
    @Override
    public boolean allowPhaseShift() {
        return allowPhaseShift;
    }

    /** {@inheritDoc} */
    @Override
    public void allowPhaseShift(boolean allowPhaseShift) {
        this.allowPhaseShift = allowPhaseShift;
    }

    /** {@inheritDoc} */
    @Override
    public double getProperty(String prop, String compName, int phase) {
        if (prop.equals("molefraction")) {
            return getPhase(phase).getComponent(compName).getx();
        } else if (prop.equals("fugacitycoefficient")) {
            return getPhase(phase).getComponent(compName).getFugacityCoefficient();
        } else if (prop.equals("logfugdT")) {
            return getPhase(phase).getComponent(compName).getdfugdt();
        } else if (prop.equals("logfugdP")) {
            return getPhase(phase).getComponent(compName).getdfugdp();
        } else {
            return 1.0;
        }
    }

    /** {@inheritDoc} */
    @Override
    public double getProperty(String prop, int phase) {
        initPhysicalProperties();
        if (prop.equals("temperature")) {
            return getPhase(phase).getTemperature();
        } else if (prop.equals("pressure")) {
            return getPhase(phase).getPressure();
        } else if (prop.equals("compressibility")) {
            return getPhase(phase).getZ();
        } else if (prop.equals("density")) {
            return getPhase(phase).getPhysicalProperties().getDensity();
        } else if (prop.equals("beta")) {
            return getPhase(phase).getBeta();
        } else if (prop.equals("enthalpy")) {
            return getPhase(phase).getEnthalpy();
        } else if (prop.equals("entropy")) {
            return getPhase(phase).getEntropy();
        } else if (prop.equals("viscosity")) {
            return getPhase(phase).getPhysicalProperties().getViscosity();
        } else if (prop.equals("conductivity")) {
            return getPhase(phase).getPhysicalProperties().getConductivity();
        } else {
            return 1.0;
        }
    }

    /** {@inheritDoc} */
    @Override
    public double getProperty(String prop) {
        if (prop.equals("numberOfPhases")) {
            return numberOfPhases;
        } else if (prop.equals("numberOfComponents")) {
            return numberOfComponents;
        } else if (prop.equals("enthalpy")) {
            return getEnthalpy();
        } else if (prop.equals("entropy")) {
            return getEntropy();
        } else if (prop.equals("temperature")) {
            return getTemperature();
        } else if (prop.equals("pressure")) {
            return getPressure();
        } else {
            return 1.0;
        }
    }

    /** {@inheritDoc} */
    @Override
    public void saveToDataBase() {
        neqsim.util.database.NeqSimDataBase database = new neqsim.util.database.NeqSimDataBase();
        // java.sql.ResultSet dataSet = database.getResultSet(("SELECT * FROM
        // SYSTEMREPORT"));
        // double molarmass = 0.0, stddens = 0.0, boilp = 0.0;
        try {
            database.execute("delete FROM systemreport");
            int i = 0;
            for (; i < numberOfComponents; i++) {
                String sqlString = "'" + Integer.toString(i + 1) + "', '"
                        + getPhase(0).getComponent(i).getName() + "', " + "'molfrac[-] ', '"
                        + Double.toString(getPhase(0).getComponent(i).getz()) + "'";

                int j = 0;
                for (; j < numberOfPhases; j++) {
                    sqlString += ", '" + Double.toString(getPhase(j).getComponent(i).getx()) + "'";
                }

                while (j < 3) {
                    j++;
                    sqlString += ", '0'";
                }

                logger.error(sqlString);

                database.execute("INSERT INTO systemreport VALUES (" + sqlString + ")");
            }

            // beta
            i++;

            String sqlString = "'" + Integer.toString(i + 1) + "', 'PhaseFraction', " + "'[-]', '1'";

            int j = 0;
            for (; j < numberOfPhases; j++) {
                sqlString += ", '" + Double.toString(getPhase(j).getBeta()) + "'";
            }

            while (j < 3) {
                j++;
                sqlString += ", '0'";
            }

            logger.error(sqlString);

            database.execute("INSERT INTO systemreport VALUES (" + sqlString + ")");

            // molarmass
            i++;

            sqlString = "'" + Integer.toString(i + 1) + "', 'MolarMass', " + "'kg/mol ', '"
                    + Double.toString(getMolarMass()) + "'";

            j = 0;
            for (; j < numberOfPhases; j++) {
                sqlString += ", '" + Double.toString(getPhase(j).getMolarMass()) + "'";
            }
            while (j < 3) {
                j++;
                sqlString += ", '0'";
            }

            // System.out.println(sqlString);
            database.execute("INSERT INTO systemreport VALUES (" + sqlString + ")");

            // dataSet.next();
            // dataSet.updateString("SPECIFICATION", "dette");
            // double test = dataSet.getDouble("Phase1");
            // System.out.println(test);
            // dataSet.next();
            // dataSet.updateString(1,"tesst");
            database.getConnection().close();
        } catch (Exception e) {
            logger.error("failed " + e.toString());
        } finally {
            try {
                if (database.getStatement() != null) {
                    database.getStatement().close();
                }
                if (database.getConnection() != null) {
                    database.getConnection().close();
                }
            } catch (Exception e) {
                logger.error("err closing database IN MIX...", e);
            }
        }
    }

    /** {@inheritDoc} */
    @Override
    public neqsim.standards.StandardInterface getStandard() {
        return standard;
    }

    /** {@inheritDoc} */
    @Override
    public neqsim.standards.StandardInterface getStandard(String standardName) {
        this.setStandard(standardName);
        return standard;
    }

    /** {@inheritDoc} */
    @Override
    public void generatePDF() {
        neqsim.dataPresentation.iTextPDF.PdfCreator pdfDocument = null;
        pdfDocument = new neqsim.dataPresentation.iTextPDF.PdfCreator();
        pdfDocument.getDocument().addTitle("NeqSim Thermo Simulation Report");
        pdfDocument.getDocument().addKeywords("Temperature ");

        pdfDocument.getDocument().open();
        try {
            pdfDocument.getDocument()
                    .add(new com.lowagie.text.Paragraph("Properties of fluid: " + getFluidName(),
                            com.lowagie.text.FontFactory
                                    .getFont(com.lowagie.text.FontFactory.TIMES_ROMAN, 12)));

            com.lowagie.text.List list = new com.lowagie.text.List(true, 20);
            list.add(new com.lowagie.text.ListItem("Thermodynamic model: " + getModelName()));
            list.add(new com.lowagie.text.ListItem("Mixing rule: " + getMixingRuleName()));
            list.add(new com.lowagie.text.ListItem("Number of phases: " + getNumberOfPhases()));
            list.add(new com.lowagie.text.ListItem("Status of calculation: ok"));
            pdfDocument.getDocument().add(list);

            com.lowagie.text.Table resTable = new com.lowagie.text.Table(6,
                    getPhases()[0].getNumberOfComponents() + 30);
            String[][] tempTable = createTable(getFluidName());
            for (int i = 0; i < getPhases()[0].getNumberOfComponents() + 30; i++) {
                for (int j = 0; j < 6; j++) {
                    resTable.addCell(tempTable[i][j]);
                }
            }
            pdfDocument.getDocument().add(resTable);

            com.lowagie.text.Anchor anchor = new com.lowagie.text.Anchor("NeqSim Website",
                    com.lowagie.text.FontFactory.getFont(com.lowagie.text.FontFactory.HELVETICA, 12,
                            com.lowagie.text.Font.UNDERLINE, new Color(0, 0, 255)));
            anchor.setReference("http://www.stud.ntnu.no/~solbraa/neqsim");
            anchor.setName("NeqSim Website");

            pdfDocument.getDocument().add(anchor);
        } catch (Exception e) {
            logger.error("error", e);
        }
        pdfDocument.getDocument().close();
        this.pdfDocument = pdfDocument;
    }

    /** {@inheritDoc} */
    @Override
    public void displayPDF() {
        generatePDF();
        ((neqsim.dataPresentation.iTextPDF.PdfCreator) pdfDocument).openPDF();
    }

    /**
     * {@inheritDoc}
     *
     * Setter for property standard.
     */
    @Override
    public void setStandard(String standardName) {
        if (standardName.equals("ISO1992")) {
            this.standard = new neqsim.standards.gasQuality.Standard_ISO6976();
        } else if (standardName.equals("Draft_ISO18453")) {
            this.standard = new neqsim.standards.gasQuality.Draft_ISO18453(this);
        } else {
            this.standard = new neqsim.standards.gasQuality.Standard_ISO6976();
        }
    }

    /**
     * {@inheritDoc}
     *
     * Getter for property hasPlusFraction.
     */
    @Override
    public boolean hasPlusFraction() {
        for (int i = 0; i < numberOfComponents; i++) {
            if (getPhase(0).getComponent(i).isIsPlusFraction()) {
                return true;
            }
        }
        return false;
    }

    /**
     * <p>
     * hasTBPFraction.
     * </p>
     *
     * @return a boolean
     */
    public boolean hasTBPFraction() {
        for (int i = 0; i < numberOfComponents; i++) {
            if (getPhase(0).getComponent(i).isIsTBPfraction()) {
                return true;
            }
        }
        return false;
    }

    /** {@inheritDoc} */
    @Override
    public void tuneModel(String model, double val, int phase) {
        if (model.equals("viscosity")) {
            getPhase(phase).getPhysicalProperties().getViscosityModel().tuneModel(val,
                    getPhase(phase).getTemperature(), getPhase(phase).getPressure());
            for (int i = 0; i < getMaxNumberOfPhases(); i++) {
                for (int j = 0; j < numberOfPhases; j++) {
                    getPhase(i).getComponent(j).setCriticalViscosity(
                            getPhase(phase).getComponent(j).getCriticalViscosity());
                }
            }
        }
        initPhysicalProperties();
    }

    /** {@inheritDoc} */
    @Override
    public double getHeatOfVaporization() {
        if (numberOfPhases < 2) {
            return 0;
        } else {
            return getPhase(0).getEnthalpy() / getPhase(0).getNumberOfMolesInPhase()
                    - getPhase(1).getEnthalpy() / getPhase(1).getNumberOfMolesInPhase();
        }
    }

    /** {@inheritDoc} */
    @Override
    public void readFluid(String fluidName) {
        this.fluidName = fluidName;
        try {
            neqsim.util.database.NeqSimFluidDataBase database = new neqsim.util.database.NeqSimFluidDataBase();
            java.sql.ResultSet dataSet = null;
            dataSet = database.getResultSet("SELECT * FROM " + fluidName);

            while (dataSet.next()) {
                String componentType = dataSet.getString("ComponentType");

                if (componentType.equals("normal")) {
                    addComponent(dataSet.getString("ComponentName"),
                            Double.parseDouble(dataSet.getString("Rate")));
                } else if (componentType.equals("TBP")) {
                    addTBPfraction(dataSet.getString("ComponentName"),
                            Double.parseDouble(dataSet.getString("Rate")),
                            Double.parseDouble(dataSet.getString("MolarMass")) / 1000.0,
                            Double.parseDouble(dataSet.getString("Density")));
                } else if (componentType.equals("Plus")) {
                    addPlusFraction(dataSet.getString("ComponentName"),
                            Double.parseDouble(dataSet.getString("Rate")),
                            Double.parseDouble(dataSet.getString("MolarMass")) / 1000.0,
                            Double.parseDouble(dataSet.getString("Density")));
                } else {
                    logger.error("component type need to be specified for ... "
                            + dataSet.getString("ComponentName"));
                }
            }
        } catch (Exception e) {
            String err = e.toString();
            logger.error(err);
        }
    }

    /** {@inheritDoc} */
    @Override
    public String[][] getResultTable() {
        return resultTable;
    }

    // public String[] getResultArray1(){
    // ArrayList list = new ArrayList();
    // for(int i=0;i<resultTable[0].length;i++){
    // list.add(getResultTable()[0][i].toString());
    // }
    // String[] componentList = new String[list.size()];
    // for (int j=0; j<resultTable[0].length; j++){
    // componentList[j] = (String) list.get(j);
    // }
    // return componentList;
    // }

    /** {@inheritDoc} */
    @Override
    public SystemInterface setModel(String model) {
        SystemInterface tempModel = null;
        try {
            if (model.equals("SRK-EOS")) {
                tempModel = new SystemSrkEos(getPhase(0).getTemperature(), getPhase(0).getPressure());
            } else if (model.equals("GERG2004-EOS")) {
                tempModel = new SystemGERG2004Eos(getPhase(0).getTemperature(),
                        getPhase(0).getPressure());
            } else if (model.equals("PrEos") || model.equals("PR-EOS")) {
                tempModel = new SystemPrEos(getPhase(0).getTemperature(), getPhase(0).getPressure());
            } else if (model.equals("ScRK-EOS") || model.equals("ScRK-EOS-HV")) {
                tempModel = new SystemSrkSchwartzentruberEos(getPhase(0).getTemperature(),
                        getPhase(0).getPressure());
            } else if (model.equals("Electrolyte-ScRK-EOS")) {
                tempModel = new SystemFurstElectrolyteEos(getPhase(0).getTemperature(),
                        getPhase(0).getPressure());
            } else if (model.equals("GERG-water-EOS")) {
                tempModel = new SystemGERGwaterEos(getPhase(0).getTemperature(),
                        getPhase(0).getPressure());
            } else if (model.equals("CPAs-SRK-EOS")) {
                tempModel = new SystemSrkCPAs(getPhase(0).getTemperature(), getPhase(0).getPressure());
            } else if (model.equals("CPAs-SRK-EOS-statoil")) {
                tempModel = new SystemSrkCPAstatoil(getPhase(0).getTemperature(),
                        getPhase(0).getPressure());
            } else if (model.equals("Electrolyte-CPA-EOS-statoil")
                    || model.equals("Electrolyte-CPA-EOS")) {
                tempModel = new SystemElectrolyteCPAstatoil(getPhase(0).getTemperature(),
                        getPhase(0).getPressure());
            } else if (model.equals("UMR-PRU-EoS")) {
                tempModel = new SystemUMRPRUMCEos(getPhase(0).getTemperature(),
                        getPhase(0).getPressure());
            } else if (model.equals("PC-SAFT")) {
                tempModel = new SystemPCSAFT(getPhase(0).getTemperature(), getPhase(0).getPressure());
            } else if (model.equals("GERG-2008-EoS")) {
                tempModel = new SystemGERG2004Eos(getPhase(0).getTemperature(),
                        getPhase(0).getPressure());
            } else if (model.equals("SRK-TwuCoon-Statoil-EOS") || model.equals("SRK-TwuCoon-EOS")) {
                tempModel = new SystemSrkTwuCoonStatoilEos(getPhase(0).getTemperature(),
                        getPhase(0).getPressure());
            } else if (model.equals("SRK-TwuCoon-Param-EOS")) {
                tempModel = new SystemSrkTwuCoonParamEos(getPhase(0).getTemperature(),
                        getPhase(0).getPressure());
            } else if (model.equals("Duan-Sun")) {
                tempModel = new SystemDuanSun(getPhase(0).getTemperature(), getPhase(0).getPressure());
            } else {
                logger.error("model : " + model + " not defined.....");
            }
            // tempModel.getCharacterization().setTBPModel("RiaziDaubert");
            tempModel.useVolumeCorrection(true);

            logger.info("created class " + tempModel);
            for (int i = 0; i < getPhase(0).getNumberOfComponents(); i++) {
                logger.info("adding " + getPhase(0).getComponent(i).getName() + " moles "
                        + getPhase(0).getComponent(i).getNumberOfmoles() + " isPlus "
                        + getPhase(0).getComponent(i).isIsPlusFraction() + " isTBP "
                        + getPhase(0).getComponent(i).isIsTBPfraction());
                if (getPhase(0).getComponent(i).isIsTBPfraction()) {
                    tempModel.addTBPfraction(getPhase(0).getComponent(i).getName(),
                            getPhase(0).getComponent(i).getNumberOfmoles(),
                            getPhase(0).getComponent(i).getMolarMass(),
                            getPhase(0).getComponent(i).getNormalLiquidDensity());
                } else if (getPhase(0).getComponent(i).isIsPlusFraction()) {
                    tempModel.addPlusFraction(getPhase(0).getComponent(i).getName(),
                            getPhase(0).getComponent(i).getNumberOfmoles(),
                            getPhase(0).getComponent(i).getMolarMass(),
                            getPhase(0).getComponent(i).getNormalLiquidDensity());
                } else {
                    tempModel.addComponent(getPhase(0).getComponent(i).getName(),
                            getPhase(0).getComponent(i).getNumberOfmoles());
                }
            }

            // if (tempModel.getCharacterization().characterize()) {
            // tempModel.addPlusFraction(6, 100);
            // }
            logger.info("creatore database ......");
            logger.info("done ... creatore database ......");
            tempModel.createDatabase(true);
            logger.info("done ... set mixing rule ......");
            tempModel.autoSelectMixingRule();
            if (model.equals("Electrolyte-ScRK-EOS")) {// ||
                                                       // model.equals("Electrolyte-CPA-EOS-statoil"))
                                                       // {
                logger.info("chemical reaction init......");
                tempModel.setMultiPhaseCheck(false);
                tempModel.chemicalReactionInit();
            } else {
                tempModel.setMultiPhaseCheck(true);
            }
        } catch (Exception e) {
            logger.error("error", e);
        }
        return tempModel;
    }

    /** {@inheritDoc} */
    @Override
    public SystemInterface autoSelectModel() {
        if (this.getPhase(0).hasComponent("MDEA") && this.getPhase(0).hasComponent("water")
                && this.getPhase(0).hasComponent("CO2")) {
            return setModel("Electrolyte-ScRK-EOS");
        } else if (this.getPhase(0).hasComponent("water")
                || this.getPhase(0).hasComponent("methanol") || this.getPhase(0).hasComponent("MEG")
                || this.getPhase(0).hasComponent("TEG") || this.getPhase(0).hasComponent("ethanol")
                || this.getPhase(0).hasComponent("DEG")) {
            if (this.getPhase(0).hasComponent("Na+") || this.getPhase(0).hasComponent("K+")
                    || this.getPhase(0).hasComponent("Br-") || this.getPhase(0).hasComponent("Mg++")
                    || this.getPhase(0).hasComponent("Cl-") || this.getPhase(0).hasComponent("Ca++")
                    || this.getPhase(0).hasComponent("Fe++")
                    || this.getPhase(0).hasComponent("SO4--")) {
                logger.info("model elect");
                return setModel("Electrolyte-CPA-EOS-statoil");
            } else {
                return setModel("CPAs-SRK-EOS-statoil");
            }
        } else if (this.getPhase(0).hasComponent("water")) {
            return setModel("ScRK-EOS");
        } else if (this.getPhase(0).hasComponent("mercury")) {
            return setModel("SRK-TwuCoon-Statoil-EOS");
        } else {
            logger.info("no model");
            return setModel("SRK-EOS");
        }
    }

    /** {@inheritDoc} */
    @Override
    public void autoSelectMixingRule() {
        logger.info("setting mixing rule");
        if (modelName.equals("CPAs-SRK-EOS") || modelName.equals("CPA-SRK-EOS")
                || modelName.equals("Electrolyte-CPA-EOS-statoil")
                || modelName.equals("CPAs-SRK-EOS-statoil")
                || modelName.equals("Electrolyte-CPA-EOS")) {
            this.setMixingRule(10);
            // System.out.println("mix rule 10");
        } else if ((modelName.equals("ScRK-EOS-HV") || modelName.equals("SRK-EOS")
                || modelName.equals("ScRK-EOS")) && this.getPhase(0).hasComponent("water")) {
            this.setMixingRule(4);
        } else if (modelName.equals("PR-EOS")) {
            this.setMixingRule(2);
        } else if (modelName.equals("Electrolyte-ScRK-EOS")) {
            this.setMixingRule(4);
        } else if (modelName.equals("UMR-PRU-EoS") || modelName.equals("UMR-PRU-MC-EoS")) {
            this.setMixingRule("HV", "UNIFAC_UMRPRU");
        } else if (modelName.equals("GERG-water-EOS")) {
            this.setMixingRule(8);
        } else if (modelName.equals("GERG-2008-EOS")) {
            this.setMixingRule(2);
        } else if (modelName.equals("PC-SAFT")) {
            this.setMixingRule(8);
        } else {
            this.setMixingRule(2);
        }
    }

    /** {@inheritDoc} */
    @Override
    public int getMixingRule() {
        return mixingRule;
    }

    /** {@inheritDoc} */
    @Override
    public ComponentInterface getComponent(String name) {
        return getPhase(0).getComponent(name);
    }

    /** {@inheritDoc} */
    @Override
    public ComponentInterface getComponent(int number) {
        return getPhase(0).getComponent(number);
    }

    /** {@inheritDoc} */
    @Override
    public void orderByDensity() {
        boolean change = false;
        // int count = 0;

        for (int i = 0; i < getNumberOfPhases(); i++) {
            if (getPhase(i).getPhysicalProperties() == null) {
                getPhase(i).initPhysicalProperties("density");
            }
            getPhase(i).getPhysicalProperties().setPhase(getPhase(i));
        }

        do {
            change = false;
            // count++;
            for (int i = 1; i < getNumberOfPhases(); i++) {
                if (i == 4) {
                    break;
                }

                try {
                    if (change || getPhase(i).getPhysicalProperties() == null) {
                        getPhase(i).initPhysicalProperties("density");
                    }
                } catch (Exception e) {
                    logger.error("error", e);
                }
                if (getPhase(i).getPhysicalProperties().calcDensity() < getPhase(i - 1)
                        .getPhysicalProperties().calcDensity()) {
                    int tempIndex1 = getPhaseIndex(i - 1);
                    int tempIndex2 = getPhaseIndex(i);
                    setPhaseIndex(i, tempIndex1);
                    setPhaseIndex(i - 1, tempIndex2);
                    change = true;
                }
            }
        } while (change);
    }

    /** {@inheritDoc} */
    @Override
    public void addLiquidToGas(double fraction) {
        for (int i = 0; i < getPhase(0).getNumberOfComponents(); i++) {
            double change = getPhase(1).getComponent(i).getNumberOfMolesInPhase() * fraction;
            addComponent(i, change, 0);
            addComponent(i, -change, 1);
        }
    }

    /** {@inheritDoc} */
    @Override
    public void addPhaseFractionToPhase(double fraction, String specification, String fromPhaseName,
            String toPhaseName) {
        if (!(hasPhaseType(fromPhaseName) && hasPhaseType(toPhaseName) || fraction < 1e-30)) {
            return;
        }
        int phaseNumbFrom = getPhaseNumberOfPhase(fromPhaseName);
        int phaseNumbTo = getPhaseNumberOfPhase(toPhaseName);
        for (int i = 0; i < getPhase(0).getNumberOfComponents(); i++) {
            double change = getPhase(phaseNumbFrom).getComponent(i).getNumberOfMolesInPhase() * fraction;
            addComponent(i, change, phaseNumbTo);
            addComponent(i, -change, phaseNumbFrom);
        }
        init_x_y();
    }

    /** {@inheritDoc} */
    @Override
    public void addPhaseFractionToPhase(double fraction, String specification,
            String specifiedStream, String fromPhaseName, String toPhaseName) {
        double moleFraction = fraction;
        if (!hasPhaseType(fromPhaseName) || !hasPhaseType(toPhaseName) || fraction < 1e-30) {
            return;
        }
        int phaseNumbFrom = getPhaseNumberOfPhase(fromPhaseName);
        int phaseNumbTo = getPhaseNumberOfPhase(toPhaseName);

        if (specifiedStream.equals("feed")) {
            moleFraction = fraction;
        } else if (specifiedStream.equals("product")) {
            // double specFractionFrom = getPhaseFraction(specification, fromPhaseName);
            double specFractionTo = getPhaseFraction(specification, toPhaseName);

            double moleFractionFrom = getMoleFraction(phaseNumbFrom);
            double moleFractionTo = getMoleFraction(phaseNumbTo);

            if (specification.equals("volume") || specification.equals("mass")) {
                double test = fraction * specFractionTo / (fraction * specFractionTo + specFractionTo);
                moleFraction = test * moleFractionTo / specFractionTo;
            } else if (specification.equals("mole")) {
                double test = fraction * moleFractionTo / (fraction * moleFractionTo + moleFractionTo);
                moleFraction = test;
            }

            moleFraction = moleFraction * moleFractionTo / moleFractionFrom;
            if (moleFraction > moleFractionFrom) {
                logger.debug("error in addPhaseFractionToPhase()...to low fraction in from phase");
                moleFraction = moleFractionFrom;
            }
        }

        for (int i = 0; i < getPhase(0).getNumberOfComponents(); i++) {
            double change = 0.0;
            change = getPhase(phaseNumbFrom).getComponent(i).getNumberOfMolesInPhase()
                    * moleFraction;
            addComponent(i, change, phaseNumbTo);
            addComponent(i, -change, phaseNumbFrom);
        }
        init_x_y();
    }

    /** {@inheritDoc} */
    @Override
    public void renameComponent(String oldName, String newName) {
        componentNames.set(getPhase(0).getComponent(oldName).getComponentNumber(), newName);
        for (int i = 0; i < maxNumberOfPhases; i++) {
            getPhase(i).getComponent(oldName).setComponentName(newName);
        }
    }

    /** {@inheritDoc} */
    @Override
    public void setComponentNameTag(String nameTag) {
        componentNameTag = nameTag;
        for (int i = 0; i < getPhase(0).getNumberOfComponents(); i++) {
            renameComponent(componentNames.get(i), componentNames.get(i) + nameTag);
        }
    }

    /** {@inheritDoc} */
    @Override
    public void setComponentNameTagOnNormalComponents(String nameTag) {
        componentNameTag = nameTag;
        for (int i = 0; i < getPhase(0).getNumberOfComponents(); i++) {
            if (!getPhase(0).getComponent(i).isIsTBPfraction()
                    && !getPhase(0).getComponent(i).isIsPlusFraction()) {
                renameComponent(componentNames.get(i), componentNames.get(i) + nameTag);
            }
        }
    }

    /** {@inheritDoc} */
    @Override
    public String getComponentNameTag() {
        return componentNameTag;
    }

    /** {@inheritDoc} */
    @Override
    public void addGasToLiquid(double fraction) {
        for (int i = 0; i < getPhase(0).getNumberOfComponents(); i++) {
            double change = getPhase(0).getComponent(i).getNumberOfMolesInPhase() * fraction;
            addComponent(i, -change, 0);
            addComponent(i, change, 1);
        }
    }

    /** {@inheritDoc} */
    @Override
    public double getTotalNumberOfMoles() {
        return this.totalNumberOfMoles;
    }

    /** {@inheritDoc} */
    @Override
    public void setTotalNumberOfMoles(double totalNumberOfMoles) {
        this.totalNumberOfMoles = totalNumberOfMoles;
    }

    /** {@inheritDoc} */
    @Override
    public boolean hasPhaseType(String phaseTypeName) {
        for (int i = 0; i < numberOfPhases; i++) {
            if (getPhase(i).getPhaseTypeName().equals(phaseTypeName)) {
                return true;
            }
        }
        return false;
    }

    /** {@inheritDoc} */
    @Override
    public PhaseInterface getPhase(String phaseTypeName) {
        for (int i = 0; i < numberOfPhases; i++) {
            if (getPhase(i).getPhaseTypeName().equals(phaseTypeName)) {
                return getPhase(i);
            }
        }
        throw new RuntimeException();
    }

    /** {@inheritDoc} */
    @Override
    public int getPhaseNumberOfPhase(String phaseTypeName) {
        for (int i = 0; i < numberOfPhases; i++) {
            if (getPhase(i).getPhaseTypeName().equals(phaseTypeName)) {
                return i;
            }
        }
        return 0;
    }

    /** {@inheritDoc} */
    @Override
    public int getPhaseIndexOfPhase(String phaseTypeName) {
        for (int i = 0; i < numberOfPhases; i++) {
            if (getPhase(i).getPhaseTypeName().equals(phaseTypeName)) {
                return phaseIndex[i];
            }
        }
        return phaseIndex[0];
    }

    /** {@inheritDoc} */
    @Override
    public PhaseInterface getPhaseOfType(String phaseName) {
        for (int i = 0; i < numberOfPhases; i++) {
            if (getPhase(i).getPhaseTypeName().equals(phaseName)) {
                return getPhase(i);
            }
        }
        return null;
    }

    /** {@inheritDoc} */
    @Override
    public double calcHenrysConstant(String component) {
        if (numberOfPhases != 2) {
            logger.error("cant calculated Henrys constant - two phases must be present.");
            return 0;
        } else {
            int compNumb = getPhase(getPhaseIndex(0)).getComponent(component).getComponentNumber();
            double hc = getPhase(getPhaseIndex(0)).getFugacity(compNumb)
                    / getPhase(getPhaseIndex(1)).getComponent(component).getx();
            return hc;
        }
    }

    /**
     * <p>
     * useTVasIndependentVariables.
     * </p>
     *
     * @return a boolean
     */
    public boolean useTVasIndependentVariables() {
        return useTVasIndependentVariables;
    }

    /** {@inheritDoc} */
    @Override
    public void setUseTVasIndependentVariables(boolean useTVasIndependentVariables) {
        for (int i = 0; i < numberOfPhases; i++) {
            getPhase(i).setTotalVolume(getPhase(i).getVolume());
            getPhase(i).setConstantPhaseVolume(useTVasIndependentVariables);
            getPhase(i).calcMolarVolume(!useTVasIndependentVariables);
        }
        this.useTVasIndependentVariables = useTVasIndependentVariables;
    }

    /** {@inheritDoc} */
    @Override
    public void setBmixType(int bmixType) {
        for (int i = 0; i < getMaxNumberOfPhases(); i++) {
            ((PhaseEosInterface) getPhase(i)).getMixingRule().setBmixType(bmixType);
        }
    }

    /** {@inheritDoc} */
    @Override
    public boolean isImplementedTemperatureDeriativesofFugacity() {
        return implementedTemperatureDeriativesofFugacity;
    }

    /** {@inheritDoc} */
    @Override
    public void setImplementedTemperatureDeriativesofFugacity(
            boolean implementedTemperatureDeriativesofFugacity) {
        this.implementedTemperatureDeriativesofFugacity = implementedTemperatureDeriativesofFugacity;
    }

    /** {@inheritDoc} */
    @Override
    public boolean isImplementedPressureDeriativesofFugacity() {
        return implementedPressureDeriativesofFugacity;
    }

    /** {@inheritDoc} */
    @Override
    public void setImplementedPressureDeriativesofFugacity(
            boolean implementedPressureDeriativesofFugacity) {
        this.implementedPressureDeriativesofFugacity = implementedPressureDeriativesofFugacity;
    }

    /** {@inheritDoc} */
    @Override
    public boolean isImplementedCompositionDeriativesofFugacity() {
        return implementedCompositionDeriativesofFugacity;
    }

    /** {@inheritDoc} */
    @Override
    public void setImplementedCompositionDeriativesofFugacity(
            boolean implementedCompositionDeriativesofFugacity) {
        this.implementedCompositionDeriativesofFugacity = implementedCompositionDeriativesofFugacity;
    }

    /** {@inheritDoc} */
    @Override
    public void deleteFluidPhase(int phase) {
        for (int i = phase; i < numberOfPhases; i++) {
            phaseIndex[i] = phaseIndex[i + 1];
        }
        numberOfPhases--;
    }

    /** {@inheritDoc} */
    @Override
    public int getMaxNumberOfPhases() {
        return maxNumberOfPhases;
    }

    /** {@inheritDoc} */
    @Override
    public void setMaxNumberOfPhases(int maxNumberOfPhases) {
        this.maxNumberOfPhases = maxNumberOfPhases;
    }

<<<<<<< HEAD
    /**
     * {@inheritDoc}
     *
     * This method is used to set the total molar composition of a fluid. The total
     * flow rate will
     * be kept constant. The input mole fractions will be normalized.
     */
=======
    /** {@inheritDoc} */
>>>>>>> 20f05b72
    @Override
    public void setMolarComposition(double[] molefractions) {
        setMolarComposition(molefractions, "");
    }

<<<<<<< HEAD
    /**
     * {@inheritDoc}
     *
     * This method is used to set the total molar composition of a plus fluid. The
     * total flow rate
     * will be kept constant. The input mole fractions will be normalized.
     */
=======
    /** {@inheritDoc} */
>>>>>>> 20f05b72
    @Override
    public void setMolarCompositionPlus(double[] molefractions) {
        setMolarComposition(molefractions, "Plus");
    }

<<<<<<< HEAD
    /**
     * {@inheritDoc}
     *
     * This method is used to set the total molar composition of a characterized
     * fluid. The total
     * flow rate will be kept constant. The input mole fractions will be normalized.
     */
=======
    /** {@inheritDoc} */
>>>>>>> 20f05b72
    @Override
    public void setMolarCompositionOfPlusFluid(double[] molefractions) {

        setMolarComposition(molefractions, "PlusFluid");
    }

<<<<<<< HEAD
    /**
     * {@inheritDoc}
     *
     * This method is used to set the total molar composition of a fluid. The total
     * flow rate will
     * be kept constant. The input mole fractions will be normalized.
     */
=======
    /** {@inheritDoc} */
>>>>>>> 20f05b72
    @Override
    public void setMolarFlowRates(double[] moles) {
        setEmptyFluid();
        for (int compNumb = 0; compNumb < numberOfComponents; compNumb++) {
            addComponent(compNumb, moles[compNumb]);
        }
        for (int i = 0; i < getNumberOfPhases(); i++) {
            init(0, i);
        }
    }

    /** {@inheritDoc} */
    @Override
    public double[] getMolarRate() {
        double[] comp = new double[getPhase(0).getNumberOfComponents()];

        for (int compNumb = 0; compNumb < numberOfComponents; compNumb++) {
            comp[compNumb] = getPhase(0).getComponent(compNumb).getNumberOfmoles();
        }
        return comp;
    }

    /** {@inheritDoc} */
    @Override
    public double[] getMolarComposition() {
        double[] comp = new double[getPhase(0).getNumberOfComponents()];

        for (int compNumb = 0; compNumb < numberOfComponents; compNumb++) {
            comp[compNumb] = getPhase(0).getComponent(compNumb).getz();
        }
        return comp;
    }

    /** {@inheritDoc} */
    @Override
    public boolean isMultiphaseWaxCheck() {
        return multiphaseWaxCheck;
    }

    /** {@inheritDoc} */
    @Override
    public void setMultiphaseWaxCheck(boolean multiphaseWaxCheck) {
        this.multiphaseWaxCheck = multiphaseWaxCheck;
    }

    /** {@inheritDoc} */
    @Override
    public String[] getCompIDs() {
        String[] ids = new String[numberOfComponents];

        for (int compNumb = 0; compNumb < numberOfComponents; compNumb++) {
            ids[compNumb] = Integer.toString(getPhase(0).getComponent(compNumb).getIndex());
        }
        return ids;
    }

    /** {@inheritDoc} */
    @Override
    public String[] getCompFormulaes() {
        String[] formula = new String[numberOfComponents];

        for (int compNumb = 0; compNumb < numberOfComponents; compNumb++) {
            formula[compNumb] = getPhase(0).getComponent(compNumb).getFormulae();
        }
        return formula;
    }

    /** {@inheritDoc} */
    @Override
    public String[] getCompNames() {
        String[] names = new String[numberOfComponents];

        for (int compNumb = 0; compNumb < numberOfComponents; compNumb++) {
            names[compNumb] = getPhase(0).getComponent(compNumb).getComponentName();
        }
        return names;
    }

    /** {@inheritDoc} */
    @Override
    public double[] getNormalBoilingPointTemperatures() {
        double[] bt = new double[numberOfComponents];

        for (int compNumb = 0; compNumb < numberOfComponents; compNumb++) {
            bt[compNumb] = getPhase(0).getComponent(compNumb).getNormalBoilingPoint() + 273.15;
        }
        return bt;
    }

    /** {@inheritDoc} */
    @Override
    public String[] getCapeOpenProperties11() {
        return CapeOpenProperties11;
    }

    /** {@inheritDoc} */
    @Override
    public String[] getCapeOpenProperties10() {
        return CapeOpenProperties10;
    }

    /** {@inheritDoc} */
    @Override
    public double[] getMolecularWeights() {
        double[] mm = new double[numberOfComponents];

        for (int compNumb = 0; compNumb < numberOfComponents; compNumb++) {
            mm[compNumb] = getPhase(0).getComponent(compNumb).getMolarMass() * 1e3;
        }
        return mm;
    }

    /** {@inheritDoc} */
    @Override
    public String[] getCASNumbers() {
        String[] names = new String[numberOfComponents];

        for (int compNumb = 0; compNumb < numberOfComponents; compNumb++) {
            names[compNumb] = getPhase(0).getComponent(compNumb).getCASnumber();
        }
        return names;
    }

    /** {@inheritDoc} */
    @Override
    public int getNumberOfOilFractionComponents() {
        int number = 0;
        for (int i = 0; i < getPhase(0).getNumberOfComponents(); i++) {
            if (getPhase(0).getComponent(i).isIsTBPfraction()
                    || getPhase(0).getComponent(i).isIsPlusFraction()) {
                number++;
            }
        }
        return number;
    }

    /** {@inheritDoc} */
    @Override
    public int[] getOilFractionIDs() {
        int numb = getNumberOfOilFractionComponents();
        int[] IDs = new int[numb];
        // int number = 0;
        for (int i = 0; i < numb; i++) {
            if (getPhase(0).getComponent(i).isIsTBPfraction()
                    || getPhase(0).getComponent(i).isIsPlusFraction()) {
                IDs[i] = getPhase(0).getComponent(i).getIndex();
                // number++;
            }
        }
        return IDs;
    }

    /** {@inheritDoc} */
    @Override
    public boolean setHeavyTBPfractionAsPlusFraction() {
        int compNumber = 0;
        double molarMass = 0;
        boolean foundTBP = false;

        for (int i = 0; i < numberOfComponents; i++) {
            if (getPhase(0).getComponent(i).isIsTBPfraction()
                    || getPhase(0).getComponent(i).isIsPlusFraction()) {
                if (getPhase(0).getComponent(i).getMolarMass() > molarMass) {
                    molarMass = getPhase(0).getComponent(i).getMolarMass();
                    compNumber = i;
                    foundTBP = true;
                }
            }
        }
        if (foundTBP) {
            for (int i = 0; i < maxNumberOfPhases; i++) {
                getPhase(0).getComponent(compNumber).setIsPlusFraction(true);
            }
        }
        return foundTBP;
    }

    /** {@inheritDoc} */
    @Override
    public double[] getOilFractionNormalBoilingPoints() {
        int numb = getNumberOfOilFractionComponents();
        int[] indexes = getOilFractionIDs();
        double[] temp = new double[numb];
        for (int i = 0; i < numb; i++) {
            temp[i] = getPhase(0).getComponentWithIndex(indexes[i]).getNormalBoilingPoint();
        }
        return temp;
    }

    /** {@inheritDoc} */
    @Override
    public double[] getOilFractionLiquidDensityAt25C() {
        int numb = getNumberOfOilFractionComponents();
        int[] indexes = getOilFractionIDs();
        double[] temp = new double[numb];
        for (int i = 0; i < numb; i++) {
            temp[i] = getPhase(0).getComponentWithIndex(indexes[i]).getNormalLiquidDensity();
        }
        return temp;
    }

    /** {@inheritDoc} */
    @Override
    public double[] getOilFractionMolecularMass() {
        int numb = getNumberOfOilFractionComponents();
        int[] indexes = getOilFractionIDs();
        double[] temp = new double[numb];
        for (int i = 0; i < numb; i++) {
            temp[i] = getPhase(0).getComponentWithIndex(indexes[i]).getMolarMass();
        }
        return temp;
    }

    /** {@inheritDoc} */
    @Override
    public PhaseInterface getLowestGibbsEnergyPhase() {
        if (getPhase(0).getGibbsEnergy() < getPhase(1).getGibbsEnergy()) {
            return getPhase(0);
        } else {
            return getPhase(1);
        }
    }

    /** {@inheritDoc} */
    @Override
    public double getWtFraction(int phaseNumber) {
        return getPhase(phaseNumber).getWtFraction(this);
    }

<<<<<<< HEAD
    /**
     * {@inheritDoc}
     *
     * method to return the volume fraction of a phase note: without Peneloux volume
     * correction
     */
=======
    /** {@inheritDoc} */
>>>>>>> 20f05b72
    @Override
    public double getVolumeFraction(int phaseNumber) {
        return getPhase(phaseNumber).getVolume() / getVolume();
    }

    /** {@inheritDoc} */
    @Override
    public final double getPhaseFraction(String phaseTypeName, String unit) {
        int phaseNumber = getPhaseNumberOfPhase(phaseTypeName);
        switch (unit) {
            case "mole":
                return getBeta(phaseNumber);
            case "volume":
                return getVolumeFraction(phaseNumber);
            case "mass":
                initPhysicalProperties("density");
                return getVolumeFraction(phaseNumber) * getPhase(phaseNumber).getDensity("kg/m3")
                        / getDensity("kg/m3");
            default:
                return getBeta(phaseNumber);
        }
    }

<<<<<<< HEAD
    /**
     * {@inheritDoc}
     *
     * method to return the volume fraction of a phase note: with Peneloux volume
     * correction
     */
=======
    /** {@inheritDoc} */
>>>>>>> 20f05b72
    @Override
    public double getCorrectedVolumeFraction(int phaseNumber) {
        return getPhase(phaseNumber).getCorrectedVolume() / getCorrectedVolume();
    }

    /** {@inheritDoc} */
    @Override
    public double getMoleFraction(int phaseNumber) {
        return getPhase(phaseNumber).getBeta();
    }

    /** {@inheritDoc} */
    @Override
    public void isImplementedCompositionDeriativesofFugacity(boolean isImpl) {
        implementedCompositionDeriativesofFugacity = isImpl;
    }

    /** {@inheritDoc} */
    @Override
    public void addCapeOpenProperty(String propertyName) {
        String[] tempString = new String[CapeOpenProperties11.length + 1];
        System.arraycopy(CapeOpenProperties11, 0, tempString, 0, CapeOpenProperties11.length);
        tempString[CapeOpenProperties11.length] = propertyName;
        CapeOpenProperties11 = tempString;

        tempString = new String[CapeOpenProperties10.length + 1];
        System.arraycopy(CapeOpenProperties10, 0, tempString, 0, CapeOpenProperties10.length);
        tempString[CapeOpenProperties10.length] = propertyName;
        CapeOpenProperties10 = tempString;
    }

    /** {@inheritDoc} */
    @Override
    public neqsim.thermo.characterization.WaxCharacterise getWaxCharacterisation() {
        return waxCharacterisation;
    }

    /** {@inheritDoc} */
    @Override
    public WaxModelInterface getWaxModel() {
        if (waxCharacterisation == null) {
            waxCharacterisation = new WaxCharacterise(this);
        }
        return waxCharacterisation.getModel();
    }

    /** {@inheritDoc} */
    @Override
    public void setComponentNames(String[] componentNames) {
        for (int i = 0; i < componentNames.length; i++) {
            this.componentNames.set(i, componentNames[i]);
        }
    }

    /** {@inheritDoc} */
    @Override
    public double getLiquidVolume() {
        double totFlow = 0;

        for (int kj = 0; kj < numberOfPhases; kj++) {
            if (!getPhase(kj).getPhaseTypeName().equals("gas")) {
                totFlow += getPhase(kj).getVolume();
            }
        }
        return totFlow;
    }

    /** {@inheritDoc} */
    @Override
    public boolean isForcePhaseTypes() {
        return forcePhaseTypes;
    }

    /** {@inheritDoc} */
    @Override
    public void setForcePhaseTypes(boolean forcePhaseTypes) {
        this.forcePhaseTypes = forcePhaseTypes;
    }

    /** @{inheritDoc} */
    public SystemProperties getProperties() {
        SystemProperties prop = new SystemProperties(this);

        return prop;
    }

    private void setMolarComposition(double[] molefractions, String type) {
        double totalFlow = getTotalNumberOfMoles();
        if (totalFlow < 1e-100) {
            logger.error("Total flow can not be 0 when setting molar composition ");
            neqsim.util.exception.InvalidInputException e = new neqsim.util.exception.InvalidInputException();
            throw new RuntimeException(e);
        }
        double sum = 0;
        for (double value : molefractions) {
            sum += value;
        }
        setEmptyFluid();

        switch (type) {
            case "PlusFluid":
                for (int compNumb = 0; compNumb <= molefractions.length - 1; compNumb++) {
                    addComponent(compNumb, totalFlow * molefractions[compNumb] / sum);
                }
                for (int j = 0; j < getCharacterization().getLumpingModel()
                        .getNumberOfLumpedComponents() - 1; j++) {
                    // addComponent(compNumb, totalFlow * molefractions[molefractions.length - 1]
                    // * getCharacterization().getLumpingModel().getFractionOfHeavyEnd(j) / sum);
                }
                break;
            case "Plus":
                for (int compNumb = 0; compNumb < this.numberOfComponents - getCharacterization()
                        .getLumpingModel().getNumberOfLumpedComponents(); compNumb++) {
                    addComponent(compNumb, totalFlow * molefractions[compNumb] / sum);
                }
                int ii = 0;
                for (int compNumb = this.numberOfComponents - getCharacterization()
                        .getLumpingModel()
                        .getNumberOfLumpedComponents(); compNumb < this.numberOfComponents; compNumb++) {
                    addComponent(compNumb, totalFlow
                            * getCharacterization().getLumpingModel().getFractionOfHeavyEnd(ii++)
                            * molefractions[this.numberOfComponents - getCharacterization()
                                    .getLumpingModel().getNumberOfLumpedComponents()]
                            / sum);
                }
                break;
            default:
                // NB! It will allow setting composition for only the first items.
                for (int compNumb = 0; compNumb <= molefractions.length - 1; compNumb++) {
                    addComponent(compNumb, totalFlow * molefractions[compNumb] / sum);
                }
                break;
        }

        for (int i = 0; i < getNumberOfPhases(); i++) {
            init(0, i);
        }
    }
}<|MERGE_RESOLUTION|>--- conflicted
+++ resolved
@@ -1190,17 +1190,9 @@
                 getPhase(i).getComponent(componentName).setCpC(inComponent.getCpC());
                 getPhase(i).getComponent(componentName).setCpD(inComponent.getCpD());
             }
-<<<<<<< HEAD
         } else {
             addComponent(inComponent.getComponentName(), inComponent.getNumberOfmoles());
         }
-
-=======
-    	}
-    	else {
-    		addComponent(inComponent.getComponentName(), inComponent.getNumberOfmoles());
-        }
->>>>>>> 20f05b72
     }
 
     /** {@inheritDoc} */
@@ -1267,21 +1259,12 @@
             }
         }
 
-<<<<<<< HEAD
-        if (addForFirstTime) {
-            if (moles < 0.0) {
-                logger.error("Negative input number of moles.");
-                neqsim.util.exception.InvalidInputException e = new neqsim.util.exception.InvalidInputException();
-                throw new RuntimeException(e);
-            }
-=======
         // Add new component
         if (moles < 0.0) {
             logger.error("Negative input number of moles.");
             neqsim.util.exception.InvalidInputException e = new neqsim.util.exception.InvalidInputException();
             throw new RuntimeException(e);
         }
->>>>>>> 20f05b72
 
         componentNames.add(componentName);
         double k = 1.0;
@@ -1534,17 +1517,7 @@
         return beta[phaseIndex[0]];
     }
 
-<<<<<<< HEAD
-    /**
-     * {@inheritDoc}
-     *
-     * method to get the Joule Thomson Coefficient of a system. Based on a phase
-     * mole fraction basis
-     * average
-     */
-=======
-    /** {@inheritDoc} */
->>>>>>> 20f05b72
+    /** {@inheritDoc} */
     @Override
     public double getJouleThomsonCoefficient(String unit) {
         double JTcoef = getJouleThomsonCoefficient();
@@ -1560,17 +1533,7 @@
         return JTcoef * conversionFactor;
     }
 
-<<<<<<< HEAD
-    /**
-     * {@inheritDoc}
-     *
-     * method to get the Joule Thomson Coefficient of a system. Based on a phase
-     * mole fraction basis
-     * average
-     */
-=======
-    /** {@inheritDoc} */
->>>>>>> 20f05b72
+    /** {@inheritDoc} */
     @Override
     public double getJouleThomsonCoefficient() {
         double JTcoef = 0;
@@ -1580,17 +1543,7 @@
         return JTcoef;
     }
 
-<<<<<<< HEAD
-    /**
-     * {@inheritDoc}
-     *
-     * method to get the speed of sound of a system. THe sound speed is implemented
-     * based on a molar
-     * average over the phases
-     */
-=======
-    /** {@inheritDoc} */
->>>>>>> 20f05b72
+    /** {@inheritDoc} */
     @Override
     public double getSoundSpeed(String unit) {
         double refVel = getSoundSpeed();
@@ -1606,17 +1559,7 @@
         return refVel * conversionFactor;
     }
 
-<<<<<<< HEAD
-    /**
-     * {@inheritDoc}
-     *
-     * method to get the speed of sound of a system. THe sound speed is implemented
-     * based on a molar
-     * average over the phases
-     */
-=======
-    /** {@inheritDoc} */
->>>>>>> 20f05b72
+    /** {@inheritDoc} */
     @Override
     public double getSoundSpeed() {
         double soundspeed = 0;
@@ -1753,17 +1696,7 @@
         init(2);
     }
 
-<<<<<<< HEAD
-    /**
-     * {@inheritDoc}
-     *
-     * Calculates thermodynamic and physical properties of a fluid using
-     * initThermoProperties() and
-     * initPhysicalProperties();
-     */
-=======
-    /** {@inheritDoc} */
->>>>>>> 20f05b72
+    /** {@inheritDoc} */
     @Override
     public void initProperties() {
         if (!isInitialized) {
@@ -2208,17 +2141,7 @@
         }
     }
 
-<<<<<<< HEAD
-    /**
-     * {@inheritDoc}
-     *
-     * specify the type model for the physical properties you want to use. * Type:
-     * Model * 0
-     * Orginal/default * 1 Water * 2 Glycol * 3 Amine
-     */
-=======
-    /** {@inheritDoc} */
->>>>>>> 20f05b72
+    /** {@inheritDoc} */
     @Override
     public void setPhysicalPropertyModel(int type) {
         for (int i = 0; i < numberOfPhases; i++) {
@@ -2667,16 +2590,7 @@
         return refEntropy * conversionFactor;
     }
 
-<<<<<<< HEAD
-    /**
-     * {@inheritDoc}
-     *
-     * method to return molar volume of the fluid note: without Peneloux volume
-     * correction
-     */
-=======
-    /** {@inheritDoc} */
->>>>>>> 20f05b72
+    /** {@inheritDoc} */
     @Override
     public double getMolarVolume() {
         double volume = 0;
@@ -2917,14 +2831,8 @@
     /** {@inheritDoc} */
     @Override
     public final double getTemperature(String unit) {
-<<<<<<< HEAD
-        neqsim.util.unit.TemperatureUnit presConversion = new neqsim.util.unit.TemperatureUnit(getTemperature(), "K");
-        return presConversion.getValue(unit);
-=======
-        neqsim.util.unit.TemperatureUnit tempConversion =
-                new neqsim.util.unit.TemperatureUnit(getTemperature(), "K");
+        neqsim.util.unit.TemperatureUnit tempConversion = new neqsim.util.unit.TemperatureUnit(getTemperature(), "K");
         return tempConversion.getValue(unit);
->>>>>>> 20f05b72
     }
 
     /** {@inheritDoc} */
@@ -4787,66 +4695,26 @@
         this.maxNumberOfPhases = maxNumberOfPhases;
     }
 
-<<<<<<< HEAD
-    /**
-     * {@inheritDoc}
-     *
-     * This method is used to set the total molar composition of a fluid. The total
-     * flow rate will
-     * be kept constant. The input mole fractions will be normalized.
-     */
-=======
-    /** {@inheritDoc} */
->>>>>>> 20f05b72
+    /** {@inheritDoc} */
     @Override
     public void setMolarComposition(double[] molefractions) {
         setMolarComposition(molefractions, "");
     }
 
-<<<<<<< HEAD
-    /**
-     * {@inheritDoc}
-     *
-     * This method is used to set the total molar composition of a plus fluid. The
-     * total flow rate
-     * will be kept constant. The input mole fractions will be normalized.
-     */
-=======
-    /** {@inheritDoc} */
->>>>>>> 20f05b72
+    /** {@inheritDoc} */
     @Override
     public void setMolarCompositionPlus(double[] molefractions) {
         setMolarComposition(molefractions, "Plus");
     }
 
-<<<<<<< HEAD
-    /**
-     * {@inheritDoc}
-     *
-     * This method is used to set the total molar composition of a characterized
-     * fluid. The total
-     * flow rate will be kept constant. The input mole fractions will be normalized.
-     */
-=======
-    /** {@inheritDoc} */
->>>>>>> 20f05b72
+    /** {@inheritDoc} */
     @Override
     public void setMolarCompositionOfPlusFluid(double[] molefractions) {
 
         setMolarComposition(molefractions, "PlusFluid");
     }
 
-<<<<<<< HEAD
-    /**
-     * {@inheritDoc}
-     *
-     * This method is used to set the total molar composition of a fluid. The total
-     * flow rate will
-     * be kept constant. The input mole fractions will be normalized.
-     */
-=======
-    /** {@inheritDoc} */
->>>>>>> 20f05b72
+    /** {@inheritDoc} */
     @Override
     public void setMolarFlowRates(double[] moles) {
         setEmptyFluid();
@@ -5076,16 +4944,7 @@
         return getPhase(phaseNumber).getWtFraction(this);
     }
 
-<<<<<<< HEAD
-    /**
-     * {@inheritDoc}
-     *
-     * method to return the volume fraction of a phase note: without Peneloux volume
-     * correction
-     */
-=======
-    /** {@inheritDoc} */
->>>>>>> 20f05b72
+    /** {@inheritDoc} */
     @Override
     public double getVolumeFraction(int phaseNumber) {
         return getPhase(phaseNumber).getVolume() / getVolume();
@@ -5109,16 +4968,7 @@
         }
     }
 
-<<<<<<< HEAD
-    /**
-     * {@inheritDoc}
-     *
-     * method to return the volume fraction of a phase note: with Peneloux volume
-     * correction
-     */
-=======
-    /** {@inheritDoc} */
->>>>>>> 20f05b72
+    /** {@inheritDoc} */
     @Override
     public double getCorrectedVolumeFraction(int phaseNumber) {
         return getPhase(phaseNumber).getCorrectedVolume() / getCorrectedVolume();
