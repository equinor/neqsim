--- conflicted
+++ resolved
@@ -48,11 +48,7 @@
     }
 
     @Override
-<<<<<<< HEAD
-    public Object clone() {
-=======
     public SystemUMRPRUMCEos clone() {
->>>>>>> bbc43052
         SystemUMRPRUMCEos clonedSystem = null;
         try {
             clonedSystem = (SystemUMRPRUMCEos) super.clone();
