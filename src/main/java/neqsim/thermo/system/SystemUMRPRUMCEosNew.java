--- conflicted
+++ resolved
@@ -32,11 +32,7 @@
     }
 
     @Override
-<<<<<<< HEAD
-    public Object clone() {
-=======
     public SystemUMRPRUMCEos clone() {
->>>>>>> 5c88a656
         SystemUMRPRUMCEos clonedSystem = null;
         try {
             clonedSystem = (SystemUMRPRUMCEosNew) super.clone();
