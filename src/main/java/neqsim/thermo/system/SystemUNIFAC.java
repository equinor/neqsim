--- conflicted
+++ resolved
@@ -77,11 +77,7 @@
     }
 
     @Override
-<<<<<<< HEAD
-    public Object clone() {
-=======
     public SystemUNIFAC clone() {
->>>>>>> bbc43052
         SystemUNIFAC clonedSystem = null;
         try {
             clonedSystem = (SystemUNIFAC) super.clone();
