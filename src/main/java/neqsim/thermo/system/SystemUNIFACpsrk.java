/*
 * System_SRK_EOS.java
 *
 * Created on 8. april 2000, 23:05
 */

package neqsim.thermo.system;

import neqsim.thermo.phase.PhaseGEUnifacPSRK;
import neqsim.thermo.phase.PhasePureComponentSolid;
import neqsim.thermo.phase.PhaseSrkEos;

/**
 *
 * @author Even Solbraa
 * @version
 */

/**
 * This class defines a thermodynamic system using the SRK equation of state
 */
public class SystemUNIFACpsrk extends SystemEos {
    private static final long serialVersionUID = 1000;

    /** Creates a thermodynamic system using the SRK equation of state. */
    // SystemSrkEos clonedSystem;

    public SystemUNIFACpsrk() {
        super();
        modelName = "UNIFAC-GE-model";
        attractiveTermNumber = 0;
        phaseArray[0] = new PhaseSrkEos();
        for (int i = 1; i < numberOfPhases; i++) {
            phaseArray[i] = new PhaseGEUnifacPSRK();
        }
    }

    public SystemUNIFACpsrk(double T, double P) {
        super(T, P);
        attractiveTermNumber = 0;
        modelName = "UNIFAC-GE-model";
        phaseArray[0] = new PhaseSrkEos();
        phaseArray[0].setTemperature(T);
        phaseArray[0].setPressure(P);
        for (int i = 1; i < numberOfPhases; i++) {
            phaseArray[i] = new PhaseGEUnifacPSRK();
            phaseArray[i].setTemperature(T);
            phaseArray[i].setPressure(P);
        }
    }

    public SystemUNIFACpsrk(double T, double P, boolean solidCheck) {
        this(T, P);
        attractiveTermNumber = 0;
        numberOfPhases = 4;
        maxNumberOfPhases = 4;
        modelName = "UNIFAC-GE-model";
        solidPhaseCheck = solidCheck;

        phaseArray[0] = new PhaseSrkEos();
        phaseArray[0].setTemperature(T);
        phaseArray[0].setPressure(P);
        for (int i = 1; i < numberOfPhases; i++) {
            phaseArray[i] = new PhaseGEUnifacPSRK();
            phaseArray[i].setTemperature(T);
            phaseArray[i].setPressure(P);
        }

        if (solidPhaseCheck) {
            // System.out.println("here first");
            phaseArray[numberOfPhases - 1] = new PhasePureComponentSolid();
            phaseArray[numberOfPhases - 1].setTemperature(T);
            phaseArray[numberOfPhases - 1].setPressure(P);
            phaseArray[numberOfPhases - 1].setRefPhase(phaseArray[1].getRefPhase());
        }
    }

    @Override
<<<<<<< HEAD
    public Object clone() {
=======
    public SystemUNIFACpsrk clone() {
>>>>>>> bbc43052
        SystemUNIFACpsrk clonedSystem = null;
        try {
            clonedSystem = (SystemUNIFACpsrk) super.clone();
        } catch (Exception e) {
            logger.error("Cloning failed.", e);
        }

        // for(int i = 0; i < numberOfPhases; i++) {
        // clonedSystem.phaseArray[i] = (PhaseInterface) phaseArray[i].clone();
        // }

        return clonedSystem;
    }
}<|MERGE_RESOLUTION|>--- conflicted
+++ resolved
@@ -76,11 +76,7 @@
     }
 
     @Override
-<<<<<<< HEAD
-    public Object clone() {
-=======
     public SystemUNIFACpsrk clone() {
->>>>>>> bbc43052
         SystemUNIFACpsrk clonedSystem = null;
         try {
             clonedSystem = (SystemUNIFACpsrk) super.clone();
