package neqsim.thermo.util.GERG;

import org.netlib.util.StringW;
import org.netlib.util.doubleW;
import org.netlib.util.intW;

/**
 * <p>
 * GERG2008 class.
 * </p>
 *
 * @author esol
 * @version $Id: $Id
 */
public class GERG2008 {
    // Variables containing the common parameters in the GERG-2008 equations
    static double RGERG;
    static int NcGERG = 21;
    static int MaxFlds = 21;
    static int MaxMdl = 10;
    static int MaxTrmM = 12;
    static int MaxTrmP = 24;
    static double epsilon = 1e-15;
    static int[][] intcoik = new int[MaxFlds + 1][MaxTrmP + 1];
    static int[][] coik = new int[MaxFlds + 1][MaxTrmP + 1];
    static int[][] doik = new int[MaxFlds + 1][MaxTrmP + 1];
    static int[][] dijk = new int[MaxMdl + 1][MaxTrmM + 1];

    static double Drold;
    static double Trold;
    static double Told;
    static double Trold2;
    static double[] xold = new double[MaxFlds + 1];
    static int[][] mNumb = new int[MaxFlds + 1][MaxFlds + 1];
    static int[] kpol = new int[MaxFlds + 1];
    static int[] kexp = new int[MaxFlds + 1];
    static int[] kpolij = new int[MaxMdl + 1];
    static int[] kexpij = new int[MaxMdl + 1];

    static double[] Dc = new double[MaxFlds + 1];
    static double[] Tc = new double[MaxFlds + 1];
    static double[] MMiGERG = new double[MaxFlds + 1];
    static double[] Vc3 = new double[MaxFlds + 1];
    static double[] Tc2 = new double[MaxFlds + 1];

    static double[][] noik = new double[MaxFlds + 1][MaxTrmP + 1];
    static double[][] toik = new double[MaxFlds + 1][MaxTrmP + 1];

    static double[][] cijk = new double[MaxMdl + 1][MaxTrmM + 1];

    static double[][] eijk = new double[MaxMdl + 1][MaxTrmM + 1];
    static double[][] gijk = new double[MaxMdl + 1][MaxTrmM + 1];
    static double[][] nijk = new double[MaxMdl + 1][MaxTrmM + 1];
    static double[][] tijk = new double[MaxMdl + 1][MaxTrmM + 1];

    static double[][] btij = new double[MaxFlds + 1][MaxFlds + 1];
    static double[][] bvij = new double[MaxFlds + 1][MaxFlds + 1];
    static double[][] gtij = new double[MaxFlds + 1][MaxFlds + 1];
    static double[][] gvij = new double[MaxFlds + 1][MaxFlds + 1];

    static double[][] fij = new double[MaxFlds + 1][MaxFlds + 1];
    static double[][] th0i = new double[MaxFlds + 1][7 + 1];
    static double[][] n0i = new double[MaxFlds + 1][7 + 1];

    static double[][] taup = new double[MaxFlds + 1][MaxTrmP + 1];
    static double[][] taupijk = new double[MaxFlds + 1][MaxTrmM + 1];
    static double dPdDsave;

    /**
     * <p>
     * MolarMassGERG.
     * </p>
     *
     * @param x an array of {@link double} objects
     * @param Mm a {@link org.netlib.util.doubleW} object
     */
    public static void MolarMassGERG(double[] x, doubleW Mm) {
      // Sub MolarMassGERG(x, Mm)

      // Calculate molar mass of the mixture with the compositions contained in the
      // x() input array

      // Inputs:
      // x() - Composition (mole fraction)
      // Do not send mole percents or mass fractions in the x() array, otherwise the
      // output will be incorrect.
      // The sum of the compositions in the x() array must be equal to one.
      // The order of the fluids in this array is given at the top of this module.

      // Outputs:
      // Mm - Molar mass (g/mol)

      Mm.val = 0;
      for (int i = 1; i <= NcGERG; ++i) {
        Mm.val += x[i] * MMiGERG[i];
      }
    }

    /**
     * <p>
     * PressureGERG.
     * </p>
     *
     * @param T a double
     * @param D a double
     * @param x an array of {@link double} objects
     * @param P a {@link org.netlib.util.doubleW} object
     * @param Z a {@link org.netlib.util.doubleW} object
     */
    public static void PressureGERG(double T, double D, double[] x, doubleW P, doubleW Z) {
      // Sub PressureGERG(T, D, x, P, Z)

      // Calculate pressure as a function of temperature and density. The derivative
      // d(P)/d(D) is also calculated
      // for use in the iterative DensityGERG subroutine (and is only returned as a
      // common variable).

      // Inputs:
      // T - Temperature (K)
      // D - Density (mol/l)
      // x() - Composition (mole fraction)
      // Do not send mole percents or mass fractions in the x() array, otherwise the
      // output will be incorrect.
      // The sum of the compositions in the x() array must be equal to one.

      // Outputs:
      // P - Pressure (kPa)
      // Z - Compressibility factor
      // dPdDsave - d(P)/d(D) [kPa/(mol/l)] (at constant temperature)
      // - This variable is cached in the common variables for use in the iterative
      // density solver, but not returned as an argument.

      doubleW[][] ar = new doubleW[4][4];
      for (int i = 0; i < 4; i++) {
        for (int j = 0; j < 4; j++) {
          ar[i][j] = new doubleW(0.0d);
        }
      }
      AlpharGERG(0, 0, T, D, x, ar);

      Z.val = 1 + ar[0][1].val;
      P.val = D * RGERG * T * Z.val;
      dPdDsave = RGERG * T * (1 + 2 * ar[0][1].val + ar[0][2].val);
    }

    /**
     * <p>
     * DensityGERG.
     * </p>
     *
     * @param iFlag a int
     * @param T a double
     * @param P a double
     * @param x an array of {@link double} objects
     * @param D a {@link org.netlib.util.doubleW} object
     * @param ierr a {@link org.netlib.util.intW} object
     * @param herr a {@link org.netlib.util.StringW} object
     */
    public static void DensityGERG(int iFlag, double T, double P, double[] x, doubleW D, intW ierr,
        StringW herr) {
      // Sub DensityGERG(iFlag, T, P, x, D, ierr, herr)

      // Calculate density as a function of temperature and pressure. This is an
      // iterative routine that calls PressureGERG
      // to find the correct state point. Generally only 6 iterations at most are
      // required.
      // If the iteration fails to converge, the ideal gas density and an error
      // message are returned.
      // No checks are made to determine the phase boundary, which would have
      // guaranteed that the output is in the gas phase (or liquid phase when
      // iFlag=2).
      // It is up to the user to locate the phase boundary, and thus identify the
      // phase of the T and P inputs.
      // If the state point is 2-phase, the output density will represent a metastable
      // state.

      // Inputs:
      // iFlag - Set to 0 for strict pressure solver in the gas phase without checks
      // (fastest mode, but output state may not be stable single phase)
      // Set to 1 to make checks for possible 2-phase states (result may still not be
      // stable single phase, but many unstable states will be identified)
      // Set to 2 to search for liquid phase (and make the same checks when iFlag=1)
      // T - Temperature (K)
      // P - Pressure (kPa)
      // x() - Composition (mole fraction)
      // (An initial guess for the density can be sent in D as the negative of the
      // guess for roots that are in the liquid phase instead of using iFlag=2)

      // Outputs:
      // D - Density (mol/l)
      // For the liquid phase, an initial value can be sent to the routine to avoid
      // a solution in the metastable or gas phases.
      // The initial value should be sent as a negative number.
      // ierr - Error number (0 indicates no error)
      // herr - Error message if ierr is not equal to zero

      int nFail;
      int iFail;
      double plog;
      double vlog;
      double dpdlv;
      double vdiff;
      double tolr;
      double vinc;
      doubleW Tcx = new doubleW(0.0d);

      doubleW Dcx = new doubleW(0.0d);
      doubleW dPdD = new doubleW(0.0d);
      doubleW d2PdD2 = new doubleW(0.0d);
      doubleW d2PdTD = new doubleW(0.0d);
      doubleW dPdT = new doubleW(0.0d);
      doubleW U = new doubleW(0.0d);
      doubleW H = new doubleW(0.0d);
      doubleW S = new doubleW(0.0d);
      doubleW A = new doubleW(0.0d);
      doubleW P2 = new doubleW(0.0d);
      doubleW Z = new doubleW(0.0d);
      doubleW Cv = new doubleW(0.0d);

      doubleW Cp = new doubleW(0.0d);
      doubleW W = new doubleW(0.0d);
      doubleW G = new doubleW(0.0d);
      doubleW JT = new doubleW(0.0d);
      doubleW Kappa = new doubleW(0.0d);
      doubleW PP = new doubleW(0.0d);
      ierr.val = 0;
      herr.val = "";
      nFail = 0;
      iFail = 0;
      if (P < epsilon) {
        D.val = 0;
        return;
      }
      tolr = 0.0000001;
      PseudoCriticalPointGERG(x, Tcx, Dcx);

      if (D.val > -epsilon) {
        D.val = P / RGERG / T; // Ideal gas estimate for vapor phase
        if (iFlag == 2) {
          D.val = Dcx.val * 3;
        } // Initial estimate for liquid phase
      } else {
        D.val = Math.abs(D.val); // If D<0, then use as initial estimate
      }

      plog = Math.log(P);
      vlog = -Math.log(D.val);
      for (int it = 1; it <= 50; ++it) {
        if (vlog < -7 || vlog > 100 || it == 20 || it == 30 || it == 40 || iFail == 1) {
          // Current state is bad or iteration is taking too long. Restart with completely
          // different initial state
          iFail = 0;
          if (nFail > 2) {
            // Iteration failed (above loop did not find a solution or checks made below
            // indicate possible 2-phase state)
            ierr.val = 1;
            herr.val = "Calculation failed to converge in GERG method, ideal gas density returned.";
            D.val = P / RGERG / T;
          }
          nFail++;
          if (nFail == 1) {
            D.val = Dcx.val * 3; // If vapor phase search fails, look for root in liquid
                                 // region
          } else if (nFail == 2) {
            D.val = Dcx.val * 2.5; // If liquid phase search fails, look for root between
                                   // liquid and critical
                                   // regions
          } else if (nFail == 3) {
            D.val = Dcx.val * 2; // If search fails, look for root in critical region
          }
          vlog = -Math.log(D.val);
        }
        D.val = Math.exp(-vlog);
        PressureGERG(T, D.val, x, P2, Z);
        if (dPdDsave < epsilon || P2.val < epsilon) {
          // Current state is 2-phase, try locating a different state that is single phase
          vinc = 0.1;
          if (D.val > Dcx.val) {
            vinc = -0.1;
          }
          if (it > 5) {
            vinc = vinc / 2;
          }
          if (it > 10 && it < 20) {
            vinc = vinc / 5;
          }
          vlog += vinc;
        } else {
          // Find the next density with a first order Newton's type iterative scheme, with
          // log(P) as the known variable and log(v) as the unknown property.
          // See AGA 8 publication for further information.
          dpdlv = -D.val * dPdDsave; // d(p)/d[log(v)]
          vdiff = (Math.log(P2.val) - plog) * P2.val / dpdlv;
          vlog += -vdiff;
          if (Math.abs(vdiff) < tolr) {
            // Check to see if state is possibly 2-phase, and if so restart
            if (dPdDsave < 0) {
              iFail = 1;
            } else {
              D.val = Math.exp(-vlog);

              // If requested, check to see if point is possibly 2-phase
              if (iFlag > 0) {
                PropertiesGERG(T, D.val, x, PP, Z, dPdD, d2PdD2, d2PdTD, dPdT, U, H, S, Cv, Cp, W,
                    G, JT, Kappa, A);
                if ((PP.val <= 0 || dPdD.val <= 0 || d2PdTD.val <= 0)
                    || (Cv.val <= 0 || Cp.val <= 0 || W.val <= 0)) {
                  // Iteration failed (above loop did find a solution or checks made
                  // below
                  // indicate possible 2-phase state)
                  ierr.val = 1;
                  herr.val =
                      "Calculation failed to converge in GERG method, ideal gas density returned.";
                  D.val = P / RGERG / T;
                }
                return;
              }
              return; // Iteration converged
            }
          }
        }
      }
      // Iteration failed (above loop did not find a solution or checks made below
      // indicate possible 2-phase state)
      ierr.val = 1;
      herr.val = "Calculation failed to converge in GERG method, ideal gas density returned.";
      D.val = P / RGERG / T;
    }

    /**
     * <p>
     * PropertiesGERG.
     * </p>
     *
     * @param T a double
     * @param D a double
     * @param x an array of {@link double} objects
     * @param P a {@link org.netlib.util.doubleW} object
     * @param Z a {@link org.netlib.util.doubleW} object
     * @param dPdD a {@link org.netlib.util.doubleW} object
     * @param d2PdD2 a {@link org.netlib.util.doubleW} object
     * @param d2PdTD a {@link org.netlib.util.doubleW} object
     * @param dPdT a {@link org.netlib.util.doubleW} object
     * @param U a {@link org.netlib.util.doubleW} object
     * @param H a {@link org.netlib.util.doubleW} object
     * @param S a {@link org.netlib.util.doubleW} object
     * @param Cv a {@link org.netlib.util.doubleW} object
     * @param Cp a {@link org.netlib.util.doubleW} object
     * @param W a {@link org.netlib.util.doubleW} object
     * @param G a {@link org.netlib.util.doubleW} object
     * @param JT a {@link org.netlib.util.doubleW} object
     * @param Kappa a {@link org.netlib.util.doubleW} object
     * @param A a {@link org.netlib.util.doubleW} object
     */
    public static void PropertiesGERG(double T, double D, double[] x, doubleW P, doubleW Z,
<<<<<<< HEAD
            doubleW dPdD, doubleW d2PdD2, doubleW d2PdTD, doubleW dPdT, doubleW U, doubleW H,
            doubleW S, doubleW Cv, doubleW Cp, doubleW W, doubleW G, doubleW JT, doubleW Kappa,
            doubleW A) {
        // Sub PropertiesGERG(T, D, x, P, Z, dPdD, d2PdD2, d2PdTD, dPdT, U, H, S, Cv,
        // Cp, W, G, JT, Kappa, A)

        // Calculate thermodynamic properties as a function of temperature and density.
        // Calls are made to the subroutines
        // ReducingParametersGERG, IdealGERG, and ResidualGERG. If the density is not
        // known, call subroutine DENSITY first
        // with the known values of pressure and temperature.

        // Inputs:
        // T - Temperature (K)
        // D - Density (mol/l)
        // x() - Composition (mole fraction)

        // Outputs:
        // P - Pressure (kPa)
        // Z - Compressibility factor
        // dPdD - First derivative of pressure with respect to density at constant
        // temperature [kPa/(mol/l)]
        // d2PdD2 - Second derivative of pressure with respect to density at constant
        // temperature [kPa/(mol/l)^2]
        // d2PdTD - Second derivative of pressure with respect to temperature and
        // density [kPa/(mol/l)/K]
        // dPdT - First derivative of pressure with respect to temperature at constant
        // density (kPa/K)
        // U - Internal energy (J/mol)
        // H - Enthalpy (J/mol)
        // S - Entropy [J/(mol-K)]
        // Cv - Isochoric heat capacity [J/(mol-K)]
        // Cp - Isobaric heat capacity [J/(mol-K)]
        // W - Speed of sound (m/s)
        // G - Gibbs energy (J/mol)
        // JT - Joule-Thomson coefficient (K/kPa)
        // Kappa - Isentropic Exponent
        // A - Helmholtz energy (J/mol)

        doubleW[] a0 = new doubleW[2 + 1];
        for (int i = 0; i < 3; i++) {
            a0[i] = new doubleW(0.0d);
        }
        doubleW[][] ar = new doubleW[3 + 1][3 + 1];

        for (int i = 0; i < 4; i++) {
            for (int j = 0; j < 4; j++) {
                ar[i][j] = new doubleW(0.0d);
            }
        }

        doubleW Mm = new doubleW(0.0d); // , R, RT;
        double R, RT;
        // Calculate molar mass
        MolarMassGERG(x, Mm);

        // Calculate the ideal gas Helmholtz energy, and its first and second
        // derivatives with respect to temperature.
        Alpha0GERG(T, D, x, a0);

        // Calculate the real gas Helmholtz energy, and its derivatives with respect to
        // temperature and/or density.
        AlpharGERG(1, 0, T, D, x, ar);

        R = RGERG;
        RT = R * T;
        Z.val = 1 + ar[0][1].val;
        P.val = D * RT * Z.val;
        dPdD.val = RT * (1 + 2 * ar[0][1].val + ar[0][2].val);
        dPdT.val = D * R * (1 + ar[0][1].val - ar[1][1].val);

        d2PdTD.val = R * (1 + 2 * ar[0][1].val + ar[0][2].val - 2 * ar[1][1].val - ar[1][2].val);
        A.val = RT * (a0[0].val + ar[0][0].val);
        G.val = RT * (1 + ar[0][1].val + a0[0].val + ar[0][0].val);
        U.val = RT * (a0[1].val + ar[1][0].val);
        H.val = RT * (1 + ar[0][1].val + a0[1].val + ar[1][0].val);
        S.val = R * (a0[1].val + ar[1][0].val - a0[0].val - ar[0][0].val);
        Cv.val = -R * (a0[2].val + ar[2][0].val);
        if (D > epsilon) {
            Cp.val = Cv.val + T * (dPdT.val / D) * (dPdT.val / D) / dPdD.val;
            d2PdD2.val = RT * (2 * ar[0][1].val + 4 * ar[0][2].val + ar[0][3].val) / D;
            JT.val = (T / D * dPdT.val / dPdD.val - 1) / Cp.val / D; // '=(dB/dT*T-B)/Cp for an
                                                                     // ideal gas, but dB/dT is
                                                                     // not known
        } else {
            Cp.val = Cv.val + R;
            d2PdD2.val = 0;
            JT.val = 1E+20;
        }
        W.val = 1000 * Cp.val / Cv.val * dPdD.val / Mm.val;
        if (W.val < 0) {
            W.val = 0;
=======
        doubleW dPdD, doubleW d2PdD2, doubleW d2PdTD, doubleW dPdT, doubleW U, doubleW H, doubleW S,
        doubleW Cv, doubleW Cp, doubleW W, doubleW G, doubleW JT, doubleW Kappa, doubleW A) {
      // Sub PropertiesGERG(T, D, x, P, Z, dPdD, d2PdD2, d2PdTD, dPdT, U, H, S, Cv,
      // Cp, W, G, JT, Kappa, A)

      // Calculate thermodynamic properties as a function of temperature and density.
      // Calls are made to the subroutines
      // ReducingParametersGERG, IdealGERG, and ResidualGERG. If the density is not
      // known, call subroutine DENSITY first
      // with the known values of pressure and temperature.

      // Inputs:
      // T - Temperature (K)
      // D - Density (mol/l)
      // x() - Composition (mole fraction)

      // Outputs:
      // P - Pressure (kPa)
      // Z - Compressibility factor
      // dPdD - First derivative of pressure with respect to density at constant
      // temperature [kPa/(mol/l)]
      // d2PdD2 - Second derivative of pressure with respect to density at constant
      // temperature [kPa/(mol/l)^2]
      // d2PdTD - Second derivative of pressure with respect to temperature and
      // density [kPa/(mol/l)/K]
      // dPdT - First derivative of pressure with respect to temperature at constant
      // density (kPa/K)
      // U - Internal energy (J/mol)
      // H - Enthalpy (J/mol)
      // S - Entropy [J/(mol-K)]
      // Cv - Isochoric heat capacity [J/(mol-K)]
      // Cp - Isobaric heat capacity [J/(mol-K)]
      // W - Speed of sound (m/s)
      // G - Gibbs energy (J/mol)
      // JT - Joule-Thomson coefficient (K/kPa)
      // Kappa - Isentropic Exponent
      // A - Helmholtz energy (J/mol)

      doubleW[] a0 = new doubleW[2 + 1];
      for (int i = 0; i < 3; i++) {
        a0[i] = new doubleW(0.0d);
      }
      doubleW[][] ar = new doubleW[3 + 1][3 + 1];

      for (int i = 0; i < 4; i++) {
        for (int j = 0; j < 4; j++) {
          ar[i][j] = new doubleW(0.0d);
>>>>>>> b9d5f22d
        }
      }

      doubleW Mm = new doubleW(0.0d); // , R, RT;
      double R;
      double RT;
      // Calculate molar mass
      MolarMassGERG(x, Mm);

      // Calculate the ideal gas Helmholtz energy, and its first and second
      // derivatives with respect to temperature.
      Alpha0GERG(T, D, x, a0);

      // Calculate the real gas Helmholtz energy, and its derivatives with respect to
      // temperature and/or density.
      AlpharGERG(1, 0, T, D, x, ar);

      R = RGERG;
      RT = R * T;
      Z.val = 1 + ar[0][1].val;
      P.val = D * RT * Z.val;
      dPdD.val = RT * (1 + 2 * ar[0][1].val + ar[0][2].val);
      dPdT.val = D * R * (1 + ar[0][1].val - ar[1][1].val);

      d2PdTD.val = R * (1 + 2 * ar[0][1].val + ar[0][2].val - 2 * ar[1][1].val - ar[1][2].val);
      A.val = RT * (a0[0].val + ar[0][0].val);
      G.val = RT * (1 + ar[0][1].val + a0[0].val + ar[0][0].val);
      U.val = RT * (a0[1].val + ar[1][0].val);
      H.val = RT * (1 + ar[0][1].val + a0[1].val + ar[1][0].val);
      S.val = R * (a0[1].val + ar[1][0].val - a0[0].val - ar[0][0].val);
      Cv.val = -R * (a0[2].val + ar[2][0].val);
      if (D > epsilon) {
        Cp.val = Cv.val + T * (dPdT.val / D) * (dPdT.val / D) / dPdD.val;
        d2PdD2.val = RT * (2 * ar[0][1].val + 4 * ar[0][2].val + ar[0][3].val) / D;
        JT.val = (T / D * dPdT.val / dPdD.val - 1) / Cp.val / D; // '=(dB/dT*T-B)/Cp for an
                                                                 // ideal gas, but dB/dT is
                                                                 // not known
      } else {
        Cp.val = Cv.val + R;
        d2PdD2.val = 0;
        JT.val = 1E+20;
      }
      W.val = 1000 * Cp.val / Cv.val * dPdD.val / Mm.val;
      if (W.val < 0) {
        W.val = 0;
      }
      W.val = Math.sqrt(W.val);
      Kappa.val = Math.pow(W.val, 2) * Mm.val / (RT * 1000 * Z.val);
    }

    /**
     * @param x ...
     * @param Tr ...
     * @param Dr ...
     */
    // The following routines are low-level routines that should not be called outside of this code.
    static void ReducingParametersGERG(double[] x, doubleW Tr, doubleW Dr) {
      // Private Sub ReducingParametersGERG(x, Tr, Dr)

      // Calculate reducing variables. Only need to call this if the composition has
      // changed.

      // Inputs:
      // x() - Composition (mole fraction)

      // Outputs:
      // Tr - Reducing temperature (K)
      // Dr - Reducing density (mol/l)

      double Vr;
      double xij;
      double F;
      int icheck;

      // Check to see if a component fraction has changed. If x is the same as the previous call,
      // then exit.
      icheck = 0;
      for (int i = 1; i <= NcGERG; ++i) {
        if (Math.abs(x[i] - xold[i]) > 0.0000001) {
          icheck = 1;
        }
        xold[i] = x[i];
      }
      if (icheck == 0) {
        Dr.val = Drold;
        Tr.val = Trold;
        return;
      }
      Told = 0;
      Trold2 = 0;

      // Calculate reducing variables for T and D
      Dr.val = 0;
      Vr = 0;
      Tr.val = 0;
      for (int i = 1; i <= NcGERG; ++i) {
        if (x[i] > epsilon) {
          F = 1;
          for (int j = i; j <= NcGERG; ++j) {
            if (x[j] > epsilon) {
              xij = F * (x[i] * x[j]) * (x[i] + x[j]);
              Vr = Vr + xij * gvij[i][j] / (bvij[i][j] * x[i] + x[j]);
              Tr.val = Tr.val + xij * gtij[i][j] / (btij[i][j] * x[i] + x[j]);
              F = 2;
            }
          }
        }
      }
      if (Vr > epsilon) {
        Dr.val = 1 / Vr;
      }
      Drold = Dr.val;
      Trold = Tr.val;
    }

    /**
     * @param T ...
     * @param D ...
     * @param x ...
     * @param a0 ...
     */
    static void Alpha0GERG(double T, double D, double[] x, doubleW[] a0) {
      // Private Sub Alpha0GERG(T, D, x, a0)

      // Calculate the ideal gas Helmholtz energy and its derivatives with respect to
      // tau and delta.
      // This routine is not needed when only P (or Z) is calculated.

      // Inputs:
      // T - Temperature (K)
      // D - Density (mol/l)
      // x() - Composition (mole fraction)

      // Outputs:
      // a0(0) - Ideal gas Helmholtz energy (all dimensionless [i.e., divided by RT])
      // a0(1) - tau*partial(a0)/partial(tau)
      // a0(2) - tau^2*partial^2(a0)/partial(tau)^2

      double LogT;
      double LogD;
      double LogHyp;
      double th0T;
      double LogxD;
      double SumHyp0;
      double SumHyp1;
      double SumHyp2;
      double em;

      double ep;
      double hcn;
      double hsn;
      a0[0].val = 0;
      a0[1].val = 0;
      a0[2].val = 0;
      if (D > epsilon) {
        LogD = Math.log(D);
      } else {
        LogD = Math.log(epsilon);
      }
      LogT = Math.log(T);
      for (int i = 1; i <= NcGERG; ++i) {
        if (x[i] > epsilon) {
          LogxD = LogD + Math.log(x[i]);
          SumHyp0 = 0;
          SumHyp1 = 0;
          SumHyp2 = 0;
          for (int j = 4; j <= 7; ++j) {
            if (th0i[i][j] > epsilon) {
              th0T = th0i[i][j] / T;
              ep = Math.exp(th0T);
              em = 1 / ep;
              hsn = (ep - em) / 2;
              hcn = (ep + em) / 2;
              if (j == 4 || j == 6) {
                LogHyp = Math.log(Math.abs(hsn));
                SumHyp0 = SumHyp0 + n0i[i][j] * LogHyp;
                SumHyp1 = SumHyp1 + n0i[i][j] * th0T * hcn / hsn;
                SumHyp2 = SumHyp2 + n0i[i][j] * (th0T / hsn) * (th0T / hsn);
              } else {
                LogHyp = Math.log(Math.abs(hcn));
                SumHyp0 = SumHyp0 - n0i[i][j] * LogHyp;
                SumHyp1 = SumHyp1 - n0i[i][j] * th0T * hsn / hcn;
                SumHyp2 = SumHyp2 + n0i[i][j] * (th0T / hcn) * (th0T / hcn);
              }
            }
          }
          a0[0].val += +x[i] * (LogxD + n0i[i][1] + n0i[i][2] / T - n0i[i][3] * LogT + SumHyp0);
          a0[1].val += +x[i] * (n0i[i][3] + n0i[i][2] / T + SumHyp1);
          a0[2].val += -x[i] * (n0i[i][3] + SumHyp2);
        }
      }
    }

    /**
     * @param itau ...
     * @param idelta ...
     * @param T ...
     * @param D ....
     * @param x ....
     * @param ar ...
     */
    static void AlpharGERG(int itau, int idelta, double T, double D, double[] x, doubleW[][] ar) {
      // Private Sub AlpharGERG(itau, idelta, T, D, x, ar)

      // Calculate dimensionless residual Helmholtz energy and its derivatives with
      // respect to tau and delta.

      // Inputs:
      // itau - Set this to 1 to calculate "ar" derivatives with respect to tau [i.e.,
      // ar(1,0), ar(1,1), and ar(2,0)], otherwise set it to 0.
      // idelta - Currently not used, but kept as an input for future use in specifing
      // the highest density derivative needed.
      // T - Temperature (K)
      // D - Density (mol/l)
      // x() - Composition (mole fraction)

      // Outputs:
      // ar(0,0) - Residual Helmholtz energy (dimensionless, =a/RT)
      // ar(0,1) - delta*partial (ar)/partial(delta)
      // ar(0,2) - delta^2*partial^2(ar)/partial(delta)^2
      // ar(0,3) - delta^3*partial^3(ar)/partial(delta)^3
      // ar(1,0) - tau*partial (ar)/partial(tau)
      // ar(1,1) - tau*delta*partial^2(ar)/partial(tau)/partial(delta)
      // ar(2,0) - tau^2*partial^2(ar)/partial(tau)^2

      int mn;
      doubleW Tr = new doubleW(0.0d);
      doubleW Dr = new doubleW(0.0d);
      double del;
      double tau;
      double lntau;
      double ex;
      double ex2;
      double ex3;
      double cij0;
      double eij0;
      double ndt;
      double ndtd;
      double ndtt;
      double xijf;
      double[] delp = new double[7 + 1];
      double[] Expd = new double[7 + 1];

      for (int i = 0; i <= 3; ++i) {
        for (int j = 0; j <= 3; ++j) {
          ar[i][j].val = 0;
        }
      }

      // Set up del, tau, log(tau), and the first 7 calculations for del^i
      ReducingParametersGERG(x, Tr, Dr);
      del = D / Dr.val;
      tau = Tr.val / T;
      lntau = Math.log(tau);
      delp[1] = del;
      Expd[1] = Math.exp(-delp[1]);
      for (int i = 2; i <= 7; ++i) {
        delp[i] = delp[i - 1] * del;
        Expd[i] = Math.exp(-delp[i]);
      }

      // If temperature has changed, calculate temperature dependent parts
      if (Math.abs(T - Told) > 0.0000001 || Math.abs(Tr.val - Trold2) > 0.0000001) {
        tTermsGERG(lntau, x);
      }
      Told = T;
      Trold2 = Tr.val;

      // Calculate pure fluid contributions
      for (int i = 1; i <= NcGERG; ++i) {
        if (x[i] > epsilon) {
          for (int k = 1; k <= kpol[i]; ++k) {
            ndt = x[i] * delp[doik[i][k]] * taup[i][k];
            ndtd = ndt * doik[i][k];
            ar[0][1].val += ndtd;
            ar[0][2].val += ndtd * (doik[i][k] - 1);
            if (itau > 0) {
              ndtt = ndt * toik[i][k];
              ar[0][0].val += ndt;
              ar[1][0].val += ndtt;
              ar[2][0].val += ndtt * (toik[i][k] - 1);
              ar[1][1].val += ndtt * doik[i][k];
              ar[1][2].val += ndtt * doik[i][k] * (doik[i][k] - 1);
              ar[0][3].val += ndtd * (doik[i][k] - 1) * (doik[i][k] - 2);
            }
          }
          for (int k = 1 + kpol[i]; k <= kpol[i] + kexp[i]; ++k) {
            ndt = x[i] * delp[doik[i][k]] * taup[i][k] * Expd[coik[i][k]];
            ex = coik[i][k] * delp[coik[i][k]];
            ex2 = doik[i][k] - ex;
            ex3 = ex2 * (ex2 - 1);
            ar[0][1].val += ndt * ex2;
            ar[0][2].val += ndt * (ex3 - coik[i][k] * ex);
            if (itau > 0) {
              ndtt = ndt * toik[i][k];
              ar[0][0].val += ndt;
              ar[1][0].val += ndtt;
              ar[2][0].val += ndtt * (toik[i][k] - 1);
              ar[1][1].val += ndtt * ex2;
              ar[1][2].val += ndtt * (ex3 - coik[i][k] * ex);
              ar[0][3].val +=
                  ndt * (ex3 * (ex2 - 2) - ex * (3 * ex2 - 3 + coik[i][k]) * coik[i][k]);
            }
          }
        }
      }

      // Calculate mixture contributions
      for (int i = 1; i <= NcGERG - 1; ++i) {
        if (x[i] > epsilon) {
          for (int j = i + 1; j <= NcGERG; ++j) {
            if (x[j] > epsilon) {
              mn = mNumb[i][j];
              if (mn >= 0) {
                xijf = x[i] * x[j] * fij[i][j];
                for (int k = 1; k <= kpolij[mn]; ++k) {
                  ndt = xijf * delp[dijk[mn][k]] * taupijk[mn][k];
                  ndtd = ndt * dijk[mn][k];
                  ar[0][1].val += ndtd;
                  ar[0][2].val += ndtd * (dijk[mn][k] - 1);
                  if (itau > 0) {
                    ndtt = ndt * tijk[mn][k];
                    ar[0][0].val += ndt;
                    ar[1][0].val += ndtt;
                    ar[2][0].val += ndtt * (tijk[mn][k] - 1);
                    ar[1][1].val += ndtt * dijk[mn][k];
                    ar[1][2].val += ndtt * dijk[mn][k] * (dijk[mn][k] - 1);
                    ar[0][3].val += ndtd * (dijk[mn][k] - 1) * (dijk[mn][k] - 2);
                  }
                }
                for (int k = 1 + kpolij[mn]; k <= kpolij[mn] + kexpij[mn]; ++k) {
                  cij0 = cijk[mn][k] * delp[2];
                  eij0 = eijk[mn][k] * del;
                  ndt = xijf * nijk[mn][k] * delp[dijk[mn][k]]
                      * Math.exp(cij0 + eij0 + gijk[mn][k] + tijk[mn][k] * lntau);
                  ex = dijk[mn][k] + 2 * cij0 + eij0;
                  ex2 = (ex * ex - dijk[mn][k] + 2 * cij0);
                  ar[0][1].val += ndt * ex;
                  ar[0][2].val += ndt * ex2;
                  if (itau > 0) {
                    ndtt = ndt * tijk[mn][k];
                    ar[0][0].val += ndt;
                    ar[1][0].val += ndtt;
                    ar[2][0].val += ndtt * (tijk[mn][k] - 1);
                    ar[1][1].val += ndtt * ex;
                    ar[1][2].val += ndtt * ex2;
                    ar[0][3].val +=
                        ndt * (ex * (ex2 - 2 * (dijk[mn][k] - 2 * cij0)) + 2 * dijk[mn][k]);
                  }
                }
              }
            }
          }
        }
      }
    }

    /**
     * @param lntau ...
     * @param x ....
     */
    static void tTermsGERG(double lntau, double[] x) {
      // Private Sub tTermsGERG(lntau, x)

      // Calculate temperature dependent parts of the GERG-2008 equation of state

      int i;
      int mn;
      double[] taup0 = new double[12 + 1];

      i = 5; // Use propane to get exponents for short form of EOS
      for (int k = 1; k <= kpol[i] + kexp[i]; ++k) {
        taup0[k] = Math.exp(toik[i][k] * lntau);
      }
      for (i = 1; i <= NcGERG; ++i) {
        if (x[i] > epsilon) {
          if (i > 4 && i != 15 && i != 18 && i != 20) {
            for (int k = 1; k <= kpol[i] + kexp[i]; ++k) {
              taup[i][k] = noik[i][k] * taup0[k];
            }
          } else {
            for (int k = 1; k <= kpol[i] + kexp[i]; ++k) {
              taup[i][k] = noik[i][k] * Math.exp(toik[i][k] * lntau);
            }
          }
        }
      }

      for (i = 1; i <= NcGERG - 1; ++i) {
        if (x[i] > epsilon) {
          for (int j = i + 1; j <= NcGERG; ++j) {
            if (x[j] > epsilon) {
              mn = mNumb[i][j];
              if (mn >= 0) {
                for (int k = 1; k <= kpolij[mn]; ++k) {
                  taupijk[mn][k] = nijk[mn][k] * Math.exp(tijk[mn][k] * lntau);
                }
              }
            }
          }
        }
      }
    }

    /**
     * @param x composition
     * @param Tcx temperature in Kelvin
     * @param Dcx density
     */
    static void PseudoCriticalPointGERG(double[] x, doubleW Tcx, doubleW Dcx) {
      // PseudoCriticalPointGERG(x, Tcx, Dcx)

      // Calculate a pseudo critical point as the mole fraction average of the
      // critical temperatures and critical volumes

      double Vcx;
      Tcx.val = 0;
      Vcx = 0;
      Dcx.val = 0;
      for (int i = 1; i <= NcGERG; ++i) {
        Tcx.val = Tcx.val + x[i] * Tc[i];
        Vcx = Vcx + x[i] / Dc[i];
      }
      if (Vcx > epsilon) {
        Dcx.val = 1 / Vcx;
      }
    }

    // The following routine must be called once before any other routine.
    /**
     * <p>
     * SetupGERG.
     * </p>
     */
    public static void SetupGERG() {
      // Initialize all the constants and parameters in the GERG-2008 model.
      // Some values are modified for calculations that do not depend on T, D, and x in order to
      // speed up the program.

      double o13;
      double Rs;
      double Rsr;
      double[][] bijk = new double[MaxMdl + 1][MaxTrmM + 1];
      double T0;

      double d0;
      RGERG = 8.314472;
      Rs = 8.31451;
      Rsr = Rs / RGERG;
      o13 = 1.0 / 3.0;

      for (int i = 1; i <= MaxFlds; ++i) {
        xold[i] = 0;
      }
      Told = 0;

      // Molar masses [g/mol]
      MMiGERG[1] = 16.04246; // Methane
      MMiGERG[2] = 28.0134; // Nitrogen
      MMiGERG[3] = 44.0095; // Carbon dioxide
      MMiGERG[4] = 30.06904; // Ethane
      MMiGERG[5] = 44.09562; // Propane
      MMiGERG[6] = 58.1222; // Isobutane
      MMiGERG[7] = 58.1222; // n-Butane
      MMiGERG[8] = 72.14878; // Isopentane
      MMiGERG[9] = 72.14878; // n-Pentane
      MMiGERG[10] = 86.17536; // Hexane
      MMiGERG[11] = 100.20194; // Heptane
      MMiGERG[12] = 114.22852; // Octane
      MMiGERG[13] = 128.2551; // Nonane
      MMiGERG[14] = 142.28168; // Decane
      MMiGERG[15] = 2.01588; // Hydrogen
      MMiGERG[16] = 31.9988; // Oxygen
      MMiGERG[17] = 28.0101; // Carbon monoxide
      MMiGERG[18] = 18.01528; // Water
      MMiGERG[19] = 34.08088; // Hydrogen sulfide
      MMiGERG[20] = 4.002602; // Helium
      MMiGERG[21] = 39.948; // Argon

      // Number of polynomial and exponential terms
      for (int i = 1; i <= MaxFlds; ++i) {
        kpol[i] = 6;
        kexp[i] = 6;
      }
      kexp[1] = 18;
      kexp[2] = 18;
      kexp[4] = 18;
      kpol[3] = 4;
      kexp[3] = 18;
      kpol[15] = 5;
      kexp[15] = 9;
      kpol[18] = 7;
      kexp[18] = 9;
      kpol[20] = 4;
      kexp[20] = 8;
      kpolij[1] = 2;
      kexpij[1] = 10;
      kpolij[2] = 5;
      kexpij[2] = 4;
      kpolij[3] = 2;
      kexpij[3] = 7;
      kpolij[4] = 3;
      kexpij[4] = 3;
      kpolij[5] = 2;
      kexpij[5] = 4;
      kpolij[6] = 3;
      kexpij[6] = 3;
      kpolij[7] = 4;
      kexpij[7] = 0;
      kpolij[10] = 10;
      kexpij[10] = 0;

      // Critical densities [mol/l]
      Dc[1] = 10.139342719;
      Dc[2] = 11.1839;
      Dc[3] = 10.624978698;
      Dc[4] = 6.87085454;
      Dc[5] = 5.000043088;
      Dc[6] = 3.86014294;
      Dc[7] = 3.920016792;
      Dc[8] = 3.271;
      Dc[9] = 3.215577588;
      Dc[10] = 2.705877875;
      Dc[11] = 2.315324434;
      Dc[12] = 2.056404127;
      Dc[13] = 1.81;
      Dc[14] = 1.64;
      Dc[15] = 14.94;
      Dc[16] = 13.63;
      Dc[17] = 10.85;
      Dc[18] = 17.87371609;
      Dc[19] = 10.19;
      Dc[20] = 17.399;
      Dc[21] = 13.407429659;

      // Critical temperatures [K]
      Tc[1] = 190.564;
      Tc[2] = 126.192;
      Tc[3] = 304.1282;
      Tc[4] = 305.322;
      Tc[5] = 369.825;
      Tc[6] = 407.817;
      Tc[7] = 425.125;
      Tc[8] = 460.35;
      Tc[9] = 469.7;
      Tc[10] = 507.82;
      Tc[11] = 540.13;
      Tc[12] = 569.32;
      Tc[13] = 594.55;
      Tc[14] = 617.7;
      Tc[15] = 33.19;
      Tc[16] = 154.595;
      Tc[17] = 132.86;
      Tc[18] = 647.096;
      Tc[19] = 373.1;
      Tc[20] = 5.1953;
      Tc[21] = 150.687;

      // Exponents in pure fluid equations
      for (int i = 1; i <= MaxFlds; ++i) {
        Vc3[i] = 1 / Math.pow(Dc[i], o13) / 2;
        Tc2[i] = Math.sqrt(Tc[i]);
        coik[i][1] = 0;
        doik[i][1] = 1;
        toik[i][1] = 0.25;
        coik[i][2] = 0;
        doik[i][2] = 1;
        toik[i][2] = 1.125;
        coik[i][3] = 0;
        doik[i][3] = 1;
        toik[i][3] = 1.5;
        coik[i][4] = 0;
        doik[i][4] = 2;
        toik[i][4] = 1.375;
        coik[i][5] = 0;
        doik[i][5] = 3;
        toik[i][5] = 0.25;
        coik[i][6] = 0;
        doik[i][6] = 7;
        toik[i][6] = 0.875;
        coik[i][7] = 1;
        doik[i][7] = 2;
        toik[i][7] = 0.625;
        coik[i][8] = 1;
        doik[i][8] = 5;
        toik[i][8] = 1.75;
        coik[i][9] = 2;
        doik[i][9] = 1;
        toik[i][9] = 3.625;
        coik[i][10] = 2;
        doik[i][10] = 4;
        toik[i][10] = 3.625;
        coik[i][11] = 3;
        doik[i][11] = 3;
        toik[i][11] = 14.5;
        coik[i][12] = 3;
        doik[i][12] = 4;
        toik[i][12] = 12;
      }
      for (int i = 1; i <= 4; ++i) {
        if (i != 3) {
          coik[i][1] = 0;
          doik[i][1] = 1;
          toik[i][1] = 0.125;
          coik[i][2] = 0;
          doik[i][2] = 1;
          toik[i][2] = 1.125;
          coik[i][3] = 0;
          doik[i][3] = 2;
          toik[i][3] = 0.375;
          coik[i][4] = 0;
          doik[i][4] = 2;
          toik[i][4] = 1.125;
          coik[i][5] = 0;
          doik[i][5] = 4;
          toik[i][5] = 0.625;
          coik[i][6] = 0;
          doik[i][6] = 4;
          toik[i][6] = 1.5;
          coik[i][7] = 1;
          doik[i][7] = 1;
          toik[i][7] = 0.625;
          coik[i][8] = 1;
          doik[i][8] = 1;
          toik[i][8] = 2.625;
          coik[i][9] = 1;
          doik[i][9] = 1;
          toik[i][9] = 2.75;
          coik[i][10] = 1;
          doik[i][10] = 2;
          toik[i][10] = 2.125;
          coik[i][11] = 1;
          doik[i][11] = 3;
          toik[i][11] = 2;
          coik[i][12] = 1;
          doik[i][12] = 6;
          toik[i][12] = 1.75;
          coik[i][13] = 2;
          doik[i][13] = 2;
          toik[i][13] = 4.5;
          coik[i][14] = 2;
          doik[i][14] = 3;
          toik[i][14] = 4.75;
          coik[i][15] = 2;
          doik[i][15] = 3;
          toik[i][15] = 5;
          coik[i][16] = 2;
          doik[i][16] = 4;
          toik[i][16] = 4;
          coik[i][17] = 2;
          doik[i][17] = 4;
          toik[i][17] = 4.5;
          coik[i][18] = 3;
          doik[i][18] = 2;
          toik[i][18] = 7.5;
          coik[i][19] = 3;
          doik[i][19] = 3;
          toik[i][19] = 14;
          coik[i][20] = 3;
          doik[i][20] = 4;
          toik[i][20] = 11.5;
          coik[i][21] = 6;
          doik[i][21] = 5;
          toik[i][21] = 26;
          coik[i][22] = 6;
          doik[i][22] = 6;
          toik[i][22] = 28;
          coik[i][23] = 6;
          doik[i][23] = 6;
          toik[i][23] = 30;
          coik[i][24] = 6;
          doik[i][24] = 7;
          toik[i][24] = 16;
        }
      }

      // Coefficients of pure fluid equations
      // Methane
      noik[1][1] = 0.57335704239162;
      noik[1][2] = -1.676068752373;
      noik[1][3] = 0.23405291834916;
      noik[1][4] = -0.21947376343441;
      noik[1][5] = 0.016369201404128;
      noik[1][6] = 0.01500440638928;
      noik[1][7] = 0.098990489492918;
      noik[1][8] = 0.58382770929055;
      noik[1][9] = -0.7478686756039;
      noik[1][10] = 0.30033302857974;
      noik[1][11] = 0.20985543806568;
      noik[1][12] = -0.018590151133061;
      noik[1][13] = -0.15782558339049;
      noik[1][14] = 0.12716735220791;
      noik[1][15] = -0.032019743894346;
      noik[1][16] = -0.068049729364536;
      noik[1][17] = 0.024291412853736;
      noik[1][18] = 5.1440451639444E-03;
      noik[1][19] = -0.019084949733532;
      noik[1][20] = 5.5229677241291E-03;
      noik[1][21] = -4.4197392976085E-03;
      noik[1][22] = 0.040061416708429;
      noik[1][23] = -0.033752085907575;
      noik[1][24] = -2.5127658213357E-03;
      // Nitrogen
      noik[2][1] = 0.59889711801201;
      noik[2][2] = -1.6941557480731;
      noik[2][3] = 0.24579736191718;
      noik[2][4] = -0.23722456755175;
      noik[2][5] = 0.017954918715141;
      noik[2][6] = 0.014592875720215;
      noik[2][7] = 0.10008065936206;
      noik[2][8] = 0.73157115385532;
      noik[2][9] = -0.88372272336366;
      noik[2][10] = 0.31887660246708;
      noik[2][11] = 0.20766491728799;
      noik[2][12] = -0.019379315454158;
      noik[2][13] = -0.16936641554983;
      noik[2][14] = 0.13546846041701;
      noik[2][15] = -0.033066712095307;
      noik[2][16] = -0.060690817018557;
      noik[2][17] = 0.012797548292871;
      noik[2][18] = 5.8743664107299E-03;
      noik[2][19] = -0.018451951971969;
      noik[2][20] = 4.7226622042472E-03;
      noik[2][21] = -5.2024079680599E-03;
      noik[2][22] = 0.043563505956635;
      noik[2][23] = -0.036251690750939;
      noik[2][24] = -2.8974026866543E-03;
      // Ethane
      noik[4][1] = 0.63596780450714;
      noik[4][2] = -1.7377981785459;
      noik[4][3] = 0.28914060926272;
      noik[4][4] = -0.33714276845694;
      noik[4][5] = 0.022405964699561;
      noik[4][6] = 0.015715424886913;
      noik[4][7] = 0.11450634253745;
      noik[4][8] = 1.0612049379745;
      noik[4][9] = -1.2855224439423;
      noik[4][10] = 0.39414630777652;
      noik[4][11] = 0.31390924682041;
      noik[4][12] = -0.021592277117247;
      noik[4][13] = -0.21723666564905;
      noik[4][14] = -0.28999574439489;
      noik[4][15] = 0.42321173025732;
      noik[4][16] = 0.04643410025926;
      noik[4][17] = -0.13138398329741;
      noik[4][18] = 0.011492850364368;
      noik[4][19] = -0.033387688429909;
      noik[4][20] = 0.015183171583644;
      noik[4][21] = -4.7610805647657E-03;
      noik[4][22] = 0.046917166277885;
      noik[4][23] = -0.039401755804649;
      noik[4][24] = -3.2569956247611E-03;
      // Propane
      noik[5][1] = 1.0403973107358;
      noik[5][2] = -2.8318404081403;
      noik[5][3] = 0.84393809606294;
      noik[5][4] = -0.076559591850023;
      noik[5][5] = 0.09469737305728;
      noik[5][6] = 2.4796475497006E-04;
      noik[5][7] = 0.2774376042287;
      noik[5][8] = -0.043846000648377;
      noik[5][9] = -0.2699106478435;
      noik[5][10] = -0.06931341308986;
      noik[5][11] = -0.029632145981653;
      noik[5][12] = 0.01404012675138;
      // Isobutane
      noik[6][1] = 1.04293315891;
      noik[6][2] = -2.8184272548892;
      noik[6][3] = 0.8617623239785;
      noik[6][4] = -0.10613619452487;
      noik[6][5] = 0.098615749302134;
      noik[6][6] = 2.3948208682322E-04;
      noik[6][7] = 0.3033000485695;
      noik[6][8] = -0.041598156135099;
      noik[6][9] = -0.29991937470058;
      noik[6][10] = -0.080369342764109;
      noik[6][11] = -0.029761373251151;
      noik[6][12] = 0.01305963030314;
      // n-Butane
      noik[7][1] = 1.0626277411455;
      noik[7][2] = -2.862095182835;
      noik[7][3] = 0.88738233403777;
      noik[7][4] = -0.12570581155345;
      noik[7][5] = 0.10286308708106;
      noik[7][6] = 2.5358040602654E-04;
      noik[7][7] = 0.32325200233982;
      noik[7][8] = -0.037950761057432;
      noik[7][9] = -0.32534802014452;
      noik[7][10] = -0.079050969051011;
      noik[7][11] = -0.020636720547775;
      noik[7][12] = 0.005705380933475;
      // Isopentane
      noik[8][1] = 1.0963;
      noik[8][2] = -3.0402;
      noik[8][3] = 1.0317;
      noik[8][4] = -0.1541;
      noik[8][5] = 0.11535;
      noik[8][6] = 0.00029809;
      noik[8][7] = 0.39571;
      noik[8][8] = -0.045881;
      noik[8][9] = -0.35804;
      noik[8][10] = -0.10107;
      noik[8][11] = -0.035484;
      noik[8][12] = 0.018156;
      // n-Pentane
      noik[9][1] = 1.0968643098001;
      noik[9][2] = -2.9988888298061;
      noik[9][3] = 0.99516886799212;
      noik[9][4] = -0.16170708558539;
      noik[9][5] = 0.11334460072775;
      noik[9][6] = 2.6760595150748E-04;
      noik[9][7] = 0.40979881986931;
      noik[9][8] = -0.040876423083075;
      noik[9][9] = -0.38169482469447;
      noik[9][10] = -0.10931956843993;
      noik[9][11] = -0.03207322332799;
      noik[9][12] = 0.016877016216975;
      // Hexane
      noik[10][1] = 1.0553238013661;
      noik[10][2] = -2.6120615890629;
      noik[10][3] = 0.7661388296726;
      noik[10][4] = -0.29770320622459;
      noik[10][5] = 0.11879907733358;
      noik[10][6] = 2.7922861062617E-04;
      noik[10][7] = 0.46347589844105;
      noik[10][8] = 0.011433196980297;
      noik[10][9] = -0.48256968738131;
      noik[10][10] = -0.093750558924659;
      noik[10][11] = -6.7273247155994E-03;
      noik[10][12] = -5.1141583585428E-03;
      // Heptane
      noik[11][1] = 1.0543747645262;
      noik[11][2] = -2.6500681506144;
      noik[11][3] = 0.81730047827543;
      noik[11][4] = -0.30451391253428;
      noik[11][5] = 0.122538687108;
      noik[11][6] = 2.7266472743928E-04;
      noik[11][7] = 0.4986582568167;
      noik[11][8] = -7.1432815084176E-04;
      noik[11][9] = -0.5423689552545;
      noik[11][10] = -0.13801821610756;
      noik[11][11] = -6.1595287380011E-03;
      noik[11][12] = 4.8602510393022E-04;
      // Octane
      noik[12][1] = 1.0722544875633;
      noik[12][2] = -2.4632951172003;
      noik[12][3] = 0.65386674054928;
      noik[12][4] = -0.36324974085628;
      noik[12][5] = 0.12713269626764;
      noik[12][6] = 3.071357277793E-04;
      noik[12][7] = 0.5265685698754;
      noik[12][8] = 0.019362862857653;
      noik[12][9] = -0.58939426849155;
      noik[12][10] = -0.14069963991934;
      noik[12][11] = -7.8966330500036E-03;
      noik[12][12] = 3.3036597968109E-03;
      // Nonane
      noik[13][1] = 1.1151;
      noik[13][2] = -2.702;
      noik[13][3] = 0.83416;
      noik[13][4] = -0.38828;
      noik[13][5] = 0.1376;
      noik[13][6] = 0.00028185;
      noik[13][7] = 0.62037;
      noik[13][8] = 0.015847;
      noik[13][9] = -0.61726;
      noik[13][10] = -0.15043;
      noik[13][11] = -0.012982;
      noik[13][12] = 0.0044325;
      // Decane
      noik[14][1] = 1.0461;
      noik[14][2] = -2.4807;
      noik[14][3] = 0.74372;
      noik[14][4] = -0.52579;
      noik[14][5] = 0.15315;
      noik[14][6] = 0.00032865;
      noik[14][7] = 0.84178;
      noik[14][8] = 0.055424;
      noik[14][9] = -0.73555;
      noik[14][10] = -0.18507;
      noik[14][11] = -0.020775;
      noik[14][12] = 0.012335;
      // Oxygen
      noik[16][1] = 0.88878286369701;
      noik[16][2] = -2.4879433312148;
      noik[16][3] = 0.59750190775886;
      noik[16][4] = 9.6501817061881E-03;
      noik[16][5] = 0.07197042871277;
      noik[16][6] = 2.2337443000195E-04;
      noik[16][7] = 0.18558686391474;
      noik[16][8] = -0.03812936803576;
      noik[16][9] = -0.15352245383006;
      noik[16][10] = -0.026726814910919;
      noik[16][11] = -0.025675298677127;
      noik[16][12] = 9.5714302123668E-03;
      // Carbon monoxide
      noik[17][1] = 0.90554;
      noik[17][2] = -2.4515;
      noik[17][3] = 0.53149;
      noik[17][4] = 0.024173;
      noik[17][5] = 0.072156;
      noik[17][6] = 0.00018818;
      noik[17][7] = 0.19405;
      noik[17][8] = -0.043268;
      noik[17][9] = -0.12778;
      noik[17][10] = -0.027896;
      noik[17][11] = -0.034154;
      noik[17][12] = 0.016329;
      // Hydrogen sulfide
      noik[19][1] = 0.87641;
      noik[19][2] = -2.0367;
      noik[19][3] = 0.21634;
      noik[19][4] = -0.050199;
      noik[19][5] = 0.066994;
      noik[19][6] = 0.00019076;
      noik[19][7] = 0.20227;
      noik[19][8] = -0.0045348;
      noik[19][9] = -0.2223;
      noik[19][10] = -0.034714;
      noik[19][11] = -0.014885;
      noik[19][12] = 0.0074154;
      // Argon
      noik[21][1] = 0.85095714803969;
      noik[21][2] = -2.400322294348;
      noik[21][3] = 0.54127841476466;
      noik[21][4] = 0.016919770692538;
      noik[21][5] = 0.068825965019035;
      noik[21][6] = 2.1428032815338E-04;
      noik[21][7] = 0.17429895321992;
      noik[21][8] = -0.033654495604194;
      noik[21][9] = -0.13526799857691;
      noik[21][10] = -0.016387350791552;
      noik[21][11] = -0.024987666851475;
      noik[21][12] = 8.8769204815709E-03;
      // Carbon dioxide
      coik[3][1] = 0;
      doik[3][1] = 1;
      toik[3][1] = 0;
      noik[3][1] = 0.52646564804653;
      coik[3][2] = 0;
      doik[3][2] = 1;
      toik[3][2] = 1.25;
      noik[3][2] = -1.4995725042592;
      coik[3][3] = 0;
      doik[3][3] = 2;
      toik[3][3] = 1.625;
      noik[3][3] = 0.27329786733782;
      coik[3][4] = 0;
      doik[3][4] = 3;
      toik[3][4] = 0.375;
      noik[3][4] = 0.12949500022786;
      coik[3][5] = 1;
      doik[3][5] = 3;
      toik[3][5] = 0.375;
      noik[3][5] = 0.15404088341841;
      coik[3][6] = 1;
      doik[3][6] = 3;
      toik[3][6] = 1.375;
      noik[3][6] = -0.58186950946814;
      coik[3][7] = 1;
      doik[3][7] = 4;
      toik[3][7] = 1.125;
      noik[3][7] = -0.18022494838296;
      coik[3][8] = 1;
      doik[3][8] = 5;
      toik[3][8] = 1.375;
      noik[3][8] = -0.095389904072812;
      coik[3][9] = 1;
      doik[3][9] = 6;
      toik[3][9] = 0.125;
      noik[3][9] = -8.0486819317679E-03;
      coik[3][10] = 1;
      doik[3][10] = 6;
      toik[3][10] = 1.625;
      noik[3][10] = -0.03554775127309;
      coik[3][11] = 2;
      doik[3][11] = 1;
      toik[3][11] = 3.75;
      noik[3][11] = -0.28079014882405;
      coik[3][12] = 2;
      doik[3][12] = 4;
      toik[3][12] = 3.5;
      noik[3][12] = -0.082435890081677;
      coik[3][13] = 3;
      doik[3][13] = 1;
      toik[3][13] = 7.5;
      noik[3][13] = 0.010832427979006;
      coik[3][14] = 3;
      doik[3][14] = 1;
      toik[3][14] = 8;
      noik[3][14] = -6.7073993161097E-03;
      coik[3][15] = 3;
      doik[3][15] = 3;
      toik[3][15] = 6;
      noik[3][15] = -4.6827907600524E-03;
      coik[3][16] = 3;
      doik[3][16] = 3;
      toik[3][16] = 16;
      noik[3][16] = -0.028359911832177;
      coik[3][17] = 3;
      doik[3][17] = 4;
      toik[3][17] = 11;
      noik[3][17] = 0.019500174744098;
      coik[3][18] = 5;
      doik[3][18] = 5;
      toik[3][18] = 24;
      noik[3][18] = -0.21609137507166;
      coik[3][19] = 5;
      doik[3][19] = 5;
      toik[3][19] = 26;
      noik[3][19] = 0.43772794926972;
      coik[3][20] = 5;
      doik[3][20] = 5;
      toik[3][20] = 28;
      noik[3][20] = -0.22130790113593;
      coik[3][21] = 6;
      doik[3][21] = 5;
      toik[3][21] = 24;
      noik[3][21] = 0.015190189957331;
      coik[3][22] = 6;
      doik[3][22] = 5;
      toik[3][22] = 26;
      noik[3][22] = -0.0153809489533;
      // Hydrogen
      coik[15][1] = 0;
      doik[15][1] = 1;
      toik[15][1] = 0.5;
      noik[15][1] = 5.3579928451252;
      coik[15][2] = 0;
      doik[15][2] = 1;
      toik[15][2] = 0.625;
      noik[15][2] = -6.2050252530595;
      coik[15][3] = 0;
      doik[15][3] = 2;
      toik[15][3] = 0.375;
      noik[15][3] = 0.13830241327086;
      coik[15][4] = 0;
      doik[15][4] = 2;
      toik[15][4] = 0.625;
      noik[15][4] = -0.071397954896129;
      coik[15][5] = 0;
      doik[15][5] = 4;
      toik[15][5] = 1.125;
      noik[15][5] = 0.015474053959733;
      coik[15][6] = 1;
      doik[15][6] = 1;
      toik[15][6] = 2.625;
      noik[15][6] = -0.14976806405771;
      coik[15][7] = 1;
      doik[15][7] = 5;
      toik[15][7] = 0;
      noik[15][7] = -0.026368723988451;
      coik[15][8] = 1;
      doik[15][8] = 5;
      toik[15][8] = 0.25;
      noik[15][8] = 0.056681303156066;
      coik[15][9] = 1;
      doik[15][9] = 5;
      toik[15][9] = 1.375;
      noik[15][9] = -0.060063958030436;
      coik[15][10] = 2;
      doik[15][10] = 1;
      toik[15][10] = 4;
      noik[15][10] = -0.45043942027132;
      coik[15][11] = 2;
      doik[15][11] = 1;
      toik[15][11] = 4.25;
      noik[15][11] = 0.424788402445;
      coik[15][12] = 3;
      doik[15][12] = 2;
      toik[15][12] = 5;
      noik[15][12] = -0.021997640827139;
      coik[15][13] = 3;
      doik[15][13] = 5;
      toik[15][13] = 8;
      noik[15][13] = -0.01049952137453;
      coik[15][14] = 5;
      doik[15][14] = 1;
      toik[15][14] = 8;
      noik[15][14] = -2.8955902866816E-03;
      // Water
      coik[18][1] = 0;
      doik[18][1] = 1;
      toik[18][1] = 0.5;
      noik[18][1] = 0.82728408749586;
      coik[18][2] = 0;
      doik[18][2] = 1;
      toik[18][2] = 1.25;
      noik[18][2] = -1.8602220416584;
      coik[18][3] = 0;
      doik[18][3] = 1;
      toik[18][3] = 1.875;
      noik[18][3] = -1.1199009613744;
      coik[18][4] = 0;
      doik[18][4] = 2;
      toik[18][4] = 0.125;
      noik[18][4] = 0.15635753976056;
      coik[18][5] = 0;
      doik[18][5] = 2;
      toik[18][5] = 1.5;
      noik[18][5] = 0.87375844859025;
      coik[18][6] = 0;
      doik[18][6] = 3;
      toik[18][6] = 1;
      noik[18][6] = -0.36674403715731;
      coik[18][7] = 0;
      doik[18][7] = 4;
      toik[18][7] = 0.75;
      noik[18][7] = 0.053987893432436;
      coik[18][8] = 1;
      doik[18][8] = 1;
      toik[18][8] = 1.5;
      noik[18][8] = 1.0957690214499;
      coik[18][9] = 1;
      doik[18][9] = 5;
      toik[18][9] = 0.625;
      noik[18][9] = 0.053213037828563;
      coik[18][10] = 1;
      doik[18][10] = 5;
      toik[18][10] = 2.625;
      noik[18][10] = 0.013050533930825;
      coik[18][11] = 2;
      doik[18][11] = 1;
      toik[18][11] = 5;
      noik[18][11] = -0.41079520434476;
      coik[18][12] = 2;
      doik[18][12] = 2;
      toik[18][12] = 4;
      noik[18][12] = 0.1463744334412;
      coik[18][13] = 2;
      doik[18][13] = 4;
      toik[18][13] = 4.5;
      noik[18][13] = -0.055726838623719;
      coik[18][14] = 3;
      doik[18][14] = 4;
      toik[18][14] = 3;
      noik[18][14] = -0.0112017741438;
      coik[18][15] = 5;
      doik[18][15] = 1;
      toik[18][15] = 4;
      noik[18][15] = -6.6062758068099E-03;
      coik[18][16] = 5;
      doik[18][16] = 1;
      toik[18][16] = 6;
      noik[18][16] = 4.6918522004538E-03;
      // Helium
      coik[20][1] = 0;
      doik[20][1] = 1;
      toik[20][1] = 0;
      noik[20][1] = -0.45579024006737;
      coik[20][2] = 0;
      doik[20][2] = 1;
      toik[20][2] = 0.125;
      noik[20][2] = 1.2516390754925;
      coik[20][3] = 0;
      doik[20][3] = 1;
      toik[20][3] = 0.75;
      noik[20][3] = -1.5438231650621;
      coik[20][4] = 0;
      doik[20][4] = 4;
      toik[20][4] = 1;
      noik[20][4] = 0.020467489707221;
      coik[20][5] = 1;
      doik[20][5] = 1;
      toik[20][5] = 0.75;
      noik[20][5] = -0.34476212380781;
      coik[20][6] = 1;
      doik[20][6] = 3;
      toik[20][6] = 2.625;
      noik[20][6] = -0.020858459512787;
      coik[20][7] = 1;
      doik[20][7] = 5;
      toik[20][7] = 0.125;
      noik[20][7] = 0.016227414711778;
      coik[20][8] = 1;
      doik[20][8] = 5;
      toik[20][8] = 1.25;
      noik[20][8] = -0.057471818200892;
      coik[20][9] = 1;
      doik[20][9] = 5;
      toik[20][9] = 2;
      noik[20][9] = 0.019462416430715;
      coik[20][10] = 2;
      doik[20][10] = 2;
      toik[20][10] = 1;
      noik[20][10] = -0.03329568012302;
      coik[20][11] = 3;
      doik[20][11] = 1;
      toik[20][11] = 4.5;
      noik[20][11] = -0.010863577372367;
      coik[20][12] = 3;
      doik[20][12] = 2;
      toik[20][12] = 5;
      noik[20][12] = -0.022173365245954;

      // Exponents in mixture equations
      // Methane-Nitrogen
      dijk[3][1] = 1;
      tijk[3][1] = 0;
      cijk[3][1] = 0;
      eijk[3][1] = 0;
      bijk[3][1] = 0;
      gijk[3][1] = 0;
      nijk[3][1] = -9.8038985517335E-03;
      dijk[3][2] = 4;
      tijk[3][2] = 1.85;
      cijk[3][2] = 0;
      eijk[3][2] = 0;
      bijk[3][2] = 0;
      gijk[3][2] = 0;
      nijk[3][2] = 4.2487270143005E-04;
      dijk[3][3] = 1;
      tijk[3][3] = 7.85;
      cijk[3][3] = 1;
      eijk[3][3] = 0.5;
      bijk[3][3] = 1;
      gijk[3][3] = 0.5;
      nijk[3][3] = -0.034800214576142;
      dijk[3][4] = 2;
      tijk[3][4] = 5.4;
      cijk[3][4] = 1;
      eijk[3][4] = 0.5;
      bijk[3][4] = 1;
      gijk[3][4] = 0.5;
      nijk[3][4] = -0.13333813013896;
      dijk[3][5] = 2;
      tijk[3][5] = 0;
      cijk[3][5] = 0.25;
      eijk[3][5] = 0.5;
      bijk[3][5] = 2.5;
      gijk[3][5] = 0.5;
      nijk[3][5] = -0.011993694974627;
      dijk[3][6] = 2;
      tijk[3][6] = 0.75;
      cijk[3][6] = 0;
      eijk[3][6] = 0.5;
      bijk[3][6] = 3;
      gijk[3][6] = 0.5;
      nijk[3][6] = 0.069243379775168;
      dijk[3][7] = 2;
      tijk[3][7] = 2.8;
      cijk[3][7] = 0;
      eijk[3][7] = 0.5;
      bijk[3][7] = 3;
      gijk[3][7] = 0.5;
      nijk[3][7] = -0.31022508148249;
      dijk[3][8] = 2;
      tijk[3][8] = 4.45;
      cijk[3][8] = 0;
      eijk[3][8] = 0.5;
      bijk[3][8] = 3;
      gijk[3][8] = 0.5;
      nijk[3][8] = 0.24495491753226;
      dijk[3][9] = 3;
      tijk[3][9] = 4.25;
      cijk[3][9] = 0;
      eijk[3][9] = 0.5;
      bijk[3][9] = 3;
      gijk[3][9] = 0.5;
      nijk[3][9] = 0.22369816716981;
      // Methane-Carbon dioxide
      dijk[4][1] = 1;
      tijk[4][1] = 2.6;
      cijk[4][1] = 0;
      eijk[4][1] = 0;
      bijk[4][1] = 0;
      gijk[4][1] = 0;
      nijk[4][1] = -0.10859387354942;
      dijk[4][2] = 2;
      tijk[4][2] = 1.95;
      cijk[4][2] = 0;
      eijk[4][2] = 0;
      bijk[4][2] = 0;
      gijk[4][2] = 0;
      nijk[4][2] = 0.080228576727389;
      dijk[4][3] = 3;
      tijk[4][3] = 0;
      cijk[4][3] = 0;
      eijk[4][3] = 0;
      bijk[4][3] = 0;
      gijk[4][3] = 0;
      nijk[4][3] = -9.3303985115717E-03;
      dijk[4][4] = 1;
      tijk[4][4] = 3.95;
      cijk[4][4] = 1;
      eijk[4][4] = 0.5;
      bijk[4][4] = 1;
      gijk[4][4] = 0.5;
      nijk[4][4] = 0.040989274005848;
      dijk[4][5] = 2;
      tijk[4][5] = 7.95;
      cijk[4][5] = 0.5;
      eijk[4][5] = 0.5;
      bijk[4][5] = 2;
      gijk[4][5] = 0.5;
      nijk[4][5] = -0.24338019772494;
      dijk[4][6] = 3;
      tijk[4][6] = 8;
      cijk[4][6] = 0;
      eijk[4][6] = 0.5;
      bijk[4][6] = 3;
      gijk[4][6] = 0.5;
      nijk[4][6] = 0.23855347281124;
      // Methane-Ethane
      dijk[1][1] = 3;
      tijk[1][1] = 0.65;
      cijk[1][1] = 0;
      eijk[1][1] = 0;
      bijk[1][1] = 0;
      gijk[1][1] = 0;
      nijk[1][1] = -8.0926050298746E-04;
      dijk[1][2] = 4;
      tijk[1][2] = 1.55;
      cijk[1][2] = 0;
      eijk[1][2] = 0;
      bijk[1][2] = 0;
      gijk[1][2] = 0;
      nijk[1][2] = -7.5381925080059E-04;
      dijk[1][3] = 1;
      tijk[1][3] = 3.1;
      cijk[1][3] = 1;
      eijk[1][3] = 0.5;
      bijk[1][3] = 1;
      gijk[1][3] = 0.5;
      nijk[1][3] = -0.041618768891219;
      dijk[1][4] = 2;
      tijk[1][4] = 5.9;
      cijk[1][4] = 1;
      eijk[1][4] = 0.5;
      bijk[1][4] = 1;
      gijk[1][4] = 0.5;
      nijk[1][4] = -0.23452173681569;
      dijk[1][5] = 2;
      tijk[1][5] = 7.05;
      cijk[1][5] = 1;
      eijk[1][5] = 0.5;
      bijk[1][5] = 1;
      gijk[1][5] = 0.5;
      nijk[1][5] = 0.14003840584586;
      dijk[1][6] = 2;
      tijk[1][6] = 3.35;
      cijk[1][6] = 0.875;
      eijk[1][6] = 0.5;
      bijk[1][6] = 1.25;
      gijk[1][6] = 0.5;
      nijk[1][6] = 0.063281744807738;
      dijk[1][7] = 2;
      tijk[1][7] = 1.2;
      cijk[1][7] = 0.75;
      eijk[1][7] = 0.5;
      bijk[1][7] = 1.5;
      gijk[1][7] = 0.5;
      nijk[1][7] = -0.034660425848809;
      dijk[1][8] = 2;
      tijk[1][8] = 5.8;
      cijk[1][8] = 0.5;
      eijk[1][8] = 0.5;
      bijk[1][8] = 2;
      gijk[1][8] = 0.5;
      nijk[1][8] = -0.23918747334251;
      dijk[1][9] = 2;
      tijk[1][9] = 2.7;
      cijk[1][9] = 0;
      eijk[1][9] = 0.5;
      bijk[1][9] = 3;
      gijk[1][9] = 0.5;
      nijk[1][9] = 1.9855255066891E-03;
      dijk[1][10] = 3;
      tijk[1][10] = 0.45;
      cijk[1][10] = 0;
      eijk[1][10] = 0.5;
      bijk[1][10] = 3;
      gijk[1][10] = 0.5;
      nijk[1][10] = 6.1777746171555;
      dijk[1][11] = 3;
      tijk[1][11] = 0.55;
      cijk[1][11] = 0;
      eijk[1][11] = 0.5;
      bijk[1][11] = 3;
      gijk[1][11] = 0.5;
      nijk[1][11] = -6.9575358271105;
      dijk[1][12] = 3;
      tijk[1][12] = 1.95;
      cijk[1][12] = 0;
      eijk[1][12] = 0.5;
      bijk[1][12] = 3;
      gijk[1][12] = 0.5;
      nijk[1][12] = 1.0630185306388;
      // Methane-Propane
      dijk[2][1] = 3;
      tijk[2][1] = 1.85;
      cijk[2][1] = 0;
      eijk[2][1] = 0;
      bijk[2][1] = 0;
      gijk[2][1] = 0;
      nijk[2][1] = 0.013746429958576;
      dijk[2][2] = 3;
      tijk[2][2] = 3.95;
      cijk[2][2] = 0;
      eijk[2][2] = 0;
      bijk[2][2] = 0;
      gijk[2][2] = 0;
      nijk[2][2] = -7.4425012129552E-03;
      dijk[2][3] = 4;
      tijk[2][3] = 0;
      cijk[2][3] = 0;
      eijk[2][3] = 0;
      bijk[2][3] = 0;
      gijk[2][3] = 0;
      nijk[2][3] = -4.5516600213685E-03;
      dijk[2][4] = 4;
      tijk[2][4] = 1.85;
      cijk[2][4] = 0;
      eijk[2][4] = 0;
      bijk[2][4] = 0;
      gijk[2][4] = 0;
      nijk[2][4] = -5.4546603350237E-03;
      dijk[2][5] = 4;
      tijk[2][5] = 3.85;
      cijk[2][5] = 0;
      eijk[2][5] = 0;
      bijk[2][5] = 0;
      gijk[2][5] = 0;
      nijk[2][5] = 2.3682016824471E-03;
      dijk[2][6] = 1;
      tijk[2][6] = 5.25;
      cijk[2][6] = 0.25;
      eijk[2][6] = 0.5;
      bijk[2][6] = 0.75;
      gijk[2][6] = 0.5;
      nijk[2][6] = 0.18007763721438;
      dijk[2][7] = 1;
      tijk[2][7] = 3.85;
      cijk[2][7] = 0.25;
      eijk[2][7] = 0.5;
      bijk[2][7] = 1;
      gijk[2][7] = 0.5;
      nijk[2][7] = -0.44773942932486;
      dijk[2][8] = 1;
      tijk[2][8] = 0.2;
      cijk[2][8] = 0;
      eijk[2][8] = 0.5;
      bijk[2][8] = 2;
      gijk[2][8] = 0.5;
      nijk[2][8] = 0.0193273748882;
      dijk[2][9] = 2;
      tijk[2][9] = 6.5;
      cijk[2][9] = 0;
      eijk[2][9] = 0.5;
      bijk[2][9] = 3;
      gijk[2][9] = 0.5;
      nijk[2][9] = -0.30632197804624;
      // Nitrogen-Carbon dioxide
      dijk[5][1] = 2;
      tijk[5][1] = 1.85;
      cijk[5][1] = 0;
      eijk[5][1] = 0;
      bijk[5][1] = 0;
      gijk[5][1] = 0;
      nijk[5][1] = 0.28661625028399;
      dijk[5][2] = 3;
      tijk[5][2] = 1.4;
      cijk[5][2] = 0;
      eijk[5][2] = 0;
      bijk[5][2] = 0;
      gijk[5][2] = 0;
      nijk[5][2] = -0.10919833861247;
      dijk[5][3] = 1;
      tijk[5][3] = 3.2;
      cijk[5][3] = 0.25;
      eijk[5][3] = 0.5;
      bijk[5][3] = 0.75;
      gijk[5][3] = 0.5;
      nijk[5][3] = -1.137403208227;
      dijk[5][4] = 1;
      tijk[5][4] = 2.5;
      cijk[5][4] = 0.25;
      eijk[5][4] = 0.5;
      bijk[5][4] = 1;
      gijk[5][4] = 0.5;
      nijk[5][4] = 0.76580544237358;
      dijk[5][5] = 1;
      tijk[5][5] = 8;
      cijk[5][5] = 0;
      eijk[5][5] = 0.5;
      bijk[5][5] = 2;
      gijk[5][5] = 0.5;
      nijk[5][5] = 4.2638000926819E-03;
      dijk[5][6] = 2;
      tijk[5][6] = 3.75;
      cijk[5][6] = 0;
      eijk[5][6] = 0.5;
      bijk[5][6] = 3;
      gijk[5][6] = 0.5;
      nijk[5][6] = 0.17673538204534;
      // Nitrogen-Ethane
      dijk[6][1] = 2;
      tijk[6][1] = 0;
      cijk[6][1] = 0;
      eijk[6][1] = 0;
      bijk[6][1] = 0;
      gijk[6][1] = 0;
      nijk[6][1] = -0.47376518126608;
      dijk[6][2] = 2;
      tijk[6][2] = 0.05;
      cijk[6][2] = 0;
      eijk[6][2] = 0;
      bijk[6][2] = 0;
      gijk[6][2] = 0;
      nijk[6][2] = 0.48961193461001;
      dijk[6][3] = 3;
      tijk[6][3] = 0;
      cijk[6][3] = 0;
      eijk[6][3] = 0;
      bijk[6][3] = 0;
      gijk[6][3] = 0;
      nijk[6][3] = -5.7011062090535E-03;
      dijk[6][4] = 1;
      tijk[6][4] = 3.65;
      cijk[6][4] = 1;
      eijk[6][4] = 0.5;
      bijk[6][4] = 1;
      gijk[6][4] = 0.5;
      nijk[6][4] = -0.1996682004132;
      dijk[6][5] = 2;
      tijk[6][5] = 4.9;
      cijk[6][5] = 1;
      eijk[6][5] = 0.5;
      bijk[6][5] = 1;
      gijk[6][5] = 0.5;
      nijk[6][5] = -0.69411103101723;
      dijk[6][6] = 2;
      tijk[6][6] = 4.45;
      cijk[6][6] = 0.875;
      eijk[6][6] = 0.5;
      bijk[6][6] = 1.25;
      gijk[6][6] = 0.5;
      nijk[6][6] = 0.69226192739021;
      // Methane-Hydrogen
      dijk[7][1] = 1;
      tijk[7][1] = 2;
      cijk[7][1] = 0;
      eijk[7][1] = 0;
      bijk[7][1] = 0;
      gijk[7][1] = 0;
      nijk[7][1] = -0.25157134971934;
      dijk[7][2] = 3;
      tijk[7][2] = -1;
      cijk[7][2] = 0;
      eijk[7][2] = 0;
      bijk[7][2] = 0;
      gijk[7][2] = 0;
      nijk[7][2] = -6.2203841111983E-03;
      dijk[7][3] = 3;
      tijk[7][3] = 1.75;
      cijk[7][3] = 0;
      eijk[7][3] = 0;
      bijk[7][3] = 0;
      gijk[7][3] = 0;
      nijk[7][3] = 0.088850315184396;
      dijk[7][4] = 4;
      tijk[7][4] = 1.4;
      cijk[7][4] = 0;
      eijk[7][4] = 0;
      bijk[7][4] = 0;
      gijk[7][4] = 0;
      nijk[7][4] = -0.035592212573239;
      // Methane-n-Butane, Methane-Isobutane, Ethane-Propane, Ethane-n-Butane,
      // Ethane-Isobutane, Propane-n-Butane, Propane-Isobutane, and n-Butane-Isobutane
      dijk[10][1] = 1;
      tijk[10][1] = 1;
      cijk[10][1] = 0;
      eijk[10][1] = 0;
      bijk[10][1] = 0;
      gijk[10][1] = 0;
      nijk[10][1] = 2.5574776844118;
      dijk[10][2] = 1;
      tijk[10][2] = 1.55;
      cijk[10][2] = 0;
      eijk[10][2] = 0;
      bijk[10][2] = 0;
      gijk[10][2] = 0;
      nijk[10][2] = -7.9846357136353;
      dijk[10][3] = 1;
      tijk[10][3] = 1.7;
      cijk[10][3] = 0;
      eijk[10][3] = 0;
      bijk[10][3] = 0;
      gijk[10][3] = 0;
      nijk[10][3] = 4.7859131465806;
      dijk[10][4] = 2;
      tijk[10][4] = 0.25;
      cijk[10][4] = 0;
      eijk[10][4] = 0;
      bijk[10][4] = 0;
      gijk[10][4] = 0;
      nijk[10][4] = -0.73265392369587;
      dijk[10][5] = 2;
      tijk[10][5] = 1.35;
      cijk[10][5] = 0;
      eijk[10][5] = 0;
      bijk[10][5] = 0;
      gijk[10][5] = 0;
      nijk[10][5] = 1.3805471345312;
      dijk[10][6] = 3;
      tijk[10][6] = 0;
      cijk[10][6] = 0;
      eijk[10][6] = 0;
      bijk[10][6] = 0;
      gijk[10][6] = 0;
      nijk[10][6] = 0.28349603476365;
      dijk[10][7] = 3;
      tijk[10][7] = 1.25;
      cijk[10][7] = 0;
      eijk[10][7] = 0;
      bijk[10][7] = 0;
      gijk[10][7] = 0;
      nijk[10][7] = -0.49087385940425;
      dijk[10][8] = 4;
      tijk[10][8] = 0;
      cijk[10][8] = 0;
      eijk[10][8] = 0;
      bijk[10][8] = 0;
      gijk[10][8] = 0;
      nijk[10][8] = -0.10291888921447;
      dijk[10][9] = 4;
      tijk[10][9] = 0.7;
      cijk[10][9] = 0;
      eijk[10][9] = 0;
      bijk[10][9] = 0;
      gijk[10][9] = 0;
      nijk[10][9] = 0.11836314681968;
      dijk[10][10] = 4;
      tijk[10][10] = 5.4;
      cijk[10][10] = 0;
      eijk[10][10] = 0;
      bijk[10][10] = 0;
      gijk[10][10] = 0;
      nijk[10][10] = 5.5527385721943E-05;

      // Generalized parameters
      fij[1][2] = 1; // Methane-Nitrogen
      fij[1][3] = 1; // Methane-CO2
      fij[1][4] = 1; // Methane-Ethane
      fij[1][5] = 1; // Methane-Propane
      fij[2][3] = 1; // Nitrogen-CO2
      fij[2][4] = 1; // Nitrogen-Ethane
      fij[1][15] = 1; // Methane-Hydrogen
      fij[1][6] = 0.771035405688; // Methane-Isobutane
      fij[1][7] = 1; // Methane-n-Butane
      fij[4][5] = 0.13042476515; // Ethane-Propane
      fij[4][6] = 0.260632376098; // Ethane-Isobutane
      fij[4][7] = 0.281570073085; // Ethane-n-Butane
      fij[5][6] = -0.0551609771024; // Propane-Isobutane
      fij[5][7] = 0.0312572600489; // Propane-n-Butane
      fij[6][7] = -0.0551240293009; // Isobutane-n-Butane

      // Model numbers for binary mixtures with no excess functions (mn=-1)
      for (int i = 1; i <= MaxFlds; ++i) {
        mNumb[i][i] = -1;
        for (int j = i + 1; j <= MaxFlds; ++j) {
          fij[j][i] = fij[i][j];
          mNumb[i][j] = -1;
          mNumb[j][i] = -1;
        }
      }

      // Model numbers for excess functions, 10 is for generalized equation
      mNumb[1][2] = 3;
      mNumb[1][3] = 4;
      mNumb[1][4] = 1;
      mNumb[1][5] = 2;
      mNumb[1][6] = 10;
      mNumb[1][7] = 10;
      mNumb[1][15] = 7;
      mNumb[2][3] = 5;
      mNumb[2][4] = 6;
      mNumb[4][5] = 10;
      mNumb[4][6] = 10;
      mNumb[4][7] = 10;
      mNumb[5][6] = 10;
      mNumb[5][7] = 10;
      mNumb[6][7] = 10;

      // Ideal gas parameters
      n0i[1][3] = 4.00088;
      n0i[1][4] = 0.76315;
      n0i[1][5] = 0.0046;
      n0i[1][6] = 8.74432;
      n0i[1][7] = -4.46921;
      n0i[1][1] = 29.83843397;
      n0i[1][2] = -15999.69151;
      n0i[2][3] = 3.50031;
      n0i[2][4] = 0.13732;
      n0i[2][5] = -0.1466;
      n0i[2][6] = 0.90066;
      n0i[2][7] = 0;
      n0i[2][1] = 17.56770785;
      n0i[2][2] = -2801.729072;
      n0i[3][3] = 3.50002;
      n0i[3][4] = 2.04452;
      n0i[3][5] = -1.06044;
      n0i[3][6] = 2.03366;
      n0i[3][7] = 0.01393;
      n0i[3][1] = 20.65844696;
      n0i[3][2] = -4902.171516;
      n0i[4][3] = 4.00263;
      n0i[4][4] = 4.33939;
      n0i[4][5] = 1.23722;
      n0i[4][6] = 13.1974;
      n0i[4][7] = -6.01989;
      n0i[4][1] = 36.73005938;
      n0i[4][2] = -23639.65301;
      n0i[5][3] = 4.02939;
      n0i[5][4] = 6.60569;
      n0i[5][5] = 3.197;
      n0i[5][6] = 19.1921;
      n0i[5][7] = -8.37267;
      n0i[5][1] = 44.70909619;
      n0i[5][2] = -31236.63551;
      n0i[6][3] = 4.06714;
      n0i[6][4] = 8.97575;
      n0i[6][5] = 5.25156;
      n0i[6][6] = 25.1423;
      n0i[6][7] = 16.1388;
      n0i[6][1] = 34.30180349;
      n0i[6][2] = -38525.50276;
      n0i[7][3] = 4.33944;
      n0i[7][4] = 9.44893;
      n0i[7][5] = 6.89406;
      n0i[7][6] = 24.4618;
      n0i[7][7] = 14.7824;
      n0i[7][1] = 36.53237783;
      n0i[7][2] = -38957.80933;
      n0i[8][3] = 4;
      n0i[8][4] = 11.7618;
      n0i[8][5] = 20.1101;
      n0i[8][6] = 33.1688;
      n0i[8][7] = 0;
      n0i[8][1] = 43.17218626;
      n0i[8][2] = -51198.30946;
      n0i[9][3] = 4;
      n0i[9][4] = 8.95043;
      n0i[9][5] = 21.836;
      n0i[9][6] = 33.4032;
      n0i[9][7] = 0;
      n0i[9][1] = 42.67837089;
      n0i[9][2] = -45215.83;
      n0i[10][3] = 4;
      n0i[10][4] = 11.6977;
      n0i[10][5] = 26.8142;
      n0i[10][6] = 38.6164;
      n0i[10][7] = 0;
      n0i[10][1] = 46.99717188;
      n0i[10][2] = -52746.83318;
      n0i[11][3] = 4;
      n0i[11][4] = 13.7266;
      n0i[11][5] = 30.4707;
      n0i[11][6] = 43.5561;
      n0i[11][7] = 0;
      n0i[11][1] = 52.07631631;
      n0i[11][2] = -57104.81056;
      n0i[12][3] = 4;
      n0i[12][4] = 15.6865;
      n0i[12][5] = 33.8029;
      n0i[12][6] = 48.1731;
      n0i[12][7] = 0;
      n0i[12][1] = 57.25830934;
      n0i[12][2] = -60546.76385;
      n0i[13][3] = 4;
      n0i[13][4] = 18.0241;
      n0i[13][5] = 38.1235;
      n0i[13][6] = 53.3415;
      n0i[13][7] = 0;
      n0i[13][1] = 62.09646901;
      n0i[13][2] = -66600.12837;
      n0i[14][3] = 4;
      n0i[14][4] = 21.0069;
      n0i[14][5] = 43.4931;
      n0i[14][6] = 58.3657;
      n0i[14][7] = 0;
      n0i[14][1] = 65.93909154;
      n0i[14][2] = -74131.45483;
      n0i[15][3] = 2.47906;
      n0i[15][4] = 0.95806;
      n0i[15][5] = 0.45444;
      n0i[15][6] = 1.56039;
      n0i[15][7] = -1.3756;
      n0i[15][1] = 13.07520288;
      n0i[15][2] = -5836.943696;
      n0i[16][3] = 3.50146;
      n0i[16][4] = 1.07558;
      n0i[16][5] = 1.01334;
      n0i[16][6] = 0;
      n0i[16][7] = 0;
      n0i[16][1] = 16.8017173;
      n0i[16][2] = -2318.32269;
      n0i[17][3] = 3.50055;
      n0i[17][4] = 1.02865;
      n0i[17][5] = 0.00493;
      n0i[17][6] = 0;
      n0i[17][7] = 0;
      n0i[17][1] = 17.45786899;
      n0i[17][2] = -2635.244116;
      n0i[18][3] = 4.00392;
      n0i[18][4] = 0.01059;
      n0i[18][5] = 0.98763;
      n0i[18][6] = 3.06904;
      n0i[18][7] = 0;
      n0i[18][1] = 21.57882705;
      n0i[18][2] = -7766.733078;
      n0i[19][3] = 4;
      n0i[19][4] = 3.11942;
      n0i[19][5] = 1.00243;
      n0i[19][6] = 0;
      n0i[19][7] = 0;
      n0i[19][1] = 21.5830944;
      n0i[19][2] = -6069.035869;
      n0i[20][3] = 2.5;
      n0i[20][4] = 0;
      n0i[20][5] = 0;
      n0i[20][6] = 0;
      n0i[20][7] = 0;
      n0i[20][1] = 10.04639507;
      n0i[20][2] = -745.375;
      n0i[21][3] = 2.5;
      n0i[21][4] = 0;
      n0i[21][5] = 0;
      n0i[21][6] = 0;
      n0i[21][7] = 0;
      n0i[21][1] = 10.04639507;
      n0i[21][2] = -745.375;
      th0i[1][4] = 820.659;
      th0i[1][5] = 178.41;
      th0i[1][6] = 1062.82;
      th0i[1][7] = 1090.53;
      th0i[2][4] = 662.738;
      th0i[2][5] = 680.562;
      th0i[2][6] = 1740.06;
      th0i[2][7] = 0;
      th0i[3][4] = 919.306;
      th0i[3][5] = 865.07;
      th0i[3][6] = 483.553;
      th0i[3][7] = 341.109;
      th0i[4][4] = 559.314;
      th0i[4][5] = 223.284;
      th0i[4][6] = 1031.38;
      th0i[4][7] = 1071.29;
      th0i[5][4] = 479.856;
      th0i[5][5] = 200.893;
      th0i[5][6] = 955.312;
      th0i[5][7] = 1027.29;
      th0i[6][4] = 438.27;
      th0i[6][5] = 198.018;
      th0i[6][6] = 1905.02;
      th0i[6][7] = 893.765;
      th0i[7][4] = 468.27;
      th0i[7][5] = 183.636;
      th0i[7][6] = 1914.1;
      th0i[7][7] = 903.185;
      th0i[8][4] = 292.503;
      th0i[8][5] = 910.237;
      th0i[8][6] = 1919.37;
      th0i[8][7] = 0;
      th0i[9][4] = 178.67;
      th0i[9][5] = 840.538;
      th0i[9][6] = 1774.25;
      th0i[9][7] = 0;
      th0i[10][4] = 182.326;
      th0i[10][5] = 859.207;
      th0i[10][6] = 1826.59;
      th0i[10][7] = 0;
      th0i[11][4] = 169.789;
      th0i[11][5] = 836.195;
      th0i[11][6] = 1760.46;
      th0i[11][7] = 0;
      th0i[12][4] = 158.922;
      th0i[12][5] = 815.064;
      th0i[12][6] = 1693.07;
      th0i[12][7] = 0;
      th0i[13][4] = 156.854;
      th0i[13][5] = 814.882;
      th0i[13][6] = 1693.79;
      th0i[13][7] = 0;
      th0i[14][4] = 164.947;
      th0i[14][5] = 836.264;
      th0i[14][6] = 1750.24;
      th0i[14][7] = 0;
      th0i[15][4] = 228.734;
      th0i[15][5] = 326.843;
      th0i[15][6] = 1651.71;
      th0i[15][7] = 1671.69;
      th0i[16][4] = 2235.71;
      th0i[16][5] = 1116.69;
      th0i[16][6] = 0;
      th0i[16][7] = 0;
      th0i[17][4] = 1550.45;
      th0i[17][5] = 704.525;
      th0i[17][6] = 0;
      th0i[17][7] = 0;
      th0i[18][4] = 268.795;
      th0i[18][5] = 1141.41;
      th0i[18][6] = 2507.37;
      th0i[18][7] = 0;
      th0i[19][4] = 1833.63;
      th0i[19][5] = 847.181;
      th0i[19][6] = 0;
      th0i[19][7] = 0;
      th0i[20][4] = 0;
      th0i[20][5] = 0;
      th0i[20][6] = 0;
      th0i[20][7] = 0;
      th0i[21][4] = 0;
      th0i[21][5] = 0;
      th0i[21][6] = 0;
      th0i[21][7] = 0;

      // Mixture parameters for reducing variables
      bvij[1][2] = 0.998721377;
      gvij[1][2] = 1.013950311;
      btij[1][2] = 0.99809883;
      gtij[1][2] = 0.979273013; // CH4-N2
      bvij[1][3] = 0.999518072;
      gvij[1][3] = 1.002806594;
      btij[1][3] = 1.02262449;
      gtij[1][3] = 0.975665369; // CH4-CO2
      bvij[1][4] = 0.997547866;
      gvij[1][4] = 1.006617867;
      btij[1][4] = 0.996336508;
      gtij[1][4] = 1.049707697; // CH4-C2H6
      bvij[1][5] = 1.00482707;
      gvij[1][5] = 1.038470657;
      btij[1][5] = 0.989680305;
      gtij[1][5] = 1.098655531; // CH4-C3H8
      bvij[1][6] = 1.011240388;
      gvij[1][6] = 1.054319053;
      btij[1][6] = 0.980315756;
      gtij[1][6] = 1.161117729; // CH4-i-C4H10
      bvij[1][7] = 0.979105972;
      gvij[1][7] = 1.045375122;
      btij[1][7] = 0.99417491;
      gtij[1][7] = 1.171607691; // CH4-C4H10
      bvij[1][8] = 1;
      gvij[1][8] = 1.343685343;
      btij[1][8] = 1;
      gtij[1][8] = 1.188899743; // CH4-i-C5H12
      bvij[1][9] = 0.94833012;
      gvij[1][9] = 1.124508039;
      btij[1][9] = 0.992127525;
      gtij[1][9] = 1.249173968; // CH4-C5H12
      bvij[1][10] = 0.958015294;
      gvij[1][10] = 1.052643846;
      btij[1][10] = 0.981844797;
      gtij[1][10] = 1.330570181; // CH4-C6H14
      bvij[1][11] = 0.962050831;
      gvij[1][11] = 1.156655935;
      btij[1][11] = 0.977431529;
      gtij[1][11] = 1.379850328; // CH4-C7H16
      bvij[1][12] = 0.994740603;
      gvij[1][12] = 1.116549372;
      btij[1][12] = 0.957473785;
      gtij[1][12] = 1.449245409; // CH4-C8H18
      bvij[1][13] = 1.002852287;
      gvij[1][13] = 1.141895355;
      btij[1][13] = 0.947716769;
      gtij[1][13] = 1.528532478; // CH4-C9H20
      bvij[1][14] = 1.033086292;
      gvij[1][14] = 1.146089637;
      btij[1][14] = 0.937777823;
      gtij[1][14] = 1.568231489; // CH4-C10H22
      bvij[1][15] = 1;
      gvij[1][15] = 1.018702573;
      btij[1][15] = 1;
      gtij[1][15] = 1.352643115; // CH4-H2
      bvij[1][16] = 1;
      gvij[1][16] = 1;
      btij[1][16] = 1;
      gtij[1][16] = 0.95; // CH4-O2
      bvij[1][17] = 0.997340772;
      gvij[1][17] = 1.006102927;
      btij[1][17] = 0.987411732;
      gtij[1][17] = 0.987473033; // CH4-CO
      bvij[1][18] = 1.012783169;
      gvij[1][18] = 1.585018334;
      btij[1][18] = 1.063333913;
      gtij[1][18] = 0.775810513; // CH4-H2O
      bvij[1][19] = 1.012599087;
      gvij[1][19] = 1.040161207;
      btij[1][19] = 1.011090031;
      gtij[1][19] = 0.961155729; // CH4-H2S
      bvij[1][20] = 1;
      gvij[1][20] = 0.881405683;
      btij[1][20] = 1;
      gtij[1][20] = 3.159776855; // CH4-He
      bvij[1][21] = 1.034630259;
      gvij[1][21] = 1.014678542;
      btij[1][21] = 0.990954281;
      gtij[1][21] = 0.989843388; // CH4-Ar
      bvij[2][3] = 0.977794634;
      gvij[2][3] = 1.047578256;
      btij[2][3] = 1.005894529;
      gtij[2][3] = 1.107654104; // N2-CO2
      bvij[2][4] = 0.978880168;
      gvij[2][4] = 1.042352891;
      btij[2][4] = 1.007671428;
      gtij[2][4] = 1.098650964; // N2-C2H6
      bvij[2][5] = 0.974424681;
      gvij[2][5] = 1.081025408;
      btij[2][5] = 1.002677329;
      gtij[2][5] = 1.201264026; // N2-C3H8
      bvij[2][6] = 0.98641583;
      gvij[2][6] = 1.100576129;
      btij[2][6] = 0.99286813;
      gtij[2][6] = 1.284462634; // N2-i-C4H10
      bvij[2][7] = 0.99608261;
      gvij[2][7] = 1.146949309;
      btij[2][7] = 0.994515234;
      gtij[2][7] = 1.304886838; // N2-C4H10
      bvij[2][8] = 1;
      gvij[2][8] = 1.154135439;
      btij[2][8] = 1;
      gtij[2][8] = 1.38177077; // N2-i-C5H12
      bvij[2][9] = 1;
      gvij[2][9] = 1.078877166;
      btij[2][9] = 1;
      gtij[2][9] = 1.419029041; // N2-C5H12
      bvij[2][10] = 1;
      gvij[2][10] = 1.195952177;
      btij[2][10] = 1;
      gtij[2][10] = 1.472607971; // N2-C6H14
      bvij[2][11] = 1;
      gvij[2][11] = 1.40455409;
      btij[2][11] = 1;
      gtij[2][11] = 1.520975334; // N2-C7H16
      bvij[2][12] = 1;
      gvij[2][12] = 1.186067025;
      btij[2][12] = 1;
      gtij[2][12] = 1.733280051; // N2-C8H18
      bvij[2][13] = 1;
      gvij[2][13] = 1.100405929;
      btij[2][13] = 0.95637945;
      gtij[2][13] = 1.749119996; // N2-C9H20
      bvij[2][14] = 1;
      gvij[2][14] = 1;
      btij[2][14] = 0.957934447;
      gtij[2][14] = 1.822157123; // N2-C10H22
      bvij[2][15] = 0.972532065;
      gvij[2][15] = 0.970115357;
      btij[2][15] = 0.946134337;
      gtij[2][15] = 1.175696583; // N2-H2
      bvij[2][16] = 0.99952177;
      gvij[2][16] = 0.997082328;
      btij[2][16] = 0.997190589;
      gtij[2][16] = 0.995157044; // N2-O2
      bvij[2][17] = 1;
      gvij[2][17] = 1.008690943;
      btij[2][17] = 1;
      gtij[2][17] = 0.993425388; // N2-CO
      bvij[2][18] = 1;
      gvij[2][18] = 1.094749685;
      btij[2][18] = 1;
      gtij[2][18] = 0.968808467; // N2-H2O
      bvij[2][19] = 0.910394249;
      gvij[2][19] = 1.256844157;
      btij[2][19] = 1.004692366;
      gtij[2][19] = 0.9601742; // N2-H2S
      bvij[2][20] = 0.969501055;
      gvij[2][20] = 0.932629867;
      btij[2][20] = 0.692868765;
      gtij[2][20] = 1.47183158; // N2-He
      bvij[2][21] = 1.004166412;
      gvij[2][21] = 1.002212182;
      btij[2][21] = 0.999069843;
      gtij[2][21] = 0.990034831; // N2-Ar
      bvij[3][4] = 1.002525718;
      gvij[3][4] = 1.032876701;
      btij[3][4] = 1.013871147;
      gtij[3][4] = 0.90094953; // CO2-C2H6
      bvij[3][5] = 0.996898004;
      gvij[3][5] = 1.047596298;
      btij[3][5] = 1.033620538;
      gtij[3][5] = 0.908772477; // CO2-C3H8
      bvij[3][6] = 1.076551882;
      gvij[3][6] = 1.081909003;
      btij[3][6] = 1.023339824;
      gtij[3][6] = 0.929982936; // CO2-i-C4H10
      bvij[3][7] = 1.174760923;
      gvij[3][7] = 1.222437324;
      btij[3][7] = 1.018171004;
      gtij[3][7] = 0.911498231; // CO2-C4H10
      bvij[3][8] = 1.060793104;
      gvij[3][8] = 1.116793198;
      btij[3][8] = 1.019180957;
      gtij[3][8] = 0.961218039; // CO2-i-C5H12
      bvij[3][9] = 1.024311498;
      gvij[3][9] = 1.068406078;
      btij[3][9] = 1.027000795;
      gtij[3][9] = 0.979217302; // CO2-C5H12
      bvij[3][10] = 1;
      gvij[3][10] = 0.851343711;
      btij[3][10] = 1;
      gtij[3][10] = 1.038675574; // CO2-C6H14
      bvij[3][11] = 1.205469976;
      gvij[3][11] = 1.164585914;
      btij[3][11] = 1.011806317;
      gtij[3][11] = 1.046169823; // CO2-C7H16
      bvij[3][12] = 1.026169373;
      gvij[3][12] = 1.104043935;
      btij[3][12] = 1.02969078;
      gtij[3][12] = 1.074455386; // CO2-C8H18
      bvij[3][13] = 1;
      gvij[3][13] = 0.973386152;
      btij[3][13] = 1.00768862;
      gtij[3][13] = 1.140671202; // CO2-C9H20
      bvij[3][14] = 1.000151132;
      gvij[3][14] = 1.183394668;
      btij[3][14] = 1.02002879;
      gtij[3][14] = 1.145512213; // CO2-C10H22
      bvij[3][15] = 0.904142159;
      gvij[3][15] = 1.15279255;
      btij[3][15] = 0.942320195;
      gtij[3][15] = 1.782924792; // CO2-H2
      bvij[3][16] = 1;
      gvij[3][16] = 1;
      btij[3][16] = 1;
      gtij[3][16] = 1; // CO2-O2
      bvij[3][17] = 1;
      gvij[3][17] = 1;
      btij[3][17] = 1;
      gtij[3][17] = 1; // CO2-CO
      bvij[3][18] = 0.949055959;
      gvij[3][18] = 1.542328793;
      btij[3][18] = 0.997372205;
      gtij[3][18] = 0.775453996; // CO2-H2O
      bvij[3][19] = 0.906630564;
      gvij[3][19] = 1.024085837;
      btij[3][19] = 1.016034583;
      gtij[3][19] = 0.92601888; // CO2-H2S
      bvij[3][20] = 0.846647561;
      gvij[3][20] = 0.864141549;
      btij[3][20] = 0.76837763;
      gtij[3][20] = 3.207456948; // CO2-He
      bvij[3][21] = 1.008392428;
      gvij[3][21] = 1.029205465;
      btij[3][21] = 0.996512863;
      gtij[3][21] = 1.050971635; // CO2-Ar
      bvij[4][5] = 0.997607277;
      gvij[4][5] = 1.00303472;
      btij[4][5] = 0.996199694;
      gtij[4][5] = 1.01473019; // C2H6-C3H8
      bvij[4][6] = 1;
      gvij[4][6] = 1.006616886;
      btij[4][6] = 1;
      gtij[4][6] = 1.033283811; // C2H6-i-C4H10
      bvij[4][7] = 0.999157205;
      gvij[4][7] = 1.006179146;
      btij[4][7] = 0.999130554;
      gtij[4][7] = 1.034832749; // C2H6-C4H10
      bvij[4][8] = 1;
      gvij[4][8] = 1.045439935;
      btij[4][8] = 1;
      gtij[4][8] = 1.021150247; // C2H6-i-C5H12
      bvij[4][9] = 0.993851009;
      gvij[4][9] = 1.026085655;
      btij[4][9] = 0.998688946;
      gtij[4][9] = 1.066665676; // C2H6-C5H12
      bvij[4][10] = 1;
      gvij[4][10] = 1.169701102;
      btij[4][10] = 1;
      gtij[4][10] = 1.092177796; // C2H6-C6H14
      bvij[4][11] = 1;
      gvij[4][11] = 1.057666085;
      btij[4][11] = 1;
      gtij[4][11] = 1.134532014; // C2H6-C7H16
      bvij[4][12] = 1.007469726;
      gvij[4][12] = 1.071917985;
      btij[4][12] = 0.984068272;
      gtij[4][12] = 1.168636194; // C2H6-C8H18
      bvij[4][13] = 1;
      gvij[4][13] = 1.14353473;
      btij[4][13] = 1;
      gtij[4][13] = 1.05603303; // C2H6-C9H20
      bvij[4][14] = 0.995676258;
      gvij[4][14] = 1.098361281;
      btij[4][14] = 0.970918061;
      gtij[4][14] = 1.237191558; // C2H6-C10H22
      bvij[4][15] = 0.925367171;
      gvij[4][15] = 1.10607204;
      btij[4][15] = 0.932969831;
      gtij[4][15] = 1.902008495; // C2H6-H2
      bvij[4][16] = 1;
      gvij[4][16] = 1;
      btij[4][16] = 1;
      gtij[4][16] = 1; // C2H6-O2
      bvij[4][17] = 1;
      gvij[4][17] = 1.201417898;
      btij[4][17] = 1;
      gtij[4][17] = 1.069224728; // C2H6-CO
      bvij[4][18] = 1;
      gvij[4][18] = 1;
      btij[4][18] = 1;
      gtij[4][18] = 1; // C2H6-H2O
      bvij[4][19] = 1.010817909;
      gvij[4][19] = 1.030988277;
      btij[4][19] = 0.990197354;
      gtij[4][19] = 0.90273666; // C2H6-H2S
      bvij[4][20] = 1;
      gvij[4][20] = 1;
      btij[4][20] = 1;
      gtij[4][20] = 1; // C2H6-He
      bvij[4][21] = 1;
      gvij[4][21] = 1;
      btij[4][21] = 1;
      gtij[4][21] = 1; // C2H6-Ar
      bvij[5][6] = 0.999243146;
      gvij[5][6] = 1.001156119;
      btij[5][6] = 0.998012298;
      gtij[5][6] = 1.005250774; // C3H8-i-C4H10
      bvij[5][7] = 0.999795868;
      gvij[5][7] = 1.003264179;
      btij[5][7] = 1.000310289;
      gtij[5][7] = 1.007392782; // C3H8-C4H10
      bvij[5][8] = 1.040459289;
      gvij[5][8] = 0.999432118;
      btij[5][8] = 0.994364425;
      gtij[5][8] = 1.0032695; // C3H8-i-C5H12
      bvij[5][9] = 1.044919431;
      gvij[5][9] = 1.019921513;
      btij[5][9] = 0.996484021;
      gtij[5][9] = 1.008344412; // C3H8-C5H12
      bvij[5][10] = 1;
      gvij[5][10] = 1.057872566;
      btij[5][10] = 1;
      gtij[5][10] = 1.025657518; // C3H8-C6H14
      bvij[5][11] = 1;
      gvij[5][11] = 1.079648053;
      btij[5][11] = 1;
      gtij[5][11] = 1.050044169; // C3H8-C7H16
      bvij[5][12] = 1;
      gvij[5][12] = 1.102764612;
      btij[5][12] = 1;
      gtij[5][12] = 1.063694129; // C3H8-C8H18
      bvij[5][13] = 1;
      gvij[5][13] = 1.199769134;
      btij[5][13] = 1;
      gtij[5][13] = 1.109973833; // C3H8-C9H20
      bvij[5][14] = 0.984104227;
      gvij[5][14] = 1.053040574;
      btij[5][14] = 0.985331233;
      gtij[5][14] = 1.140905252; // C3H8-C10H22
      bvij[5][15] = 1;
      gvij[5][15] = 1.07400611;
      btij[5][15] = 1;
      gtij[5][15] = 2.308215191; // C3H8-H2
      bvij[5][16] = 1;
      gvij[5][16] = 1;
      btij[5][16] = 1;
      gtij[5][16] = 1; // C3H8-O2
      bvij[5][17] = 1;
      gvij[5][17] = 1.108143673;
      btij[5][17] = 1;
      gtij[5][17] = 1.197564208; // C3H8-CO
      bvij[5][18] = 1;
      gvij[5][18] = 1.011759763;
      btij[5][18] = 1;
      gtij[5][18] = 0.600340961; // C3H8-H2O
      bvij[5][19] = 0.936811219;
      gvij[5][19] = 1.010593999;
      btij[5][19] = 0.992573556;
      gtij[5][19] = 0.905829247; // C3H8-H2S
      bvij[5][20] = 1;
      gvij[5][20] = 1;
      btij[5][20] = 1;
      gtij[5][20] = 1; // C3H8-He
      bvij[5][21] = 1;
      gvij[5][21] = 1;
      btij[5][21] = 1;
      gtij[5][21] = 1; // C3H8-Ar

      // The beta values for isobutane+butane are the reciprocal values of those in the GERG-2008
      // publication because the order was reversed in this work.
      bvij[6][7] = 0.999120311;
      gvij[6][7] = 1.00041444;
      btij[6][7] = 0.999922459;
      gtij[6][7] = 1.001432824; // C4H10-i-C4H10

      bvij[6][8] = 1;
      gvij[6][8] = 1.002284353;
      btij[6][8] = 1;
      gtij[6][8] = 1.001835788; // i-C4H10-i-C5H1
      bvij[6][9] = 1;
      gvij[6][9] = 1.002779804;
      btij[6][9] = 1;
      gtij[6][9] = 1.002495889; // i-C4H10-C5H12
      bvij[6][10] = 1;
      gvij[6][10] = 1.010493989;
      btij[6][10] = 1;
      gtij[6][10] = 1.006018054; // i-C4H10-C6H14
      bvij[6][11] = 1;
      gvij[6][11] = 1.021668316;
      btij[6][11] = 1;
      gtij[6][11] = 1.00988576; // i-C4H10-C7H16
      bvij[6][12] = 1;
      gvij[6][12] = 1.032807063;
      btij[6][12] = 1;
      gtij[6][12] = 1.013945424; // i-C4H10-C8H18
      bvij[6][13] = 1;
      gvij[6][13] = 1.047298475;
      btij[6][13] = 1;
      gtij[6][13] = 1.017817492; // i-C4H10-C9H20
      bvij[6][14] = 1;
      gvij[6][14] = 1.060243344;
      btij[6][14] = 1;
      gtij[6][14] = 1.021624748; // i-C4H10-C10H22
      bvij[6][15] = 1;
      gvij[6][15] = 1.147595688;
      btij[6][15] = 1;
      gtij[6][15] = 1.895305393; // i-C4H10-H2
      bvij[6][16] = 1;
      gvij[6][16] = 1;
      btij[6][16] = 1;
      gtij[6][16] = 1; // i-C4H10-O2
      bvij[6][17] = 1;
      gvij[6][17] = 1.087272232;
      btij[6][17] = 1;
      gtij[6][17] = 1.161390082; // i-C4H10-CO
      bvij[6][18] = 1;
      gvij[6][18] = 1;
      btij[6][18] = 1;
      gtij[6][18] = 1; // i-C4H10-H2O
      bvij[6][19] = 1.012994431;
      gvij[6][19] = 0.988591117;
      btij[6][19] = 0.974550548;
      gtij[6][19] = 0.937130844; // i-C4H10-H2S
      bvij[6][20] = 1;
      gvij[6][20] = 1;
      btij[6][20] = 1;
      gtij[6][20] = 1; // i-C4H10-He
      bvij[6][21] = 1;
      gvij[6][21] = 1;
      btij[6][21] = 1;
      gtij[6][21] = 1; // i-C4H10-Ar
      bvij[7][8] = 1;
      gvij[7][8] = 1.002728434;
      btij[7][8] = 1;
      gtij[7][8] = 1.000792201; // C4H10-i-C5H12
      bvij[7][9] = 1;
      gvij[7][9] = 1.01815965;
      btij[7][9] = 1;
      gtij[7][9] = 1.00214364; // C4H10-C5H12
      bvij[7][10] = 1;
      gvij[7][10] = 1.034995284;
      btij[7][10] = 1;
      gtij[7][10] = 1.00915706; // C4H10-C6H14
      bvij[7][11] = 1;
      gvij[7][11] = 1.019174227;
      btij[7][11] = 1;
      gtij[7][11] = 1.021283378; // C4H10-C7H16
      bvij[7][12] = 1;
      gvij[7][12] = 1.046905515;
      btij[7][12] = 1;
      gtij[7][12] = 1.033180106; // C4H10-C8H18
      bvij[7][13] = 1;
      gvij[7][13] = 1.049219137;
      btij[7][13] = 1;
      gtij[7][13] = 1.014096448; // C4H10-C9H20
      bvij[7][14] = 0.976951968;
      gvij[7][14] = 1.027845529;
      btij[7][14] = 0.993688386;
      gtij[7][14] = 1.076466918; // C4H10-C10H22
      bvij[7][15] = 1;
      gvij[7][15] = 1.232939523;
      btij[7][15] = 1;
      gtij[7][15] = 2.509259945; // C4H10-H2
      bvij[7][16] = 1;
      gvij[7][16] = 1;
      btij[7][16] = 1;
      gtij[7][16] = 1; // C4H10-O2
      bvij[7][17] = 1;
      gvij[7][17] = 1.084740904;
      btij[7][17] = 1;
      gtij[7][17] = 1.173916162; // C4H10-CO
      bvij[7][18] = 1;
      gvij[7][18] = 1.223638763;
      btij[7][18] = 1;
      gtij[7][18] = 0.615512682; // C4H10-H2O
      bvij[7][19] = 0.908113163;
      gvij[7][19] = 1.033366041;
      btij[7][19] = 0.985962886;
      gtij[7][19] = 0.926156602; // C4H10-H2S
      bvij[7][20] = 1;
      gvij[7][20] = 1;
      btij[7][20] = 1;
      gtij[7][20] = 1; // C4H10-He
      bvij[7][21] = 1;
      gvij[7][21] = 1.214638734;
      btij[7][21] = 1;
      gtij[7][21] = 1.245039498; // C4H10-Ar
      bvij[8][9] = 1;
      gvij[8][9] = 1.000024335;
      btij[8][9] = 1;
      gtij[8][9] = 1.000050537; // C5H12-i-C5H12
      bvij[8][10] = 1;
      gvij[8][10] = 1.002995876;
      btij[8][10] = 1;
      gtij[8][10] = 1.001204174; // i-C5H12-C6H14
      bvij[8][11] = 1;
      gvij[8][11] = 1.009928206;
      btij[8][11] = 1;
      gtij[8][11] = 1.003194615; // i-C5H12-C7H16
      bvij[8][12] = 1;
      gvij[8][12] = 1.017880545;
      btij[8][12] = 1;
      gtij[8][12] = 1.00564748; // i-C5H12-C8H18
      bvij[8][13] = 1;
      gvij[8][13] = 1.028994325;
      btij[8][13] = 1;
      gtij[8][13] = 1.008191499; // i-C5H12-C9H20
      bvij[8][14] = 1;
      gvij[8][14] = 1.039372957;
      btij[8][14] = 1;
      gtij[8][14] = 1.010825138; // i-C5H12-C10H22
      bvij[8][15] = 1;
      gvij[8][15] = 1.184340443;
      btij[8][15] = 1;
      gtij[8][15] = 1.996386669; // i-C5H12-H2
      bvij[8][16] = 1;
      gvij[8][16] = 1;
      btij[8][16] = 1;
      gtij[8][16] = 1; // i-C5H12-O2
      bvij[8][17] = 1;
      gvij[8][17] = 1.116694577;
      btij[8][17] = 1;
      gtij[8][17] = 1.199326059; // i-C5H12-CO
      bvij[8][18] = 1;
      gvij[8][18] = 1;
      btij[8][18] = 1;
      gtij[8][18] = 1; // i-C5H12-H2O
      bvij[8][19] = 1;
      gvij[8][19] = 0.835763343;
      btij[8][19] = 1;
      gtij[8][19] = 0.982651529; // i-C5H12-H2S
      bvij[8][20] = 1;
      gvij[8][20] = 1;
      btij[8][20] = 1;
      gtij[8][20] = 1; // i-C5H12-He
      bvij[8][21] = 1;
      gvij[8][21] = 1;
      btij[8][21] = 1;
      gtij[8][21] = 1; // i-C5H12-Ar
      bvij[9][10] = 1;
      gvij[9][10] = 1.002480637;
      btij[9][10] = 1;
      gtij[9][10] = 1.000761237; // C5H12-C6H14
      bvij[9][11] = 1;
      gvij[9][11] = 1.008972412;
      btij[9][11] = 1;
      gtij[9][11] = 1.002441051; // C5H12-C7H16
      bvij[9][12] = 1;
      gvij[9][12] = 1.069223964;
      btij[9][12] = 1;
      gtij[9][12] = 1.016422347; // C5H12-C8H18
      bvij[9][13] = 1;
      gvij[9][13] = 1.034910633;
      btij[9][13] = 1;
      gtij[9][13] = 1.103421755; // C5H12-C9H20
      bvij[9][14] = 1;
      gvij[9][14] = 1.016370338;
      btij[9][14] = 1;
      gtij[9][14] = 1.049035838; // C5H12-C10H22
      bvij[9][15] = 1;
      gvij[9][15] = 1.188334783;
      btij[9][15] = 1;
      gtij[9][15] = 2.013859174; // C5H12-H2
      bvij[9][16] = 1;
      gvij[9][16] = 1;
      btij[9][16] = 1;
      gtij[9][16] = 1; // C5H12-O2
      bvij[9][17] = 1;
      gvij[9][17] = 1.119954454;
      btij[9][17] = 1;
      gtij[9][17] = 1.206043295; // C5H12-CO
      bvij[9][18] = 1;
      gvij[9][18] = 0.95667731;
      btij[9][18] = 1;
      gtij[9][18] = 0.447666011; // C5H12-H2O
      bvij[9][19] = 0.984613203;
      gvij[9][19] = 1.076539234;
      btij[9][19] = 0.962006651;
      gtij[9][19] = 0.959065662; // C5H12-H2S
      bvij[9][20] = 1;
      gvij[9][20] = 1;
      btij[9][20] = 1;
      gtij[9][20] = 1; // C5H12-He
      bvij[9][21] = 1;
      gvij[9][21] = 1;
      btij[9][21] = 1;
      gtij[9][21] = 1; // C5H12-Ar
      bvij[10][11] = 1;
      gvij[10][11] = 1.001508227;
      btij[10][11] = 1;
      gtij[10][11] = 0.999762786; // C6H14-C7H16
      bvij[10][12] = 1;
      gvij[10][12] = 1.006268954;
      btij[10][12] = 1;
      gtij[10][12] = 1.001633952; // C6H14-C8H18
      bvij[10][13] = 1;
      gvij[10][13] = 1.02076168;
      btij[10][13] = 1;
      gtij[10][13] = 1.055369591; // C6H14-C9H20
      bvij[10][14] = 1.001516371;
      gvij[10][14] = 1.013511439;
      btij[10][14] = 0.99764101;
      gtij[10][14] = 1.028939539; // C6H14-C10H22
      bvij[10][15] = 1;
      gvij[10][15] = 1.243461678;
      btij[10][15] = 1;
      gtij[10][15] = 3.021197546; // C6H14-H2
      bvij[10][16] = 1;
      gvij[10][16] = 1;
      btij[10][16] = 1;
      gtij[10][16] = 1; // C6H14-O2
      bvij[10][17] = 1;
      gvij[10][17] = 1.155145836;
      btij[10][17] = 1;
      gtij[10][17] = 1.233272781; // C6H14-CO
      bvij[10][18] = 1;
      gvij[10][18] = 1.170217596;
      btij[10][18] = 1;
      gtij[10][18] = 0.569681333; // C6H14-H2O
      bvij[10][19] = 0.754473958;
      gvij[10][19] = 1.339283552;
      btij[10][19] = 0.985891113;
      gtij[10][19] = 0.956075596; // C6H14-H2S
      bvij[10][20] = 1;
      gvij[10][20] = 1;
      btij[10][20] = 1;
      gtij[10][20] = 1; // C6H14-He
      bvij[10][21] = 1;
      gvij[10][21] = 1;
      btij[10][21] = 1;
      gtij[10][21] = 1; // C6H14-Ar
      bvij[11][12] = 1;
      gvij[11][12] = 1.006767176;
      btij[11][12] = 1;
      gtij[11][12] = 0.998793111; // C7H16-C8H18
      bvij[11][13] = 1;
      gvij[11][13] = 1.001370076;
      btij[11][13] = 1;
      gtij[11][13] = 1.001150096; // C7H16-C9H20
      bvij[11][14] = 1;
      gvij[11][14] = 1.002972346;
      btij[11][14] = 1;
      gtij[11][14] = 1.002229938; // C7H16-C10H22
      bvij[11][15] = 1;
      gvij[11][15] = 1.159131722;
      btij[11][15] = 1;
      gtij[11][15] = 3.169143057; // C7H16-H2
      bvij[11][16] = 1;
      gvij[11][16] = 1;
      btij[11][16] = 1;
      gtij[11][16] = 1; // C7H16-O2
      bvij[11][17] = 1;
      gvij[11][17] = 1.190354273;
      btij[11][17] = 1;
      gtij[11][17] = 1.256123503; // C7H16-CO
      bvij[11][18] = 1;
      gvij[11][18] = 1;
      btij[11][18] = 1;
      gtij[11][18] = 1; // C7H16-H2O
      bvij[11][19] = 0.828967164;
      gvij[11][19] = 1.087956749;
      btij[11][19] = 0.988937417;
      gtij[11][19] = 1.013453092; // C7H16-H2S
      bvij[11][20] = 1;
      gvij[11][20] = 1;
      btij[11][20] = 1;
      gtij[11][20] = 1; // C7H16-He
      bvij[11][21] = 1;
      gvij[11][21] = 1;
      btij[11][21] = 1;
      gtij[11][21] = 1; // C7H16-Ar
      bvij[12][13] = 1;
      gvij[12][13] = 1.001357085;
      btij[12][13] = 1;
      gtij[12][13] = 1.000235044; // C8H18-C9H20
      bvij[12][14] = 1;
      gvij[12][14] = 1.002553544;
      btij[12][14] = 1;
      gtij[12][14] = 1.007186267; // C8H18-C10H22
      bvij[12][15] = 1;
      gvij[12][15] = 1.305249405;
      btij[12][15] = 1;
      gtij[12][15] = 2.191555216; // C8H18-H2
      bvij[12][16] = 1;
      gvij[12][16] = 1;
      btij[12][16] = 1;
      gtij[12][16] = 1; // C8H18-O2
      bvij[12][17] = 1;
      gvij[12][17] = 1.219206702;
      btij[12][17] = 1;
      gtij[12][17] = 1.276565536; // C8H18-CO
      bvij[12][18] = 1;
      gvij[12][18] = 0.599484191;
      btij[12][18] = 1;
      gtij[12][18] = 0.662072469; // C8H18-H2O
      bvij[12][19] = 1;
      gvij[12][19] = 1;
      btij[12][19] = 1;
      gtij[12][19] = 1; // C8H18-H2S
      bvij[12][20] = 1;
      gvij[12][20] = 1;
      btij[12][20] = 1;
      gtij[12][20] = 1; // C8H18-He
      bvij[12][21] = 1;
      gvij[12][21] = 1;
      btij[12][21] = 1;
      gtij[12][21] = 1; // C8H18-Ar
      bvij[13][14] = 1;
      gvij[13][14] = 1.00081052;
      btij[13][14] = 1;
      gtij[13][14] = 1.000182392; // C9H20-C10H22
      bvij[13][15] = 1;
      gvij[13][15] = 1.342647661;
      btij[13][15] = 1;
      gtij[13][15] = 2.23435404; // C9H20-H2
      bvij[13][16] = 1;
      gvij[13][16] = 1;
      btij[13][16] = 1;
      gtij[13][16] = 1; // C9H20-O2
      bvij[13][17] = 1;
      gvij[13][17] = 1.252151449;
      btij[13][17] = 1;
      gtij[13][17] = 1.294070556; // C9H20-CO
      bvij[13][18] = 1;
      gvij[13][18] = 1;
      btij[13][18] = 1;
      gtij[13][18] = 1; // C9H20-H2O
      bvij[13][19] = 1;
      gvij[13][19] = 1.082905109;
      btij[13][19] = 1;
      gtij[13][19] = 1.086557826; // C9H20-H2S
      bvij[13][20] = 1;
      gvij[13][20] = 1;
      btij[13][20] = 1;
      gtij[13][20] = 1; // C9H20-He
      bvij[13][21] = 1;
      gvij[13][21] = 1;
      btij[13][21] = 1;
      gtij[13][21] = 1; // C9H20-Ar
      bvij[14][15] = 1.695358382;
      gvij[14][15] = 1.120233729;
      btij[14][15] = 1.064818089;
      gtij[14][15] = 3.786003724; // C10H22-H2
      bvij[14][16] = 1;
      gvij[14][16] = 1;
      btij[14][16] = 1;
      gtij[14][16] = 1; // C10H22-O2
      bvij[14][17] = 1;
      gvij[14][17] = 0.87018496;
      btij[14][17] = 1.049594632;
      gtij[14][17] = 1.803567587; // C10H22-CO
      bvij[14][18] = 1;
      gvij[14][18] = 0.551405318;
      btij[14][18] = 0.897162268;
      gtij[14][18] = 0.740416402; // C10H22-H2O
      bvij[14][19] = 0.975187766;
      gvij[14][19] = 1.171714677;
      btij[14][19] = 0.973091413;
      gtij[14][19] = 1.103693489; // C10H22-H2S
      bvij[14][20] = 1;
      gvij[14][20] = 1;
      btij[14][20] = 1;
      gtij[14][20] = 1; // C10H22-He
      bvij[14][21] = 1;
      gvij[14][21] = 1;
      btij[14][21] = 1;
      gtij[14][21] = 1; // C10H22-Ar
      bvij[15][16] = 1;
      gvij[15][16] = 1;
      btij[15][16] = 1;
      gtij[15][16] = 1; // H2-O2
      bvij[15][17] = 1;
      gvij[15][17] = 1.121416201;
      btij[15][17] = 1;
      gtij[15][17] = 1.377504607; // H2-CO
      bvij[15][18] = 1;
      gvij[15][18] = 1;
      btij[15][18] = 1;
      gtij[15][18] = 1; // H2-H2O
      bvij[15][19] = 1;
      gvij[15][19] = 1;
      btij[15][19] = 1;
      gtij[15][19] = 1; // H2-H2S
      bvij[15][20] = 1;
      gvij[15][20] = 1;
      btij[15][20] = 1;
      gtij[15][20] = 1; // H2-He
      bvij[15][21] = 1;
      gvij[15][21] = 1;
      btij[15][21] = 1;
      gtij[15][21] = 1; // H2-Ar
      bvij[16][17] = 1;
      gvij[16][17] = 1;
      btij[16][17] = 1;
      gtij[16][17] = 1; // O2-CO
      bvij[16][18] = 1;
      gvij[16][18] = 1.143174289;
      btij[16][18] = 1;
      gtij[16][18] = 0.964767932; // O2-H2O
      bvij[16][19] = 1;
      gvij[16][19] = 1;
      btij[16][19] = 1;
      gtij[16][19] = 1; // O2-H2S
      bvij[16][20] = 1;
      gvij[16][20] = 1;
      btij[16][20] = 1;
      gtij[16][20] = 1; // O2-He
      bvij[16][21] = 0.999746847;
      gvij[16][21] = 0.993907223;
      btij[16][21] = 1.000023103;
      gtij[16][21] = 0.990430423; // O2-Ar
      bvij[17][18] = 1;
      gvij[17][18] = 1;
      btij[17][18] = 1;
      gtij[17][18] = 1; // CO-H2O
      bvij[17][19] = 0.795660392;
      gvij[17][19] = 1.101731308;
      btij[17][19] = 1.025536736;
      gtij[17][19] = 1.022749748; // CO-H2S
      bvij[17][20] = 1;
      gvij[17][20] = 1;
      btij[17][20] = 1;
      gtij[17][20] = 1; // CO-He
      bvij[17][21] = 1;
      gvij[17][21] = 1.159720623;
      btij[17][21] = 1;
      gtij[17][21] = 0.954215746; // CO-Ar
      bvij[18][19] = 1;
      gvij[18][19] = 1.014832832;
      btij[18][19] = 1;
      gtij[18][19] = 0.940587083; // H2O-H2S
      bvij[18][20] = 1;
      gvij[18][20] = 1;
      btij[18][20] = 1;
      gtij[18][20] = 1; // H2O-He
      bvij[18][21] = 1;
      gvij[18][21] = 1.038993495;
      btij[18][21] = 1;
      gtij[18][21] = 1.070941866; // H2O-Ar
      bvij[19][20] = 1;
      gvij[19][20] = 1;
      btij[19][20] = 1;
      gtij[19][20] = 1; // H2S-He
      bvij[19][21] = 1;
      gvij[19][21] = 1;
      btij[19][21] = 1;
      gtij[19][21] = 1; // H2S-Ar
      bvij[20][21] = 1;
      gvij[20][21] = 1;
      btij[20][21] = 1;
      gtij[20][21] = 1; // He-Ar

      for (int i = 1; i <= MaxFlds; ++i) {
        bvij[i][i] = 1;
        btij[i][i] = 1;
        gvij[i][i] = 1 / Dc[i];
        gtij[i][i] = Tc[i];
        for (int j = i + 1; j <= MaxFlds; ++j) {
          gvij[i][j] = gvij[i][j] * bvij[i][j] * Math.pow(Vc3[i] + Vc3[j], 3);
          gtij[i][j] = gtij[i][j] * btij[i][j] * Tc2[i] * Tc2[j];
          bvij[i][j] = Math.pow(bvij[i][j], 2);
          btij[i][j] = Math.pow(btij[i][j], 2);
        }
      }

      for (int i = 1; i <= MaxMdl; ++i) {
        for (int j = 1; j <= MaxTrmM; ++j) {
          gijk[i][j] = -cijk[i][j] * Math.pow(eijk[i][j], 2) + bijk[i][j] * gijk[i][j];
          eijk[i][j] = 2 * cijk[i][j] * eijk[i][j] - bijk[i][j];
          cijk[i][j] = -cijk[i][j];
        }
      }

      // Ideal gas terms
      T0 = 298.15;
      d0 = 101.325 / RGERG / T0;
      for (int i = 1; i <= MaxFlds; ++i) {
        n0i[i][3] = n0i[i][3] - 1;
        n0i[i][2] = n0i[i][2] + T0;
        for (int j = 1; j <= 7; ++j) {
          n0i[i][j] = Rsr * n0i[i][j];
        }
        n0i[i][2] = n0i[i][2] - T0;
        n0i[i][1] = n0i[i][1] - Math.log(d0);
      }
      return;

      // Code to produce nearly exact values for n0(1) and n0(2)
      // This is not called in the current code, but included below to show how the values were
      // calculated. The return above can be removed to call this code.
      // T0 = 298.15;
      // d0 = 101.325 / RGERG / T0;
      // for (int i = 1; i <= MaxFlds; ++i){
      // n1 = 0; n2 = 0;
      // if (th0i[i][4] > epsilon) { n2 += - n0i[i][4] * th0i[i][4] / Tanh(th0i[i][4] / T0); n1 +=
      // - n0i[i][4] * log(Sinh(th0i[i][4] / T0)); }
      // if (th0i[i][5] > epsilon) { n2 += + n0i[i][5] * th0i[i][5] * Tanh(th0i[i][5] / T0); n1 +=
      // + n0i[i][5] * log(Cosh(th0i[i][5] / T0)); }
      // if (th0i[i][6] > epsilon) { n2 += - n0i[i][6] * th0i[i][6] / Tanh(th0i[i][6] / T0); n1 +=
      // - n0i[i][6] * log(Sinh(th0i[i][6] / T0)); }
      // if (th0i[i][7] > epsilon) { n2 += + n0i[i][7] * th0i[i][7] * Tanh(th0i[i][7] / T0); n1 +=
      // + n0i[i][7] * log(Cosh(th0i[i][7] / T0)); }
      // n0i[i][3] = n0i[i][3] - 1;
      // n0i[i][1] = n1 - n2 / T0 + n0i[i][3] * (1 + log(T0));
      // n0i[i][2] = n2 - n0i[i][3] * T0;
      // for (int j = 1; j <= 7; ++j){
      // n0i[i][j] = Rsr * n0i[i][j];
      // }
      // n0i[i][2] = n0i[i][2] - T0;
      // n0i[i][1] = n0i[i][1] - log(d0);
      // }
    }

    /**
     * <p>
     * main.
     * </p>
     *
     * @param args an array of {@link java.lang.String} objects
     */
    @SuppressWarnings("unused")
    public static void main(String[] args) {
      GERG2008 test = new GERG2008();
      GERG2008.SetupGERG();

      double T = 400;
      doubleW D = new doubleW(12.79828626082062);
      doubleW P = new doubleW(50000.0d);
      intW ierr = new intW(0);
      doubleW Mm = new doubleW(0.0d);
      doubleW Z = new doubleW(0.0d);
      int iFlag = 0;
      StringW herr = new StringW("");

      double[] x = {0.0, 0.77824, 0.02, 0.06, 0.08, 0.03, 0.0015, 0.003, 0.0005, 0.00165, 0.00215,
          0.00088, 0.00024, 0.00015, 0.00009, 0.004, 0.005, 0.002, 0.0001, 0.0025, 0.007, 0.001};

      GERG2008.MolarMassGERG(x, Mm);

      System.out.println("mol mass " + Mm.val);

      GERG2008.PressureGERG(T, D.val, x, P, Z);

      System.out.println("pressure " + P.val);
      System.out.println("Z " + Z.val);

      GERG2008.DensityGERG(iFlag, T, P.val, x, D, ierr, herr);
      System.out.println("density " + D.val);

      doubleW dPdD = new doubleW(0.0d);
      doubleW d2PdD2 = new doubleW(0.0d);
      doubleW d2PdTD = new doubleW(0.0d);
      doubleW dPdT = new doubleW(0.0d);
      doubleW U = new doubleW(0.0d);
      doubleW H = new doubleW(0.0d);
      doubleW S = new doubleW(0.0d);
      doubleW A = new doubleW(0.0d);
      doubleW P2 = new doubleW(0.0d);
      doubleW Cv = new doubleW(0.0d);

      doubleW Cp = new doubleW(0.0d);
      doubleW W = new doubleW(0.0d);
      doubleW G = new doubleW(0.0d);
      doubleW JT = new doubleW(0.0d);
      doubleW Kappa = new doubleW(0.0d);
      doubleW PP = new doubleW(0.0d);
      GERG2008.PropertiesGERG(T, D.val, x, P, Z, dPdD, d2PdD2, d2PdTD, dPdT, U, H, S, Cv, Cp, W,
                G, JT, Kappa, A);

        /*
         * // test.PressureGERG(400, 12.798286, x); String herr = ""; test.DensityGERG(0, T, P, x,
         * ierr, herr); double pres = test.P; double molarmass = test.Mm;
         * 
         * // double dPdD=0.0, dPdD2=0.0, d2PdTD=0.0, dPdT=0.0, U=0.0, H=0.0, S=0.0, // Cv=0.0,
         * Cp=0.0, W=0.0, G=0.0, JT=0.0, Kappa=0.0, A=0.0;
         * 
         * // void DensityGERG(const int iFlag, const double T, const double P, const //
         * std::vector<double> &x, double &D, int &ierr, std::string &herr) // test.DensityGERG(0,
         * T, P, x, ierr, herr);
         * 
         * // Sub PropertiesGERG(T, D, x, P, Z, dPdD, dPdD2, d2PdTD, dPdT, U, H, S, Cv, Cp, // W, G,
         * JT, Kappa) // test.PropertiesGERG(T, test.D, x);
         */
        System.out.println("Outputs-----\n");
        System.out.println(
                "Molar mass [g/mol]:                 20.54274450160000 != %0.16g\n" + Mm.val);
        System.out.println(
                "Molar density [mol/l]:              12.79828626082062 != %0.16g\n" + D.val);
        System.out.println(
                "Pressure [kPa]:                     50000.00000000001 != %0.16g\n" + P.val);
        System.out.println(
                "Compressibility factor:             1.174690666383717 != %0.16g\n" + Z.val);
        System.out.println(
                "d(P)/d(rho) [kPa/(mol/l)]:          7000.694030193327 != %0.16g\n" + dPdD.val);
        System.out.println(
                "d^2(P)/d(rho)^2 [kPa/(mol/l)^2]:    1130.481239114938 != %0.16g\n" + d2PdD2.val);
        System.out.println(
                "d(P)/d(T) [kPa/K]:                  235.9832292593096 != %0.16g\n" + dPdT.val);
        System.out.println(
                "Energy [J/mol]:                     -2746.492901212530 != %0.16g\n" + U.val);
        System.out.println(
                "Enthalpy [J/mol]:                   1160.280160510973 != %0.16g\n" + H.val);
        System.out.println(
                "Entropy [J/mol-K]:                  -38.57590392409089 != %0.16g\n" + S.val);
        System.out.println(
                "Isochoric heat capacity [J/mol-K]:  39.02948218156372 != %0.16g\n" + Cv.val);
        System.out.println(
                "Isobaric heat capacity [J/mol-K]:   58.45522051000366 != %0.16g\n" + Cp.val);
        System.out.println(
                "Speed of sound [m/s]:               714.4248840596024 != %0.16g\n" + W.val);
        System.out.println(
                "Gibbs energy [J/mol]:               16590.64173014733 != %0.16g\n" + G.val);
        System.out.println(
                "Joule-Thomson coefficient [K/kPa]:  7.155629581480913E-05 != %0.16g\n" + JT.val);
        System.out.println(
                "Isentropic exponent:                2.683820255058032 != %0.16g\n" + Kappa.val);;
    }
}<|MERGE_RESOLUTION|>--- conflicted
+++ resolved
@@ -13,837 +13,740 @@
  * @version $Id: $Id
  */
 public class GERG2008 {
-    // Variables containing the common parameters in the GERG-2008 equations
-    static double RGERG;
-    static int NcGERG = 21;
-    static int MaxFlds = 21;
-    static int MaxMdl = 10;
-    static int MaxTrmM = 12;
-    static int MaxTrmP = 24;
-    static double epsilon = 1e-15;
-    static int[][] intcoik = new int[MaxFlds + 1][MaxTrmP + 1];
-    static int[][] coik = new int[MaxFlds + 1][MaxTrmP + 1];
-    static int[][] doik = new int[MaxFlds + 1][MaxTrmP + 1];
-    static int[][] dijk = new int[MaxMdl + 1][MaxTrmM + 1];
-
-    static double Drold;
-    static double Trold;
-    static double Told;
-    static double Trold2;
-    static double[] xold = new double[MaxFlds + 1];
-    static int[][] mNumb = new int[MaxFlds + 1][MaxFlds + 1];
-    static int[] kpol = new int[MaxFlds + 1];
-    static int[] kexp = new int[MaxFlds + 1];
-    static int[] kpolij = new int[MaxMdl + 1];
-    static int[] kexpij = new int[MaxMdl + 1];
-
-    static double[] Dc = new double[MaxFlds + 1];
-    static double[] Tc = new double[MaxFlds + 1];
-    static double[] MMiGERG = new double[MaxFlds + 1];
-    static double[] Vc3 = new double[MaxFlds + 1];
-    static double[] Tc2 = new double[MaxFlds + 1];
-
-    static double[][] noik = new double[MaxFlds + 1][MaxTrmP + 1];
-    static double[][] toik = new double[MaxFlds + 1][MaxTrmP + 1];
-
-    static double[][] cijk = new double[MaxMdl + 1][MaxTrmM + 1];
-
-    static double[][] eijk = new double[MaxMdl + 1][MaxTrmM + 1];
-    static double[][] gijk = new double[MaxMdl + 1][MaxTrmM + 1];
-    static double[][] nijk = new double[MaxMdl + 1][MaxTrmM + 1];
-    static double[][] tijk = new double[MaxMdl + 1][MaxTrmM + 1];
-
-    static double[][] btij = new double[MaxFlds + 1][MaxFlds + 1];
-    static double[][] bvij = new double[MaxFlds + 1][MaxFlds + 1];
-    static double[][] gtij = new double[MaxFlds + 1][MaxFlds + 1];
-    static double[][] gvij = new double[MaxFlds + 1][MaxFlds + 1];
-
-    static double[][] fij = new double[MaxFlds + 1][MaxFlds + 1];
-    static double[][] th0i = new double[MaxFlds + 1][7 + 1];
-    static double[][] n0i = new double[MaxFlds + 1][7 + 1];
-
-    static double[][] taup = new double[MaxFlds + 1][MaxTrmP + 1];
-    static double[][] taupijk = new double[MaxFlds + 1][MaxTrmM + 1];
-    static double dPdDsave;
-
-    /**
-     * <p>
-     * MolarMassGERG.
-     * </p>
-     *
-     * @param x an array of {@link double} objects
-     * @param Mm a {@link org.netlib.util.doubleW} object
-     */
-    public static void MolarMassGERG(double[] x, doubleW Mm) {
-      // Sub MolarMassGERG(x, Mm)
-
-      // Calculate molar mass of the mixture with the compositions contained in the
-      // x() input array
-
-      // Inputs:
-      // x() - Composition (mole fraction)
-      // Do not send mole percents or mass fractions in the x() array, otherwise the
-      // output will be incorrect.
-      // The sum of the compositions in the x() array must be equal to one.
-      // The order of the fluids in this array is given at the top of this module.
-
-      // Outputs:
-      // Mm - Molar mass (g/mol)
-
-      Mm.val = 0;
-      for (int i = 1; i <= NcGERG; ++i) {
-        Mm.val += x[i] * MMiGERG[i];
+  // Variables containing the common parameters in the GERG-2008 equations
+  static double RGERG;
+  static int NcGERG = 21;
+  static int MaxFlds = 21;
+  static int MaxMdl = 10;
+  static int MaxTrmM = 12;
+  static int MaxTrmP = 24;
+  static double epsilon = 1e-15;
+  static int[][] intcoik = new int[MaxFlds + 1][MaxTrmP + 1];
+  static int[][] coik = new int[MaxFlds + 1][MaxTrmP + 1];
+  static int[][] doik = new int[MaxFlds + 1][MaxTrmP + 1];
+  static int[][] dijk = new int[MaxMdl + 1][MaxTrmM + 1];
+
+  static double Drold;
+  static double Trold;
+  static double Told;
+  static double Trold2;
+  static double[] xold = new double[MaxFlds + 1];
+  static int[][] mNumb = new int[MaxFlds + 1][MaxFlds + 1];
+  static int[] kpol = new int[MaxFlds + 1];
+  static int[] kexp = new int[MaxFlds + 1];
+  static int[] kpolij = new int[MaxMdl + 1];
+  static int[] kexpij = new int[MaxMdl + 1];
+
+  static double[] Dc = new double[MaxFlds + 1];
+  static double[] Tc = new double[MaxFlds + 1];
+  static double[] MMiGERG = new double[MaxFlds + 1];
+  static double[] Vc3 = new double[MaxFlds + 1];
+  static double[] Tc2 = new double[MaxFlds + 1];
+
+  static double[][] noik = new double[MaxFlds + 1][MaxTrmP + 1];
+  static double[][] toik = new double[MaxFlds + 1][MaxTrmP + 1];
+
+  static double[][] cijk = new double[MaxMdl + 1][MaxTrmM + 1];
+
+  static double[][] eijk = new double[MaxMdl + 1][MaxTrmM + 1];
+  static double[][] gijk = new double[MaxMdl + 1][MaxTrmM + 1];
+  static double[][] nijk = new double[MaxMdl + 1][MaxTrmM + 1];
+  static double[][] tijk = new double[MaxMdl + 1][MaxTrmM + 1];
+
+  static double[][] btij = new double[MaxFlds + 1][MaxFlds + 1];
+  static double[][] bvij = new double[MaxFlds + 1][MaxFlds + 1];
+  static double[][] gtij = new double[MaxFlds + 1][MaxFlds + 1];
+  static double[][] gvij = new double[MaxFlds + 1][MaxFlds + 1];
+
+  static double[][] fij = new double[MaxFlds + 1][MaxFlds + 1];
+  static double[][] th0i = new double[MaxFlds + 1][7 + 1];
+  static double[][] n0i = new double[MaxFlds + 1][7 + 1];
+
+  static double[][] taup = new double[MaxFlds + 1][MaxTrmP + 1];
+  static double[][] taupijk = new double[MaxFlds + 1][MaxTrmM + 1];
+  static double dPdDsave;
+
+  /**
+   * <p>
+   * MolarMassGERG.
+   * </p>
+   *
+   * @param x an array of {@link double} objects
+   * @param Mm a {@link org.netlib.util.doubleW} object
+   */
+  public static void MolarMassGERG(double[] x, doubleW Mm) {
+    // Sub MolarMassGERG(x, Mm)
+
+    // Calculate molar mass of the mixture with the compositions contained in the
+    // x() input array
+
+    // Inputs:
+    // x() - Composition (mole fraction)
+    // Do not send mole percents or mass fractions in the x() array, otherwise the
+    // output will be incorrect.
+    // The sum of the compositions in the x() array must be equal to one.
+    // The order of the fluids in this array is given at the top of this module.
+
+    // Outputs:
+    // Mm - Molar mass (g/mol)
+
+    Mm.val = 0;
+    for (int i = 1; i <= NcGERG; ++i) {
+      Mm.val += x[i] * MMiGERG[i];
+    }
+  }
+
+  /**
+   * <p>
+   * PressureGERG.
+   * </p>
+   *
+   * @param T a double
+   * @param D a double
+   * @param x an array of {@link double} objects
+   * @param P a {@link org.netlib.util.doubleW} object
+   * @param Z a {@link org.netlib.util.doubleW} object
+   */
+  public static void PressureGERG(double T, double D, double[] x, doubleW P, doubleW Z) {
+    // Sub PressureGERG(T, D, x, P, Z)
+
+    // Calculate pressure as a function of temperature and density. The derivative
+    // d(P)/d(D) is also calculated
+    // for use in the iterative DensityGERG subroutine (and is only returned as a
+    // common variable).
+
+    // Inputs:
+    // T - Temperature (K)
+    // D - Density (mol/l)
+    // x() - Composition (mole fraction)
+    // Do not send mole percents or mass fractions in the x() array, otherwise the
+    // output will be incorrect.
+    // The sum of the compositions in the x() array must be equal to one.
+
+    // Outputs:
+    // P - Pressure (kPa)
+    // Z - Compressibility factor
+    // dPdDsave - d(P)/d(D) [kPa/(mol/l)] (at constant temperature)
+    // - This variable is cached in the common variables for use in the iterative
+    // density solver, but not returned as an argument.
+
+    doubleW[][] ar = new doubleW[4][4];
+    for (int i = 0; i < 4; i++) {
+      for (int j = 0; j < 4; j++) {
+        ar[i][j] = new doubleW(0.0d);
       }
     }
-
-    /**
-     * <p>
-     * PressureGERG.
-     * </p>
-     *
-     * @param T a double
-     * @param D a double
-     * @param x an array of {@link double} objects
-     * @param P a {@link org.netlib.util.doubleW} object
-     * @param Z a {@link org.netlib.util.doubleW} object
-     */
-    public static void PressureGERG(double T, double D, double[] x, doubleW P, doubleW Z) {
-      // Sub PressureGERG(T, D, x, P, Z)
-
-      // Calculate pressure as a function of temperature and density. The derivative
-      // d(P)/d(D) is also calculated
-      // for use in the iterative DensityGERG subroutine (and is only returned as a
-      // common variable).
-
-      // Inputs:
-      // T - Temperature (K)
-      // D - Density (mol/l)
-      // x() - Composition (mole fraction)
-      // Do not send mole percents or mass fractions in the x() array, otherwise the
-      // output will be incorrect.
-      // The sum of the compositions in the x() array must be equal to one.
-
-      // Outputs:
-      // P - Pressure (kPa)
-      // Z - Compressibility factor
-      // dPdDsave - d(P)/d(D) [kPa/(mol/l)] (at constant temperature)
-      // - This variable is cached in the common variables for use in the iterative
-      // density solver, but not returned as an argument.
-
-      doubleW[][] ar = new doubleW[4][4];
-      for (int i = 0; i < 4; i++) {
-        for (int j = 0; j < 4; j++) {
-          ar[i][j] = new doubleW(0.0d);
+    AlpharGERG(0, 0, T, D, x, ar);
+
+    Z.val = 1 + ar[0][1].val;
+    P.val = D * RGERG * T * Z.val;
+    dPdDsave = RGERG * T * (1 + 2 * ar[0][1].val + ar[0][2].val);
+  }
+
+  /**
+   * <p>
+   * DensityGERG.
+   * </p>
+   *
+   * @param iFlag a int
+   * @param T a double
+   * @param P a double
+   * @param x an array of {@link double} objects
+   * @param D a {@link org.netlib.util.doubleW} object
+   * @param ierr a {@link org.netlib.util.intW} object
+   * @param herr a {@link org.netlib.util.StringW} object
+   */
+  public static void DensityGERG(int iFlag, double T, double P, double[] x, doubleW D, intW ierr,
+      StringW herr) {
+    // Sub DensityGERG(iFlag, T, P, x, D, ierr, herr)
+
+    // Calculate density as a function of temperature and pressure. This is an
+    // iterative routine that calls PressureGERG
+    // to find the correct state point. Generally only 6 iterations at most are
+    // required.
+    // If the iteration fails to converge, the ideal gas density and an error
+    // message are returned.
+    // No checks are made to determine the phase boundary, which would have
+    // guaranteed that the output is in the gas phase (or liquid phase when
+    // iFlag=2).
+    // It is up to the user to locate the phase boundary, and thus identify the
+    // phase of the T and P inputs.
+    // If the state point is 2-phase, the output density will represent a metastable
+    // state.
+
+    // Inputs:
+    // iFlag - Set to 0 for strict pressure solver in the gas phase without checks
+    // (fastest mode, but output state may not be stable single phase)
+    // Set to 1 to make checks for possible 2-phase states (result may still not be
+    // stable single phase, but many unstable states will be identified)
+    // Set to 2 to search for liquid phase (and make the same checks when iFlag=1)
+    // T - Temperature (K)
+    // P - Pressure (kPa)
+    // x() - Composition (mole fraction)
+    // (An initial guess for the density can be sent in D as the negative of the
+    // guess for roots that are in the liquid phase instead of using iFlag=2)
+
+    // Outputs:
+    // D - Density (mol/l)
+    // For the liquid phase, an initial value can be sent to the routine to avoid
+    // a solution in the metastable or gas phases.
+    // The initial value should be sent as a negative number.
+    // ierr - Error number (0 indicates no error)
+    // herr - Error message if ierr is not equal to zero
+
+    int nFail;
+    int iFail;
+    double plog;
+    double vlog;
+    double dpdlv;
+    double vdiff;
+    double tolr;
+    double vinc;
+    doubleW Tcx = new doubleW(0.0d);
+
+    doubleW Dcx = new doubleW(0.0d);
+    doubleW dPdD = new doubleW(0.0d);
+    doubleW d2PdD2 = new doubleW(0.0d);
+    doubleW d2PdTD = new doubleW(0.0d);
+    doubleW dPdT = new doubleW(0.0d);
+    doubleW U = new doubleW(0.0d);
+    doubleW H = new doubleW(0.0d);
+    doubleW S = new doubleW(0.0d);
+    doubleW A = new doubleW(0.0d);
+    doubleW P2 = new doubleW(0.0d);
+    doubleW Z = new doubleW(0.0d);
+    doubleW Cv = new doubleW(0.0d);
+
+    doubleW Cp = new doubleW(0.0d);
+    doubleW W = new doubleW(0.0d);
+    doubleW G = new doubleW(0.0d);
+    doubleW JT = new doubleW(0.0d);
+    doubleW Kappa = new doubleW(0.0d);
+    doubleW PP = new doubleW(0.0d);
+    ierr.val = 0;
+    herr.val = "";
+    nFail = 0;
+    iFail = 0;
+    if (P < epsilon) {
+      D.val = 0;
+      return;
+    }
+    tolr = 0.0000001;
+    PseudoCriticalPointGERG(x, Tcx, Dcx);
+
+    if (D.val > -epsilon) {
+      D.val = P / RGERG / T; // Ideal gas estimate for vapor phase
+      if (iFlag == 2) {
+        D.val = Dcx.val * 3;
+      } // Initial estimate for liquid phase
+    } else {
+      D.val = Math.abs(D.val); // If D<0, then use as initial estimate
+    }
+
+    plog = Math.log(P);
+    vlog = -Math.log(D.val);
+    for (int it = 1; it <= 50; ++it) {
+      if (vlog < -7 || vlog > 100 || it == 20 || it == 30 || it == 40 || iFail == 1) {
+        // Current state is bad or iteration is taking too long. Restart with completely
+        // different initial state
+        iFail = 0;
+        if (nFail > 2) {
+          // Iteration failed (above loop did not find a solution or checks made below
+          // indicate possible 2-phase state)
+          ierr.val = 1;
+          herr.val = "Calculation failed to converge in GERG method, ideal gas density returned.";
+          D.val = P / RGERG / T;
+        }
+        nFail++;
+        if (nFail == 1) {
+          D.val = Dcx.val * 3; // If vapor phase search fails, look for root in liquid
+                               // region
+        } else if (nFail == 2) {
+          D.val = Dcx.val * 2.5; // If liquid phase search fails, look for root between
+                                 // liquid and critical
+                                 // regions
+        } else if (nFail == 3) {
+          D.val = Dcx.val * 2; // If search fails, look for root in critical region
+        }
+        vlog = -Math.log(D.val);
+      }
+      D.val = Math.exp(-vlog);
+      PressureGERG(T, D.val, x, P2, Z);
+      if (dPdDsave < epsilon || P2.val < epsilon) {
+        // Current state is 2-phase, try locating a different state that is single phase
+        vinc = 0.1;
+        if (D.val > Dcx.val) {
+          vinc = -0.1;
+        }
+        if (it > 5) {
+          vinc = vinc / 2;
+        }
+        if (it > 10 && it < 20) {
+          vinc = vinc / 5;
+        }
+        vlog += vinc;
+      } else {
+        // Find the next density with a first order Newton's type iterative scheme, with
+        // log(P) as the known variable and log(v) as the unknown property.
+        // See AGA 8 publication for further information.
+        dpdlv = -D.val * dPdDsave; // d(p)/d[log(v)]
+        vdiff = (Math.log(P2.val) - plog) * P2.val / dpdlv;
+        vlog += -vdiff;
+        if (Math.abs(vdiff) < tolr) {
+          // Check to see if state is possibly 2-phase, and if so restart
+          if (dPdDsave < 0) {
+            iFail = 1;
+          } else {
+            D.val = Math.exp(-vlog);
+
+            // If requested, check to see if point is possibly 2-phase
+            if (iFlag > 0) {
+              PropertiesGERG(T, D.val, x, PP, Z, dPdD, d2PdD2, d2PdTD, dPdT, U, H, S, Cv, Cp, W, G,
+                  JT, Kappa, A);
+              if ((PP.val <= 0 || dPdD.val <= 0 || d2PdTD.val <= 0)
+                  || (Cv.val <= 0 || Cp.val <= 0 || W.val <= 0)) {
+                // Iteration failed (above loop did find a solution or checks made
+                // below
+                // indicate possible 2-phase state)
+                ierr.val = 1;
+                herr.val =
+                    "Calculation failed to converge in GERG method, ideal gas density returned.";
+                D.val = P / RGERG / T;
+              }
+              return;
+            }
+            return; // Iteration converged
+          }
         }
       }
-      AlpharGERG(0, 0, T, D, x, ar);
-
-      Z.val = 1 + ar[0][1].val;
-      P.val = D * RGERG * T * Z.val;
-      dPdDsave = RGERG * T * (1 + 2 * ar[0][1].val + ar[0][2].val);
     }
-
-    /**
-     * <p>
-     * DensityGERG.
-     * </p>
-     *
-     * @param iFlag a int
-     * @param T a double
-     * @param P a double
-     * @param x an array of {@link double} objects
-     * @param D a {@link org.netlib.util.doubleW} object
-     * @param ierr a {@link org.netlib.util.intW} object
-     * @param herr a {@link org.netlib.util.StringW} object
-     */
-    public static void DensityGERG(int iFlag, double T, double P, double[] x, doubleW D, intW ierr,
-        StringW herr) {
-      // Sub DensityGERG(iFlag, T, P, x, D, ierr, herr)
-
-      // Calculate density as a function of temperature and pressure. This is an
-      // iterative routine that calls PressureGERG
-      // to find the correct state point. Generally only 6 iterations at most are
-      // required.
-      // If the iteration fails to converge, the ideal gas density and an error
-      // message are returned.
-      // No checks are made to determine the phase boundary, which would have
-      // guaranteed that the output is in the gas phase (or liquid phase when
-      // iFlag=2).
-      // It is up to the user to locate the phase boundary, and thus identify the
-      // phase of the T and P inputs.
-      // If the state point is 2-phase, the output density will represent a metastable
-      // state.
-
-      // Inputs:
-      // iFlag - Set to 0 for strict pressure solver in the gas phase without checks
-      // (fastest mode, but output state may not be stable single phase)
-      // Set to 1 to make checks for possible 2-phase states (result may still not be
-      // stable single phase, but many unstable states will be identified)
-      // Set to 2 to search for liquid phase (and make the same checks when iFlag=1)
-      // T - Temperature (K)
-      // P - Pressure (kPa)
-      // x() - Composition (mole fraction)
-      // (An initial guess for the density can be sent in D as the negative of the
-      // guess for roots that are in the liquid phase instead of using iFlag=2)
-
-      // Outputs:
-      // D - Density (mol/l)
-      // For the liquid phase, an initial value can be sent to the routine to avoid
-      // a solution in the metastable or gas phases.
-      // The initial value should be sent as a negative number.
-      // ierr - Error number (0 indicates no error)
-      // herr - Error message if ierr is not equal to zero
-
-      int nFail;
-      int iFail;
-      double plog;
-      double vlog;
-      double dpdlv;
-      double vdiff;
-      double tolr;
-      double vinc;
-      doubleW Tcx = new doubleW(0.0d);
-
-      doubleW Dcx = new doubleW(0.0d);
-      doubleW dPdD = new doubleW(0.0d);
-      doubleW d2PdD2 = new doubleW(0.0d);
-      doubleW d2PdTD = new doubleW(0.0d);
-      doubleW dPdT = new doubleW(0.0d);
-      doubleW U = new doubleW(0.0d);
-      doubleW H = new doubleW(0.0d);
-      doubleW S = new doubleW(0.0d);
-      doubleW A = new doubleW(0.0d);
-      doubleW P2 = new doubleW(0.0d);
-      doubleW Z = new doubleW(0.0d);
-      doubleW Cv = new doubleW(0.0d);
-
-      doubleW Cp = new doubleW(0.0d);
-      doubleW W = new doubleW(0.0d);
-      doubleW G = new doubleW(0.0d);
-      doubleW JT = new doubleW(0.0d);
-      doubleW Kappa = new doubleW(0.0d);
-      doubleW PP = new doubleW(0.0d);
-      ierr.val = 0;
-      herr.val = "";
-      nFail = 0;
-      iFail = 0;
-      if (P < epsilon) {
-        D.val = 0;
-        return;
+    // Iteration failed (above loop did not find a solution or checks made below
+    // indicate possible 2-phase state)
+    ierr.val = 1;
+    herr.val = "Calculation failed to converge in GERG method, ideal gas density returned.";
+    D.val = P / RGERG / T;
+  }
+
+  /**
+   * <p>
+   * PropertiesGERG.
+   * </p>
+   *
+   * @param T a double
+   * @param D a double
+   * @param x an array of {@link double} objects
+   * @param P a {@link org.netlib.util.doubleW} object
+   * @param Z a {@link org.netlib.util.doubleW} object
+   * @param dPdD a {@link org.netlib.util.doubleW} object
+   * @param d2PdD2 a {@link org.netlib.util.doubleW} object
+   * @param d2PdTD a {@link org.netlib.util.doubleW} object
+   * @param dPdT a {@link org.netlib.util.doubleW} object
+   * @param U a {@link org.netlib.util.doubleW} object
+   * @param H a {@link org.netlib.util.doubleW} object
+   * @param S a {@link org.netlib.util.doubleW} object
+   * @param Cv a {@link org.netlib.util.doubleW} object
+   * @param Cp a {@link org.netlib.util.doubleW} object
+   * @param W a {@link org.netlib.util.doubleW} object
+   * @param G a {@link org.netlib.util.doubleW} object
+   * @param JT a {@link org.netlib.util.doubleW} object
+   * @param Kappa a {@link org.netlib.util.doubleW} object
+   * @param A a {@link org.netlib.util.doubleW} object
+   */
+  public static void PropertiesGERG(double T, double D, double[] x, doubleW P, doubleW Z,
+      doubleW dPdD, doubleW d2PdD2, doubleW d2PdTD, doubleW dPdT, doubleW U, doubleW H, doubleW S,
+      doubleW Cv, doubleW Cp, doubleW W, doubleW G, doubleW JT, doubleW Kappa, doubleW A) {
+    // Sub PropertiesGERG(T, D, x, P, Z, dPdD, d2PdD2, d2PdTD, dPdT, U, H, S, Cv,
+    // Cp, W, G, JT, Kappa, A)
+
+    // Calculate thermodynamic properties as a function of temperature and density.
+    // Calls are made to the subroutines
+    // ReducingParametersGERG, IdealGERG, and ResidualGERG. If the density is not
+    // known, call subroutine DENSITY first
+    // with the known values of pressure and temperature.
+
+    // Inputs:
+    // T - Temperature (K)
+    // D - Density (mol/l)
+    // x() - Composition (mole fraction)
+
+    // Outputs:
+    // P - Pressure (kPa)
+    // Z - Compressibility factor
+    // dPdD - First derivative of pressure with respect to density at constant
+    // temperature [kPa/(mol/l)]
+    // d2PdD2 - Second derivative of pressure with respect to density at constant
+    // temperature [kPa/(mol/l)^2]
+    // d2PdTD - Second derivative of pressure with respect to temperature and
+    // density [kPa/(mol/l)/K]
+    // dPdT - First derivative of pressure with respect to temperature at constant
+    // density (kPa/K)
+    // U - Internal energy (J/mol)
+    // H - Enthalpy (J/mol)
+    // S - Entropy [J/(mol-K)]
+    // Cv - Isochoric heat capacity [J/(mol-K)]
+    // Cp - Isobaric heat capacity [J/(mol-K)]
+    // W - Speed of sound (m/s)
+    // G - Gibbs energy (J/mol)
+    // JT - Joule-Thomson coefficient (K/kPa)
+    // Kappa - Isentropic Exponent
+    // A - Helmholtz energy (J/mol)
+
+    doubleW[] a0 = new doubleW[2 + 1];
+    for (int i = 0; i < 3; i++) {
+      a0[i] = new doubleW(0.0d);
+    }
+    doubleW[][] ar = new doubleW[3 + 1][3 + 1];
+
+    for (int i = 0; i < 4; i++) {
+      for (int j = 0; j < 4; j++) {
+        ar[i][j] = new doubleW(0.0d);
       }
-      tolr = 0.0000001;
-      PseudoCriticalPointGERG(x, Tcx, Dcx);
-
-      if (D.val > -epsilon) {
-        D.val = P / RGERG / T; // Ideal gas estimate for vapor phase
-        if (iFlag == 2) {
-          D.val = Dcx.val * 3;
-        } // Initial estimate for liquid phase
-      } else {
-        D.val = Math.abs(D.val); // If D<0, then use as initial estimate
+    }
+
+    doubleW Mm = new doubleW(0.0d); // , R, RT;
+    double R;
+    double RT;
+    // Calculate molar mass
+    MolarMassGERG(x, Mm);
+
+    // Calculate the ideal gas Helmholtz energy, and its first and second
+    // derivatives with respect to temperature.
+    Alpha0GERG(T, D, x, a0);
+
+    // Calculate the real gas Helmholtz energy, and its derivatives with respect to
+    // temperature and/or density.
+    AlpharGERG(1, 0, T, D, x, ar);
+
+    R = RGERG;
+    RT = R * T;
+    Z.val = 1 + ar[0][1].val;
+    P.val = D * RT * Z.val;
+    dPdD.val = RT * (1 + 2 * ar[0][1].val + ar[0][2].val);
+    dPdT.val = D * R * (1 + ar[0][1].val - ar[1][1].val);
+
+    d2PdTD.val = R * (1 + 2 * ar[0][1].val + ar[0][2].val - 2 * ar[1][1].val - ar[1][2].val);
+    A.val = RT * (a0[0].val + ar[0][0].val);
+    G.val = RT * (1 + ar[0][1].val + a0[0].val + ar[0][0].val);
+    U.val = RT * (a0[1].val + ar[1][0].val);
+    H.val = RT * (1 + ar[0][1].val + a0[1].val + ar[1][0].val);
+    S.val = R * (a0[1].val + ar[1][0].val - a0[0].val - ar[0][0].val);
+    Cv.val = -R * (a0[2].val + ar[2][0].val);
+    if (D > epsilon) {
+      Cp.val = Cv.val + T * (dPdT.val / D) * (dPdT.val / D) / dPdD.val;
+      d2PdD2.val = RT * (2 * ar[0][1].val + 4 * ar[0][2].val + ar[0][3].val) / D;
+      JT.val = (T / D * dPdT.val / dPdD.val - 1) / Cp.val / D; // '=(dB/dT*T-B)/Cp for an
+                                                               // ideal gas, but dB/dT is
+                                                               // not known
+    } else {
+      Cp.val = Cv.val + R;
+      d2PdD2.val = 0;
+      JT.val = 1E+20;
+    }
+    W.val = 1000 * Cp.val / Cv.val * dPdD.val / Mm.val;
+    if (W.val < 0) {
+      W.val = 0;
+    }
+    W.val = Math.sqrt(W.val);
+    Kappa.val = Math.pow(W.val, 2) * Mm.val / (RT * 1000 * Z.val);
+  }
+
+  /**
+   * @param x ...
+   * @param Tr ...
+   * @param Dr ...
+   */
+  // The following routines are low-level routines that should not be called outside of this code.
+  static void ReducingParametersGERG(double[] x, doubleW Tr, doubleW Dr) {
+    // Private Sub ReducingParametersGERG(x, Tr, Dr)
+
+    // Calculate reducing variables. Only need to call this if the composition has
+    // changed.
+
+    // Inputs:
+    // x() - Composition (mole fraction)
+
+    // Outputs:
+    // Tr - Reducing temperature (K)
+    // Dr - Reducing density (mol/l)
+
+    double Vr;
+    double xij;
+    double F;
+    int icheck;
+
+    // Check to see if a component fraction has changed. If x is the same as the previous call,
+    // then exit.
+    icheck = 0;
+    for (int i = 1; i <= NcGERG; ++i) {
+      if (Math.abs(x[i] - xold[i]) > 0.0000001) {
+        icheck = 1;
       }
-
-      plog = Math.log(P);
-      vlog = -Math.log(D.val);
-      for (int it = 1; it <= 50; ++it) {
-        if (vlog < -7 || vlog > 100 || it == 20 || it == 30 || it == 40 || iFail == 1) {
-          // Current state is bad or iteration is taking too long. Restart with completely
-          // different initial state
-          iFail = 0;
-          if (nFail > 2) {
-            // Iteration failed (above loop did not find a solution or checks made below
-            // indicate possible 2-phase state)
-            ierr.val = 1;
-            herr.val = "Calculation failed to converge in GERG method, ideal gas density returned.";
-            D.val = P / RGERG / T;
+      xold[i] = x[i];
+    }
+    if (icheck == 0) {
+      Dr.val = Drold;
+      Tr.val = Trold;
+      return;
+    }
+    Told = 0;
+    Trold2 = 0;
+
+    // Calculate reducing variables for T and D
+    Dr.val = 0;
+    Vr = 0;
+    Tr.val = 0;
+    for (int i = 1; i <= NcGERG; ++i) {
+      if (x[i] > epsilon) {
+        F = 1;
+        for (int j = i; j <= NcGERG; ++j) {
+          if (x[j] > epsilon) {
+            xij = F * (x[i] * x[j]) * (x[i] + x[j]);
+            Vr = Vr + xij * gvij[i][j] / (bvij[i][j] * x[i] + x[j]);
+            Tr.val = Tr.val + xij * gtij[i][j] / (btij[i][j] * x[i] + x[j]);
+            F = 2;
           }
-          nFail++;
-          if (nFail == 1) {
-            D.val = Dcx.val * 3; // If vapor phase search fails, look for root in liquid
-                                 // region
-          } else if (nFail == 2) {
-            D.val = Dcx.val * 2.5; // If liquid phase search fails, look for root between
-                                   // liquid and critical
-                                   // regions
-          } else if (nFail == 3) {
-            D.val = Dcx.val * 2; // If search fails, look for root in critical region
-          }
-          vlog = -Math.log(D.val);
         }
-        D.val = Math.exp(-vlog);
-        PressureGERG(T, D.val, x, P2, Z);
-        if (dPdDsave < epsilon || P2.val < epsilon) {
-          // Current state is 2-phase, try locating a different state that is single phase
-          vinc = 0.1;
-          if (D.val > Dcx.val) {
-            vinc = -0.1;
-          }
-          if (it > 5) {
-            vinc = vinc / 2;
-          }
-          if (it > 10 && it < 20) {
-            vinc = vinc / 5;
-          }
-          vlog += vinc;
-        } else {
-          // Find the next density with a first order Newton's type iterative scheme, with
-          // log(P) as the known variable and log(v) as the unknown property.
-          // See AGA 8 publication for further information.
-          dpdlv = -D.val * dPdDsave; // d(p)/d[log(v)]
-          vdiff = (Math.log(P2.val) - plog) * P2.val / dpdlv;
-          vlog += -vdiff;
-          if (Math.abs(vdiff) < tolr) {
-            // Check to see if state is possibly 2-phase, and if so restart
-            if (dPdDsave < 0) {
-              iFail = 1;
+      }
+    }
+    if (Vr > epsilon) {
+      Dr.val = 1 / Vr;
+    }
+    Drold = Dr.val;
+    Trold = Tr.val;
+  }
+
+  /**
+   * @param T ...
+   * @param D ...
+   * @param x ...
+   * @param a0 ...
+   */
+  static void Alpha0GERG(double T, double D, double[] x, doubleW[] a0) {
+    // Private Sub Alpha0GERG(T, D, x, a0)
+
+    // Calculate the ideal gas Helmholtz energy and its derivatives with respect to
+    // tau and delta.
+    // This routine is not needed when only P (or Z) is calculated.
+
+    // Inputs:
+    // T - Temperature (K)
+    // D - Density (mol/l)
+    // x() - Composition (mole fraction)
+
+    // Outputs:
+    // a0(0) - Ideal gas Helmholtz energy (all dimensionless [i.e., divided by RT])
+    // a0(1) - tau*partial(a0)/partial(tau)
+    // a0(2) - tau^2*partial^2(a0)/partial(tau)^2
+
+    double LogT;
+    double LogD;
+    double LogHyp;
+    double th0T;
+    double LogxD;
+    double SumHyp0;
+    double SumHyp1;
+    double SumHyp2;
+    double em;
+
+    double ep;
+    double hcn;
+    double hsn;
+    a0[0].val = 0;
+    a0[1].val = 0;
+    a0[2].val = 0;
+    if (D > epsilon) {
+      LogD = Math.log(D);
+    } else {
+      LogD = Math.log(epsilon);
+    }
+    LogT = Math.log(T);
+    for (int i = 1; i <= NcGERG; ++i) {
+      if (x[i] > epsilon) {
+        LogxD = LogD + Math.log(x[i]);
+        SumHyp0 = 0;
+        SumHyp1 = 0;
+        SumHyp2 = 0;
+        for (int j = 4; j <= 7; ++j) {
+          if (th0i[i][j] > epsilon) {
+            th0T = th0i[i][j] / T;
+            ep = Math.exp(th0T);
+            em = 1 / ep;
+            hsn = (ep - em) / 2;
+            hcn = (ep + em) / 2;
+            if (j == 4 || j == 6) {
+              LogHyp = Math.log(Math.abs(hsn));
+              SumHyp0 = SumHyp0 + n0i[i][j] * LogHyp;
+              SumHyp1 = SumHyp1 + n0i[i][j] * th0T * hcn / hsn;
+              SumHyp2 = SumHyp2 + n0i[i][j] * (th0T / hsn) * (th0T / hsn);
             } else {
-              D.val = Math.exp(-vlog);
-
-              // If requested, check to see if point is possibly 2-phase
-              if (iFlag > 0) {
-                PropertiesGERG(T, D.val, x, PP, Z, dPdD, d2PdD2, d2PdTD, dPdT, U, H, S, Cv, Cp, W,
-                    G, JT, Kappa, A);
-                if ((PP.val <= 0 || dPdD.val <= 0 || d2PdTD.val <= 0)
-                    || (Cv.val <= 0 || Cp.val <= 0 || W.val <= 0)) {
-                  // Iteration failed (above loop did find a solution or checks made
-                  // below
-                  // indicate possible 2-phase state)
-                  ierr.val = 1;
-                  herr.val =
-                      "Calculation failed to converge in GERG method, ideal gas density returned.";
-                  D.val = P / RGERG / T;
-                }
-                return;
-              }
-              return; // Iteration converged
+              LogHyp = Math.log(Math.abs(hcn));
+              SumHyp0 = SumHyp0 - n0i[i][j] * LogHyp;
+              SumHyp1 = SumHyp1 - n0i[i][j] * th0T * hsn / hcn;
+              SumHyp2 = SumHyp2 + n0i[i][j] * (th0T / hcn) * (th0T / hcn);
             }
           }
         }
+        a0[0].val += +x[i] * (LogxD + n0i[i][1] + n0i[i][2] / T - n0i[i][3] * LogT + SumHyp0);
+        a0[1].val += +x[i] * (n0i[i][3] + n0i[i][2] / T + SumHyp1);
+        a0[2].val += -x[i] * (n0i[i][3] + SumHyp2);
       }
-      // Iteration failed (above loop did not find a solution or checks made below
-      // indicate possible 2-phase state)
-      ierr.val = 1;
-      herr.val = "Calculation failed to converge in GERG method, ideal gas density returned.";
-      D.val = P / RGERG / T;
     }
-
-    /**
-     * <p>
-     * PropertiesGERG.
-     * </p>
-     *
-     * @param T a double
-     * @param D a double
-     * @param x an array of {@link double} objects
-     * @param P a {@link org.netlib.util.doubleW} object
-     * @param Z a {@link org.netlib.util.doubleW} object
-     * @param dPdD a {@link org.netlib.util.doubleW} object
-     * @param d2PdD2 a {@link org.netlib.util.doubleW} object
-     * @param d2PdTD a {@link org.netlib.util.doubleW} object
-     * @param dPdT a {@link org.netlib.util.doubleW} object
-     * @param U a {@link org.netlib.util.doubleW} object
-     * @param H a {@link org.netlib.util.doubleW} object
-     * @param S a {@link org.netlib.util.doubleW} object
-     * @param Cv a {@link org.netlib.util.doubleW} object
-     * @param Cp a {@link org.netlib.util.doubleW} object
-     * @param W a {@link org.netlib.util.doubleW} object
-     * @param G a {@link org.netlib.util.doubleW} object
-     * @param JT a {@link org.netlib.util.doubleW} object
-     * @param Kappa a {@link org.netlib.util.doubleW} object
-     * @param A a {@link org.netlib.util.doubleW} object
-     */
-    public static void PropertiesGERG(double T, double D, double[] x, doubleW P, doubleW Z,
-<<<<<<< HEAD
-            doubleW dPdD, doubleW d2PdD2, doubleW d2PdTD, doubleW dPdT, doubleW U, doubleW H,
-            doubleW S, doubleW Cv, doubleW Cp, doubleW W, doubleW G, doubleW JT, doubleW Kappa,
-            doubleW A) {
-        // Sub PropertiesGERG(T, D, x, P, Z, dPdD, d2PdD2, d2PdTD, dPdT, U, H, S, Cv,
-        // Cp, W, G, JT, Kappa, A)
-
-        // Calculate thermodynamic properties as a function of temperature and density.
-        // Calls are made to the subroutines
-        // ReducingParametersGERG, IdealGERG, and ResidualGERG. If the density is not
-        // known, call subroutine DENSITY first
-        // with the known values of pressure and temperature.
-
-        // Inputs:
-        // T - Temperature (K)
-        // D - Density (mol/l)
-        // x() - Composition (mole fraction)
-
-        // Outputs:
-        // P - Pressure (kPa)
-        // Z - Compressibility factor
-        // dPdD - First derivative of pressure with respect to density at constant
-        // temperature [kPa/(mol/l)]
-        // d2PdD2 - Second derivative of pressure with respect to density at constant
-        // temperature [kPa/(mol/l)^2]
-        // d2PdTD - Second derivative of pressure with respect to temperature and
-        // density [kPa/(mol/l)/K]
-        // dPdT - First derivative of pressure with respect to temperature at constant
-        // density (kPa/K)
-        // U - Internal energy (J/mol)
-        // H - Enthalpy (J/mol)
-        // S - Entropy [J/(mol-K)]
-        // Cv - Isochoric heat capacity [J/(mol-K)]
-        // Cp - Isobaric heat capacity [J/(mol-K)]
-        // W - Speed of sound (m/s)
-        // G - Gibbs energy (J/mol)
-        // JT - Joule-Thomson coefficient (K/kPa)
-        // Kappa - Isentropic Exponent
-        // A - Helmholtz energy (J/mol)
-
-        doubleW[] a0 = new doubleW[2 + 1];
-        for (int i = 0; i < 3; i++) {
-            a0[i] = new doubleW(0.0d);
+  }
+
+  /**
+   * @param itau ...
+   * @param idelta ...
+   * @param T ...
+   * @param D ....
+   * @param x ....
+   * @param ar ...
+   */
+  static void AlpharGERG(int itau, int idelta, double T, double D, double[] x, doubleW[][] ar) {
+    // Private Sub AlpharGERG(itau, idelta, T, D, x, ar)
+
+    // Calculate dimensionless residual Helmholtz energy and its derivatives with
+    // respect to tau and delta.
+
+    // Inputs:
+    // itau - Set this to 1 to calculate "ar" derivatives with respect to tau [i.e.,
+    // ar(1,0), ar(1,1), and ar(2,0)], otherwise set it to 0.
+    // idelta - Currently not used, but kept as an input for future use in specifing
+    // the highest density derivative needed.
+    // T - Temperature (K)
+    // D - Density (mol/l)
+    // x() - Composition (mole fraction)
+
+    // Outputs:
+    // ar(0,0) - Residual Helmholtz energy (dimensionless, =a/RT)
+    // ar(0,1) - delta*partial (ar)/partial(delta)
+    // ar(0,2) - delta^2*partial^2(ar)/partial(delta)^2
+    // ar(0,3) - delta^3*partial^3(ar)/partial(delta)^3
+    // ar(1,0) - tau*partial (ar)/partial(tau)
+    // ar(1,1) - tau*delta*partial^2(ar)/partial(tau)/partial(delta)
+    // ar(2,0) - tau^2*partial^2(ar)/partial(tau)^2
+
+    int mn;
+    doubleW Tr = new doubleW(0.0d);
+    doubleW Dr = new doubleW(0.0d);
+    double del;
+    double tau;
+    double lntau;
+    double ex;
+    double ex2;
+    double ex3;
+    double cij0;
+    double eij0;
+    double ndt;
+    double ndtd;
+    double ndtt;
+    double xijf;
+    double[] delp = new double[7 + 1];
+    double[] Expd = new double[7 + 1];
+
+    for (int i = 0; i <= 3; ++i) {
+      for (int j = 0; j <= 3; ++j) {
+        ar[i][j].val = 0;
+      }
+    }
+
+    // Set up del, tau, log(tau), and the first 7 calculations for del^i
+    ReducingParametersGERG(x, Tr, Dr);
+    del = D / Dr.val;
+    tau = Tr.val / T;
+    lntau = Math.log(tau);
+    delp[1] = del;
+    Expd[1] = Math.exp(-delp[1]);
+    for (int i = 2; i <= 7; ++i) {
+      delp[i] = delp[i - 1] * del;
+      Expd[i] = Math.exp(-delp[i]);
+    }
+
+    // If temperature has changed, calculate temperature dependent parts
+    if (Math.abs(T - Told) > 0.0000001 || Math.abs(Tr.val - Trold2) > 0.0000001) {
+      tTermsGERG(lntau, x);
+    }
+    Told = T;
+    Trold2 = Tr.val;
+
+    // Calculate pure fluid contributions
+    for (int i = 1; i <= NcGERG; ++i) {
+      if (x[i] > epsilon) {
+        for (int k = 1; k <= kpol[i]; ++k) {
+          ndt = x[i] * delp[doik[i][k]] * taup[i][k];
+          ndtd = ndt * doik[i][k];
+          ar[0][1].val += ndtd;
+          ar[0][2].val += ndtd * (doik[i][k] - 1);
+          if (itau > 0) {
+            ndtt = ndt * toik[i][k];
+            ar[0][0].val += ndt;
+            ar[1][0].val += ndtt;
+            ar[2][0].val += ndtt * (toik[i][k] - 1);
+            ar[1][1].val += ndtt * doik[i][k];
+            ar[1][2].val += ndtt * doik[i][k] * (doik[i][k] - 1);
+            ar[0][3].val += ndtd * (doik[i][k] - 1) * (doik[i][k] - 2);
+          }
         }
-        doubleW[][] ar = new doubleW[3 + 1][3 + 1];
-
-        for (int i = 0; i < 4; i++) {
-            for (int j = 0; j < 4; j++) {
-                ar[i][j] = new doubleW(0.0d);
-            }
-        }
-
-        doubleW Mm = new doubleW(0.0d); // , R, RT;
-        double R, RT;
-        // Calculate molar mass
-        MolarMassGERG(x, Mm);
-
-        // Calculate the ideal gas Helmholtz energy, and its first and second
-        // derivatives with respect to temperature.
-        Alpha0GERG(T, D, x, a0);
-
-        // Calculate the real gas Helmholtz energy, and its derivatives with respect to
-        // temperature and/or density.
-        AlpharGERG(1, 0, T, D, x, ar);
-
-        R = RGERG;
-        RT = R * T;
-        Z.val = 1 + ar[0][1].val;
-        P.val = D * RT * Z.val;
-        dPdD.val = RT * (1 + 2 * ar[0][1].val + ar[0][2].val);
-        dPdT.val = D * R * (1 + ar[0][1].val - ar[1][1].val);
-
-        d2PdTD.val = R * (1 + 2 * ar[0][1].val + ar[0][2].val - 2 * ar[1][1].val - ar[1][2].val);
-        A.val = RT * (a0[0].val + ar[0][0].val);
-        G.val = RT * (1 + ar[0][1].val + a0[0].val + ar[0][0].val);
-        U.val = RT * (a0[1].val + ar[1][0].val);
-        H.val = RT * (1 + ar[0][1].val + a0[1].val + ar[1][0].val);
-        S.val = R * (a0[1].val + ar[1][0].val - a0[0].val - ar[0][0].val);
-        Cv.val = -R * (a0[2].val + ar[2][0].val);
-        if (D > epsilon) {
-            Cp.val = Cv.val + T * (dPdT.val / D) * (dPdT.val / D) / dPdD.val;
-            d2PdD2.val = RT * (2 * ar[0][1].val + 4 * ar[0][2].val + ar[0][3].val) / D;
-            JT.val = (T / D * dPdT.val / dPdD.val - 1) / Cp.val / D; // '=(dB/dT*T-B)/Cp for an
-                                                                     // ideal gas, but dB/dT is
-                                                                     // not known
-        } else {
-            Cp.val = Cv.val + R;
-            d2PdD2.val = 0;
-            JT.val = 1E+20;
-        }
-        W.val = 1000 * Cp.val / Cv.val * dPdD.val / Mm.val;
-        if (W.val < 0) {
-            W.val = 0;
-=======
-        doubleW dPdD, doubleW d2PdD2, doubleW d2PdTD, doubleW dPdT, doubleW U, doubleW H, doubleW S,
-        doubleW Cv, doubleW Cp, doubleW W, doubleW G, doubleW JT, doubleW Kappa, doubleW A) {
-      // Sub PropertiesGERG(T, D, x, P, Z, dPdD, d2PdD2, d2PdTD, dPdT, U, H, S, Cv,
-      // Cp, W, G, JT, Kappa, A)
-
-      // Calculate thermodynamic properties as a function of temperature and density.
-      // Calls are made to the subroutines
-      // ReducingParametersGERG, IdealGERG, and ResidualGERG. If the density is not
-      // known, call subroutine DENSITY first
-      // with the known values of pressure and temperature.
-
-      // Inputs:
-      // T - Temperature (K)
-      // D - Density (mol/l)
-      // x() - Composition (mole fraction)
-
-      // Outputs:
-      // P - Pressure (kPa)
-      // Z - Compressibility factor
-      // dPdD - First derivative of pressure with respect to density at constant
-      // temperature [kPa/(mol/l)]
-      // d2PdD2 - Second derivative of pressure with respect to density at constant
-      // temperature [kPa/(mol/l)^2]
-      // d2PdTD - Second derivative of pressure with respect to temperature and
-      // density [kPa/(mol/l)/K]
-      // dPdT - First derivative of pressure with respect to temperature at constant
-      // density (kPa/K)
-      // U - Internal energy (J/mol)
-      // H - Enthalpy (J/mol)
-      // S - Entropy [J/(mol-K)]
-      // Cv - Isochoric heat capacity [J/(mol-K)]
-      // Cp - Isobaric heat capacity [J/(mol-K)]
-      // W - Speed of sound (m/s)
-      // G - Gibbs energy (J/mol)
-      // JT - Joule-Thomson coefficient (K/kPa)
-      // Kappa - Isentropic Exponent
-      // A - Helmholtz energy (J/mol)
-
-      doubleW[] a0 = new doubleW[2 + 1];
-      for (int i = 0; i < 3; i++) {
-        a0[i] = new doubleW(0.0d);
-      }
-      doubleW[][] ar = new doubleW[3 + 1][3 + 1];
-
-      for (int i = 0; i < 4; i++) {
-        for (int j = 0; j < 4; j++) {
-          ar[i][j] = new doubleW(0.0d);
->>>>>>> b9d5f22d
-        }
-      }
-
-      doubleW Mm = new doubleW(0.0d); // , R, RT;
-      double R;
-      double RT;
-      // Calculate molar mass
-      MolarMassGERG(x, Mm);
-
-      // Calculate the ideal gas Helmholtz energy, and its first and second
-      // derivatives with respect to temperature.
-      Alpha0GERG(T, D, x, a0);
-
-      // Calculate the real gas Helmholtz energy, and its derivatives with respect to
-      // temperature and/or density.
-      AlpharGERG(1, 0, T, D, x, ar);
-
-      R = RGERG;
-      RT = R * T;
-      Z.val = 1 + ar[0][1].val;
-      P.val = D * RT * Z.val;
-      dPdD.val = RT * (1 + 2 * ar[0][1].val + ar[0][2].val);
-      dPdT.val = D * R * (1 + ar[0][1].val - ar[1][1].val);
-
-      d2PdTD.val = R * (1 + 2 * ar[0][1].val + ar[0][2].val - 2 * ar[1][1].val - ar[1][2].val);
-      A.val = RT * (a0[0].val + ar[0][0].val);
-      G.val = RT * (1 + ar[0][1].val + a0[0].val + ar[0][0].val);
-      U.val = RT * (a0[1].val + ar[1][0].val);
-      H.val = RT * (1 + ar[0][1].val + a0[1].val + ar[1][0].val);
-      S.val = R * (a0[1].val + ar[1][0].val - a0[0].val - ar[0][0].val);
-      Cv.val = -R * (a0[2].val + ar[2][0].val);
-      if (D > epsilon) {
-        Cp.val = Cv.val + T * (dPdT.val / D) * (dPdT.val / D) / dPdD.val;
-        d2PdD2.val = RT * (2 * ar[0][1].val + 4 * ar[0][2].val + ar[0][3].val) / D;
-        JT.val = (T / D * dPdT.val / dPdD.val - 1) / Cp.val / D; // '=(dB/dT*T-B)/Cp for an
-                                                                 // ideal gas, but dB/dT is
-                                                                 // not known
-      } else {
-        Cp.val = Cv.val + R;
-        d2PdD2.val = 0;
-        JT.val = 1E+20;
-      }
-      W.val = 1000 * Cp.val / Cv.val * dPdD.val / Mm.val;
-      if (W.val < 0) {
-        W.val = 0;
-      }
-      W.val = Math.sqrt(W.val);
-      Kappa.val = Math.pow(W.val, 2) * Mm.val / (RT * 1000 * Z.val);
-    }
-
-    /**
-     * @param x ...
-     * @param Tr ...
-     * @param Dr ...
-     */
-    // The following routines are low-level routines that should not be called outside of this code.
-    static void ReducingParametersGERG(double[] x, doubleW Tr, doubleW Dr) {
-      // Private Sub ReducingParametersGERG(x, Tr, Dr)
-
-      // Calculate reducing variables. Only need to call this if the composition has
-      // changed.
-
-      // Inputs:
-      // x() - Composition (mole fraction)
-
-      // Outputs:
-      // Tr - Reducing temperature (K)
-      // Dr - Reducing density (mol/l)
-
-      double Vr;
-      double xij;
-      double F;
-      int icheck;
-
-      // Check to see if a component fraction has changed. If x is the same as the previous call,
-      // then exit.
-      icheck = 0;
-      for (int i = 1; i <= NcGERG; ++i) {
-        if (Math.abs(x[i] - xold[i]) > 0.0000001) {
-          icheck = 1;
-        }
-        xold[i] = x[i];
-      }
-      if (icheck == 0) {
-        Dr.val = Drold;
-        Tr.val = Trold;
-        return;
-      }
-      Told = 0;
-      Trold2 = 0;
-
-      // Calculate reducing variables for T and D
-      Dr.val = 0;
-      Vr = 0;
-      Tr.val = 0;
-      for (int i = 1; i <= NcGERG; ++i) {
-        if (x[i] > epsilon) {
-          F = 1;
-          for (int j = i; j <= NcGERG; ++j) {
-            if (x[j] > epsilon) {
-              xij = F * (x[i] * x[j]) * (x[i] + x[j]);
-              Vr = Vr + xij * gvij[i][j] / (bvij[i][j] * x[i] + x[j]);
-              Tr.val = Tr.val + xij * gtij[i][j] / (btij[i][j] * x[i] + x[j]);
-              F = 2;
-            }
+        for (int k = 1 + kpol[i]; k <= kpol[i] + kexp[i]; ++k) {
+          ndt = x[i] * delp[doik[i][k]] * taup[i][k] * Expd[coik[i][k]];
+          ex = coik[i][k] * delp[coik[i][k]];
+          ex2 = doik[i][k] - ex;
+          ex3 = ex2 * (ex2 - 1);
+          ar[0][1].val += ndt * ex2;
+          ar[0][2].val += ndt * (ex3 - coik[i][k] * ex);
+          if (itau > 0) {
+            ndtt = ndt * toik[i][k];
+            ar[0][0].val += ndt;
+            ar[1][0].val += ndtt;
+            ar[2][0].val += ndtt * (toik[i][k] - 1);
+            ar[1][1].val += ndtt * ex2;
+            ar[1][2].val += ndtt * (ex3 - coik[i][k] * ex);
+            ar[0][3].val += ndt * (ex3 * (ex2 - 2) - ex * (3 * ex2 - 3 + coik[i][k]) * coik[i][k]);
           }
         }
       }
-      if (Vr > epsilon) {
-        Dr.val = 1 / Vr;
-      }
-      Drold = Dr.val;
-      Trold = Tr.val;
     }
 
-    /**
-     * @param T ...
-     * @param D ...
-     * @param x ...
-     * @param a0 ...
-     */
-    static void Alpha0GERG(double T, double D, double[] x, doubleW[] a0) {
-      // Private Sub Alpha0GERG(T, D, x, a0)
-
-      // Calculate the ideal gas Helmholtz energy and its derivatives with respect to
-      // tau and delta.
-      // This routine is not needed when only P (or Z) is calculated.
-
-      // Inputs:
-      // T - Temperature (K)
-      // D - Density (mol/l)
-      // x() - Composition (mole fraction)
-
-      // Outputs:
-      // a0(0) - Ideal gas Helmholtz energy (all dimensionless [i.e., divided by RT])
-      // a0(1) - tau*partial(a0)/partial(tau)
-      // a0(2) - tau^2*partial^2(a0)/partial(tau)^2
-
-      double LogT;
-      double LogD;
-      double LogHyp;
-      double th0T;
-      double LogxD;
-      double SumHyp0;
-      double SumHyp1;
-      double SumHyp2;
-      double em;
-
-      double ep;
-      double hcn;
-      double hsn;
-      a0[0].val = 0;
-      a0[1].val = 0;
-      a0[2].val = 0;
-      if (D > epsilon) {
-        LogD = Math.log(D);
-      } else {
-        LogD = Math.log(epsilon);
-      }
-      LogT = Math.log(T);
-      for (int i = 1; i <= NcGERG; ++i) {
-        if (x[i] > epsilon) {
-          LogxD = LogD + Math.log(x[i]);
-          SumHyp0 = 0;
-          SumHyp1 = 0;
-          SumHyp2 = 0;
-          for (int j = 4; j <= 7; ++j) {
-            if (th0i[i][j] > epsilon) {
-              th0T = th0i[i][j] / T;
-              ep = Math.exp(th0T);
-              em = 1 / ep;
-              hsn = (ep - em) / 2;
-              hcn = (ep + em) / 2;
-              if (j == 4 || j == 6) {
-                LogHyp = Math.log(Math.abs(hsn));
-                SumHyp0 = SumHyp0 + n0i[i][j] * LogHyp;
-                SumHyp1 = SumHyp1 + n0i[i][j] * th0T * hcn / hsn;
-                SumHyp2 = SumHyp2 + n0i[i][j] * (th0T / hsn) * (th0T / hsn);
-              } else {
-                LogHyp = Math.log(Math.abs(hcn));
-                SumHyp0 = SumHyp0 - n0i[i][j] * LogHyp;
-                SumHyp1 = SumHyp1 - n0i[i][j] * th0T * hsn / hcn;
-                SumHyp2 = SumHyp2 + n0i[i][j] * (th0T / hcn) * (th0T / hcn);
+    // Calculate mixture contributions
+    for (int i = 1; i <= NcGERG - 1; ++i) {
+      if (x[i] > epsilon) {
+        for (int j = i + 1; j <= NcGERG; ++j) {
+          if (x[j] > epsilon) {
+            mn = mNumb[i][j];
+            if (mn >= 0) {
+              xijf = x[i] * x[j] * fij[i][j];
+              for (int k = 1; k <= kpolij[mn]; ++k) {
+                ndt = xijf * delp[dijk[mn][k]] * taupijk[mn][k];
+                ndtd = ndt * dijk[mn][k];
+                ar[0][1].val += ndtd;
+                ar[0][2].val += ndtd * (dijk[mn][k] - 1);
+                if (itau > 0) {
+                  ndtt = ndt * tijk[mn][k];
+                  ar[0][0].val += ndt;
+                  ar[1][0].val += ndtt;
+                  ar[2][0].val += ndtt * (tijk[mn][k] - 1);
+                  ar[1][1].val += ndtt * dijk[mn][k];
+                  ar[1][2].val += ndtt * dijk[mn][k] * (dijk[mn][k] - 1);
+                  ar[0][3].val += ndtd * (dijk[mn][k] - 1) * (dijk[mn][k] - 2);
+                }
               }
-            }
-          }
-          a0[0].val += +x[i] * (LogxD + n0i[i][1] + n0i[i][2] / T - n0i[i][3] * LogT + SumHyp0);
-          a0[1].val += +x[i] * (n0i[i][3] + n0i[i][2] / T + SumHyp1);
-          a0[2].val += -x[i] * (n0i[i][3] + SumHyp2);
-        }
-      }
-    }
-
-    /**
-     * @param itau ...
-     * @param idelta ...
-     * @param T ...
-     * @param D ....
-     * @param x ....
-     * @param ar ...
-     */
-    static void AlpharGERG(int itau, int idelta, double T, double D, double[] x, doubleW[][] ar) {
-      // Private Sub AlpharGERG(itau, idelta, T, D, x, ar)
-
-      // Calculate dimensionless residual Helmholtz energy and its derivatives with
-      // respect to tau and delta.
-
-      // Inputs:
-      // itau - Set this to 1 to calculate "ar" derivatives with respect to tau [i.e.,
-      // ar(1,0), ar(1,1), and ar(2,0)], otherwise set it to 0.
-      // idelta - Currently not used, but kept as an input for future use in specifing
-      // the highest density derivative needed.
-      // T - Temperature (K)
-      // D - Density (mol/l)
-      // x() - Composition (mole fraction)
-
-      // Outputs:
-      // ar(0,0) - Residual Helmholtz energy (dimensionless, =a/RT)
-      // ar(0,1) - delta*partial (ar)/partial(delta)
-      // ar(0,2) - delta^2*partial^2(ar)/partial(delta)^2
-      // ar(0,3) - delta^3*partial^3(ar)/partial(delta)^3
-      // ar(1,0) - tau*partial (ar)/partial(tau)
-      // ar(1,1) - tau*delta*partial^2(ar)/partial(tau)/partial(delta)
-      // ar(2,0) - tau^2*partial^2(ar)/partial(tau)^2
-
-      int mn;
-      doubleW Tr = new doubleW(0.0d);
-      doubleW Dr = new doubleW(0.0d);
-      double del;
-      double tau;
-      double lntau;
-      double ex;
-      double ex2;
-      double ex3;
-      double cij0;
-      double eij0;
-      double ndt;
-      double ndtd;
-      double ndtt;
-      double xijf;
-      double[] delp = new double[7 + 1];
-      double[] Expd = new double[7 + 1];
-
-      for (int i = 0; i <= 3; ++i) {
-        for (int j = 0; j <= 3; ++j) {
-          ar[i][j].val = 0;
-        }
-      }
-
-      // Set up del, tau, log(tau), and the first 7 calculations for del^i
-      ReducingParametersGERG(x, Tr, Dr);
-      del = D / Dr.val;
-      tau = Tr.val / T;
-      lntau = Math.log(tau);
-      delp[1] = del;
-      Expd[1] = Math.exp(-delp[1]);
-      for (int i = 2; i <= 7; ++i) {
-        delp[i] = delp[i - 1] * del;
-        Expd[i] = Math.exp(-delp[i]);
-      }
-
-      // If temperature has changed, calculate temperature dependent parts
-      if (Math.abs(T - Told) > 0.0000001 || Math.abs(Tr.val - Trold2) > 0.0000001) {
-        tTermsGERG(lntau, x);
-      }
-      Told = T;
-      Trold2 = Tr.val;
-
-      // Calculate pure fluid contributions
-      for (int i = 1; i <= NcGERG; ++i) {
-        if (x[i] > epsilon) {
-          for (int k = 1; k <= kpol[i]; ++k) {
-            ndt = x[i] * delp[doik[i][k]] * taup[i][k];
-            ndtd = ndt * doik[i][k];
-            ar[0][1].val += ndtd;
-            ar[0][2].val += ndtd * (doik[i][k] - 1);
-            if (itau > 0) {
-              ndtt = ndt * toik[i][k];
-              ar[0][0].val += ndt;
-              ar[1][0].val += ndtt;
-              ar[2][0].val += ndtt * (toik[i][k] - 1);
-              ar[1][1].val += ndtt * doik[i][k];
-              ar[1][2].val += ndtt * doik[i][k] * (doik[i][k] - 1);
-              ar[0][3].val += ndtd * (doik[i][k] - 1) * (doik[i][k] - 2);
-            }
-          }
-          for (int k = 1 + kpol[i]; k <= kpol[i] + kexp[i]; ++k) {
-            ndt = x[i] * delp[doik[i][k]] * taup[i][k] * Expd[coik[i][k]];
-            ex = coik[i][k] * delp[coik[i][k]];
-            ex2 = doik[i][k] - ex;
-            ex3 = ex2 * (ex2 - 1);
-            ar[0][1].val += ndt * ex2;
-            ar[0][2].val += ndt * (ex3 - coik[i][k] * ex);
-            if (itau > 0) {
-              ndtt = ndt * toik[i][k];
-              ar[0][0].val += ndt;
-              ar[1][0].val += ndtt;
-              ar[2][0].val += ndtt * (toik[i][k] - 1);
-              ar[1][1].val += ndtt * ex2;
-              ar[1][2].val += ndtt * (ex3 - coik[i][k] * ex);
-              ar[0][3].val +=
-                  ndt * (ex3 * (ex2 - 2) - ex * (3 * ex2 - 3 + coik[i][k]) * coik[i][k]);
-            }
-          }
-        }
-      }
-
-      // Calculate mixture contributions
-      for (int i = 1; i <= NcGERG - 1; ++i) {
-        if (x[i] > epsilon) {
-          for (int j = i + 1; j <= NcGERG; ++j) {
-            if (x[j] > epsilon) {
-              mn = mNumb[i][j];
-              if (mn >= 0) {
-                xijf = x[i] * x[j] * fij[i][j];
-                for (int k = 1; k <= kpolij[mn]; ++k) {
-                  ndt = xijf * delp[dijk[mn][k]] * taupijk[mn][k];
-                  ndtd = ndt * dijk[mn][k];
-                  ar[0][1].val += ndtd;
-                  ar[0][2].val += ndtd * (dijk[mn][k] - 1);
-                  if (itau > 0) {
-                    ndtt = ndt * tijk[mn][k];
-                    ar[0][0].val += ndt;
-                    ar[1][0].val += ndtt;
-                    ar[2][0].val += ndtt * (tijk[mn][k] - 1);
-                    ar[1][1].val += ndtt * dijk[mn][k];
-                    ar[1][2].val += ndtt * dijk[mn][k] * (dijk[mn][k] - 1);
-                    ar[0][3].val += ndtd * (dijk[mn][k] - 1) * (dijk[mn][k] - 2);
-                  }
-                }
-                for (int k = 1 + kpolij[mn]; k <= kpolij[mn] + kexpij[mn]; ++k) {
-                  cij0 = cijk[mn][k] * delp[2];
-                  eij0 = eijk[mn][k] * del;
-                  ndt = xijf * nijk[mn][k] * delp[dijk[mn][k]]
-                      * Math.exp(cij0 + eij0 + gijk[mn][k] + tijk[mn][k] * lntau);
-                  ex = dijk[mn][k] + 2 * cij0 + eij0;
-                  ex2 = (ex * ex - dijk[mn][k] + 2 * cij0);
-                  ar[0][1].val += ndt * ex;
-                  ar[0][2].val += ndt * ex2;
-                  if (itau > 0) {
-                    ndtt = ndt * tijk[mn][k];
-                    ar[0][0].val += ndt;
-                    ar[1][0].val += ndtt;
-                    ar[2][0].val += ndtt * (tijk[mn][k] - 1);
-                    ar[1][1].val += ndtt * ex;
-                    ar[1][2].val += ndtt * ex2;
-                    ar[0][3].val +=
-                        ndt * (ex * (ex2 - 2 * (dijk[mn][k] - 2 * cij0)) + 2 * dijk[mn][k]);
-                  }
+              for (int k = 1 + kpolij[mn]; k <= kpolij[mn] + kexpij[mn]; ++k) {
+                cij0 = cijk[mn][k] * delp[2];
+                eij0 = eijk[mn][k] * del;
+                ndt = xijf * nijk[mn][k] * delp[dijk[mn][k]]
+                    * Math.exp(cij0 + eij0 + gijk[mn][k] + tijk[mn][k] * lntau);
+                ex = dijk[mn][k] + 2 * cij0 + eij0;
+                ex2 = (ex * ex - dijk[mn][k] + 2 * cij0);
+                ar[0][1].val += ndt * ex;
+                ar[0][2].val += ndt * ex2;
+                if (itau > 0) {
+                  ndtt = ndt * tijk[mn][k];
+                  ar[0][0].val += ndt;
+                  ar[1][0].val += ndtt;
+                  ar[2][0].val += ndtt * (tijk[mn][k] - 1);
+                  ar[1][1].val += ndtt * ex;
+                  ar[1][2].val += ndtt * ex2;
+                  ar[0][3].val +=
+                      ndt * (ex * (ex2 - 2 * (dijk[mn][k] - 2 * cij0)) + 2 * dijk[mn][k]);
                 }
               }
             }
@@ -851,2576 +754,2571 @@
         }
       }
     }
-
-    /**
-     * @param lntau ...
-     * @param x ....
-     */
-    static void tTermsGERG(double lntau, double[] x) {
-      // Private Sub tTermsGERG(lntau, x)
-
-      // Calculate temperature dependent parts of the GERG-2008 equation of state
-
-      int i;
-      int mn;
-      double[] taup0 = new double[12 + 1];
-
-      i = 5; // Use propane to get exponents for short form of EOS
-      for (int k = 1; k <= kpol[i] + kexp[i]; ++k) {
-        taup0[k] = Math.exp(toik[i][k] * lntau);
-      }
-      for (i = 1; i <= NcGERG; ++i) {
-        if (x[i] > epsilon) {
-          if (i > 4 && i != 15 && i != 18 && i != 20) {
-            for (int k = 1; k <= kpol[i] + kexp[i]; ++k) {
-              taup[i][k] = noik[i][k] * taup0[k];
-            }
-          } else {
-            for (int k = 1; k <= kpol[i] + kexp[i]; ++k) {
-              taup[i][k] = noik[i][k] * Math.exp(toik[i][k] * lntau);
-            }
+  }
+
+  /**
+   * @param lntau ...
+   * @param x ....
+   */
+  static void tTermsGERG(double lntau, double[] x) {
+    // Private Sub tTermsGERG(lntau, x)
+
+    // Calculate temperature dependent parts of the GERG-2008 equation of state
+
+    int i;
+    int mn;
+    double[] taup0 = new double[12 + 1];
+
+    i = 5; // Use propane to get exponents for short form of EOS
+    for (int k = 1; k <= kpol[i] + kexp[i]; ++k) {
+      taup0[k] = Math.exp(toik[i][k] * lntau);
+    }
+    for (i = 1; i <= NcGERG; ++i) {
+      if (x[i] > epsilon) {
+        if (i > 4 && i != 15 && i != 18 && i != 20) {
+          for (int k = 1; k <= kpol[i] + kexp[i]; ++k) {
+            taup[i][k] = noik[i][k] * taup0[k];
+          }
+        } else {
+          for (int k = 1; k <= kpol[i] + kexp[i]; ++k) {
+            taup[i][k] = noik[i][k] * Math.exp(toik[i][k] * lntau);
           }
         }
       }
-
-      for (i = 1; i <= NcGERG - 1; ++i) {
-        if (x[i] > epsilon) {
-          for (int j = i + 1; j <= NcGERG; ++j) {
-            if (x[j] > epsilon) {
-              mn = mNumb[i][j];
-              if (mn >= 0) {
-                for (int k = 1; k <= kpolij[mn]; ++k) {
-                  taupijk[mn][k] = nijk[mn][k] * Math.exp(tijk[mn][k] * lntau);
-                }
+    }
+
+    for (i = 1; i <= NcGERG - 1; ++i) {
+      if (x[i] > epsilon) {
+        for (int j = i + 1; j <= NcGERG; ++j) {
+          if (x[j] > epsilon) {
+            mn = mNumb[i][j];
+            if (mn >= 0) {
+              for (int k = 1; k <= kpolij[mn]; ++k) {
+                taupijk[mn][k] = nijk[mn][k] * Math.exp(tijk[mn][k] * lntau);
               }
             }
           }
         }
       }
     }
-
-    /**
-     * @param x composition
-     * @param Tcx temperature in Kelvin
-     * @param Dcx density
-     */
-    static void PseudoCriticalPointGERG(double[] x, doubleW Tcx, doubleW Dcx) {
-      // PseudoCriticalPointGERG(x, Tcx, Dcx)
-
-      // Calculate a pseudo critical point as the mole fraction average of the
-      // critical temperatures and critical volumes
-
-      double Vcx;
-      Tcx.val = 0;
-      Vcx = 0;
-      Dcx.val = 0;
-      for (int i = 1; i <= NcGERG; ++i) {
-        Tcx.val = Tcx.val + x[i] * Tc[i];
-        Vcx = Vcx + x[i] / Dc[i];
-      }
-      if (Vcx > epsilon) {
-        Dcx.val = 1 / Vcx;
-      }
+  }
+
+  /**
+   * @param x composition
+   * @param Tcx temperature in Kelvin
+   * @param Dcx density
+   */
+  static void PseudoCriticalPointGERG(double[] x, doubleW Tcx, doubleW Dcx) {
+    // PseudoCriticalPointGERG(x, Tcx, Dcx)
+
+    // Calculate a pseudo critical point as the mole fraction average of the
+    // critical temperatures and critical volumes
+
+    double Vcx;
+    Tcx.val = 0;
+    Vcx = 0;
+    Dcx.val = 0;
+    for (int i = 1; i <= NcGERG; ++i) {
+      Tcx.val = Tcx.val + x[i] * Tc[i];
+      Vcx = Vcx + x[i] / Dc[i];
     }
-
-    // The following routine must be called once before any other routine.
-    /**
-     * <p>
-     * SetupGERG.
-     * </p>
-     */
-    public static void SetupGERG() {
-      // Initialize all the constants and parameters in the GERG-2008 model.
-      // Some values are modified for calculations that do not depend on T, D, and x in order to
-      // speed up the program.
-
-      double o13;
-      double Rs;
-      double Rsr;
-      double[][] bijk = new double[MaxMdl + 1][MaxTrmM + 1];
-      double T0;
-
-      double d0;
-      RGERG = 8.314472;
-      Rs = 8.31451;
-      Rsr = Rs / RGERG;
-      o13 = 1.0 / 3.0;
-
-      for (int i = 1; i <= MaxFlds; ++i) {
-        xold[i] = 0;
-      }
-      Told = 0;
-
-      // Molar masses [g/mol]
-      MMiGERG[1] = 16.04246; // Methane
-      MMiGERG[2] = 28.0134; // Nitrogen
-      MMiGERG[3] = 44.0095; // Carbon dioxide
-      MMiGERG[4] = 30.06904; // Ethane
-      MMiGERG[5] = 44.09562; // Propane
-      MMiGERG[6] = 58.1222; // Isobutane
-      MMiGERG[7] = 58.1222; // n-Butane
-      MMiGERG[8] = 72.14878; // Isopentane
-      MMiGERG[9] = 72.14878; // n-Pentane
-      MMiGERG[10] = 86.17536; // Hexane
-      MMiGERG[11] = 100.20194; // Heptane
-      MMiGERG[12] = 114.22852; // Octane
-      MMiGERG[13] = 128.2551; // Nonane
-      MMiGERG[14] = 142.28168; // Decane
-      MMiGERG[15] = 2.01588; // Hydrogen
-      MMiGERG[16] = 31.9988; // Oxygen
-      MMiGERG[17] = 28.0101; // Carbon monoxide
-      MMiGERG[18] = 18.01528; // Water
-      MMiGERG[19] = 34.08088; // Hydrogen sulfide
-      MMiGERG[20] = 4.002602; // Helium
-      MMiGERG[21] = 39.948; // Argon
-
-      // Number of polynomial and exponential terms
-      for (int i = 1; i <= MaxFlds; ++i) {
-        kpol[i] = 6;
-        kexp[i] = 6;
-      }
-      kexp[1] = 18;
-      kexp[2] = 18;
-      kexp[4] = 18;
-      kpol[3] = 4;
-      kexp[3] = 18;
-      kpol[15] = 5;
-      kexp[15] = 9;
-      kpol[18] = 7;
-      kexp[18] = 9;
-      kpol[20] = 4;
-      kexp[20] = 8;
-      kpolij[1] = 2;
-      kexpij[1] = 10;
-      kpolij[2] = 5;
-      kexpij[2] = 4;
-      kpolij[3] = 2;
-      kexpij[3] = 7;
-      kpolij[4] = 3;
-      kexpij[4] = 3;
-      kpolij[5] = 2;
-      kexpij[5] = 4;
-      kpolij[6] = 3;
-      kexpij[6] = 3;
-      kpolij[7] = 4;
-      kexpij[7] = 0;
-      kpolij[10] = 10;
-      kexpij[10] = 0;
-
-      // Critical densities [mol/l]
-      Dc[1] = 10.139342719;
-      Dc[2] = 11.1839;
-      Dc[3] = 10.624978698;
-      Dc[4] = 6.87085454;
-      Dc[5] = 5.000043088;
-      Dc[6] = 3.86014294;
-      Dc[7] = 3.920016792;
-      Dc[8] = 3.271;
-      Dc[9] = 3.215577588;
-      Dc[10] = 2.705877875;
-      Dc[11] = 2.315324434;
-      Dc[12] = 2.056404127;
-      Dc[13] = 1.81;
-      Dc[14] = 1.64;
-      Dc[15] = 14.94;
-      Dc[16] = 13.63;
-      Dc[17] = 10.85;
-      Dc[18] = 17.87371609;
-      Dc[19] = 10.19;
-      Dc[20] = 17.399;
-      Dc[21] = 13.407429659;
-
-      // Critical temperatures [K]
-      Tc[1] = 190.564;
-      Tc[2] = 126.192;
-      Tc[3] = 304.1282;
-      Tc[4] = 305.322;
-      Tc[5] = 369.825;
-      Tc[6] = 407.817;
-      Tc[7] = 425.125;
-      Tc[8] = 460.35;
-      Tc[9] = 469.7;
-      Tc[10] = 507.82;
-      Tc[11] = 540.13;
-      Tc[12] = 569.32;
-      Tc[13] = 594.55;
-      Tc[14] = 617.7;
-      Tc[15] = 33.19;
-      Tc[16] = 154.595;
-      Tc[17] = 132.86;
-      Tc[18] = 647.096;
-      Tc[19] = 373.1;
-      Tc[20] = 5.1953;
-      Tc[21] = 150.687;
-
-      // Exponents in pure fluid equations
-      for (int i = 1; i <= MaxFlds; ++i) {
-        Vc3[i] = 1 / Math.pow(Dc[i], o13) / 2;
-        Tc2[i] = Math.sqrt(Tc[i]);
+    if (Vcx > epsilon) {
+      Dcx.val = 1 / Vcx;
+    }
+  }
+
+  // The following routine must be called once before any other routine.
+  /**
+   * <p>
+   * SetupGERG.
+   * </p>
+   */
+  public static void SetupGERG() {
+    // Initialize all the constants and parameters in the GERG-2008 model.
+    // Some values are modified for calculations that do not depend on T, D, and x in order to
+    // speed up the program.
+
+    double o13;
+    double Rs;
+    double Rsr;
+    double[][] bijk = new double[MaxMdl + 1][MaxTrmM + 1];
+    double T0;
+
+    double d0;
+    RGERG = 8.314472;
+    Rs = 8.31451;
+    Rsr = Rs / RGERG;
+    o13 = 1.0 / 3.0;
+
+    for (int i = 1; i <= MaxFlds; ++i) {
+      xold[i] = 0;
+    }
+    Told = 0;
+
+    // Molar masses [g/mol]
+    MMiGERG[1] = 16.04246; // Methane
+    MMiGERG[2] = 28.0134; // Nitrogen
+    MMiGERG[3] = 44.0095; // Carbon dioxide
+    MMiGERG[4] = 30.06904; // Ethane
+    MMiGERG[5] = 44.09562; // Propane
+    MMiGERG[6] = 58.1222; // Isobutane
+    MMiGERG[7] = 58.1222; // n-Butane
+    MMiGERG[8] = 72.14878; // Isopentane
+    MMiGERG[9] = 72.14878; // n-Pentane
+    MMiGERG[10] = 86.17536; // Hexane
+    MMiGERG[11] = 100.20194; // Heptane
+    MMiGERG[12] = 114.22852; // Octane
+    MMiGERG[13] = 128.2551; // Nonane
+    MMiGERG[14] = 142.28168; // Decane
+    MMiGERG[15] = 2.01588; // Hydrogen
+    MMiGERG[16] = 31.9988; // Oxygen
+    MMiGERG[17] = 28.0101; // Carbon monoxide
+    MMiGERG[18] = 18.01528; // Water
+    MMiGERG[19] = 34.08088; // Hydrogen sulfide
+    MMiGERG[20] = 4.002602; // Helium
+    MMiGERG[21] = 39.948; // Argon
+
+    // Number of polynomial and exponential terms
+    for (int i = 1; i <= MaxFlds; ++i) {
+      kpol[i] = 6;
+      kexp[i] = 6;
+    }
+    kexp[1] = 18;
+    kexp[2] = 18;
+    kexp[4] = 18;
+    kpol[3] = 4;
+    kexp[3] = 18;
+    kpol[15] = 5;
+    kexp[15] = 9;
+    kpol[18] = 7;
+    kexp[18] = 9;
+    kpol[20] = 4;
+    kexp[20] = 8;
+    kpolij[1] = 2;
+    kexpij[1] = 10;
+    kpolij[2] = 5;
+    kexpij[2] = 4;
+    kpolij[3] = 2;
+    kexpij[3] = 7;
+    kpolij[4] = 3;
+    kexpij[4] = 3;
+    kpolij[5] = 2;
+    kexpij[5] = 4;
+    kpolij[6] = 3;
+    kexpij[6] = 3;
+    kpolij[7] = 4;
+    kexpij[7] = 0;
+    kpolij[10] = 10;
+    kexpij[10] = 0;
+
+    // Critical densities [mol/l]
+    Dc[1] = 10.139342719;
+    Dc[2] = 11.1839;
+    Dc[3] = 10.624978698;
+    Dc[4] = 6.87085454;
+    Dc[5] = 5.000043088;
+    Dc[6] = 3.86014294;
+    Dc[7] = 3.920016792;
+    Dc[8] = 3.271;
+    Dc[9] = 3.215577588;
+    Dc[10] = 2.705877875;
+    Dc[11] = 2.315324434;
+    Dc[12] = 2.056404127;
+    Dc[13] = 1.81;
+    Dc[14] = 1.64;
+    Dc[15] = 14.94;
+    Dc[16] = 13.63;
+    Dc[17] = 10.85;
+    Dc[18] = 17.87371609;
+    Dc[19] = 10.19;
+    Dc[20] = 17.399;
+    Dc[21] = 13.407429659;
+
+    // Critical temperatures [K]
+    Tc[1] = 190.564;
+    Tc[2] = 126.192;
+    Tc[3] = 304.1282;
+    Tc[4] = 305.322;
+    Tc[5] = 369.825;
+    Tc[6] = 407.817;
+    Tc[7] = 425.125;
+    Tc[8] = 460.35;
+    Tc[9] = 469.7;
+    Tc[10] = 507.82;
+    Tc[11] = 540.13;
+    Tc[12] = 569.32;
+    Tc[13] = 594.55;
+    Tc[14] = 617.7;
+    Tc[15] = 33.19;
+    Tc[16] = 154.595;
+    Tc[17] = 132.86;
+    Tc[18] = 647.096;
+    Tc[19] = 373.1;
+    Tc[20] = 5.1953;
+    Tc[21] = 150.687;
+
+    // Exponents in pure fluid equations
+    for (int i = 1; i <= MaxFlds; ++i) {
+      Vc3[i] = 1 / Math.pow(Dc[i], o13) / 2;
+      Tc2[i] = Math.sqrt(Tc[i]);
+      coik[i][1] = 0;
+      doik[i][1] = 1;
+      toik[i][1] = 0.25;
+      coik[i][2] = 0;
+      doik[i][2] = 1;
+      toik[i][2] = 1.125;
+      coik[i][3] = 0;
+      doik[i][3] = 1;
+      toik[i][3] = 1.5;
+      coik[i][4] = 0;
+      doik[i][4] = 2;
+      toik[i][4] = 1.375;
+      coik[i][5] = 0;
+      doik[i][5] = 3;
+      toik[i][5] = 0.25;
+      coik[i][6] = 0;
+      doik[i][6] = 7;
+      toik[i][6] = 0.875;
+      coik[i][7] = 1;
+      doik[i][7] = 2;
+      toik[i][7] = 0.625;
+      coik[i][8] = 1;
+      doik[i][8] = 5;
+      toik[i][8] = 1.75;
+      coik[i][9] = 2;
+      doik[i][9] = 1;
+      toik[i][9] = 3.625;
+      coik[i][10] = 2;
+      doik[i][10] = 4;
+      toik[i][10] = 3.625;
+      coik[i][11] = 3;
+      doik[i][11] = 3;
+      toik[i][11] = 14.5;
+      coik[i][12] = 3;
+      doik[i][12] = 4;
+      toik[i][12] = 12;
+    }
+    for (int i = 1; i <= 4; ++i) {
+      if (i != 3) {
         coik[i][1] = 0;
         doik[i][1] = 1;
-        toik[i][1] = 0.25;
+        toik[i][1] = 0.125;
         coik[i][2] = 0;
         doik[i][2] = 1;
         toik[i][2] = 1.125;
         coik[i][3] = 0;
-        doik[i][3] = 1;
-        toik[i][3] = 1.5;
+        doik[i][3] = 2;
+        toik[i][3] = 0.375;
         coik[i][4] = 0;
         doik[i][4] = 2;
-        toik[i][4] = 1.375;
+        toik[i][4] = 1.125;
         coik[i][5] = 0;
-        doik[i][5] = 3;
-        toik[i][5] = 0.25;
+        doik[i][5] = 4;
+        toik[i][5] = 0.625;
         coik[i][6] = 0;
-        doik[i][6] = 7;
-        toik[i][6] = 0.875;
+        doik[i][6] = 4;
+        toik[i][6] = 1.5;
         coik[i][7] = 1;
-        doik[i][7] = 2;
+        doik[i][7] = 1;
         toik[i][7] = 0.625;
         coik[i][8] = 1;
-        doik[i][8] = 5;
-        toik[i][8] = 1.75;
-        coik[i][9] = 2;
+        doik[i][8] = 1;
+        toik[i][8] = 2.625;
+        coik[i][9] = 1;
         doik[i][9] = 1;
-        toik[i][9] = 3.625;
-        coik[i][10] = 2;
-        doik[i][10] = 4;
-        toik[i][10] = 3.625;
-        coik[i][11] = 3;
+        toik[i][9] = 2.75;
+        coik[i][10] = 1;
+        doik[i][10] = 2;
+        toik[i][10] = 2.125;
+        coik[i][11] = 1;
         doik[i][11] = 3;
-        toik[i][11] = 14.5;
-        coik[i][12] = 3;
-        doik[i][12] = 4;
-        toik[i][12] = 12;
+        toik[i][11] = 2;
+        coik[i][12] = 1;
+        doik[i][12] = 6;
+        toik[i][12] = 1.75;
+        coik[i][13] = 2;
+        doik[i][13] = 2;
+        toik[i][13] = 4.5;
+        coik[i][14] = 2;
+        doik[i][14] = 3;
+        toik[i][14] = 4.75;
+        coik[i][15] = 2;
+        doik[i][15] = 3;
+        toik[i][15] = 5;
+        coik[i][16] = 2;
+        doik[i][16] = 4;
+        toik[i][16] = 4;
+        coik[i][17] = 2;
+        doik[i][17] = 4;
+        toik[i][17] = 4.5;
+        coik[i][18] = 3;
+        doik[i][18] = 2;
+        toik[i][18] = 7.5;
+        coik[i][19] = 3;
+        doik[i][19] = 3;
+        toik[i][19] = 14;
+        coik[i][20] = 3;
+        doik[i][20] = 4;
+        toik[i][20] = 11.5;
+        coik[i][21] = 6;
+        doik[i][21] = 5;
+        toik[i][21] = 26;
+        coik[i][22] = 6;
+        doik[i][22] = 6;
+        toik[i][22] = 28;
+        coik[i][23] = 6;
+        doik[i][23] = 6;
+        toik[i][23] = 30;
+        coik[i][24] = 6;
+        doik[i][24] = 7;
+        toik[i][24] = 16;
       }
-      for (int i = 1; i <= 4; ++i) {
-        if (i != 3) {
-          coik[i][1] = 0;
-          doik[i][1] = 1;
-          toik[i][1] = 0.125;
-          coik[i][2] = 0;
-          doik[i][2] = 1;
-          toik[i][2] = 1.125;
-          coik[i][3] = 0;
-          doik[i][3] = 2;
-          toik[i][3] = 0.375;
-          coik[i][4] = 0;
-          doik[i][4] = 2;
-          toik[i][4] = 1.125;
-          coik[i][5] = 0;
-          doik[i][5] = 4;
-          toik[i][5] = 0.625;
-          coik[i][6] = 0;
-          doik[i][6] = 4;
-          toik[i][6] = 1.5;
-          coik[i][7] = 1;
-          doik[i][7] = 1;
-          toik[i][7] = 0.625;
-          coik[i][8] = 1;
-          doik[i][8] = 1;
-          toik[i][8] = 2.625;
-          coik[i][9] = 1;
-          doik[i][9] = 1;
-          toik[i][9] = 2.75;
-          coik[i][10] = 1;
-          doik[i][10] = 2;
-          toik[i][10] = 2.125;
-          coik[i][11] = 1;
-          doik[i][11] = 3;
-          toik[i][11] = 2;
-          coik[i][12] = 1;
-          doik[i][12] = 6;
-          toik[i][12] = 1.75;
-          coik[i][13] = 2;
-          doik[i][13] = 2;
-          toik[i][13] = 4.5;
-          coik[i][14] = 2;
-          doik[i][14] = 3;
-          toik[i][14] = 4.75;
-          coik[i][15] = 2;
-          doik[i][15] = 3;
-          toik[i][15] = 5;
-          coik[i][16] = 2;
-          doik[i][16] = 4;
-          toik[i][16] = 4;
-          coik[i][17] = 2;
-          doik[i][17] = 4;
-          toik[i][17] = 4.5;
-          coik[i][18] = 3;
-          doik[i][18] = 2;
-          toik[i][18] = 7.5;
-          coik[i][19] = 3;
-          doik[i][19] = 3;
-          toik[i][19] = 14;
-          coik[i][20] = 3;
-          doik[i][20] = 4;
-          toik[i][20] = 11.5;
-          coik[i][21] = 6;
-          doik[i][21] = 5;
-          toik[i][21] = 26;
-          coik[i][22] = 6;
-          doik[i][22] = 6;
-          toik[i][22] = 28;
-          coik[i][23] = 6;
-          doik[i][23] = 6;
-          toik[i][23] = 30;
-          coik[i][24] = 6;
-          doik[i][24] = 7;
-          toik[i][24] = 16;
-        }
+    }
+
+    // Coefficients of pure fluid equations
+    // Methane
+    noik[1][1] = 0.57335704239162;
+    noik[1][2] = -1.676068752373;
+    noik[1][3] = 0.23405291834916;
+    noik[1][4] = -0.21947376343441;
+    noik[1][5] = 0.016369201404128;
+    noik[1][6] = 0.01500440638928;
+    noik[1][7] = 0.098990489492918;
+    noik[1][8] = 0.58382770929055;
+    noik[1][9] = -0.7478686756039;
+    noik[1][10] = 0.30033302857974;
+    noik[1][11] = 0.20985543806568;
+    noik[1][12] = -0.018590151133061;
+    noik[1][13] = -0.15782558339049;
+    noik[1][14] = 0.12716735220791;
+    noik[1][15] = -0.032019743894346;
+    noik[1][16] = -0.068049729364536;
+    noik[1][17] = 0.024291412853736;
+    noik[1][18] = 5.1440451639444E-03;
+    noik[1][19] = -0.019084949733532;
+    noik[1][20] = 5.5229677241291E-03;
+    noik[1][21] = -4.4197392976085E-03;
+    noik[1][22] = 0.040061416708429;
+    noik[1][23] = -0.033752085907575;
+    noik[1][24] = -2.5127658213357E-03;
+    // Nitrogen
+    noik[2][1] = 0.59889711801201;
+    noik[2][2] = -1.6941557480731;
+    noik[2][3] = 0.24579736191718;
+    noik[2][4] = -0.23722456755175;
+    noik[2][5] = 0.017954918715141;
+    noik[2][6] = 0.014592875720215;
+    noik[2][7] = 0.10008065936206;
+    noik[2][8] = 0.73157115385532;
+    noik[2][9] = -0.88372272336366;
+    noik[2][10] = 0.31887660246708;
+    noik[2][11] = 0.20766491728799;
+    noik[2][12] = -0.019379315454158;
+    noik[2][13] = -0.16936641554983;
+    noik[2][14] = 0.13546846041701;
+    noik[2][15] = -0.033066712095307;
+    noik[2][16] = -0.060690817018557;
+    noik[2][17] = 0.012797548292871;
+    noik[2][18] = 5.8743664107299E-03;
+    noik[2][19] = -0.018451951971969;
+    noik[2][20] = 4.7226622042472E-03;
+    noik[2][21] = -5.2024079680599E-03;
+    noik[2][22] = 0.043563505956635;
+    noik[2][23] = -0.036251690750939;
+    noik[2][24] = -2.8974026866543E-03;
+    // Ethane
+    noik[4][1] = 0.63596780450714;
+    noik[4][2] = -1.7377981785459;
+    noik[4][3] = 0.28914060926272;
+    noik[4][4] = -0.33714276845694;
+    noik[4][5] = 0.022405964699561;
+    noik[4][6] = 0.015715424886913;
+    noik[4][7] = 0.11450634253745;
+    noik[4][8] = 1.0612049379745;
+    noik[4][9] = -1.2855224439423;
+    noik[4][10] = 0.39414630777652;
+    noik[4][11] = 0.31390924682041;
+    noik[4][12] = -0.021592277117247;
+    noik[4][13] = -0.21723666564905;
+    noik[4][14] = -0.28999574439489;
+    noik[4][15] = 0.42321173025732;
+    noik[4][16] = 0.04643410025926;
+    noik[4][17] = -0.13138398329741;
+    noik[4][18] = 0.011492850364368;
+    noik[4][19] = -0.033387688429909;
+    noik[4][20] = 0.015183171583644;
+    noik[4][21] = -4.7610805647657E-03;
+    noik[4][22] = 0.046917166277885;
+    noik[4][23] = -0.039401755804649;
+    noik[4][24] = -3.2569956247611E-03;
+    // Propane
+    noik[5][1] = 1.0403973107358;
+    noik[5][2] = -2.8318404081403;
+    noik[5][3] = 0.84393809606294;
+    noik[5][4] = -0.076559591850023;
+    noik[5][5] = 0.09469737305728;
+    noik[5][6] = 2.4796475497006E-04;
+    noik[5][7] = 0.2774376042287;
+    noik[5][8] = -0.043846000648377;
+    noik[5][9] = -0.2699106478435;
+    noik[5][10] = -0.06931341308986;
+    noik[5][11] = -0.029632145981653;
+    noik[5][12] = 0.01404012675138;
+    // Isobutane
+    noik[6][1] = 1.04293315891;
+    noik[6][2] = -2.8184272548892;
+    noik[6][3] = 0.8617623239785;
+    noik[6][4] = -0.10613619452487;
+    noik[6][5] = 0.098615749302134;
+    noik[6][6] = 2.3948208682322E-04;
+    noik[6][7] = 0.3033000485695;
+    noik[6][8] = -0.041598156135099;
+    noik[6][9] = -0.29991937470058;
+    noik[6][10] = -0.080369342764109;
+    noik[6][11] = -0.029761373251151;
+    noik[6][12] = 0.01305963030314;
+    // n-Butane
+    noik[7][1] = 1.0626277411455;
+    noik[7][2] = -2.862095182835;
+    noik[7][3] = 0.88738233403777;
+    noik[7][4] = -0.12570581155345;
+    noik[7][5] = 0.10286308708106;
+    noik[7][6] = 2.5358040602654E-04;
+    noik[7][7] = 0.32325200233982;
+    noik[7][8] = -0.037950761057432;
+    noik[7][9] = -0.32534802014452;
+    noik[7][10] = -0.079050969051011;
+    noik[7][11] = -0.020636720547775;
+    noik[7][12] = 0.005705380933475;
+    // Isopentane
+    noik[8][1] = 1.0963;
+    noik[8][2] = -3.0402;
+    noik[8][3] = 1.0317;
+    noik[8][4] = -0.1541;
+    noik[8][5] = 0.11535;
+    noik[8][6] = 0.00029809;
+    noik[8][7] = 0.39571;
+    noik[8][8] = -0.045881;
+    noik[8][9] = -0.35804;
+    noik[8][10] = -0.10107;
+    noik[8][11] = -0.035484;
+    noik[8][12] = 0.018156;
+    // n-Pentane
+    noik[9][1] = 1.0968643098001;
+    noik[9][2] = -2.9988888298061;
+    noik[9][3] = 0.99516886799212;
+    noik[9][4] = -0.16170708558539;
+    noik[9][5] = 0.11334460072775;
+    noik[9][6] = 2.6760595150748E-04;
+    noik[9][7] = 0.40979881986931;
+    noik[9][8] = -0.040876423083075;
+    noik[9][9] = -0.38169482469447;
+    noik[9][10] = -0.10931956843993;
+    noik[9][11] = -0.03207322332799;
+    noik[9][12] = 0.016877016216975;
+    // Hexane
+    noik[10][1] = 1.0553238013661;
+    noik[10][2] = -2.6120615890629;
+    noik[10][3] = 0.7661388296726;
+    noik[10][4] = -0.29770320622459;
+    noik[10][5] = 0.11879907733358;
+    noik[10][6] = 2.7922861062617E-04;
+    noik[10][7] = 0.46347589844105;
+    noik[10][8] = 0.011433196980297;
+    noik[10][9] = -0.48256968738131;
+    noik[10][10] = -0.093750558924659;
+    noik[10][11] = -6.7273247155994E-03;
+    noik[10][12] = -5.1141583585428E-03;
+    // Heptane
+    noik[11][1] = 1.0543747645262;
+    noik[11][2] = -2.6500681506144;
+    noik[11][3] = 0.81730047827543;
+    noik[11][4] = -0.30451391253428;
+    noik[11][5] = 0.122538687108;
+    noik[11][6] = 2.7266472743928E-04;
+    noik[11][7] = 0.4986582568167;
+    noik[11][8] = -7.1432815084176E-04;
+    noik[11][9] = -0.5423689552545;
+    noik[11][10] = -0.13801821610756;
+    noik[11][11] = -6.1595287380011E-03;
+    noik[11][12] = 4.8602510393022E-04;
+    // Octane
+    noik[12][1] = 1.0722544875633;
+    noik[12][2] = -2.4632951172003;
+    noik[12][3] = 0.65386674054928;
+    noik[12][4] = -0.36324974085628;
+    noik[12][5] = 0.12713269626764;
+    noik[12][6] = 3.071357277793E-04;
+    noik[12][7] = 0.5265685698754;
+    noik[12][8] = 0.019362862857653;
+    noik[12][9] = -0.58939426849155;
+    noik[12][10] = -0.14069963991934;
+    noik[12][11] = -7.8966330500036E-03;
+    noik[12][12] = 3.3036597968109E-03;
+    // Nonane
+    noik[13][1] = 1.1151;
+    noik[13][2] = -2.702;
+    noik[13][3] = 0.83416;
+    noik[13][4] = -0.38828;
+    noik[13][5] = 0.1376;
+    noik[13][6] = 0.00028185;
+    noik[13][7] = 0.62037;
+    noik[13][8] = 0.015847;
+    noik[13][9] = -0.61726;
+    noik[13][10] = -0.15043;
+    noik[13][11] = -0.012982;
+    noik[13][12] = 0.0044325;
+    // Decane
+    noik[14][1] = 1.0461;
+    noik[14][2] = -2.4807;
+    noik[14][3] = 0.74372;
+    noik[14][4] = -0.52579;
+    noik[14][5] = 0.15315;
+    noik[14][6] = 0.00032865;
+    noik[14][7] = 0.84178;
+    noik[14][8] = 0.055424;
+    noik[14][9] = -0.73555;
+    noik[14][10] = -0.18507;
+    noik[14][11] = -0.020775;
+    noik[14][12] = 0.012335;
+    // Oxygen
+    noik[16][1] = 0.88878286369701;
+    noik[16][2] = -2.4879433312148;
+    noik[16][3] = 0.59750190775886;
+    noik[16][4] = 9.6501817061881E-03;
+    noik[16][5] = 0.07197042871277;
+    noik[16][6] = 2.2337443000195E-04;
+    noik[16][7] = 0.18558686391474;
+    noik[16][8] = -0.03812936803576;
+    noik[16][9] = -0.15352245383006;
+    noik[16][10] = -0.026726814910919;
+    noik[16][11] = -0.025675298677127;
+    noik[16][12] = 9.5714302123668E-03;
+    // Carbon monoxide
+    noik[17][1] = 0.90554;
+    noik[17][2] = -2.4515;
+    noik[17][3] = 0.53149;
+    noik[17][4] = 0.024173;
+    noik[17][5] = 0.072156;
+    noik[17][6] = 0.00018818;
+    noik[17][7] = 0.19405;
+    noik[17][8] = -0.043268;
+    noik[17][9] = -0.12778;
+    noik[17][10] = -0.027896;
+    noik[17][11] = -0.034154;
+    noik[17][12] = 0.016329;
+    // Hydrogen sulfide
+    noik[19][1] = 0.87641;
+    noik[19][2] = -2.0367;
+    noik[19][3] = 0.21634;
+    noik[19][4] = -0.050199;
+    noik[19][5] = 0.066994;
+    noik[19][6] = 0.00019076;
+    noik[19][7] = 0.20227;
+    noik[19][8] = -0.0045348;
+    noik[19][9] = -0.2223;
+    noik[19][10] = -0.034714;
+    noik[19][11] = -0.014885;
+    noik[19][12] = 0.0074154;
+    // Argon
+    noik[21][1] = 0.85095714803969;
+    noik[21][2] = -2.400322294348;
+    noik[21][3] = 0.54127841476466;
+    noik[21][4] = 0.016919770692538;
+    noik[21][5] = 0.068825965019035;
+    noik[21][6] = 2.1428032815338E-04;
+    noik[21][7] = 0.17429895321992;
+    noik[21][8] = -0.033654495604194;
+    noik[21][9] = -0.13526799857691;
+    noik[21][10] = -0.016387350791552;
+    noik[21][11] = -0.024987666851475;
+    noik[21][12] = 8.8769204815709E-03;
+    // Carbon dioxide
+    coik[3][1] = 0;
+    doik[3][1] = 1;
+    toik[3][1] = 0;
+    noik[3][1] = 0.52646564804653;
+    coik[3][2] = 0;
+    doik[3][2] = 1;
+    toik[3][2] = 1.25;
+    noik[3][2] = -1.4995725042592;
+    coik[3][3] = 0;
+    doik[3][3] = 2;
+    toik[3][3] = 1.625;
+    noik[3][3] = 0.27329786733782;
+    coik[3][4] = 0;
+    doik[3][4] = 3;
+    toik[3][4] = 0.375;
+    noik[3][4] = 0.12949500022786;
+    coik[3][5] = 1;
+    doik[3][5] = 3;
+    toik[3][5] = 0.375;
+    noik[3][5] = 0.15404088341841;
+    coik[3][6] = 1;
+    doik[3][6] = 3;
+    toik[3][6] = 1.375;
+    noik[3][6] = -0.58186950946814;
+    coik[3][7] = 1;
+    doik[3][7] = 4;
+    toik[3][7] = 1.125;
+    noik[3][7] = -0.18022494838296;
+    coik[3][8] = 1;
+    doik[3][8] = 5;
+    toik[3][8] = 1.375;
+    noik[3][8] = -0.095389904072812;
+    coik[3][9] = 1;
+    doik[3][9] = 6;
+    toik[3][9] = 0.125;
+    noik[3][9] = -8.0486819317679E-03;
+    coik[3][10] = 1;
+    doik[3][10] = 6;
+    toik[3][10] = 1.625;
+    noik[3][10] = -0.03554775127309;
+    coik[3][11] = 2;
+    doik[3][11] = 1;
+    toik[3][11] = 3.75;
+    noik[3][11] = -0.28079014882405;
+    coik[3][12] = 2;
+    doik[3][12] = 4;
+    toik[3][12] = 3.5;
+    noik[3][12] = -0.082435890081677;
+    coik[3][13] = 3;
+    doik[3][13] = 1;
+    toik[3][13] = 7.5;
+    noik[3][13] = 0.010832427979006;
+    coik[3][14] = 3;
+    doik[3][14] = 1;
+    toik[3][14] = 8;
+    noik[3][14] = -6.7073993161097E-03;
+    coik[3][15] = 3;
+    doik[3][15] = 3;
+    toik[3][15] = 6;
+    noik[3][15] = -4.6827907600524E-03;
+    coik[3][16] = 3;
+    doik[3][16] = 3;
+    toik[3][16] = 16;
+    noik[3][16] = -0.028359911832177;
+    coik[3][17] = 3;
+    doik[3][17] = 4;
+    toik[3][17] = 11;
+    noik[3][17] = 0.019500174744098;
+    coik[3][18] = 5;
+    doik[3][18] = 5;
+    toik[3][18] = 24;
+    noik[3][18] = -0.21609137507166;
+    coik[3][19] = 5;
+    doik[3][19] = 5;
+    toik[3][19] = 26;
+    noik[3][19] = 0.43772794926972;
+    coik[3][20] = 5;
+    doik[3][20] = 5;
+    toik[3][20] = 28;
+    noik[3][20] = -0.22130790113593;
+    coik[3][21] = 6;
+    doik[3][21] = 5;
+    toik[3][21] = 24;
+    noik[3][21] = 0.015190189957331;
+    coik[3][22] = 6;
+    doik[3][22] = 5;
+    toik[3][22] = 26;
+    noik[3][22] = -0.0153809489533;
+    // Hydrogen
+    coik[15][1] = 0;
+    doik[15][1] = 1;
+    toik[15][1] = 0.5;
+    noik[15][1] = 5.3579928451252;
+    coik[15][2] = 0;
+    doik[15][2] = 1;
+    toik[15][2] = 0.625;
+    noik[15][2] = -6.2050252530595;
+    coik[15][3] = 0;
+    doik[15][3] = 2;
+    toik[15][3] = 0.375;
+    noik[15][3] = 0.13830241327086;
+    coik[15][4] = 0;
+    doik[15][4] = 2;
+    toik[15][4] = 0.625;
+    noik[15][4] = -0.071397954896129;
+    coik[15][5] = 0;
+    doik[15][5] = 4;
+    toik[15][5] = 1.125;
+    noik[15][5] = 0.015474053959733;
+    coik[15][6] = 1;
+    doik[15][6] = 1;
+    toik[15][6] = 2.625;
+    noik[15][6] = -0.14976806405771;
+    coik[15][7] = 1;
+    doik[15][7] = 5;
+    toik[15][7] = 0;
+    noik[15][7] = -0.026368723988451;
+    coik[15][8] = 1;
+    doik[15][8] = 5;
+    toik[15][8] = 0.25;
+    noik[15][8] = 0.056681303156066;
+    coik[15][9] = 1;
+    doik[15][9] = 5;
+    toik[15][9] = 1.375;
+    noik[15][9] = -0.060063958030436;
+    coik[15][10] = 2;
+    doik[15][10] = 1;
+    toik[15][10] = 4;
+    noik[15][10] = -0.45043942027132;
+    coik[15][11] = 2;
+    doik[15][11] = 1;
+    toik[15][11] = 4.25;
+    noik[15][11] = 0.424788402445;
+    coik[15][12] = 3;
+    doik[15][12] = 2;
+    toik[15][12] = 5;
+    noik[15][12] = -0.021997640827139;
+    coik[15][13] = 3;
+    doik[15][13] = 5;
+    toik[15][13] = 8;
+    noik[15][13] = -0.01049952137453;
+    coik[15][14] = 5;
+    doik[15][14] = 1;
+    toik[15][14] = 8;
+    noik[15][14] = -2.8955902866816E-03;
+    // Water
+    coik[18][1] = 0;
+    doik[18][1] = 1;
+    toik[18][1] = 0.5;
+    noik[18][1] = 0.82728408749586;
+    coik[18][2] = 0;
+    doik[18][2] = 1;
+    toik[18][2] = 1.25;
+    noik[18][2] = -1.8602220416584;
+    coik[18][3] = 0;
+    doik[18][3] = 1;
+    toik[18][3] = 1.875;
+    noik[18][3] = -1.1199009613744;
+    coik[18][4] = 0;
+    doik[18][4] = 2;
+    toik[18][4] = 0.125;
+    noik[18][4] = 0.15635753976056;
+    coik[18][5] = 0;
+    doik[18][5] = 2;
+    toik[18][5] = 1.5;
+    noik[18][5] = 0.87375844859025;
+    coik[18][6] = 0;
+    doik[18][6] = 3;
+    toik[18][6] = 1;
+    noik[18][6] = -0.36674403715731;
+    coik[18][7] = 0;
+    doik[18][7] = 4;
+    toik[18][7] = 0.75;
+    noik[18][7] = 0.053987893432436;
+    coik[18][8] = 1;
+    doik[18][8] = 1;
+    toik[18][8] = 1.5;
+    noik[18][8] = 1.0957690214499;
+    coik[18][9] = 1;
+    doik[18][9] = 5;
+    toik[18][9] = 0.625;
+    noik[18][9] = 0.053213037828563;
+    coik[18][10] = 1;
+    doik[18][10] = 5;
+    toik[18][10] = 2.625;
+    noik[18][10] = 0.013050533930825;
+    coik[18][11] = 2;
+    doik[18][11] = 1;
+    toik[18][11] = 5;
+    noik[18][11] = -0.41079520434476;
+    coik[18][12] = 2;
+    doik[18][12] = 2;
+    toik[18][12] = 4;
+    noik[18][12] = 0.1463744334412;
+    coik[18][13] = 2;
+    doik[18][13] = 4;
+    toik[18][13] = 4.5;
+    noik[18][13] = -0.055726838623719;
+    coik[18][14] = 3;
+    doik[18][14] = 4;
+    toik[18][14] = 3;
+    noik[18][14] = -0.0112017741438;
+    coik[18][15] = 5;
+    doik[18][15] = 1;
+    toik[18][15] = 4;
+    noik[18][15] = -6.6062758068099E-03;
+    coik[18][16] = 5;
+    doik[18][16] = 1;
+    toik[18][16] = 6;
+    noik[18][16] = 4.6918522004538E-03;
+    // Helium
+    coik[20][1] = 0;
+    doik[20][1] = 1;
+    toik[20][1] = 0;
+    noik[20][1] = -0.45579024006737;
+    coik[20][2] = 0;
+    doik[20][2] = 1;
+    toik[20][2] = 0.125;
+    noik[20][2] = 1.2516390754925;
+    coik[20][3] = 0;
+    doik[20][3] = 1;
+    toik[20][3] = 0.75;
+    noik[20][3] = -1.5438231650621;
+    coik[20][4] = 0;
+    doik[20][4] = 4;
+    toik[20][4] = 1;
+    noik[20][4] = 0.020467489707221;
+    coik[20][5] = 1;
+    doik[20][5] = 1;
+    toik[20][5] = 0.75;
+    noik[20][5] = -0.34476212380781;
+    coik[20][6] = 1;
+    doik[20][6] = 3;
+    toik[20][6] = 2.625;
+    noik[20][6] = -0.020858459512787;
+    coik[20][7] = 1;
+    doik[20][7] = 5;
+    toik[20][7] = 0.125;
+    noik[20][7] = 0.016227414711778;
+    coik[20][8] = 1;
+    doik[20][8] = 5;
+    toik[20][8] = 1.25;
+    noik[20][8] = -0.057471818200892;
+    coik[20][9] = 1;
+    doik[20][9] = 5;
+    toik[20][9] = 2;
+    noik[20][9] = 0.019462416430715;
+    coik[20][10] = 2;
+    doik[20][10] = 2;
+    toik[20][10] = 1;
+    noik[20][10] = -0.03329568012302;
+    coik[20][11] = 3;
+    doik[20][11] = 1;
+    toik[20][11] = 4.5;
+    noik[20][11] = -0.010863577372367;
+    coik[20][12] = 3;
+    doik[20][12] = 2;
+    toik[20][12] = 5;
+    noik[20][12] = -0.022173365245954;
+
+    // Exponents in mixture equations
+    // Methane-Nitrogen
+    dijk[3][1] = 1;
+    tijk[3][1] = 0;
+    cijk[3][1] = 0;
+    eijk[3][1] = 0;
+    bijk[3][1] = 0;
+    gijk[3][1] = 0;
+    nijk[3][1] = -9.8038985517335E-03;
+    dijk[3][2] = 4;
+    tijk[3][2] = 1.85;
+    cijk[3][2] = 0;
+    eijk[3][2] = 0;
+    bijk[3][2] = 0;
+    gijk[3][2] = 0;
+    nijk[3][2] = 4.2487270143005E-04;
+    dijk[3][3] = 1;
+    tijk[3][3] = 7.85;
+    cijk[3][3] = 1;
+    eijk[3][3] = 0.5;
+    bijk[3][3] = 1;
+    gijk[3][3] = 0.5;
+    nijk[3][3] = -0.034800214576142;
+    dijk[3][4] = 2;
+    tijk[3][4] = 5.4;
+    cijk[3][4] = 1;
+    eijk[3][4] = 0.5;
+    bijk[3][4] = 1;
+    gijk[3][4] = 0.5;
+    nijk[3][4] = -0.13333813013896;
+    dijk[3][5] = 2;
+    tijk[3][5] = 0;
+    cijk[3][5] = 0.25;
+    eijk[3][5] = 0.5;
+    bijk[3][5] = 2.5;
+    gijk[3][5] = 0.5;
+    nijk[3][5] = -0.011993694974627;
+    dijk[3][6] = 2;
+    tijk[3][6] = 0.75;
+    cijk[3][6] = 0;
+    eijk[3][6] = 0.5;
+    bijk[3][6] = 3;
+    gijk[3][6] = 0.5;
+    nijk[3][6] = 0.069243379775168;
+    dijk[3][7] = 2;
+    tijk[3][7] = 2.8;
+    cijk[3][7] = 0;
+    eijk[3][7] = 0.5;
+    bijk[3][7] = 3;
+    gijk[3][7] = 0.5;
+    nijk[3][7] = -0.31022508148249;
+    dijk[3][8] = 2;
+    tijk[3][8] = 4.45;
+    cijk[3][8] = 0;
+    eijk[3][8] = 0.5;
+    bijk[3][8] = 3;
+    gijk[3][8] = 0.5;
+    nijk[3][8] = 0.24495491753226;
+    dijk[3][9] = 3;
+    tijk[3][9] = 4.25;
+    cijk[3][9] = 0;
+    eijk[3][9] = 0.5;
+    bijk[3][9] = 3;
+    gijk[3][9] = 0.5;
+    nijk[3][9] = 0.22369816716981;
+    // Methane-Carbon dioxide
+    dijk[4][1] = 1;
+    tijk[4][1] = 2.6;
+    cijk[4][1] = 0;
+    eijk[4][1] = 0;
+    bijk[4][1] = 0;
+    gijk[4][1] = 0;
+    nijk[4][1] = -0.10859387354942;
+    dijk[4][2] = 2;
+    tijk[4][2] = 1.95;
+    cijk[4][2] = 0;
+    eijk[4][2] = 0;
+    bijk[4][2] = 0;
+    gijk[4][2] = 0;
+    nijk[4][2] = 0.080228576727389;
+    dijk[4][3] = 3;
+    tijk[4][3] = 0;
+    cijk[4][3] = 0;
+    eijk[4][3] = 0;
+    bijk[4][3] = 0;
+    gijk[4][3] = 0;
+    nijk[4][3] = -9.3303985115717E-03;
+    dijk[4][4] = 1;
+    tijk[4][4] = 3.95;
+    cijk[4][4] = 1;
+    eijk[4][4] = 0.5;
+    bijk[4][4] = 1;
+    gijk[4][4] = 0.5;
+    nijk[4][4] = 0.040989274005848;
+    dijk[4][5] = 2;
+    tijk[4][5] = 7.95;
+    cijk[4][5] = 0.5;
+    eijk[4][5] = 0.5;
+    bijk[4][5] = 2;
+    gijk[4][5] = 0.5;
+    nijk[4][5] = -0.24338019772494;
+    dijk[4][6] = 3;
+    tijk[4][6] = 8;
+    cijk[4][6] = 0;
+    eijk[4][6] = 0.5;
+    bijk[4][6] = 3;
+    gijk[4][6] = 0.5;
+    nijk[4][6] = 0.23855347281124;
+    // Methane-Ethane
+    dijk[1][1] = 3;
+    tijk[1][1] = 0.65;
+    cijk[1][1] = 0;
+    eijk[1][1] = 0;
+    bijk[1][1] = 0;
+    gijk[1][1] = 0;
+    nijk[1][1] = -8.0926050298746E-04;
+    dijk[1][2] = 4;
+    tijk[1][2] = 1.55;
+    cijk[1][2] = 0;
+    eijk[1][2] = 0;
+    bijk[1][2] = 0;
+    gijk[1][2] = 0;
+    nijk[1][2] = -7.5381925080059E-04;
+    dijk[1][3] = 1;
+    tijk[1][3] = 3.1;
+    cijk[1][3] = 1;
+    eijk[1][3] = 0.5;
+    bijk[1][3] = 1;
+    gijk[1][3] = 0.5;
+    nijk[1][3] = -0.041618768891219;
+    dijk[1][4] = 2;
+    tijk[1][4] = 5.9;
+    cijk[1][4] = 1;
+    eijk[1][4] = 0.5;
+    bijk[1][4] = 1;
+    gijk[1][4] = 0.5;
+    nijk[1][4] = -0.23452173681569;
+    dijk[1][5] = 2;
+    tijk[1][5] = 7.05;
+    cijk[1][5] = 1;
+    eijk[1][5] = 0.5;
+    bijk[1][5] = 1;
+    gijk[1][5] = 0.5;
+    nijk[1][5] = 0.14003840584586;
+    dijk[1][6] = 2;
+    tijk[1][6] = 3.35;
+    cijk[1][6] = 0.875;
+    eijk[1][6] = 0.5;
+    bijk[1][6] = 1.25;
+    gijk[1][6] = 0.5;
+    nijk[1][6] = 0.063281744807738;
+    dijk[1][7] = 2;
+    tijk[1][7] = 1.2;
+    cijk[1][7] = 0.75;
+    eijk[1][7] = 0.5;
+    bijk[1][7] = 1.5;
+    gijk[1][7] = 0.5;
+    nijk[1][7] = -0.034660425848809;
+    dijk[1][8] = 2;
+    tijk[1][8] = 5.8;
+    cijk[1][8] = 0.5;
+    eijk[1][8] = 0.5;
+    bijk[1][8] = 2;
+    gijk[1][8] = 0.5;
+    nijk[1][8] = -0.23918747334251;
+    dijk[1][9] = 2;
+    tijk[1][9] = 2.7;
+    cijk[1][9] = 0;
+    eijk[1][9] = 0.5;
+    bijk[1][9] = 3;
+    gijk[1][9] = 0.5;
+    nijk[1][9] = 1.9855255066891E-03;
+    dijk[1][10] = 3;
+    tijk[1][10] = 0.45;
+    cijk[1][10] = 0;
+    eijk[1][10] = 0.5;
+    bijk[1][10] = 3;
+    gijk[1][10] = 0.5;
+    nijk[1][10] = 6.1777746171555;
+    dijk[1][11] = 3;
+    tijk[1][11] = 0.55;
+    cijk[1][11] = 0;
+    eijk[1][11] = 0.5;
+    bijk[1][11] = 3;
+    gijk[1][11] = 0.5;
+    nijk[1][11] = -6.9575358271105;
+    dijk[1][12] = 3;
+    tijk[1][12] = 1.95;
+    cijk[1][12] = 0;
+    eijk[1][12] = 0.5;
+    bijk[1][12] = 3;
+    gijk[1][12] = 0.5;
+    nijk[1][12] = 1.0630185306388;
+    // Methane-Propane
+    dijk[2][1] = 3;
+    tijk[2][1] = 1.85;
+    cijk[2][1] = 0;
+    eijk[2][1] = 0;
+    bijk[2][1] = 0;
+    gijk[2][1] = 0;
+    nijk[2][1] = 0.013746429958576;
+    dijk[2][2] = 3;
+    tijk[2][2] = 3.95;
+    cijk[2][2] = 0;
+    eijk[2][2] = 0;
+    bijk[2][2] = 0;
+    gijk[2][2] = 0;
+    nijk[2][2] = -7.4425012129552E-03;
+    dijk[2][3] = 4;
+    tijk[2][3] = 0;
+    cijk[2][3] = 0;
+    eijk[2][3] = 0;
+    bijk[2][3] = 0;
+    gijk[2][3] = 0;
+    nijk[2][3] = -4.5516600213685E-03;
+    dijk[2][4] = 4;
+    tijk[2][4] = 1.85;
+    cijk[2][4] = 0;
+    eijk[2][4] = 0;
+    bijk[2][4] = 0;
+    gijk[2][4] = 0;
+    nijk[2][4] = -5.4546603350237E-03;
+    dijk[2][5] = 4;
+    tijk[2][5] = 3.85;
+    cijk[2][5] = 0;
+    eijk[2][5] = 0;
+    bijk[2][5] = 0;
+    gijk[2][5] = 0;
+    nijk[2][5] = 2.3682016824471E-03;
+    dijk[2][6] = 1;
+    tijk[2][6] = 5.25;
+    cijk[2][6] = 0.25;
+    eijk[2][6] = 0.5;
+    bijk[2][6] = 0.75;
+    gijk[2][6] = 0.5;
+    nijk[2][6] = 0.18007763721438;
+    dijk[2][7] = 1;
+    tijk[2][7] = 3.85;
+    cijk[2][7] = 0.25;
+    eijk[2][7] = 0.5;
+    bijk[2][7] = 1;
+    gijk[2][7] = 0.5;
+    nijk[2][7] = -0.44773942932486;
+    dijk[2][8] = 1;
+    tijk[2][8] = 0.2;
+    cijk[2][8] = 0;
+    eijk[2][8] = 0.5;
+    bijk[2][8] = 2;
+    gijk[2][8] = 0.5;
+    nijk[2][8] = 0.0193273748882;
+    dijk[2][9] = 2;
+    tijk[2][9] = 6.5;
+    cijk[2][9] = 0;
+    eijk[2][9] = 0.5;
+    bijk[2][9] = 3;
+    gijk[2][9] = 0.5;
+    nijk[2][9] = -0.30632197804624;
+    // Nitrogen-Carbon dioxide
+    dijk[5][1] = 2;
+    tijk[5][1] = 1.85;
+    cijk[5][1] = 0;
+    eijk[5][1] = 0;
+    bijk[5][1] = 0;
+    gijk[5][1] = 0;
+    nijk[5][1] = 0.28661625028399;
+    dijk[5][2] = 3;
+    tijk[5][2] = 1.4;
+    cijk[5][2] = 0;
+    eijk[5][2] = 0;
+    bijk[5][2] = 0;
+    gijk[5][2] = 0;
+    nijk[5][2] = -0.10919833861247;
+    dijk[5][3] = 1;
+    tijk[5][3] = 3.2;
+    cijk[5][3] = 0.25;
+    eijk[5][3] = 0.5;
+    bijk[5][3] = 0.75;
+    gijk[5][3] = 0.5;
+    nijk[5][3] = -1.137403208227;
+    dijk[5][4] = 1;
+    tijk[5][4] = 2.5;
+    cijk[5][4] = 0.25;
+    eijk[5][4] = 0.5;
+    bijk[5][4] = 1;
+    gijk[5][4] = 0.5;
+    nijk[5][4] = 0.76580544237358;
+    dijk[5][5] = 1;
+    tijk[5][5] = 8;
+    cijk[5][5] = 0;
+    eijk[5][5] = 0.5;
+    bijk[5][5] = 2;
+    gijk[5][5] = 0.5;
+    nijk[5][5] = 4.2638000926819E-03;
+    dijk[5][6] = 2;
+    tijk[5][6] = 3.75;
+    cijk[5][6] = 0;
+    eijk[5][6] = 0.5;
+    bijk[5][6] = 3;
+    gijk[5][6] = 0.5;
+    nijk[5][6] = 0.17673538204534;
+    // Nitrogen-Ethane
+    dijk[6][1] = 2;
+    tijk[6][1] = 0;
+    cijk[6][1] = 0;
+    eijk[6][1] = 0;
+    bijk[6][1] = 0;
+    gijk[6][1] = 0;
+    nijk[6][1] = -0.47376518126608;
+    dijk[6][2] = 2;
+    tijk[6][2] = 0.05;
+    cijk[6][2] = 0;
+    eijk[6][2] = 0;
+    bijk[6][2] = 0;
+    gijk[6][2] = 0;
+    nijk[6][2] = 0.48961193461001;
+    dijk[6][3] = 3;
+    tijk[6][3] = 0;
+    cijk[6][3] = 0;
+    eijk[6][3] = 0;
+    bijk[6][3] = 0;
+    gijk[6][3] = 0;
+    nijk[6][3] = -5.7011062090535E-03;
+    dijk[6][4] = 1;
+    tijk[6][4] = 3.65;
+    cijk[6][4] = 1;
+    eijk[6][4] = 0.5;
+    bijk[6][4] = 1;
+    gijk[6][4] = 0.5;
+    nijk[6][4] = -0.1996682004132;
+    dijk[6][5] = 2;
+    tijk[6][5] = 4.9;
+    cijk[6][5] = 1;
+    eijk[6][5] = 0.5;
+    bijk[6][5] = 1;
+    gijk[6][5] = 0.5;
+    nijk[6][5] = -0.69411103101723;
+    dijk[6][6] = 2;
+    tijk[6][6] = 4.45;
+    cijk[6][6] = 0.875;
+    eijk[6][6] = 0.5;
+    bijk[6][6] = 1.25;
+    gijk[6][6] = 0.5;
+    nijk[6][6] = 0.69226192739021;
+    // Methane-Hydrogen
+    dijk[7][1] = 1;
+    tijk[7][1] = 2;
+    cijk[7][1] = 0;
+    eijk[7][1] = 0;
+    bijk[7][1] = 0;
+    gijk[7][1] = 0;
+    nijk[7][1] = -0.25157134971934;
+    dijk[7][2] = 3;
+    tijk[7][2] = -1;
+    cijk[7][2] = 0;
+    eijk[7][2] = 0;
+    bijk[7][2] = 0;
+    gijk[7][2] = 0;
+    nijk[7][2] = -6.2203841111983E-03;
+    dijk[7][3] = 3;
+    tijk[7][3] = 1.75;
+    cijk[7][3] = 0;
+    eijk[7][3] = 0;
+    bijk[7][3] = 0;
+    gijk[7][3] = 0;
+    nijk[7][3] = 0.088850315184396;
+    dijk[7][4] = 4;
+    tijk[7][4] = 1.4;
+    cijk[7][4] = 0;
+    eijk[7][4] = 0;
+    bijk[7][4] = 0;
+    gijk[7][4] = 0;
+    nijk[7][4] = -0.035592212573239;
+    // Methane-n-Butane, Methane-Isobutane, Ethane-Propane, Ethane-n-Butane,
+    // Ethane-Isobutane, Propane-n-Butane, Propane-Isobutane, and n-Butane-Isobutane
+    dijk[10][1] = 1;
+    tijk[10][1] = 1;
+    cijk[10][1] = 0;
+    eijk[10][1] = 0;
+    bijk[10][1] = 0;
+    gijk[10][1] = 0;
+    nijk[10][1] = 2.5574776844118;
+    dijk[10][2] = 1;
+    tijk[10][2] = 1.55;
+    cijk[10][2] = 0;
+    eijk[10][2] = 0;
+    bijk[10][2] = 0;
+    gijk[10][2] = 0;
+    nijk[10][2] = -7.9846357136353;
+    dijk[10][3] = 1;
+    tijk[10][3] = 1.7;
+    cijk[10][3] = 0;
+    eijk[10][3] = 0;
+    bijk[10][3] = 0;
+    gijk[10][3] = 0;
+    nijk[10][3] = 4.7859131465806;
+    dijk[10][4] = 2;
+    tijk[10][4] = 0.25;
+    cijk[10][4] = 0;
+    eijk[10][4] = 0;
+    bijk[10][4] = 0;
+    gijk[10][4] = 0;
+    nijk[10][4] = -0.73265392369587;
+    dijk[10][5] = 2;
+    tijk[10][5] = 1.35;
+    cijk[10][5] = 0;
+    eijk[10][5] = 0;
+    bijk[10][5] = 0;
+    gijk[10][5] = 0;
+    nijk[10][5] = 1.3805471345312;
+    dijk[10][6] = 3;
+    tijk[10][6] = 0;
+    cijk[10][6] = 0;
+    eijk[10][6] = 0;
+    bijk[10][6] = 0;
+    gijk[10][6] = 0;
+    nijk[10][6] = 0.28349603476365;
+    dijk[10][7] = 3;
+    tijk[10][7] = 1.25;
+    cijk[10][7] = 0;
+    eijk[10][7] = 0;
+    bijk[10][7] = 0;
+    gijk[10][7] = 0;
+    nijk[10][7] = -0.49087385940425;
+    dijk[10][8] = 4;
+    tijk[10][8] = 0;
+    cijk[10][8] = 0;
+    eijk[10][8] = 0;
+    bijk[10][8] = 0;
+    gijk[10][8] = 0;
+    nijk[10][8] = -0.10291888921447;
+    dijk[10][9] = 4;
+    tijk[10][9] = 0.7;
+    cijk[10][9] = 0;
+    eijk[10][9] = 0;
+    bijk[10][9] = 0;
+    gijk[10][9] = 0;
+    nijk[10][9] = 0.11836314681968;
+    dijk[10][10] = 4;
+    tijk[10][10] = 5.4;
+    cijk[10][10] = 0;
+    eijk[10][10] = 0;
+    bijk[10][10] = 0;
+    gijk[10][10] = 0;
+    nijk[10][10] = 5.5527385721943E-05;
+
+    // Generalized parameters
+    fij[1][2] = 1; // Methane-Nitrogen
+    fij[1][3] = 1; // Methane-CO2
+    fij[1][4] = 1; // Methane-Ethane
+    fij[1][5] = 1; // Methane-Propane
+    fij[2][3] = 1; // Nitrogen-CO2
+    fij[2][4] = 1; // Nitrogen-Ethane
+    fij[1][15] = 1; // Methane-Hydrogen
+    fij[1][6] = 0.771035405688; // Methane-Isobutane
+    fij[1][7] = 1; // Methane-n-Butane
+    fij[4][5] = 0.13042476515; // Ethane-Propane
+    fij[4][6] = 0.260632376098; // Ethane-Isobutane
+    fij[4][7] = 0.281570073085; // Ethane-n-Butane
+    fij[5][6] = -0.0551609771024; // Propane-Isobutane
+    fij[5][7] = 0.0312572600489; // Propane-n-Butane
+    fij[6][7] = -0.0551240293009; // Isobutane-n-Butane
+
+    // Model numbers for binary mixtures with no excess functions (mn=-1)
+    for (int i = 1; i <= MaxFlds; ++i) {
+      mNumb[i][i] = -1;
+      for (int j = i + 1; j <= MaxFlds; ++j) {
+        fij[j][i] = fij[i][j];
+        mNumb[i][j] = -1;
+        mNumb[j][i] = -1;
       }
-
-      // Coefficients of pure fluid equations
-      // Methane
-      noik[1][1] = 0.57335704239162;
-      noik[1][2] = -1.676068752373;
-      noik[1][3] = 0.23405291834916;
-      noik[1][4] = -0.21947376343441;
-      noik[1][5] = 0.016369201404128;
-      noik[1][6] = 0.01500440638928;
-      noik[1][7] = 0.098990489492918;
-      noik[1][8] = 0.58382770929055;
-      noik[1][9] = -0.7478686756039;
-      noik[1][10] = 0.30033302857974;
-      noik[1][11] = 0.20985543806568;
-      noik[1][12] = -0.018590151133061;
-      noik[1][13] = -0.15782558339049;
-      noik[1][14] = 0.12716735220791;
-      noik[1][15] = -0.032019743894346;
-      noik[1][16] = -0.068049729364536;
-      noik[1][17] = 0.024291412853736;
-      noik[1][18] = 5.1440451639444E-03;
-      noik[1][19] = -0.019084949733532;
-      noik[1][20] = 5.5229677241291E-03;
-      noik[1][21] = -4.4197392976085E-03;
-      noik[1][22] = 0.040061416708429;
-      noik[1][23] = -0.033752085907575;
-      noik[1][24] = -2.5127658213357E-03;
-      // Nitrogen
-      noik[2][1] = 0.59889711801201;
-      noik[2][2] = -1.6941557480731;
-      noik[2][3] = 0.24579736191718;
-      noik[2][4] = -0.23722456755175;
-      noik[2][5] = 0.017954918715141;
-      noik[2][6] = 0.014592875720215;
-      noik[2][7] = 0.10008065936206;
-      noik[2][8] = 0.73157115385532;
-      noik[2][9] = -0.88372272336366;
-      noik[2][10] = 0.31887660246708;
-      noik[2][11] = 0.20766491728799;
-      noik[2][12] = -0.019379315454158;
-      noik[2][13] = -0.16936641554983;
-      noik[2][14] = 0.13546846041701;
-      noik[2][15] = -0.033066712095307;
-      noik[2][16] = -0.060690817018557;
-      noik[2][17] = 0.012797548292871;
-      noik[2][18] = 5.8743664107299E-03;
-      noik[2][19] = -0.018451951971969;
-      noik[2][20] = 4.7226622042472E-03;
-      noik[2][21] = -5.2024079680599E-03;
-      noik[2][22] = 0.043563505956635;
-      noik[2][23] = -0.036251690750939;
-      noik[2][24] = -2.8974026866543E-03;
-      // Ethane
-      noik[4][1] = 0.63596780450714;
-      noik[4][2] = -1.7377981785459;
-      noik[4][3] = 0.28914060926272;
-      noik[4][4] = -0.33714276845694;
-      noik[4][5] = 0.022405964699561;
-      noik[4][6] = 0.015715424886913;
-      noik[4][7] = 0.11450634253745;
-      noik[4][8] = 1.0612049379745;
-      noik[4][9] = -1.2855224439423;
-      noik[4][10] = 0.39414630777652;
-      noik[4][11] = 0.31390924682041;
-      noik[4][12] = -0.021592277117247;
-      noik[4][13] = -0.21723666564905;
-      noik[4][14] = -0.28999574439489;
-      noik[4][15] = 0.42321173025732;
-      noik[4][16] = 0.04643410025926;
-      noik[4][17] = -0.13138398329741;
-      noik[4][18] = 0.011492850364368;
-      noik[4][19] = -0.033387688429909;
-      noik[4][20] = 0.015183171583644;
-      noik[4][21] = -4.7610805647657E-03;
-      noik[4][22] = 0.046917166277885;
-      noik[4][23] = -0.039401755804649;
-      noik[4][24] = -3.2569956247611E-03;
-      // Propane
-      noik[5][1] = 1.0403973107358;
-      noik[5][2] = -2.8318404081403;
-      noik[5][3] = 0.84393809606294;
-      noik[5][4] = -0.076559591850023;
-      noik[5][5] = 0.09469737305728;
-      noik[5][6] = 2.4796475497006E-04;
-      noik[5][7] = 0.2774376042287;
-      noik[5][8] = -0.043846000648377;
-      noik[5][9] = -0.2699106478435;
-      noik[5][10] = -0.06931341308986;
-      noik[5][11] = -0.029632145981653;
-      noik[5][12] = 0.01404012675138;
-      // Isobutane
-      noik[6][1] = 1.04293315891;
-      noik[6][2] = -2.8184272548892;
-      noik[6][3] = 0.8617623239785;
-      noik[6][4] = -0.10613619452487;
-      noik[6][5] = 0.098615749302134;
-      noik[6][6] = 2.3948208682322E-04;
-      noik[6][7] = 0.3033000485695;
-      noik[6][8] = -0.041598156135099;
-      noik[6][9] = -0.29991937470058;
-      noik[6][10] = -0.080369342764109;
-      noik[6][11] = -0.029761373251151;
-      noik[6][12] = 0.01305963030314;
-      // n-Butane
-      noik[7][1] = 1.0626277411455;
-      noik[7][2] = -2.862095182835;
-      noik[7][3] = 0.88738233403777;
-      noik[7][4] = -0.12570581155345;
-      noik[7][5] = 0.10286308708106;
-      noik[7][6] = 2.5358040602654E-04;
-      noik[7][7] = 0.32325200233982;
-      noik[7][8] = -0.037950761057432;
-      noik[7][9] = -0.32534802014452;
-      noik[7][10] = -0.079050969051011;
-      noik[7][11] = -0.020636720547775;
-      noik[7][12] = 0.005705380933475;
-      // Isopentane
-      noik[8][1] = 1.0963;
-      noik[8][2] = -3.0402;
-      noik[8][3] = 1.0317;
-      noik[8][4] = -0.1541;
-      noik[8][5] = 0.11535;
-      noik[8][6] = 0.00029809;
-      noik[8][7] = 0.39571;
-      noik[8][8] = -0.045881;
-      noik[8][9] = -0.35804;
-      noik[8][10] = -0.10107;
-      noik[8][11] = -0.035484;
-      noik[8][12] = 0.018156;
-      // n-Pentane
-      noik[9][1] = 1.0968643098001;
-      noik[9][2] = -2.9988888298061;
-      noik[9][3] = 0.99516886799212;
-      noik[9][4] = -0.16170708558539;
-      noik[9][5] = 0.11334460072775;
-      noik[9][6] = 2.6760595150748E-04;
-      noik[9][7] = 0.40979881986931;
-      noik[9][8] = -0.040876423083075;
-      noik[9][9] = -0.38169482469447;
-      noik[9][10] = -0.10931956843993;
-      noik[9][11] = -0.03207322332799;
-      noik[9][12] = 0.016877016216975;
-      // Hexane
-      noik[10][1] = 1.0553238013661;
-      noik[10][2] = -2.6120615890629;
-      noik[10][3] = 0.7661388296726;
-      noik[10][4] = -0.29770320622459;
-      noik[10][5] = 0.11879907733358;
-      noik[10][6] = 2.7922861062617E-04;
-      noik[10][7] = 0.46347589844105;
-      noik[10][8] = 0.011433196980297;
-      noik[10][9] = -0.48256968738131;
-      noik[10][10] = -0.093750558924659;
-      noik[10][11] = -6.7273247155994E-03;
-      noik[10][12] = -5.1141583585428E-03;
-      // Heptane
-      noik[11][1] = 1.0543747645262;
-      noik[11][2] = -2.6500681506144;
-      noik[11][3] = 0.81730047827543;
-      noik[11][4] = -0.30451391253428;
-      noik[11][5] = 0.122538687108;
-      noik[11][6] = 2.7266472743928E-04;
-      noik[11][7] = 0.4986582568167;
-      noik[11][8] = -7.1432815084176E-04;
-      noik[11][9] = -0.5423689552545;
-      noik[11][10] = -0.13801821610756;
-      noik[11][11] = -6.1595287380011E-03;
-      noik[11][12] = 4.8602510393022E-04;
-      // Octane
-      noik[12][1] = 1.0722544875633;
-      noik[12][2] = -2.4632951172003;
-      noik[12][3] = 0.65386674054928;
-      noik[12][4] = -0.36324974085628;
-      noik[12][5] = 0.12713269626764;
-      noik[12][6] = 3.071357277793E-04;
-      noik[12][7] = 0.5265685698754;
-      noik[12][8] = 0.019362862857653;
-      noik[12][9] = -0.58939426849155;
-      noik[12][10] = -0.14069963991934;
-      noik[12][11] = -7.8966330500036E-03;
-      noik[12][12] = 3.3036597968109E-03;
-      // Nonane
-      noik[13][1] = 1.1151;
-      noik[13][2] = -2.702;
-      noik[13][3] = 0.83416;
-      noik[13][4] = -0.38828;
-      noik[13][5] = 0.1376;
-      noik[13][6] = 0.00028185;
-      noik[13][7] = 0.62037;
-      noik[13][8] = 0.015847;
-      noik[13][9] = -0.61726;
-      noik[13][10] = -0.15043;
-      noik[13][11] = -0.012982;
-      noik[13][12] = 0.0044325;
-      // Decane
-      noik[14][1] = 1.0461;
-      noik[14][2] = -2.4807;
-      noik[14][3] = 0.74372;
-      noik[14][4] = -0.52579;
-      noik[14][5] = 0.15315;
-      noik[14][6] = 0.00032865;
-      noik[14][7] = 0.84178;
-      noik[14][8] = 0.055424;
-      noik[14][9] = -0.73555;
-      noik[14][10] = -0.18507;
-      noik[14][11] = -0.020775;
-      noik[14][12] = 0.012335;
-      // Oxygen
-      noik[16][1] = 0.88878286369701;
-      noik[16][2] = -2.4879433312148;
-      noik[16][3] = 0.59750190775886;
-      noik[16][4] = 9.6501817061881E-03;
-      noik[16][5] = 0.07197042871277;
-      noik[16][6] = 2.2337443000195E-04;
-      noik[16][7] = 0.18558686391474;
-      noik[16][8] = -0.03812936803576;
-      noik[16][9] = -0.15352245383006;
-      noik[16][10] = -0.026726814910919;
-      noik[16][11] = -0.025675298677127;
-      noik[16][12] = 9.5714302123668E-03;
-      // Carbon monoxide
-      noik[17][1] = 0.90554;
-      noik[17][2] = -2.4515;
-      noik[17][3] = 0.53149;
-      noik[17][4] = 0.024173;
-      noik[17][5] = 0.072156;
-      noik[17][6] = 0.00018818;
-      noik[17][7] = 0.19405;
-      noik[17][8] = -0.043268;
-      noik[17][9] = -0.12778;
-      noik[17][10] = -0.027896;
-      noik[17][11] = -0.034154;
-      noik[17][12] = 0.016329;
-      // Hydrogen sulfide
-      noik[19][1] = 0.87641;
-      noik[19][2] = -2.0367;
-      noik[19][3] = 0.21634;
-      noik[19][4] = -0.050199;
-      noik[19][5] = 0.066994;
-      noik[19][6] = 0.00019076;
-      noik[19][7] = 0.20227;
-      noik[19][8] = -0.0045348;
-      noik[19][9] = -0.2223;
-      noik[19][10] = -0.034714;
-      noik[19][11] = -0.014885;
-      noik[19][12] = 0.0074154;
-      // Argon
-      noik[21][1] = 0.85095714803969;
-      noik[21][2] = -2.400322294348;
-      noik[21][3] = 0.54127841476466;
-      noik[21][4] = 0.016919770692538;
-      noik[21][5] = 0.068825965019035;
-      noik[21][6] = 2.1428032815338E-04;
-      noik[21][7] = 0.17429895321992;
-      noik[21][8] = -0.033654495604194;
-      noik[21][9] = -0.13526799857691;
-      noik[21][10] = -0.016387350791552;
-      noik[21][11] = -0.024987666851475;
-      noik[21][12] = 8.8769204815709E-03;
-      // Carbon dioxide
-      coik[3][1] = 0;
-      doik[3][1] = 1;
-      toik[3][1] = 0;
-      noik[3][1] = 0.52646564804653;
-      coik[3][2] = 0;
-      doik[3][2] = 1;
-      toik[3][2] = 1.25;
-      noik[3][2] = -1.4995725042592;
-      coik[3][3] = 0;
-      doik[3][3] = 2;
-      toik[3][3] = 1.625;
-      noik[3][3] = 0.27329786733782;
-      coik[3][4] = 0;
-      doik[3][4] = 3;
-      toik[3][4] = 0.375;
-      noik[3][4] = 0.12949500022786;
-      coik[3][5] = 1;
-      doik[3][5] = 3;
-      toik[3][5] = 0.375;
-      noik[3][5] = 0.15404088341841;
-      coik[3][6] = 1;
-      doik[3][6] = 3;
-      toik[3][6] = 1.375;
-      noik[3][6] = -0.58186950946814;
-      coik[3][7] = 1;
-      doik[3][7] = 4;
-      toik[3][7] = 1.125;
-      noik[3][7] = -0.18022494838296;
-      coik[3][8] = 1;
-      doik[3][8] = 5;
-      toik[3][8] = 1.375;
-      noik[3][8] = -0.095389904072812;
-      coik[3][9] = 1;
-      doik[3][9] = 6;
-      toik[3][9] = 0.125;
-      noik[3][9] = -8.0486819317679E-03;
-      coik[3][10] = 1;
-      doik[3][10] = 6;
-      toik[3][10] = 1.625;
-      noik[3][10] = -0.03554775127309;
-      coik[3][11] = 2;
-      doik[3][11] = 1;
-      toik[3][11] = 3.75;
-      noik[3][11] = -0.28079014882405;
-      coik[3][12] = 2;
-      doik[3][12] = 4;
-      toik[3][12] = 3.5;
-      noik[3][12] = -0.082435890081677;
-      coik[3][13] = 3;
-      doik[3][13] = 1;
-      toik[3][13] = 7.5;
-      noik[3][13] = 0.010832427979006;
-      coik[3][14] = 3;
-      doik[3][14] = 1;
-      toik[3][14] = 8;
-      noik[3][14] = -6.7073993161097E-03;
-      coik[3][15] = 3;
-      doik[3][15] = 3;
-      toik[3][15] = 6;
-      noik[3][15] = -4.6827907600524E-03;
-      coik[3][16] = 3;
-      doik[3][16] = 3;
-      toik[3][16] = 16;
-      noik[3][16] = -0.028359911832177;
-      coik[3][17] = 3;
-      doik[3][17] = 4;
-      toik[3][17] = 11;
-      noik[3][17] = 0.019500174744098;
-      coik[3][18] = 5;
-      doik[3][18] = 5;
-      toik[3][18] = 24;
-      noik[3][18] = -0.21609137507166;
-      coik[3][19] = 5;
-      doik[3][19] = 5;
-      toik[3][19] = 26;
-      noik[3][19] = 0.43772794926972;
-      coik[3][20] = 5;
-      doik[3][20] = 5;
-      toik[3][20] = 28;
-      noik[3][20] = -0.22130790113593;
-      coik[3][21] = 6;
-      doik[3][21] = 5;
-      toik[3][21] = 24;
-      noik[3][21] = 0.015190189957331;
-      coik[3][22] = 6;
-      doik[3][22] = 5;
-      toik[3][22] = 26;
-      noik[3][22] = -0.0153809489533;
-      // Hydrogen
-      coik[15][1] = 0;
-      doik[15][1] = 1;
-      toik[15][1] = 0.5;
-      noik[15][1] = 5.3579928451252;
-      coik[15][2] = 0;
-      doik[15][2] = 1;
-      toik[15][2] = 0.625;
-      noik[15][2] = -6.2050252530595;
-      coik[15][3] = 0;
-      doik[15][3] = 2;
-      toik[15][3] = 0.375;
-      noik[15][3] = 0.13830241327086;
-      coik[15][4] = 0;
-      doik[15][4] = 2;
-      toik[15][4] = 0.625;
-      noik[15][4] = -0.071397954896129;
-      coik[15][5] = 0;
-      doik[15][5] = 4;
-      toik[15][5] = 1.125;
-      noik[15][5] = 0.015474053959733;
-      coik[15][6] = 1;
-      doik[15][6] = 1;
-      toik[15][6] = 2.625;
-      noik[15][6] = -0.14976806405771;
-      coik[15][7] = 1;
-      doik[15][7] = 5;
-      toik[15][7] = 0;
-      noik[15][7] = -0.026368723988451;
-      coik[15][8] = 1;
-      doik[15][8] = 5;
-      toik[15][8] = 0.25;
-      noik[15][8] = 0.056681303156066;
-      coik[15][9] = 1;
-      doik[15][9] = 5;
-      toik[15][9] = 1.375;
-      noik[15][9] = -0.060063958030436;
-      coik[15][10] = 2;
-      doik[15][10] = 1;
-      toik[15][10] = 4;
-      noik[15][10] = -0.45043942027132;
-      coik[15][11] = 2;
-      doik[15][11] = 1;
-      toik[15][11] = 4.25;
-      noik[15][11] = 0.424788402445;
-      coik[15][12] = 3;
-      doik[15][12] = 2;
-      toik[15][12] = 5;
-      noik[15][12] = -0.021997640827139;
-      coik[15][13] = 3;
-      doik[15][13] = 5;
-      toik[15][13] = 8;
-      noik[15][13] = -0.01049952137453;
-      coik[15][14] = 5;
-      doik[15][14] = 1;
-      toik[15][14] = 8;
-      noik[15][14] = -2.8955902866816E-03;
-      // Water
-      coik[18][1] = 0;
-      doik[18][1] = 1;
-      toik[18][1] = 0.5;
-      noik[18][1] = 0.82728408749586;
-      coik[18][2] = 0;
-      doik[18][2] = 1;
-      toik[18][2] = 1.25;
-      noik[18][2] = -1.8602220416584;
-      coik[18][3] = 0;
-      doik[18][3] = 1;
-      toik[18][3] = 1.875;
-      noik[18][3] = -1.1199009613744;
-      coik[18][4] = 0;
-      doik[18][4] = 2;
-      toik[18][4] = 0.125;
-      noik[18][4] = 0.15635753976056;
-      coik[18][5] = 0;
-      doik[18][5] = 2;
-      toik[18][5] = 1.5;
-      noik[18][5] = 0.87375844859025;
-      coik[18][6] = 0;
-      doik[18][6] = 3;
-      toik[18][6] = 1;
-      noik[18][6] = -0.36674403715731;
-      coik[18][7] = 0;
-      doik[18][7] = 4;
-      toik[18][7] = 0.75;
-      noik[18][7] = 0.053987893432436;
-      coik[18][8] = 1;
-      doik[18][8] = 1;
-      toik[18][8] = 1.5;
-      noik[18][8] = 1.0957690214499;
-      coik[18][9] = 1;
-      doik[18][9] = 5;
-      toik[18][9] = 0.625;
-      noik[18][9] = 0.053213037828563;
-      coik[18][10] = 1;
-      doik[18][10] = 5;
-      toik[18][10] = 2.625;
-      noik[18][10] = 0.013050533930825;
-      coik[18][11] = 2;
-      doik[18][11] = 1;
-      toik[18][11] = 5;
-      noik[18][11] = -0.41079520434476;
-      coik[18][12] = 2;
-      doik[18][12] = 2;
-      toik[18][12] = 4;
-      noik[18][12] = 0.1463744334412;
-      coik[18][13] = 2;
-      doik[18][13] = 4;
-      toik[18][13] = 4.5;
-      noik[18][13] = -0.055726838623719;
-      coik[18][14] = 3;
-      doik[18][14] = 4;
-      toik[18][14] = 3;
-      noik[18][14] = -0.0112017741438;
-      coik[18][15] = 5;
-      doik[18][15] = 1;
-      toik[18][15] = 4;
-      noik[18][15] = -6.6062758068099E-03;
-      coik[18][16] = 5;
-      doik[18][16] = 1;
-      toik[18][16] = 6;
-      noik[18][16] = 4.6918522004538E-03;
-      // Helium
-      coik[20][1] = 0;
-      doik[20][1] = 1;
-      toik[20][1] = 0;
-      noik[20][1] = -0.45579024006737;
-      coik[20][2] = 0;
-      doik[20][2] = 1;
-      toik[20][2] = 0.125;
-      noik[20][2] = 1.2516390754925;
-      coik[20][3] = 0;
-      doik[20][3] = 1;
-      toik[20][3] = 0.75;
-      noik[20][3] = -1.5438231650621;
-      coik[20][4] = 0;
-      doik[20][4] = 4;
-      toik[20][4] = 1;
-      noik[20][4] = 0.020467489707221;
-      coik[20][5] = 1;
-      doik[20][5] = 1;
-      toik[20][5] = 0.75;
-      noik[20][5] = -0.34476212380781;
-      coik[20][6] = 1;
-      doik[20][6] = 3;
-      toik[20][6] = 2.625;
-      noik[20][6] = -0.020858459512787;
-      coik[20][7] = 1;
-      doik[20][7] = 5;
-      toik[20][7] = 0.125;
-      noik[20][7] = 0.016227414711778;
-      coik[20][8] = 1;
-      doik[20][8] = 5;
-      toik[20][8] = 1.25;
-      noik[20][8] = -0.057471818200892;
-      coik[20][9] = 1;
-      doik[20][9] = 5;
-      toik[20][9] = 2;
-      noik[20][9] = 0.019462416430715;
-      coik[20][10] = 2;
-      doik[20][10] = 2;
-      toik[20][10] = 1;
-      noik[20][10] = -0.03329568012302;
-      coik[20][11] = 3;
-      doik[20][11] = 1;
-      toik[20][11] = 4.5;
-      noik[20][11] = -0.010863577372367;
-      coik[20][12] = 3;
-      doik[20][12] = 2;
-      toik[20][12] = 5;
-      noik[20][12] = -0.022173365245954;
-
-      // Exponents in mixture equations
-      // Methane-Nitrogen
-      dijk[3][1] = 1;
-      tijk[3][1] = 0;
-      cijk[3][1] = 0;
-      eijk[3][1] = 0;
-      bijk[3][1] = 0;
-      gijk[3][1] = 0;
-      nijk[3][1] = -9.8038985517335E-03;
-      dijk[3][2] = 4;
-      tijk[3][2] = 1.85;
-      cijk[3][2] = 0;
-      eijk[3][2] = 0;
-      bijk[3][2] = 0;
-      gijk[3][2] = 0;
-      nijk[3][2] = 4.2487270143005E-04;
-      dijk[3][3] = 1;
-      tijk[3][3] = 7.85;
-      cijk[3][3] = 1;
-      eijk[3][3] = 0.5;
-      bijk[3][3] = 1;
-      gijk[3][3] = 0.5;
-      nijk[3][3] = -0.034800214576142;
-      dijk[3][4] = 2;
-      tijk[3][4] = 5.4;
-      cijk[3][4] = 1;
-      eijk[3][4] = 0.5;
-      bijk[3][4] = 1;
-      gijk[3][4] = 0.5;
-      nijk[3][4] = -0.13333813013896;
-      dijk[3][5] = 2;
-      tijk[3][5] = 0;
-      cijk[3][5] = 0.25;
-      eijk[3][5] = 0.5;
-      bijk[3][5] = 2.5;
-      gijk[3][5] = 0.5;
-      nijk[3][5] = -0.011993694974627;
-      dijk[3][6] = 2;
-      tijk[3][6] = 0.75;
-      cijk[3][6] = 0;
-      eijk[3][6] = 0.5;
-      bijk[3][6] = 3;
-      gijk[3][6] = 0.5;
-      nijk[3][6] = 0.069243379775168;
-      dijk[3][7] = 2;
-      tijk[3][7] = 2.8;
-      cijk[3][7] = 0;
-      eijk[3][7] = 0.5;
-      bijk[3][7] = 3;
-      gijk[3][7] = 0.5;
-      nijk[3][7] = -0.31022508148249;
-      dijk[3][8] = 2;
-      tijk[3][8] = 4.45;
-      cijk[3][8] = 0;
-      eijk[3][8] = 0.5;
-      bijk[3][8] = 3;
-      gijk[3][8] = 0.5;
-      nijk[3][8] = 0.24495491753226;
-      dijk[3][9] = 3;
-      tijk[3][9] = 4.25;
-      cijk[3][9] = 0;
-      eijk[3][9] = 0.5;
-      bijk[3][9] = 3;
-      gijk[3][9] = 0.5;
-      nijk[3][9] = 0.22369816716981;
-      // Methane-Carbon dioxide
-      dijk[4][1] = 1;
-      tijk[4][1] = 2.6;
-      cijk[4][1] = 0;
-      eijk[4][1] = 0;
-      bijk[4][1] = 0;
-      gijk[4][1] = 0;
-      nijk[4][1] = -0.10859387354942;
-      dijk[4][2] = 2;
-      tijk[4][2] = 1.95;
-      cijk[4][2] = 0;
-      eijk[4][2] = 0;
-      bijk[4][2] = 0;
-      gijk[4][2] = 0;
-      nijk[4][2] = 0.080228576727389;
-      dijk[4][3] = 3;
-      tijk[4][3] = 0;
-      cijk[4][3] = 0;
-      eijk[4][3] = 0;
-      bijk[4][3] = 0;
-      gijk[4][3] = 0;
-      nijk[4][3] = -9.3303985115717E-03;
-      dijk[4][4] = 1;
-      tijk[4][4] = 3.95;
-      cijk[4][4] = 1;
-      eijk[4][4] = 0.5;
-      bijk[4][4] = 1;
-      gijk[4][4] = 0.5;
-      nijk[4][4] = 0.040989274005848;
-      dijk[4][5] = 2;
-      tijk[4][5] = 7.95;
-      cijk[4][5] = 0.5;
-      eijk[4][5] = 0.5;
-      bijk[4][5] = 2;
-      gijk[4][5] = 0.5;
-      nijk[4][5] = -0.24338019772494;
-      dijk[4][6] = 3;
-      tijk[4][6] = 8;
-      cijk[4][6] = 0;
-      eijk[4][6] = 0.5;
-      bijk[4][6] = 3;
-      gijk[4][6] = 0.5;
-      nijk[4][6] = 0.23855347281124;
-      // Methane-Ethane
-      dijk[1][1] = 3;
-      tijk[1][1] = 0.65;
-      cijk[1][1] = 0;
-      eijk[1][1] = 0;
-      bijk[1][1] = 0;
-      gijk[1][1] = 0;
-      nijk[1][1] = -8.0926050298746E-04;
-      dijk[1][2] = 4;
-      tijk[1][2] = 1.55;
-      cijk[1][2] = 0;
-      eijk[1][2] = 0;
-      bijk[1][2] = 0;
-      gijk[1][2] = 0;
-      nijk[1][2] = -7.5381925080059E-04;
-      dijk[1][3] = 1;
-      tijk[1][3] = 3.1;
-      cijk[1][3] = 1;
-      eijk[1][3] = 0.5;
-      bijk[1][3] = 1;
-      gijk[1][3] = 0.5;
-      nijk[1][3] = -0.041618768891219;
-      dijk[1][4] = 2;
-      tijk[1][4] = 5.9;
-      cijk[1][4] = 1;
-      eijk[1][4] = 0.5;
-      bijk[1][4] = 1;
-      gijk[1][4] = 0.5;
-      nijk[1][4] = -0.23452173681569;
-      dijk[1][5] = 2;
-      tijk[1][5] = 7.05;
-      cijk[1][5] = 1;
-      eijk[1][5] = 0.5;
-      bijk[1][5] = 1;
-      gijk[1][5] = 0.5;
-      nijk[1][5] = 0.14003840584586;
-      dijk[1][6] = 2;
-      tijk[1][6] = 3.35;
-      cijk[1][6] = 0.875;
-      eijk[1][6] = 0.5;
-      bijk[1][6] = 1.25;
-      gijk[1][6] = 0.5;
-      nijk[1][6] = 0.063281744807738;
-      dijk[1][7] = 2;
-      tijk[1][7] = 1.2;
-      cijk[1][7] = 0.75;
-      eijk[1][7] = 0.5;
-      bijk[1][7] = 1.5;
-      gijk[1][7] = 0.5;
-      nijk[1][7] = -0.034660425848809;
-      dijk[1][8] = 2;
-      tijk[1][8] = 5.8;
-      cijk[1][8] = 0.5;
-      eijk[1][8] = 0.5;
-      bijk[1][8] = 2;
-      gijk[1][8] = 0.5;
-      nijk[1][8] = -0.23918747334251;
-      dijk[1][9] = 2;
-      tijk[1][9] = 2.7;
-      cijk[1][9] = 0;
-      eijk[1][9] = 0.5;
-      bijk[1][9] = 3;
-      gijk[1][9] = 0.5;
-      nijk[1][9] = 1.9855255066891E-03;
-      dijk[1][10] = 3;
-      tijk[1][10] = 0.45;
-      cijk[1][10] = 0;
-      eijk[1][10] = 0.5;
-      bijk[1][10] = 3;
-      gijk[1][10] = 0.5;
-      nijk[1][10] = 6.1777746171555;
-      dijk[1][11] = 3;
-      tijk[1][11] = 0.55;
-      cijk[1][11] = 0;
-      eijk[1][11] = 0.5;
-      bijk[1][11] = 3;
-      gijk[1][11] = 0.5;
-      nijk[1][11] = -6.9575358271105;
-      dijk[1][12] = 3;
-      tijk[1][12] = 1.95;
-      cijk[1][12] = 0;
-      eijk[1][12] = 0.5;
-      bijk[1][12] = 3;
-      gijk[1][12] = 0.5;
-      nijk[1][12] = 1.0630185306388;
-      // Methane-Propane
-      dijk[2][1] = 3;
-      tijk[2][1] = 1.85;
-      cijk[2][1] = 0;
-      eijk[2][1] = 0;
-      bijk[2][1] = 0;
-      gijk[2][1] = 0;
-      nijk[2][1] = 0.013746429958576;
-      dijk[2][2] = 3;
-      tijk[2][2] = 3.95;
-      cijk[2][2] = 0;
-      eijk[2][2] = 0;
-      bijk[2][2] = 0;
-      gijk[2][2] = 0;
-      nijk[2][2] = -7.4425012129552E-03;
-      dijk[2][3] = 4;
-      tijk[2][3] = 0;
-      cijk[2][3] = 0;
-      eijk[2][3] = 0;
-      bijk[2][3] = 0;
-      gijk[2][3] = 0;
-      nijk[2][3] = -4.5516600213685E-03;
-      dijk[2][4] = 4;
-      tijk[2][4] = 1.85;
-      cijk[2][4] = 0;
-      eijk[2][4] = 0;
-      bijk[2][4] = 0;
-      gijk[2][4] = 0;
-      nijk[2][4] = -5.4546603350237E-03;
-      dijk[2][5] = 4;
-      tijk[2][5] = 3.85;
-      cijk[2][5] = 0;
-      eijk[2][5] = 0;
-      bijk[2][5] = 0;
-      gijk[2][5] = 0;
-      nijk[2][5] = 2.3682016824471E-03;
-      dijk[2][6] = 1;
-      tijk[2][6] = 5.25;
-      cijk[2][6] = 0.25;
-      eijk[2][6] = 0.5;
-      bijk[2][6] = 0.75;
-      gijk[2][6] = 0.5;
-      nijk[2][6] = 0.18007763721438;
-      dijk[2][7] = 1;
-      tijk[2][7] = 3.85;
-      cijk[2][7] = 0.25;
-      eijk[2][7] = 0.5;
-      bijk[2][7] = 1;
-      gijk[2][7] = 0.5;
-      nijk[2][7] = -0.44773942932486;
-      dijk[2][8] = 1;
-      tijk[2][8] = 0.2;
-      cijk[2][8] = 0;
-      eijk[2][8] = 0.5;
-      bijk[2][8] = 2;
-      gijk[2][8] = 0.5;
-      nijk[2][8] = 0.0193273748882;
-      dijk[2][9] = 2;
-      tijk[2][9] = 6.5;
-      cijk[2][9] = 0;
-      eijk[2][9] = 0.5;
-      bijk[2][9] = 3;
-      gijk[2][9] = 0.5;
-      nijk[2][9] = -0.30632197804624;
-      // Nitrogen-Carbon dioxide
-      dijk[5][1] = 2;
-      tijk[5][1] = 1.85;
-      cijk[5][1] = 0;
-      eijk[5][1] = 0;
-      bijk[5][1] = 0;
-      gijk[5][1] = 0;
-      nijk[5][1] = 0.28661625028399;
-      dijk[5][2] = 3;
-      tijk[5][2] = 1.4;
-      cijk[5][2] = 0;
-      eijk[5][2] = 0;
-      bijk[5][2] = 0;
-      gijk[5][2] = 0;
-      nijk[5][2] = -0.10919833861247;
-      dijk[5][3] = 1;
-      tijk[5][3] = 3.2;
-      cijk[5][3] = 0.25;
-      eijk[5][3] = 0.5;
-      bijk[5][3] = 0.75;
-      gijk[5][3] = 0.5;
-      nijk[5][3] = -1.137403208227;
-      dijk[5][4] = 1;
-      tijk[5][4] = 2.5;
-      cijk[5][4] = 0.25;
-      eijk[5][4] = 0.5;
-      bijk[5][4] = 1;
-      gijk[5][4] = 0.5;
-      nijk[5][4] = 0.76580544237358;
-      dijk[5][5] = 1;
-      tijk[5][5] = 8;
-      cijk[5][5] = 0;
-      eijk[5][5] = 0.5;
-      bijk[5][5] = 2;
-      gijk[5][5] = 0.5;
-      nijk[5][5] = 4.2638000926819E-03;
-      dijk[5][6] = 2;
-      tijk[5][6] = 3.75;
-      cijk[5][6] = 0;
-      eijk[5][6] = 0.5;
-      bijk[5][6] = 3;
-      gijk[5][6] = 0.5;
-      nijk[5][6] = 0.17673538204534;
-      // Nitrogen-Ethane
-      dijk[6][1] = 2;
-      tijk[6][1] = 0;
-      cijk[6][1] = 0;
-      eijk[6][1] = 0;
-      bijk[6][1] = 0;
-      gijk[6][1] = 0;
-      nijk[6][1] = -0.47376518126608;
-      dijk[6][2] = 2;
-      tijk[6][2] = 0.05;
-      cijk[6][2] = 0;
-      eijk[6][2] = 0;
-      bijk[6][2] = 0;
-      gijk[6][2] = 0;
-      nijk[6][2] = 0.48961193461001;
-      dijk[6][3] = 3;
-      tijk[6][3] = 0;
-      cijk[6][3] = 0;
-      eijk[6][3] = 0;
-      bijk[6][3] = 0;
-      gijk[6][3] = 0;
-      nijk[6][3] = -5.7011062090535E-03;
-      dijk[6][4] = 1;
-      tijk[6][4] = 3.65;
-      cijk[6][4] = 1;
-      eijk[6][4] = 0.5;
-      bijk[6][4] = 1;
-      gijk[6][4] = 0.5;
-      nijk[6][4] = -0.1996682004132;
-      dijk[6][5] = 2;
-      tijk[6][5] = 4.9;
-      cijk[6][5] = 1;
-      eijk[6][5] = 0.5;
-      bijk[6][5] = 1;
-      gijk[6][5] = 0.5;
-      nijk[6][5] = -0.69411103101723;
-      dijk[6][6] = 2;
-      tijk[6][6] = 4.45;
-      cijk[6][6] = 0.875;
-      eijk[6][6] = 0.5;
-      bijk[6][6] = 1.25;
-      gijk[6][6] = 0.5;
-      nijk[6][6] = 0.69226192739021;
-      // Methane-Hydrogen
-      dijk[7][1] = 1;
-      tijk[7][1] = 2;
-      cijk[7][1] = 0;
-      eijk[7][1] = 0;
-      bijk[7][1] = 0;
-      gijk[7][1] = 0;
-      nijk[7][1] = -0.25157134971934;
-      dijk[7][2] = 3;
-      tijk[7][2] = -1;
-      cijk[7][2] = 0;
-      eijk[7][2] = 0;
-      bijk[7][2] = 0;
-      gijk[7][2] = 0;
-      nijk[7][2] = -6.2203841111983E-03;
-      dijk[7][3] = 3;
-      tijk[7][3] = 1.75;
-      cijk[7][3] = 0;
-      eijk[7][3] = 0;
-      bijk[7][3] = 0;
-      gijk[7][3] = 0;
-      nijk[7][3] = 0.088850315184396;
-      dijk[7][4] = 4;
-      tijk[7][4] = 1.4;
-      cijk[7][4] = 0;
-      eijk[7][4] = 0;
-      bijk[7][4] = 0;
-      gijk[7][4] = 0;
-      nijk[7][4] = -0.035592212573239;
-      // Methane-n-Butane, Methane-Isobutane, Ethane-Propane, Ethane-n-Butane,
-      // Ethane-Isobutane, Propane-n-Butane, Propane-Isobutane, and n-Butane-Isobutane
-      dijk[10][1] = 1;
-      tijk[10][1] = 1;
-      cijk[10][1] = 0;
-      eijk[10][1] = 0;
-      bijk[10][1] = 0;
-      gijk[10][1] = 0;
-      nijk[10][1] = 2.5574776844118;
-      dijk[10][2] = 1;
-      tijk[10][2] = 1.55;
-      cijk[10][2] = 0;
-      eijk[10][2] = 0;
-      bijk[10][2] = 0;
-      gijk[10][2] = 0;
-      nijk[10][2] = -7.9846357136353;
-      dijk[10][3] = 1;
-      tijk[10][3] = 1.7;
-      cijk[10][3] = 0;
-      eijk[10][3] = 0;
-      bijk[10][3] = 0;
-      gijk[10][3] = 0;
-      nijk[10][3] = 4.7859131465806;
-      dijk[10][4] = 2;
-      tijk[10][4] = 0.25;
-      cijk[10][4] = 0;
-      eijk[10][4] = 0;
-      bijk[10][4] = 0;
-      gijk[10][4] = 0;
-      nijk[10][4] = -0.73265392369587;
-      dijk[10][5] = 2;
-      tijk[10][5] = 1.35;
-      cijk[10][5] = 0;
-      eijk[10][5] = 0;
-      bijk[10][5] = 0;
-      gijk[10][5] = 0;
-      nijk[10][5] = 1.3805471345312;
-      dijk[10][6] = 3;
-      tijk[10][6] = 0;
-      cijk[10][6] = 0;
-      eijk[10][6] = 0;
-      bijk[10][6] = 0;
-      gijk[10][6] = 0;
-      nijk[10][6] = 0.28349603476365;
-      dijk[10][7] = 3;
-      tijk[10][7] = 1.25;
-      cijk[10][7] = 0;
-      eijk[10][7] = 0;
-      bijk[10][7] = 0;
-      gijk[10][7] = 0;
-      nijk[10][7] = -0.49087385940425;
-      dijk[10][8] = 4;
-      tijk[10][8] = 0;
-      cijk[10][8] = 0;
-      eijk[10][8] = 0;
-      bijk[10][8] = 0;
-      gijk[10][8] = 0;
-      nijk[10][8] = -0.10291888921447;
-      dijk[10][9] = 4;
-      tijk[10][9] = 0.7;
-      cijk[10][9] = 0;
-      eijk[10][9] = 0;
-      bijk[10][9] = 0;
-      gijk[10][9] = 0;
-      nijk[10][9] = 0.11836314681968;
-      dijk[10][10] = 4;
-      tijk[10][10] = 5.4;
-      cijk[10][10] = 0;
-      eijk[10][10] = 0;
-      bijk[10][10] = 0;
-      gijk[10][10] = 0;
-      nijk[10][10] = 5.5527385721943E-05;
-
-      // Generalized parameters
-      fij[1][2] = 1; // Methane-Nitrogen
-      fij[1][3] = 1; // Methane-CO2
-      fij[1][4] = 1; // Methane-Ethane
-      fij[1][5] = 1; // Methane-Propane
-      fij[2][3] = 1; // Nitrogen-CO2
-      fij[2][4] = 1; // Nitrogen-Ethane
-      fij[1][15] = 1; // Methane-Hydrogen
-      fij[1][6] = 0.771035405688; // Methane-Isobutane
-      fij[1][7] = 1; // Methane-n-Butane
-      fij[4][5] = 0.13042476515; // Ethane-Propane
-      fij[4][6] = 0.260632376098; // Ethane-Isobutane
-      fij[4][7] = 0.281570073085; // Ethane-n-Butane
-      fij[5][6] = -0.0551609771024; // Propane-Isobutane
-      fij[5][7] = 0.0312572600489; // Propane-n-Butane
-      fij[6][7] = -0.0551240293009; // Isobutane-n-Butane
-
-      // Model numbers for binary mixtures with no excess functions (mn=-1)
-      for (int i = 1; i <= MaxFlds; ++i) {
-        mNumb[i][i] = -1;
-        for (int j = i + 1; j <= MaxFlds; ++j) {
-          fij[j][i] = fij[i][j];
-          mNumb[i][j] = -1;
-          mNumb[j][i] = -1;
-        }
+    }
+
+    // Model numbers for excess functions, 10 is for generalized equation
+    mNumb[1][2] = 3;
+    mNumb[1][3] = 4;
+    mNumb[1][4] = 1;
+    mNumb[1][5] = 2;
+    mNumb[1][6] = 10;
+    mNumb[1][7] = 10;
+    mNumb[1][15] = 7;
+    mNumb[2][3] = 5;
+    mNumb[2][4] = 6;
+    mNumb[4][5] = 10;
+    mNumb[4][6] = 10;
+    mNumb[4][7] = 10;
+    mNumb[5][6] = 10;
+    mNumb[5][7] = 10;
+    mNumb[6][7] = 10;
+
+    // Ideal gas parameters
+    n0i[1][3] = 4.00088;
+    n0i[1][4] = 0.76315;
+    n0i[1][5] = 0.0046;
+    n0i[1][6] = 8.74432;
+    n0i[1][7] = -4.46921;
+    n0i[1][1] = 29.83843397;
+    n0i[1][2] = -15999.69151;
+    n0i[2][3] = 3.50031;
+    n0i[2][4] = 0.13732;
+    n0i[2][5] = -0.1466;
+    n0i[2][6] = 0.90066;
+    n0i[2][7] = 0;
+    n0i[2][1] = 17.56770785;
+    n0i[2][2] = -2801.729072;
+    n0i[3][3] = 3.50002;
+    n0i[3][4] = 2.04452;
+    n0i[3][5] = -1.06044;
+    n0i[3][6] = 2.03366;
+    n0i[3][7] = 0.01393;
+    n0i[3][1] = 20.65844696;
+    n0i[3][2] = -4902.171516;
+    n0i[4][3] = 4.00263;
+    n0i[4][4] = 4.33939;
+    n0i[4][5] = 1.23722;
+    n0i[4][6] = 13.1974;
+    n0i[4][7] = -6.01989;
+    n0i[4][1] = 36.73005938;
+    n0i[4][2] = -23639.65301;
+    n0i[5][3] = 4.02939;
+    n0i[5][4] = 6.60569;
+    n0i[5][5] = 3.197;
+    n0i[5][6] = 19.1921;
+    n0i[5][7] = -8.37267;
+    n0i[5][1] = 44.70909619;
+    n0i[5][2] = -31236.63551;
+    n0i[6][3] = 4.06714;
+    n0i[6][4] = 8.97575;
+    n0i[6][5] = 5.25156;
+    n0i[6][6] = 25.1423;
+    n0i[6][7] = 16.1388;
+    n0i[6][1] = 34.30180349;
+    n0i[6][2] = -38525.50276;
+    n0i[7][3] = 4.33944;
+    n0i[7][4] = 9.44893;
+    n0i[7][5] = 6.89406;
+    n0i[7][6] = 24.4618;
+    n0i[7][7] = 14.7824;
+    n0i[7][1] = 36.53237783;
+    n0i[7][2] = -38957.80933;
+    n0i[8][3] = 4;
+    n0i[8][4] = 11.7618;
+    n0i[8][5] = 20.1101;
+    n0i[8][6] = 33.1688;
+    n0i[8][7] = 0;
+    n0i[8][1] = 43.17218626;
+    n0i[8][2] = -51198.30946;
+    n0i[9][3] = 4;
+    n0i[9][4] = 8.95043;
+    n0i[9][5] = 21.836;
+    n0i[9][6] = 33.4032;
+    n0i[9][7] = 0;
+    n0i[9][1] = 42.67837089;
+    n0i[9][2] = -45215.83;
+    n0i[10][3] = 4;
+    n0i[10][4] = 11.6977;
+    n0i[10][5] = 26.8142;
+    n0i[10][6] = 38.6164;
+    n0i[10][7] = 0;
+    n0i[10][1] = 46.99717188;
+    n0i[10][2] = -52746.83318;
+    n0i[11][3] = 4;
+    n0i[11][4] = 13.7266;
+    n0i[11][5] = 30.4707;
+    n0i[11][6] = 43.5561;
+    n0i[11][7] = 0;
+    n0i[11][1] = 52.07631631;
+    n0i[11][2] = -57104.81056;
+    n0i[12][3] = 4;
+    n0i[12][4] = 15.6865;
+    n0i[12][5] = 33.8029;
+    n0i[12][6] = 48.1731;
+    n0i[12][7] = 0;
+    n0i[12][1] = 57.25830934;
+    n0i[12][2] = -60546.76385;
+    n0i[13][3] = 4;
+    n0i[13][4] = 18.0241;
+    n0i[13][5] = 38.1235;
+    n0i[13][6] = 53.3415;
+    n0i[13][7] = 0;
+    n0i[13][1] = 62.09646901;
+    n0i[13][2] = -66600.12837;
+    n0i[14][3] = 4;
+    n0i[14][4] = 21.0069;
+    n0i[14][5] = 43.4931;
+    n0i[14][6] = 58.3657;
+    n0i[14][7] = 0;
+    n0i[14][1] = 65.93909154;
+    n0i[14][2] = -74131.45483;
+    n0i[15][3] = 2.47906;
+    n0i[15][4] = 0.95806;
+    n0i[15][5] = 0.45444;
+    n0i[15][6] = 1.56039;
+    n0i[15][7] = -1.3756;
+    n0i[15][1] = 13.07520288;
+    n0i[15][2] = -5836.943696;
+    n0i[16][3] = 3.50146;
+    n0i[16][4] = 1.07558;
+    n0i[16][5] = 1.01334;
+    n0i[16][6] = 0;
+    n0i[16][7] = 0;
+    n0i[16][1] = 16.8017173;
+    n0i[16][2] = -2318.32269;
+    n0i[17][3] = 3.50055;
+    n0i[17][4] = 1.02865;
+    n0i[17][5] = 0.00493;
+    n0i[17][6] = 0;
+    n0i[17][7] = 0;
+    n0i[17][1] = 17.45786899;
+    n0i[17][2] = -2635.244116;
+    n0i[18][3] = 4.00392;
+    n0i[18][4] = 0.01059;
+    n0i[18][5] = 0.98763;
+    n0i[18][6] = 3.06904;
+    n0i[18][7] = 0;
+    n0i[18][1] = 21.57882705;
+    n0i[18][2] = -7766.733078;
+    n0i[19][3] = 4;
+    n0i[19][4] = 3.11942;
+    n0i[19][5] = 1.00243;
+    n0i[19][6] = 0;
+    n0i[19][7] = 0;
+    n0i[19][1] = 21.5830944;
+    n0i[19][2] = -6069.035869;
+    n0i[20][3] = 2.5;
+    n0i[20][4] = 0;
+    n0i[20][5] = 0;
+    n0i[20][6] = 0;
+    n0i[20][7] = 0;
+    n0i[20][1] = 10.04639507;
+    n0i[20][2] = -745.375;
+    n0i[21][3] = 2.5;
+    n0i[21][4] = 0;
+    n0i[21][5] = 0;
+    n0i[21][6] = 0;
+    n0i[21][7] = 0;
+    n0i[21][1] = 10.04639507;
+    n0i[21][2] = -745.375;
+    th0i[1][4] = 820.659;
+    th0i[1][5] = 178.41;
+    th0i[1][6] = 1062.82;
+    th0i[1][7] = 1090.53;
+    th0i[2][4] = 662.738;
+    th0i[2][5] = 680.562;
+    th0i[2][6] = 1740.06;
+    th0i[2][7] = 0;
+    th0i[3][4] = 919.306;
+    th0i[3][5] = 865.07;
+    th0i[3][6] = 483.553;
+    th0i[3][7] = 341.109;
+    th0i[4][4] = 559.314;
+    th0i[4][5] = 223.284;
+    th0i[4][6] = 1031.38;
+    th0i[4][7] = 1071.29;
+    th0i[5][4] = 479.856;
+    th0i[5][5] = 200.893;
+    th0i[5][6] = 955.312;
+    th0i[5][7] = 1027.29;
+    th0i[6][4] = 438.27;
+    th0i[6][5] = 198.018;
+    th0i[6][6] = 1905.02;
+    th0i[6][7] = 893.765;
+    th0i[7][4] = 468.27;
+    th0i[7][5] = 183.636;
+    th0i[7][6] = 1914.1;
+    th0i[7][7] = 903.185;
+    th0i[8][4] = 292.503;
+    th0i[8][5] = 910.237;
+    th0i[8][6] = 1919.37;
+    th0i[8][7] = 0;
+    th0i[9][4] = 178.67;
+    th0i[9][5] = 840.538;
+    th0i[9][6] = 1774.25;
+    th0i[9][7] = 0;
+    th0i[10][4] = 182.326;
+    th0i[10][5] = 859.207;
+    th0i[10][6] = 1826.59;
+    th0i[10][7] = 0;
+    th0i[11][4] = 169.789;
+    th0i[11][5] = 836.195;
+    th0i[11][6] = 1760.46;
+    th0i[11][7] = 0;
+    th0i[12][4] = 158.922;
+    th0i[12][5] = 815.064;
+    th0i[12][6] = 1693.07;
+    th0i[12][7] = 0;
+    th0i[13][4] = 156.854;
+    th0i[13][5] = 814.882;
+    th0i[13][6] = 1693.79;
+    th0i[13][7] = 0;
+    th0i[14][4] = 164.947;
+    th0i[14][5] = 836.264;
+    th0i[14][6] = 1750.24;
+    th0i[14][7] = 0;
+    th0i[15][4] = 228.734;
+    th0i[15][5] = 326.843;
+    th0i[15][6] = 1651.71;
+    th0i[15][7] = 1671.69;
+    th0i[16][4] = 2235.71;
+    th0i[16][5] = 1116.69;
+    th0i[16][6] = 0;
+    th0i[16][7] = 0;
+    th0i[17][4] = 1550.45;
+    th0i[17][5] = 704.525;
+    th0i[17][6] = 0;
+    th0i[17][7] = 0;
+    th0i[18][4] = 268.795;
+    th0i[18][5] = 1141.41;
+    th0i[18][6] = 2507.37;
+    th0i[18][7] = 0;
+    th0i[19][4] = 1833.63;
+    th0i[19][5] = 847.181;
+    th0i[19][6] = 0;
+    th0i[19][7] = 0;
+    th0i[20][4] = 0;
+    th0i[20][5] = 0;
+    th0i[20][6] = 0;
+    th0i[20][7] = 0;
+    th0i[21][4] = 0;
+    th0i[21][5] = 0;
+    th0i[21][6] = 0;
+    th0i[21][7] = 0;
+
+    // Mixture parameters for reducing variables
+    bvij[1][2] = 0.998721377;
+    gvij[1][2] = 1.013950311;
+    btij[1][2] = 0.99809883;
+    gtij[1][2] = 0.979273013; // CH4-N2
+    bvij[1][3] = 0.999518072;
+    gvij[1][3] = 1.002806594;
+    btij[1][3] = 1.02262449;
+    gtij[1][3] = 0.975665369; // CH4-CO2
+    bvij[1][4] = 0.997547866;
+    gvij[1][4] = 1.006617867;
+    btij[1][4] = 0.996336508;
+    gtij[1][4] = 1.049707697; // CH4-C2H6
+    bvij[1][5] = 1.00482707;
+    gvij[1][5] = 1.038470657;
+    btij[1][5] = 0.989680305;
+    gtij[1][5] = 1.098655531; // CH4-C3H8
+    bvij[1][6] = 1.011240388;
+    gvij[1][6] = 1.054319053;
+    btij[1][6] = 0.980315756;
+    gtij[1][6] = 1.161117729; // CH4-i-C4H10
+    bvij[1][7] = 0.979105972;
+    gvij[1][7] = 1.045375122;
+    btij[1][7] = 0.99417491;
+    gtij[1][7] = 1.171607691; // CH4-C4H10
+    bvij[1][8] = 1;
+    gvij[1][8] = 1.343685343;
+    btij[1][8] = 1;
+    gtij[1][8] = 1.188899743; // CH4-i-C5H12
+    bvij[1][9] = 0.94833012;
+    gvij[1][9] = 1.124508039;
+    btij[1][9] = 0.992127525;
+    gtij[1][9] = 1.249173968; // CH4-C5H12
+    bvij[1][10] = 0.958015294;
+    gvij[1][10] = 1.052643846;
+    btij[1][10] = 0.981844797;
+    gtij[1][10] = 1.330570181; // CH4-C6H14
+    bvij[1][11] = 0.962050831;
+    gvij[1][11] = 1.156655935;
+    btij[1][11] = 0.977431529;
+    gtij[1][11] = 1.379850328; // CH4-C7H16
+    bvij[1][12] = 0.994740603;
+    gvij[1][12] = 1.116549372;
+    btij[1][12] = 0.957473785;
+    gtij[1][12] = 1.449245409; // CH4-C8H18
+    bvij[1][13] = 1.002852287;
+    gvij[1][13] = 1.141895355;
+    btij[1][13] = 0.947716769;
+    gtij[1][13] = 1.528532478; // CH4-C9H20
+    bvij[1][14] = 1.033086292;
+    gvij[1][14] = 1.146089637;
+    btij[1][14] = 0.937777823;
+    gtij[1][14] = 1.568231489; // CH4-C10H22
+    bvij[1][15] = 1;
+    gvij[1][15] = 1.018702573;
+    btij[1][15] = 1;
+    gtij[1][15] = 1.352643115; // CH4-H2
+    bvij[1][16] = 1;
+    gvij[1][16] = 1;
+    btij[1][16] = 1;
+    gtij[1][16] = 0.95; // CH4-O2
+    bvij[1][17] = 0.997340772;
+    gvij[1][17] = 1.006102927;
+    btij[1][17] = 0.987411732;
+    gtij[1][17] = 0.987473033; // CH4-CO
+    bvij[1][18] = 1.012783169;
+    gvij[1][18] = 1.585018334;
+    btij[1][18] = 1.063333913;
+    gtij[1][18] = 0.775810513; // CH4-H2O
+    bvij[1][19] = 1.012599087;
+    gvij[1][19] = 1.040161207;
+    btij[1][19] = 1.011090031;
+    gtij[1][19] = 0.961155729; // CH4-H2S
+    bvij[1][20] = 1;
+    gvij[1][20] = 0.881405683;
+    btij[1][20] = 1;
+    gtij[1][20] = 3.159776855; // CH4-He
+    bvij[1][21] = 1.034630259;
+    gvij[1][21] = 1.014678542;
+    btij[1][21] = 0.990954281;
+    gtij[1][21] = 0.989843388; // CH4-Ar
+    bvij[2][3] = 0.977794634;
+    gvij[2][3] = 1.047578256;
+    btij[2][3] = 1.005894529;
+    gtij[2][3] = 1.107654104; // N2-CO2
+    bvij[2][4] = 0.978880168;
+    gvij[2][4] = 1.042352891;
+    btij[2][4] = 1.007671428;
+    gtij[2][4] = 1.098650964; // N2-C2H6
+    bvij[2][5] = 0.974424681;
+    gvij[2][5] = 1.081025408;
+    btij[2][5] = 1.002677329;
+    gtij[2][5] = 1.201264026; // N2-C3H8
+    bvij[2][6] = 0.98641583;
+    gvij[2][6] = 1.100576129;
+    btij[2][6] = 0.99286813;
+    gtij[2][6] = 1.284462634; // N2-i-C4H10
+    bvij[2][7] = 0.99608261;
+    gvij[2][7] = 1.146949309;
+    btij[2][7] = 0.994515234;
+    gtij[2][7] = 1.304886838; // N2-C4H10
+    bvij[2][8] = 1;
+    gvij[2][8] = 1.154135439;
+    btij[2][8] = 1;
+    gtij[2][8] = 1.38177077; // N2-i-C5H12
+    bvij[2][9] = 1;
+    gvij[2][9] = 1.078877166;
+    btij[2][9] = 1;
+    gtij[2][9] = 1.419029041; // N2-C5H12
+    bvij[2][10] = 1;
+    gvij[2][10] = 1.195952177;
+    btij[2][10] = 1;
+    gtij[2][10] = 1.472607971; // N2-C6H14
+    bvij[2][11] = 1;
+    gvij[2][11] = 1.40455409;
+    btij[2][11] = 1;
+    gtij[2][11] = 1.520975334; // N2-C7H16
+    bvij[2][12] = 1;
+    gvij[2][12] = 1.186067025;
+    btij[2][12] = 1;
+    gtij[2][12] = 1.733280051; // N2-C8H18
+    bvij[2][13] = 1;
+    gvij[2][13] = 1.100405929;
+    btij[2][13] = 0.95637945;
+    gtij[2][13] = 1.749119996; // N2-C9H20
+    bvij[2][14] = 1;
+    gvij[2][14] = 1;
+    btij[2][14] = 0.957934447;
+    gtij[2][14] = 1.822157123; // N2-C10H22
+    bvij[2][15] = 0.972532065;
+    gvij[2][15] = 0.970115357;
+    btij[2][15] = 0.946134337;
+    gtij[2][15] = 1.175696583; // N2-H2
+    bvij[2][16] = 0.99952177;
+    gvij[2][16] = 0.997082328;
+    btij[2][16] = 0.997190589;
+    gtij[2][16] = 0.995157044; // N2-O2
+    bvij[2][17] = 1;
+    gvij[2][17] = 1.008690943;
+    btij[2][17] = 1;
+    gtij[2][17] = 0.993425388; // N2-CO
+    bvij[2][18] = 1;
+    gvij[2][18] = 1.094749685;
+    btij[2][18] = 1;
+    gtij[2][18] = 0.968808467; // N2-H2O
+    bvij[2][19] = 0.910394249;
+    gvij[2][19] = 1.256844157;
+    btij[2][19] = 1.004692366;
+    gtij[2][19] = 0.9601742; // N2-H2S
+    bvij[2][20] = 0.969501055;
+    gvij[2][20] = 0.932629867;
+    btij[2][20] = 0.692868765;
+    gtij[2][20] = 1.47183158; // N2-He
+    bvij[2][21] = 1.004166412;
+    gvij[2][21] = 1.002212182;
+    btij[2][21] = 0.999069843;
+    gtij[2][21] = 0.990034831; // N2-Ar
+    bvij[3][4] = 1.002525718;
+    gvij[3][4] = 1.032876701;
+    btij[3][4] = 1.013871147;
+    gtij[3][4] = 0.90094953; // CO2-C2H6
+    bvij[3][5] = 0.996898004;
+    gvij[3][5] = 1.047596298;
+    btij[3][5] = 1.033620538;
+    gtij[3][5] = 0.908772477; // CO2-C3H8
+    bvij[3][6] = 1.076551882;
+    gvij[3][6] = 1.081909003;
+    btij[3][6] = 1.023339824;
+    gtij[3][6] = 0.929982936; // CO2-i-C4H10
+    bvij[3][7] = 1.174760923;
+    gvij[3][7] = 1.222437324;
+    btij[3][7] = 1.018171004;
+    gtij[3][7] = 0.911498231; // CO2-C4H10
+    bvij[3][8] = 1.060793104;
+    gvij[3][8] = 1.116793198;
+    btij[3][8] = 1.019180957;
+    gtij[3][8] = 0.961218039; // CO2-i-C5H12
+    bvij[3][9] = 1.024311498;
+    gvij[3][9] = 1.068406078;
+    btij[3][9] = 1.027000795;
+    gtij[3][9] = 0.979217302; // CO2-C5H12
+    bvij[3][10] = 1;
+    gvij[3][10] = 0.851343711;
+    btij[3][10] = 1;
+    gtij[3][10] = 1.038675574; // CO2-C6H14
+    bvij[3][11] = 1.205469976;
+    gvij[3][11] = 1.164585914;
+    btij[3][11] = 1.011806317;
+    gtij[3][11] = 1.046169823; // CO2-C7H16
+    bvij[3][12] = 1.026169373;
+    gvij[3][12] = 1.104043935;
+    btij[3][12] = 1.02969078;
+    gtij[3][12] = 1.074455386; // CO2-C8H18
+    bvij[3][13] = 1;
+    gvij[3][13] = 0.973386152;
+    btij[3][13] = 1.00768862;
+    gtij[3][13] = 1.140671202; // CO2-C9H20
+    bvij[3][14] = 1.000151132;
+    gvij[3][14] = 1.183394668;
+    btij[3][14] = 1.02002879;
+    gtij[3][14] = 1.145512213; // CO2-C10H22
+    bvij[3][15] = 0.904142159;
+    gvij[3][15] = 1.15279255;
+    btij[3][15] = 0.942320195;
+    gtij[3][15] = 1.782924792; // CO2-H2
+    bvij[3][16] = 1;
+    gvij[3][16] = 1;
+    btij[3][16] = 1;
+    gtij[3][16] = 1; // CO2-O2
+    bvij[3][17] = 1;
+    gvij[3][17] = 1;
+    btij[3][17] = 1;
+    gtij[3][17] = 1; // CO2-CO
+    bvij[3][18] = 0.949055959;
+    gvij[3][18] = 1.542328793;
+    btij[3][18] = 0.997372205;
+    gtij[3][18] = 0.775453996; // CO2-H2O
+    bvij[3][19] = 0.906630564;
+    gvij[3][19] = 1.024085837;
+    btij[3][19] = 1.016034583;
+    gtij[3][19] = 0.92601888; // CO2-H2S
+    bvij[3][20] = 0.846647561;
+    gvij[3][20] = 0.864141549;
+    btij[3][20] = 0.76837763;
+    gtij[3][20] = 3.207456948; // CO2-He
+    bvij[3][21] = 1.008392428;
+    gvij[3][21] = 1.029205465;
+    btij[3][21] = 0.996512863;
+    gtij[3][21] = 1.050971635; // CO2-Ar
+    bvij[4][5] = 0.997607277;
+    gvij[4][5] = 1.00303472;
+    btij[4][5] = 0.996199694;
+    gtij[4][5] = 1.01473019; // C2H6-C3H8
+    bvij[4][6] = 1;
+    gvij[4][6] = 1.006616886;
+    btij[4][6] = 1;
+    gtij[4][6] = 1.033283811; // C2H6-i-C4H10
+    bvij[4][7] = 0.999157205;
+    gvij[4][7] = 1.006179146;
+    btij[4][7] = 0.999130554;
+    gtij[4][7] = 1.034832749; // C2H6-C4H10
+    bvij[4][8] = 1;
+    gvij[4][8] = 1.045439935;
+    btij[4][8] = 1;
+    gtij[4][8] = 1.021150247; // C2H6-i-C5H12
+    bvij[4][9] = 0.993851009;
+    gvij[4][9] = 1.026085655;
+    btij[4][9] = 0.998688946;
+    gtij[4][9] = 1.066665676; // C2H6-C5H12
+    bvij[4][10] = 1;
+    gvij[4][10] = 1.169701102;
+    btij[4][10] = 1;
+    gtij[4][10] = 1.092177796; // C2H6-C6H14
+    bvij[4][11] = 1;
+    gvij[4][11] = 1.057666085;
+    btij[4][11] = 1;
+    gtij[4][11] = 1.134532014; // C2H6-C7H16
+    bvij[4][12] = 1.007469726;
+    gvij[4][12] = 1.071917985;
+    btij[4][12] = 0.984068272;
+    gtij[4][12] = 1.168636194; // C2H6-C8H18
+    bvij[4][13] = 1;
+    gvij[4][13] = 1.14353473;
+    btij[4][13] = 1;
+    gtij[4][13] = 1.05603303; // C2H6-C9H20
+    bvij[4][14] = 0.995676258;
+    gvij[4][14] = 1.098361281;
+    btij[4][14] = 0.970918061;
+    gtij[4][14] = 1.237191558; // C2H6-C10H22
+    bvij[4][15] = 0.925367171;
+    gvij[4][15] = 1.10607204;
+    btij[4][15] = 0.932969831;
+    gtij[4][15] = 1.902008495; // C2H6-H2
+    bvij[4][16] = 1;
+    gvij[4][16] = 1;
+    btij[4][16] = 1;
+    gtij[4][16] = 1; // C2H6-O2
+    bvij[4][17] = 1;
+    gvij[4][17] = 1.201417898;
+    btij[4][17] = 1;
+    gtij[4][17] = 1.069224728; // C2H6-CO
+    bvij[4][18] = 1;
+    gvij[4][18] = 1;
+    btij[4][18] = 1;
+    gtij[4][18] = 1; // C2H6-H2O
+    bvij[4][19] = 1.010817909;
+    gvij[4][19] = 1.030988277;
+    btij[4][19] = 0.990197354;
+    gtij[4][19] = 0.90273666; // C2H6-H2S
+    bvij[4][20] = 1;
+    gvij[4][20] = 1;
+    btij[4][20] = 1;
+    gtij[4][20] = 1; // C2H6-He
+    bvij[4][21] = 1;
+    gvij[4][21] = 1;
+    btij[4][21] = 1;
+    gtij[4][21] = 1; // C2H6-Ar
+    bvij[5][6] = 0.999243146;
+    gvij[5][6] = 1.001156119;
+    btij[5][6] = 0.998012298;
+    gtij[5][6] = 1.005250774; // C3H8-i-C4H10
+    bvij[5][7] = 0.999795868;
+    gvij[5][7] = 1.003264179;
+    btij[5][7] = 1.000310289;
+    gtij[5][7] = 1.007392782; // C3H8-C4H10
+    bvij[5][8] = 1.040459289;
+    gvij[5][8] = 0.999432118;
+    btij[5][8] = 0.994364425;
+    gtij[5][8] = 1.0032695; // C3H8-i-C5H12
+    bvij[5][9] = 1.044919431;
+    gvij[5][9] = 1.019921513;
+    btij[5][9] = 0.996484021;
+    gtij[5][9] = 1.008344412; // C3H8-C5H12
+    bvij[5][10] = 1;
+    gvij[5][10] = 1.057872566;
+    btij[5][10] = 1;
+    gtij[5][10] = 1.025657518; // C3H8-C6H14
+    bvij[5][11] = 1;
+    gvij[5][11] = 1.079648053;
+    btij[5][11] = 1;
+    gtij[5][11] = 1.050044169; // C3H8-C7H16
+    bvij[5][12] = 1;
+    gvij[5][12] = 1.102764612;
+    btij[5][12] = 1;
+    gtij[5][12] = 1.063694129; // C3H8-C8H18
+    bvij[5][13] = 1;
+    gvij[5][13] = 1.199769134;
+    btij[5][13] = 1;
+    gtij[5][13] = 1.109973833; // C3H8-C9H20
+    bvij[5][14] = 0.984104227;
+    gvij[5][14] = 1.053040574;
+    btij[5][14] = 0.985331233;
+    gtij[5][14] = 1.140905252; // C3H8-C10H22
+    bvij[5][15] = 1;
+    gvij[5][15] = 1.07400611;
+    btij[5][15] = 1;
+    gtij[5][15] = 2.308215191; // C3H8-H2
+    bvij[5][16] = 1;
+    gvij[5][16] = 1;
+    btij[5][16] = 1;
+    gtij[5][16] = 1; // C3H8-O2
+    bvij[5][17] = 1;
+    gvij[5][17] = 1.108143673;
+    btij[5][17] = 1;
+    gtij[5][17] = 1.197564208; // C3H8-CO
+    bvij[5][18] = 1;
+    gvij[5][18] = 1.011759763;
+    btij[5][18] = 1;
+    gtij[5][18] = 0.600340961; // C3H8-H2O
+    bvij[5][19] = 0.936811219;
+    gvij[5][19] = 1.010593999;
+    btij[5][19] = 0.992573556;
+    gtij[5][19] = 0.905829247; // C3H8-H2S
+    bvij[5][20] = 1;
+    gvij[5][20] = 1;
+    btij[5][20] = 1;
+    gtij[5][20] = 1; // C3H8-He
+    bvij[5][21] = 1;
+    gvij[5][21] = 1;
+    btij[5][21] = 1;
+    gtij[5][21] = 1; // C3H8-Ar
+
+    // The beta values for isobutane+butane are the reciprocal values of those in the GERG-2008
+    // publication because the order was reversed in this work.
+    bvij[6][7] = 0.999120311;
+    gvij[6][7] = 1.00041444;
+    btij[6][7] = 0.999922459;
+    gtij[6][7] = 1.001432824; // C4H10-i-C4H10
+
+    bvij[6][8] = 1;
+    gvij[6][8] = 1.002284353;
+    btij[6][8] = 1;
+    gtij[6][8] = 1.001835788; // i-C4H10-i-C5H1
+    bvij[6][9] = 1;
+    gvij[6][9] = 1.002779804;
+    btij[6][9] = 1;
+    gtij[6][9] = 1.002495889; // i-C4H10-C5H12
+    bvij[6][10] = 1;
+    gvij[6][10] = 1.010493989;
+    btij[6][10] = 1;
+    gtij[6][10] = 1.006018054; // i-C4H10-C6H14
+    bvij[6][11] = 1;
+    gvij[6][11] = 1.021668316;
+    btij[6][11] = 1;
+    gtij[6][11] = 1.00988576; // i-C4H10-C7H16
+    bvij[6][12] = 1;
+    gvij[6][12] = 1.032807063;
+    btij[6][12] = 1;
+    gtij[6][12] = 1.013945424; // i-C4H10-C8H18
+    bvij[6][13] = 1;
+    gvij[6][13] = 1.047298475;
+    btij[6][13] = 1;
+    gtij[6][13] = 1.017817492; // i-C4H10-C9H20
+    bvij[6][14] = 1;
+    gvij[6][14] = 1.060243344;
+    btij[6][14] = 1;
+    gtij[6][14] = 1.021624748; // i-C4H10-C10H22
+    bvij[6][15] = 1;
+    gvij[6][15] = 1.147595688;
+    btij[6][15] = 1;
+    gtij[6][15] = 1.895305393; // i-C4H10-H2
+    bvij[6][16] = 1;
+    gvij[6][16] = 1;
+    btij[6][16] = 1;
+    gtij[6][16] = 1; // i-C4H10-O2
+    bvij[6][17] = 1;
+    gvij[6][17] = 1.087272232;
+    btij[6][17] = 1;
+    gtij[6][17] = 1.161390082; // i-C4H10-CO
+    bvij[6][18] = 1;
+    gvij[6][18] = 1;
+    btij[6][18] = 1;
+    gtij[6][18] = 1; // i-C4H10-H2O
+    bvij[6][19] = 1.012994431;
+    gvij[6][19] = 0.988591117;
+    btij[6][19] = 0.974550548;
+    gtij[6][19] = 0.937130844; // i-C4H10-H2S
+    bvij[6][20] = 1;
+    gvij[6][20] = 1;
+    btij[6][20] = 1;
+    gtij[6][20] = 1; // i-C4H10-He
+    bvij[6][21] = 1;
+    gvij[6][21] = 1;
+    btij[6][21] = 1;
+    gtij[6][21] = 1; // i-C4H10-Ar
+    bvij[7][8] = 1;
+    gvij[7][8] = 1.002728434;
+    btij[7][8] = 1;
+    gtij[7][8] = 1.000792201; // C4H10-i-C5H12
+    bvij[7][9] = 1;
+    gvij[7][9] = 1.01815965;
+    btij[7][9] = 1;
+    gtij[7][9] = 1.00214364; // C4H10-C5H12
+    bvij[7][10] = 1;
+    gvij[7][10] = 1.034995284;
+    btij[7][10] = 1;
+    gtij[7][10] = 1.00915706; // C4H10-C6H14
+    bvij[7][11] = 1;
+    gvij[7][11] = 1.019174227;
+    btij[7][11] = 1;
+    gtij[7][11] = 1.021283378; // C4H10-C7H16
+    bvij[7][12] = 1;
+    gvij[7][12] = 1.046905515;
+    btij[7][12] = 1;
+    gtij[7][12] = 1.033180106; // C4H10-C8H18
+    bvij[7][13] = 1;
+    gvij[7][13] = 1.049219137;
+    btij[7][13] = 1;
+    gtij[7][13] = 1.014096448; // C4H10-C9H20
+    bvij[7][14] = 0.976951968;
+    gvij[7][14] = 1.027845529;
+    btij[7][14] = 0.993688386;
+    gtij[7][14] = 1.076466918; // C4H10-C10H22
+    bvij[7][15] = 1;
+    gvij[7][15] = 1.232939523;
+    btij[7][15] = 1;
+    gtij[7][15] = 2.509259945; // C4H10-H2
+    bvij[7][16] = 1;
+    gvij[7][16] = 1;
+    btij[7][16] = 1;
+    gtij[7][16] = 1; // C4H10-O2
+    bvij[7][17] = 1;
+    gvij[7][17] = 1.084740904;
+    btij[7][17] = 1;
+    gtij[7][17] = 1.173916162; // C4H10-CO
+    bvij[7][18] = 1;
+    gvij[7][18] = 1.223638763;
+    btij[7][18] = 1;
+    gtij[7][18] = 0.615512682; // C4H10-H2O
+    bvij[7][19] = 0.908113163;
+    gvij[7][19] = 1.033366041;
+    btij[7][19] = 0.985962886;
+    gtij[7][19] = 0.926156602; // C4H10-H2S
+    bvij[7][20] = 1;
+    gvij[7][20] = 1;
+    btij[7][20] = 1;
+    gtij[7][20] = 1; // C4H10-He
+    bvij[7][21] = 1;
+    gvij[7][21] = 1.214638734;
+    btij[7][21] = 1;
+    gtij[7][21] = 1.245039498; // C4H10-Ar
+    bvij[8][9] = 1;
+    gvij[8][9] = 1.000024335;
+    btij[8][9] = 1;
+    gtij[8][9] = 1.000050537; // C5H12-i-C5H12
+    bvij[8][10] = 1;
+    gvij[8][10] = 1.002995876;
+    btij[8][10] = 1;
+    gtij[8][10] = 1.001204174; // i-C5H12-C6H14
+    bvij[8][11] = 1;
+    gvij[8][11] = 1.009928206;
+    btij[8][11] = 1;
+    gtij[8][11] = 1.003194615; // i-C5H12-C7H16
+    bvij[8][12] = 1;
+    gvij[8][12] = 1.017880545;
+    btij[8][12] = 1;
+    gtij[8][12] = 1.00564748; // i-C5H12-C8H18
+    bvij[8][13] = 1;
+    gvij[8][13] = 1.028994325;
+    btij[8][13] = 1;
+    gtij[8][13] = 1.008191499; // i-C5H12-C9H20
+    bvij[8][14] = 1;
+    gvij[8][14] = 1.039372957;
+    btij[8][14] = 1;
+    gtij[8][14] = 1.010825138; // i-C5H12-C10H22
+    bvij[8][15] = 1;
+    gvij[8][15] = 1.184340443;
+    btij[8][15] = 1;
+    gtij[8][15] = 1.996386669; // i-C5H12-H2
+    bvij[8][16] = 1;
+    gvij[8][16] = 1;
+    btij[8][16] = 1;
+    gtij[8][16] = 1; // i-C5H12-O2
+    bvij[8][17] = 1;
+    gvij[8][17] = 1.116694577;
+    btij[8][17] = 1;
+    gtij[8][17] = 1.199326059; // i-C5H12-CO
+    bvij[8][18] = 1;
+    gvij[8][18] = 1;
+    btij[8][18] = 1;
+    gtij[8][18] = 1; // i-C5H12-H2O
+    bvij[8][19] = 1;
+    gvij[8][19] = 0.835763343;
+    btij[8][19] = 1;
+    gtij[8][19] = 0.982651529; // i-C5H12-H2S
+    bvij[8][20] = 1;
+    gvij[8][20] = 1;
+    btij[8][20] = 1;
+    gtij[8][20] = 1; // i-C5H12-He
+    bvij[8][21] = 1;
+    gvij[8][21] = 1;
+    btij[8][21] = 1;
+    gtij[8][21] = 1; // i-C5H12-Ar
+    bvij[9][10] = 1;
+    gvij[9][10] = 1.002480637;
+    btij[9][10] = 1;
+    gtij[9][10] = 1.000761237; // C5H12-C6H14
+    bvij[9][11] = 1;
+    gvij[9][11] = 1.008972412;
+    btij[9][11] = 1;
+    gtij[9][11] = 1.002441051; // C5H12-C7H16
+    bvij[9][12] = 1;
+    gvij[9][12] = 1.069223964;
+    btij[9][12] = 1;
+    gtij[9][12] = 1.016422347; // C5H12-C8H18
+    bvij[9][13] = 1;
+    gvij[9][13] = 1.034910633;
+    btij[9][13] = 1;
+    gtij[9][13] = 1.103421755; // C5H12-C9H20
+    bvij[9][14] = 1;
+    gvij[9][14] = 1.016370338;
+    btij[9][14] = 1;
+    gtij[9][14] = 1.049035838; // C5H12-C10H22
+    bvij[9][15] = 1;
+    gvij[9][15] = 1.188334783;
+    btij[9][15] = 1;
+    gtij[9][15] = 2.013859174; // C5H12-H2
+    bvij[9][16] = 1;
+    gvij[9][16] = 1;
+    btij[9][16] = 1;
+    gtij[9][16] = 1; // C5H12-O2
+    bvij[9][17] = 1;
+    gvij[9][17] = 1.119954454;
+    btij[9][17] = 1;
+    gtij[9][17] = 1.206043295; // C5H12-CO
+    bvij[9][18] = 1;
+    gvij[9][18] = 0.95667731;
+    btij[9][18] = 1;
+    gtij[9][18] = 0.447666011; // C5H12-H2O
+    bvij[9][19] = 0.984613203;
+    gvij[9][19] = 1.076539234;
+    btij[9][19] = 0.962006651;
+    gtij[9][19] = 0.959065662; // C5H12-H2S
+    bvij[9][20] = 1;
+    gvij[9][20] = 1;
+    btij[9][20] = 1;
+    gtij[9][20] = 1; // C5H12-He
+    bvij[9][21] = 1;
+    gvij[9][21] = 1;
+    btij[9][21] = 1;
+    gtij[9][21] = 1; // C5H12-Ar
+    bvij[10][11] = 1;
+    gvij[10][11] = 1.001508227;
+    btij[10][11] = 1;
+    gtij[10][11] = 0.999762786; // C6H14-C7H16
+    bvij[10][12] = 1;
+    gvij[10][12] = 1.006268954;
+    btij[10][12] = 1;
+    gtij[10][12] = 1.001633952; // C6H14-C8H18
+    bvij[10][13] = 1;
+    gvij[10][13] = 1.02076168;
+    btij[10][13] = 1;
+    gtij[10][13] = 1.055369591; // C6H14-C9H20
+    bvij[10][14] = 1.001516371;
+    gvij[10][14] = 1.013511439;
+    btij[10][14] = 0.99764101;
+    gtij[10][14] = 1.028939539; // C6H14-C10H22
+    bvij[10][15] = 1;
+    gvij[10][15] = 1.243461678;
+    btij[10][15] = 1;
+    gtij[10][15] = 3.021197546; // C6H14-H2
+    bvij[10][16] = 1;
+    gvij[10][16] = 1;
+    btij[10][16] = 1;
+    gtij[10][16] = 1; // C6H14-O2
+    bvij[10][17] = 1;
+    gvij[10][17] = 1.155145836;
+    btij[10][17] = 1;
+    gtij[10][17] = 1.233272781; // C6H14-CO
+    bvij[10][18] = 1;
+    gvij[10][18] = 1.170217596;
+    btij[10][18] = 1;
+    gtij[10][18] = 0.569681333; // C6H14-H2O
+    bvij[10][19] = 0.754473958;
+    gvij[10][19] = 1.339283552;
+    btij[10][19] = 0.985891113;
+    gtij[10][19] = 0.956075596; // C6H14-H2S
+    bvij[10][20] = 1;
+    gvij[10][20] = 1;
+    btij[10][20] = 1;
+    gtij[10][20] = 1; // C6H14-He
+    bvij[10][21] = 1;
+    gvij[10][21] = 1;
+    btij[10][21] = 1;
+    gtij[10][21] = 1; // C6H14-Ar
+    bvij[11][12] = 1;
+    gvij[11][12] = 1.006767176;
+    btij[11][12] = 1;
+    gtij[11][12] = 0.998793111; // C7H16-C8H18
+    bvij[11][13] = 1;
+    gvij[11][13] = 1.001370076;
+    btij[11][13] = 1;
+    gtij[11][13] = 1.001150096; // C7H16-C9H20
+    bvij[11][14] = 1;
+    gvij[11][14] = 1.002972346;
+    btij[11][14] = 1;
+    gtij[11][14] = 1.002229938; // C7H16-C10H22
+    bvij[11][15] = 1;
+    gvij[11][15] = 1.159131722;
+    btij[11][15] = 1;
+    gtij[11][15] = 3.169143057; // C7H16-H2
+    bvij[11][16] = 1;
+    gvij[11][16] = 1;
+    btij[11][16] = 1;
+    gtij[11][16] = 1; // C7H16-O2
+    bvij[11][17] = 1;
+    gvij[11][17] = 1.190354273;
+    btij[11][17] = 1;
+    gtij[11][17] = 1.256123503; // C7H16-CO
+    bvij[11][18] = 1;
+    gvij[11][18] = 1;
+    btij[11][18] = 1;
+    gtij[11][18] = 1; // C7H16-H2O
+    bvij[11][19] = 0.828967164;
+    gvij[11][19] = 1.087956749;
+    btij[11][19] = 0.988937417;
+    gtij[11][19] = 1.013453092; // C7H16-H2S
+    bvij[11][20] = 1;
+    gvij[11][20] = 1;
+    btij[11][20] = 1;
+    gtij[11][20] = 1; // C7H16-He
+    bvij[11][21] = 1;
+    gvij[11][21] = 1;
+    btij[11][21] = 1;
+    gtij[11][21] = 1; // C7H16-Ar
+    bvij[12][13] = 1;
+    gvij[12][13] = 1.001357085;
+    btij[12][13] = 1;
+    gtij[12][13] = 1.000235044; // C8H18-C9H20
+    bvij[12][14] = 1;
+    gvij[12][14] = 1.002553544;
+    btij[12][14] = 1;
+    gtij[12][14] = 1.007186267; // C8H18-C10H22
+    bvij[12][15] = 1;
+    gvij[12][15] = 1.305249405;
+    btij[12][15] = 1;
+    gtij[12][15] = 2.191555216; // C8H18-H2
+    bvij[12][16] = 1;
+    gvij[12][16] = 1;
+    btij[12][16] = 1;
+    gtij[12][16] = 1; // C8H18-O2
+    bvij[12][17] = 1;
+    gvij[12][17] = 1.219206702;
+    btij[12][17] = 1;
+    gtij[12][17] = 1.276565536; // C8H18-CO
+    bvij[12][18] = 1;
+    gvij[12][18] = 0.599484191;
+    btij[12][18] = 1;
+    gtij[12][18] = 0.662072469; // C8H18-H2O
+    bvij[12][19] = 1;
+    gvij[12][19] = 1;
+    btij[12][19] = 1;
+    gtij[12][19] = 1; // C8H18-H2S
+    bvij[12][20] = 1;
+    gvij[12][20] = 1;
+    btij[12][20] = 1;
+    gtij[12][20] = 1; // C8H18-He
+    bvij[12][21] = 1;
+    gvij[12][21] = 1;
+    btij[12][21] = 1;
+    gtij[12][21] = 1; // C8H18-Ar
+    bvij[13][14] = 1;
+    gvij[13][14] = 1.00081052;
+    btij[13][14] = 1;
+    gtij[13][14] = 1.000182392; // C9H20-C10H22
+    bvij[13][15] = 1;
+    gvij[13][15] = 1.342647661;
+    btij[13][15] = 1;
+    gtij[13][15] = 2.23435404; // C9H20-H2
+    bvij[13][16] = 1;
+    gvij[13][16] = 1;
+    btij[13][16] = 1;
+    gtij[13][16] = 1; // C9H20-O2
+    bvij[13][17] = 1;
+    gvij[13][17] = 1.252151449;
+    btij[13][17] = 1;
+    gtij[13][17] = 1.294070556; // C9H20-CO
+    bvij[13][18] = 1;
+    gvij[13][18] = 1;
+    btij[13][18] = 1;
+    gtij[13][18] = 1; // C9H20-H2O
+    bvij[13][19] = 1;
+    gvij[13][19] = 1.082905109;
+    btij[13][19] = 1;
+    gtij[13][19] = 1.086557826; // C9H20-H2S
+    bvij[13][20] = 1;
+    gvij[13][20] = 1;
+    btij[13][20] = 1;
+    gtij[13][20] = 1; // C9H20-He
+    bvij[13][21] = 1;
+    gvij[13][21] = 1;
+    btij[13][21] = 1;
+    gtij[13][21] = 1; // C9H20-Ar
+    bvij[14][15] = 1.695358382;
+    gvij[14][15] = 1.120233729;
+    btij[14][15] = 1.064818089;
+    gtij[14][15] = 3.786003724; // C10H22-H2
+    bvij[14][16] = 1;
+    gvij[14][16] = 1;
+    btij[14][16] = 1;
+    gtij[14][16] = 1; // C10H22-O2
+    bvij[14][17] = 1;
+    gvij[14][17] = 0.87018496;
+    btij[14][17] = 1.049594632;
+    gtij[14][17] = 1.803567587; // C10H22-CO
+    bvij[14][18] = 1;
+    gvij[14][18] = 0.551405318;
+    btij[14][18] = 0.897162268;
+    gtij[14][18] = 0.740416402; // C10H22-H2O
+    bvij[14][19] = 0.975187766;
+    gvij[14][19] = 1.171714677;
+    btij[14][19] = 0.973091413;
+    gtij[14][19] = 1.103693489; // C10H22-H2S
+    bvij[14][20] = 1;
+    gvij[14][20] = 1;
+    btij[14][20] = 1;
+    gtij[14][20] = 1; // C10H22-He
+    bvij[14][21] = 1;
+    gvij[14][21] = 1;
+    btij[14][21] = 1;
+    gtij[14][21] = 1; // C10H22-Ar
+    bvij[15][16] = 1;
+    gvij[15][16] = 1;
+    btij[15][16] = 1;
+    gtij[15][16] = 1; // H2-O2
+    bvij[15][17] = 1;
+    gvij[15][17] = 1.121416201;
+    btij[15][17] = 1;
+    gtij[15][17] = 1.377504607; // H2-CO
+    bvij[15][18] = 1;
+    gvij[15][18] = 1;
+    btij[15][18] = 1;
+    gtij[15][18] = 1; // H2-H2O
+    bvij[15][19] = 1;
+    gvij[15][19] = 1;
+    btij[15][19] = 1;
+    gtij[15][19] = 1; // H2-H2S
+    bvij[15][20] = 1;
+    gvij[15][20] = 1;
+    btij[15][20] = 1;
+    gtij[15][20] = 1; // H2-He
+    bvij[15][21] = 1;
+    gvij[15][21] = 1;
+    btij[15][21] = 1;
+    gtij[15][21] = 1; // H2-Ar
+    bvij[16][17] = 1;
+    gvij[16][17] = 1;
+    btij[16][17] = 1;
+    gtij[16][17] = 1; // O2-CO
+    bvij[16][18] = 1;
+    gvij[16][18] = 1.143174289;
+    btij[16][18] = 1;
+    gtij[16][18] = 0.964767932; // O2-H2O
+    bvij[16][19] = 1;
+    gvij[16][19] = 1;
+    btij[16][19] = 1;
+    gtij[16][19] = 1; // O2-H2S
+    bvij[16][20] = 1;
+    gvij[16][20] = 1;
+    btij[16][20] = 1;
+    gtij[16][20] = 1; // O2-He
+    bvij[16][21] = 0.999746847;
+    gvij[16][21] = 0.993907223;
+    btij[16][21] = 1.000023103;
+    gtij[16][21] = 0.990430423; // O2-Ar
+    bvij[17][18] = 1;
+    gvij[17][18] = 1;
+    btij[17][18] = 1;
+    gtij[17][18] = 1; // CO-H2O
+    bvij[17][19] = 0.795660392;
+    gvij[17][19] = 1.101731308;
+    btij[17][19] = 1.025536736;
+    gtij[17][19] = 1.022749748; // CO-H2S
+    bvij[17][20] = 1;
+    gvij[17][20] = 1;
+    btij[17][20] = 1;
+    gtij[17][20] = 1; // CO-He
+    bvij[17][21] = 1;
+    gvij[17][21] = 1.159720623;
+    btij[17][21] = 1;
+    gtij[17][21] = 0.954215746; // CO-Ar
+    bvij[18][19] = 1;
+    gvij[18][19] = 1.014832832;
+    btij[18][19] = 1;
+    gtij[18][19] = 0.940587083; // H2O-H2S
+    bvij[18][20] = 1;
+    gvij[18][20] = 1;
+    btij[18][20] = 1;
+    gtij[18][20] = 1; // H2O-He
+    bvij[18][21] = 1;
+    gvij[18][21] = 1.038993495;
+    btij[18][21] = 1;
+    gtij[18][21] = 1.070941866; // H2O-Ar
+    bvij[19][20] = 1;
+    gvij[19][20] = 1;
+    btij[19][20] = 1;
+    gtij[19][20] = 1; // H2S-He
+    bvij[19][21] = 1;
+    gvij[19][21] = 1;
+    btij[19][21] = 1;
+    gtij[19][21] = 1; // H2S-Ar
+    bvij[20][21] = 1;
+    gvij[20][21] = 1;
+    btij[20][21] = 1;
+    gtij[20][21] = 1; // He-Ar
+
+    for (int i = 1; i <= MaxFlds; ++i) {
+      bvij[i][i] = 1;
+      btij[i][i] = 1;
+      gvij[i][i] = 1 / Dc[i];
+      gtij[i][i] = Tc[i];
+      for (int j = i + 1; j <= MaxFlds; ++j) {
+        gvij[i][j] = gvij[i][j] * bvij[i][j] * Math.pow(Vc3[i] + Vc3[j], 3);
+        gtij[i][j] = gtij[i][j] * btij[i][j] * Tc2[i] * Tc2[j];
+        bvij[i][j] = Math.pow(bvij[i][j], 2);
+        btij[i][j] = Math.pow(btij[i][j], 2);
       }
-
-      // Model numbers for excess functions, 10 is for generalized equation
-      mNumb[1][2] = 3;
-      mNumb[1][3] = 4;
-      mNumb[1][4] = 1;
-      mNumb[1][5] = 2;
-      mNumb[1][6] = 10;
-      mNumb[1][7] = 10;
-      mNumb[1][15] = 7;
-      mNumb[2][3] = 5;
-      mNumb[2][4] = 6;
-      mNumb[4][5] = 10;
-      mNumb[4][6] = 10;
-      mNumb[4][7] = 10;
-      mNumb[5][6] = 10;
-      mNumb[5][7] = 10;
-      mNumb[6][7] = 10;
-
-      // Ideal gas parameters
-      n0i[1][3] = 4.00088;
-      n0i[1][4] = 0.76315;
-      n0i[1][5] = 0.0046;
-      n0i[1][6] = 8.74432;
-      n0i[1][7] = -4.46921;
-      n0i[1][1] = 29.83843397;
-      n0i[1][2] = -15999.69151;
-      n0i[2][3] = 3.50031;
-      n0i[2][4] = 0.13732;
-      n0i[2][5] = -0.1466;
-      n0i[2][6] = 0.90066;
-      n0i[2][7] = 0;
-      n0i[2][1] = 17.56770785;
-      n0i[2][2] = -2801.729072;
-      n0i[3][3] = 3.50002;
-      n0i[3][4] = 2.04452;
-      n0i[3][5] = -1.06044;
-      n0i[3][6] = 2.03366;
-      n0i[3][7] = 0.01393;
-      n0i[3][1] = 20.65844696;
-      n0i[3][2] = -4902.171516;
-      n0i[4][3] = 4.00263;
-      n0i[4][4] = 4.33939;
-      n0i[4][5] = 1.23722;
-      n0i[4][6] = 13.1974;
-      n0i[4][7] = -6.01989;
-      n0i[4][1] = 36.73005938;
-      n0i[4][2] = -23639.65301;
-      n0i[5][3] = 4.02939;
-      n0i[5][4] = 6.60569;
-      n0i[5][5] = 3.197;
-      n0i[5][6] = 19.1921;
-      n0i[5][7] = -8.37267;
-      n0i[5][1] = 44.70909619;
-      n0i[5][2] = -31236.63551;
-      n0i[6][3] = 4.06714;
-      n0i[6][4] = 8.97575;
-      n0i[6][5] = 5.25156;
-      n0i[6][6] = 25.1423;
-      n0i[6][7] = 16.1388;
-      n0i[6][1] = 34.30180349;
-      n0i[6][2] = -38525.50276;
-      n0i[7][3] = 4.33944;
-      n0i[7][4] = 9.44893;
-      n0i[7][5] = 6.89406;
-      n0i[7][6] = 24.4618;
-      n0i[7][7] = 14.7824;
-      n0i[7][1] = 36.53237783;
-      n0i[7][2] = -38957.80933;
-      n0i[8][3] = 4;
-      n0i[8][4] = 11.7618;
-      n0i[8][5] = 20.1101;
-      n0i[8][6] = 33.1688;
-      n0i[8][7] = 0;
-      n0i[8][1] = 43.17218626;
-      n0i[8][2] = -51198.30946;
-      n0i[9][3] = 4;
-      n0i[9][4] = 8.95043;
-      n0i[9][5] = 21.836;
-      n0i[9][6] = 33.4032;
-      n0i[9][7] = 0;
-      n0i[9][1] = 42.67837089;
-      n0i[9][2] = -45215.83;
-      n0i[10][3] = 4;
-      n0i[10][4] = 11.6977;
-      n0i[10][5] = 26.8142;
-      n0i[10][6] = 38.6164;
-      n0i[10][7] = 0;
-      n0i[10][1] = 46.99717188;
-      n0i[10][2] = -52746.83318;
-      n0i[11][3] = 4;
-      n0i[11][4] = 13.7266;
-      n0i[11][5] = 30.4707;
-      n0i[11][6] = 43.5561;
-      n0i[11][7] = 0;
-      n0i[11][1] = 52.07631631;
-      n0i[11][2] = -57104.81056;
-      n0i[12][3] = 4;
-      n0i[12][4] = 15.6865;
-      n0i[12][5] = 33.8029;
-      n0i[12][6] = 48.1731;
-      n0i[12][7] = 0;
-      n0i[12][1] = 57.25830934;
-      n0i[12][2] = -60546.76385;
-      n0i[13][3] = 4;
-      n0i[13][4] = 18.0241;
-      n0i[13][5] = 38.1235;
-      n0i[13][6] = 53.3415;
-      n0i[13][7] = 0;
-      n0i[13][1] = 62.09646901;
-      n0i[13][2] = -66600.12837;
-      n0i[14][3] = 4;
-      n0i[14][4] = 21.0069;
-      n0i[14][5] = 43.4931;
-      n0i[14][6] = 58.3657;
-      n0i[14][7] = 0;
-      n0i[14][1] = 65.93909154;
-      n0i[14][2] = -74131.45483;
-      n0i[15][3] = 2.47906;
-      n0i[15][4] = 0.95806;
-      n0i[15][5] = 0.45444;
-      n0i[15][6] = 1.56039;
-      n0i[15][7] = -1.3756;
-      n0i[15][1] = 13.07520288;
-      n0i[15][2] = -5836.943696;
-      n0i[16][3] = 3.50146;
-      n0i[16][4] = 1.07558;
-      n0i[16][5] = 1.01334;
-      n0i[16][6] = 0;
-      n0i[16][7] = 0;
-      n0i[16][1] = 16.8017173;
-      n0i[16][2] = -2318.32269;
-      n0i[17][3] = 3.50055;
-      n0i[17][4] = 1.02865;
-      n0i[17][5] = 0.00493;
-      n0i[17][6] = 0;
-      n0i[17][7] = 0;
-      n0i[17][1] = 17.45786899;
-      n0i[17][2] = -2635.244116;
-      n0i[18][3] = 4.00392;
-      n0i[18][4] = 0.01059;
-      n0i[18][5] = 0.98763;
-      n0i[18][6] = 3.06904;
-      n0i[18][7] = 0;
-      n0i[18][1] = 21.57882705;
-      n0i[18][2] = -7766.733078;
-      n0i[19][3] = 4;
-      n0i[19][4] = 3.11942;
-      n0i[19][5] = 1.00243;
-      n0i[19][6] = 0;
-      n0i[19][7] = 0;
-      n0i[19][1] = 21.5830944;
-      n0i[19][2] = -6069.035869;
-      n0i[20][3] = 2.5;
-      n0i[20][4] = 0;
-      n0i[20][5] = 0;
-      n0i[20][6] = 0;
-      n0i[20][7] = 0;
-      n0i[20][1] = 10.04639507;
-      n0i[20][2] = -745.375;
-      n0i[21][3] = 2.5;
-      n0i[21][4] = 0;
-      n0i[21][5] = 0;
-      n0i[21][6] = 0;
-      n0i[21][7] = 0;
-      n0i[21][1] = 10.04639507;
-      n0i[21][2] = -745.375;
-      th0i[1][4] = 820.659;
-      th0i[1][5] = 178.41;
-      th0i[1][6] = 1062.82;
-      th0i[1][7] = 1090.53;
-      th0i[2][4] = 662.738;
-      th0i[2][5] = 680.562;
-      th0i[2][6] = 1740.06;
-      th0i[2][7] = 0;
-      th0i[3][4] = 919.306;
-      th0i[3][5] = 865.07;
-      th0i[3][6] = 483.553;
-      th0i[3][7] = 341.109;
-      th0i[4][4] = 559.314;
-      th0i[4][5] = 223.284;
-      th0i[4][6] = 1031.38;
-      th0i[4][7] = 1071.29;
-      th0i[5][4] = 479.856;
-      th0i[5][5] = 200.893;
-      th0i[5][6] = 955.312;
-      th0i[5][7] = 1027.29;
-      th0i[6][4] = 438.27;
-      th0i[6][5] = 198.018;
-      th0i[6][6] = 1905.02;
-      th0i[6][7] = 893.765;
-      th0i[7][4] = 468.27;
-      th0i[7][5] = 183.636;
-      th0i[7][6] = 1914.1;
-      th0i[7][7] = 903.185;
-      th0i[8][4] = 292.503;
-      th0i[8][5] = 910.237;
-      th0i[8][6] = 1919.37;
-      th0i[8][7] = 0;
-      th0i[9][4] = 178.67;
-      th0i[9][5] = 840.538;
-      th0i[9][6] = 1774.25;
-      th0i[9][7] = 0;
-      th0i[10][4] = 182.326;
-      th0i[10][5] = 859.207;
-      th0i[10][6] = 1826.59;
-      th0i[10][7] = 0;
-      th0i[11][4] = 169.789;
-      th0i[11][5] = 836.195;
-      th0i[11][6] = 1760.46;
-      th0i[11][7] = 0;
-      th0i[12][4] = 158.922;
-      th0i[12][5] = 815.064;
-      th0i[12][6] = 1693.07;
-      th0i[12][7] = 0;
-      th0i[13][4] = 156.854;
-      th0i[13][5] = 814.882;
-      th0i[13][6] = 1693.79;
-      th0i[13][7] = 0;
-      th0i[14][4] = 164.947;
-      th0i[14][5] = 836.264;
-      th0i[14][6] = 1750.24;
-      th0i[14][7] = 0;
-      th0i[15][4] = 228.734;
-      th0i[15][5] = 326.843;
-      th0i[15][6] = 1651.71;
-      th0i[15][7] = 1671.69;
-      th0i[16][4] = 2235.71;
-      th0i[16][5] = 1116.69;
-      th0i[16][6] = 0;
-      th0i[16][7] = 0;
-      th0i[17][4] = 1550.45;
-      th0i[17][5] = 704.525;
-      th0i[17][6] = 0;
-      th0i[17][7] = 0;
-      th0i[18][4] = 268.795;
-      th0i[18][5] = 1141.41;
-      th0i[18][6] = 2507.37;
-      th0i[18][7] = 0;
-      th0i[19][4] = 1833.63;
-      th0i[19][5] = 847.181;
-      th0i[19][6] = 0;
-      th0i[19][7] = 0;
-      th0i[20][4] = 0;
-      th0i[20][5] = 0;
-      th0i[20][6] = 0;
-      th0i[20][7] = 0;
-      th0i[21][4] = 0;
-      th0i[21][5] = 0;
-      th0i[21][6] = 0;
-      th0i[21][7] = 0;
-
-      // Mixture parameters for reducing variables
-      bvij[1][2] = 0.998721377;
-      gvij[1][2] = 1.013950311;
-      btij[1][2] = 0.99809883;
-      gtij[1][2] = 0.979273013; // CH4-N2
-      bvij[1][3] = 0.999518072;
-      gvij[1][3] = 1.002806594;
-      btij[1][3] = 1.02262449;
-      gtij[1][3] = 0.975665369; // CH4-CO2
-      bvij[1][4] = 0.997547866;
-      gvij[1][4] = 1.006617867;
-      btij[1][4] = 0.996336508;
-      gtij[1][4] = 1.049707697; // CH4-C2H6
-      bvij[1][5] = 1.00482707;
-      gvij[1][5] = 1.038470657;
-      btij[1][5] = 0.989680305;
-      gtij[1][5] = 1.098655531; // CH4-C3H8
-      bvij[1][6] = 1.011240388;
-      gvij[1][6] = 1.054319053;
-      btij[1][6] = 0.980315756;
-      gtij[1][6] = 1.161117729; // CH4-i-C4H10
-      bvij[1][7] = 0.979105972;
-      gvij[1][7] = 1.045375122;
-      btij[1][7] = 0.99417491;
-      gtij[1][7] = 1.171607691; // CH4-C4H10
-      bvij[1][8] = 1;
-      gvij[1][8] = 1.343685343;
-      btij[1][8] = 1;
-      gtij[1][8] = 1.188899743; // CH4-i-C5H12
-      bvij[1][9] = 0.94833012;
-      gvij[1][9] = 1.124508039;
-      btij[1][9] = 0.992127525;
-      gtij[1][9] = 1.249173968; // CH4-C5H12
-      bvij[1][10] = 0.958015294;
-      gvij[1][10] = 1.052643846;
-      btij[1][10] = 0.981844797;
-      gtij[1][10] = 1.330570181; // CH4-C6H14
-      bvij[1][11] = 0.962050831;
-      gvij[1][11] = 1.156655935;
-      btij[1][11] = 0.977431529;
-      gtij[1][11] = 1.379850328; // CH4-C7H16
-      bvij[1][12] = 0.994740603;
-      gvij[1][12] = 1.116549372;
-      btij[1][12] = 0.957473785;
-      gtij[1][12] = 1.449245409; // CH4-C8H18
-      bvij[1][13] = 1.002852287;
-      gvij[1][13] = 1.141895355;
-      btij[1][13] = 0.947716769;
-      gtij[1][13] = 1.528532478; // CH4-C9H20
-      bvij[1][14] = 1.033086292;
-      gvij[1][14] = 1.146089637;
-      btij[1][14] = 0.937777823;
-      gtij[1][14] = 1.568231489; // CH4-C10H22
-      bvij[1][15] = 1;
-      gvij[1][15] = 1.018702573;
-      btij[1][15] = 1;
-      gtij[1][15] = 1.352643115; // CH4-H2
-      bvij[1][16] = 1;
-      gvij[1][16] = 1;
-      btij[1][16] = 1;
-      gtij[1][16] = 0.95; // CH4-O2
-      bvij[1][17] = 0.997340772;
-      gvij[1][17] = 1.006102927;
-      btij[1][17] = 0.987411732;
-      gtij[1][17] = 0.987473033; // CH4-CO
-      bvij[1][18] = 1.012783169;
-      gvij[1][18] = 1.585018334;
-      btij[1][18] = 1.063333913;
-      gtij[1][18] = 0.775810513; // CH4-H2O
-      bvij[1][19] = 1.012599087;
-      gvij[1][19] = 1.040161207;
-      btij[1][19] = 1.011090031;
-      gtij[1][19] = 0.961155729; // CH4-H2S
-      bvij[1][20] = 1;
-      gvij[1][20] = 0.881405683;
-      btij[1][20] = 1;
-      gtij[1][20] = 3.159776855; // CH4-He
-      bvij[1][21] = 1.034630259;
-      gvij[1][21] = 1.014678542;
-      btij[1][21] = 0.990954281;
-      gtij[1][21] = 0.989843388; // CH4-Ar
-      bvij[2][3] = 0.977794634;
-      gvij[2][3] = 1.047578256;
-      btij[2][3] = 1.005894529;
-      gtij[2][3] = 1.107654104; // N2-CO2
-      bvij[2][4] = 0.978880168;
-      gvij[2][4] = 1.042352891;
-      btij[2][4] = 1.007671428;
-      gtij[2][4] = 1.098650964; // N2-C2H6
-      bvij[2][5] = 0.974424681;
-      gvij[2][5] = 1.081025408;
-      btij[2][5] = 1.002677329;
-      gtij[2][5] = 1.201264026; // N2-C3H8
-      bvij[2][6] = 0.98641583;
-      gvij[2][6] = 1.100576129;
-      btij[2][6] = 0.99286813;
-      gtij[2][6] = 1.284462634; // N2-i-C4H10
-      bvij[2][7] = 0.99608261;
-      gvij[2][7] = 1.146949309;
-      btij[2][7] = 0.994515234;
-      gtij[2][7] = 1.304886838; // N2-C4H10
-      bvij[2][8] = 1;
-      gvij[2][8] = 1.154135439;
-      btij[2][8] = 1;
-      gtij[2][8] = 1.38177077; // N2-i-C5H12
-      bvij[2][9] = 1;
-      gvij[2][9] = 1.078877166;
-      btij[2][9] = 1;
-      gtij[2][9] = 1.419029041; // N2-C5H12
-      bvij[2][10] = 1;
-      gvij[2][10] = 1.195952177;
-      btij[2][10] = 1;
-      gtij[2][10] = 1.472607971; // N2-C6H14
-      bvij[2][11] = 1;
-      gvij[2][11] = 1.40455409;
-      btij[2][11] = 1;
-      gtij[2][11] = 1.520975334; // N2-C7H16
-      bvij[2][12] = 1;
-      gvij[2][12] = 1.186067025;
-      btij[2][12] = 1;
-      gtij[2][12] = 1.733280051; // N2-C8H18
-      bvij[2][13] = 1;
-      gvij[2][13] = 1.100405929;
-      btij[2][13] = 0.95637945;
-      gtij[2][13] = 1.749119996; // N2-C9H20
-      bvij[2][14] = 1;
-      gvij[2][14] = 1;
-      btij[2][14] = 0.957934447;
-      gtij[2][14] = 1.822157123; // N2-C10H22
-      bvij[2][15] = 0.972532065;
-      gvij[2][15] = 0.970115357;
-      btij[2][15] = 0.946134337;
-      gtij[2][15] = 1.175696583; // N2-H2
-      bvij[2][16] = 0.99952177;
-      gvij[2][16] = 0.997082328;
-      btij[2][16] = 0.997190589;
-      gtij[2][16] = 0.995157044; // N2-O2
-      bvij[2][17] = 1;
-      gvij[2][17] = 1.008690943;
-      btij[2][17] = 1;
-      gtij[2][17] = 0.993425388; // N2-CO
-      bvij[2][18] = 1;
-      gvij[2][18] = 1.094749685;
-      btij[2][18] = 1;
-      gtij[2][18] = 0.968808467; // N2-H2O
-      bvij[2][19] = 0.910394249;
-      gvij[2][19] = 1.256844157;
-      btij[2][19] = 1.004692366;
-      gtij[2][19] = 0.9601742; // N2-H2S
-      bvij[2][20] = 0.969501055;
-      gvij[2][20] = 0.932629867;
-      btij[2][20] = 0.692868765;
-      gtij[2][20] = 1.47183158; // N2-He
-      bvij[2][21] = 1.004166412;
-      gvij[2][21] = 1.002212182;
-      btij[2][21] = 0.999069843;
-      gtij[2][21] = 0.990034831; // N2-Ar
-      bvij[3][4] = 1.002525718;
-      gvij[3][4] = 1.032876701;
-      btij[3][4] = 1.013871147;
-      gtij[3][4] = 0.90094953; // CO2-C2H6
-      bvij[3][5] = 0.996898004;
-      gvij[3][5] = 1.047596298;
-      btij[3][5] = 1.033620538;
-      gtij[3][5] = 0.908772477; // CO2-C3H8
-      bvij[3][6] = 1.076551882;
-      gvij[3][6] = 1.081909003;
-      btij[3][6] = 1.023339824;
-      gtij[3][6] = 0.929982936; // CO2-i-C4H10
-      bvij[3][7] = 1.174760923;
-      gvij[3][7] = 1.222437324;
-      btij[3][7] = 1.018171004;
-      gtij[3][7] = 0.911498231; // CO2-C4H10
-      bvij[3][8] = 1.060793104;
-      gvij[3][8] = 1.116793198;
-      btij[3][8] = 1.019180957;
-      gtij[3][8] = 0.961218039; // CO2-i-C5H12
-      bvij[3][9] = 1.024311498;
-      gvij[3][9] = 1.068406078;
-      btij[3][9] = 1.027000795;
-      gtij[3][9] = 0.979217302; // CO2-C5H12
-      bvij[3][10] = 1;
-      gvij[3][10] = 0.851343711;
-      btij[3][10] = 1;
-      gtij[3][10] = 1.038675574; // CO2-C6H14
-      bvij[3][11] = 1.205469976;
-      gvij[3][11] = 1.164585914;
-      btij[3][11] = 1.011806317;
-      gtij[3][11] = 1.046169823; // CO2-C7H16
-      bvij[3][12] = 1.026169373;
-      gvij[3][12] = 1.104043935;
-      btij[3][12] = 1.02969078;
-      gtij[3][12] = 1.074455386; // CO2-C8H18
-      bvij[3][13] = 1;
-      gvij[3][13] = 0.973386152;
-      btij[3][13] = 1.00768862;
-      gtij[3][13] = 1.140671202; // CO2-C9H20
-      bvij[3][14] = 1.000151132;
-      gvij[3][14] = 1.183394668;
-      btij[3][14] = 1.02002879;
-      gtij[3][14] = 1.145512213; // CO2-C10H22
-      bvij[3][15] = 0.904142159;
-      gvij[3][15] = 1.15279255;
-      btij[3][15] = 0.942320195;
-      gtij[3][15] = 1.782924792; // CO2-H2
-      bvij[3][16] = 1;
-      gvij[3][16] = 1;
-      btij[3][16] = 1;
-      gtij[3][16] = 1; // CO2-O2
-      bvij[3][17] = 1;
-      gvij[3][17] = 1;
-      btij[3][17] = 1;
-      gtij[3][17] = 1; // CO2-CO
-      bvij[3][18] = 0.949055959;
-      gvij[3][18] = 1.542328793;
-      btij[3][18] = 0.997372205;
-      gtij[3][18] = 0.775453996; // CO2-H2O
-      bvij[3][19] = 0.906630564;
-      gvij[3][19] = 1.024085837;
-      btij[3][19] = 1.016034583;
-      gtij[3][19] = 0.92601888; // CO2-H2S
-      bvij[3][20] = 0.846647561;
-      gvij[3][20] = 0.864141549;
-      btij[3][20] = 0.76837763;
-      gtij[3][20] = 3.207456948; // CO2-He
-      bvij[3][21] = 1.008392428;
-      gvij[3][21] = 1.029205465;
-      btij[3][21] = 0.996512863;
-      gtij[3][21] = 1.050971635; // CO2-Ar
-      bvij[4][5] = 0.997607277;
-      gvij[4][5] = 1.00303472;
-      btij[4][5] = 0.996199694;
-      gtij[4][5] = 1.01473019; // C2H6-C3H8
-      bvij[4][6] = 1;
-      gvij[4][6] = 1.006616886;
-      btij[4][6] = 1;
-      gtij[4][6] = 1.033283811; // C2H6-i-C4H10
-      bvij[4][7] = 0.999157205;
-      gvij[4][7] = 1.006179146;
-      btij[4][7] = 0.999130554;
-      gtij[4][7] = 1.034832749; // C2H6-C4H10
-      bvij[4][8] = 1;
-      gvij[4][8] = 1.045439935;
-      btij[4][8] = 1;
-      gtij[4][8] = 1.021150247; // C2H6-i-C5H12
-      bvij[4][9] = 0.993851009;
-      gvij[4][9] = 1.026085655;
-      btij[4][9] = 0.998688946;
-      gtij[4][9] = 1.066665676; // C2H6-C5H12
-      bvij[4][10] = 1;
-      gvij[4][10] = 1.169701102;
-      btij[4][10] = 1;
-      gtij[4][10] = 1.092177796; // C2H6-C6H14
-      bvij[4][11] = 1;
-      gvij[4][11] = 1.057666085;
-      btij[4][11] = 1;
-      gtij[4][11] = 1.134532014; // C2H6-C7H16
-      bvij[4][12] = 1.007469726;
-      gvij[4][12] = 1.071917985;
-      btij[4][12] = 0.984068272;
-      gtij[4][12] = 1.168636194; // C2H6-C8H18
-      bvij[4][13] = 1;
-      gvij[4][13] = 1.14353473;
-      btij[4][13] = 1;
-      gtij[4][13] = 1.05603303; // C2H6-C9H20
-      bvij[4][14] = 0.995676258;
-      gvij[4][14] = 1.098361281;
-      btij[4][14] = 0.970918061;
-      gtij[4][14] = 1.237191558; // C2H6-C10H22
-      bvij[4][15] = 0.925367171;
-      gvij[4][15] = 1.10607204;
-      btij[4][15] = 0.932969831;
-      gtij[4][15] = 1.902008495; // C2H6-H2
-      bvij[4][16] = 1;
-      gvij[4][16] = 1;
-      btij[4][16] = 1;
-      gtij[4][16] = 1; // C2H6-O2
-      bvij[4][17] = 1;
-      gvij[4][17] = 1.201417898;
-      btij[4][17] = 1;
-      gtij[4][17] = 1.069224728; // C2H6-CO
-      bvij[4][18] = 1;
-      gvij[4][18] = 1;
-      btij[4][18] = 1;
-      gtij[4][18] = 1; // C2H6-H2O
-      bvij[4][19] = 1.010817909;
-      gvij[4][19] = 1.030988277;
-      btij[4][19] = 0.990197354;
-      gtij[4][19] = 0.90273666; // C2H6-H2S
-      bvij[4][20] = 1;
-      gvij[4][20] = 1;
-      btij[4][20] = 1;
-      gtij[4][20] = 1; // C2H6-He
-      bvij[4][21] = 1;
-      gvij[4][21] = 1;
-      btij[4][21] = 1;
-      gtij[4][21] = 1; // C2H6-Ar
-      bvij[5][6] = 0.999243146;
-      gvij[5][6] = 1.001156119;
-      btij[5][6] = 0.998012298;
-      gtij[5][6] = 1.005250774; // C3H8-i-C4H10
-      bvij[5][7] = 0.999795868;
-      gvij[5][7] = 1.003264179;
-      btij[5][7] = 1.000310289;
-      gtij[5][7] = 1.007392782; // C3H8-C4H10
-      bvij[5][8] = 1.040459289;
-      gvij[5][8] = 0.999432118;
-      btij[5][8] = 0.994364425;
-      gtij[5][8] = 1.0032695; // C3H8-i-C5H12
-      bvij[5][9] = 1.044919431;
-      gvij[5][9] = 1.019921513;
-      btij[5][9] = 0.996484021;
-      gtij[5][9] = 1.008344412; // C3H8-C5H12
-      bvij[5][10] = 1;
-      gvij[5][10] = 1.057872566;
-      btij[5][10] = 1;
-      gtij[5][10] = 1.025657518; // C3H8-C6H14
-      bvij[5][11] = 1;
-      gvij[5][11] = 1.079648053;
-      btij[5][11] = 1;
-      gtij[5][11] = 1.050044169; // C3H8-C7H16
-      bvij[5][12] = 1;
-      gvij[5][12] = 1.102764612;
-      btij[5][12] = 1;
-      gtij[5][12] = 1.063694129; // C3H8-C8H18
-      bvij[5][13] = 1;
-      gvij[5][13] = 1.199769134;
-      btij[5][13] = 1;
-      gtij[5][13] = 1.109973833; // C3H8-C9H20
-      bvij[5][14] = 0.984104227;
-      gvij[5][14] = 1.053040574;
-      btij[5][14] = 0.985331233;
-      gtij[5][14] = 1.140905252; // C3H8-C10H22
-      bvij[5][15] = 1;
-      gvij[5][15] = 1.07400611;
-      btij[5][15] = 1;
-      gtij[5][15] = 2.308215191; // C3H8-H2
-      bvij[5][16] = 1;
-      gvij[5][16] = 1;
-      btij[5][16] = 1;
-      gtij[5][16] = 1; // C3H8-O2
-      bvij[5][17] = 1;
-      gvij[5][17] = 1.108143673;
-      btij[5][17] = 1;
-      gtij[5][17] = 1.197564208; // C3H8-CO
-      bvij[5][18] = 1;
-      gvij[5][18] = 1.011759763;
-      btij[5][18] = 1;
-      gtij[5][18] = 0.600340961; // C3H8-H2O
-      bvij[5][19] = 0.936811219;
-      gvij[5][19] = 1.010593999;
-      btij[5][19] = 0.992573556;
-      gtij[5][19] = 0.905829247; // C3H8-H2S
-      bvij[5][20] = 1;
-      gvij[5][20] = 1;
-      btij[5][20] = 1;
-      gtij[5][20] = 1; // C3H8-He
-      bvij[5][21] = 1;
-      gvij[5][21] = 1;
-      btij[5][21] = 1;
-      gtij[5][21] = 1; // C3H8-Ar
-
-      // The beta values for isobutane+butane are the reciprocal values of those in the GERG-2008
-      // publication because the order was reversed in this work.
-      bvij[6][7] = 0.999120311;
-      gvij[6][7] = 1.00041444;
-      btij[6][7] = 0.999922459;
-      gtij[6][7] = 1.001432824; // C4H10-i-C4H10
-
-      bvij[6][8] = 1;
-      gvij[6][8] = 1.002284353;
-      btij[6][8] = 1;
-      gtij[6][8] = 1.001835788; // i-C4H10-i-C5H1
-      bvij[6][9] = 1;
-      gvij[6][9] = 1.002779804;
-      btij[6][9] = 1;
-      gtij[6][9] = 1.002495889; // i-C4H10-C5H12
-      bvij[6][10] = 1;
-      gvij[6][10] = 1.010493989;
-      btij[6][10] = 1;
-      gtij[6][10] = 1.006018054; // i-C4H10-C6H14
-      bvij[6][11] = 1;
-      gvij[6][11] = 1.021668316;
-      btij[6][11] = 1;
-      gtij[6][11] = 1.00988576; // i-C4H10-C7H16
-      bvij[6][12] = 1;
-      gvij[6][12] = 1.032807063;
-      btij[6][12] = 1;
-      gtij[6][12] = 1.013945424; // i-C4H10-C8H18
-      bvij[6][13] = 1;
-      gvij[6][13] = 1.047298475;
-      btij[6][13] = 1;
-      gtij[6][13] = 1.017817492; // i-C4H10-C9H20
-      bvij[6][14] = 1;
-      gvij[6][14] = 1.060243344;
-      btij[6][14] = 1;
-      gtij[6][14] = 1.021624748; // i-C4H10-C10H22
-      bvij[6][15] = 1;
-      gvij[6][15] = 1.147595688;
-      btij[6][15] = 1;
-      gtij[6][15] = 1.895305393; // i-C4H10-H2
-      bvij[6][16] = 1;
-      gvij[6][16] = 1;
-      btij[6][16] = 1;
-      gtij[6][16] = 1; // i-C4H10-O2
-      bvij[6][17] = 1;
-      gvij[6][17] = 1.087272232;
-      btij[6][17] = 1;
-      gtij[6][17] = 1.161390082; // i-C4H10-CO
-      bvij[6][18] = 1;
-      gvij[6][18] = 1;
-      btij[6][18] = 1;
-      gtij[6][18] = 1; // i-C4H10-H2O
-      bvij[6][19] = 1.012994431;
-      gvij[6][19] = 0.988591117;
-      btij[6][19] = 0.974550548;
-      gtij[6][19] = 0.937130844; // i-C4H10-H2S
-      bvij[6][20] = 1;
-      gvij[6][20] = 1;
-      btij[6][20] = 1;
-      gtij[6][20] = 1; // i-C4H10-He
-      bvij[6][21] = 1;
-      gvij[6][21] = 1;
-      btij[6][21] = 1;
-      gtij[6][21] = 1; // i-C4H10-Ar
-      bvij[7][8] = 1;
-      gvij[7][8] = 1.002728434;
-      btij[7][8] = 1;
-      gtij[7][8] = 1.000792201; // C4H10-i-C5H12
-      bvij[7][9] = 1;
-      gvij[7][9] = 1.01815965;
-      btij[7][9] = 1;
-      gtij[7][9] = 1.00214364; // C4H10-C5H12
-      bvij[7][10] = 1;
-      gvij[7][10] = 1.034995284;
-      btij[7][10] = 1;
-      gtij[7][10] = 1.00915706; // C4H10-C6H14
-      bvij[7][11] = 1;
-      gvij[7][11] = 1.019174227;
-      btij[7][11] = 1;
-      gtij[7][11] = 1.021283378; // C4H10-C7H16
-      bvij[7][12] = 1;
-      gvij[7][12] = 1.046905515;
-      btij[7][12] = 1;
-      gtij[7][12] = 1.033180106; // C4H10-C8H18
-      bvij[7][13] = 1;
-      gvij[7][13] = 1.049219137;
-      btij[7][13] = 1;
-      gtij[7][13] = 1.014096448; // C4H10-C9H20
-      bvij[7][14] = 0.976951968;
-      gvij[7][14] = 1.027845529;
-      btij[7][14] = 0.993688386;
-      gtij[7][14] = 1.076466918; // C4H10-C10H22
-      bvij[7][15] = 1;
-      gvij[7][15] = 1.232939523;
-      btij[7][15] = 1;
-      gtij[7][15] = 2.509259945; // C4H10-H2
-      bvij[7][16] = 1;
-      gvij[7][16] = 1;
-      btij[7][16] = 1;
-      gtij[7][16] = 1; // C4H10-O2
-      bvij[7][17] = 1;
-      gvij[7][17] = 1.084740904;
-      btij[7][17] = 1;
-      gtij[7][17] = 1.173916162; // C4H10-CO
-      bvij[7][18] = 1;
-      gvij[7][18] = 1.223638763;
-      btij[7][18] = 1;
-      gtij[7][18] = 0.615512682; // C4H10-H2O
-      bvij[7][19] = 0.908113163;
-      gvij[7][19] = 1.033366041;
-      btij[7][19] = 0.985962886;
-      gtij[7][19] = 0.926156602; // C4H10-H2S
-      bvij[7][20] = 1;
-      gvij[7][20] = 1;
-      btij[7][20] = 1;
-      gtij[7][20] = 1; // C4H10-He
-      bvij[7][21] = 1;
-      gvij[7][21] = 1.214638734;
-      btij[7][21] = 1;
-      gtij[7][21] = 1.245039498; // C4H10-Ar
-      bvij[8][9] = 1;
-      gvij[8][9] = 1.000024335;
-      btij[8][9] = 1;
-      gtij[8][9] = 1.000050537; // C5H12-i-C5H12
-      bvij[8][10] = 1;
-      gvij[8][10] = 1.002995876;
-      btij[8][10] = 1;
-      gtij[8][10] = 1.001204174; // i-C5H12-C6H14
-      bvij[8][11] = 1;
-      gvij[8][11] = 1.009928206;
-      btij[8][11] = 1;
-      gtij[8][11] = 1.003194615; // i-C5H12-C7H16
-      bvij[8][12] = 1;
-      gvij[8][12] = 1.017880545;
-      btij[8][12] = 1;
-      gtij[8][12] = 1.00564748; // i-C5H12-C8H18
-      bvij[8][13] = 1;
-      gvij[8][13] = 1.028994325;
-      btij[8][13] = 1;
-      gtij[8][13] = 1.008191499; // i-C5H12-C9H20
-      bvij[8][14] = 1;
-      gvij[8][14] = 1.039372957;
-      btij[8][14] = 1;
-      gtij[8][14] = 1.010825138; // i-C5H12-C10H22
-      bvij[8][15] = 1;
-      gvij[8][15] = 1.184340443;
-      btij[8][15] = 1;
-      gtij[8][15] = 1.996386669; // i-C5H12-H2
-      bvij[8][16] = 1;
-      gvij[8][16] = 1;
-      btij[8][16] = 1;
-      gtij[8][16] = 1; // i-C5H12-O2
-      bvij[8][17] = 1;
-      gvij[8][17] = 1.116694577;
-      btij[8][17] = 1;
-      gtij[8][17] = 1.199326059; // i-C5H12-CO
-      bvij[8][18] = 1;
-      gvij[8][18] = 1;
-      btij[8][18] = 1;
-      gtij[8][18] = 1; // i-C5H12-H2O
-      bvij[8][19] = 1;
-      gvij[8][19] = 0.835763343;
-      btij[8][19] = 1;
-      gtij[8][19] = 0.982651529; // i-C5H12-H2S
-      bvij[8][20] = 1;
-      gvij[8][20] = 1;
-      btij[8][20] = 1;
-      gtij[8][20] = 1; // i-C5H12-He
-      bvij[8][21] = 1;
-      gvij[8][21] = 1;
-      btij[8][21] = 1;
-      gtij[8][21] = 1; // i-C5H12-Ar
-      bvij[9][10] = 1;
-      gvij[9][10] = 1.002480637;
-      btij[9][10] = 1;
-      gtij[9][10] = 1.000761237; // C5H12-C6H14
-      bvij[9][11] = 1;
-      gvij[9][11] = 1.008972412;
-      btij[9][11] = 1;
-      gtij[9][11] = 1.002441051; // C5H12-C7H16
-      bvij[9][12] = 1;
-      gvij[9][12] = 1.069223964;
-      btij[9][12] = 1;
-      gtij[9][12] = 1.016422347; // C5H12-C8H18
-      bvij[9][13] = 1;
-      gvij[9][13] = 1.034910633;
-      btij[9][13] = 1;
-      gtij[9][13] = 1.103421755; // C5H12-C9H20
-      bvij[9][14] = 1;
-      gvij[9][14] = 1.016370338;
-      btij[9][14] = 1;
-      gtij[9][14] = 1.049035838; // C5H12-C10H22
-      bvij[9][15] = 1;
-      gvij[9][15] = 1.188334783;
-      btij[9][15] = 1;
-      gtij[9][15] = 2.013859174; // C5H12-H2
-      bvij[9][16] = 1;
-      gvij[9][16] = 1;
-      btij[9][16] = 1;
-      gtij[9][16] = 1; // C5H12-O2
-      bvij[9][17] = 1;
-      gvij[9][17] = 1.119954454;
-      btij[9][17] = 1;
-      gtij[9][17] = 1.206043295; // C5H12-CO
-      bvij[9][18] = 1;
-      gvij[9][18] = 0.95667731;
-      btij[9][18] = 1;
-      gtij[9][18] = 0.447666011; // C5H12-H2O
-      bvij[9][19] = 0.984613203;
-      gvij[9][19] = 1.076539234;
-      btij[9][19] = 0.962006651;
-      gtij[9][19] = 0.959065662; // C5H12-H2S
-      bvij[9][20] = 1;
-      gvij[9][20] = 1;
-      btij[9][20] = 1;
-      gtij[9][20] = 1; // C5H12-He
-      bvij[9][21] = 1;
-      gvij[9][21] = 1;
-      btij[9][21] = 1;
-      gtij[9][21] = 1; // C5H12-Ar
-      bvij[10][11] = 1;
-      gvij[10][11] = 1.001508227;
-      btij[10][11] = 1;
-      gtij[10][11] = 0.999762786; // C6H14-C7H16
-      bvij[10][12] = 1;
-      gvij[10][12] = 1.006268954;
-      btij[10][12] = 1;
-      gtij[10][12] = 1.001633952; // C6H14-C8H18
-      bvij[10][13] = 1;
-      gvij[10][13] = 1.02076168;
-      btij[10][13] = 1;
-      gtij[10][13] = 1.055369591; // C6H14-C9H20
-      bvij[10][14] = 1.001516371;
-      gvij[10][14] = 1.013511439;
-      btij[10][14] = 0.99764101;
-      gtij[10][14] = 1.028939539; // C6H14-C10H22
-      bvij[10][15] = 1;
-      gvij[10][15] = 1.243461678;
-      btij[10][15] = 1;
-      gtij[10][15] = 3.021197546; // C6H14-H2
-      bvij[10][16] = 1;
-      gvij[10][16] = 1;
-      btij[10][16] = 1;
-      gtij[10][16] = 1; // C6H14-O2
-      bvij[10][17] = 1;
-      gvij[10][17] = 1.155145836;
-      btij[10][17] = 1;
-      gtij[10][17] = 1.233272781; // C6H14-CO
-      bvij[10][18] = 1;
-      gvij[10][18] = 1.170217596;
-      btij[10][18] = 1;
-      gtij[10][18] = 0.569681333; // C6H14-H2O
-      bvij[10][19] = 0.754473958;
-      gvij[10][19] = 1.339283552;
-      btij[10][19] = 0.985891113;
-      gtij[10][19] = 0.956075596; // C6H14-H2S
-      bvij[10][20] = 1;
-      gvij[10][20] = 1;
-      btij[10][20] = 1;
-      gtij[10][20] = 1; // C6H14-He
-      bvij[10][21] = 1;
-      gvij[10][21] = 1;
-      btij[10][21] = 1;
-      gtij[10][21] = 1; // C6H14-Ar
-      bvij[11][12] = 1;
-      gvij[11][12] = 1.006767176;
-      btij[11][12] = 1;
-      gtij[11][12] = 0.998793111; // C7H16-C8H18
-      bvij[11][13] = 1;
-      gvij[11][13] = 1.001370076;
-      btij[11][13] = 1;
-      gtij[11][13] = 1.001150096; // C7H16-C9H20
-      bvij[11][14] = 1;
-      gvij[11][14] = 1.002972346;
-      btij[11][14] = 1;
-      gtij[11][14] = 1.002229938; // C7H16-C10H22
-      bvij[11][15] = 1;
-      gvij[11][15] = 1.159131722;
-      btij[11][15] = 1;
-      gtij[11][15] = 3.169143057; // C7H16-H2
-      bvij[11][16] = 1;
-      gvij[11][16] = 1;
-      btij[11][16] = 1;
-      gtij[11][16] = 1; // C7H16-O2
-      bvij[11][17] = 1;
-      gvij[11][17] = 1.190354273;
-      btij[11][17] = 1;
-      gtij[11][17] = 1.256123503; // C7H16-CO
-      bvij[11][18] = 1;
-      gvij[11][18] = 1;
-      btij[11][18] = 1;
-      gtij[11][18] = 1; // C7H16-H2O
-      bvij[11][19] = 0.828967164;
-      gvij[11][19] = 1.087956749;
-      btij[11][19] = 0.988937417;
-      gtij[11][19] = 1.013453092; // C7H16-H2S
-      bvij[11][20] = 1;
-      gvij[11][20] = 1;
-      btij[11][20] = 1;
-      gtij[11][20] = 1; // C7H16-He
-      bvij[11][21] = 1;
-      gvij[11][21] = 1;
-      btij[11][21] = 1;
-      gtij[11][21] = 1; // C7H16-Ar
-      bvij[12][13] = 1;
-      gvij[12][13] = 1.001357085;
-      btij[12][13] = 1;
-      gtij[12][13] = 1.000235044; // C8H18-C9H20
-      bvij[12][14] = 1;
-      gvij[12][14] = 1.002553544;
-      btij[12][14] = 1;
-      gtij[12][14] = 1.007186267; // C8H18-C10H22
-      bvij[12][15] = 1;
-      gvij[12][15] = 1.305249405;
-      btij[12][15] = 1;
-      gtij[12][15] = 2.191555216; // C8H18-H2
-      bvij[12][16] = 1;
-      gvij[12][16] = 1;
-      btij[12][16] = 1;
-      gtij[12][16] = 1; // C8H18-O2
-      bvij[12][17] = 1;
-      gvij[12][17] = 1.219206702;
-      btij[12][17] = 1;
-      gtij[12][17] = 1.276565536; // C8H18-CO
-      bvij[12][18] = 1;
-      gvij[12][18] = 0.599484191;
-      btij[12][18] = 1;
-      gtij[12][18] = 0.662072469; // C8H18-H2O
-      bvij[12][19] = 1;
-      gvij[12][19] = 1;
-      btij[12][19] = 1;
-      gtij[12][19] = 1; // C8H18-H2S
-      bvij[12][20] = 1;
-      gvij[12][20] = 1;
-      btij[12][20] = 1;
-      gtij[12][20] = 1; // C8H18-He
-      bvij[12][21] = 1;
-      gvij[12][21] = 1;
-      btij[12][21] = 1;
-      gtij[12][21] = 1; // C8H18-Ar
-      bvij[13][14] = 1;
-      gvij[13][14] = 1.00081052;
-      btij[13][14] = 1;
-      gtij[13][14] = 1.000182392; // C9H20-C10H22
-      bvij[13][15] = 1;
-      gvij[13][15] = 1.342647661;
-      btij[13][15] = 1;
-      gtij[13][15] = 2.23435404; // C9H20-H2
-      bvij[13][16] = 1;
-      gvij[13][16] = 1;
-      btij[13][16] = 1;
-      gtij[13][16] = 1; // C9H20-O2
-      bvij[13][17] = 1;
-      gvij[13][17] = 1.252151449;
-      btij[13][17] = 1;
-      gtij[13][17] = 1.294070556; // C9H20-CO
-      bvij[13][18] = 1;
-      gvij[13][18] = 1;
-      btij[13][18] = 1;
-      gtij[13][18] = 1; // C9H20-H2O
-      bvij[13][19] = 1;
-      gvij[13][19] = 1.082905109;
-      btij[13][19] = 1;
-      gtij[13][19] = 1.086557826; // C9H20-H2S
-      bvij[13][20] = 1;
-      gvij[13][20] = 1;
-      btij[13][20] = 1;
-      gtij[13][20] = 1; // C9H20-He
-      bvij[13][21] = 1;
-      gvij[13][21] = 1;
-      btij[13][21] = 1;
-      gtij[13][21] = 1; // C9H20-Ar
-      bvij[14][15] = 1.695358382;
-      gvij[14][15] = 1.120233729;
-      btij[14][15] = 1.064818089;
-      gtij[14][15] = 3.786003724; // C10H22-H2
-      bvij[14][16] = 1;
-      gvij[14][16] = 1;
-      btij[14][16] = 1;
-      gtij[14][16] = 1; // C10H22-O2
-      bvij[14][17] = 1;
-      gvij[14][17] = 0.87018496;
-      btij[14][17] = 1.049594632;
-      gtij[14][17] = 1.803567587; // C10H22-CO
-      bvij[14][18] = 1;
-      gvij[14][18] = 0.551405318;
-      btij[14][18] = 0.897162268;
-      gtij[14][18] = 0.740416402; // C10H22-H2O
-      bvij[14][19] = 0.975187766;
-      gvij[14][19] = 1.171714677;
-      btij[14][19] = 0.973091413;
-      gtij[14][19] = 1.103693489; // C10H22-H2S
-      bvij[14][20] = 1;
-      gvij[14][20] = 1;
-      btij[14][20] = 1;
-      gtij[14][20] = 1; // C10H22-He
-      bvij[14][21] = 1;
-      gvij[14][21] = 1;
-      btij[14][21] = 1;
-      gtij[14][21] = 1; // C10H22-Ar
-      bvij[15][16] = 1;
-      gvij[15][16] = 1;
-      btij[15][16] = 1;
-      gtij[15][16] = 1; // H2-O2
-      bvij[15][17] = 1;
-      gvij[15][17] = 1.121416201;
-      btij[15][17] = 1;
-      gtij[15][17] = 1.377504607; // H2-CO
-      bvij[15][18] = 1;
-      gvij[15][18] = 1;
-      btij[15][18] = 1;
-      gtij[15][18] = 1; // H2-H2O
-      bvij[15][19] = 1;
-      gvij[15][19] = 1;
-      btij[15][19] = 1;
-      gtij[15][19] = 1; // H2-H2S
-      bvij[15][20] = 1;
-      gvij[15][20] = 1;
-      btij[15][20] = 1;
-      gtij[15][20] = 1; // H2-He
-      bvij[15][21] = 1;
-      gvij[15][21] = 1;
-      btij[15][21] = 1;
-      gtij[15][21] = 1; // H2-Ar
-      bvij[16][17] = 1;
-      gvij[16][17] = 1;
-      btij[16][17] = 1;
-      gtij[16][17] = 1; // O2-CO
-      bvij[16][18] = 1;
-      gvij[16][18] = 1.143174289;
-      btij[16][18] = 1;
-      gtij[16][18] = 0.964767932; // O2-H2O
-      bvij[16][19] = 1;
-      gvij[16][19] = 1;
-      btij[16][19] = 1;
-      gtij[16][19] = 1; // O2-H2S
-      bvij[16][20] = 1;
-      gvij[16][20] = 1;
-      btij[16][20] = 1;
-      gtij[16][20] = 1; // O2-He
-      bvij[16][21] = 0.999746847;
-      gvij[16][21] = 0.993907223;
-      btij[16][21] = 1.000023103;
-      gtij[16][21] = 0.990430423; // O2-Ar
-      bvij[17][18] = 1;
-      gvij[17][18] = 1;
-      btij[17][18] = 1;
-      gtij[17][18] = 1; // CO-H2O
-      bvij[17][19] = 0.795660392;
-      gvij[17][19] = 1.101731308;
-      btij[17][19] = 1.025536736;
-      gtij[17][19] = 1.022749748; // CO-H2S
-      bvij[17][20] = 1;
-      gvij[17][20] = 1;
-      btij[17][20] = 1;
-      gtij[17][20] = 1; // CO-He
-      bvij[17][21] = 1;
-      gvij[17][21] = 1.159720623;
-      btij[17][21] = 1;
-      gtij[17][21] = 0.954215746; // CO-Ar
-      bvij[18][19] = 1;
-      gvij[18][19] = 1.014832832;
-      btij[18][19] = 1;
-      gtij[18][19] = 0.940587083; // H2O-H2S
-      bvij[18][20] = 1;
-      gvij[18][20] = 1;
-      btij[18][20] = 1;
-      gtij[18][20] = 1; // H2O-He
-      bvij[18][21] = 1;
-      gvij[18][21] = 1.038993495;
-      btij[18][21] = 1;
-      gtij[18][21] = 1.070941866; // H2O-Ar
-      bvij[19][20] = 1;
-      gvij[19][20] = 1;
-      btij[19][20] = 1;
-      gtij[19][20] = 1; // H2S-He
-      bvij[19][21] = 1;
-      gvij[19][21] = 1;
-      btij[19][21] = 1;
-      gtij[19][21] = 1; // H2S-Ar
-      bvij[20][21] = 1;
-      gvij[20][21] = 1;
-      btij[20][21] = 1;
-      gtij[20][21] = 1; // He-Ar
-
-      for (int i = 1; i <= MaxFlds; ++i) {
-        bvij[i][i] = 1;
-        btij[i][i] = 1;
-        gvij[i][i] = 1 / Dc[i];
-        gtij[i][i] = Tc[i];
-        for (int j = i + 1; j <= MaxFlds; ++j) {
-          gvij[i][j] = gvij[i][j] * bvij[i][j] * Math.pow(Vc3[i] + Vc3[j], 3);
-          gtij[i][j] = gtij[i][j] * btij[i][j] * Tc2[i] * Tc2[j];
-          bvij[i][j] = Math.pow(bvij[i][j], 2);
-          btij[i][j] = Math.pow(btij[i][j], 2);
-        }
+    }
+
+    for (int i = 1; i <= MaxMdl; ++i) {
+      for (int j = 1; j <= MaxTrmM; ++j) {
+        gijk[i][j] = -cijk[i][j] * Math.pow(eijk[i][j], 2) + bijk[i][j] * gijk[i][j];
+        eijk[i][j] = 2 * cijk[i][j] * eijk[i][j] - bijk[i][j];
+        cijk[i][j] = -cijk[i][j];
       }
-
-      for (int i = 1; i <= MaxMdl; ++i) {
-        for (int j = 1; j <= MaxTrmM; ++j) {
-          gijk[i][j] = -cijk[i][j] * Math.pow(eijk[i][j], 2) + bijk[i][j] * gijk[i][j];
-          eijk[i][j] = 2 * cijk[i][j] * eijk[i][j] - bijk[i][j];
-          cijk[i][j] = -cijk[i][j];
-        }
+    }
+
+    // Ideal gas terms
+    T0 = 298.15;
+    d0 = 101.325 / RGERG / T0;
+    for (int i = 1; i <= MaxFlds; ++i) {
+      n0i[i][3] = n0i[i][3] - 1;
+      n0i[i][2] = n0i[i][2] + T0;
+      for (int j = 1; j <= 7; ++j) {
+        n0i[i][j] = Rsr * n0i[i][j];
       }
-
-      // Ideal gas terms
-      T0 = 298.15;
-      d0 = 101.325 / RGERG / T0;
-      for (int i = 1; i <= MaxFlds; ++i) {
-        n0i[i][3] = n0i[i][3] - 1;
-        n0i[i][2] = n0i[i][2] + T0;
-        for (int j = 1; j <= 7; ++j) {
-          n0i[i][j] = Rsr * n0i[i][j];
-        }
-        n0i[i][2] = n0i[i][2] - T0;
-        n0i[i][1] = n0i[i][1] - Math.log(d0);
-      }
-      return;
-
-      // Code to produce nearly exact values for n0(1) and n0(2)
-      // This is not called in the current code, but included below to show how the values were
-      // calculated. The return above can be removed to call this code.
-      // T0 = 298.15;
-      // d0 = 101.325 / RGERG / T0;
-      // for (int i = 1; i <= MaxFlds; ++i){
-      // n1 = 0; n2 = 0;
-      // if (th0i[i][4] > epsilon) { n2 += - n0i[i][4] * th0i[i][4] / Tanh(th0i[i][4] / T0); n1 +=
-      // - n0i[i][4] * log(Sinh(th0i[i][4] / T0)); }
-      // if (th0i[i][5] > epsilon) { n2 += + n0i[i][5] * th0i[i][5] * Tanh(th0i[i][5] / T0); n1 +=
-      // + n0i[i][5] * log(Cosh(th0i[i][5] / T0)); }
-      // if (th0i[i][6] > epsilon) { n2 += - n0i[i][6] * th0i[i][6] / Tanh(th0i[i][6] / T0); n1 +=
-      // - n0i[i][6] * log(Sinh(th0i[i][6] / T0)); }
-      // if (th0i[i][7] > epsilon) { n2 += + n0i[i][7] * th0i[i][7] * Tanh(th0i[i][7] / T0); n1 +=
-      // + n0i[i][7] * log(Cosh(th0i[i][7] / T0)); }
-      // n0i[i][3] = n0i[i][3] - 1;
-      // n0i[i][1] = n1 - n2 / T0 + n0i[i][3] * (1 + log(T0));
-      // n0i[i][2] = n2 - n0i[i][3] * T0;
-      // for (int j = 1; j <= 7; ++j){
-      // n0i[i][j] = Rsr * n0i[i][j];
-      // }
-      // n0i[i][2] = n0i[i][2] - T0;
-      // n0i[i][1] = n0i[i][1] - log(d0);
-      // }
+      n0i[i][2] = n0i[i][2] - T0;
+      n0i[i][1] = n0i[i][1] - Math.log(d0);
     }
-
-    /**
-     * <p>
-     * main.
-     * </p>
-     *
-     * @param args an array of {@link java.lang.String} objects
+    return;
+
+    // Code to produce nearly exact values for n0(1) and n0(2)
+    // This is not called in the current code, but included below to show how the values were
+    // calculated. The return above can be removed to call this code.
+    // T0 = 298.15;
+    // d0 = 101.325 / RGERG / T0;
+    // for (int i = 1; i <= MaxFlds; ++i){
+    // n1 = 0; n2 = 0;
+    // if (th0i[i][4] > epsilon) { n2 += - n0i[i][4] * th0i[i][4] / Tanh(th0i[i][4] / T0); n1 +=
+    // - n0i[i][4] * log(Sinh(th0i[i][4] / T0)); }
+    // if (th0i[i][5] > epsilon) { n2 += + n0i[i][5] * th0i[i][5] * Tanh(th0i[i][5] / T0); n1 +=
+    // + n0i[i][5] * log(Cosh(th0i[i][5] / T0)); }
+    // if (th0i[i][6] > epsilon) { n2 += - n0i[i][6] * th0i[i][6] / Tanh(th0i[i][6] / T0); n1 +=
+    // - n0i[i][6] * log(Sinh(th0i[i][6] / T0)); }
+    // if (th0i[i][7] > epsilon) { n2 += + n0i[i][7] * th0i[i][7] * Tanh(th0i[i][7] / T0); n1 +=
+    // + n0i[i][7] * log(Cosh(th0i[i][7] / T0)); }
+    // n0i[i][3] = n0i[i][3] - 1;
+    // n0i[i][1] = n1 - n2 / T0 + n0i[i][3] * (1 + log(T0));
+    // n0i[i][2] = n2 - n0i[i][3] * T0;
+    // for (int j = 1; j <= 7; ++j){
+    // n0i[i][j] = Rsr * n0i[i][j];
+    // }
+    // n0i[i][2] = n0i[i][2] - T0;
+    // n0i[i][1] = n0i[i][1] - log(d0);
+    // }
+  }
+
+  /**
+   * <p>
+   * main.
+   * </p>
+   *
+   * @param args an array of {@link java.lang.String} objects
+   */
+  @SuppressWarnings("unused")
+  public static void main(String[] args) {
+    GERG2008 test = new GERG2008();
+    GERG2008.SetupGERG();
+
+    double T = 400;
+    doubleW D = new doubleW(12.79828626082062);
+    doubleW P = new doubleW(50000.0d);
+    intW ierr = new intW(0);
+    doubleW Mm = new doubleW(0.0d);
+    doubleW Z = new doubleW(0.0d);
+    int iFlag = 0;
+    StringW herr = new StringW("");
+
+    double[] x = {0.0, 0.77824, 0.02, 0.06, 0.08, 0.03, 0.0015, 0.003, 0.0005, 0.00165, 0.00215,
+        0.00088, 0.00024, 0.00015, 0.00009, 0.004, 0.005, 0.002, 0.0001, 0.0025, 0.007, 0.001};
+
+    GERG2008.MolarMassGERG(x, Mm);
+
+    System.out.println("mol mass " + Mm.val);
+
+    GERG2008.PressureGERG(T, D.val, x, P, Z);
+
+    System.out.println("pressure " + P.val);
+    System.out.println("Z " + Z.val);
+
+    GERG2008.DensityGERG(iFlag, T, P.val, x, D, ierr, herr);
+    System.out.println("density " + D.val);
+
+    doubleW dPdD = new doubleW(0.0d);
+    doubleW d2PdD2 = new doubleW(0.0d);
+    doubleW d2PdTD = new doubleW(0.0d);
+    doubleW dPdT = new doubleW(0.0d);
+    doubleW U = new doubleW(0.0d);
+    doubleW H = new doubleW(0.0d);
+    doubleW S = new doubleW(0.0d);
+    doubleW A = new doubleW(0.0d);
+    doubleW P2 = new doubleW(0.0d);
+    doubleW Cv = new doubleW(0.0d);
+
+    doubleW Cp = new doubleW(0.0d);
+    doubleW W = new doubleW(0.0d);
+    doubleW G = new doubleW(0.0d);
+    doubleW JT = new doubleW(0.0d);
+    doubleW Kappa = new doubleW(0.0d);
+    doubleW PP = new doubleW(0.0d);
+    GERG2008.PropertiesGERG(T, D.val, x, P, Z, dPdD, d2PdD2, d2PdTD, dPdT, U, H, S, Cv, Cp, W, G,
+        JT, Kappa, A);
+
+    /*
+     * // test.PressureGERG(400, 12.798286, x); String herr = ""; test.DensityGERG(0, T, P, x, ierr,
+     * herr); double pres = test.P; double molarmass = test.Mm;
+     * 
+     * // double dPdD=0.0, dPdD2=0.0, d2PdTD=0.0, dPdT=0.0, U=0.0, H=0.0, S=0.0, // Cv=0.0, Cp=0.0,
+     * W=0.0, G=0.0, JT=0.0, Kappa=0.0, A=0.0;
+     * 
+     * // void DensityGERG(const int iFlag, const double T, const double P, const //
+     * std::vector<double> &x, double &D, int &ierr, std::string &herr) // test.DensityGERG(0, T, P,
+     * x, ierr, herr);
+     * 
+     * // Sub PropertiesGERG(T, D, x, P, Z, dPdD, dPdD2, d2PdTD, dPdT, U, H, S, Cv, Cp, // W, G, JT,
+     * Kappa) // test.PropertiesGERG(T, test.D, x);
      */
-    @SuppressWarnings("unused")
-    public static void main(String[] args) {
-      GERG2008 test = new GERG2008();
-      GERG2008.SetupGERG();
-
-      double T = 400;
-      doubleW D = new doubleW(12.79828626082062);
-      doubleW P = new doubleW(50000.0d);
-      intW ierr = new intW(0);
-      doubleW Mm = new doubleW(0.0d);
-      doubleW Z = new doubleW(0.0d);
-      int iFlag = 0;
-      StringW herr = new StringW("");
-
-      double[] x = {0.0, 0.77824, 0.02, 0.06, 0.08, 0.03, 0.0015, 0.003, 0.0005, 0.00165, 0.00215,
-          0.00088, 0.00024, 0.00015, 0.00009, 0.004, 0.005, 0.002, 0.0001, 0.0025, 0.007, 0.001};
-
-      GERG2008.MolarMassGERG(x, Mm);
-
-      System.out.println("mol mass " + Mm.val);
-
-      GERG2008.PressureGERG(T, D.val, x, P, Z);
-
-      System.out.println("pressure " + P.val);
-      System.out.println("Z " + Z.val);
-
-      GERG2008.DensityGERG(iFlag, T, P.val, x, D, ierr, herr);
-      System.out.println("density " + D.val);
-
-      doubleW dPdD = new doubleW(0.0d);
-      doubleW d2PdD2 = new doubleW(0.0d);
-      doubleW d2PdTD = new doubleW(0.0d);
-      doubleW dPdT = new doubleW(0.0d);
-      doubleW U = new doubleW(0.0d);
-      doubleW H = new doubleW(0.0d);
-      doubleW S = new doubleW(0.0d);
-      doubleW A = new doubleW(0.0d);
-      doubleW P2 = new doubleW(0.0d);
-      doubleW Cv = new doubleW(0.0d);
-
-      doubleW Cp = new doubleW(0.0d);
-      doubleW W = new doubleW(0.0d);
-      doubleW G = new doubleW(0.0d);
-      doubleW JT = new doubleW(0.0d);
-      doubleW Kappa = new doubleW(0.0d);
-      doubleW PP = new doubleW(0.0d);
-      GERG2008.PropertiesGERG(T, D.val, x, P, Z, dPdD, d2PdD2, d2PdTD, dPdT, U, H, S, Cv, Cp, W,
-                G, JT, Kappa, A);
-
-        /*
-         * // test.PressureGERG(400, 12.798286, x); String herr = ""; test.DensityGERG(0, T, P, x,
-         * ierr, herr); double pres = test.P; double molarmass = test.Mm;
-         * 
-         * // double dPdD=0.0, dPdD2=0.0, d2PdTD=0.0, dPdT=0.0, U=0.0, H=0.0, S=0.0, // Cv=0.0,
-         * Cp=0.0, W=0.0, G=0.0, JT=0.0, Kappa=0.0, A=0.0;
-         * 
-         * // void DensityGERG(const int iFlag, const double T, const double P, const //
-         * std::vector<double> &x, double &D, int &ierr, std::string &herr) // test.DensityGERG(0,
-         * T, P, x, ierr, herr);
-         * 
-         * // Sub PropertiesGERG(T, D, x, P, Z, dPdD, dPdD2, d2PdTD, dPdT, U, H, S, Cv, Cp, // W, G,
-         * JT, Kappa) // test.PropertiesGERG(T, test.D, x);
-         */
-        System.out.println("Outputs-----\n");
-        System.out.println(
-                "Molar mass [g/mol]:                 20.54274450160000 != %0.16g\n" + Mm.val);
-        System.out.println(
-                "Molar density [mol/l]:              12.79828626082062 != %0.16g\n" + D.val);
-        System.out.println(
-                "Pressure [kPa]:                     50000.00000000001 != %0.16g\n" + P.val);
-        System.out.println(
-                "Compressibility factor:             1.174690666383717 != %0.16g\n" + Z.val);
-        System.out.println(
-                "d(P)/d(rho) [kPa/(mol/l)]:          7000.694030193327 != %0.16g\n" + dPdD.val);
-        System.out.println(
-                "d^2(P)/d(rho)^2 [kPa/(mol/l)^2]:    1130.481239114938 != %0.16g\n" + d2PdD2.val);
-        System.out.println(
-                "d(P)/d(T) [kPa/K]:                  235.9832292593096 != %0.16g\n" + dPdT.val);
-        System.out.println(
-                "Energy [J/mol]:                     -2746.492901212530 != %0.16g\n" + U.val);
-        System.out.println(
-                "Enthalpy [J/mol]:                   1160.280160510973 != %0.16g\n" + H.val);
-        System.out.println(
-                "Entropy [J/mol-K]:                  -38.57590392409089 != %0.16g\n" + S.val);
-        System.out.println(
-                "Isochoric heat capacity [J/mol-K]:  39.02948218156372 != %0.16g\n" + Cv.val);
-        System.out.println(
-                "Isobaric heat capacity [J/mol-K]:   58.45522051000366 != %0.16g\n" + Cp.val);
-        System.out.println(
-                "Speed of sound [m/s]:               714.4248840596024 != %0.16g\n" + W.val);
-        System.out.println(
-                "Gibbs energy [J/mol]:               16590.64173014733 != %0.16g\n" + G.val);
-        System.out.println(
-                "Joule-Thomson coefficient [K/kPa]:  7.155629581480913E-05 != %0.16g\n" + JT.val);
-        System.out.println(
-                "Isentropic exponent:                2.683820255058032 != %0.16g\n" + Kappa.val);;
-    }
+    System.out.println("Outputs-----\n");
+    System.out
+        .println("Molar mass [g/mol]:                 20.54274450160000 != %0.16g\n" + Mm.val);
+    System.out.println("Molar density [mol/l]:              12.79828626082062 != %0.16g\n" + D.val);
+    System.out.println("Pressure [kPa]:                     50000.00000000001 != %0.16g\n" + P.val);
+    System.out.println("Compressibility factor:             1.174690666383717 != %0.16g\n" + Z.val);
+    System.out
+        .println("d(P)/d(rho) [kPa/(mol/l)]:          7000.694030193327 != %0.16g\n" + dPdD.val);
+    System.out
+        .println("d^2(P)/d(rho)^2 [kPa/(mol/l)^2]:    1130.481239114938 != %0.16g\n" + d2PdD2.val);
+    System.out
+        .println("d(P)/d(T) [kPa/K]:                  235.9832292593096 != %0.16g\n" + dPdT.val);
+    System.out
+        .println("Energy [J/mol]:                     -2746.492901212530 != %0.16g\n" + U.val);
+    System.out.println("Enthalpy [J/mol]:                   1160.280160510973 != %0.16g\n" + H.val);
+    System.out
+        .println("Entropy [J/mol-K]:                  -38.57590392409089 != %0.16g\n" + S.val);
+    System.out
+        .println("Isochoric heat capacity [J/mol-K]:  39.02948218156372 != %0.16g\n" + Cv.val);
+    System.out
+        .println("Isobaric heat capacity [J/mol-K]:   58.45522051000366 != %0.16g\n" + Cp.val);
+    System.out.println("Speed of sound [m/s]:               714.4248840596024 != %0.16g\n" + W.val);
+    System.out.println("Gibbs energy [J/mol]:               16590.64173014733 != %0.16g\n" + G.val);
+    System.out
+        .println("Joule-Thomson coefficient [K/kPa]:  7.155629581480913E-05 != %0.16g\n" + JT.val);
+    System.out
+        .println("Isentropic exponent:                2.683820255058032 != %0.16g\n" + Kappa.val);;
+  }
 }