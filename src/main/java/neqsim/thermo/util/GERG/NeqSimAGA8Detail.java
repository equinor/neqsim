package neqsim.thermo.util.GERG;

<<<<<<< HEAD
=======

>>>>>>> f5b5a8bf
/**
 * <p>
 * NeqSimAGA8Detail class.
 * </p>
 *
 * @author esol
 * @version $Id: $Id
 */

import neqsim.thermo.phase.PhaseInterface;
import neqsim.thermo.system.*;
import neqsim.thermodynamicOperations.ThermodynamicOperations;
import org.netlib.util.StringW;
import org.netlib.util.doubleW;
import org.netlib.util.intW;

public class NeqSimAGA8Detail {
    private static final long serialVersionUID = 1000;
    double[] normalizedGERGComposition = new double[21 + 1];
    double[] notNormalizedGERGComposition = new double[21 + 1];
    PhaseInterface phase = null;

<<<<<<< HEAD
=======
    /**
     * <p>
     * Constructor for NeqSimAGA8Detail.
     * </p>
     */
>>>>>>> f5b5a8bf
    public NeqSimAGA8Detail() {}

    /**
     * <p>
     * Constructor for NeqSimAGA8Detail.
     * </p>
     *
     * @param phase a {@link neqsim.thermo.phase.PhaseInterface} object
     */
    public NeqSimAGA8Detail(PhaseInterface phase) {
        this.setPhase(phase);
        if (Double.isNaN(DETAIL.RDetail) || DETAIL.RDetail == 0) {
            DETAIL.SetupDetail();
        }
    }

    /**
     * <p>
     * getMolarDensity.
     * </p>
     *
     * @param phase a {@link neqsim.thermo.phase.PhaseInterface} object
     * @return a double
     */
    public double getMolarDensity(PhaseInterface phase) {
        this.setPhase(phase);
        return getMolarDensity();
    }

    /**
     * <p>
     * getDensity.
     * </p>
     *
     * @param phase a {@link neqsim.thermo.phase.PhaseInterface} object
     * @return a double
     */
    public double getDensity(PhaseInterface phase) {
        this.setPhase(phase);
        // return getMolarDensity() * getMolarMass() * 1000.0;
        return getMolarDensity() * phase.getMolarMass() * 1000.0;
    }

    /**
     * <p>
     * getDensity.
     * </p>
     *
     * @return a double
     */
    public double getDensity() {
        return getMolarDensity() * phase.getMolarMass() * 1000.0;
        // return getMolarDensity() * getMolarMass()* 1000.0;
    }

    /**
     * <p>
     * getPressure.
     * </p>
     *
     * @return a double
     */
    public double getPressure() {
        int d = 0;
        double moldens = getMolarDensity();
        doubleW P = new doubleW(0.0);
        doubleW Z = new doubleW(0.0);
        DETAIL.PressureDetail(phase.getTemperature(), moldens, normalizedGERGComposition, P, Z);
        return P.val;
    }

    /**
     * <p>
     * getMolarMass.
     * </p>
     *
     * @return a double
     */
    public double getMolarMass() {
        doubleW mm = new doubleW(0.0);
        neqsim.thermo.util.GERG.DETAIL.MolarMassDetail(normalizedGERGComposition, mm);
        return mm.val / 1.0e3;
    }

    /**
     * <p>
     * getMolarDensity.
     * </p>
     *
     * @return a double
     */
    public double getMolarDensity() {
        int d = 0;
        int flag = 0;
        intW ierr = new intW(0);
        StringW herr = new StringW("");
        doubleW D = new doubleW(0.0);
        StringW strW = new StringW("");
        double pressure = phase.getPressure() * 100.0;
        neqsim.thermo.util.GERG.DETAIL.DensityDetail(phase.getTemperature(), pressure,
                normalizedGERGComposition, D, ierr, herr);
        return D.val;
    }

    /**
     * <p>
     * propertiesDetail.
     * </p>
     *
     * @param phase a {@link neqsim.thermo.phase.PhaseInterface} object
     * @return an array of {@link double} objects
     */
    public double[] propertiesDetail(PhaseInterface phase) {
        this.setPhase(phase);
        return propertiesDetail();
    }

    /**
     * <p>
     * getProperties.
     * </p>
     *
     * @param phase a {@link neqsim.thermo.phase.PhaseInterface} object
     * @param properties an array of {@link java.lang.String} objects
     * @return an array of {@link double} objects
     */
    public double[] getProperties(PhaseInterface phase, String[] properties) {
        double molarDens = getMolarDensity(phase);
        double[] allProperties = propertiesDetail();
        double[] returnProperties = new double[properties.length];

        for (int i = 0; i < properties.length; i++) {
            switch (properties[i]) {
                case "density":
                    returnProperties[i] = allProperties[0];
                    break;
                case "Cp":
                    returnProperties[i] = allProperties[1];
                    break;
                case "Cv":
                    returnProperties[i] = allProperties[2];
                    break;
                case "soundSpeed":
                    returnProperties[i] = allProperties[3];
                    break;
            }
        }
        return returnProperties;
    }

    /**
     * <p>
     * propertiesDetail.
     * </p>
     *
     * @return an array of {@link double} objects
     */
    public double[] propertiesDetail() {
        int _x_offset = 0;
        doubleW p = new doubleW(0.0);
        doubleW z = new doubleW(0.0);
        doubleW dpdd = new doubleW(0.0);
        doubleW d2pdd2 = new doubleW(0.0);
        doubleW d2pdtd = new doubleW(0.0);
        doubleW dpdt = new doubleW(0.0);
        doubleW u = new doubleW(0.0);
        doubleW h = new doubleW(0.0);
        doubleW s = new doubleW(0.0);
        doubleW cv = new doubleW(0.0);
        doubleW cp = new doubleW(0.0);
        doubleW w = new doubleW(0.0);
        doubleW g = new doubleW(0.0);
        doubleW jt = new doubleW(0.0);
        doubleW kappa = new doubleW(0.0);
        doubleW A = new doubleW(0.0);
        double dens = getMolarDensity();
        // neqsim.thermo.GERG.Densitygerg.densitygerg(0, 0, 0, arg3, 0, arg5, arg6,
        // arg7);
        DETAIL.PropertiesDetail(phase.getTemperature(), dens, normalizedGERGComposition, p, z, dpdd,
                d2pdd2, d2pdtd, dpdt, u, h, s, cv, cp, w, g, jt, kappa);
        double[] properties = new double[] {p.val, z.val, dpdd.val, d2pdd2.val, d2pdtd.val,
                dpdt.val, u.val, h.val, s.val, cv.val, cp.val, w.val, g.val, jt.val, kappa.val};
        return properties;
    }

    /**
     * <p>
     * Setter for the field <code>phase</code>.
     * </p>
     *
     * @param phase a {@link neqsim.thermo.phase.PhaseInterface} object
     */
    public void setPhase(PhaseInterface phase) {
        this.phase = phase;
        for (int i = 0; i < phase.getNumberOfComponents(); i++) {
            String componentName = phase.getComponent(i).getComponentName();

            switch (componentName) {
                case "methane":
                    notNormalizedGERGComposition[1] = phase.getComponent(i).getx();
                    break;
                case "nitrogen":
                    notNormalizedGERGComposition[2] = phase.getComponent(i).getx();
                    break;
                case "CO2":
                    notNormalizedGERGComposition[3] = phase.getComponent(i).getx();
                    break;
                case "ethane":
                    notNormalizedGERGComposition[4] = phase.getComponent(i).getx();
                    break;
                case "propane":
                    notNormalizedGERGComposition[5] = phase.getComponent(i).getx();
                    break;
                case "i-butane":
                    notNormalizedGERGComposition[6] = phase.getComponent(i).getx();
                    break;
                case "n-butane":
                    notNormalizedGERGComposition[7] = phase.getComponent(i).getx();
                    break;
                case "i-pentane":
                    notNormalizedGERGComposition[8] = phase.getComponent(i).getx();
                    break;
                case "n-pentane":
                    notNormalizedGERGComposition[9] = phase.getComponent(i).getx();
                    break;
                case "n-hexane":
                    notNormalizedGERGComposition[10] = phase.getComponent(i).getx();
                    break;
                case "n-heptane":
                    notNormalizedGERGComposition[11] = phase.getComponent(i).getx();
                    break;
                case "n-octane":
                    notNormalizedGERGComposition[12] = phase.getComponent(i).getx();
                    break;
                case "n-nonane":
                    notNormalizedGERGComposition[13] = phase.getComponent(i).getx();
                    break;
                case "nC10":
                    notNormalizedGERGComposition[14] = phase.getComponent(i).getx();
                    break;
                case "hydrogen":
                    notNormalizedGERGComposition[15] = phase.getComponent(i).getx();
                    break;
                case "oxygen":
                    notNormalizedGERGComposition[16] = phase.getComponent(i).getx();
                    break;
                case "CO":
                    notNormalizedGERGComposition[17] = phase.getComponent(i).getx();
                    break;
                case "water":
                    notNormalizedGERGComposition[18] = phase.getComponent(i).getx();
                    break;
                case "H2S":
                    notNormalizedGERGComposition[19] = phase.getComponent(i).getx();
                    break;
                case "helium":
                    notNormalizedGERGComposition[20] = phase.getComponent(i).getx();
                    break;
                case "argon":
                    notNormalizedGERGComposition[21] = phase.getComponent(i).getx();
                    break;

                default:
                    double molarMass = phase.getComponent(i).getMolarMass();
                    if (molarMass > 44.096759796142 / 1000.0
                            && molarMass < 58.1236991882324 / 1000.0)
                        notNormalizedGERGComposition[7] += phase.getComponent(i).getx();
                    if (molarMass > 58.1236991882324 / 1000.0 && molarMass < 72.15064 / 1000.0)
                        notNormalizedGERGComposition[8] += phase.getComponent(i).getx();
                    if (molarMass > 72.15064 / 1000.0 && molarMass < 86.2 / 1000.0)
                        notNormalizedGERGComposition[10] += phase.getComponent(i).getx();
                    if (molarMass > 86.2 / 1000.0 && molarMass < 100.204498291016 / 1000.0)
                        notNormalizedGERGComposition[11] += phase.getComponent(i).getx();
                    if (molarMass > 100.204498291016 / 1000.0 && molarMass < 107.0 / 1000.0)
                        notNormalizedGERGComposition[12] += phase.getComponent(i).getx();
                    if (molarMass > 107.0 / 1000.0 && molarMass < 121.0 / 1000.0)
                        notNormalizedGERGComposition[13] += phase.getComponent(i).getx();
                    if (molarMass > 121.0 / 1000.0)
                        notNormalizedGERGComposition[14] += phase.getComponent(i).getx();
                    break;
            };
        }
        normalizeComposition();
    }

    /**
     * <p>
     * normalizeComposition.
     * </p>
     */
    public void normalizeComposition() {
        double result = 0;
        for (double value : notNormalizedGERGComposition) {
            result += value;
        }
        for (int k = 0; k < normalizedGERGComposition.length; k++) {
            normalizedGERGComposition[k] = notNormalizedGERGComposition[k] / result;
        }
    }

    /**
     * <p>
     * main.
     * </p>
     *
     * @param args an array of {@link java.lang.String} objects
     */
    public static void main(String[] args) {
        // test HitHub
        SystemInterface fluid1 = new SystemSrkEos();
        fluid1.addComponent("methane", 90.0);
        fluid1.addComponent("hydrogen", 10.0);
        // fluid1.addComponent("CO2", 1.0);
        // fluid1.addComponent("ethane", 10.0);
        // fluid1.addComponent("propane", 3.0);
        // fluid1.addComponent("n-butane", 1.0);
        // fluid1.addComponent("oxygen", 1.0);
        /*
         * fluid1.addComponent("n-butane", 0.006304); fluid1.addComponent("i-butane", 0.003364);
         * fluid1.addComponent("n-pentane", 0.001005); fluid1.addComponent("i-pentane", 0.000994);
         * fluid1.addComponent("n-hexane", 0.000369); fluid1.addComponent("n-heptane", 0.000068);
         * fluid1.addComponent("n-octane", 0.000008);
         */
        // fluid//1.addComponent("ethane", 5.0);
        // fluid1.addComponent("propane", 5.0);
        // fluid1.addTBPfraction("C8", 0.01, 211.0/1000.0, 0.82);
        fluid1.setTemperature(273.15 + 20);
        fluid1.setPressure(50.0);
        fluid1.init(0);
        ThermodynamicOperations ops = new ThermodynamicOperations(fluid1);
        ops.TPflash();
        // fluid1.display();
        System.out.println("density GERG2008 Detail " + fluid1.getPhase(0).getDensity_GERG2008());
        System.out.println("density AGA8 Detail " + fluid1.getPhase(0).getDensity_AGA8());

        NeqSimAGA8Detail test = new NeqSimAGA8Detail(fluid1.getPhase("gas"));
        System.out.println("density " + test.getDensity());
        System.out.println("pressure " + test.getPressure());
        // System.out.println("properties " + test.propertiesGERG());
        double[] properties = test.propertiesDetail();
        System.out.println("Pressure [kPa]:            " + properties[0]);
        System.out.println("Compressibility factor:            " + properties[1]);
        System.out.println("d(P)/d(rho) [kPa/(mol/l)]            " + properties[2]);
        System.out.println("d^2(P)/d(rho)^2 [kPa/(mol/l)^2]:            " + properties[3]);
        System.out.println("d2(P)/d2(T) [kPa/K]:             " + properties[4]);
        System.out.println("d(P)/d(T) [kPa/K]:             " + properties[5]);
        System.out.println("Energy [J/mol]:             " + properties[6]);
        System.out.println("Enthalpy [J/mol]:             " + properties[7]);
        System.out.println("Entropy [J/mol-K]:             " + properties[8]);
        System.out.println("Isochoric heat capacity [J/mol-K]:             " + properties[9]);
        System.out.println("Isobaric heat capacity [J/mol-K]:            " + properties[10]);
        System.out.println("Speed of sound [m/s]:            " + properties[11]);
        System.out.println("Gibbs energy [J/mol]:            " + properties[12]);
        System.out.println("Joule-Thomson coefficient [K/kPa]:            " + properties[13]);
        System.out.println("Isentropic exponent:           " + properties[14]);
    }
}<|MERGE_RESOLUTION|>--- conflicted
+++ resolved
@@ -1,9 +1,6 @@
 package neqsim.thermo.util.GERG;
 
-<<<<<<< HEAD
-=======
-
->>>>>>> f5b5a8bf
+
 /**
  * <p>
  * NeqSimAGA8Detail class.
@@ -26,14 +23,11 @@
     double[] notNormalizedGERGComposition = new double[21 + 1];
     PhaseInterface phase = null;
 
-<<<<<<< HEAD
-=======
     /**
      * <p>
      * Constructor for NeqSimAGA8Detail.
      * </p>
      */
->>>>>>> f5b5a8bf
     public NeqSimAGA8Detail() {}
 
     /**
