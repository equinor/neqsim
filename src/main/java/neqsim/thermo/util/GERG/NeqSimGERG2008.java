package neqsim.thermo.util.GERG;

import neqsim.thermo.phase.PhaseInterface;
import neqsim.thermo.system.*;
import neqsim.thermodynamicOperations.ThermodynamicOperations;
import org.netlib.util.StringW;
import org.netlib.util.doubleW;
import org.netlib.util.intW;

/**
 * <p>
 * NeqSimGERG2008 class.
 * </p>
 *
 * @author esol
 * @version $Id: $Id
 */
<<<<<<< HEAD

import neqsim.thermo.phase.PhaseInterface;
import neqsim.thermo.system.SystemInterface;
import neqsim.thermo.system.SystemSrkEos;
import neqsim.thermodynamicOperations.ThermodynamicOperations;

=======
>>>>>>> 0d2da239
public class NeqSimGERG2008 {
    private static final long serialVersionUID = 1000;
    double[] normalizedGERGComposition = new double[21 + 1];
    double[] notNormalizedGERGComposition = new double[21 + 1];
    PhaseInterface phase = null;

    /**
     * <p>
     * Constructor for NeqSimGERG2008.
     * </p>
     */
    public NeqSimGERG2008() {}

    /**
     * <p>
     * Constructor for NeqSimGERG2008.
     * </p>
     *
     * @param phase a {@link neqsim.thermo.phase.PhaseInterface} object
     */
    public NeqSimGERG2008(PhaseInterface phase) {
        this.setPhase(phase);
        if (Double.isNaN(GERG2008.RGERG) || GERG2008.RGERG == 0) {
            GERG2008.SetupGERG();
        }
    }

    /**
     * <p>
     * getMolarDensity.
     * </p>
     *
     * @param phase a {@link neqsim.thermo.phase.PhaseInterface} object
     * @return a double
     */
    public double getMolarDensity(PhaseInterface phase) {
        this.setPhase(phase);
        return getMolarDensity();
    }

    /**
     * <p>
     * getDensity.
     * </p>
     *
     * @param phase a {@link neqsim.thermo.phase.PhaseInterface} object
     * @return a double
     */
    public double getDensity(PhaseInterface phase) {
        this.setPhase(phase);
        // return getMolarDensity() * getMolarMass() * 1000.0;
        return getMolarDensity() * phase.getMolarMass() * 1000.0;
    }

    /**
     * <p>
     * getDensity.
     * </p>
     *
     * @return a double
     */
    public double getDensity() {
        return getMolarDensity() * phase.getMolarMass() * 1000.0;
        // return getMolarDensity() * getMolarMass()* 1000.0;
    }

    /**
     * <p>
     * getPressure.
     * </p>
     *
     * @return a double
     */
    public double getPressure() {
        int d = 0;
        double moldens = getMolarDensity();
        doubleW P = new doubleW(0.0);
        doubleW Z = new doubleW(0.0);
        GERG2008.PressureGERG(phase.getTemperature(), moldens, normalizedGERGComposition, P, Z);
        return P.val;
    }

    /**
     * <p>
     * getMolarMass.
     * </p>
     *
     * @return a double
     */
    public double getMolarMass() {
        doubleW mm = new doubleW(0.0);
        neqsim.thermo.util.GERG.GERG2008.MolarMassGERG(normalizedGERGComposition, mm);
        return mm.val / 1.0e3;
    }

    /**
     * <p>
     * getMolarDensity.
     * </p>
     *
     * @return a double
     */
    public double getMolarDensity() {
        int d = 0;
        int flag = 0;
        intW ierr = new intW(0);
        StringW herr = new StringW("");
        doubleW D = new doubleW(0.0);
        StringW strW = new StringW("");
        double pressure = phase.getPressure() * 100.0;
        neqsim.thermo.util.GERG.GERG2008.DensityGERG(flag, phase.getTemperature(), pressure,
                normalizedGERGComposition, D, ierr, herr);
        return D.val;
    }

    /**
     * <p>
     * propertiesGERG.
     * </p>
     *
     * @param phase a {@link neqsim.thermo.phase.PhaseInterface} object
     * @return an array of {@link double} objects
     */
    public double[] propertiesGERG(PhaseInterface phase) {
        this.setPhase(phase);
        return propertiesGERG();
    }

    /**
     * <p>
     * getProperties.
     * </p>
     *
     * @param phase a {@link neqsim.thermo.phase.PhaseInterface} object
     * @param properties an array of {@link java.lang.String} objects
     * @return an array of {@link double} objects
     */
    public double[] getProperties(PhaseInterface phase, String[] properties) {
        double molarDens = getMolarDensity(phase);
        double[] allProperties = propertiesGERG();
        double[] returnProperties = new double[properties.length];

        for (int i = 0; i < properties.length; i++) {
            switch (properties[i]) {
                case "density":
                    returnProperties[i] = allProperties[0];
                    break;
                case "Cp":
                    returnProperties[i] = allProperties[1];
                    break;
                case "Cv":
                    returnProperties[i] = allProperties[2];
                    break;
                case "soundSpeed":
                    returnProperties[i] = allProperties[3];
                    break;
            }
        }
        return returnProperties;
    }

    /**
     * <p>
     * propertiesGERG.
     * </p>
     *
     * @return an array of {@link double} objects
     */
    public double[] propertiesGERG() {
        int _x_offset = 0;
        doubleW p = new doubleW(0.0);
        doubleW z = new doubleW(0.0);
        doubleW dpdd = new doubleW(0.0);
        doubleW d2pdd2 = new doubleW(0.0);
        doubleW d2pdtd = new doubleW(0.0);
        doubleW dpdt = new doubleW(0.0);
        doubleW u = new doubleW(0.0);
        doubleW h = new doubleW(0.0);
        doubleW s = new doubleW(0.0);
        doubleW cv = new doubleW(0.0);
        doubleW cp = new doubleW(0.0);
        doubleW w = new doubleW(0.0);
        doubleW g = new doubleW(0.0);
        doubleW jt = new doubleW(0.0);
        doubleW kappa = new doubleW(0.0);
        doubleW A = new doubleW(0.0);
        double dens = getMolarDensity();
        // neqsim.thermo.GERG.Densitygerg.densitygerg(0, 0, 0, arg3, 0, arg5, arg6,
        // arg7);
        GERG2008.PropertiesGERG(phase.getTemperature(), dens, normalizedGERGComposition, p, z, dpdd,
                d2pdd2, d2pdtd, dpdt, u, h, s, cv, cp, w, g, jt, kappa, A);
        double[] properties = new double[] {p.val, z.val, dpdd.val, d2pdd2.val, d2pdtd.val,
                dpdt.val, u.val, h.val, s.val, cv.val, cp.val, w.val, g.val, jt.val, kappa.val};
        return properties;
    }

    /**
     * <p>
     * Setter for the field <code>phase</code>.
     * </p>
     *
     * @param phase a {@link neqsim.thermo.phase.PhaseInterface} object
     */
    public void setPhase(PhaseInterface phase) {
        this.phase = phase;
        for (int i = 0; i < phase.getNumberOfComponents(); i++) {
            String componentName = phase.getComponent(i).getComponentName();

            switch (componentName) {
                case "methane":
                    notNormalizedGERGComposition[1] = phase.getComponent(i).getx();
                    break;
                case "nitrogen":
                    notNormalizedGERGComposition[2] = phase.getComponent(i).getx();
                    break;
                case "CO2":
                    notNormalizedGERGComposition[3] = phase.getComponent(i).getx();
                    break;
                case "ethane":
                    notNormalizedGERGComposition[4] = phase.getComponent(i).getx();
                    break;
                case "propane":
                    notNormalizedGERGComposition[5] = phase.getComponent(i).getx();
                    break;
                case "i-butane":
                    notNormalizedGERGComposition[6] = phase.getComponent(i).getx();
                    break;
                case "n-butane":
                    notNormalizedGERGComposition[7] = phase.getComponent(i).getx();
                    break;
                case "i-pentane":
                    notNormalizedGERGComposition[8] = phase.getComponent(i).getx();
                    break;
                case "n-pentane":
                    notNormalizedGERGComposition[9] = phase.getComponent(i).getx();
                    break;
                case "n-hexane":
                    notNormalizedGERGComposition[10] = phase.getComponent(i).getx();
                    break;
                case "n-heptane":
                    notNormalizedGERGComposition[11] = phase.getComponent(i).getx();
                    break;
                case "n-octane":
                    notNormalizedGERGComposition[12] = phase.getComponent(i).getx();
                    break;
                case "n-nonane":
                    notNormalizedGERGComposition[13] = phase.getComponent(i).getx();
                    break;
                case "nC10":
                    notNormalizedGERGComposition[14] = phase.getComponent(i).getx();
                    break;
                case "hydrogen":
                    notNormalizedGERGComposition[15] = phase.getComponent(i).getx();
                    break;
                case "oxygen":
                    notNormalizedGERGComposition[16] = phase.getComponent(i).getx();
                    break;
                case "CO":
                    notNormalizedGERGComposition[17] = phase.getComponent(i).getx();
                    break;
                case "water":
                    notNormalizedGERGComposition[18] = phase.getComponent(i).getx();
                    break;
                case "H2S":
                    notNormalizedGERGComposition[19] = phase.getComponent(i).getx();
                    break;
                case "helium":
                    notNormalizedGERGComposition[20] = phase.getComponent(i).getx();
                    break;
                case "argon":
                    notNormalizedGERGComposition[21] = phase.getComponent(i).getx();
                    break;

                default:
                    double molarMass = phase.getComponent(i).getMolarMass();
                    if (molarMass > 44.096759796142 / 1000.0
                            && molarMass < 58.1236991882324 / 1000.0)
                        notNormalizedGERGComposition[7] += phase.getComponent(i).getx();
                    if (molarMass > 58.1236991882324 / 1000.0 && molarMass < 72.15064 / 1000.0)
                        notNormalizedGERGComposition[8] += phase.getComponent(i).getx();
                    if (molarMass > 72.15064 / 1000.0 && molarMass < 86.2 / 1000.0)
                        notNormalizedGERGComposition[10] += phase.getComponent(i).getx();
                    if (molarMass > 86.2 / 1000.0 && molarMass < 100.204498291016 / 1000.0)
                        notNormalizedGERGComposition[11] += phase.getComponent(i).getx();
                    if (molarMass > 100.204498291016 / 1000.0 && molarMass < 107.0 / 1000.0)
                        notNormalizedGERGComposition[12] += phase.getComponent(i).getx();
                    if (molarMass > 107.0 / 1000.0 && molarMass < 121.0 / 1000.0)
                        notNormalizedGERGComposition[13] += phase.getComponent(i).getx();
                    if (molarMass > 121.0 / 1000.0)
                        notNormalizedGERGComposition[14] += phase.getComponent(i).getx();
                    break;
            };
        }
        normalizeComposition();
    }

    /**
     * <p>
     * normalizeComposition.
     * </p>
     */
    public void normalizeComposition() {
        double result = 0;
        for (double value : notNormalizedGERGComposition) {
            result += value;
        }
        for (int k = 0; k < normalizedGERGComposition.length; k++) {
            normalizedGERGComposition[k] = notNormalizedGERGComposition[k] / result;
        }
    }

    /**
     * <p>
     * main.
     * </p>
     *
     * @param args an array of {@link java.lang.String} objects
     */
    public static void main(String[] args) {
        // test HitHub
        SystemInterface fluid1 = new SystemSrkEos();
        fluid1.addComponent("methane", 10.0);
        fluid1.addComponent("hydrogen", 90.0);
        // fluid1.addComponent("CO2", 1.0);
        // fluid1.addComponent("ethane", 10.0);
        // fluid1.addComponent("propane", 3.0);
        // fluid1.addComponent("n-butane", 1.0);
        // fluid1.addComponent("oxygen", 1.0);
        /*
         * fluid1.addComponent("n-butane", 0.006304); fluid1.addComponent("i-butane", 0.003364);
         * fluid1.addComponent("n-pentane", 0.001005); fluid1.addComponent("i-pentane", 0.000994);
         * fluid1.addComponent("n-hexane", 0.000369); fluid1.addComponent("n-heptane", 0.000068);
         * fluid1.addComponent("n-octane", 0.000008);
         */
        // fluid//1.addComponent("ethane", 5.0);
        // fluid1.addComponent("propane", 5.0);
        // fluid1.addTBPfraction("C8", 0.01, 211.0/1000.0, 0.82);
        fluid1.setTemperature(273.15 + 20);
        fluid1.setPressure(150.0);
        fluid1.init(0);
        ThermodynamicOperations ops = new ThermodynamicOperations(fluid1);
        ops.TPflash();
        // fluid1.display();
        System.out.println("density GERG " + fluid1.getPhase(0).getDensity_GERG2008());

        NeqSimGERG2008 test = new NeqSimGERG2008(fluid1.getPhase("gas"));
        // fluid1.getPhase("gas").getProperties_GERG2008();
        System.out.println("density " + test.getDensity());
        System.out.println("pressure " + test.getPressure());
        // System.out.println("properties " + test.propertiesGERG());
        double[] properties = test.propertiesGERG();
        System.out.println("Pressure [kPa]:            " + properties[0]);
        System.out.println("Compressibility factor:            " + properties[1]);
        System.out.println("d(P)/d(rho) [kPa/(mol/l)]            " + properties[2]);
        System.out.println("d^2(P)/d(rho)^2 [kPa/(mol/l)^2]:            " + properties[3]);
        System.out.println("d2(P)/d2(T) [kPa/K]:             " + properties[4]);
        System.out.println("d(P)/d(T) [kPa/K]:             " + properties[5]);
        System.out.println("Energy [J/mol]:             " + properties[6]);
        System.out.println("Enthalpy [J/mol]:             " + properties[7]);
        System.out.println("Entropy [J/mol-K]:             " + properties[8]);
        System.out.println("Isochoric heat capacity [J/mol-K]:             " + properties[9]);
        System.out.println("Isobaric heat capacity [J/mol-K]:            " + properties[10]);
        System.out.println("Speed of sound [m/s]:            " + properties[11]);
        System.out.println("Gibbs energy [J/mol]:            " + properties[12]);
        System.out.println("Joule-Thomson coefficient [K/kPa]:            " + properties[13]);
        System.out.println("Isentropic exponent:           " + properties[14]);
    }
}<|MERGE_RESOLUTION|>--- conflicted
+++ resolved
@@ -15,15 +15,6 @@
  * @author esol
  * @version $Id: $Id
  */
-<<<<<<< HEAD
-
-import neqsim.thermo.phase.PhaseInterface;
-import neqsim.thermo.system.SystemInterface;
-import neqsim.thermo.system.SystemSrkEos;
-import neqsim.thermodynamicOperations.ThermodynamicOperations;
-
-=======
->>>>>>> 0d2da239
 public class NeqSimGERG2008 {
     private static final long serialVersionUID = 1000;
     double[] normalizedGERGComposition = new double[21 + 1];
