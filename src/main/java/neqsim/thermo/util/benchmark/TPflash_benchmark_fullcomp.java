package neqsim.thermo.util.benchmark;

import org.apache.logging.log4j.LogManager;
import org.apache.logging.log4j.Logger;
import neqsim.thermo.system.SystemInterface;
import neqsim.thermo.system.SystemSrkCPAstatoil;
import neqsim.thermodynamicOperations.ThermodynamicOperations;

/**
<<<<<<< HEAD
 * <p>
 * TPflash_benchmark_fullcomp class.
 * </p>
 *
 * @author esol
=======
 * <p>TPflash_benchmark_fullcomp class.</p>
 *
 * @author asmund
>>>>>>> 24915a9b
 * @version $Id: $Id
 */
public class TPflash_benchmark_fullcomp {
    static Logger logger = LogManager.getLogger(TPflash_benchmark_fullcomp.class);

    /**
     * This method is just meant to test the thermo package.
     *
     * @param args an array of {@link java.lang.String} objects
     */
    @SuppressWarnings("unused")
    public static void main(String args[]) {
        double[][] points;

        SystemInterface testSystem = new SystemSrkCPAstatoil(273.15 - 5.0, 10.0);
        // SystemInterface testSystem = new SystemSrkSchwartzentruberEos(298.15,
        // 1.01325);
        ThermodynamicOperations testOps = new ThermodynamicOperations(testSystem);

        // testSystem.addComponent("CO2", 2.1);
        // testSystem.addComponent("nitrogen", 1.16);
        testSystem.addComponent("methane", 26.19);
        testSystem.addComponent("propane", 8.27);

        testSystem.addComponent("propane", 7.5);
        testSystem.addComponent("i-butane", 1.83);
        testSystem.addComponent("n-butane", 4.05);
        testSystem.addComponent("iC5", 1.85);
        testSystem.addComponent("n-pentane", 2.45);
        testSystem.addComponent("n-hexane", 40.6);

        testSystem.addTBPfraction("C6", 1.49985, 86.3 / 1000.0, 0.7232);
        testSystem.addTBPfraction("C7", 0.0359864, 96.0 / 1000.0, 0.738);
        testSystem.addTBPfraction("C8", 0.939906, 107.0 / 1000.0, 0.765);
        testSystem.addTBPfraction("C9", 0.879912, 121.0 / 1000.0, 0.781);
        testSystem.addTBPfraction("C10", 0.45, 134.0 / 1000.0, 0.792);

        // testSystem.addComponent("methanol", 1.0);
        // testSystem.addComponent("MEG", 11.0);
        // testSystem.addComponent("water", 84.35);
        // testSystem.addComponent("methanol", 15.65);
        testSystem.setMultiPhaseCheck(true);
        testSystem.setHydrateCheck(true);
        testSystem.createDatabase(true);
        testSystem.setMixingRule(9);
        logger.info("start benchmark TPflash......");
        long time = System.currentTimeMillis();
        for (int i = 0; i < 1000000; i++) {
            testOps.TPflash();
            try {
                // testOps.hydrateFormationTemperature();
                // testOps.calcTOLHydrateFormationTemperature();
            } catch (Exception e) {
                logger.error("error", e);
            }
        }
        logger.info("Time taken for benchmark flash = " + (System.currentTimeMillis() - time));
        testOps.displayResult();

        // time for 5000 flash calculations
        // Results Dell Portable PIII 750 MHz - JDK 1.3.1:
        // mixrule 1 (Classic - no interaction): 6.719 sec
        // mixrule 2 (Classic): 6.029 sec ny PC 1.498 sec
        // mixrule 4 (Huron-Vidal2): 17.545 sec
        // mixrule 6 (Wong-Sandler): 12.859 sec

        // // system:
        // SystemSrkEos testSystem = new SystemSrkEos(303.15, 10.01325);
        // ThermodynamicOperations testOps = new ThermodynamicOperations(testSystem);
        // testSystem.addComponent("methane", 100.0);
        // testSystem.addComponent("water", 100.0);
        // testSystem.setMixingRule(1);
    }
}<|MERGE_RESOLUTION|>--- conflicted
+++ resolved
@@ -7,17 +7,9 @@
 import neqsim.thermodynamicOperations.ThermodynamicOperations;
 
 /**
-<<<<<<< HEAD
- * <p>
- * TPflash_benchmark_fullcomp class.
- * </p>
- *
- * @author esol
-=======
  * <p>TPflash_benchmark_fullcomp class.</p>
  *
  * @author asmund
->>>>>>> 24915a9b
  * @version $Id: $Id
  */
 public class TPflash_benchmark_fullcomp {
