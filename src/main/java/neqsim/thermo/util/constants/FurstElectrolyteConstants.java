--- conflicted
+++ resolved
@@ -17,38 +17,6 @@
 public class FurstElectrolyteConstants implements java.io.Serializable {
   private static final long serialVersionUID = 1000;
 
-<<<<<<< HEAD
-    // public static double[] furstParams = {0.0982e-6, 7.003e-6, 77.22e-6,
-    // -25.314e-6, -0.05813e-6, -44.383e-6};
-    /** Constant <code>furstParams</code> */
-    public static double[] furstParams =
-            {0.0000001117, 0.0000053771, 0.0000699219, 0.0000043984, -0.0000000606, -0.0000217950};
-    // public static double[] furstParams = {0.0000001018, 0.0000064366,
-    // 0.0001103447, -0.0001631115, -0.0000000565, -0.0000565052};
-    // public static double[] furstParams = {0.10688e-6, 6.5665e-6, 35.09e-6,
-    // 6.004e-6, -0.04304e-6, -27.510e-6};
-    // public static double[] furstParams = {8.806E-8, 6.905E-6, 2.064E-5, 2.285E-4,
-    // -5.531E-8, -4.321E-5};
-    // public static double[] furstParams = {8.806E-8, 6.905E-6, 35.09e-6, 6.004e-6,
-    // -5.531E-8, -4.321E-5};
-    //// public static double[] furstParams = {8.717E-8, 8.309E-6, 2.435E-5,
-    // 2.024E-4, -5.757E-8, -5.693E-5};
-    // public static double[] furstParams = {9.8647e-8, 6.9638e-6, 7.713e-5,
-    // -2.501e-5, -5.813E-8, -4.447E-5};; //{9.8647e-8, 6.9638e-6, 7.713E-5,
-    // -2.501E-5, -5.813E-8, -4.447E-5};
-    // public static double[] furstParams = {9.463E-8, 6.694E-6, -1.021E-5,
-    // 4.137E-4, -5.172E-8, -5.832E-5};
-    // public static double[] furstParamsCPA = {0.0000000752, 0.0000037242,
-    // 0.0000250998, 0.0000198635, -0.0000000311, -0.0000006630}; // before fitting
-    // 2015
-    /** Constant <code>furstParamsCPA</code> */
-    public static double[] furstParamsCPA =
-            {0.00000014880379801585537, 0.000005016259143319152, 0.00004614450758742748,
-                    -0.00006428039395924042, -0.000000039695971380410286, -0.000021035816766450363};
-    /** Constant <code>furstParamsCPA_MDEA</code> */
-    public static double[] furstParamsCPA_MDEA =
-            {0.0000000752, 0.0000037242, -0.0004725836, 0.0026038239, -0.0000002479, -0.0000082501};
-=======
   // public static double[] furstParams = {0.0982e-6, 7.003e-6, 77.22e-6,
   // -25.314e-6, -0.05813e-6, -44.383e-6};
   /** Constant <code>furstParams</code> */
@@ -79,7 +47,6 @@
   /** Constant <code>furstParamsCPA_MDEA</code> */
   public static double[] furstParamsCPA_MDEA =
       {0.0000000752, 0.0000037242, -0.0004725836, 0.0026038239, -0.0000002479, -0.0000082501};
->>>>>>> a64c287a
 
   // 0.0000001880, 0.0000014139, 0.0000284666, 0.0000389043, -0.0000000451,
   // 0.0000088136
