package neqsim.thermo.util.empiric;

/**
 * <p>BukacekWaterInGas class.</p>
 *
 * @author asmund
 * @version $Id: $Id
 */
public class BukacekWaterInGas {
	/*
     * Calculates the ppm(mol) water content of a gas at its water dew point                                                                                                                                                                                                                                                                                                                                                                                                                                                                                                                                                                    
     */
	/**
	 * <p>getWaterInGas.</p>
	 *
	 * @param temperature a double
	 * @param pressure a double
	 * @return a double
	 */
	public static double getWaterInGas(double temperature, double pressure) {
		double TCwater = 393.99+273.15, PCwater = 220.64;
		double tau = (TCwater-temperature)/TCwater;
		
		double temp = (-7.85823*tau + 1.83991*Math.pow(tau, 1.5) - 11.7811*Math.pow(tau, 3.0)
				+ 22.67*Math.pow(tau, 3.5) - 15.9393*Math.pow(tau, 4.0) + 1.77516*Math.pow(tau, 7.5))/(1.0-tau);
		double psw =  PCwater*Math.exp(temp);
		
		double mgwaterSm3 = 761900.42*psw/pressure + 16.016*Math.pow(10.0, -1716.26/(temperature) + 6.69449);
	
		double molarMassGas = 0.6*28.0*1000.0; //mgr/mol
		
		double ans = mgwaterSm3/molarMassGas;  //mol water /Sm3 gas
		
		double molgasSm3 = 101325.0/(8.314*288.15); // mol gas/ Sm3
	
        return ans / molgasSm3;
	}
<<<<<<< HEAD

=======
	
	/**
	 * <p>waterDewPointTemperature.</p>
	 *
	 * @param moleFractionWaterInGas a double
	 * @param pressure a double
	 * @return a double
	 */
>>>>>>> e5b15554
	public static double waterDewPointTemperature(double moleFractionWaterInGas, double pressure) {
		int iter = 0;
		double newppm, newTemp = 273.15;
		do {
			iter++;

			newppm = getWaterInGas(newTemp, pressure);
			newTemp -= (newppm - moleFractionWaterInGas) * 1e5;
		} while (Math.abs((newppm - moleFractionWaterInGas) / moleFractionWaterInGas) > 1e-8
				&& iter < 1000);
		return newTemp;
	}

    /**
     * <p>main.</p>
     *
     * @param args an array of {@link java.lang.String} objects
     */
    public static void main(String[] args) {
		System.out.println("water in gas " + BukacekWaterInGas.getWaterInGas(273.15-18.0, 70.0));
		
        System.out.println(
                "water dew point temperature " + (BukacekWaterInGas.waterDewPointTemperature(20.0e-6, 70.0) - 273.15));
    }
}<|MERGE_RESOLUTION|>--- conflicted
+++ resolved
@@ -35,9 +35,6 @@
 	
         return ans / molgasSm3;
 	}
-<<<<<<< HEAD
-
-=======
 	
 	/**
 	 * <p>waterDewPointTemperature.</p>
@@ -46,7 +43,6 @@
 	 * @param pressure a double
 	 * @return a double
 	 */
->>>>>>> e5b15554
 	public static double waterDewPointTemperature(double moleFractionWaterInGas, double pressure) {
 		int iter = 0;
 		double newppm, newTemp = 273.15;
