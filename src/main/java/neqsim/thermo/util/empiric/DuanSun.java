package neqsim.thermo.util.empiric;

import neqsim.thermo.system.SystemElectrolyteCPAstatoil;
import neqsim.thermo.system.SystemInterface;
import neqsim.thermodynamicOperations.ThermodynamicOperations;

/**
 * <p>
 * DuanSun class.
 * </p>
 *
 * @author asmund
 * @version $Id: $Id
 */
public class DuanSun {
    private static final long serialVersionUID = 1000;
    double[] c = new double[] {0.1, 0.2, 0.3, 0.4, 0.5};
    double[] d = new double[] {0.1, 0.2, 0.3, 0.4, 0.5};

<<<<<<< HEAD
    public DuanSun() {}

=======
    /**
     * <p>
     * Constructor for DuanSun.
     * </p>
     */
    public DuanSun() {}

    /**
     * <p>
     * bublePointPressure.
     * </p>
     *
     * @param temperature a double
     * @param x_CO2 a double
     * @param salinity a double
     * @return a double
     */
>>>>>>> f5b5a8bf
    public double bublePointPressure(double temperature, double x_CO2, double salinity) {
        // Type manually the pressure limits according to the expected pressure
        double P = 9.0, Pold = 9.0, Poldold = 9.0;
        double y[] = {0.9, 0.1};
        double[] x = {x_CO2, 1.0 - x_CO2};
        double error = 1e10, errorOld = 1e10;
        int iter = 1;
        do {
            // while (P < 15.0) {
            iter++;
            double Tc[] = {304.2, 647.3};
            double Pc[] = {72.8, 217.6};
            double w[] = {0.225, 0.344};
            double K12[][] = {{0.0, 0.2}, {0.2, 0.0}};
            double T = temperature;
            double S = salinity;
            // double[] x = {0.000554093, 1.0-0.000554093};

            // Normalize Y
            double SUMY = 0.0;
            for (int i = 0; i < 2; i++) {
                SUMY = SUMY + y[i];
            }
            for (int i = 0; i < 2; i++) {
                y[i] = y[i] / SUMY;
            }
            // System.out.println(SUMY);
            // System.out.println(y[0]);

            double R = 8.314 * Math.pow(10.0, -2.0);

            // Calculate A and B of pure compound
            double Tr[] = {0.0, 0.0};
            double ac = 0.45724;
            double bc = 0.07780;
            double d[] = {0.384401, 1.52276, -0.213808, 0.034616, -0.001976};
            double dm[] = {0.0, 0.0};
            double ag[] = {0.0, 0.0};
            double asmal[] = {0.0, 0.0};
            double bsmal[] = {0.0, 0.0};
            double a[] = {0.0, 0.0};
            double b[] = {0.0, 0.0};

            for (int i = 0; i < 2; i++) {
                Tr[i] = T / Tc[i];
                dm[i] = d[0] + w[i] * (d[1] + w[i] * (d[2] + w[i] * (d[3] + w[i] * d[4])));
                ag[i] = Math.pow((1.0 + dm[i] * (1.0 - Math.pow(Tr[i], 0.5))), 2.0);
                asmal[i] = ag[i] * ac * ((Math.pow(R * Tc[i], 2.0)) / Pc[i]);
                bsmal[i] = bc * (R * Tc[i]) / Pc[i];
                a[i] = asmal[i] * P / (Math.pow(R * T, 2.0));
                b[i] = bsmal[i] * P / (R * T);
            }

            // System.out.println("asmal0 = " + asmal[0]);
            // System.out.println("asmal1 = " +asmal[1]);
            // System.out.println("bsmal0 = " +bsmal[0]);
            // System.out.println("bsmal1 = " +bsmal[1]);
            // System.out.println("a0 = " +a[0]);
            // System.out.println("a1 = " +a[1]);
            // System.out.println("b0 = " +b[0]);
            // System.out.println("b1 = " +b[1]);

            // Calculate A and B of mixture

            double av = 0.0;
            double bv = 0.0;
            double sumav[] = {0.0, 0.0};
            double aij = 0.0;

            for (int i = 0; i < 2; i++) {
                sumav[i] = 0.0;
                for (int j = 0; j < 2; j++) {
                    aij = Math.sqrt(a[i] * a[j]) * (1.0 - K12[i][j]);
                    av = av + y[i] * y[j] * aij;
                    sumav[i] = sumav[i] + y[j] * aij;
                }
                bv = bv + y[i] * b[i];
            }
            // System.out.println("av = " + av);
            // System.out.println("bv = " + bv);

            // ZCUBIC
            double c0 = 0.0;
            double c1 = 0.0;
            double c2 = 0.0;
            double c3 = 0.0;

            c0 = -(av * bv - Math.pow(bv, 2.0) - Math.pow(bv, 3.0));
            c1 = av - 3.0 * Math.pow(bv, 2.0) - 2.0 * bv;
            c2 = -(1.0 - bv);
            c3 = 1.0;

            // for(int i=0;i<1;i++) {
            // c0=-(a[i]*b[i]-Math.pow(b[i],2)-Math.pow(b[i],3));
            // c1=a[i]-3.0*Math.pow(b[i],2)-2.0*b[i];
            // c2=-(1.0-b[i]);
            // c3=1.0;
            // }

            // System.out.println("c0 = " +c0);
            // System.out.println("c1 = " +c1);
            // System.out.println("c2 = " +c2);
            // System.out.println("c3 = " +c3);

            // PZEROS
            double OMEGA = 0.0;
            double ROOT[] = {0.0, 0.0, 0.0};
            double W[] = {0.0, 0.0, 0.0};
            double k = 0.0;
            double NRR = 0.0;
            double PHI = 0.0;
            double A0 = c0 / c3;
            double A1 = c1 / c3;
            double A2 = c2 / c3;
            double p = (3 * A1 - Math.pow(A2, 2)) / 3.0;
            double Q = (27.0 * A0 - 9.0 * A1 * A2 + 2.0 * Math.pow(A2, 3.0)) / 27.0;
            double D = (Math.pow(Q, 2)) / 4.0 + (Math.pow(p, 3.0) / 27.0);
            double r = Math.sqrt(Math.pow(Math.abs(p), 3) / 27.0);
            double PI = Math.acos(-1.0);

            if (D < Math.pow(10.0, -16.0)) {
                NRR = 3.0;
                PHI = Math.acos(-Q / (2.0 * r));
                for (int i = 0; i < 3; i++) {
                    k = i - 1.0;
                    W[i] = 2.0 * Math.pow(r, (1.0 / 3.0)) * Math.cos((PHI + 2.0 * PI * k) / 3.0);
                    ROOT[i] = W[i] - A2 / 3.0;
                }
            } else {
                NRR = 1.0;
                if (p < 0.0) {
                    OMEGA = Math.asin(2.0 * r / Q);
                    PHI = Math.atan(Math.pow((Math.tan(Math.abs(OMEGA) / 2.0)), 1.0 / 3.0));
                    if (OMEGA < 0.0) {
                        PHI = -PHI;
                        W[0] = -2.0 * Math.sqrt(-p / 3.0) / Math.sin(2.0 * PHI);
                    }
                } else {
                    OMEGA = Math.atan(2.0 * r / Q);
                    PHI = Math.atan(Math.pow((Math.tan(Math.abs(OMEGA) / 2.0)), 1.0 / 3.0));
                    if (OMEGA < 0.0) {
                        PHI = -PHI;
                    }
                    W[0] = -2.0 * Math.sqrt(p / 3.0) / Math.tan(2.0 * PHI);
                }
                ROOT[0] = W[0] - A2 / 3.0;
                ROOT[1] = 0.0;
                ROOT[2] = 0.0;
            }

            double zv = 0.0;
            double IERR = 0.0;

            if (NRR == 1.0) {
                zv = ROOT[0];
            } else {
                zv = Math.max(Math.max(ROOT[0], ROOT[1]), ROOT[2]);
            }

            if (zv < Math.pow(10.0, -19.0)) {
                IERR = 1;
                // System.out.println(IERR);
            }

            // System.out.println("zv = " + zv);

            double VV = 0.0;

            VV = zv * R * T / P;
            // System.out.println("VV = " + VV);

            // Correction of volume
            double trans[] = {0.0, 0.0};
            double bh[] = {0.0, 0.0};
            double t0[] = {0.0, 0.0};
            double ti[] = {0.0, 0.0};
            double zc[] = {0.0, 0.0};
            double TEV = 0.0;
            double zceos = 0.3074;
            double dk0 = -0.014471;
            double dk1 = 0.067498;
            double dk2 = -0.084852;
            double dk3 = 0.067298;
            double dk4 = -0.017366;
            double dl0 = -10.24470;
            double dl1 = -28.63120;
            double dl2 = 0.0;
            for (int i = 0; i < 2; i++) {
                zc[i] = 0.2890 + w[i] * (-0.0701 - 0.0207 * w[i]);
                ti[i] = (R * Tc[i] / Pc[i]) * (zceos - zc[i]);
                t0[i] = (R * Tc[i] / Pc[i])
                        * (dk0 + w[i] * (dk1 + w[i] * (dk2 + w[i] * (dk3 + w[i] * dk4))));
                bh[i] = dl0 + w[i] * (dl1 + w[i] * dl2);
                trans[i] = t0[i] + (ti[i] - t0[i]) * Math.exp(bh[i] * Math.abs(1.0 - Tr[i]));
                TEV = TEV + y[i] * trans[i];
            }
            VV = VV - TEV;
            // System.out.println("VV = " + VV);
            // System.out.println("TEV = " + TEV);

            // Calculate fugacity coefficient (FC) for all components and phases

            double dlnfc[] = {0.0, 0.0};
            double fcv[] = {0.0, 0.0};

            for (int i = 0; i < 2; i++) {
                dlnfc[i] = (b[i] / bv) * (zv - 1.0) - Math.log(zv - bv)
                        - (av / (2.0 * Math.sqrt(2.0) * bv)) * (2.0 * sumav[i] / av - b[i] / bv)
                                * Math.log((zv + 2.414 * bv) / (zv - 0.414 * bv));
                fcv[i] = Math.exp(dlnfc[i]);
            }

            // System.out.println("fcv0 = " + fcv[0]);
            // System.out.println("fcv1 = " + fcv[1]);

            double fv[] = {0.0, 0.0};

            for (int i = 0; i < 2; i++) {
                fv[i] = fcv[i] * y[i] * P;
            }

            // System.out.println("fv0 = " + fv[0]);
            // System.out.println("fv1 = " + fv[1]);

            // VCO2INF

            double VCO2INF = 0.0;

            VCO2INF = (-159751499.972988 * Math.pow(10.0, -10.0))
                    + (101831855.926854 * Math.pow(10.0, -10)) * S
                    + (18075168.978622 * Math.pow(10.0, -11.0)) * T
                    - (787538191.939352 * Math.pow(10.0, -13.0)) * S * T
                    - (192886808.345857 * Math.pow(10.0, -11.0)) * (Math.pow(S, 2.0))
                    + 142830810.095592 * Math.pow(10.0, -15.0) * S * (Math.pow(T, 2.0))
                    + (123450785.102997 * Math.pow(10.0, -13.0)) * T * (Math.pow(S, 2.0))
                    - (220053285.910771 * Math.pow(10.0, -16.0)) * (Math.pow(S, 2.0))
                            * (Math.pow(T, 2.0))
                    - 35351000.350961 * Math.pow(10.0, -17.0) * (Math.pow(T, 3.0));

            // System.out.println("VCO2INF = " + VCO2INF);

            double HCO2AST = 0.0;

            HCO2AST = (547703618.010975 * Math.pow(10.0, -3.0))
                    - (237824440.424155 * Math.pow(10.0, -4.0)) * T
                    - (108668654.561957 * Math.pow(10.0, -7.0)) * (Math.pow(T, 2.0))
                    + (10492428.477532 * Math.pow(10.0, -8.0)) * S * (Math.pow(T, 2.0))
                    + (426241410.644264 * Math.pow(10.0, -11.0)) * Math.pow(T, 3.0)
                    - (124268021.223715 * Math.pow(10.0, -12.0)) * S * (Math.pow(T, 3.0))
                    + (435491737.902085 * Math.pow(10.0, -5.0)) * T * Math.log(T)
                    + (19224323.617885 * Math.pow(10.0, -8.0)) * Math.pow(S, 3.0) * T
                    - (486711042.327079 * Math.pow(10.0, -9.0)) * T * Math.exp(S)
                    + (593013871.824553 * Math.pow(10.0, -10.0)) * S * T * Math.exp(S)
                    - (186057141.990893 * Math.pow(10.0, -7.0)) * S * T
                    + (13867353.798785 * Math.pow(10.0, -7.0)) * Math.exp(S) * Math.log(T);

            // System.out.println("HCO2AST = " + HCO2AST);

            double HCO2 = 0.0;

            HCO2 = Math.exp(Math.log(HCO2AST) + (VCO2INF * P) / (R * T));

            // System.out.println("HCO2 = " + HCO2);

            double fl[] = {0.0, 0.0};
            fl[0] = x[0] * HCO2;

            // System.out.println("fl0 = " + fl[0]);

            // PHIWSAT

            double PHIWSAT = 0.0;
            if (((9.0 / 5.0) * T - 459.67) > 90.0) {
                PHIWSAT = 0.9958 + 9.68330 * Math.pow(10.0, -5.0) * ((9.0 / 5.0) * T - 459.67)
                        - 6.17050 * Math.pow(10.0, -7.0) * Math.pow((9.0 / 5.0) * T - 459.67, 2.0)
                        - 3.08333 * Math.pow(10.0, -10.0) * Math.pow((9.0 / 5.0) * T - 459.67, 3.0);
            } else {
                PHIWSAT = 1.0;
            }

            // VWATER

            double Densliq = 0.0;
            double VW = 0.0;
            Densliq = 4.6137 / (Math.pow(0.26214, 1.0 + Math.pow(1.0 - T / 647.29, 0.23072)));
            VW = 1.0 / Densliq;

            // PWSAT

            double PWSAT = 0.0;
            PWSAT = Math.exp(
                    73.649 - 7258.2 / T - 7.3037 * Math.log(T) + 0.0000041653 * Math.pow(T, 2.0))
                    / Math.pow(10.0, 5.0);

            // Calculation of H2O fugacity in the aqueous phase

            double Poyntef = 0.0;
            Poyntef = Math.exp(VW * (P - PWSAT) / (R * T));
            fl[1] = x[1] * PHIWSAT * PWSAT * Poyntef;

            // System.out.println("fl1 = " + fl[1]);

            double SUMY1 = 0.0;
            for (int i = 0; i < 2; i++) {
                y[i] = y[i] * fl[i] / fv[i];
                SUMY1 = SUMY1 + y[i];
            }

            double G = 0.0;
            G = SUMY1 - 1.0;

            if (Math.abs((fl[0] - fv[0])) < Math.pow(10.0, -5.0)
                    && Math.abs((fl[1] - fv[1])) < Math.pow(10.0, -5.0)
                    && Math.abs(G) < Math.pow(10.0, -5.0)) {
                System.out.println("fl0 = " + fl[0]);
                System.out.println("fl1 = " + fl[1]);
                System.out.println("fv0 = " + fv[0]);
                System.out.println("fv1 = " + fv[1]);
                System.out.println("y0 = " + y[0]);
                System.out.println("y1 = " + y[1]);
                System.out.println("P = " + P + " bar ");
                break;
            }
            errorOld = error;
            error = Math.abs((fl[0] - fv[0])) + Math.abs((fl[1] - fv[1])) + Math.abs(G);
            Poldold = Pold;
            Pold = P;

            if (iter < 5)
                P = P + Math.pow(10.0, -7.0) * P;
            else
                P = P - 0.1 * (error - errorOld) / (Pold - Poldold);
            System.out.println("P = " + P + " bar " + " error " + error);
        } while (Math.abs(error) > 1e-6);
        return P;
    }

    /**
     * <p>
     * calcCO2solubility.
     * </p>
     *
     * @param temperature a double
     * @param pressure a double
     * @param salinity a double
     * @return a double
     */
    public double calcCO2solubility(double temperature, double pressure, double salinity) {
        double T = temperature;
        double P = pressure;
        double S = salinity;
        double Tc1 = 304.2;
        double Tc2 = 647.29;
        double Pc1 = 73.825;
        double Pc2 = 220.85;
        double c1 = 0;
        double c2 = 0;
        double c3 = 0;
        double c4 = 0;
        double c5 = 0;
        double c6 = 0;
        double c7 = 0;
        double c8 = 0;
        double c9 = 0;
        double c10 = 0;
        double c11 = 0;
        double c12 = 0;
        double c13 = 0;
        double c14 = 0;
        double c15 = 0;
        // double c[]= {0.0, 0.0, 0.0, 0.0, 0.0, 0.0, 0.0, 0.0, 0.0, 0.0, 0.0, 0.0, 0.0, 0.0, 0.0};
        double parcdpsat[] = {85.530, -3481.3, -11.336, 0.021505, 1.0};
        // for (int i=0;i<parcdpsat.length;i++)
        // {
        // System.out.println(parcdpsat[i]);
        // }
        double PCO2sat = 0.0;
        PCO2sat = Math.exp(parcdpsat[0] + (parcdpsat[1] / T) + (parcdpsat[2] * Math.log(T))
                + (parcdpsat[3] * (Math.pow(T, parcdpsat[4])))) / 100000;
        // System.out.println(PCO2sat);
        if (T >= 273.0 && T < 305.0 && P <= PCO2sat) {
            c1 = 1.0;
            c2 = 4.7586835 * Math.pow(10.0, -3.0);
            c3 = -3.3569963 * Math.pow(10.0, -6.0);
            c4 = 0.0;
            c5 = -1.3179396;
            c6 = -3.8389101 * Math.pow(10.0, -6.0);
            c7 = 0.0;
            c8 = 2.2815104 * Math.pow(10.0, -3.0);
            c9 = 0.0;
            c10 = 0.0;
            c11 = 0.0;
            c12 = 0.0;
            c13 = 0.0;
            c14 = 0.0;
            c15 = 0.0;
        } else if ((T >= 305.0 && T <= 405.0 && P <= (75.0 + (T - 305.0) * 1.25))) {
            c1 = 1.0;
            c2 = 4.7586835 * Math.pow(10.0, -3.0);
            c3 = -3.3569963 * Math.pow(10.0, -6.0);
            c4 = 0.0;
            c5 = -1.3179396;
            c6 = -3.8389101 * Math.pow(10.0, -6.0);
            c7 = 0.0;
            c8 = 2.2815104 * Math.pow(10.0, -3.0);
            c9 = 0.0;
            c10 = 0.0;
            c11 = 0.0;
            c12 = 0.0;
            c13 = 0.0;
            c14 = 0.0;
            c15 = 0.0;
        } else if (T > 405.0 && P <= 200.0) {
            c1 = 1.0;
            c2 = 4.7586835 * Math.pow(10.0, -3.0);
            c3 = -3.3569963 * Math.pow(10.0, -6.0);
            c4 = 0.0;
            c5 = -1.3179396;
            c6 = -3.8389101 * Math.pow(10.0, -6.0);
            c7 = 0.0;
            c8 = 2.2815104 * Math.pow(10.0, -3.0);
            c9 = 0.0;
            c10 = 0.0;
            c11 = 0.0;
            c12 = 0.0;
            c13 = 0.0;
            c14 = 0.0;
            c15 = 0.0;
        } else if (T >= 273.0 && T < 305.0 && P <= 1000 && P > PCO2sat) {
            c1 = -7.1734882 * Math.pow(10.0, -1.0);
            c2 = 1.5985379 * Math.pow(10.0, -4.0);
            c3 = -4.9286471 * Math.pow(10.0, -7.0);
            c4 = 0.0;
            c5 = 0.0;
            c6 = -2.7855285 * Math.pow(10.0, -7.0);
            c7 = 1.1877015 * Math.pow(10.0, -9.0);
            c8 = 0.0;
            c9 = 0.0;
            c10 = 0.0;
            c11 = 0.0;
            c12 = -96.539512;
            c13 = 4.4774938 * Math.pow(10.0, -1.0);
            c14 = 101.81078;
            c15 = 5.3783879 * Math.pow(10, -6.0);
        } else if (T >= 305.0 && T <= 340.0 && P <= 1000.0 && P > (75.0 + (T - 305.0)) * 1.25) {
            c1 = -7.1734882 * Math.pow(10.0, -1.0);
            c2 = 1.5985379 * Math.pow(10.0, -4.0);
            c3 = -4.9286471 * Math.pow(10.0, -7.0);
            c4 = 0.0;
            c5 = 0.0;
            c6 = -2.7855285 * Math.pow(10.0, -7.0);
            c7 = 1.1877015 * Math.pow(10.0, -9.0);
            c8 = 0.0;
            c9 = 0.0;
            c10 = 0.0;
            c11 = 0.0;
            c12 = -96.539512;
            c13 = 4.4774938 * Math.pow(10.0, -1.0);
            c14 = 101.81078;
            c15 = 5.3783879 * Math.pow(10, -6.0);
        } else if (T >= 273.0 && T <= 340.0 && P > 1000.0) {
            c1 = -6.5129019 * Math.pow(10.0, -2.0);
            c2 = -2.1429977 * Math.pow(10.0, -4.0);
            c3 = -1.144493 * Math.pow(10.0, -6.0);
            c4 = 0.0;
            c5 = 0.0;
            c6 = -1.1558081 * Math.pow(10.0, -7.0);
            c7 = 1.195237 * Math.pow(10.0, -9.0);
            c8 = 0.0;
            c9 = 0.0;
            c10 = 0.0;
            c11 = 0.0;
            c12 = -221.34306;
            c13 = 0.0;
            c14 = 71.820393;
            c15 = 6.6089246 * Math.pow(10, -6.0);
        } else if (T > 340 && T < 405 && P <= 1000.0 && P > (75.0 + (T - 305.0) * 1.25)) {
            c1 = 5.0383896;
            c2 = -4.4257744 * Math.pow(10.0, -3);
            c3 = 0.0;
            c4 = 1.9572733;
            c5 = 0.0;
            c6 = 2.4223436 * Math.pow(10.0, -6.0);
            c7 = 0.0;
            c8 = -9.3796135 * Math.pow(10.0, -4.0);
            c9 = -1.5026030;
            c10 = 3.027224 * Math.pow(10.0, -3.0);
            c11 = -31.377342;
            c12 = -12.847063;
            c13 = 0.0;
            c14 = 0.0;
            c15 = -1.5056648 * Math.pow(10, -5.0);
        } else if (T >= 405.0 && T <= 435.0 && P <= 1000.0 && P > 200.0) {
            c1 = 5.0383896;
            c2 = -4.4257744 * Math.pow(10.0, -3);
            c3 = 0.0;
            c4 = 1.9572733;
            c5 = 0.0;
            c6 = 2.4223436 * Math.pow(10.0, -6.0);
            c7 = 0.0;
            c8 = -9.3796135 * Math.pow(10.0, -4.0);
            c9 = -1.5026030;
            c10 = 3.027224 * Math.pow(10.0, -3.0);
            c11 = -31.377342;
            c12 = -12.847063;
            c13 = 0.0;
            c14 = 0.0;
            c15 = -1.5056648 * Math.pow(10, -5.0);
        } else if (T > 340 && T <= 435.0 && P > 1000.0) {
            c1 = -16.063152;
            c2 = -2.705799 * Math.pow(10.0, -3);
            c3 = 0.0;
            c4 = 1.4119239 * Math.pow(10.0, -1.0);
            c5 = 0.0;
            c6 = 8.1132965 * Math.pow(10.0, -7.0);
            c7 = 0.0;
            c8 = -1.1453082 * Math.pow(10.0, -4.0);
            c9 = 2.3895671;
            c10 = 5.0527457 * Math.pow(10.0, -4.0);
            c11 = -17.76346;
            c12 = 985.92232;
            c13 = 0.0;
            c14 = 0.0;
            c15 = -5.4965256 * Math.pow(10, -7.0);
        } else if (T > 435.0 && P > 200.0) {
            c1 = -1.569349 * Math.pow(10.0, -1.0);
            c2 = 4.4621407 * Math.pow(10.0, -4);
            c3 = -9.1080591 * Math.pow(10.0, -7.0);
            c4 = 0.0;
            c5 = 0.0;
            c6 = 1.0647399 * Math.pow(10.0, -7.0);
            c7 = 2.4273357 * Math.pow(10.0, -10.0);
            c8 = 0.0;
            c9 = 3.5874255 * Math.pow(10.0, -1.0);
            c10 = 6.331971 * Math.pow(10.0, -5.0);
            c11 = -249.89661;
            c12 = 0.0;
            c13 = 0.0;
            c14 = 888.768;
            c15 = -6.6348003 * Math.pow(10, -7.0);
        }

        // System.out.println(c1);
        // System.out.println("PCO2sat = " + PCO2sat);

        double fCO2 = 0.0;
        fCO2 = c1 + (c2 + c3 * T + c4 / T + c5 / (T - 150.0)) * P
                + (c6 + c7 * T + c8 / T) * Math.pow(P, 2) + (c9 + c10 * T + c11 / T) * Math.log(P)
                + (c12 + c13 * T) / P + c14 / T + c15 * Math.pow(T, 2);
        // System.out.println("fCO2 = " + fCO2);

        double chempotliqCO2RT = 0.0;
        chempotliqCO2RT = 28.9447706 - 0.0354581768 * T - 4770.67077 / T
                + 1.02782768 * Math.pow(10.0, -5.0) * Math.pow(T, 2.0) + 33.8126098 / (630.0 - T)
                + 0.009040371 * P - 0.00114934 * P * Math.log(T) - 0.307405726 * P / T
                - 0.090730149 * P / (630.0 - T)
                + 0.000932713 * Math.pow(P, 2) / (Math.pow((630.0 - T), 2));
        // System.out.println("chempotliqCO2RT = " + chempotliqCO2RT);

        double lamdaCO2Na = 0.0;
        lamdaCO2Na = -0.411370585 + 0.000607632 * T + 97.5347708 / T - 0.023762247 * P / T
                + 0.017065624 * P / (630.0 - T)
                + 1.41335834 * Math.pow(10.0, -5.0) * T * Math.log(P);
        // System.out.println("lamdaCO2Na = " + lamdaCO2Na);

        double zetaCO2NaCl = 0.0;
        zetaCO2NaCl = 0.00033639 - 1.9829898 * Math.pow(10.0, -5.0) * T + 0.002122208 * P / T
                - 0.005248733 * P / (630. - T);
        // System.out.println("zetaCO2NaCl = " + zetaCO2NaCl);

        double tH2O = 0.0;
        tH2O = (T - Tc2) / Tc2;

        double PH2O = 0.0;
        PH2O = (Pc2 * T / Tc2) * (1.0 - 38.640844 * Math.pow(-tH2O, 1.9) + 5.8948420 * tH2O
                + 59.876516 * Math.pow(tH2O, 2.0) + 26.654627 * Math.pow(tH2O, 3.0)
                + 10.637097 * Math.pow(tH2O, 4.0));

        double yCO2 = 0.0;
        yCO2 = (P - PH2O) / P;

        double mCO2 = 0.0;
        mCO2 = (yCO2 * P) / Math.exp((-Math.log(fCO2) + chempotliqCO2RT + (2.0) * lamdaCO2Na * S
                + zetaCO2NaCl * Math.pow(S, 2.0)));
        // System.out.println("mCO2 = " + mCO2 + "b mol/kg solvent ");

        double xCO2 = 0.0;
        xCO2 = mCO2 / (1000. / 18. + mCO2);
        // System.out.println("xCO2 = " + xCO2 + " mole fraction ");

        return xCO2;
    }

    /**
     * <p>
     * main.
     * </p>
     *
     * @param args an array of {@link java.lang.String} objects
     */
    public static void main(String[] args) {
        DuanSun testDuanSun = new DuanSun();

        double CO2solubility = testDuanSun.calcCO2solubility(273.15 + 30.0, 100.0, 3.00);

        System.out.println("CO2solubility " + CO2solubility / 0.01802 + " mol/kg");

        // double CO2solubility2 = testDuanSun.bublePointPressure(298.15, CO2solubility,
        // 2.0);

        // System.out.println("Total pressure " + CO2solubility2 + " bara");

        SystemInterface fluid1 = new SystemElectrolyteCPAstatoil(298.15, 10.0);
        fluid1.addComponent("CO2", 0.05, "kg/sec");
        // fluid1.addComponent("oxygen", 1.0, "mol/sec");
        // fluid1.addComponent("methane", 1.0, "mol/sec");
        fluid1.addComponent("water", 0.5, "kg/sec");
        fluid1.addComponent("Na+", 0.1, "mol/sec");
        fluid1.addComponent("Cl-", 0.1, "mol/sec");
        fluid1.setMixingRule(10);
        ThermodynamicOperations thermoOPs = new ThermodynamicOperations(fluid1);
        try {
            thermoOPs.TPflash();
            // fluid1.init(0);
            fluid1.display();
        } catch (Exception e) {
            e.printStackTrace();
        }
        // fluid1.setMolarComposition(new double[] {0.5, 0.5, 0.0, 0.0});
        fluid1.init(1);
        try {
            thermoOPs.TPflash();
            // fluid1.init(0);
<<<<<<< HEAD
}
    Exception e)
    {
        e.printStackTrace();
    }
    String fluidname = "" + "";fluid1.saveObjectToFile(fluidname,fluidname);

    fluid1.setPhaseIndex(0,1);
    // fluid1.save
    System.out.println("CO2 in liquid "+fluid1.getPhase(0).getComponent(0).getLogFugasityCoeffisient());System.out.println("CO2 in liquid "+fluid1.getPhase(0).getComponent(0).getFugasityCoeffisient());System.out.println("CO2 in liquid "+fluid1.getPhase("aqueous").getComponent("CO2").getx());
}
=======
            fluid1.display();
        } catch (Exception e) {
            e.printStackTrace();
        }
        String fluidname = "" + "";
        fluid1.saveObjectToFile(fluidname, fluidname);

        fluid1.setPhaseIndex(0, 1);
        // fluid1.save
        System.out.println(
                "CO2 in liquid " + fluid1.getPhase(0).getComponent(0).getLogFugasityCoeffisient());
        System.out.println(
                "CO2 in liquid " + fluid1.getPhase(0).getComponent(0).getFugasityCoeffisient());
        System.out
                .println("CO2 in liquid " + fluid1.getPhase("aqueous").getComponent("CO2").getx());

    }
>>>>>>> f5b5a8bf
}<|MERGE_RESOLUTION|>--- conflicted
+++ resolved
@@ -17,10 +17,6 @@
     double[] c = new double[] {0.1, 0.2, 0.3, 0.4, 0.5};
     double[] d = new double[] {0.1, 0.2, 0.3, 0.4, 0.5};
 
-<<<<<<< HEAD
-    public DuanSun() {}
-
-=======
     /**
      * <p>
      * Constructor for DuanSun.
@@ -38,7 +34,6 @@
      * @param salinity a double
      * @return a double
      */
->>>>>>> f5b5a8bf
     public double bublePointPressure(double temperature, double x_CO2, double salinity) {
         // Type manually the pressure limits according to the expected pressure
         double P = 9.0, Pold = 9.0, Poldold = 9.0;
@@ -672,19 +667,6 @@
         try {
             thermoOPs.TPflash();
             // fluid1.init(0);
-<<<<<<< HEAD
-}
-    Exception e)
-    {
-        e.printStackTrace();
-    }
-    String fluidname = "" + "";fluid1.saveObjectToFile(fluidname,fluidname);
-
-    fluid1.setPhaseIndex(0,1);
-    // fluid1.save
-    System.out.println("CO2 in liquid "+fluid1.getPhase(0).getComponent(0).getLogFugasityCoeffisient());System.out.println("CO2 in liquid "+fluid1.getPhase(0).getComponent(0).getFugasityCoeffisient());System.out.println("CO2 in liquid "+fluid1.getPhase("aqueous").getComponent("CO2").getx());
-}
-=======
             fluid1.display();
         } catch (Exception e) {
             e.printStackTrace();
@@ -702,5 +684,4 @@
                 .println("CO2 in liquid " + fluid1.getPhase("aqueous").getComponent("CO2").getx());
 
     }
->>>>>>> f5b5a8bf
 }