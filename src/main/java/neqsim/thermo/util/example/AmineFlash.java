--- conflicted
+++ resolved
@@ -12,10 +12,6 @@
  * @version
  */
 public class AmineFlash {
-<<<<<<< HEAD
-    private static final long serialVersionUID = 1000;
-=======
->>>>>>> 58e91353
     static Logger logger = LogManager.getLogger(AmineFlash.class);
 
     public static void main(String args[]) {
