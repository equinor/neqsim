--- conflicted
+++ resolved
@@ -1,7 +1,3 @@
-<<<<<<< HEAD
-
-=======
->>>>>>> 328264d8
 package neqsim.thermo.util.example;
 
 import org.apache.logging.log4j.LogManager;
@@ -18,14 +14,6 @@
 public class AmineFlash {
     static Logger logger = LogManager.getLogger(AmineFlash.class);
 
-<<<<<<< HEAD
-=======
-    /**
-     * Creates new TPflash
-     */
-    public AmineFlash() {}
-
->>>>>>> 328264d8
     public static void main(String args[]) {
         SystemInterface testSystem = new SystemFurstElectrolyteEos(273.15 + 50, 1.01325);
         // SystemInterface testSystem = new SystemElectrolyteCPA(273.15+40, 1.01325);
