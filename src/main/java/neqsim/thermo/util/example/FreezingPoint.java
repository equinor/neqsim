package neqsim.thermo.util.example;

import org.apache.logging.log4j.LogManager;
import org.apache.logging.log4j.Logger;
import neqsim.thermo.system.SystemInterface;
import neqsim.thermo.system.SystemSrkCPAstatoil;
import neqsim.thermodynamicOperations.ThermodynamicOperations;

/**
 *
 * @author esol
 * @version
 */
public class FreezingPoint {
<<<<<<< HEAD
    private static final long serialVersionUID = 1000;
    static Logger logger = LogManager.getLogger(FreezingPoint.class);

    /** Creates new TPflash */
    public FreezingPoint() {}

=======
    static Logger logger = LogManager.getLogger(FreezingPoint.class);

>>>>>>> 58e91353
    public static void main(String[] args) {
        // SystemInterface testSystem = new SystemSrkSchwartzentruberEos(260.15,19.00);
        SystemInterface testSystem = new SystemSrkCPAstatoil(273.15 - 1, 1.01325);
        ThermodynamicOperations testOps = new ThermodynamicOperations(testSystem);

        SystemInterface testSystem2 = new SystemSrkCPAstatoil(273.15 + 100, 1.01325);
        ThermodynamicOperations testOps2 = new ThermodynamicOperations(testSystem2);

        testSystem.addComponent("methane", 0.00882);
        // testSystem.addComponent("ethane",0.0836);
        // testSystem.addComponent("propane",0.0176);
        // testSystem.addComponent("i-butane",1.0-0.882-0.0836-0.0176);
        // testSystem.addComponent("n-butane",0.00576);
        // testSystem.addComponent("n-heptane",10.0);
        testSystem.addComponent("methanol", 40, "kg/min");
        testSystem.addComponent("water", 60, "kg/min");

        testSystem2.addComponent("methanol", 40, "kg/min");
        testSystem2.addComponent("water", 60, "kg/min");

        testSystem.createDatabase(true);
        // testSystem.setSolidPhaseCheck(true);
        testSystem.setHydrateCheck(true);
        // testSystem.setMultiPhaseCheck(true);
        testSystem.setMixingRule(7);
        testSystem.init(0);
        testSystem.init(2);

        testSystem2.createDatabase(true);
        testSystem2.setMixingRule(7);
        testSystem2.init(0);
        testSystem2.init(1);

        logger.info("activity coefficient water in teg "
                + testSystem.getPhase(1).getActivityCoefficient(1));
        try {
            // testOps.freezingPointTemperatureFlash();
            // testOps.waterDewPointTemperatureFlash();
            // testOps.dewPointTemperatureFlash();
            // testOps.bubblePointPressureFlash(false);
            // testOps.TPflash();
            testOps.hydrateFormationTemperature(0);
            testSystem.display();
            // testOps.dewPointTemperatureFlash();
            testSystem2.init(0);
            testOps2.bubblePointTemperatureFlash();
            testSystem2.display();
        } catch (Exception e) {
            logger.error(e.toString(), e);
        }
        logger.info("wt% methanol " + 100 * testSystem.getPhase(1).getComponent("methanol").getx()
                * testSystem.getPhase(1).getComponent("methanol").getMolarMass()
                / (testSystem.getPhase(1).getComponent("methanol").getx()
                        * testSystem.getPhase(1).getComponent("methanol").getMolarMass()
                        + testSystem.getPhase(1).getComponent("water").getx()
                                * testSystem.getPhase(1).getComponent("water").getMolarMass()));
        logger.info(
                "mol% methanol " + 100 * testSystem.getPhase(1).getComponent("methanol").getx());
    }
}<|MERGE_RESOLUTION|>--- conflicted
+++ resolved
@@ -12,17 +12,8 @@
  * @version
  */
 public class FreezingPoint {
-<<<<<<< HEAD
-    private static final long serialVersionUID = 1000;
     static Logger logger = LogManager.getLogger(FreezingPoint.class);
 
-    /** Creates new TPflash */
-    public FreezingPoint() {}
-
-=======
-    static Logger logger = LogManager.getLogger(FreezingPoint.class);
-
->>>>>>> 58e91353
     public static void main(String[] args) {
         // SystemInterface testSystem = new SystemSrkSchwartzentruberEos(260.15,19.00);
         SystemInterface testSystem = new SystemSrkCPAstatoil(273.15 - 1, 1.01325);
