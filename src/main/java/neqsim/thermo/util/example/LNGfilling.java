package neqsim.thermo.util.example;

import org.apache.logging.log4j.LogManager;
import org.apache.logging.log4j.Logger;
import neqsim.thermo.system.SystemInterface;
import neqsim.thermo.system.SystemSrkCPAs;
import neqsim.thermodynamicOperations.ThermodynamicOperations;
<<<<<<< HEAD
import org.apache.logging.log4j.*;

/*
 *
 * @author esol
 * 
 * @version
 */
public class LNGfilling {
        static Logger logger = LogManager.getLogger(LNGfilling.class);

        public static void main(String args[]) {
                // SystemInterface testSystem2 = (SystemInterface)
                // util.serialization.SerializationManager.open("c:/test.fluid");
                // testSystem2.display();
                // SystemInterface testSystem = new SystemElectrolyteCPAstatoil(293.15, 1.0);
                SystemInterface testSystem = new SystemSrkCPAs(273.15 + 10.0, 450.0);
                // SystemInterface testSystem = new SystemSrkEos(273.15+0.0, 0.1);
                ThermodynamicOperations testOps = new ThermodynamicOperations(testSystem);
                // SystemInterface testSystem = new SystemSrkCPAs(273.15+68.0, 170.0);

                testSystem.addComponent("nitrogen", 0.616);
                testSystem.addComponent("water", 0.616);
                // testSystem.addComponent("TEG", 5.9622);
=======

/*
 *
 * @author  esol
 * @version
 */
public class LNGfilling {
    static Logger logger = LogManager.getLogger(LNGfilling.class);

    public static void main(String args[]) {
        // SystemInterface testSystem2 = (SystemInterface)
        // util.serialization.SerializationManager.open("c:/test.fluid");
        // testSystem2.display();
        // SystemInterface testSystem = new SystemElectrolyteCPAstatoil(293.15, 1.0);
        SystemInterface testSystem = new SystemSrkCPAs(273.15 + 10.0, 450.0);
        // SystemInterface testSystem = new SystemSrkEos(273.15+0.0, 0.1);
        ThermodynamicOperations testOps = new ThermodynamicOperations(testSystem);
        // SystemInterface testSystem = new SystemSrkCPAs(273.15+68.0, 170.0);
>>>>>>> 58e91353

                // testSystem.addComponent("methanol", 4.0378);
                // testSystem.addComponent("CO2", 4.0378);
                testSystem.createDatabase(true);
                // testSystem = testSystem.autoSelectModel();
                // testSystem.chemicalReactionInit();
                // testSystem.createDatabase(true);
                testSystem.setMixingRule(7);

<<<<<<< HEAD
                // testSystem.setMultiPhaseCheck(true);
                testSystem.setHydrateCheck(true);

                try {
                        // testSystem = testSystem.autoSelectModel();
                        // testOps = new ThermodynamicOperations(testSystem);
                        // testOps.TPflash();
                        testOps.hydrateFormationTemperature(2);
                        testSystem.display();
                } catch (Exception e) {
                        logger.error(e.toString());
                }
                // System.out.println("JT " + testSystem.getPhase(0).getJouleThomsonCoefficient());
                // System.out.println("wt%MEG " +
                // testSystem.getPhase(1).getComponent("MEG").getMolarMass()*testSystem.getPhase(1).getComponent("MEG").getx()/testSystem.getPhase(1).getMolarMass());
                // System.out.println("fug"
                // +testSystem.getPhase(0).getComponent("water").getx()*testSystem.getPhase(0).getPressure()*testSystem.getPhase(0).getComponent(0).getFugasityCoefficient());
        }
=======
        // testSystem.addComponent("methanol", 4.0378);
        // testSystem.addComponent("CO2", 4.0378);
        testSystem.createDatabase(true);
        // testSystem = testSystem.autoSelectModel();
        // testSystem.chemicalReactionInit();
        // testSystem.createDatabase(true);
        testSystem.setMixingRule(7);
        //
        // testSystem.setMultiPhaseCheck(true);
        testSystem.setHydrateCheck(true);

        try {
            // testSystem = testSystem.autoSelectModel();
            // testOps = new ThermodynamicOperations(testSystem);
            // testOps.TPflash();
            testOps.hydrateFormationTemperature(2);
            testSystem.display();
        } catch (Exception e) {
            logger.error(e.toString());
        }
        // System.out.println("JT " + testSystem.getPhase(0).getJouleThomsonCoefficient());
        // System.out.println("wt%MEG " +
        // testSystem.getPhase(1).getComponent("MEG").getMolarMass()*testSystem.getPhase(1).getComponent("MEG").getx()/testSystem.getPhase(1).getMolarMass());
        // System.out.println("fug"
        // +testSystem.getPhase(0).getComponent("water").getx()*testSystem.getPhase(0).getPressure()*testSystem.getPhase(0).getComponent(0).getFugasityCoefficient());
    }
>>>>>>> 58e91353
}
// testSystem = testSystem.setModel("GERG-water");
// testSystem.setMixingRule(8);
//
// testSystem = testSystem.autoSelectModel();
// testSystem.autoSelectMixingRule();
// testSystem.setMultiPhaseCheck(true);
// testOps.setSystem(testSystem);
//
// System.out.println("new model name " + testSystem.getModelName());
// try{
// testOps.TPflash();
// testSystem.display();
// }
// catch(Exception e){
// System.out.println(e.toString());
// }
// }
// }<|MERGE_RESOLUTION|>--- conflicted
+++ resolved
@@ -5,32 +5,6 @@
 import neqsim.thermo.system.SystemInterface;
 import neqsim.thermo.system.SystemSrkCPAs;
 import neqsim.thermodynamicOperations.ThermodynamicOperations;
-<<<<<<< HEAD
-import org.apache.logging.log4j.*;
-
-/*
- *
- * @author esol
- * 
- * @version
- */
-public class LNGfilling {
-        static Logger logger = LogManager.getLogger(LNGfilling.class);
-
-        public static void main(String args[]) {
-                // SystemInterface testSystem2 = (SystemInterface)
-                // util.serialization.SerializationManager.open("c:/test.fluid");
-                // testSystem2.display();
-                // SystemInterface testSystem = new SystemElectrolyteCPAstatoil(293.15, 1.0);
-                SystemInterface testSystem = new SystemSrkCPAs(273.15 + 10.0, 450.0);
-                // SystemInterface testSystem = new SystemSrkEos(273.15+0.0, 0.1);
-                ThermodynamicOperations testOps = new ThermodynamicOperations(testSystem);
-                // SystemInterface testSystem = new SystemSrkCPAs(273.15+68.0, 170.0);
-
-                testSystem.addComponent("nitrogen", 0.616);
-                testSystem.addComponent("water", 0.616);
-                // testSystem.addComponent("TEG", 5.9622);
-=======
 
 /*
  *
@@ -49,36 +23,10 @@
         // SystemInterface testSystem = new SystemSrkEos(273.15+0.0, 0.1);
         ThermodynamicOperations testOps = new ThermodynamicOperations(testSystem);
         // SystemInterface testSystem = new SystemSrkCPAs(273.15+68.0, 170.0);
->>>>>>> 58e91353
 
-                // testSystem.addComponent("methanol", 4.0378);
-                // testSystem.addComponent("CO2", 4.0378);
-                testSystem.createDatabase(true);
-                // testSystem = testSystem.autoSelectModel();
-                // testSystem.chemicalReactionInit();
-                // testSystem.createDatabase(true);
-                testSystem.setMixingRule(7);
-
-<<<<<<< HEAD
                 // testSystem.setMultiPhaseCheck(true);
                 testSystem.setHydrateCheck(true);
 
-                try {
-                        // testSystem = testSystem.autoSelectModel();
-                        // testOps = new ThermodynamicOperations(testSystem);
-                        // testOps.TPflash();
-                        testOps.hydrateFormationTemperature(2);
-                        testSystem.display();
-                } catch (Exception e) {
-                        logger.error(e.toString());
-                }
-                // System.out.println("JT " + testSystem.getPhase(0).getJouleThomsonCoefficient());
-                // System.out.println("wt%MEG " +
-                // testSystem.getPhase(1).getComponent("MEG").getMolarMass()*testSystem.getPhase(1).getComponent("MEG").getx()/testSystem.getPhase(1).getMolarMass());
-                // System.out.println("fug"
-                // +testSystem.getPhase(0).getComponent("water").getx()*testSystem.getPhase(0).getPressure()*testSystem.getPhase(0).getComponent(0).getFugasityCoefficient());
-        }
-=======
         // testSystem.addComponent("methanol", 4.0378);
         // testSystem.addComponent("CO2", 4.0378);
         testSystem.createDatabase(true);
@@ -105,7 +53,6 @@
         // System.out.println("fug"
         // +testSystem.getPhase(0).getComponent("water").getx()*testSystem.getPhase(0).getPressure()*testSystem.getPhase(0).getComponent(0).getFugasityCoefficient());
     }
->>>>>>> 58e91353
 }
 // testSystem = testSystem.setModel("GERG-water");
 // testSystem.setMixingRule(8);
