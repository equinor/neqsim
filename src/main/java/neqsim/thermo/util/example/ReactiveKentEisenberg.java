--- conflicted
+++ resolved
@@ -12,17 +12,8 @@
  * @version
  */
 public class ReactiveKentEisenberg {
-<<<<<<< HEAD
-    private static final long serialVersionUID = 1000;
     static Logger logger = LogManager.getLogger(ReactiveKentEisenberg.class);
 
-    /** Creates new TPflash */
-    public ReactiveKentEisenberg() {}
-
-=======
-    static Logger logger = LogManager.getLogger(ReactiveKentEisenberg.class);
-
->>>>>>> 58e91353
     public static void main(String args[]) {
         // SystemInterface testSystem = new SystemKentEisenberg(326.0, 1.1);
         SystemInterface testSystem = new SystemFurstElectrolyteEos(326.0, 0.1);
