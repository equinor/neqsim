package neqsim.thermo.util.example;
<<<<<<< HEAD

import java.io.File;
import java.io.FileWriter;
import org.apache.logging.log4j.LogManager;
import org.apache.logging.log4j.Logger;
=======
/*
 * ReactiveTPflash2.java
 *
 * Created on 27. september 2001, 09:43
 */

import java.io.File;
import java.io.FileWriter;

import org.apache.logging.log4j.LogManager;
import org.apache.logging.log4j.Logger;

>>>>>>> 5c88a656
import neqsim.thermo.system.SystemFurstElectrolyteEos;
import neqsim.thermo.system.SystemInterface;
import neqsim.thermodynamicOperations.ThermodynamicOperations;

/**
 *
 * @author esol
 * @version
 */
public class ReactiveTPflash2 {
    static Logger logger = LogManager.getLogger(ReactiveTPflash2.class);

<<<<<<< HEAD
=======
    /** Creates new ReactiveTPflash2 */
    public ReactiveTPflash2() {
    }

>>>>>>> 5c88a656
    public static void main(String args[]) {
        SystemInterface testSystem = new SystemFurstElectrolyteEos(373.15, 10.0);

<<<<<<< HEAD
        try {
            // Opening a file
            File outputFile = new File("c:/temp/Wt50T25P10.txt");
            FileWriter out = new FileWriter(outputFile);
=======
        try (FileWriter out = new FileWriter(new File("c:/temp/Wt50T25P10.txt"))) {
>>>>>>> 5c88a656
            out.write("wt% = 50, T = 40 C and P = 10 bar" + "\n");
            out.write("\n");
            out.write("wt% MDEA" + "\t\t" + "x_H2O(l)" + "\t\t\t" + "x_MDEA(l)" + "\t\t\t"
                    + "x_CO2(l)" + "\t\t\t" + "x_CH4(l)" + "\t\t\t" + "x_MDEA+(l)" + "\t\t\t"
                    + "x_HCO3-(l)" + "\t\t\t" + "x_CO3--(l)" + "\t\t\t" + "x_OH-(l)" + "\t\t\t"
                    + "x_H3O+(l)" + "\t\t\t" + "x_H2O(g)" + "\t\t\t" + "x_MDEA(g)" + "\t\t\t"
                    + "x_CO2(g)" + "\t\t\t" + "x_CH4(g)" + "\n");

            int imax = 3;
            double max = 15;
            double min = 0.01;

            for (int i = 0; i < imax; i++) {
                // Adding components
                double den = imax - 1.0;
                double methane = max - (max - min) / den * i;
                double co2 = min + (max - min) / den * i;
                // System.out.println(methane);
                // System.out.println(co2);
                testSystem.addComponent("methane", methane);
                testSystem.addComponent("CO2", co2);
                testSystem.addComponent("water", 50.0);
                // testSystem.addComponent("Piperazine", 1.78);
                testSystem.addComponent("MDEA", 7.5585298);

                // Initialization of etc
                testSystem.chemicalReactionInit();
                testSystem.useVolumeCorrection(true);
                testSystem.createDatabase(true);
                testSystem.setMixingRule(4);
                ThermodynamicOperations ops = new ThermodynamicOperations(testSystem);
                testSystem.init(0);
                // System.out.println("wt% Piperazine " +
                // testSystem.getPhase(1).getComponent("Piperazine").getx()*testSystem.getPhase(1).getComponent("Piperazine").getMolarMass()/testSystem.getPhase(1).getMolarMass());

                // Flash calculation
                try {
                    // ops.bubblePointPressureFlash(false);
                    ops.TPflash();
                } catch (Exception e) {
                }

                // Write to screen
                // testSystem.display();
                // System.out.println("CO2 loading " +
                // (testSystem.getPhase(1).getComponent("CO2").getx()+testSystem.getPhase(1).getComponent("HCO3-").getx()+testSystem.getPhase(1).getComponent("CO3--").getx())/(testSystem.getPhase(1).getComponent("MDEA+").getx()+testSystem.getPhase(1).getComponent("MDEA").getx()));
                // System.out.println("Partial pressure CO2 " +
                // testSystem.getPressure()*testSystem.getPhase(0).getComponent("CO2").getx());
                // System.out.println("wt% MDEA " +
                // 100*(testSystem.getPhase(1).getComponent("MDEA+").getx()+testSystem.getPhase(1).getComponent("MDEA").getx())*testSystem.getPhase(1).getComponent("MDEA").getMolarMass()/((testSystem.getPhase(1).getComponent("water").getx()+testSystem.getPhase(1).getComponent("CO3--").getx()+testSystem.getPhase(1).getComponent("HCO3-").getx())*testSystem.getPhase(1).getComponent("water").getMolarMass()+(testSystem.getPhase(1).getComponent("MDEA+").getx()+testSystem.getPhase(1).getComponent("MDEA").getx())*testSystem.getPhase(1).getComponent("MDEA").getMolarMass()));

                // Writing to file
                out.write("" + 100
                        * (testSystem.getPhase(1).getComponent("MDEA+").getx()
                                + testSystem.getPhase(1).getComponent("MDEA").getx())
                        * testSystem.getPhase(1).getComponent("MDEA").getMolarMass()
                        / ((testSystem.getPhase(1).getComponent("water").getx()
                                + testSystem.getPhase(1).getComponent("CO3--").getx()
                                + testSystem.getPhase(1).getComponent("HCO3-").getx())
                                * testSystem.getPhase(1).getComponent("water").getMolarMass()
                                + (testSystem.getPhase(1).getComponent("MDEA+").getx()
                                        + testSystem.getPhase(1).getComponent("MDEA").getx())
                                        * testSystem.getPhase(1).getComponent("MDEA")
                                                .getMolarMass()));
                out.write("\t" + testSystem.getPhase(1).getComponent("water").getx() + "\t"
                        + testSystem.getPhase(1).getComponent("MDEA").getx() + "\t"
                        + testSystem.getPhase(1).getComponent("CO2").getx() + "\t"
                        + testSystem.getPhase(1).getComponent("methane").getx() + "\t"
                        + testSystem.getPhase(1).getComponent("MDEA+").getx() + "\t"
                        + testSystem.getPhase(1).getComponent("HCO3-").getx() + "\t"
                        + testSystem.getPhase(1).getComponent("CO3--").getx() + "\t"
                        + testSystem.getPhase(1).getComponent("OH-").getx() + "\t"
                        + testSystem.getPhase(1).getComponent("H3O+").getx() + "\t"
                        + testSystem.getPhase(0).getComponent("water").getx() + "\t"
                        + testSystem.getPhase(0).getComponent("MDEA").getx() + "\t"
                        + testSystem.getPhase(0).getComponent("CO2").getx() + "\t"
                        + testSystem.getPhase(0).getComponent("methane").getx());
                out.write("\n");
            } // end for-loop
            out.flush();
        } catch (Exception e) {
            logger.error(e.toString());
        }
<<<<<<< HEAD

        // for(int i=0;i<23;i++){
        // try{
        // ops.bubblePointPressureFlash(false);
        // // testSystem.display();
        // //ops.TPflash();
        // } catch(Exception e){}

        // System.out.println("loading " + (0.0005+0.05*i)+ " PCO2 " +
        // testSystem.getPhase(0).getComponent("CO2").getx()*testSystem.getPressure());
        // testSystem.addComponent("CO2", 0.05*(6.45+1.78));
        // }
=======
//        for(int i=0;i<23;i++){
//            try{
//                ops.bubblePointPressureFlash(false);
//               // testSystem.display();
//                //ops.TPflash();
//            } catch(Exception e){}
//
//
//            System.out.println("loading " + (0.0005+0.05*i)+ " PCO2 " + testSystem.getPhase(0).getComponent("CO2").getx()*testSystem.getPressure());
//            testSystem.addComponent("CO2", 0.05*(6.45+1.78));
//        }
>>>>>>> 5c88a656
    }
}<|MERGE_RESOLUTION|>--- conflicted
+++ resolved
@@ -1,11 +1,4 @@
 package neqsim.thermo.util.example;
-<<<<<<< HEAD
-
-import java.io.File;
-import java.io.FileWriter;
-import org.apache.logging.log4j.LogManager;
-import org.apache.logging.log4j.Logger;
-=======
 /*
  * ReactiveTPflash2.java
  *
@@ -18,7 +11,6 @@
 import org.apache.logging.log4j.LogManager;
 import org.apache.logging.log4j.Logger;
 
->>>>>>> 5c88a656
 import neqsim.thermo.system.SystemFurstElectrolyteEos;
 import neqsim.thermo.system.SystemInterface;
 import neqsim.thermodynamicOperations.ThermodynamicOperations;
@@ -31,24 +23,14 @@
 public class ReactiveTPflash2 {
     static Logger logger = LogManager.getLogger(ReactiveTPflash2.class);
 
-<<<<<<< HEAD
-=======
     /** Creates new ReactiveTPflash2 */
     public ReactiveTPflash2() {
     }
 
->>>>>>> 5c88a656
     public static void main(String args[]) {
         SystemInterface testSystem = new SystemFurstElectrolyteEos(373.15, 10.0);
 
-<<<<<<< HEAD
-        try {
-            // Opening a file
-            File outputFile = new File("c:/temp/Wt50T25P10.txt");
-            FileWriter out = new FileWriter(outputFile);
-=======
         try (FileWriter out = new FileWriter(new File("c:/temp/Wt50T25P10.txt"))) {
->>>>>>> 5c88a656
             out.write("wt% = 50, T = 40 C and P = 10 bar" + "\n");
             out.write("\n");
             out.write("wt% MDEA" + "\t\t" + "x_H2O(l)" + "\t\t\t" + "x_MDEA(l)" + "\t\t\t"
@@ -132,20 +114,6 @@
         } catch (Exception e) {
             logger.error(e.toString());
         }
-<<<<<<< HEAD
-
-        // for(int i=0;i<23;i++){
-        // try{
-        // ops.bubblePointPressureFlash(false);
-        // // testSystem.display();
-        // //ops.TPflash();
-        // } catch(Exception e){}
-
-        // System.out.println("loading " + (0.0005+0.05*i)+ " PCO2 " +
-        // testSystem.getPhase(0).getComponent("CO2").getx()*testSystem.getPressure());
-        // testSystem.addComponent("CO2", 0.05*(6.45+1.78));
-        // }
-=======
 //        for(int i=0;i<23;i++){
 //            try{
 //                ops.bubblePointPressureFlash(false);
@@ -157,6 +125,5 @@
 //            System.out.println("loading " + (0.0005+0.05*i)+ " PCO2 " + testSystem.getPhase(0).getComponent("CO2").getx()*testSystem.getPressure());
 //            testSystem.addComponent("CO2", 0.05*(6.45+1.78));
 //        }
->>>>>>> 5c88a656
     }
 }