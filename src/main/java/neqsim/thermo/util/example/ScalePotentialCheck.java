/*
 * ScalePotentialCheck.java
 *
 * Created on 19. desember 2005, 14:39
<<<<<<< HEAD
 *
 * To change this template, choose Tools | Options and locate the template under the Source Creation
 * and Management node. Right-click the template and choose Open. You can then make changes to the
 * template in the Source Editor.
=======
>>>>>>> 328264d8
 */
package neqsim.thermo.util.example;

import org.apache.logging.log4j.LogManager;
import org.apache.logging.log4j.Logger;
import neqsim.thermo.system.SystemElectrolyteCPAstatoil;
import neqsim.thermo.system.SystemInterface;
import neqsim.thermodynamicOperations.ThermodynamicOperations;

/**
 *
 * @author ESOL
 */
public class ScalePotentialCheck {
    static Logger logger = LogManager.getLogger(ScalePotentialCheck.class);

    public static void main(String[] args) {
        // SystemInterface testSystem = new Ele(273.15+10.0,10.0);
        SystemInterface testSystem = new SystemElectrolyteCPAstatoil(273.15 + 25.0, 10.0);
        // SystemInterface testSystem = new SystemFurstElectrolyteEosMod2004(273.15 +
        // 15.0, 1.0);
        // SystemInterface testSystem = new SystemSrkEos(273.15 + 50.0, 10.0);
        // testSystem.addComponent("Cl-",0.001);
        // testSystem.addComponent("CO3--",0.00000095);
        // testSystem.addComponent("HCO3-",0.0001);
        testSystem.addComponent("methane", 90);
        // testSystem.addComponent("ethane", 10.5);
        testSystem.addComponent("CO2", 0.1);
        testSystem.addComponent("H2S", 0.01);
        // testSystem.addComponent("n-heptane", 15.2);
        // testSystem.addComponent("nC10", 0.52);
        // testSystem.addComponent("MEG", 0.1);
        // testSystem.addComponent("MDEA", 1);
        testSystem.addComponent("water", 1, "kg/sec");
        // testSystem.addComponent("Mg++", 0.07);// * 24.31);
        testSystem.addComponent("Na+", 4e-5);
        testSystem.addComponent("Cl-", 4e-5);
        // testSystem.addComponent("Hg++", 4e-7);
        testSystem.addComponent("OH-", 220e-5);
        testSystem.addComponent("Fe++", 110.1e-5);
        // testSystem.addComponent("OH-", 0.07*2);// * 17.001);
        // testSystem.addComponent("Cl-", (1000 - 100) * 1e-3);
        // testSystem.addComponent("Ca++",0.002);
        // testSystem.addComponent("CO3--",14.0E-6);
        // testSystem = testSystem.autoSelectModel();
        testSystem.chemicalReactionInit();
        // testSystem.isChemicalSystem(false);
        testSystem.createDatabase(true);
        testSystem.setMixingRule(10);
        testSystem.setMultiPhaseCheck(true);
        // testSystem.isChemicalSystem(false);
        ThermodynamicOperations testOps = new ThermodynamicOperations(testSystem);
        try {
            testOps.TPflash();
            testSystem.display();

            testOps.calcIonComposition(testSystem.getPhaseNumberOfPhase("aqueous"));
            testOps.display();

            testOps.checkScalePotential(testSystem.getPhaseNumberOfPhase("aqueous"));
            testOps.display();
            // testOps.addIonToScaleSaturation(1,"FeCO3","Fe++");
            // testOps.display();
            logger.info(testOps.getResultTable());
        } catch (Exception e) {
            logger.error("error", e);
        }
        logger.info("pH " + testSystem.getPhase("aqueous").getpH());
        // testSystem.display();
    }
}<|MERGE_RESOLUTION|>--- conflicted
+++ resolved
@@ -2,13 +2,6 @@
  * ScalePotentialCheck.java
  *
  * Created on 19. desember 2005, 14:39
-<<<<<<< HEAD
- *
- * To change this template, choose Tools | Options and locate the template under the Source Creation
- * and Management node. Right-click the template and choose Open. You can then make changes to the
- * template in the Source Editor.
-=======
->>>>>>> 328264d8
  */
 package neqsim.thermo.util.example;
 
