--- conflicted
+++ resolved
@@ -11,19 +11,8 @@
  * @author esol @version
  */
 public class TPflash1 {
-<<<<<<< HEAD
-    private static final long serialVersionUID = 1000;
     static Logger logger = LogManager.getLogger(TPflash1.class);
 
-    /**
-     * Creates new TPflash
-     */
-    public TPflash1() {}
-
-=======
-    static Logger logger = LogManager.getLogger(TPflash1.class);
-
->>>>>>> 58e91353
     public static void main(String[] args) {
         // SystemInterface testSystem = new SystemSrkEos(288.15 + 5, 165.01325);//
         SystemInterface testSystem = new SystemSrkCPAstatoil(273.15 + 100.0, 0.5);//
