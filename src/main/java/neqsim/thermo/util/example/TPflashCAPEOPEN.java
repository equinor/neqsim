package neqsim.thermo.util.example;

import neqsim.thermo.system.SystemInterface;
import neqsim.thermo.system.SystemSrkEos;
import neqsim.thermodynamicOperations.ThermodynamicOperations;

/*
<<<<<<< HEAD
 *
 * @author esol @version
 */
public class TPflashCAPEOPEN {
    public static void main(String[] args) {
        SystemInterface testSystem = new SystemSrkEos(288.15 + 5, 15.01325);
        // SystemInterface testSystem = new SystemSrkCPAstatoil(273.15 + 25.0, 88.8);
=======
*
* @author esol @version
*/
public class TPflashCAPEOPEN {
    public static void main(String[] args) {
        SystemInterface testSystem = new SystemSrkEos(288.15 + 5, 15.01325);//
        // SystemInterface testSystem = new SystemSrkCPAstatoil(273.15 + 25.0, 88.8);//
>>>>>>> 58e91353
        testSystem.addComponent("nitrogen", 1.681146444);
        testSystem.addComponent("CO2", 2.185242497);
        testSystem.addComponent("methane", 78.0590685);
        testSystem.addComponent("ethane", 10.04443372);
        testSystem.addComponent("propane", 5.588061435);
        testSystem.addComponent("i-butane", 0.647553889);
        testSystem.addComponent("n-butane", 1.386874239);
        testSystem.addComponent("i-pentane", 0.288952839);
        testSystem.addComponent("n-pentane", 1.446888586);
        testSystem.addComponent("n-hexane", 1.446888586);
        testSystem.addComponent("nC10", 1.446888586);
        testSystem.addComponent("water", 10.35509484);
        testSystem.addComponent("MEG", 0.083156844);

        testSystem.createDatabase(true);
        testSystem.setMixingRule(2);
        testSystem.setMultiPhaseCheck(true);

        ThermodynamicOperations testOps = new ThermodynamicOperations(testSystem);

        testOps.TPflash();
        testSystem.display();

        testSystem.init(0);
        testSystem.setNumberOfPhases(1);
        testSystem.setMolarComposition(
                new double[] {0.0, 0.01, 0.01, 7.2, 0.0, 0.0, 0.0, 0.0, 0.0, 1.0, 1.0, 0.0, 0.0});
        testSystem.init(0, 0);
        testSystem.setPhaseType(0, "gas");
        testSystem.init(3);
        testSystem.initPhysicalProperties();

        testSystem.setMolarComposition(
                new double[] {0.0, 0.01, 0.01, 7.2, 0.0, 0.0, 0.0, 0.0, 0.0, 1.0, 1.0, 0.0, 0.0});
        testSystem.init(0, 0);
        testSystem.setPhaseType(0, "liquid");
        testSystem.init(3);
        testSystem.initPhysicalProperties();
    }
}<|MERGE_RESOLUTION|>--- conflicted
+++ resolved
@@ -5,15 +5,6 @@
 import neqsim.thermodynamicOperations.ThermodynamicOperations;
 
 /*
-<<<<<<< HEAD
- *
- * @author esol @version
- */
-public class TPflashCAPEOPEN {
-    public static void main(String[] args) {
-        SystemInterface testSystem = new SystemSrkEos(288.15 + 5, 15.01325);
-        // SystemInterface testSystem = new SystemSrkCPAstatoil(273.15 + 25.0, 88.8);
-=======
 *
 * @author esol @version
 */
@@ -21,7 +12,6 @@
     public static void main(String[] args) {
         SystemInterface testSystem = new SystemSrkEos(288.15 + 5, 15.01325);//
         // SystemInterface testSystem = new SystemSrkCPAstatoil(273.15 + 25.0, 88.8);//
->>>>>>> 58e91353
         testSystem.addComponent("nitrogen", 1.681146444);
         testSystem.addComponent("CO2", 2.185242497);
         testSystem.addComponent("methane", 78.0590685);
