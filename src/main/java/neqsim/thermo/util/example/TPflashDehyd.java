--- conflicted
+++ resolved
@@ -6,10 +6,6 @@
 import neqsim.thermo.system.SystemSrkCPAstatoil;
 import neqsim.thermo.system.SystemSrkEos;
 import neqsim.thermodynamicOperations.ThermodynamicOperations;
-<<<<<<< HEAD
-import org.apache.logging.log4j.*;
-=======
->>>>>>> 58e91353
 
 /*
  *
@@ -19,13 +15,8 @@
     static Logger logger = LogManager.getLogger(TPflashDehyd.class);
 
     public static void main(String[] args) {
-<<<<<<< HEAD
-        // SystemInterface testSystem = new SystemSrkEos(288.15 + 5, 165.01325);
-        SystemInterface testSystem2 = new SystemSrkEos(298, 10);
-=======
         // SystemInterface testSystem = new SystemSrkEos(288.15 + 5, 165.01325);//
         SystemInterface testSystem2 = new SystemSrkEos(298, 10);//
->>>>>>> 58e91353
         testSystem2 = testSystem2.readObject(30);
         // testSystem2.addComponent("methane", 1.0, "kg/sec");
         // testSystem2.addComponent("ethane", 0.1, "kg/sec");
