--- conflicted
+++ resolved
@@ -13,17 +13,8 @@
  * @version
  */
 public class TestCSPsrk {
-<<<<<<< HEAD
-    private static final long serialVersionUID = 1000;
     static Logger logger = LogManager.getLogger(TestCSPsrk.class);
 
-    /** Creates new TPflash */
-    public TestCSPsrk() {}
-
-=======
-    static Logger logger = LogManager.getLogger(TestCSPsrk.class);
-
->>>>>>> 58e91353
     public static void main(String args[]) {
         SystemInterface testSystem = new SystemCSPsrkEos(158, 5.662);
         // SystemInterface testSystem = new SystemSrkEos(110.0, 1.262);
