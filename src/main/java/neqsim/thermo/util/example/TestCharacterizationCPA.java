package neqsim.thermo.util.example;

import org.apache.logging.log4j.LogManager;
import org.apache.logging.log4j.Logger;
import neqsim.thermo.system.SystemInterface;
import neqsim.thermo.system.SystemSrkCPAstatoil;
import neqsim.thermodynamicOperations.ThermodynamicOperations;

/*
 *
 * @author esol
 * 
 * @version
 */
public class TestCharacterizationCPA {
<<<<<<< HEAD
    private static final long serialVersionUID = 1000;
    static Logger logger = LogManager.getLogger(TestCharacterizationCPA.class);

    /**
     * Creates new TPflash
     */
    public TestCharacterizationCPA() {}

=======
    static Logger logger = LogManager.getLogger(TestCharacterizationCPA.class);

>>>>>>> 58e91353
    public static void main(String args[]) {
        SystemInterface testSystem = new SystemSrkCPAstatoil(273.15 + 20.0, 31.0);
        // SystemInterface testSystem = new SystemSrkSchwartzentruberEos(273.15+20.0,
        // 31.0);
        ThermodynamicOperations testOps = new ThermodynamicOperations(testSystem);
        testSystem.addComponent("nitrogen", 0.372);
        testSystem.addComponent("CO2", 3.344);
        testSystem.addComponent("H2S", 3.344);
        testSystem.addComponent("methane", 82.224);
        testSystem.addComponent("ethane", 6.812);
        testSystem.addComponent("propane", 2.771);
        testSystem.addComponent("i-butane", 0.434);
        testSystem.addComponent("n-butane", 0.9);
        testSystem.addComponent("22-dim-C3", 0.9);
        testSystem.addComponent("i-pentane", 0.303);
        testSystem.addComponent("n-pentane", 0.356);
        testSystem.addComponent("n-hexane", 0.356);
        testSystem.addComponent("n-heptane", 0.356);
        testSystem.addComponent("n-octane", 0.356);
        testSystem.addComponent("n-nonane", 0.356);
        testSystem.addComponent("nC10", 0.356);
        testSystem.addComponent("nC12", 0.356);

        testSystem.addTBPfraction("ST_C13-C14", 0.428, 181.977005004883 / 1000.0, 0.830299988);
        testSystem.addTBPfraction("ST_C16", 0.626, 222.000000000000 / 1000.0, 0.849);
        testSystem.addTBPfraction("ST_C17-C19", 0.609, 253.000000000000 / 1000.0, 0.853299988);
        testSystem.addTBPfraction("ST_C21", 0.309, 291.000000000000 / 1000.0, 0.868);
        testSystem.addTBPfraction("ST_C24", 0.254, 331.000000000000 / 1000.0, 0.881);
        testSystem.addTBPfraction("ST_C28", 0.137, 388.000000000000 / 1000.0, 0.897);
        testSystem.addTBPfraction("ST_C38", 0.067, 528.000000000000 / 1000.0, 0.927);

        testSystem.addTBPfraction("LP_C17", 0.03, 238.779998779297 / 1000.0, 0.84325);
        testSystem.addTBPfraction("LP_C24", 0.017, 327.040008544922 / 1000.0, 0.879969971);
        testSystem.addTBPfraction("LP_C32", 0.005, 440.910003662109 / 1000.0, 0.914400024);
        testSystem.addTBPfraction("LP_C48", 0.005, 665.849975585938 / 1000.0, 0.962919983);

        testSystem.addTBPfraction("C6", 0.428, 86.178 / 1000.0, 0.664);
        testSystem.addTBPfraction("C7", 0.626, 96.00 / 1000.0, 0.738);
        testSystem.addTBPfraction("C8", 0.609, 107.000000000000 / 1000.0, 0.765);
        testSystem.addTBPfraction("C9", 0.309, 121.000000000000 / 1000.0, 0.781);
        testSystem.addTBPfraction("C12", 0.137, 161.000000000000 / 1000.0, 0.804900024);

        testSystem.addTBPfraction("C10-C11", 0.03, 140.089996337891 / 1000.0, 0.793599976);
        testSystem.addTBPfraction("C13-C14", 0.428, 182.026000976563 / 1000.0, 0.814599976);
        testSystem.addTBPfraction("C15-C16", 0.626, 213.494995117188 / 1000.0, 0.826099976);
        testSystem.addTBPfraction("C17-C18", 0.609, 243.557998657227 / 1000.0, 0.836200012);
        testSystem.addTBPfraction("C19-C21", 0.309, 275.160003662109 / 1000.0, 0.847099976);
        testSystem.addTBPfraction("C22-C24", 0.254, 316.907012939453 / 1000.0, 0.858799988);
        testSystem.addTBPfraction("C25-C31", 0.137, 380.630004882813 / 1000.0, 0.874099976);
        testSystem.addTBPfraction("C32-C80", 0.067, 546.447998046875 / 1000.0, 0.904799988);

        testSystem.addTBPfraction("Undecanes", 0.017, 147 / 1000.0, 0.793);
        testSystem.addTBPfraction("Dodecanes", 0.005, 161 / 1000.0, 0.804);
        testSystem.addTBPfraction("Tridecanes", 0.428, 175 / 1000.0, 0.815);
        testSystem.addTBPfraction("Tetradecanes", 0.626, 190 / 1000.0, 0.826);
        testSystem.addTBPfraction("Pentadecanes", 0.609, 206 / 1000.0, 0.836);
        testSystem.addTBPfraction("Hexadecanes", 0.309, 222 / 1000.0, 0.843);
        testSystem.addTBPfraction("Heptadecanes", 0.254, 237 / 1000.0, 0.851);
        testSystem.addTBPfraction("Octadecanes", 0.137, 251 / 1000.0, 0.856);
        testSystem.addTBPfraction("Nonadecanes", 0.067, 263 / 1000.0, 0.861);
        testSystem.addTBPfraction("Eicosanes", 0.03, 275 / 1000.0, 0.866);

        testSystem.addTBPfraction("C21", 0.017, 291 / 1000.0, 0.871);
        testSystem.addTBPfraction("C22", 0.017, 300 / 1000.0, 0.876);
        testSystem.addTBPfraction("C23", 0.017, 312 / 1000.0, 0.881);
        testSystem.addTBPfraction("C24", 0.017, 324 / 1000.0, 0.885);

        testSystem.addTBPfraction("C25", 0.017, 337 / 1000.0, 0.888);
        testSystem.addTBPfraction("C26", 0.017, 349 / 1000.0, 0.892);
        testSystem.addTBPfraction("C27", 0.017, 360 / 1000.0, 0.896);
        testSystem.addTBPfraction("C28", 0.017, 372 / 1000.0, 0.899);
        testSystem.addTBPfraction("C29", 0.017, 382 / 1000.0, 0.902);
        testSystem.addTBPfraction("C30", 0.017, 394 / 1000.0, 0.905);
        testSystem.addTBPfraction("C31", 0.017, 404 / 1000.0, 0.909);
        testSystem.addTBPfraction("C32", 0.017, 415 / 1000.0, 0.912);
        testSystem.addTBPfraction("C33", 0.017, 426 / 1000.0, 0.915);
        testSystem.addTBPfraction("C34", 0.017, 437 / 1000.0, 0.917);
        testSystem.addTBPfraction("C35", 0.017, 445 / 1000.0, 0.92);
        testSystem.addTBPfraction("C36+", 0.017, 600 / 1000.0, 0.95);

        // testSystem.addTBPfraction("water", 10.005, 303.531/1000.0, 0.8551);
        testSystem.addComponent("water", 0.303);
        // testSystem.addComponent("MEG", 1.0e-10);
        testSystem.addComponent("TEG", 1.0e-10);
        testSystem.setMultiPhaseCheck(true);
        testSystem.createDatabase(true);
        testSystem.setMixingRule(10);

        try {
            testOps.TPflash();
            // testOps.calcPTphaseEnvelope(false);
            // testOps.displayResult();
            // testOps.bubblePointPressureFlash(false);
            // testOps.dewPointPressureFlash();
        } catch (Exception e) {
            logger.error(e.toString());
        }

        // testSystem.saveObject(96);
        // testSystem.saveFluid(1947);

        testSystem.display();
    }
}<|MERGE_RESOLUTION|>--- conflicted
+++ resolved
@@ -13,19 +13,8 @@
  * @version
  */
 public class TestCharacterizationCPA {
-<<<<<<< HEAD
-    private static final long serialVersionUID = 1000;
     static Logger logger = LogManager.getLogger(TestCharacterizationCPA.class);
 
-    /**
-     * Creates new TPflash
-     */
-    public TestCharacterizationCPA() {}
-
-=======
-    static Logger logger = LogManager.getLogger(TestCharacterizationCPA.class);
-
->>>>>>> 58e91353
     public static void main(String args[]) {
         SystemInterface testSystem = new SystemSrkCPAstatoil(273.15 + 20.0, 31.0);
         // SystemInterface testSystem = new SystemSrkSchwartzentruberEos(273.15+20.0,
