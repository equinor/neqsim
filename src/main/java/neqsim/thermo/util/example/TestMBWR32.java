--- conflicted
+++ resolved
@@ -14,19 +14,8 @@
  * @version
  */
 public class TestMBWR32 {
-<<<<<<< HEAD
-    private static final long serialVersionUID = 1000;
     static Logger logger = LogManager.getLogger(TestMBWR32.class);
 
-    /**
-     * Creates new TPflash
-     */
-    public TestMBWR32() {}
-
-=======
-    static Logger logger = LogManager.getLogger(TestMBWR32.class);
-
->>>>>>> 58e91353
     public static void main(String args[]) {
         SystemInterface testSystem = new SystemBWRSEos(298.15, 0.101);
         // SystemInterface testSystem = new SystemSrkEos(111.15, 5.01);
