--- conflicted
+++ resolved
@@ -6,14 +6,6 @@
 import neqsim.thermo.system.SystemInterface;
 import neqsim.thermodynamicOperations.ThermodynamicOperations;
 
-<<<<<<< HEAD
-/*
- * TestMBWR32.java
- *
- * Created on 27. september 2001, 09:43
- */
-=======
->>>>>>> 58e91353
 
 /*
  *
