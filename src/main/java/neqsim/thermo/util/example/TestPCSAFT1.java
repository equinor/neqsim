package neqsim.thermo.util.example;

import org.apache.logging.log4j.LogManager;
import org.apache.logging.log4j.Logger;
import neqsim.thermo.system.SystemInterface;
import neqsim.thermo.system.SystemSrkEos;
import neqsim.thermodynamicOperations.ThermodynamicOperations;
<<<<<<< HEAD
import org.apache.logging.log4j.*;

/*
 * TPflash.java b Created on 27. september 2001, 09:43
 */
=======
>>>>>>> 58e91353

/*
 *
 * @author esol
 * 
 * @version
 */
public class TestPCSAFT1 {
<<<<<<< HEAD
    private static final long serialVersionUID = 1000;
    static Logger logger = LogManager.getLogger(TestPCSAFT1.class);

    /** Creates new TPflash */
    public TestPCSAFT1() {}

=======
    static Logger logger = LogManager.getLogger(TestPCSAFT1.class);

>>>>>>> 58e91353
    public static void main(String args[]) {
        double pressure = 0.0;
        // String[] componentName = {"nitrogen", "CO2", "methane", "ethane", "propane",
        // "i-butane", "n-butane", "22-dim-C3", "iC5", "n-pentane", "22-dim-C4", "c-C5",
        // "23-dim-C4", "2-m-C5", "3-m-C5", "n-hexane", "n-heptane", "c-C6", "benzene",
        // "n-octane", "c-C7", "toluene", "n-nonane", "c-C8", "m-Xylene"};

        // double[] compositions = {0.5108, 1.8922, 86.6295, 6.1903, 2.7941, 0.4635,
        // 0.7524, 0.0160, 0.2109, 0.1837, 0.0055, 0.0164, 0.0094, 0.0402, 0.0221,
        // 0.0503};//, 0.0297, 0.0866, 0.03262, 0.0039, 0.0317, 0.0209, 0.0006, 0.0008,
        // 0.0023};
        // String[] componentName = {"nitrogen", "CO2", "methane", "ethane", "propane",
        // "i-butane", "n-butane", "22-dim-C3", "iC5", "n-pentane", "22-dim-C4", "c-C5",
        // "23-dim-C4", "2-m-C5", "3-m-C5", "n-hexane"};//, "n-heptane", "c-C6",
        // "benzene", "n-octane", "c-C7", "toluene", "c-C8"};

        String[] componentName = {"nitrogen", "CO2", "methane", "ethane", "propane", "i-butane",
                "n-butane", "22-dim-C3", "iC5", "n-pentane", "22-dim-C4", "c-C5", "23-dim-C4",
                "2-m-C5", "3-m-C5", "n-hexane"};

        double[] compositions = {1.6298, 0.3207, 93.2144, 3.7328, 0.5654, 0.2906, 0.0653, 0.0042,
                0.0483, 0.0167, 0.0042, 0.0092, 0.0065, 0.0165, 0.0089, 0.0038,};

        double[] uncertcompositions = {0.0655, 0.0240, 1.061, 0.2144, 0.0968, 0.0217, 0.0353,
                0.0011, 0.011, 0.007, 0.0005, 0.0011, 0.0008, 0.0028, 0.0015, 0.0035, 0.0021, 0.006,
                0.0025, 0.0003, 0.0022, 0.0014, 0.0001, 0.0002, 0.0007};
        double[] runcompositions = new double[componentName.length];
        SystemInterface testSystem = new SystemSrkEos(273.14, pressure);
        // SystemInterface testSystem = new SystemPCSAFT(273.14, pressure);
        double pres = 0.0;
        testSystem = new SystemSrkEos(testSystem.getTemperature(), pres);

        for (int i = 0; i < componentName.length; i++) {
            double newVar =
                    cern.jet.random.Normal.staticNextDouble(compositions[i], uncertcompositions[i]);
            newVar = cern.jet.random.Normal.staticNextDouble(compositions[i],
                    uncertcompositions[i]);
            runcompositions[i] = compositions[i] + 0 * newVar;
            testSystem.addComponent(componentName[i], runcompositions[i]);
        }
        testSystem.addTBPfraction("C7", 0.0477, 88.435 / 1000.0, 746.9 / 1000.0);
        testSystem.addTBPfraction("C8", 0.0147, 101.948 / 1000.0, 763.7 / 1000.0);
        testSystem.addTBPfraction("C9", 0.0004, 116.170 / 1000.0, 783.9 / 1000.0);
        testSystem.init(0);
        testSystem.init(1);
        // if (testSystem.characterize()) {
        // testSystem.getCharacterization().removeTBPfraction();
        // testSystem.getCharacterization().addTBPFractions();
        // }
        testSystem.createDatabase(true);
        testSystem.setMixingRule(2);
        ThermodynamicOperations testOps = new ThermodynamicOperations(testSystem);
        testSystem.init(0);
        for (int p = 0; p < 1; p++) {
            pres += 1.0;
            testSystem.setPressure(pres);
<<<<<<< HEAD
            // for (int k = 0; k < 1; k++) {
=======
>>>>>>> 58e91353
            try {
                // testOps.dewPointTemperatureFlash();
                testOps.calcPTphaseEnvelope(false);
                testOps.displayResult();
                // testSystem.display();
                logger.info("pressure " + testSystem.getPressure() + " dew point "
                        + testSystem.getTemperature());
            } catch (Exception e) {
                logger.error(e.toString(), e);
            }
        }
    }
}<|MERGE_RESOLUTION|>--- conflicted
+++ resolved
@@ -5,14 +5,6 @@
 import neqsim.thermo.system.SystemInterface;
 import neqsim.thermo.system.SystemSrkEos;
 import neqsim.thermodynamicOperations.ThermodynamicOperations;
-<<<<<<< HEAD
-import org.apache.logging.log4j.*;
-
-/*
- * TPflash.java b Created on 27. september 2001, 09:43
- */
-=======
->>>>>>> 58e91353
 
 /*
  *
@@ -21,17 +13,8 @@
  * @version
  */
 public class TestPCSAFT1 {
-<<<<<<< HEAD
-    private static final long serialVersionUID = 1000;
     static Logger logger = LogManager.getLogger(TestPCSAFT1.class);
 
-    /** Creates new TPflash */
-    public TestPCSAFT1() {}
-
-=======
-    static Logger logger = LogManager.getLogger(TestPCSAFT1.class);
-
->>>>>>> 58e91353
     public static void main(String args[]) {
         double pressure = 0.0;
         // String[] componentName = {"nitrogen", "CO2", "methane", "ethane", "propane",
@@ -88,10 +71,6 @@
         for (int p = 0; p < 1; p++) {
             pres += 1.0;
             testSystem.setPressure(pres);
-<<<<<<< HEAD
-            // for (int k = 0; k < 1; k++) {
-=======
->>>>>>> 58e91353
             try {
                 // testOps.dewPointTemperatureFlash();
                 testOps.calcPTphaseEnvelope(false);
