package neqsim.thermo.util.example;

import org.apache.logging.log4j.LogManager;
import org.apache.logging.log4j.Logger;
import neqsim.thermo.system.SystemInterface;
import neqsim.thermo.system.SystemSrkEos;
import neqsim.thermodynamicOperations.ThermodynamicOperations;
<<<<<<< HEAD
import org.apache.logging.log4j.*;

/*
 * TPflash.java b Created on 27. september 2001, 09:43
 */
=======
>>>>>>> 58e91353

/*
 *
 * @author esol
 * 
 * @version
 */
public class TestPCSAFT1_1 {
<<<<<<< HEAD
    private static final long serialVersionUID = 1000;
    static Logger logger = LogManager.getLogger(TestPCSAFT1_1.class);

    /** Creates new TPflash */
    public TestPCSAFT1_1() {}

=======
    static Logger logger = LogManager.getLogger(TestPCSAFT1_1.class);

>>>>>>> 58e91353
    public static void main(String args[]) {
        double pressure = 5.0;
        String[] componentName =
                {"methane", "ethane", "propane", "i-butane", "n-butane", "benzene"};
        double[] compositions = {93.121, 3.04830, 0.9936, 1.0323, 1.5099, 0.2948};
        double[] uncertcompositions = {1.1405, 0.1056, 0.0466, 0.0358, 0.0523, 0.0138};
        double[] runcompositions = new double[componentName.length];
        SystemInterface testSystem = new SystemSrkEos(273.14, pressure);
        double pres = 0.0;
        for (int p = 0; p < 1; p++) {
            pres += 5.0;
            for (int k = 0; k < 1; k++) {
                testSystem = new SystemSrkEos(testSystem.getTemperature(), pres);
                for (int i = 0; i < componentName.length; i++) {
                    double newVar = cern.jet.random.Normal.staticNextDouble(compositions[i],
                            uncertcompositions[i]);
                    newVar = cern.jet.random.Normal.staticNextDouble(compositions[i],
                            uncertcompositions[i]);
                    runcompositions[i] = compositions[i] + newVar;
                    testSystem.addComponent(componentName[i], runcompositions[i]);
                }
                // testSystem.createDatabase(true);
                // testSystem.setMixingRule(1);
                ThermodynamicOperations testOps = new ThermodynamicOperations(testSystem);
                testSystem.init(0);
                try {
                    testOps.dewPointTemperatureFlash();
                    logger.info("pressure " + testSystem.getPressure() + " dew point "
                            + testSystem.getTemperature());
                } catch (Exception e) {
                    logger.error(e.toString(), e);
                }
            }
        }
    }
}<|MERGE_RESOLUTION|>--- conflicted
+++ resolved
@@ -5,14 +5,6 @@
 import neqsim.thermo.system.SystemInterface;
 import neqsim.thermo.system.SystemSrkEos;
 import neqsim.thermodynamicOperations.ThermodynamicOperations;
-<<<<<<< HEAD
-import org.apache.logging.log4j.*;
-
-/*
- * TPflash.java b Created on 27. september 2001, 09:43
- */
-=======
->>>>>>> 58e91353
 
 /*
  *
@@ -21,17 +13,8 @@
  * @version
  */
 public class TestPCSAFT1_1 {
-<<<<<<< HEAD
-    private static final long serialVersionUID = 1000;
     static Logger logger = LogManager.getLogger(TestPCSAFT1_1.class);
 
-    /** Creates new TPflash */
-    public TestPCSAFT1_1() {}
-
-=======
-    static Logger logger = LogManager.getLogger(TestPCSAFT1_1.class);
-
->>>>>>> 58e91353
     public static void main(String args[]) {
         double pressure = 5.0;
         String[] componentName =
