--- conflicted
+++ resolved
@@ -13,17 +13,8 @@
  * @version
  */
 public class TestSRKWS {
-<<<<<<< HEAD
-    private static final long serialVersionUID = 1000;
     static Logger logger = LogManager.getLogger(TestSRKWS.class);
 
-    /** Creates new TPflash */
-    public TestSRKWS() {}
-
-=======
-    static Logger logger = LogManager.getLogger(TestSRKWS.class);
-
->>>>>>> 58e91353
     public static void main(String args[]) {
         // SystemInterface testSystem = new SystemSrkEos(245.8, 50.0);
         SystemInterface testSystem = new SystemPsrkEos(245.8, 50.0);
