package neqsim.thermo.util.example;

import org.apache.logging.log4j.LogManager;
import org.apache.logging.log4j.Logger;
import neqsim.thermo.system.SystemInterface;
import neqsim.thermo.system.SystemUMRPRUMCEos;
import neqsim.thermodynamicOperations.ThermodynamicOperations;

/*
 *
 * @author esol @version
 */
public class TestUMRPRU {
<<<<<<< HEAD
    private static final long serialVersionUID = 1000;
    static Logger logger = LogManager.getLogger(TestUMRPRU.class);

    /**
     * Creates new TPflash
     */
    public TestUMRPRU() {}

=======
    static Logger logger = LogManager.getLogger(TestUMRPRU.class);

>>>>>>> 58e91353
    public static void main(String args[]) {
        // SystemInterface testSystem = new SystemSrkCPAstatoil(273.15 - 3.5, 33.0);
        // SystemInterface testSystem = new SystemUMRPRUMCEos(273.15 + 20.5, 70.0);
        // SystemInterface testSystem = new SystemPsrkEos(273.15 - 133.85, 8.557);
        SystemInterface testSystem = new SystemUMRPRUMCEos(273.15 + 15, 10.0);
        ThermodynamicOperations testOps = new ThermodynamicOperations(testSystem);
        // testSystem.addComponent("nitrogen", 1);
        // testSystem.addComponent("CO2", 1);
        testSystem.addComponent("methane", 80);
        // testSystem.addComponent("ethane", 15);
        // testSystem.addComponent("propane", 1);
        // testSystem.addComponent("i-butane", 0.1);
        // testSystem.addComponent("n-butane", 0.1);
        // testSystem.addComponent("i-pentane", 0.05);
        // testSystem.addComponent("n-pentane", 0.05);
        testSystem.addComponent("n-heptane", 22.05);

        testSystem.addTBPfraction("C7", .0010, 85.5 / 1000.0, 0.66533);
        testSystem.addTBPfraction("C8", .0010, 91.06 / 1000.0, 0.74433);
        testSystem.addTBPfraction("C9", .0010, 103.61 / 1000.0, 0.76833);
        testSystem.addTBPfraction("C10", 0.001, 117.2 / 1000.0, 0.785);
        testSystem.addTBPfraction("C11", 0.001, 155.04 / 1000.0, 0.800);
        testSystem.addTBPfraction("C12", .01, 249.98 / 1000.0, 0.84566);
        testSystem.addTBPfraction("C13", .01, 458.76 / 1000.0, 0.89767);

        testSystem.addComponent("water", 10.1);
        // testSystem.addComponent("MEG", 10.1);
        // testSystem.addComponent("TEG", 10.1);
        // testSystem.addTBPfraction("C10", 0.1, 117.2 / 1000.0, 0.785);
        testSystem.createDatabase(true);
        // testSystem.setMixingRule(2);

        testSystem.setMixingRule("HV", "UNIFAC_UMRPRU");
        testSystem.setMultiPhaseCheck(true);
        // testSystem.setMultiPhaseCheck(true);
        // testSystem.setMixingRule("HV", "UNIFAC_PSRK");
        // testSystem.setMixingRule(2);
        // testSystem.setBmixType(1);
        testSystem.init(0);
        // testSystem.saveObject(2043);
        // testSystem.init(3,1);
        try {
            // testOps.dewPointTemperatureFlash();
            for (int i = 0; i < 1; i++) {
                testOps.TPflash();
            }
            // testSystem.display();
            // double enthalpy = testSystem.getEnthalpy();
            // testSystem.setPressure(20.0);
            // testOps.PHflash(enthalpy, 0);
            // testSystem.display();
            // testOps.setRunAsThread(true);
            // testOps.calcPTphaseEnvelope(true);//true);
            // boolean isFinished = testOps.waitAndCheckForFinishedCalculation(10000);

            // testOps.displayResult();
        } catch (Exception e) {
            logger.error(e.toString());
        }
        // testSystem.saveObject(880);
        // testSystem.saveFluid(30, "Norne");
        testSystem.display();
        testSystem.init(3);
        double cp = testSystem.getPhase(1).getCp();

        testSystem.setTemperature(testSystem.getTemperature() + 0.001);
        testSystem.init(3);
        double ent1 = testSystem.getPhase(1).getEnthalpy();

        testSystem.setTemperature(testSystem.getTemperature() - 0.002);
        testSystem.init(3);
        double ent2 = testSystem.getPhase(1).getEnthalpy();

        double numCp = (ent1 - ent2) / 0.002;

        System.out.println("Cp " + cp + " numCp " + numCp);
        System.out.println("entropy " + testSystem.getPhase(1).getEntropy());

        // thermo.ThermodynamicModelTest testModel = new
        // thermo.ThermodynamicModelTest(testSystem);
        // testModel.runTest();
        // testSystem.display();
    }
}<|MERGE_RESOLUTION|>--- conflicted
+++ resolved
@@ -11,19 +11,8 @@
  * @author esol @version
  */
 public class TestUMRPRU {
-<<<<<<< HEAD
-    private static final long serialVersionUID = 1000;
     static Logger logger = LogManager.getLogger(TestUMRPRU.class);
 
-    /**
-     * Creates new TPflash
-     */
-    public TestUMRPRU() {}
-
-=======
-    static Logger logger = LogManager.getLogger(TestUMRPRU.class);
-
->>>>>>> 58e91353
     public static void main(String args[]) {
         // SystemInterface testSystem = new SystemSrkCPAstatoil(273.15 - 3.5, 33.0);
         // SystemInterface testSystem = new SystemUMRPRUMCEos(273.15 + 20.5, 70.0);
