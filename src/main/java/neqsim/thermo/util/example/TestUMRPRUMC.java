package neqsim.thermo.util.example;

import org.apache.logging.log4j.LogManager;
import org.apache.logging.log4j.Logger;
import neqsim.thermo.system.SystemInterface;
import neqsim.thermo.system.SystemSrkEos;
import neqsim.thermodynamicOperations.ThermodynamicOperations;

/*
 *
 * @author esol @version
 */
public class TestUMRPRUMC {
<<<<<<< HEAD
    private static final long serialVersionUID = 1000;
    static Logger logger = LogManager.getLogger(TestUMRPRUMC.class);

    /**
     * Creates new TPflash
     */
    public TestUMRPRUMC() {}

=======
    static Logger logger = LogManager.getLogger(TestUMRPRUMC.class);

>>>>>>> 58e91353
    public static void main(String args[]) {
        // SystemInterface testSystem = new SystemUMRPRUMCEos(273.15 + 20, 10.0);
        SystemInterface testSystem = new SystemSrkEos(273.15 + 20, 15.0);
        // SystemInterface testSystem = new SystemSrkCPAstatoil(273.15 + 20, 1.0);
        // testSystem.getCharacterization().setTBPModel("PedersenPR");//(RiaziDaubert
        // PedersenPR PedersenSRK
        // testSystem.addComponent("CO2", 0.1)
        testSystem.addComponent("nitrogen", 1.1472);
        testSystem.addComponent("CO2", 0.5339);
        testSystem.addComponent("methane", 95.2412);
        testSystem.addComponent("ethane", 2.2029);
        testSystem.addComponent("propane", 0.3231);
        testSystem.addComponent("i-butane", 0.1341);
        testSystem.addComponent("n-butane", 0.0827);
        // testSystem.addComponent("22-dim-C3", 10.0);
        // testSystem.addComponent("i-pentane", 0.0679);
        // testSystem.addComponent("n-pentane", 0.0350);
        // testSystem.addComponent("c-C5", 0.0291185);

        // testSystem.addComponent("22-dim-C4", 0.00297);
        // testSystem.addComponent("23-dim-C4", 0.00689);
        // testSystem.addComponent("2-m-C5", 0.0352);
        // testSystem.addComponent("3-m-C5", 0.0108);

        // testSystem.addComponent("2-m-C5", 10.0);
        // testSystem.addComponent("n-hexane", 0.0176);
        // testSystem.addComponent("c-hexane", 0.0720);
        // testSystem.addComponent("benzene", 0.0017);

        // testSystem.addComponent("n-heptane", 0.0128);
        // testSystem.addComponent("toluene", 0.0043);
        // testSystem.addComponent("c-C7", 0.0518);
        // testSystem.addComponent("n-octane", 0.0038);
        // testSystem.addComponent("m-Xylene", 0.0031);
        // testSystem.addComponent("c-C8", 0.0098);
        // testSystem.addComponent("n-nonane", 0.0034);
        // testSystem.addComponent("nC10", 0.0053);
        // testSystem.addComponent("nC11", 0.0004);
        /*
         * testSystem.addComponent("c-hexane", 10.0); testSystem.addComponent("c-hexane", 10.0);
         * testSystem.addComponent("223-TM-C4", 10.0); testSystem.addComponent("n-heptane", 10.0);
         * testSystem.addComponent("n-heptane", 10.0); testSystem.addComponent("M-cy-C6", 10.0);
         * testSystem.addComponent("toluene", 10.0); testSystem.addComponent("33-DM-C6", 10.0);
         * testSystem.addComponent("n-octane", 10.0); testSystem.addComponent("ethylcyclohexane",
         * 10.0); testSystem.addComponent("m-Xylene", 10.0); testSystem.addComponent("3-M-C8",
         * 10.0); testSystem.addComponent("n-nonane", 10.0); testSystem.addComponent("n-Bcychexane",
         * 10.0); testSystem.addComponent("Pent-CC6", 10.0); // testSystem.addComponent("methanol",
         * 10.0);
         */
        // testSystem.addComponent("water", 10.0);
        // testSystem.addComponent("n-octane", 10.0);
        //

        // testSystem.addTBPfraction("C8", 1.0, 100.0 / 1000.0, 0.8);
        // testSystem.addTBPfraction("LP_C17", 0.03, 238.779998779297 / 1000.0,
        // 0.84325);
        // testSystem.addComponent("ethane", 1.0);
        // testSystem.addComponent("water", 7.0);
        // testSystem.addComponent("CO2", 1.0e-10);
        // testSystem.addComponent("MEG", 3.0);
        // testSystem.addComponent("ethane", 0.375);
        // // testSystem.addComponent("ethane", 99.9);
        // testSystem.addComponent("nC27", 0.25);
        testSystem.createDatabase(true);
        // testSystem.setHydrateCheck(true);
        // testSystem.setMixingRule("HV", "UNIFAC_UMRPRU");
        // testSystem.setMixingRule(2);
        // testSystem.setMultiPhaseCheck(true);
        testSystem.init(0);
        ThermodynamicOperations testOps = new ThermodynamicOperations(testSystem);

        // testSystem.setAtractiveTerm(13);
        try {
            testOps.TPflash();
            testSystem.display();
            // for (int i = 0; i < 1; i++) {
            // testOps.TPflash();
            // testSystem.init(3);
            // testOps.hydrateFormationTemperature();
            // testSystem.init(3);
            // }
            testOps.calcPTphaseEnvelope();
            testOps.displayResult();
            // testOps.bubblePointPressureFlash(false);
            // testOps.dewPointTemperatureFlash(false);
            // testOps.calcPTphaseEnvelope(false);

            // testOps.displayResult();
        } catch (Exception e) {
            logger.error(e.toString());
        }
        // System.out.println("activity coefficient water " +
        // testSystem.getPhase(1).getActivityCoefficient(1));
        // testSystem.display();
        // testSystem.saveObjectToFile("C:\\Users\\esol\\AppData\\Roaming\\neqsim\\fluids\\testUMR.neqsim","");
        // testSystem.saveFluid(30);
        // testSystem.saveObject(2187);
    }
}<|MERGE_RESOLUTION|>--- conflicted
+++ resolved
@@ -11,19 +11,8 @@
  * @author esol @version
  */
 public class TestUMRPRUMC {
-<<<<<<< HEAD
-    private static final long serialVersionUID = 1000;
     static Logger logger = LogManager.getLogger(TestUMRPRUMC.class);
 
-    /**
-     * Creates new TPflash
-     */
-    public TestUMRPRUMC() {}
-
-=======
-    static Logger logger = LogManager.getLogger(TestUMRPRUMC.class);
-
->>>>>>> 58e91353
     public static void main(String args[]) {
         // SystemInterface testSystem = new SystemUMRPRUMCEos(273.15 + 20, 10.0);
         SystemInterface testSystem = new SystemSrkEos(273.15 + 20, 15.0);
