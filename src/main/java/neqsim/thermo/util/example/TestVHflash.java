--- conflicted
+++ resolved
@@ -5,43 +5,6 @@
 import neqsim.thermo.system.SystemInterface;
 import neqsim.thermo.system.SystemSrkEos;
 import neqsim.thermodynamicOperations.ThermodynamicOperations;
-<<<<<<< HEAD
-import org.apache.logging.log4j.*;
-
-/*
- *
- * @author esol
- * 
- * @version
- */
-public class TestVHflash {
-        static Logger logger = LogManager.getLogger(TestVHflash.class);
-
-        public static void main(String args[]) {
-                double pressureInTank = 1.01325; // Pa
-                double temperatureInTank = 293.15;
-                double totalMolesInTank =
-                                136000 * pressureInTank * 1.0e5 / 8.314 / temperatureInTank;
-                double molefractionNitrogenInTank = 0.95;
-
-                double molesInjectedLNG = 200000.0;
-                double molesInjecedVacumBreakerGas =
-                                18 * pressureInTank * 1.0e5 / 8.314 / temperatureInTank;
-
-                SystemInterface testSystem = new SystemSrkEos(temperatureInTank, pressureInTank);
-                ThermodynamicOperations testOps = new ThermodynamicOperations(testSystem);
-                testSystem.addComponent("methane",
-                                totalMolesInTank * (1.0 - molefractionNitrogenInTank));
-                testSystem.addComponent("nitrogen", totalMolesInTank * molefractionNitrogenInTank);
-                testSystem.createDatabase(true);
-                testSystem.setMixingRule(2);
-
-                SystemInterface testSystem2 = new SystemSrkEos(273.15 - 165.0, pressureInTank);
-                ThermodynamicOperations testOps2 = new ThermodynamicOperations(testSystem2);
-                testSystem2.addComponent("methane", molesInjectedLNG);
-                testSystem2.createDatabase(true);
-                testSystem2.setMixingRule(2);
-=======
 
 /*
  *
@@ -56,7 +19,6 @@
         double temperatureInTank = 293.15;
         double totalMolesInTank = 136000 * pressureInTank * 1.0e5 / 8.314 / temperatureInTank;
         double molefractionNitrogenInTank = 0.95;
->>>>>>> 58e91353
 
                 SystemInterface testSystem3 = new SystemSrkEos(temperatureInTank, pressureInTank);
                 ThermodynamicOperations testOps3 = new ThermodynamicOperations(testSystem3);
