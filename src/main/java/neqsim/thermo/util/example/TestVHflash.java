--- conflicted
+++ resolved
@@ -13,17 +13,8 @@
  * @version
  */
 public class TestVHflash {
-<<<<<<< HEAD
-    private static final long serialVersionUID = 1000;
     static Logger logger = LogManager.getLogger(TestVHflash.class);
 
-    /** Creates new TPflash */
-    public TestVHflash() {}
-
-=======
-    static Logger logger = LogManager.getLogger(TestVHflash.class);
-
->>>>>>> 58e91353
     public static void main(String args[]) {
         double pressureInTank = 1.01325; // Pa
         double temperatureInTank = 293.15;
