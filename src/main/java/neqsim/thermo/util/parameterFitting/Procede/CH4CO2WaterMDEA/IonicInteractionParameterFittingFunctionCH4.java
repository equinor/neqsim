package neqsim.thermo.util.parameterFitting.Procede.CH4CO2WaterMDEA;

import org.apache.logging.log4j.LogManager;
import org.apache.logging.log4j.Logger;
import neqsim.statistics.parameterFitting.nonLinearParameterFitting.LevenbergMarquardtFunction;
import neqsim.thermo.phase.PhaseEosInterface;
import neqsim.thermo.phase.PhaseModifiedFurstElectrolyteEos;

/**
 * <p>
 * IonicInteractionParameterFittingFunctionCH4 class.
 * </p>
 *
 * @author Neeraj
 * @version $Id: $Id
 */
public class IonicInteractionParameterFittingFunctionCH4 extends LevenbergMarquardtFunction {
    private static final long serialVersionUID = 1000;
    int type = 0;
    int phase = 0;
    static Logger logger = LogManager.getLogger(IonicInteractionParameterFittingFunctionCH4.class);

<<<<<<< HEAD
    /** Creates new Test */
=======
    /**
     * <p>
     * Constructor for IonicInteractionParameterFittingFunctionCH4.
     * </p>
     */
>>>>>>> e5b15554
    public IonicInteractionParameterFittingFunctionCH4() {}

    /**
     * <p>
     * Constructor for IonicInteractionParameterFittingFunctionCH4.
     * </p>
     *
     * @param phase a int
     * @param type a int
     */
    public IonicInteractionParameterFittingFunctionCH4(int phase, int type) {
        this.phase = phase;
        this.type = type;
    }

    /** {@inheritDoc} */
    @Override
    public double calcValue(double[] dependentValues) {
        try {
            thermoOps.bubblePointPressureFlash(false);
        } catch (Exception e) {
            logger.error(e.toString());
        }
        if (type == 0) {
            // System.out.println("Pressure "+system.getPressure());
            return system.getPressure();
        } else {
            return (system.getPressure() * system.getPhases()[0].getComponent(1).getx()
                    / (system.getPhases()[0].getComponent(0).getx()
                            + system.getPhases()[0].getComponent(1).getx()));
        }
    }

    /** {@inheritDoc} */
    @Override
    public double calcTrueValue(double val) {
        return (val);
    }

    /** {@inheritDoc} */
    @Override
    public void setFittingParams(int i, double value) {
        params[i] = value;
        int MDEAplusNumb = 0, MDEANumb = 0, CO2Numb = 0, HCO3numb = 0, Waternumb = 0, CO3numb = 0,
                OHnumb = 0, CH4Numb = 0;

        int j = 0;
        do {
            MDEAplusNumb = j;
            j++;
        } while (!system.getPhases()[1].getComponents()[j - 1].getComponentName().equals("MDEA+"));

        j = 0;
        do {
            MDEANumb = j;
            j++;
        } while (!system.getPhases()[1].getComponents()[j - 1].getComponentName().equals("MDEA"));

        j = 0;
        do {
            CO2Numb = j;
            j++;
        } while (!system.getPhases()[1].getComponents()[j - 1].getComponentName().equals("CO2"));

        if (CO2Numb != 1) {
            logger.error("-------------ERROR in CO2 number------------");
        }

        j = 0;
        do {
            CH4Numb = j;
            j++;
        } while (!system.getPhases()[1].getComponents()[j - 1].getComponentName()
                .equals("methane"));

        j = 0;
        do {
            HCO3numb = j;
            j++;
        } while (!system.getPhases()[1].getComponents()[j - 1].getComponentName().equals("HCO3-"));

        j = 0;
        do {
            CO3numb = j;
            j++;
        } while (!system.getPhases()[0].getComponents()[j - 1].getComponentName().equals("CO3--"));

        j = 0;
        do {
            OHnumb = j;
            j++;
        } while (!system.getPhases()[1].getComponents()[j - 1].getComponentName().equals("OH-"));

        j = 0;
        do {
            Waternumb = j;
            j++;
        } while (!system.getPhases()[1].getComponents()[j - 1].getComponentName().equals("water"));

        ((PhaseModifiedFurstElectrolyteEos) system.getPhases()[0]).getElectrolyteMixingRule()
                .setWijParameter(MDEAplusNumb, Waternumb, 0.0004092282);
        ((PhaseModifiedFurstElectrolyteEos) system.getPhases()[1]).getElectrolyteMixingRule()
                .setWijParameter(MDEAplusNumb, Waternumb, 0.0004092282);

        if (((PhaseModifiedFurstElectrolyteEos) system.getPhases()[1].getRefPhase(MDEAplusNumb))
                .getElectrolyteMixingRule() != null) {
            ((PhaseModifiedFurstElectrolyteEos) system.getPhases()[0].getRefPhase(MDEAplusNumb))
                    .getElectrolyteMixingRule().setWijParameter(0, 1, 0.0004092282);
            ((PhaseModifiedFurstElectrolyteEos) system.getPhases()[0].getRefPhase(MDEAplusNumb))
                    .getElectrolyteMixingRule().setWijParameter(1, 0, 0.0004092282);
            ((PhaseModifiedFurstElectrolyteEos) system.getPhases()[1].getRefPhase(MDEAplusNumb))
                    .getElectrolyteMixingRule().setWijParameter(0, 1, 0.0004092282);
            ((PhaseModifiedFurstElectrolyteEos) system.getPhases()[1].getRefPhase(MDEAplusNumb))
                    .getElectrolyteMixingRule().setWijParameter(1, 0, 0.0004092282);
        }

        ((PhaseModifiedFurstElectrolyteEos) system.getPhases()[0]).getElectrolyteMixingRule()
                .setWijParameter(MDEAplusNumb, HCO3numb, -0.0001293147);
        ((PhaseModifiedFurstElectrolyteEos) system.getPhases()[1]).getElectrolyteMixingRule()
                .setWijParameter(MDEAplusNumb, HCO3numb, -0.0001293147);

        ((PhaseModifiedFurstElectrolyteEos) system.getPhases()[0]).getElectrolyteMixingRule()
                .setWijParameter(MDEAplusNumb, MDEANumb, 0.0019465801);
        ((PhaseModifiedFurstElectrolyteEos) system.getPhases()[1]).getElectrolyteMixingRule()
                .setWijParameter(MDEAplusNumb, MDEANumb, 0.0019465801);

        ((PhaseModifiedFurstElectrolyteEos) system.getPhases()[0]).getElectrolyteMixingRule()
                .setWijParameter(MDEAplusNumb, CO2Numb, 0.0002481365);
        ((PhaseModifiedFurstElectrolyteEos) system.getPhases()[1]).getElectrolyteMixingRule()
                .setWijParameter(MDEAplusNumb, CO2Numb, 0.0002481365);

        ((PhaseModifiedFurstElectrolyteEos) system.getPhases()[0]).getElectrolyteMixingRule()
                .setWijParameter(MDEAplusNumb, CO3numb, -0.0003581646);
        ((PhaseModifiedFurstElectrolyteEos) system.getPhases()[1]).getElectrolyteMixingRule()
                .setWijParameter(MDEAplusNumb, CO3numb, -0.0003581646);

        ((PhaseModifiedFurstElectrolyteEos) system.getPhases()[0]).getElectrolyteMixingRule()
                .setWijParameter(MDEAplusNumb, OHnumb, 1e-10);
        ((PhaseModifiedFurstElectrolyteEos) system.getPhases()[1]).getElectrolyteMixingRule()
                .setWijParameter(MDEAplusNumb, OHnumb, 1e-10);

        if (i == 0) {
            ((PhaseModifiedFurstElectrolyteEos) system.getPhases()[0]).getElectrolyteMixingRule()
                    .setWijParameter(MDEAplusNumb, CH4Numb, value);
            ((PhaseModifiedFurstElectrolyteEos) system.getPhases()[1]).getElectrolyteMixingRule()
                    .setWijParameter(MDEAplusNumb, CH4Numb, value);
        }

        if (i == 1) {
            ((PhaseEosInterface) system.getPhases()[0]).getMixingRule()
                    .setBinaryInteractionParameter(CO2Numb, CH4Numb, value);
            ((PhaseEosInterface) system.getPhases()[1]).getMixingRule()
                    .setBinaryInteractionParameter(CO2Numb, CH4Numb, value);
        }
    }
}<|MERGE_RESOLUTION|>--- conflicted
+++ resolved
@@ -20,15 +20,11 @@
     int phase = 0;
     static Logger logger = LogManager.getLogger(IonicInteractionParameterFittingFunctionCH4.class);
 
-<<<<<<< HEAD
-    /** Creates new Test */
-=======
     /**
      * <p>
      * Constructor for IonicInteractionParameterFittingFunctionCH4.
      * </p>
      */
->>>>>>> e5b15554
     public IonicInteractionParameterFittingFunctionCH4() {}
 
     /**
