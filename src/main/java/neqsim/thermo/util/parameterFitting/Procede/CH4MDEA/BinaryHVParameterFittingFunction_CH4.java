--- conflicted
+++ resolved
@@ -17,11 +17,6 @@
     int phase = 0;
     static Logger logger = LogManager.getLogger(BinaryHVParameterFittingFunction_CH4.class);
 
-<<<<<<< HEAD
-    /** Creates new Test */
-=======
-
->>>>>>> 328264d8
     public BinaryHVParameterFittingFunction_CH4() {}
 
     public BinaryHVParameterFittingFunction_CH4(int phase, int type) {
