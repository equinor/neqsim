--- conflicted
+++ resolved
@@ -20,14 +20,11 @@
     int phase = 0;
     static Logger logger = LogManager.getLogger(BinaryHVParameterFittingFunction_N2O.class);
 
-<<<<<<< HEAD
-=======
     /**
      * <p>
      * Constructor for BinaryHVParameterFittingFunction_N2O.
      * </p>
      */
->>>>>>> f5b5a8bf
     public BinaryHVParameterFittingFunction_N2O() {}
 
     /**
