package neqsim.thermo.util.parameterFitting.Procede.CO2MDEA;

import org.apache.logging.log4j.LogManager;
import org.apache.logging.log4j.Logger;
import neqsim.statistics.parameterFitting.nonLinearParameterFitting.LevenbergMarquardtFunction;
import neqsim.thermo.mixingRule.HVmixingRuleInterface;
import neqsim.thermo.phase.PhaseEosInterface;

/**
 *
 * @author Even Solbraa
 * @version
 */
public class BinaryHVParameterFittingFunction_N2O extends LevenbergMarquardtFunction {
        private static final long serialVersionUID = 1000;
        int type = 0;
        int phase = 0;
        static Logger logger = LogManager.getLogger(BinaryHVParameterFittingFunction_N2O.class);

        /** Creates new Test */
        public BinaryHVParameterFittingFunction_N2O() {}

<<<<<<< HEAD
        public BinaryHVParameterFittingFunction_N2O(int phase, int type) {
                this.phase = phase;
                this.type = type;
        }

        @Override
        public double calcValue(double[] dependentValues) {
                try {
                        thermoOps.bubblePointPressureFlash(false);
                } catch (Exception e) {
                        logger.error(e.toString());
                }
                return (system.getPressure() * system.getPhases()[0].getComponent(0).getx()
                                * system.getPhase(0).getComponent(0).getFugasityCoeffisient());
        }

        @Override
        public double calcTrueValue(double val) {
                return (val);
        }

        @Override
        public void setFittingParams(int i, double value) {
                params[i] = value;

                if (i == 0) {
                        ((HVmixingRuleInterface) ((PhaseEosInterface) system.getPhases()[0])
                                        .getMixingRule()).setHVDijParameter(0, 2, value);
                        ((HVmixingRuleInterface) ((PhaseEosInterface) system.getPhases()[1])
                                        .getMixingRule()).setHVDijParameter(0, 2, value);
                }
                if (i == 1) {
                        ((HVmixingRuleInterface) ((PhaseEosInterface) system.getPhases()[0])
                                        .getMixingRule()).setHVDijParameter(2, 0, value);
                        ((HVmixingRuleInterface) ((PhaseEosInterface) system.getPhases()[1])
                                        .getMixingRule()).setHVDijParameter(2, 0, value);
                }

                if (i == 4) {
                        ((HVmixingRuleInterface) ((PhaseEosInterface) system.getPhases()[0])
                                        .getMixingRule()).setHValphaParameter(0, 2, value);
                        ((HVmixingRuleInterface) ((PhaseEosInterface) system.getPhases()[1])
                                        .getMixingRule()).setHValphaParameter(0, 2, value);
                }

                if (i == 2) {
                        ((HVmixingRuleInterface) ((PhaseEosInterface) system.getPhases()[0])
                                        .getMixingRule()).setHVDijTParameter(0, 2, value);
                        ((HVmixingRuleInterface) ((PhaseEosInterface) system.getPhases()[1])
                                        .getMixingRule()).setHVDijTParameter(0, 2, value);
                }
                if (i == 3) {
                        ((HVmixingRuleInterface) ((PhaseEosInterface) system.getPhases()[0])
                                        .getMixingRule()).setHVDijTParameter(2, 0, value);
                        ((HVmixingRuleInterface) ((PhaseEosInterface) system.getPhases()[1])
                                        .getMixingRule()).setHVDijTParameter(2, 0, value);
                }

                /*
                 * ((PhaseEosInterface)system.getPhases()[0]).getMixingRule().
                 * setBinaryInteractionParameter(0,2, value);
                 * ((PhaseEosInterface)system.getPhases()[1]).getMixingRule().
                 * setBinaryInteractionParameter(0,2, value);
                 */
=======

    public BinaryHVParameterFittingFunction_N2O() {}

    public BinaryHVParameterFittingFunction_N2O(int phase, int type) {
        this.phase = phase;
        this.type = type;
    }

    @Override
    public double calcValue(double[] dependentValues) {
        try {
            thermoOps.bubblePointPressureFlash(false);
        } catch (Exception e) {
            logger.error(e.toString());
        }
        return (system.getPressure() * system.getPhases()[0].getComponent(0).getx()
                * system.getPhase(0).getComponent(0).getFugasityCoeffisient());

    }

    @Override
    public double calcTrueValue(double val) {
        return (val);
    }

    @Override
    public void setFittingParams(int i, double value) {
        params[i] = value;

        if (i == 0) {
            ((HVmixingRuleInterface) ((PhaseEosInterface) system.getPhases()[0]).getMixingRule())
                    .setHVDijParameter(0, 2, value);
            ((HVmixingRuleInterface) ((PhaseEosInterface) system.getPhases()[1]).getMixingRule())
                    .setHVDijParameter(0, 2, value);
        }
        if (i == 1) {
            ((HVmixingRuleInterface) ((PhaseEosInterface) system.getPhases()[0]).getMixingRule())
                    .setHVDijParameter(2, 0, value);
            ((HVmixingRuleInterface) ((PhaseEosInterface) system.getPhases()[1]).getMixingRule())
                    .setHVDijParameter(2, 0, value);
        }

        if (i == 4) {
            ((HVmixingRuleInterface) ((PhaseEosInterface) system.getPhases()[0]).getMixingRule())
                    .setHValphaParameter(0, 2, value);
            ((HVmixingRuleInterface) ((PhaseEosInterface) system.getPhases()[1]).getMixingRule())
                    .setHValphaParameter(0, 2, value);
        }

        if (i == 2) {
            ((HVmixingRuleInterface) ((PhaseEosInterface) system.getPhases()[0]).getMixingRule())
                    .setHVDijTParameter(0, 2, value);
            ((HVmixingRuleInterface) ((PhaseEosInterface) system.getPhases()[1]).getMixingRule())
                    .setHVDijTParameter(0, 2, value);
        }
        if (i == 3) {
            ((HVmixingRuleInterface) ((PhaseEosInterface) system.getPhases()[0]).getMixingRule())
                    .setHVDijTParameter(2, 0, value);
            ((HVmixingRuleInterface) ((PhaseEosInterface) system.getPhases()[1]).getMixingRule())
                    .setHVDijTParameter(2, 0, value);
>>>>>>> 328264d8
        }
}<|MERGE_RESOLUTION|>--- conflicted
+++ resolved
@@ -12,81 +12,12 @@
  * @version
  */
 public class BinaryHVParameterFittingFunction_N2O extends LevenbergMarquardtFunction {
-        private static final long serialVersionUID = 1000;
-        int type = 0;
-        int phase = 0;
-        static Logger logger = LogManager.getLogger(BinaryHVParameterFittingFunction_N2O.class);
+    private static final long serialVersionUID = 1000;
+    int type = 0;
+    int phase = 0;
+    static Logger logger = LogManager.getLogger(BinaryHVParameterFittingFunction_N2O.class);
 
-        /** Creates new Test */
-        public BinaryHVParameterFittingFunction_N2O() {}
-
-<<<<<<< HEAD
-        public BinaryHVParameterFittingFunction_N2O(int phase, int type) {
-                this.phase = phase;
-                this.type = type;
-        }
-
-        @Override
-        public double calcValue(double[] dependentValues) {
-                try {
-                        thermoOps.bubblePointPressureFlash(false);
-                } catch (Exception e) {
-                        logger.error(e.toString());
-                }
-                return (system.getPressure() * system.getPhases()[0].getComponent(0).getx()
-                                * system.getPhase(0).getComponent(0).getFugasityCoeffisient());
-        }
-
-        @Override
-        public double calcTrueValue(double val) {
-                return (val);
-        }
-
-        @Override
-        public void setFittingParams(int i, double value) {
-                params[i] = value;
-
-                if (i == 0) {
-                        ((HVmixingRuleInterface) ((PhaseEosInterface) system.getPhases()[0])
-                                        .getMixingRule()).setHVDijParameter(0, 2, value);
-                        ((HVmixingRuleInterface) ((PhaseEosInterface) system.getPhases()[1])
-                                        .getMixingRule()).setHVDijParameter(0, 2, value);
-                }
-                if (i == 1) {
-                        ((HVmixingRuleInterface) ((PhaseEosInterface) system.getPhases()[0])
-                                        .getMixingRule()).setHVDijParameter(2, 0, value);
-                        ((HVmixingRuleInterface) ((PhaseEosInterface) system.getPhases()[1])
-                                        .getMixingRule()).setHVDijParameter(2, 0, value);
-                }
-
-                if (i == 4) {
-                        ((HVmixingRuleInterface) ((PhaseEosInterface) system.getPhases()[0])
-                                        .getMixingRule()).setHValphaParameter(0, 2, value);
-                        ((HVmixingRuleInterface) ((PhaseEosInterface) system.getPhases()[1])
-                                        .getMixingRule()).setHValphaParameter(0, 2, value);
-                }
-
-                if (i == 2) {
-                        ((HVmixingRuleInterface) ((PhaseEosInterface) system.getPhases()[0])
-                                        .getMixingRule()).setHVDijTParameter(0, 2, value);
-                        ((HVmixingRuleInterface) ((PhaseEosInterface) system.getPhases()[1])
-                                        .getMixingRule()).setHVDijTParameter(0, 2, value);
-                }
-                if (i == 3) {
-                        ((HVmixingRuleInterface) ((PhaseEosInterface) system.getPhases()[0])
-                                        .getMixingRule()).setHVDijTParameter(2, 0, value);
-                        ((HVmixingRuleInterface) ((PhaseEosInterface) system.getPhases()[1])
-                                        .getMixingRule()).setHVDijTParameter(2, 0, value);
-                }
-
-                /*
-                 * ((PhaseEosInterface)system.getPhases()[0]).getMixingRule().
-                 * setBinaryInteractionParameter(0,2, value);
-                 * ((PhaseEosInterface)system.getPhases()[1]).getMixingRule().
-                 * setBinaryInteractionParameter(0,2, value);
-                 */
-=======
-
+    /** Creates new Test */
     public BinaryHVParameterFittingFunction_N2O() {}
 
     public BinaryHVParameterFittingFunction_N2O(int phase, int type) {
@@ -103,7 +34,6 @@
         }
         return (system.getPressure() * system.getPhases()[0].getComponent(0).getx()
                 * system.getPhase(0).getComponent(0).getFugasityCoeffisient());
-
     }
 
     @Override
@@ -146,6 +76,13 @@
                     .setHVDijTParameter(2, 0, value);
             ((HVmixingRuleInterface) ((PhaseEosInterface) system.getPhases()[1]).getMixingRule())
                     .setHVDijTParameter(2, 0, value);
->>>>>>> 328264d8
         }
+
+        /*
+         * ((PhaseEosInterface)system.getPhases()[0]).getMixingRule().
+         * setBinaryInteractionParameter(0,2, value);
+         * ((PhaseEosInterface)system.getPhases()[1]).getMixingRule().
+         * setBinaryInteractionParameter(0,2, value);
+         */
+    }
 }