--- conflicted
+++ resolved
@@ -20,15 +20,11 @@
     int phase = 0;
     static Logger logger = LogManager.getLogger(BinaryHVParameterFittingFunction_N2O.class);
 
-<<<<<<< HEAD
-    /** Creates new Test */
-=======
     /**
      * <p>
      * Constructor for BinaryHVParameterFittingFunction_N2O.
      * </p>
      */
->>>>>>> e5b15554
     public BinaryHVParameterFittingFunction_N2O() {}
 
     /**
