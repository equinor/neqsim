--- conflicted
+++ resolved
@@ -16,10 +16,6 @@
  * @author agrawalnj
  */
 public class N2O {
-<<<<<<< HEAD
-    private static final long serialVersionUID = 1000;
-=======
->>>>>>> bbc43052
     static Logger logger = LogManager.getLogger(N2O.class);
 
     public N2O() {
@@ -29,18 +25,6 @@
      * @param args the command line arguments
      */
     public static void main(String[] args) {
-<<<<<<< HEAD
-        FileOutputStream outfile;
-        PrintStream p;
-        try {
-            outfile = new FileOutputStream("C:/java/NeqSimSource/Patrick.txt");
-            p = new PrintStream(outfile);
-            p.close();
-        } catch (IOException e) {
-            logger.error("Could not find file");
-        }
-=======
->>>>>>> bbc43052
         double temperature = 313;
         double wt, x;
         wt = 0.4;
@@ -78,12 +62,7 @@
                 logger.error("Could not find file" + e.getMessage());
                 logger.error("Could not read from Patrick.txt" + e.getMessage());
             }
-<<<<<<< HEAD
-}
-}
-=======
         }
         logger.info("Finished");
->>>>>>> bbc43052
     }
 }