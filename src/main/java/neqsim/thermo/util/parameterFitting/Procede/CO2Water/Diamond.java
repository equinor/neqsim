--- conflicted
+++ resolved
@@ -18,37 +18,15 @@
  * @author agrawalnj
  */
 public class Diamond {
-<<<<<<< HEAD
-    private static final long serialVersionUID = 1000;
-    static Logger logger = LogManager.getLogger(Diamond.class);
-
-    /**
-     * Creates a new instance of Sleipneracetate
-     */
-    public Diamond() {}
-=======
     static Logger logger = LogManager.getLogger(Diamond.class);
 
     public Diamond() {
     }
->>>>>>> bbc43052
 
     /**
      * @param args the command line arguments
      */
     public static void main(String[] args) {
-<<<<<<< HEAD
-        FileOutputStream outfile;
-        PrintStream p;
-        try {
-            outfile = new FileOutputStream("C:/java/NeqSimSource/Patrick.txt");
-            p = new PrintStream(outfile);
-            p.close();
-        } catch (IOException e) {
-            logger.error("Could not find file");
-        }
-=======
->>>>>>> bbc43052
         double temperature, x, pressure, ID;
 
         NeqSimDataBase database = new NeqSimDataBase();
