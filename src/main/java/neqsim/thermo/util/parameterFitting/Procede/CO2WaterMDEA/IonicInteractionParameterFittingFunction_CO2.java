--- conflicted
+++ resolved
@@ -1,12 +1,3 @@
-<<<<<<< HEAD
-/*
- * Test.java
- *
- * Created on 22. januar 2001, 22:59
- */
-// double guess[] = {0.0000186887, -0.0001842913, -0.0003730569, -0.0001375761}; //Case I
-=======
->>>>>>> 328264d8
 package neqsim.thermo.util.parameterFitting.Procede.CO2WaterMDEA;
 
 import org.apache.logging.log4j.LogManager;
@@ -25,10 +16,6 @@
     int phase = 0;
     static Logger logger = LogManager.getLogger(IonicInteractionParameterFittingFunction_CO2.class);
 
-<<<<<<< HEAD
-    /** Creates new Test */
-=======
->>>>>>> 328264d8
     public IonicInteractionParameterFittingFunction_CO2() {}
 
     public IonicInteractionParameterFittingFunction_CO2(int phase, int type) {
