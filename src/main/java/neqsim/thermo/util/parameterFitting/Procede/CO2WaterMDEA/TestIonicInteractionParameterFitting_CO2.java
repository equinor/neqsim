package neqsim.thermo.util.parameterFitting.Procede.CO2WaterMDEA;

import java.sql.ResultSet;
import java.util.ArrayList;
import org.apache.logging.log4j.LogManager;
import org.apache.logging.log4j.Logger;
import neqsim.statistics.parameterFitting.SampleSet;
import neqsim.statistics.parameterFitting.SampleValue;
import neqsim.statistics.parameterFitting.nonLinearParameterFitting.LevenbergMarquardt;
import neqsim.thermo.system.SystemFurstElectrolyteEos;
import neqsim.thermo.system.SystemInterface;
import neqsim.util.database.NeqSimDataBase;

/**
 * <p>TestIonicInteractionParameterFitting_CO2 class.</p>
 *
 * @author Even Solbraa
 * @version $Id: $Id
 */
public class TestIonicInteractionParameterFitting_CO2 {
    static Logger logger = LogManager.getLogger(TestIonicInteractionParameterFitting_CO2.class);

    /**
     * <p>main.</p>
     *
     * @param args an array of {@link java.lang.String} objects
     */
    @SuppressWarnings("unused")
    public static void main(String[] args) {
        LevenbergMarquardt optim = new LevenbergMarquardt();
        ArrayList<SampleValue> sampleList = new ArrayList<SampleValue>();
        double ID;

        double pressure;
        double temperature;
        double x1;
        double x2;
        double x3;
        double loading;
        // inserting samples from database
        NeqSimDataBase database = new NeqSimDataBase();
        ResultSet dataSet = database.getResultSet("SELECT * FROM CO2WaterMDEA WHERE ID<231");

        // Water, HCO3-, MDEA, CO2, Co3--

        // double guess[] = {0.0004463876, -0.0001475081, 0.0021294606, 0.0002761438,
        // -0.0003450177}; //Detailed reactions, no data for 75 wt% MDEA or temp > 400K,
        // more iterations
<<<<<<< HEAD
        double guess[] = {-0.0001660156, -0.0006035675, -0.0000068587, -0.0002164970}; // ,0.0005};
                                                                                      // //Detailed
                                                                                      // reactions,
                                                                                      // no data for
                                                                                      // 75 wt%
                                                                                      // MDEA or
                                                                                      // temp > 400K
                                                                                      // or
                                                                                      // loading <
                                                                                      // 0.1 and
                                                                                      // bias = -4%
                                                                                      // and AAD =
                                                                                      // 18% for
                                                                                      // loading
                                                                                      // >0.1
=======
        double[] guess = {-0.0001660156, -0.0006035675, -0.0000068587, -0.0002164970}; // ,0.0005};
                                                                                       // //Detailed
                                                                                       // reactions,
                                                                                       // no data
                                                                                       // for
                                                                                       // 75 wt%
                                                                                       // MDEA or
                                                                                       // temp >
                                                                                       // 400K
                                                                                       // or
                                                                                       // loading <
                                                                                       // 0.1 and
                                                                                       // bias = -4%
                                                                                       // and AAD =
                                                                                       // 18% for
                                                                                       // loading
                                                                                       // >0.1
>>>>>>> b9d5f22d
        // double guess[] = {0.0004164151, 0.0002034767, 0.0018993447, 0.0022461592,
        // -0.0008412103}; //Detailed reactions, no data for 75 wt% MDEA or temp > 400K
        // or loading > 0.1 bias of -7% and AAD= 27% for loading<0.1
        // double guess[] = {1e-10}; //Assuming values for all other species, except
        // OH-. Regression done only for data loading<0.1. {0.0004463876, -0.0001475081,
        // 0.0021294606, 0.0002761438, -0.0003450177}
        // double guess[] = {0.0004480870, -0.0001871372, 0.0021482035, 0.0002770425,
        // -0.0003886375}; //Detailed reactions, no data for 75 wt% MDEA or temp > 400K,
        // more iterations diff. Water - MDEA HV parameter
        // double guess[] = {1e-10, 1e-10, 1e-10, 1e-10, 1e-10}; //Debye - Huckle type
        // equation
        try {
          int i = 0;
          logger.info("adding....");
          while (dataSet.next()) {
            i++;
            IonicInteractionParameterFittingFunction_CO2 function =
                new IonicInteractionParameterFittingFunction_CO2();
            function.setInitialGuess(guess);

            ID = Integer.parseInt(dataSet.getString("ID"));
            pressure = Double.parseDouble(dataSet.getString("PressureCO2"));
            temperature = Double.parseDouble(dataSet.getString("Temperature"));
            x1 = Double.parseDouble(dataSet.getString("x1"));
            x2 = Double.parseDouble(dataSet.getString("x2"));
            x3 = Double.parseDouble(dataSet.getString("x3"));

            loading = x1 / x3;

            // if(loading <= 0.1) continue;

            if ((ID > 56 && ID < 64) || (ID > 92 && ID < 101) || (ID > 123 && ID < 131)) { // 75
                                                                                           // wt%
                                                                                           // amine
              continue;
            }
            if (ID == 155) {
              continue; // AAD >100
            }
            if (ID == 29 || ID == 28 || ID == 258) {
              continue; // large values of Pexp/Pcalc
            }
            if (temperature > 400) { // Since Wij are assumed to be temp. independent, higher
                                     // temp. are neglected
              continue;
            }

            SystemInterface testSystem = new SystemFurstElectrolyteEos(temperature, 1.5 * pressure);
            testSystem.addComponent("CO2", x1);
            testSystem.addComponent("MDEA", x3);
            testSystem.addComponent("water", x2);

            logger.info("...........ID............." + ID);

            testSystem.chemicalReactionInit();
            testSystem.createDatabase(true);
            testSystem.setMixingRule(4);
            testSystem.init(0);

            double[] sample1 = {loading};
            double[] standardDeviation1 = {0.1};
            double stddev = (pressure / 100.0);
            SampleValue sample = new SampleValue((pressure), stddev, sample1, standardDeviation1);

            sample.setFunction(function);
            sample.setReference(Double.toString(ID));
            sample.setThermodynamicSystem(testSystem);
            sampleList.add(sample);
          }
        } catch (Exception e) {
          logger.error("database error" + e);
        }

        dataSet = database.getResultSet("SELECT * FROM CO2WaterMDEA WHERE ID>230");

        try {
          int i = 0;

          logger.info("adding....");
          while (dataSet.next()) {
            i++;

            IonicInteractionParameterFittingFunction_CO2 function =
                new IonicInteractionParameterFittingFunction_CO2(1, 1);
            function.setInitialGuess(guess);

            ID = Integer.parseInt(dataSet.getString("ID"));
            pressure = Double.parseDouble(dataSet.getString("Pressure"));
            temperature = Double.parseDouble(dataSet.getString("Temperature"));
            x1 = Double.parseDouble(dataSet.getString("x1"));
            x2 = Double.parseDouble(dataSet.getString("x2"));
            x3 = Double.parseDouble(dataSet.getString("x3"));

            loading = x1 / x3;
            // if(loading <= 0.1) continue;

            SystemInterface testSystem = new SystemFurstElectrolyteEos(temperature, pressure);
            testSystem.addComponent("CO2", x1);
            testSystem.addComponent("water", x2);
            testSystem.addComponent("MDEA", x3);
            logger.info("...........ID............." + ID);

            if (ID == 294 || ID == 295) {
              continue; // convergence problem
            }
            if (ID > 235 && ID < 244) {
              continue; // large error
            }
            if (ID > 246 && ID < 252) {
              continue; // large error
            }
            if (ID == 258 || ID == 322) {
              continue;
            }
            if (ID == 328 || ID == 329 || (ID > 332 && ID < 339)) {
              continue;
            }
            if (temperature > 400) { // Since Wij are assumed to be temp. independent, higher
                                     // temp. are neglected
              continue;
            }

            testSystem.chemicalReactionInit();
            testSystem.createDatabase(true);
            testSystem.setMixingRule(4);
            testSystem.init(0);

            double[] sample1 = {loading};
            double[] standardDeviation1 = {0.1};
            double stddev = (pressure / 100.0);
            SampleValue sample = new SampleValue((pressure), stddev, sample1, standardDeviation1);

            sample.setFunction(function);
            sample.setReference(Double.toString(ID));
            sample.setThermodynamicSystem(testSystem);
            sampleList.add(sample);
          }
        } catch (Exception e) {
          logger.error("database error" + e);
        }

        dataSet = database.getResultSet("SELECT * FROM CO2WaterMDEAtest");

        try {
          int i = 0;
          logger.info("adding....");
          while (dataSet.next()) {
            i++;
            IonicInteractionParameterFittingFunction_CO2 function =
                new IonicInteractionParameterFittingFunction_CO2();
            function.setInitialGuess(guess);

            ID = Integer.parseInt(dataSet.getString("ID"));
            pressure = Double.parseDouble(dataSet.getString("PressureCO2"));
            temperature = Double.parseDouble(dataSet.getString("Temperature"));
            x1 = Double.parseDouble(dataSet.getString("x1"));
            x2 = Double.parseDouble(dataSet.getString("x2"));
            x3 = Double.parseDouble(dataSet.getString("x3"));

            loading = x1 / x3;
            // if(loading <= 0.1) continue;

            SystemInterface testSystem = new SystemFurstElectrolyteEos(temperature, 1.5 * pressure);
            testSystem.addComponent("CO2", x1);
            testSystem.addComponent("MDEA", x3);
            testSystem.addComponent("water", x2);

            logger.info("...........ID............." + ID);

            testSystem.chemicalReactionInit();
            testSystem.createDatabase(true);
            testSystem.setMixingRule(4);
            testSystem.init(0);

            double[] sample1 = {loading};
            double[] standardDeviation1 = {0.1};
                double stddev = (pressure / 100.0);
                SampleValue sample =
                        new SampleValue((pressure), stddev, sample1, standardDeviation1);

                sample.setFunction(function);
                sample.setReference(Double.toString(ID));
                sample.setThermodynamicSystem(testSystem);
                sampleList.add(sample);
            }
        } catch (Exception e) {
            logger.error("database error" + e);
        }

        SampleSet sampleSet = new SampleSet(sampleList);
        optim.setSampleSet(sampleSet);

        // do simulations
        // optim.solve();
        // optim.displayGraph();
        optim.displayCurveFit();
    }
}<|MERGE_RESOLUTION|>--- conflicted
+++ resolved
@@ -12,270 +12,255 @@
 import neqsim.util.database.NeqSimDataBase;
 
 /**
- * <p>TestIonicInteractionParameterFitting_CO2 class.</p>
+ * <p>
+ * TestIonicInteractionParameterFitting_CO2 class.
+ * </p>
  *
  * @author Even Solbraa
  * @version $Id: $Id
  */
 public class TestIonicInteractionParameterFitting_CO2 {
-    static Logger logger = LogManager.getLogger(TestIonicInteractionParameterFitting_CO2.class);
-
-    /**
-     * <p>main.</p>
-     *
-     * @param args an array of {@link java.lang.String} objects
-     */
-    @SuppressWarnings("unused")
-    public static void main(String[] args) {
-        LevenbergMarquardt optim = new LevenbergMarquardt();
-        ArrayList<SampleValue> sampleList = new ArrayList<SampleValue>();
-        double ID;
-
-        double pressure;
-        double temperature;
-        double x1;
-        double x2;
-        double x3;
-        double loading;
-        // inserting samples from database
-        NeqSimDataBase database = new NeqSimDataBase();
-        ResultSet dataSet = database.getResultSet("SELECT * FROM CO2WaterMDEA WHERE ID<231");
-
-        // Water, HCO3-, MDEA, CO2, Co3--
-
-        // double guess[] = {0.0004463876, -0.0001475081, 0.0021294606, 0.0002761438,
-        // -0.0003450177}; //Detailed reactions, no data for 75 wt% MDEA or temp > 400K,
-        // more iterations
-<<<<<<< HEAD
-        double guess[] = {-0.0001660156, -0.0006035675, -0.0000068587, -0.0002164970}; // ,0.0005};
-                                                                                      // //Detailed
-                                                                                      // reactions,
-                                                                                      // no data for
-                                                                                      // 75 wt%
-                                                                                      // MDEA or
-                                                                                      // temp > 400K
-                                                                                      // or
-                                                                                      // loading <
-                                                                                      // 0.1 and
-                                                                                      // bias = -4%
-                                                                                      // and AAD =
-                                                                                      // 18% for
-                                                                                      // loading
-                                                                                      // >0.1
-=======
-        double[] guess = {-0.0001660156, -0.0006035675, -0.0000068587, -0.0002164970}; // ,0.0005};
-                                                                                       // //Detailed
-                                                                                       // reactions,
-                                                                                       // no data
-                                                                                       // for
-                                                                                       // 75 wt%
-                                                                                       // MDEA or
-                                                                                       // temp >
-                                                                                       // 400K
-                                                                                       // or
-                                                                                       // loading <
-                                                                                       // 0.1 and
-                                                                                       // bias = -4%
-                                                                                       // and AAD =
-                                                                                       // 18% for
-                                                                                       // loading
-                                                                                       // >0.1
->>>>>>> b9d5f22d
-        // double guess[] = {0.0004164151, 0.0002034767, 0.0018993447, 0.0022461592,
-        // -0.0008412103}; //Detailed reactions, no data for 75 wt% MDEA or temp > 400K
-        // or loading > 0.1 bias of -7% and AAD= 27% for loading<0.1
-        // double guess[] = {1e-10}; //Assuming values for all other species, except
-        // OH-. Regression done only for data loading<0.1. {0.0004463876, -0.0001475081,
-        // 0.0021294606, 0.0002761438, -0.0003450177}
-        // double guess[] = {0.0004480870, -0.0001871372, 0.0021482035, 0.0002770425,
-        // -0.0003886375}; //Detailed reactions, no data for 75 wt% MDEA or temp > 400K,
-        // more iterations diff. Water - MDEA HV parameter
-        // double guess[] = {1e-10, 1e-10, 1e-10, 1e-10, 1e-10}; //Debye - Huckle type
-        // equation
-        try {
-          int i = 0;
-          logger.info("adding....");
-          while (dataSet.next()) {
-            i++;
-            IonicInteractionParameterFittingFunction_CO2 function =
-                new IonicInteractionParameterFittingFunction_CO2();
-            function.setInitialGuess(guess);
-
-            ID = Integer.parseInt(dataSet.getString("ID"));
-            pressure = Double.parseDouble(dataSet.getString("PressureCO2"));
-            temperature = Double.parseDouble(dataSet.getString("Temperature"));
-            x1 = Double.parseDouble(dataSet.getString("x1"));
-            x2 = Double.parseDouble(dataSet.getString("x2"));
-            x3 = Double.parseDouble(dataSet.getString("x3"));
-
-            loading = x1 / x3;
-
-            // if(loading <= 0.1) continue;
-
-            if ((ID > 56 && ID < 64) || (ID > 92 && ID < 101) || (ID > 123 && ID < 131)) { // 75
-                                                                                           // wt%
-                                                                                           // amine
-              continue;
-            }
-            if (ID == 155) {
-              continue; // AAD >100
-            }
-            if (ID == 29 || ID == 28 || ID == 258) {
-              continue; // large values of Pexp/Pcalc
-            }
-            if (temperature > 400) { // Since Wij are assumed to be temp. independent, higher
-                                     // temp. are neglected
-              continue;
-            }
-
-            SystemInterface testSystem = new SystemFurstElectrolyteEos(temperature, 1.5 * pressure);
-            testSystem.addComponent("CO2", x1);
-            testSystem.addComponent("MDEA", x3);
-            testSystem.addComponent("water", x2);
-
-            logger.info("...........ID............." + ID);
-
-            testSystem.chemicalReactionInit();
-            testSystem.createDatabase(true);
-            testSystem.setMixingRule(4);
-            testSystem.init(0);
-
-            double[] sample1 = {loading};
-            double[] standardDeviation1 = {0.1};
-            double stddev = (pressure / 100.0);
-            SampleValue sample = new SampleValue((pressure), stddev, sample1, standardDeviation1);
-
-            sample.setFunction(function);
-            sample.setReference(Double.toString(ID));
-            sample.setThermodynamicSystem(testSystem);
-            sampleList.add(sample);
-          }
-        } catch (Exception e) {
-          logger.error("database error" + e);
-        }
-
-        dataSet = database.getResultSet("SELECT * FROM CO2WaterMDEA WHERE ID>230");
-
-        try {
-          int i = 0;
-
-          logger.info("adding....");
-          while (dataSet.next()) {
-            i++;
-
-            IonicInteractionParameterFittingFunction_CO2 function =
-                new IonicInteractionParameterFittingFunction_CO2(1, 1);
-            function.setInitialGuess(guess);
-
-            ID = Integer.parseInt(dataSet.getString("ID"));
-            pressure = Double.parseDouble(dataSet.getString("Pressure"));
-            temperature = Double.parseDouble(dataSet.getString("Temperature"));
-            x1 = Double.parseDouble(dataSet.getString("x1"));
-            x2 = Double.parseDouble(dataSet.getString("x2"));
-            x3 = Double.parseDouble(dataSet.getString("x3"));
-
-            loading = x1 / x3;
-            // if(loading <= 0.1) continue;
-
-            SystemInterface testSystem = new SystemFurstElectrolyteEos(temperature, pressure);
-            testSystem.addComponent("CO2", x1);
-            testSystem.addComponent("water", x2);
-            testSystem.addComponent("MDEA", x3);
-            logger.info("...........ID............." + ID);
-
-            if (ID == 294 || ID == 295) {
-              continue; // convergence problem
-            }
-            if (ID > 235 && ID < 244) {
-              continue; // large error
-            }
-            if (ID > 246 && ID < 252) {
-              continue; // large error
-            }
-            if (ID == 258 || ID == 322) {
-              continue;
-            }
-            if (ID == 328 || ID == 329 || (ID > 332 && ID < 339)) {
-              continue;
-            }
-            if (temperature > 400) { // Since Wij are assumed to be temp. independent, higher
-                                     // temp. are neglected
-              continue;
-            }
-
-            testSystem.chemicalReactionInit();
-            testSystem.createDatabase(true);
-            testSystem.setMixingRule(4);
-            testSystem.init(0);
-
-            double[] sample1 = {loading};
-            double[] standardDeviation1 = {0.1};
-            double stddev = (pressure / 100.0);
-            SampleValue sample = new SampleValue((pressure), stddev, sample1, standardDeviation1);
-
-            sample.setFunction(function);
-            sample.setReference(Double.toString(ID));
-            sample.setThermodynamicSystem(testSystem);
-            sampleList.add(sample);
-          }
-        } catch (Exception e) {
-          logger.error("database error" + e);
-        }
-
-        dataSet = database.getResultSet("SELECT * FROM CO2WaterMDEAtest");
-
-        try {
-          int i = 0;
-          logger.info("adding....");
-          while (dataSet.next()) {
-            i++;
-            IonicInteractionParameterFittingFunction_CO2 function =
-                new IonicInteractionParameterFittingFunction_CO2();
-            function.setInitialGuess(guess);
-
-            ID = Integer.parseInt(dataSet.getString("ID"));
-            pressure = Double.parseDouble(dataSet.getString("PressureCO2"));
-            temperature = Double.parseDouble(dataSet.getString("Temperature"));
-            x1 = Double.parseDouble(dataSet.getString("x1"));
-            x2 = Double.parseDouble(dataSet.getString("x2"));
-            x3 = Double.parseDouble(dataSet.getString("x3"));
-
-            loading = x1 / x3;
-            // if(loading <= 0.1) continue;
-
-            SystemInterface testSystem = new SystemFurstElectrolyteEos(temperature, 1.5 * pressure);
-            testSystem.addComponent("CO2", x1);
-            testSystem.addComponent("MDEA", x3);
-            testSystem.addComponent("water", x2);
-
-            logger.info("...........ID............." + ID);
-
-            testSystem.chemicalReactionInit();
-            testSystem.createDatabase(true);
-            testSystem.setMixingRule(4);
-            testSystem.init(0);
-
-            double[] sample1 = {loading};
-            double[] standardDeviation1 = {0.1};
-                double stddev = (pressure / 100.0);
-                SampleValue sample =
-                        new SampleValue((pressure), stddev, sample1, standardDeviation1);
-
-                sample.setFunction(function);
-                sample.setReference(Double.toString(ID));
-                sample.setThermodynamicSystem(testSystem);
-                sampleList.add(sample);
-            }
-        } catch (Exception e) {
-            logger.error("database error" + e);
-        }
-
-        SampleSet sampleSet = new SampleSet(sampleList);
-        optim.setSampleSet(sampleSet);
-
-        // do simulations
-        // optim.solve();
-        // optim.displayGraph();
-        optim.displayCurveFit();
+  static Logger logger = LogManager.getLogger(TestIonicInteractionParameterFitting_CO2.class);
+
+  /**
+   * <p>
+   * main.
+   * </p>
+   *
+   * @param args an array of {@link java.lang.String} objects
+   */
+  @SuppressWarnings("unused")
+  public static void main(String[] args) {
+    LevenbergMarquardt optim = new LevenbergMarquardt();
+    ArrayList<SampleValue> sampleList = new ArrayList<SampleValue>();
+    double ID;
+
+    double pressure;
+    double temperature;
+    double x1;
+    double x2;
+    double x3;
+    double loading;
+    // inserting samples from database
+    NeqSimDataBase database = new NeqSimDataBase();
+    ResultSet dataSet = database.getResultSet("SELECT * FROM CO2WaterMDEA WHERE ID<231");
+
+    // Water, HCO3-, MDEA, CO2, Co3--
+
+    // double guess[] = {0.0004463876, -0.0001475081, 0.0021294606, 0.0002761438,
+    // -0.0003450177}; //Detailed reactions, no data for 75 wt% MDEA or temp > 400K,
+    // more iterations
+    double[] guess = {-0.0001660156, -0.0006035675, -0.0000068587, -0.0002164970}; // ,0.0005};
+                                                                                   // //Detailed
+                                                                                   // reactions,
+                                                                                   // no data
+                                                                                   // for
+                                                                                   // 75 wt%
+                                                                                   // MDEA or
+                                                                                   // temp >
+                                                                                   // 400K
+                                                                                   // or
+                                                                                   // loading <
+                                                                                   // 0.1 and
+                                                                                   // bias = -4%
+                                                                                   // and AAD =
+                                                                                   // 18% for
+                                                                                   // loading
+                                                                                   // >0.1
+    // double guess[] = {0.0004164151, 0.0002034767, 0.0018993447, 0.0022461592,
+    // -0.0008412103}; //Detailed reactions, no data for 75 wt% MDEA or temp > 400K
+    // or loading > 0.1 bias of -7% and AAD= 27% for loading<0.1
+    // double guess[] = {1e-10}; //Assuming values for all other species, except
+    // OH-. Regression done only for data loading<0.1. {0.0004463876, -0.0001475081,
+    // 0.0021294606, 0.0002761438, -0.0003450177}
+    // double guess[] = {0.0004480870, -0.0001871372, 0.0021482035, 0.0002770425,
+    // -0.0003886375}; //Detailed reactions, no data for 75 wt% MDEA or temp > 400K,
+    // more iterations diff. Water - MDEA HV parameter
+    // double guess[] = {1e-10, 1e-10, 1e-10, 1e-10, 1e-10}; //Debye - Huckle type
+    // equation
+    try {
+      int i = 0;
+      logger.info("adding....");
+      while (dataSet.next()) {
+        i++;
+        IonicInteractionParameterFittingFunction_CO2 function =
+            new IonicInteractionParameterFittingFunction_CO2();
+        function.setInitialGuess(guess);
+
+        ID = Integer.parseInt(dataSet.getString("ID"));
+        pressure = Double.parseDouble(dataSet.getString("PressureCO2"));
+        temperature = Double.parseDouble(dataSet.getString("Temperature"));
+        x1 = Double.parseDouble(dataSet.getString("x1"));
+        x2 = Double.parseDouble(dataSet.getString("x2"));
+        x3 = Double.parseDouble(dataSet.getString("x3"));
+
+        loading = x1 / x3;
+
+        // if(loading <= 0.1) continue;
+
+        if ((ID > 56 && ID < 64) || (ID > 92 && ID < 101) || (ID > 123 && ID < 131)) { // 75
+                                                                                       // wt%
+                                                                                       // amine
+          continue;
+        }
+        if (ID == 155) {
+          continue; // AAD >100
+        }
+        if (ID == 29 || ID == 28 || ID == 258) {
+          continue; // large values of Pexp/Pcalc
+        }
+        if (temperature > 400) { // Since Wij are assumed to be temp. independent, higher
+                                 // temp. are neglected
+          continue;
+        }
+
+        SystemInterface testSystem = new SystemFurstElectrolyteEos(temperature, 1.5 * pressure);
+        testSystem.addComponent("CO2", x1);
+        testSystem.addComponent("MDEA", x3);
+        testSystem.addComponent("water", x2);
+
+        logger.info("...........ID............." + ID);
+
+        testSystem.chemicalReactionInit();
+        testSystem.createDatabase(true);
+        testSystem.setMixingRule(4);
+        testSystem.init(0);
+
+        double[] sample1 = {loading};
+        double[] standardDeviation1 = {0.1};
+        double stddev = (pressure / 100.0);
+        SampleValue sample = new SampleValue((pressure), stddev, sample1, standardDeviation1);
+
+        sample.setFunction(function);
+        sample.setReference(Double.toString(ID));
+        sample.setThermodynamicSystem(testSystem);
+        sampleList.add(sample);
+      }
+    } catch (Exception e) {
+      logger.error("database error" + e);
     }
+
+    dataSet = database.getResultSet("SELECT * FROM CO2WaterMDEA WHERE ID>230");
+
+    try {
+      int i = 0;
+
+      logger.info("adding....");
+      while (dataSet.next()) {
+        i++;
+
+        IonicInteractionParameterFittingFunction_CO2 function =
+            new IonicInteractionParameterFittingFunction_CO2(1, 1);
+        function.setInitialGuess(guess);
+
+        ID = Integer.parseInt(dataSet.getString("ID"));
+        pressure = Double.parseDouble(dataSet.getString("Pressure"));
+        temperature = Double.parseDouble(dataSet.getString("Temperature"));
+        x1 = Double.parseDouble(dataSet.getString("x1"));
+        x2 = Double.parseDouble(dataSet.getString("x2"));
+        x3 = Double.parseDouble(dataSet.getString("x3"));
+
+        loading = x1 / x3;
+        // if(loading <= 0.1) continue;
+
+        SystemInterface testSystem = new SystemFurstElectrolyteEos(temperature, pressure);
+        testSystem.addComponent("CO2", x1);
+        testSystem.addComponent("water", x2);
+        testSystem.addComponent("MDEA", x3);
+        logger.info("...........ID............." + ID);
+
+        if (ID == 294 || ID == 295) {
+          continue; // convergence problem
+        }
+        if (ID > 235 && ID < 244) {
+          continue; // large error
+        }
+        if (ID > 246 && ID < 252) {
+          continue; // large error
+        }
+        if (ID == 258 || ID == 322) {
+          continue;
+        }
+        if (ID == 328 || ID == 329 || (ID > 332 && ID < 339)) {
+          continue;
+        }
+        if (temperature > 400) { // Since Wij are assumed to be temp. independent, higher
+                                 // temp. are neglected
+          continue;
+        }
+
+        testSystem.chemicalReactionInit();
+        testSystem.createDatabase(true);
+        testSystem.setMixingRule(4);
+        testSystem.init(0);
+
+        double[] sample1 = {loading};
+        double[] standardDeviation1 = {0.1};
+        double stddev = (pressure / 100.0);
+        SampleValue sample = new SampleValue((pressure), stddev, sample1, standardDeviation1);
+
+        sample.setFunction(function);
+        sample.setReference(Double.toString(ID));
+        sample.setThermodynamicSystem(testSystem);
+        sampleList.add(sample);
+      }
+    } catch (Exception e) {
+      logger.error("database error" + e);
+    }
+
+    dataSet = database.getResultSet("SELECT * FROM CO2WaterMDEAtest");
+
+    try {
+      int i = 0;
+      logger.info("adding....");
+      while (dataSet.next()) {
+        i++;
+        IonicInteractionParameterFittingFunction_CO2 function =
+            new IonicInteractionParameterFittingFunction_CO2();
+        function.setInitialGuess(guess);
+
+        ID = Integer.parseInt(dataSet.getString("ID"));
+        pressure = Double.parseDouble(dataSet.getString("PressureCO2"));
+        temperature = Double.parseDouble(dataSet.getString("Temperature"));
+        x1 = Double.parseDouble(dataSet.getString("x1"));
+        x2 = Double.parseDouble(dataSet.getString("x2"));
+        x3 = Double.parseDouble(dataSet.getString("x3"));
+
+        loading = x1 / x3;
+        // if(loading <= 0.1) continue;
+
+        SystemInterface testSystem = new SystemFurstElectrolyteEos(temperature, 1.5 * pressure);
+        testSystem.addComponent("CO2", x1);
+        testSystem.addComponent("MDEA", x3);
+        testSystem.addComponent("water", x2);
+
+        logger.info("...........ID............." + ID);
+
+        testSystem.chemicalReactionInit();
+        testSystem.createDatabase(true);
+        testSystem.setMixingRule(4);
+        testSystem.init(0);
+
+        double[] sample1 = {loading};
+        double[] standardDeviation1 = {0.1};
+        double stddev = (pressure / 100.0);
+        SampleValue sample = new SampleValue((pressure), stddev, sample1, standardDeviation1);
+
+        sample.setFunction(function);
+        sample.setReference(Double.toString(ID));
+        sample.setThermodynamicSystem(testSystem);
+        sampleList.add(sample);
+      }
+    } catch (Exception e) {
+      logger.error("database error" + e);
+    }
+
+    SampleSet sampleSet = new SampleSet(sampleList);
+    optim.setSampleSet(sampleSet);
+
+    // do simulations
+    // optim.solve();
+    // optim.displayGraph();
+    optim.displayCurveFit();
+  }
 }