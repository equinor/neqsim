--- conflicted
+++ resolved
@@ -1,12 +1,3 @@
-<<<<<<< HEAD
-/*
- * Test.java
- *
- * Created on 22. januar 2001, 22:59
- */
-=======
-
->>>>>>> 328264d8
 // To find the Rackett constant for Water and MDEA
 package neqsim.thermo.util.parameterFitting.Procede.Density;
 
