--- conflicted
+++ resolved
@@ -1,14 +1,10 @@
-<<<<<<< HEAD
-// To find the Rackett constant for Water and MDEA
-=======
->>>>>>> 24408a00
 package neqsim.thermo.util.parameterFitting.Procede.Density;
 
 import neqsim.statistics.parameterFitting.nonLinearParameterFitting.LevenbergMarquardtFunction;
 
 /**
  * <p>
- * RackettZ class. To find the Rackett constant for Water and MDEA
+ * RackettZ class. To find the Rackett constant for Water and MDEA.
  * 
  * </p>
  *
