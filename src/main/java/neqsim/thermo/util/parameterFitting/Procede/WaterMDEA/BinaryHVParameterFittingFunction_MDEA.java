package neqsim.thermo.util.parameterFitting.Procede.WaterMDEA;

import org.apache.logging.log4j.LogManager;
import org.apache.logging.log4j.Logger;
import neqsim.statistics.parameterFitting.nonLinearParameterFitting.LevenbergMarquardtFunction;
import neqsim.thermo.mixingRule.HVmixingRuleInterface;
import neqsim.thermo.phase.PhaseEosInterface;

/**
 * <p>
 * BinaryHVParameterFittingFunction_MDEA class.
 * </p>
 *
 * @author Even Solbraa
 * @version $Id: $Id
 */
public class BinaryHVParameterFittingFunction_MDEA extends LevenbergMarquardtFunction {
  int type = 0;
  int phase = 0;
  static Logger logger = LogManager.getLogger(BinaryHVParameterFittingFunction_MDEA.class);

  /**
   * <p>
   * Constructor for BinaryHVParameterFittingFunction_MDEA.
   * </p>
   */
  public BinaryHVParameterFittingFunction_MDEA() {}

  /**
   * <p>
   * Constructor for BinaryHVParameterFittingFunction_MDEA.
   * </p>
   *
   * @param phase a int
   * @param type a int
   */
  public BinaryHVParameterFittingFunction_MDEA(int phase, int type) {
    this.phase = phase;
    this.type = type;
  }

  /** {@inheritDoc} */
  @Override
  public double calcValue(double[] dependentValues) {
    double aMDEAold;

    double aWaterold;
    double aMDEAnew;
    double aWaternew;
    double daMDEAdT;
    double daWaterdT;
    double H;
    if (type == 0) {
      try {
        thermoOps.bubblePointPressureFlash(false);
      } catch (Exception e) {
        logger.error(e.toString());
      }
      return (system.getPressure()); // *system.getPhases()[0].getComponent(0).getx());
    }

    if (type == 1) {
      system.init(0);
      system.init(1);
      return system.getPhases()[1].getActivityCoefficient(0);
    }

    if (type == 2) {
      system.init(0);
      system.init(1);
      aMDEAold = system.getPhase(1).getActivityCoefficient(1);
      aWaterold = system.getPhase(1).getActivityCoefficient(0);
      system.setTemperature(system.getTemperature() + 0.00001);
      system.init(0);
      system.init(1);
      aMDEAnew = system.getPhase(1).getActivityCoefficient(1);
      aWaternew = system.getPhase(1).getActivityCoefficient(0);
      daMDEAdT = (Math.log(aMDEAnew) - Math.log(aMDEAold)) / 0.00001;
      daWaterdT = (Math.log(aWaternew) - Math.log(aWaterold)) / 0.00001;
      system.setTemperature(system.getTemperature() - 0.00001);
      H = -8.314 * system.getTemperature() * system.getTemperature()
          * (system.getPhase(1).getComponent(0).getx() * daWaterdT
              + system.getPhase(1).getComponent(1).getx() * daMDEAdT);
      return H;
    }

    if (type == 3) {
      system.init(0);
      system.init(1);
      return system.getPhase(1).getActivityCoefficient(0); // system.getPhase(0).getComponent(0).getFugacityCoefficient();
    }

<<<<<<< HEAD
    /** {@inheritDoc} */
    @Override
    public double calcValue(double[] dependentValues) {
        double aMDEAold, aWaterold, aMDEAnew, aWaternew, daMDEAdT, daWaterdT, H;

        if (type == 0) {
            try {
                thermoOps.bubblePointPressureFlash(false);
            } catch (Exception e) {
                logger.error(e.toString());
            }
            return (system.getPressure()); // *system.getPhases()[0].getComponent(0).getx());
        }

        if (type == 1) {
            system.init(0);
            system.init(1);
            return system.getPhases()[1].getActivityCoefficient(0);
        }

        if (type == 2) {
            system.init(0);
            system.init(1);
            aMDEAold = system.getPhase(1).getActivityCoefficient(1);
            aWaterold = system.getPhase(1).getActivityCoefficient(0);
            system.setTemperature(system.getTemperature() + 0.00001);
            system.init(0);
            system.init(1);
            aMDEAnew = system.getPhase(1).getActivityCoefficient(1);
            aWaternew = system.getPhase(1).getActivityCoefficient(0);
            daMDEAdT = (Math.log(aMDEAnew) - Math.log(aMDEAold)) / 0.00001;
            daWaterdT = (Math.log(aWaternew) - Math.log(aWaterold)) / 0.00001;
            system.setTemperature(system.getTemperature() - 0.00001);
            H = -8.314 * system.getTemperature() * system.getTemperature()
                    * (system.getPhase(1).getComponent(0).getx() * daWaterdT
                            + system.getPhase(1).getComponent(1).getx() * daMDEAdT);
            return H;
        }

        if (type == 3) {
            system.init(0);
            system.init(1);
            return system.getPhase(1).getActivityCoefficient(0); // system.getPhase(0).getComponent(0).getFugacityCoefficient();
        }

        if (type == 4) {
            system.init(0);
            system.init(1);
            return system.getPhase(1).getActivityCoefficient(1); // system.getPhase(0).getComponent(0).getFugacityCoefficient();
        }

        return (0);
=======
    if (type == 4) {
      system.init(0);
      system.init(1);
      return system.getPhase(1).getActivityCoefficient(1); // system.getPhase(0).getComponent(0).getFugacityCoefficient();
>>>>>>> b9d5f22d
    }

    return (0);
  }

  /** {@inheritDoc} */
  @Override
  public double calcTrueValue(double val) {
    return (val);
  }

  /** {@inheritDoc} */
  @Override
  public void setFittingParams(int i, double value) {
    params[i] = value;

    /*
     * ((PhaseEosInterface)system.getPhases()[0]).getMixingRule().
     * setBinaryInteractionParameter(0,1, value);
     * ((PhaseEosInterface)system.getPhases()[1]).getMixingRule().
     * setBinaryInteractionParameter(0,1, value);
     */

    if (i == 0) {
      ((HVmixingRuleInterface) ((PhaseEosInterface) system.getPhases()[0]).getMixingRule())
          .setHVDijParameter(0, 1, value);
      ((HVmixingRuleInterface) ((PhaseEosInterface) system.getPhases()[1]).getMixingRule())
          .setHVDijParameter(0, 1, value);
    }
    if (i == 1) {
      ((HVmixingRuleInterface) ((PhaseEosInterface) system.getPhases()[0]).getMixingRule())
          .setHVDijParameter(1, 0, value);
      ((HVmixingRuleInterface) ((PhaseEosInterface) system.getPhases()[1]).getMixingRule())
          .setHVDijParameter(1, 0, value);
    }

    if (i == 4) {
      ((HVmixingRuleInterface) ((PhaseEosInterface) system.getPhases()[0]).getMixingRule())
          .setHValphaParameter(0, 1, value);
      ((HVmixingRuleInterface) ((PhaseEosInterface) system.getPhases()[1]).getMixingRule())
          .setHValphaParameter(0, 1, value);
    }

    if (i == 2) {
      ((HVmixingRuleInterface) ((PhaseEosInterface) system.getPhases()[0]).getMixingRule())
          .setHVDijTParameter(0, 1, value);
      ((HVmixingRuleInterface) ((PhaseEosInterface) system.getPhases()[1]).getMixingRule())
          .setHVDijTParameter(0, 1, value);
    }
    if (i == 3) {
      ((HVmixingRuleInterface) ((PhaseEosInterface) system.getPhases()[0]).getMixingRule())
          .setHVDijTParameter(1, 0, value);
      ((HVmixingRuleInterface) ((PhaseEosInterface) system.getPhases()[1]).getMixingRule())
          .setHVDijTParameter(1, 0, value);
    }
  }
}<|MERGE_RESOLUTION|>--- conflicted
+++ resolved
@@ -90,65 +90,10 @@
       return system.getPhase(1).getActivityCoefficient(0); // system.getPhase(0).getComponent(0).getFugacityCoefficient();
     }
 
-<<<<<<< HEAD
-    /** {@inheritDoc} */
-    @Override
-    public double calcValue(double[] dependentValues) {
-        double aMDEAold, aWaterold, aMDEAnew, aWaternew, daMDEAdT, daWaterdT, H;
-
-        if (type == 0) {
-            try {
-                thermoOps.bubblePointPressureFlash(false);
-            } catch (Exception e) {
-                logger.error(e.toString());
-            }
-            return (system.getPressure()); // *system.getPhases()[0].getComponent(0).getx());
-        }
-
-        if (type == 1) {
-            system.init(0);
-            system.init(1);
-            return system.getPhases()[1].getActivityCoefficient(0);
-        }
-
-        if (type == 2) {
-            system.init(0);
-            system.init(1);
-            aMDEAold = system.getPhase(1).getActivityCoefficient(1);
-            aWaterold = system.getPhase(1).getActivityCoefficient(0);
-            system.setTemperature(system.getTemperature() + 0.00001);
-            system.init(0);
-            system.init(1);
-            aMDEAnew = system.getPhase(1).getActivityCoefficient(1);
-            aWaternew = system.getPhase(1).getActivityCoefficient(0);
-            daMDEAdT = (Math.log(aMDEAnew) - Math.log(aMDEAold)) / 0.00001;
-            daWaterdT = (Math.log(aWaternew) - Math.log(aWaterold)) / 0.00001;
-            system.setTemperature(system.getTemperature() - 0.00001);
-            H = -8.314 * system.getTemperature() * system.getTemperature()
-                    * (system.getPhase(1).getComponent(0).getx() * daWaterdT
-                            + system.getPhase(1).getComponent(1).getx() * daMDEAdT);
-            return H;
-        }
-
-        if (type == 3) {
-            system.init(0);
-            system.init(1);
-            return system.getPhase(1).getActivityCoefficient(0); // system.getPhase(0).getComponent(0).getFugacityCoefficient();
-        }
-
-        if (type == 4) {
-            system.init(0);
-            system.init(1);
-            return system.getPhase(1).getActivityCoefficient(1); // system.getPhase(0).getComponent(0).getFugacityCoefficient();
-        }
-
-        return (0);
-=======
     if (type == 4) {
       system.init(0);
       system.init(1);
       return system.getPhase(1).getActivityCoefficient(1); // system.getPhase(0).getComponent(0).getFugacityCoefficient();
->>>>>>> b9d5f22d
     }
 
     return (0);
