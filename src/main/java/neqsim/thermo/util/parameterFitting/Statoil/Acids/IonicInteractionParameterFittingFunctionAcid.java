--- conflicted
+++ resolved
@@ -19,14 +19,11 @@
     int phase = 0;
     static Logger logger = LogManager.getLogger(IonicInteractionParameterFittingFunctionAcid.class);
 
-<<<<<<< HEAD
-=======
     /**
      * <p>
      * Constructor for IonicInteractionParameterFittingFunctionAcid.
      * </p>
      */
->>>>>>> f5b5a8bf
     public IonicInteractionParameterFittingFunctionAcid() {}
 
     /**
