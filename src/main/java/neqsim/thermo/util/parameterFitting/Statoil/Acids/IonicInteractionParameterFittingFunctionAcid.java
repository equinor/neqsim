--- conflicted
+++ resolved
@@ -11,36 +11,12 @@
  * @version
  */
 public class IonicInteractionParameterFittingFunctionAcid extends LevenbergMarquardtFunction {
-<<<<<<< HEAD
-        private static final long serialVersionUID = 1000;
-        int type = 0;
-        int phase = 0;
-        static Logger logger =
-                        LogManager.getLogger(IonicInteractionParameterFittingFunctionAcid.class);
-
-        /** Creates new Test */
-        public IonicInteractionParameterFittingFunctionAcid() {}
-
-        public IonicInteractionParameterFittingFunctionAcid(int phase, int type) {
-                this.phase = phase;
-                this.type = type;
-        }
-
-        @Override
-        public double calcValue(double[] dependentValues) {
-                try {
-                        thermoOps.bubblePointPressureFlash(false);
-                } catch (Exception e) {
-                        logger.error(e.toString());
-                }
-=======
-
     private static final long serialVersionUID = 1000;
     int type = 0;
     int phase = 0;
     static Logger logger = LogManager.getLogger(IonicInteractionParameterFittingFunctionAcid.class);
 
-
+    /** Creates new Test */
     public IonicInteractionParameterFittingFunctionAcid() {}
 
     public IonicInteractionParameterFittingFunctionAcid(int phase, int type) {
@@ -141,154 +117,37 @@
             ((PhaseModifiedFurstElectrolyteEos) system.getPhases()[1].getRefPhase(MDEAplusNumb))
                     .getElectrolyteMixingRule().setWijParameter(1, 0, 0.0004092282);
         }
->>>>>>> 328264d8
 
-                return system.getPressure();
+        ((PhaseModifiedFurstElectrolyteEos) system.getPhases()[0]).getElectrolyteMixingRule()
+                .setWijParameter(MDEAplusNumb, HCO3numb, -0.0001293147);
+        ((PhaseModifiedFurstElectrolyteEos) system.getPhases()[1]).getElectrolyteMixingRule()
+                .setWijParameter(MDEAplusNumb, HCO3numb, -0.0001293147);
+
+        ((PhaseModifiedFurstElectrolyteEos) system.getPhases()[0]).getElectrolyteMixingRule()
+                .setWijParameter(MDEAplusNumb, MDEANumb, 0.0019465801);
+        ((PhaseModifiedFurstElectrolyteEos) system.getPhases()[1]).getElectrolyteMixingRule()
+                .setWijParameter(MDEAplusNumb, MDEANumb, 0.0019465801);
+
+        ((PhaseModifiedFurstElectrolyteEos) system.getPhases()[0]).getElectrolyteMixingRule()
+                .setWijParameter(MDEAplusNumb, CO2Numb, 0.0002481365);
+        ((PhaseModifiedFurstElectrolyteEos) system.getPhases()[1]).getElectrolyteMixingRule()
+                .setWijParameter(MDEAplusNumb, CO2Numb, 0.0002481365);
+
+        ((PhaseModifiedFurstElectrolyteEos) system.getPhases()[0]).getElectrolyteMixingRule()
+                .setWijParameter(MDEAplusNumb, CO3numb, -0.0003581646);
+        ((PhaseModifiedFurstElectrolyteEos) system.getPhases()[1]).getElectrolyteMixingRule()
+                .setWijParameter(MDEAplusNumb, CO3numb, -0.0003581646);
+
+        ((PhaseModifiedFurstElectrolyteEos) system.getPhases()[0]).getElectrolyteMixingRule()
+                .setWijParameter(MDEAplusNumb, OHnumb, 1e-10);
+        ((PhaseModifiedFurstElectrolyteEos) system.getPhases()[1]).getElectrolyteMixingRule()
+                .setWijParameter(MDEAplusNumb, OHnumb, 1e-10);
+
+        if (i == 0) {
+            ((PhaseModifiedFurstElectrolyteEos) system.getPhases()[0]).getElectrolyteMixingRule()
+                    .setWijParameter(MDEAplusNumb, AcnegNumb, value);
+            ((PhaseModifiedFurstElectrolyteEos) system.getPhases()[1]).getElectrolyteMixingRule()
+                    .setWijParameter(MDEAplusNumb, AcnegNumb, value);
         }
-<<<<<<< HEAD
-
-        @Override
-        public double calcTrueValue(double val) {
-                return val;
-        }
-
-        @Override
-        public void setFittingParams(int i, double value) {
-                params[i] = value;
-                int MDEAplusNumb = 0, MDEANumb = 0, CO2Numb = 0, HCO3numb = 0, Waternumb = 0,
-                                CO3numb = 0, OHnumb = 0, AcidNumb = 0, AcnegNumb = 0;
-
-                int j = 0;
-                do {
-                        MDEAplusNumb = j;
-                        j++;
-                } while (!system.getPhases()[1].getComponents()[j - 1].getComponentName()
-                                .equals("MDEA+"));
-
-                j = 0;
-                do {
-                        MDEANumb = j;
-                        j++;
-                } while (!system.getPhases()[1].getComponents()[j - 1].getComponentName()
-                                .equals("MDEA"));
-
-                j = 0;
-                do {
-                        CO2Numb = j;
-                        j++;
-                } while (!system.getPhases()[1].getComponents()[j - 1].getComponentName()
-                                .equals("CO2"));
-
-                j = 0;
-                do {
-                        AcidNumb = j;
-                        j++;
-                } while (!system.getPhases()[1].getComponents()[j - 1].getComponentName()
-                                .equals("AceticAcid"));
-
-                j = 0;
-                do {
-                        AcnegNumb = j;
-                        j++;
-                } while (!system.getPhases()[1].getComponents()[j - 1].getComponentName()
-                                .equals("Ac-"));
-
-                j = 0;
-                do {
-                        HCO3numb = j;
-                        j++;
-                } while (!system.getPhases()[1].getComponents()[j - 1].getComponentName()
-                                .equals("HCO3-"));
-
-                j = 0;
-                do {
-                        CO3numb = j;
-                        j++;
-                } while (!system.getPhases()[0].getComponents()[j - 1].getComponentName()
-                                .equals("CO3--"));
-
-                j = 0;
-                do {
-                        OHnumb = j;
-                        j++;
-                } while (!system.getPhases()[1].getComponents()[j - 1].getComponentName()
-                                .equals("OH-"));
-
-                j = 0;
-                do {
-                        Waternumb = j;
-                        j++;
-                } while (!system.getPhases()[1].getComponents()[j - 1].getComponentName()
-                                .equals("water"));
-
-                ((PhaseModifiedFurstElectrolyteEos) system.getPhases()[0])
-                                .getElectrolyteMixingRule()
-                                .setWijParameter(MDEAplusNumb, Waternumb, 0.0004092282);
-                ((PhaseModifiedFurstElectrolyteEos) system.getPhases()[1])
-                                .getElectrolyteMixingRule()
-                                .setWijParameter(MDEAplusNumb, Waternumb, 0.0004092282);
-
-                if (((PhaseModifiedFurstElectrolyteEos) system.getPhases()[1]
-                                .getRefPhase(MDEAplusNumb)).getElectrolyteMixingRule() != null) {
-                        ((PhaseModifiedFurstElectrolyteEos) system.getPhases()[0]
-                                        .getRefPhase(MDEAplusNumb)).getElectrolyteMixingRule()
-                                                        .setWijParameter(0, 1, 0.0004092282);
-                        ((PhaseModifiedFurstElectrolyteEos) system.getPhases()[0]
-                                        .getRefPhase(MDEAplusNumb)).getElectrolyteMixingRule()
-                                                        .setWijParameter(1, 0, 0.0004092282);
-                        ((PhaseModifiedFurstElectrolyteEos) system.getPhases()[1]
-                                        .getRefPhase(MDEAplusNumb)).getElectrolyteMixingRule()
-                                                        .setWijParameter(0, 1, 0.0004092282);
-                        ((PhaseModifiedFurstElectrolyteEos) system.getPhases()[1]
-                                        .getRefPhase(MDEAplusNumb)).getElectrolyteMixingRule()
-                                                        .setWijParameter(1, 0, 0.0004092282);
-                }
-
-                ((PhaseModifiedFurstElectrolyteEos) system.getPhases()[0])
-                                .getElectrolyteMixingRule()
-                                .setWijParameter(MDEAplusNumb, HCO3numb, -0.0001293147);
-                ((PhaseModifiedFurstElectrolyteEos) system.getPhases()[1])
-                                .getElectrolyteMixingRule()
-                                .setWijParameter(MDEAplusNumb, HCO3numb, -0.0001293147);
-
-                ((PhaseModifiedFurstElectrolyteEos) system.getPhases()[0])
-                                .getElectrolyteMixingRule()
-                                .setWijParameter(MDEAplusNumb, MDEANumb, 0.0019465801);
-                ((PhaseModifiedFurstElectrolyteEos) system.getPhases()[1])
-                                .getElectrolyteMixingRule()
-                                .setWijParameter(MDEAplusNumb, MDEANumb, 0.0019465801);
-
-                ((PhaseModifiedFurstElectrolyteEos) system.getPhases()[0])
-                                .getElectrolyteMixingRule()
-                                .setWijParameter(MDEAplusNumb, CO2Numb, 0.0002481365);
-                ((PhaseModifiedFurstElectrolyteEos) system.getPhases()[1])
-                                .getElectrolyteMixingRule()
-                                .setWijParameter(MDEAplusNumb, CO2Numb, 0.0002481365);
-
-                ((PhaseModifiedFurstElectrolyteEos) system.getPhases()[0])
-                                .getElectrolyteMixingRule()
-                                .setWijParameter(MDEAplusNumb, CO3numb, -0.0003581646);
-                ((PhaseModifiedFurstElectrolyteEos) system.getPhases()[1])
-                                .getElectrolyteMixingRule()
-                                .setWijParameter(MDEAplusNumb, CO3numb, -0.0003581646);
-
-                ((PhaseModifiedFurstElectrolyteEos) system.getPhases()[0])
-                                .getElectrolyteMixingRule()
-                                .setWijParameter(MDEAplusNumb, OHnumb, 1e-10);
-                ((PhaseModifiedFurstElectrolyteEos) system.getPhases()[1])
-                                .getElectrolyteMixingRule()
-                                .setWijParameter(MDEAplusNumb, OHnumb, 1e-10);
-
-                if (i == 0) {
-                        ((PhaseModifiedFurstElectrolyteEos) system.getPhases()[0])
-                                        .getElectrolyteMixingRule()
-                                        .setWijParameter(MDEAplusNumb, AcnegNumb, value);
-                        ((PhaseModifiedFurstElectrolyteEos) system.getPhases()[1])
-                                        .getElectrolyteMixingRule()
-                                        .setWijParameter(MDEAplusNumb, AcnegNumb, value);
-                }
-        }
-=======
     }
->>>>>>> 328264d8
 }