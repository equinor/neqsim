package neqsim.thermo.util.parameterFitting.binaryInteractionParameterFitting.EosInteractionParameterFitting;

import neqsim.thermo.phase.PhaseEosInterface;

/**
 *
 * @author Even Solbraa
 * @version
 */
public class BinaryCPAparameterFitToActivityCoefficientFunction
<<<<<<< HEAD
                extends EosInteractionParameterFittingFunction {
        private static final long serialVersionUID = 1000;
=======
        extends EosInteractionParameterFittingFunction {
>>>>>>> 328264d8

        /** Creates new Test */
        public BinaryCPAparameterFitToActivityCoefficientFunction() {}

<<<<<<< HEAD
        @Override
        public double calcValue(double[] dependentValues) {
                system.init(0);
                system.init(1);

                // double fug =
                // system.getPhases()[1].getComponents()[0].getFugasityCoeffisient();
                // double pureFug = system.getPhases()[1].getPureComponentFugacity(0);
                double val = system.getPhases()[1].getActivityCoefficient(1);
                // System.out.println("activity: " + val);
                return val;
        }

        @Override
        public double calcTrueValue(double val) {
                return val;
        }

        @Override
        public void setFittingParams(int i, double value) {
                params[i] = value;
                if (i == 10) {
                        ((PhaseEosInterface) system.getPhases()[0]).getMixingRule()
                                        .setBinaryInteractionParameter(0, 1, value);
                        ((PhaseEosInterface) system.getPhases()[1]).getMixingRule()
                                        .setBinaryInteractionParameter(0, 1, value);
                }
                if (i == 2) {
                        ((PhaseEosInterface) system.getPhases()[0]).getMixingRule()
                                        .setBinaryInteractionParameterT1(0, 1, value);
                        ((PhaseEosInterface) system.getPhases()[1]).getMixingRule()
                                        .setBinaryInteractionParameterT1(0, 1, value);
                }

                if (i == 0) {
                        ((PhaseEosInterface) system.getPhases()[0]).getMixingRule()
                                        .setBinaryInteractionParameterij(0, 1, value);
                        ((PhaseEosInterface) system.getPhases()[1]).getMixingRule()
                                        .setBinaryInteractionParameterij(0, 1, value);
                }

                if (i == 1) {
                        ((PhaseEosInterface) system.getPhases()[0]).getMixingRule()
                                        .setBinaryInteractionParameterji(0, 1, value);
                        ((PhaseEosInterface) system.getPhases()[1]).getMixingRule()
                                        .setBinaryInteractionParameterji(0, 1, value);
                }
        }
=======
    public BinaryCPAparameterFitToActivityCoefficientFunction() {}

    @Override
    public double calcValue(double[] dependentValues) {
        system.init(0);
        system.init(1);

        // double fug =
        // system.getPhases()[1].getComponents()[0].getFugasityCoeffisient();
        // double pureFug = system.getPhases()[1].getPureComponentFugacity(0);
        double val = system.getPhases()[1].getActivityCoefficient(1);
        // System.out.println("activity: " + val);
        return val;
    }

    @Override
    public double calcTrueValue(double val) {
        return val;
    }

    @Override
    public void setFittingParams(int i, double value) {
        params[i] = value;
        if (i == 10) {
            ((PhaseEosInterface) system.getPhases()[0]).getMixingRule()
                    .setBinaryInteractionParameter(0, 1, value);
            ((PhaseEosInterface) system.getPhases()[1]).getMixingRule()
                    .setBinaryInteractionParameter(0, 1, value);
        }
        if (i == 2) {
            ((PhaseEosInterface) system.getPhases()[0]).getMixingRule()
                    .setBinaryInteractionParameterT1(0, 1, value);
            ((PhaseEosInterface) system.getPhases()[1]).getMixingRule()
                    .setBinaryInteractionParameterT1(0, 1, value);
        }

        if (i == 0) {
            ((PhaseEosInterface) system.getPhases()[0]).getMixingRule()
                    .setBinaryInteractionParameterij(0, 1, value);
            ((PhaseEosInterface) system.getPhases()[1]).getMixingRule()
                    .setBinaryInteractionParameterij(0, 1, value);
        }

        if (i == 1) {
            ((PhaseEosInterface) system.getPhases()[0]).getMixingRule()
                    .setBinaryInteractionParameterji(0, 1, value);
            ((PhaseEosInterface) system.getPhases()[1]).getMixingRule()
                    .setBinaryInteractionParameterji(0, 1, value);
        }
    }
>>>>>>> 328264d8
}<|MERGE_RESOLUTION|>--- conflicted
+++ resolved
@@ -8,66 +8,10 @@
  * @version
  */
 public class BinaryCPAparameterFitToActivityCoefficientFunction
-<<<<<<< HEAD
-                extends EosInteractionParameterFittingFunction {
-        private static final long serialVersionUID = 1000;
-=======
         extends EosInteractionParameterFittingFunction {
->>>>>>> 328264d8
+    private static final long serialVersionUID = 1000;
 
-        /** Creates new Test */
-        public BinaryCPAparameterFitToActivityCoefficientFunction() {}
-
-<<<<<<< HEAD
-        @Override
-        public double calcValue(double[] dependentValues) {
-                system.init(0);
-                system.init(1);
-
-                // double fug =
-                // system.getPhases()[1].getComponents()[0].getFugasityCoeffisient();
-                // double pureFug = system.getPhases()[1].getPureComponentFugacity(0);
-                double val = system.getPhases()[1].getActivityCoefficient(1);
-                // System.out.println("activity: " + val);
-                return val;
-        }
-
-        @Override
-        public double calcTrueValue(double val) {
-                return val;
-        }
-
-        @Override
-        public void setFittingParams(int i, double value) {
-                params[i] = value;
-                if (i == 10) {
-                        ((PhaseEosInterface) system.getPhases()[0]).getMixingRule()
-                                        .setBinaryInteractionParameter(0, 1, value);
-                        ((PhaseEosInterface) system.getPhases()[1]).getMixingRule()
-                                        .setBinaryInteractionParameter(0, 1, value);
-                }
-                if (i == 2) {
-                        ((PhaseEosInterface) system.getPhases()[0]).getMixingRule()
-                                        .setBinaryInteractionParameterT1(0, 1, value);
-                        ((PhaseEosInterface) system.getPhases()[1]).getMixingRule()
-                                        .setBinaryInteractionParameterT1(0, 1, value);
-                }
-
-                if (i == 0) {
-                        ((PhaseEosInterface) system.getPhases()[0]).getMixingRule()
-                                        .setBinaryInteractionParameterij(0, 1, value);
-                        ((PhaseEosInterface) system.getPhases()[1]).getMixingRule()
-                                        .setBinaryInteractionParameterij(0, 1, value);
-                }
-
-                if (i == 1) {
-                        ((PhaseEosInterface) system.getPhases()[0]).getMixingRule()
-                                        .setBinaryInteractionParameterji(0, 1, value);
-                        ((PhaseEosInterface) system.getPhases()[1]).getMixingRule()
-                                        .setBinaryInteractionParameterji(0, 1, value);
-                }
-        }
-=======
+    /** Creates new Test */
     public BinaryCPAparameterFitToActivityCoefficientFunction() {}
 
     @Override
@@ -118,5 +62,4 @@
                     .setBinaryInteractionParameterji(0, 1, value);
         }
     }
->>>>>>> 328264d8
 }