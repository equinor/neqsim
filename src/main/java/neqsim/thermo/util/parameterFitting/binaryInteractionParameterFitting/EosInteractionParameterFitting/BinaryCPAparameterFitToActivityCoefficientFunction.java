--- conflicted
+++ resolved
@@ -14,15 +14,11 @@
         extends EosInteractionParameterFittingFunction {
     private static final long serialVersionUID = 1000;
 
-<<<<<<< HEAD
-    /** Creates new Test */
-=======
     /**
      * <p>
      * Constructor for BinaryCPAparameterFitToActivityCoefficientFunction.
      * </p>
      */
->>>>>>> e5b15554
     public BinaryCPAparameterFitToActivityCoefficientFunction() {}
 
     /** {@inheritDoc} */
