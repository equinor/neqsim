package neqsim.thermo.util.parameterFitting.binaryInteractionParameterFitting.EosInteractionParameterFitting;

import org.apache.logging.log4j.LogManager;
import org.apache.logging.log4j.Logger;
import neqsim.statistics.parameterFitting.nonLinearParameterFitting.LevenbergMarquardtFunction;
import neqsim.thermo.mixingRule.HVmixingRuleInterface;
import neqsim.thermo.phase.PhaseEosInterface;

/**
 * <p>
 * CPAParameterFittingToDewPointData class.
 * </p>
 *
 * @author Even Solbraa
 * @version $Id: $Id
 */
public class CPAParameterFittingToDewPointData extends LevenbergMarquardtFunction {
    private static final long serialVersionUID = 1000;
    static Logger logger = LogManager.getLogger(CPAParameterFittingToDewPointData.class);

    /**
     * <p>
     * Constructor for CPAParameterFittingToDewPointData.
     * </p>
     */
    public CPAParameterFittingToDewPointData() {
        params = new double[1];
    }

    /** {@inheritDoc} */
    @Override
    public double calcValue(double[] dependentValues) {
        try {
            thermoOps.waterPrecipitationTemperature();
        } catch (Exception e) {
            logger.error("error", e);
        }
        // System.out.println("x " + system.getPhases()[1].getComponents()[0].getx());
        return system.getTemperature(); // lucia data
        // return system.getPhases()[1].getComponents()[0].getx(); // for MEG
    }

    // public double calcTrueValue(double val){
    // return val;
    // }
<<<<<<< HEAD

=======
    //
    /** {@inheritDoc} */
>>>>>>> e5b15554
    @Override
    public void setFittingParams(int i, double value) {
        params[i] = value;
        if (i == 0) {
            // ((PhaseEosInterface)system.getPhases()[0]).getMixingRule().setBinaryInteractionParameter(0,1,
            // value);
            // ((PhaseEosInterface)system.getPhases()[1]).getMixingRule().setBinaryInteractionParameter(0,1,
            // value);
        }
        if (i == 2) {
            system.getPhases()[0].getComponents()[1].seta(value * 1e4);
            system.getPhases()[1].getComponents()[1].seta(value * 1e4);
        }
        if (i == 1) {
            system.getPhases()[0].getComponents()[1].setb(value);
            system.getPhases()[1].getComponents()[1].setb(value);
        }
        if (i == 3) {
            system.getPhase(0).getComponent(1).getAtractiveTerm().setm(value);
            system.getPhases()[1].getComponents()[1].getAtractiveTerm().setm(value);
        }
        if (i == 5) {
            system.getPhase(0).getComponent(1).setAssociationEnergy(value);
            system.getPhase(1).getComponent(1).setAssociationEnergy(value);
        }
        if (i == 4) {
            system.getPhase(0).getComponent(1).setAssociationVolume(value);
            system.getPhase(1).getComponent(1).setAssociationVolume(value);
        }
    }

    /**
     * <p>
     * setFittingParams2.
     * </p>
     *
     * @param i a int
     * @param value a double
     */
    public void setFittingParams2(int i, double value) {
        params[i] = value;

        if (i == 0) {
            ((HVmixingRuleInterface) ((PhaseEosInterface) system.getPhases()[0]).getMixingRule())
                    .setHVDijParameter(0, 1, value);
            ((HVmixingRuleInterface) ((PhaseEosInterface) system.getPhases()[1]).getMixingRule())
                    .setHVDijParameter(0, 1, value);
        }
        if (i == 1) {
            ((HVmixingRuleInterface) ((PhaseEosInterface) system.getPhases()[0]).getMixingRule())
                    .setHVDijParameter(1, 0, value);
            ((HVmixingRuleInterface) ((PhaseEosInterface) system.getPhases()[1]).getMixingRule())
                    .setHVDijParameter(1, 0, value);
        }
        if (i == 2) {
            ((HVmixingRuleInterface) ((PhaseEosInterface) system.getPhases()[0]).getMixingRule())
                    .setHVDijTParameter(0, 1, value);
            ((HVmixingRuleInterface) ((PhaseEosInterface) system.getPhases()[1]).getMixingRule())
                    .setHVDijTParameter(0, 1, value);
        }
        if (i == 3) {
            ((HVmixingRuleInterface) ((PhaseEosInterface) system.getPhases()[0]).getMixingRule())
                    .setHVDijTParameter(1, 0, value);
            ((HVmixingRuleInterface) ((PhaseEosInterface) system.getPhases()[1]).getMixingRule())
                    .setHVDijTParameter(1, 0, value);
        }
        if (i == 4) {
            ((HVmixingRuleInterface) ((PhaseEosInterface) system.getPhases()[0]).getMixingRule())
                    .setHValphaParameter(1, 0, value);
            ((HVmixingRuleInterface) ((PhaseEosInterface) system.getPhases()[1]).getMixingRule())
                    .setHValphaParameter(1, 0, value);
        }
    }
}<|MERGE_RESOLUTION|>--- conflicted
+++ resolved
@@ -43,12 +43,8 @@
     // public double calcTrueValue(double val){
     // return val;
     // }
-<<<<<<< HEAD
-
-=======
     //
     /** {@inheritDoc} */
->>>>>>> e5b15554
     @Override
     public void setFittingParams(int i, double value) {
         params[i] = value;
