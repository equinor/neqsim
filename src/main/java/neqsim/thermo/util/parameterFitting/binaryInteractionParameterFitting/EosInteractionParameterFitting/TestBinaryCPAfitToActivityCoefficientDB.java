package neqsim.thermo.util.parameterFitting.binaryInteractionParameterFitting.EosInteractionParameterFitting;

import java.sql.ResultSet;
import java.util.ArrayList;

import org.apache.logging.log4j.LogManager;
import org.apache.logging.log4j.Logger;

import neqsim.statistics.parameterFitting.SampleSet;
import neqsim.statistics.parameterFitting.SampleValue;
import neqsim.statistics.parameterFitting.nonLinearParameterFitting.LevenbergMarquardt;
import neqsim.thermo.system.SystemInterface;
import neqsim.thermo.system.SystemSrkCPAstatoil;
import neqsim.util.database.NeqSimDataBase;

/**
 *
 * @author Even Solbraa
 * @version
 */
public class TestBinaryCPAfitToActivityCoefficientDB implements Cloneable {

<<<<<<< HEAD
	static Logger logger = LogManager.getLogger(TestBinaryCPAfitToActivityCoefficientDB.class);
	
=======
    static Logger logger = LogManager.getLogger(TestBinaryCPAfitToActivityCoefficientDB.class);
    
>>>>>>> 72a7bc42
    public static void main(String[] args) {

        LevenbergMarquardt optim = new LevenbergMarquardt();
        ArrayList<SampleValue> sampleList = new ArrayList<SampleValue>();
        // inserting samples from database
        NeqSimDataBase database = new NeqSimDataBase();
        ResultSet dataSet = database.getResultSet(
                "SELECT * FROM activitycoefficienttable WHERE ((Component1='TEG' AND Component2='water') OR (Component1='water' AND Component2='TEG')) AND ReferenceID<>'shell data'");

        try {
            while (dataSet.next()) {
                BinaryCPAparameterFitToActivityCoefficientFunction function =
                        new BinaryCPAparameterFitToActivityCoefficientFunction();

                double x1 = Double.parseDouble(dataSet.getString("x1")) * 100;
                double x2 = Double.parseDouble(dataSet.getString("x2")) * 100;
                SystemInterface testSystem = new SystemSrkCPAstatoil(
                        Double.parseDouble(dataSet.getString("Temperature")),
                        Double.parseDouble(dataSet.getString("Pressure")));
                testSystem.addComponent(dataSet.getString("Component1"), x1); // legger til
                                                                              // komponenter til
                                                                              // systemet
                testSystem.addComponent(dataSet.getString("Component2"), x2);
                // testSystem.chemicalReactionInit();
                testSystem.createDatabase(true);
                testSystem.setMixingRule(10);
                testSystem.init(0);

                double sample1[] = {x2, testSystem.getTemperature()};
                double standardDeviation1[] = {x2 / 100.0};
                double val = Double.parseDouble(dataSet.getString("gamma2"));
                SampleValue sample = new SampleValue(val, val / 100.0, sample1, standardDeviation1);
                sample.setFunction(function);
                sample.setThermodynamicSystem(testSystem);
                sample.setReference(Double.toString(testSystem.getTemperature()));
                // function.setDatabaseParameters();
                // double guess[] = {-1466.3924707953, 1197.4327552750, 5.9188456398,
                // -7.2410712156, 0.2127650110};
                double guess[] = {-0.241488376, -0.344136439, 0.0004315217};// ,0.02};//,
                                                                            // -55};//,-30};

                function.setInitialGuess(guess);
                sampleList.add(sample);
            }
        } catch (Exception e) {
            logger.error("database error" + e);
        }

        SampleSet sampleSet = new SampleSet(sampleList);
        optim.setSampleSet(sampleSet);

        // do simulations
        optim.solve();
        // optim.runMonteCarloSimulation();
        optim.displayCurveFit();
        optim.writeToTextFile("c:/testFit.txt");
    }
}<|MERGE_RESOLUTION|>--- conflicted
+++ resolved
@@ -20,13 +20,8 @@
  */
 public class TestBinaryCPAfitToActivityCoefficientDB implements Cloneable {
 
-<<<<<<< HEAD
-	static Logger logger = LogManager.getLogger(TestBinaryCPAfitToActivityCoefficientDB.class);
-	
-=======
-    static Logger logger = LogManager.getLogger(TestBinaryCPAfitToActivityCoefficientDB.class);
-    
->>>>>>> 72a7bc42
+	  static Logger logger = LogManager.getLogger(TestBinaryCPAfitToActivityCoefficientDB.class);
+
     public static void main(String[] args) {
 
         LevenbergMarquardt optim = new LevenbergMarquardt();
