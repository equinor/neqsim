package neqsim.thermo.util.parameterFitting.binaryInteractionParameterFitting.EosInteractionParameterFitting;

import java.sql.ResultSet;
import java.util.ArrayList;

import org.apache.logging.log4j.LogManager;
import org.apache.logging.log4j.Logger;

import neqsim.statistics.parameterFitting.SampleSet;
import neqsim.statistics.parameterFitting.SampleValue;
import neqsim.statistics.parameterFitting.nonLinearParameterFitting.LevenbergMarquardt;
import neqsim.thermo.system.SystemInterface;
import neqsim.thermo.system.SystemSrkCPAstatoil;
import neqsim.util.database.NeqSimDataBase;

/**
 *
 * @author Even Solbraa
 * @version
 */
<<<<<<< HEAD
public class TestBinaryCPAfitToActivityCoefficientDB {
    static Logger logger = LogManager.getLogger(TestBinaryCPAfitToActivityCoefficientDB.class);

=======
public class TestBinaryCPAfitToActivityCoefficientDB implements Cloneable {

    static Logger logger = LogManager.getLogger(TestBinaryCPAfitToActivityCoefficientDB.class);
    
>>>>>>> 328264d8
    public static void main(String[] args) {
        LevenbergMarquardt optim = new LevenbergMarquardt();
        ArrayList<SampleValue> sampleList = new ArrayList<SampleValue>();
        // inserting samples from database
        NeqSimDataBase database = new NeqSimDataBase();
        ResultSet dataSet = database.getResultSet(
                "SELECT * FROM activitycoefficienttable WHERE ((Component1='TEG' AND Component2='water') OR (Component1='water' AND Component2='TEG')) AND ReferenceID<>'shell data'");

        try {
            while (dataSet.next()) {
                BinaryCPAparameterFitToActivityCoefficientFunction function =
                        new BinaryCPAparameterFitToActivityCoefficientFunction();

                double x1 = Double.parseDouble(dataSet.getString("x1")) * 100;
                double x2 = Double.parseDouble(dataSet.getString("x2")) * 100;
                SystemInterface testSystem = new SystemSrkCPAstatoil(
                        Double.parseDouble(dataSet.getString("Temperature")),
                        Double.parseDouble(dataSet.getString("Pressure")));
                testSystem.addComponent(dataSet.getString("Component1"), x1); // legger til
                                                                              // komponenter til
                                                                              // systemet
                testSystem.addComponent(dataSet.getString("Component2"), x2);
                // testSystem.chemicalReactionInit();
                testSystem.createDatabase(true);
                testSystem.setMixingRule(10);
                testSystem.init(0);

                double sample1[] = {x2, testSystem.getTemperature()};
                double standardDeviation1[] = {x2 / 100.0};
                double val = Double.parseDouble(dataSet.getString("gamma2"));
                SampleValue sample = new SampleValue(val, val / 100.0, sample1, standardDeviation1);
                sample.setFunction(function);
                sample.setThermodynamicSystem(testSystem);
                sample.setReference(Double.toString(testSystem.getTemperature()));
                // function.setDatabaseParameters();
                // double guess[] = {-1466.3924707953, 1197.4327552750, 5.9188456398,
                // -7.2410712156, 0.2127650110};
                double guess[] = {-0.241488376, -0.344136439, 0.0004315217};// ,0.02};//,
                                                                            // -55};//,-30};

                function.setInitialGuess(guess);
                sampleList.add(sample);
            }
        } catch (Exception e) {
            logger.error("database error" + e);
        }

        SampleSet sampleSet = new SampleSet(sampleList);
        optim.setSampleSet(sampleSet);

        // do simulations
        optim.solve();
        // optim.runMonteCarloSimulation();
        optim.displayCurveFit();
        optim.writeToTextFile("c:/testFit.txt");
    }
}<|MERGE_RESOLUTION|>--- conflicted
+++ resolved
@@ -2,10 +2,8 @@
 
 import java.sql.ResultSet;
 import java.util.ArrayList;
-
 import org.apache.logging.log4j.LogManager;
 import org.apache.logging.log4j.Logger;
-
 import neqsim.statistics.parameterFitting.SampleSet;
 import neqsim.statistics.parameterFitting.SampleValue;
 import neqsim.statistics.parameterFitting.nonLinearParameterFitting.LevenbergMarquardt;
@@ -18,16 +16,10 @@
  * @author Even Solbraa
  * @version
  */
-<<<<<<< HEAD
-public class TestBinaryCPAfitToActivityCoefficientDB {
-    static Logger logger = LogManager.getLogger(TestBinaryCPAfitToActivityCoefficientDB.class);
-
-=======
 public class TestBinaryCPAfitToActivityCoefficientDB implements Cloneable {
 
     static Logger logger = LogManager.getLogger(TestBinaryCPAfitToActivityCoefficientDB.class);
-    
->>>>>>> 328264d8
+
     public static void main(String[] args) {
         LevenbergMarquardt optim = new LevenbergMarquardt();
         ArrayList<SampleValue> sampleList = new ArrayList<SampleValue>();
