--- conflicted
+++ resolved
@@ -41,14 +41,8 @@
     ArrayList<SampleValue> sampleList = new ArrayList<SampleValue>();
 
     // inserting samples from database
-<<<<<<< HEAD
-    NeqSimDataBase database = new NeqSimDataBase();
-
-    try (ResultSet dataSet = database.getResultSet(
-=======
     try (NeqSimDataBase database = new NeqSimDataBase();
         ResultSet dataSet = database.getResultSet(
->>>>>>> 104de194
         "SELECT * FROM waterdewpointpaper WHERE gascomponent='nitrogen' AND reference='Gil'")) {
       int p = 0;
       logger.info("adding....");
