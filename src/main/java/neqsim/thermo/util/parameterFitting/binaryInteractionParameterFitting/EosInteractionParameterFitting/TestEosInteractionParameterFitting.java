package neqsim.thermo.util.parameterFitting.binaryInteractionParameterFitting.EosInteractionParameterFitting;

import java.sql.ResultSet;
import java.util.ArrayList;
import org.apache.logging.log4j.LogManager;
import org.apache.logging.log4j.Logger;
import neqsim.statistics.parameterFitting.SampleSet;
import neqsim.statistics.parameterFitting.SampleValue;
import neqsim.statistics.parameterFitting.nonLinearParameterFitting.LevenbergMarquardt;
import neqsim.thermo.system.SystemInterface;
import neqsim.thermo.system.SystemSrkEos;
import neqsim.util.database.NeqSimDataBase;

/**
 * <p>
 * TestEosInteractionParameterFitting class.
 * </p>
 *
 * @author Even Solbraa
 * @version $Id: $Id
 */
public class TestEosInteractionParameterFitting {
  static Logger logger = LogManager.getLogger(TestEosInteractionParameterFitting.class);

  /**
   * <p>
   * Constructor for TestEosInteractionParameterFitting.
   * </p>
   */
  public TestEosInteractionParameterFitting() {}

  /**
   * <p>
   * main.
   * </p>
   *
   * @param args an array of {@link java.lang.String} objects
   */
  public static void main(String[] args) {
    LevenbergMarquardt optim = new LevenbergMarquardt();
    ArrayList<SampleValue> sampleList = new ArrayList<SampleValue>();

    // inserting samples from database
<<<<<<< HEAD
    NeqSimDataBase database = new NeqSimDataBase();
    // ResultSet dataSet = database.getResultSet( "SELECT * FROM
    // activityCoefficientTable WHERE Component1='MDEA' AND Component2='water'");

    try (ResultSet dataSet = database.getResultSet(
        "SELECT * FROM binaryequilibriumdata WHERE Component1='methane' AND Component2='ethane'");) {
=======
    // ResultSet dataSet = database.getResultSet( "SELECT * FROM
    // activityCoefficientTable WHERE Component1='MDEA' AND Component2='water'");

    try (NeqSimDataBase database = new NeqSimDataBase();
        ResultSet dataSet = database.getResultSet(
            "SELECT * FROM binaryequilibriumdata WHERE Component1='methane' AND Component2='ethane'")) {
>>>>>>> 104de194
      logger.info("adding....");
      while (dataSet.next()) {
        EosInteractionParameterFittingFunction function =
            new EosInteractionParameterFittingFunction();
        double guess[] = {0.01};
        function.setInitialGuess(guess);

        SystemInterface testSystem = new SystemSrkEos(280, 0.01);
        testSystem.addComponent(dataSet.getString("Component1"), 1.0);
        testSystem.addComponent(dataSet.getString("Component2"), 1.0);
        testSystem.setMixingRule(2);
        testSystem.setTemperature(Double.parseDouble(dataSet.getString("Temperature")));
        testSystem.setPressure(Double.parseDouble(dataSet.getString("Pressure")));
        double sample1[] = {Double.parseDouble(dataSet.getString("x1")),
            Double.parseDouble(dataSet.getString("y1"))};
        double standardDeviation1[] = {0.01, 0.01};
        SampleValue sample = new SampleValue(0.0, 0.01, sample1, standardDeviation1);
        sample.setFunction(function);
        sample.setThermodynamicSystem(testSystem);
        sampleList.add(sample);
      }
    } catch (Exception ex) {
      logger.error("database error", ex);
    }

    SampleSet sampleSet = new SampleSet(sampleList);
    optim.setSampleSet(sampleSet);

    // do simulations
    optim.solve();
    optim.displayCurveFit();
    // optim.runMonteCarloSimulation();
    // optim.displayResult();
  }
}<|MERGE_RESOLUTION|>--- conflicted
+++ resolved
@@ -41,21 +41,12 @@
     ArrayList<SampleValue> sampleList = new ArrayList<SampleValue>();
 
     // inserting samples from database
-<<<<<<< HEAD
-    NeqSimDataBase database = new NeqSimDataBase();
-    // ResultSet dataSet = database.getResultSet( "SELECT * FROM
-    // activityCoefficientTable WHERE Component1='MDEA' AND Component2='water'");
-
-    try (ResultSet dataSet = database.getResultSet(
-        "SELECT * FROM binaryequilibriumdata WHERE Component1='methane' AND Component2='ethane'");) {
-=======
     // ResultSet dataSet = database.getResultSet( "SELECT * FROM
     // activityCoefficientTable WHERE Component1='MDEA' AND Component2='water'");
 
     try (NeqSimDataBase database = new NeqSimDataBase();
         ResultSet dataSet = database.getResultSet(
             "SELECT * FROM binaryequilibriumdata WHERE Component1='methane' AND Component2='ethane'")) {
->>>>>>> 104de194
       logger.info("adding....");
       while (dataSet.next()) {
         EosInteractionParameterFittingFunction function =
