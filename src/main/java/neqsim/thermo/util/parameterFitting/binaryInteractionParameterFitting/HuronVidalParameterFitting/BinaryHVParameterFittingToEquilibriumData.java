--- conflicted
+++ resolved
@@ -14,14 +14,11 @@
 public class BinaryHVParameterFittingToEquilibriumData extends HuronVidalFunction {
     private static final long serialVersionUID = 1000;
 
-<<<<<<< HEAD
-=======
     /**
      * <p>
      * Constructor for BinaryHVParameterFittingToEquilibriumData.
      * </p>
      */
->>>>>>> f5b5a8bf
     public BinaryHVParameterFittingToEquilibriumData() {
         params = new double[2];
     }
