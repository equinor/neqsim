--- conflicted
+++ resolved
@@ -18,14 +18,11 @@
     int phase = 1;
     int type = 1;
 
-<<<<<<< HEAD
-=======
     /**
      * <p>
      * Constructor for BinaryHVParameterFittingToSolubilityData.
      * </p>
      */
->>>>>>> e5b15554
     public BinaryHVParameterFittingToSolubilityData() {}
 
     /**
