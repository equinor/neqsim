package neqsim.thermo.util.parameterFitting.binaryInteractionParameterFitting.HuronVidalParameterFitting;

/**
 *
 * @author Even Solbraa
 * @version
 */
public class BinaryHVParameterFittingToSolubilityData2 extends HuronVidalFunction {
    private static final long serialVersionUID = 1000;

    int phase = 1;

<<<<<<< HEAD
    /** Creates new Test */
=======

>>>>>>> 328264d8
    public BinaryHVParameterFittingToSolubilityData2() {}

    public BinaryHVParameterFittingToSolubilityData2(int phase) {
        this.phase = phase;
    }

    @Override
    public double calcValue(double[] dependentValues) {
        thermoOps.TPflash();
        // System.out.println("x " + system.getPhases()[1].getComponents()[0].getx());
        return system.getPhases()[phase].getComponents()[0].getx();
    }

    @Override
    public double calcTrueValue(double val) {
        return val;
    }
}<|MERGE_RESOLUTION|>--- conflicted
+++ resolved
@@ -10,11 +10,6 @@
 
     int phase = 1;
 
-<<<<<<< HEAD
-    /** Creates new Test */
-=======
-
->>>>>>> 328264d8
     public BinaryHVParameterFittingToSolubilityData2() {}
 
     public BinaryHVParameterFittingToSolubilityData2(int phase) {
