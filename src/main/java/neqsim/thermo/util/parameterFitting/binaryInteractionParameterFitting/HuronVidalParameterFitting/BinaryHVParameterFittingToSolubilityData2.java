package neqsim.thermo.util.parameterFitting.binaryInteractionParameterFitting.HuronVidalParameterFitting;

/**
 * <p>
 * BinaryHVParameterFittingToSolubilityData2 class.
 * </p>
 *
 * @author Even Solbraa
 * @version $Id: $Id
 */
public class BinaryHVParameterFittingToSolubilityData2 extends HuronVidalFunction {
    private static final long serialVersionUID = 1000;

    int phase = 1;

<<<<<<< HEAD
=======
    /**
     * <p>
     * Constructor for BinaryHVParameterFittingToSolubilityData2.
     * </p>
     */
>>>>>>> e5b15554
    public BinaryHVParameterFittingToSolubilityData2() {}

    /**
     * <p>
     * Constructor for BinaryHVParameterFittingToSolubilityData2.
     * </p>
     *
     * @param phase a int
     */
    public BinaryHVParameterFittingToSolubilityData2(int phase) {
        this.phase = phase;
    }

    /** {@inheritDoc} */
    @Override
    public double calcValue(double[] dependentValues) {
        thermoOps.TPflash();
        // System.out.println("x " + system.getPhases()[1].getComponents()[0].getx());
        return system.getPhases()[phase].getComponents()[0].getx();
    }

    /** {@inheritDoc} */
    @Override
    public double calcTrueValue(double val) {
        return val;
    }
}<|MERGE_RESOLUTION|>--- conflicted
+++ resolved
@@ -13,14 +13,11 @@
 
     int phase = 1;
 
-<<<<<<< HEAD
-=======
     /**
      * <p>
      * Constructor for BinaryHVParameterFittingToSolubilityData2.
      * </p>
      */
->>>>>>> e5b15554
     public BinaryHVParameterFittingToSolubilityData2() {}
 
     /**
