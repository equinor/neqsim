--- conflicted
+++ resolved
@@ -8,11 +8,6 @@
 public class BinaryHVparameterFitToActivityCoefficientFunction extends HuronVidalFunction {
     private static final long serialVersionUID = 1000;
 
-<<<<<<< HEAD
-    /** Creates new Test */
-=======
-
->>>>>>> 328264d8
     public BinaryHVparameterFitToActivityCoefficientFunction() {}
 
     @Override
