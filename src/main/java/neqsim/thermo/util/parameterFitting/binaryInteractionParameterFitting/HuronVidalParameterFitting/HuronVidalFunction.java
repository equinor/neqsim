--- conflicted
+++ resolved
@@ -12,14 +12,11 @@
 abstract class HuronVidalFunction extends LevenbergMarquardtFunction {
     private static final long serialVersionUID = 1000;
 
-<<<<<<< HEAD
-=======
     /**
      * <p>
      * Constructor for HuronVidalFunction.
      * </p>
      */
->>>>>>> f5b5a8bf
     public HuronVidalFunction() {}
 
     /** {@inheritDoc} */
