package neqsim.thermo.util.parameterFitting.binaryInteractionParameterFitting.HuronVidalParameterFitting;

import java.sql.ResultSet;
import java.util.ArrayList;
import org.apache.logging.log4j.LogManager;
import org.apache.logging.log4j.Logger;
import neqsim.statistics.parameterFitting.SampleSet;
import neqsim.statistics.parameterFitting.SampleValue;
import neqsim.statistics.parameterFitting.nonLinearParameterFitting.LevenbergMarquardt;
import neqsim.thermo.system.SystemInterface;
import neqsim.thermo.system.SystemPrEos;
import neqsim.util.database.NeqSimDataBase;

/**
 *
 * @author Even Solbraa
 * @version
 */
public class TestBinaryHVParameterFittingToDewPointData {
        static Logger logger =
                        LogManager.getLogger(TestBinaryHVParameterFittingToDewPointData.class);

<<<<<<< HEAD
        public static void main(String[] args) {
                LevenbergMarquardt optim = new LevenbergMarquardt();
                ArrayList<SampleValue> sampleList = new ArrayList<SampleValue>();

                // inserting samples from database
                NeqSimDataBase database = new NeqSimDataBase();
                ResultSet dataSet = database.getResultSet(
                                "SELECT * FROM dewpointquaternary WHERE temperature>173.1 AND x4>0.0000021 ORDER BY x4,pressure");
                // ResultSet dataSet = database.getResultSet( "SELECT * FROM
                // activityCoefficientTable WHERE Component1='MDEA' AND Component2='water'");
                // testSystem.addComponent(dataSet.getString("ComponentSolute"), 1.0);
                // testSystem.addComponent(dataSet.getString("ComponentSolvent"), 1.0);
                try {
                        int p = 0;
                        logger.info("adding....");
                        while (dataSet.next() && p < 300) {
                                p++;
                                BinaryHVParameterFittingToDewPointData function =
                                                new BinaryHVParameterFittingToDewPointData();
=======
    static Logger logger = LogManager.getLogger(TestBinaryHVParameterFittingToDewPointData.class);

>>>>>>> 328264d8

                                // SystemInterface testSystem = new SystemFurstElectrolyteEos(280,
                                // 1.0);
                                // SystemInterface testSystem = new
                                // SystemSrkSchwartzentruberEos(290, 1.0);
                                SystemInterface testSystem = new SystemPrEos(290, 1.0);
                                testSystem.addComponent(dataSet.getString("comp1"),
                                                Double.parseDouble(dataSet.getString("x1")));
                                testSystem.addComponent(dataSet.getString("comp2"),
                                                Double.parseDouble(dataSet.getString("x2")));
                                testSystem.addComponent("ethane",
                                                Double.parseDouble(dataSet.getString("x3")));
                                testSystem.addComponent(dataSet.getString("comp4"),
                                                Double.parseDouble(dataSet.getString("x4")));
                                // testSystem.setSolidPhaseCheck(true);
                                // testSystem.addComponent("CO2", 1.0);
                                // testSystem.addComponent("water", 1.0);
                                // testSystem.addComponent("MDEA", 1.000001);
                                // testSystem.chemicalReactionInit();
                                // testSystem.createDatabase(true);
                                testSystem.setMixingRule(4);

                                // testSystem.getChemicalReactionOperations().solveChemEq(0);
                                // testSystem.getChemicalReactionOperations().solveChemEq(1);

                                // testSystem.isChemicalSystem(false);

                                // testSystem.addComponent("NaPlus", 1.0e-10);
                                // testSystem.addComponent("methane", 1.1);
                                testSystem.setTemperature(Double
                                                .parseDouble(dataSet.getString("temperature")));
                                testSystem.setPressure(
                                                Double.parseDouble(dataSet.getString("pressure")));
                                testSystem.init(0);
                                double sample1[] = {testSystem.getPressure(),
                                                testSystem.getTemperature()}; // temperature
                                double standardDeviation1[] = {0.01}; // std.dev temperature //
                                                                      // presure std.dev
                                                                      // pressure
                                SampleValue sample = new SampleValue(testSystem.getTemperature(),
                                                testSystem.getTemperature() / 100.0, sample1,
                                                standardDeviation1);
                                sample.setFunction(function);
                                sample.setThermodynamicSystem(testSystem);
                                sample.setReference(Double.toString(testSystem.getTemperature()));
                                double parameterGuess[] = {0.01};
                                // double parameterGuess[] = {4799.35, -2772.29, 0.6381, -1.68096};
                                // double parameterGuess[] = {3932.0, -4127.0, -5.89, 8.9}; // HV
                                // CO2
                                // double parameterGuess[] = {5023.6600682957, -136.4306560594,
                                // -3.9812435921,
                                // 1.4579901393}; // HV methane
                                // double parameterGuess[] = {3204.3057406886, -2753.7379912645,
                                // -12.4728330162
                                // , 13.0150379323}; // HV
                                // double parameterGuess[] = {8.992E3, -3.244E3, -8.424E0,
                                // -1.824E0}; // HV
                                // double parameterGuess[] = {-7.132E2, -3.933E2};//, 3.96E0,
                                // 9.602E-1}; //,
                                // 1.239}; //WS
                                sample.setReference(Double.toString(testSystem.getPressure()));
                                function.setInitialGuess(parameterGuess);
                                sampleList.add(sample);
                        }
                } catch (Exception e) {
                        logger.error("database error" + e);
                }

                SampleSet sampleSet = new SampleSet(sampleList);
                optim.setSampleSet(sampleSet);

                // do simulations
                // optim.solve();
                // optim.runMonteCarloSimulation();
                // optim.displayResult();
                optim.displayCurveFit();
                optim.displayResult();
                // optim.writeToCdfFile("c:/testFit.nc");
                // optim.writeToTextFile("c:/testFit.txt");
        }
}<|MERGE_RESOLUTION|>--- conflicted
+++ resolved
@@ -17,111 +17,100 @@
  * @version
  */
 public class TestBinaryHVParameterFittingToDewPointData {
-        static Logger logger =
-                        LogManager.getLogger(TestBinaryHVParameterFittingToDewPointData.class);
-
-<<<<<<< HEAD
-        public static void main(String[] args) {
-                LevenbergMarquardt optim = new LevenbergMarquardt();
-                ArrayList<SampleValue> sampleList = new ArrayList<SampleValue>();
-
-                // inserting samples from database
-                NeqSimDataBase database = new NeqSimDataBase();
-                ResultSet dataSet = database.getResultSet(
-                                "SELECT * FROM dewpointquaternary WHERE temperature>173.1 AND x4>0.0000021 ORDER BY x4,pressure");
-                // ResultSet dataSet = database.getResultSet( "SELECT * FROM
-                // activityCoefficientTable WHERE Component1='MDEA' AND Component2='water'");
-                // testSystem.addComponent(dataSet.getString("ComponentSolute"), 1.0);
-                // testSystem.addComponent(dataSet.getString("ComponentSolvent"), 1.0);
-                try {
-                        int p = 0;
-                        logger.info("adding....");
-                        while (dataSet.next() && p < 300) {
-                                p++;
-                                BinaryHVParameterFittingToDewPointData function =
-                                                new BinaryHVParameterFittingToDewPointData();
-=======
     static Logger logger = LogManager.getLogger(TestBinaryHVParameterFittingToDewPointData.class);
 
->>>>>>> 328264d8
+    public static void main(String[] args) {
+        LevenbergMarquardt optim = new LevenbergMarquardt();
+        ArrayList<SampleValue> sampleList = new ArrayList<SampleValue>();
 
-                                // SystemInterface testSystem = new SystemFurstElectrolyteEos(280,
-                                // 1.0);
-                                // SystemInterface testSystem = new
-                                // SystemSrkSchwartzentruberEos(290, 1.0);
-                                SystemInterface testSystem = new SystemPrEos(290, 1.0);
-                                testSystem.addComponent(dataSet.getString("comp1"),
-                                                Double.parseDouble(dataSet.getString("x1")));
-                                testSystem.addComponent(dataSet.getString("comp2"),
-                                                Double.parseDouble(dataSet.getString("x2")));
-                                testSystem.addComponent("ethane",
-                                                Double.parseDouble(dataSet.getString("x3")));
-                                testSystem.addComponent(dataSet.getString("comp4"),
-                                                Double.parseDouble(dataSet.getString("x4")));
-                                // testSystem.setSolidPhaseCheck(true);
-                                // testSystem.addComponent("CO2", 1.0);
-                                // testSystem.addComponent("water", 1.0);
-                                // testSystem.addComponent("MDEA", 1.000001);
-                                // testSystem.chemicalReactionInit();
-                                // testSystem.createDatabase(true);
-                                testSystem.setMixingRule(4);
+        // inserting samples from database
+        NeqSimDataBase database = new NeqSimDataBase();
+        ResultSet dataSet = database.getResultSet(
+                "SELECT * FROM dewpointquaternary WHERE temperature>173.1 AND x4>0.0000021 ORDER BY x4,pressure");
+        // ResultSet dataSet = database.getResultSet( "SELECT * FROM
+        // activityCoefficientTable WHERE Component1='MDEA' AND Component2='water'");
+        // testSystem.addComponent(dataSet.getString("ComponentSolute"), 1.0);
+        // testSystem.addComponent(dataSet.getString("ComponentSolvent"), 1.0);
+        try {
+            int p = 0;
+            logger.info("adding....");
+            while (dataSet.next() && p < 300) {
+                p++;
+                BinaryHVParameterFittingToDewPointData function =
+                        new BinaryHVParameterFittingToDewPointData();
 
-                                // testSystem.getChemicalReactionOperations().solveChemEq(0);
-                                // testSystem.getChemicalReactionOperations().solveChemEq(1);
+                // SystemInterface testSystem = new SystemFurstElectrolyteEos(280,
+                // 1.0);
+                // SystemInterface testSystem = new
+                // SystemSrkSchwartzentruberEos(290, 1.0);
+                SystemInterface testSystem = new SystemPrEos(290, 1.0);
+                testSystem.addComponent(dataSet.getString("comp1"),
+                        Double.parseDouble(dataSet.getString("x1")));
+                testSystem.addComponent(dataSet.getString("comp2"),
+                        Double.parseDouble(dataSet.getString("x2")));
+                testSystem.addComponent("ethane", Double.parseDouble(dataSet.getString("x3")));
+                testSystem.addComponent(dataSet.getString("comp4"),
+                        Double.parseDouble(dataSet.getString("x4")));
+                // testSystem.setSolidPhaseCheck(true);
+                // testSystem.addComponent("CO2", 1.0);
+                // testSystem.addComponent("water", 1.0);
+                // testSystem.addComponent("MDEA", 1.000001);
+                // testSystem.chemicalReactionInit();
+                // testSystem.createDatabase(true);
+                testSystem.setMixingRule(4);
 
-                                // testSystem.isChemicalSystem(false);
+                // testSystem.getChemicalReactionOperations().solveChemEq(0);
+                // testSystem.getChemicalReactionOperations().solveChemEq(1);
 
-                                // testSystem.addComponent("NaPlus", 1.0e-10);
-                                // testSystem.addComponent("methane", 1.1);
-                                testSystem.setTemperature(Double
-                                                .parseDouble(dataSet.getString("temperature")));
-                                testSystem.setPressure(
-                                                Double.parseDouble(dataSet.getString("pressure")));
-                                testSystem.init(0);
-                                double sample1[] = {testSystem.getPressure(),
-                                                testSystem.getTemperature()}; // temperature
-                                double standardDeviation1[] = {0.01}; // std.dev temperature //
-                                                                      // presure std.dev
-                                                                      // pressure
-                                SampleValue sample = new SampleValue(testSystem.getTemperature(),
-                                                testSystem.getTemperature() / 100.0, sample1,
-                                                standardDeviation1);
-                                sample.setFunction(function);
-                                sample.setThermodynamicSystem(testSystem);
-                                sample.setReference(Double.toString(testSystem.getTemperature()));
-                                double parameterGuess[] = {0.01};
-                                // double parameterGuess[] = {4799.35, -2772.29, 0.6381, -1.68096};
-                                // double parameterGuess[] = {3932.0, -4127.0, -5.89, 8.9}; // HV
-                                // CO2
-                                // double parameterGuess[] = {5023.6600682957, -136.4306560594,
-                                // -3.9812435921,
-                                // 1.4579901393}; // HV methane
-                                // double parameterGuess[] = {3204.3057406886, -2753.7379912645,
-                                // -12.4728330162
-                                // , 13.0150379323}; // HV
-                                // double parameterGuess[] = {8.992E3, -3.244E3, -8.424E0,
-                                // -1.824E0}; // HV
-                                // double parameterGuess[] = {-7.132E2, -3.933E2};//, 3.96E0,
-                                // 9.602E-1}; //,
-                                // 1.239}; //WS
-                                sample.setReference(Double.toString(testSystem.getPressure()));
-                                function.setInitialGuess(parameterGuess);
-                                sampleList.add(sample);
-                        }
-                } catch (Exception e) {
-                        logger.error("database error" + e);
-                }
+                // testSystem.isChemicalSystem(false);
 
-                SampleSet sampleSet = new SampleSet(sampleList);
-                optim.setSampleSet(sampleSet);
+                // testSystem.addComponent("NaPlus", 1.0e-10);
+                // testSystem.addComponent("methane", 1.1);
+                testSystem.setTemperature(Double.parseDouble(dataSet.getString("temperature")));
+                testSystem.setPressure(Double.parseDouble(dataSet.getString("pressure")));
+                testSystem.init(0);
+                double sample1[] = {testSystem.getPressure(), testSystem.getTemperature()}; // temperature
+                double standardDeviation1[] = {0.01}; // std.dev temperature //
+                                                      // presure std.dev
+                                                      // pressure
+                SampleValue sample = new SampleValue(testSystem.getTemperature(),
+                        testSystem.getTemperature() / 100.0, sample1, standardDeviation1);
+                sample.setFunction(function);
+                sample.setThermodynamicSystem(testSystem);
+                sample.setReference(Double.toString(testSystem.getTemperature()));
+                double parameterGuess[] = {0.01};
+                // double parameterGuess[] = {4799.35, -2772.29, 0.6381, -1.68096};
+                // double parameterGuess[] = {3932.0, -4127.0, -5.89, 8.9}; // HV
+                // CO2
+                // double parameterGuess[] = {5023.6600682957, -136.4306560594,
+                // -3.9812435921,
+                // 1.4579901393}; // HV methane
+                // double parameterGuess[] = {3204.3057406886, -2753.7379912645,
+                // -12.4728330162
+                // , 13.0150379323}; // HV
+                // double parameterGuess[] = {8.992E3, -3.244E3, -8.424E0,
+                // -1.824E0}; // HV
+                // double parameterGuess[] = {-7.132E2, -3.933E2};//, 3.96E0,
+                // 9.602E-1}; //,
+                // 1.239}; //WS
+                sample.setReference(Double.toString(testSystem.getPressure()));
+                function.setInitialGuess(parameterGuess);
+                sampleList.add(sample);
+            }
+        } catch (Exception e) {
+            logger.error("database error" + e);
+        }
 
-                // do simulations
-                // optim.solve();
-                // optim.runMonteCarloSimulation();
-                // optim.displayResult();
-                optim.displayCurveFit();
-                optim.displayResult();
-                // optim.writeToCdfFile("c:/testFit.nc");
-                // optim.writeToTextFile("c:/testFit.txt");
-        }
+        SampleSet sampleSet = new SampleSet(sampleList);
+        optim.setSampleSet(sampleSet);
+
+        // do simulations
+        // optim.solve();
+        // optim.runMonteCarloSimulation();
+        // optim.displayResult();
+        optim.displayCurveFit();
+        optim.displayResult();
+        // optim.writeToCdfFile("c:/testFit.nc");
+        // optim.writeToTextFile("c:/testFit.txt");
+    }
 }