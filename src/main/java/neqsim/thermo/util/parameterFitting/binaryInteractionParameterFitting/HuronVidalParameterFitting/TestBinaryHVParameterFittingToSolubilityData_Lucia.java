--- conflicted
+++ resolved
@@ -23,8 +23,6 @@
     static Logger logger =
             LogManager.getLogger(TestBinaryHVParameterFittingToSolubilityData_Lucia.class);
 
-<<<<<<< HEAD
-=======
     /**
      * <p>
      * main.
@@ -32,7 +30,6 @@
      *
      * @param args an array of {@link java.lang.String} objects
      */
->>>>>>> e5b15554
     public static void main(String[] args) {
         LevenbergMarquardt optim = new LevenbergMarquardt();
         ArrayList<SampleValue> sampleList = new ArrayList<SampleValue>();
