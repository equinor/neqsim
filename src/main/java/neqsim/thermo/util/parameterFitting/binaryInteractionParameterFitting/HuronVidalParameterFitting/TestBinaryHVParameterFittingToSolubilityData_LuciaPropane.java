--- conflicted
+++ resolved
@@ -38,29 +38,6 @@
     NeqSimExperimentDatabase database = new NeqSimExperimentDatabase();
     ResultSet dataSet = database.getResultSet(
         "SELECT * FROM LuciaData8 WHERE Component='nitrogen' AND Temperature>270.0 AND L2>0.000000001"); // AND
-<<<<<<< HEAD
-                                                                                                        // Temperature<600
-                                                                                                        // AND
-                                                                                                        // Pressure<7000000000
-                                                                                                        // AND
-                                                                                                        // L2<>NULL
-                                                                                                        // AND
-                                                                                                        // L2>0.000000001
-                                                                                                        // ORDER
-                                                                                                        // BY
-                                                                                                         // Temperature,Pressure");
-                                                                                                         // //
-                                                                                                        // AND
-                                                                                                        // Reference='Houghton1957'
-                                                                                                        // AND
-                                                                                                        // Reference<>'Nighswander1989'
-                                                                                                        // AND
-                                                                                                        // Temperature>278.15
-                                                                                                        // AND
-                                                                                                        // Temperature<383.15
-                                                                                                        // AND
-                                                                                                        // Pressure<60.01325");
-=======
                                                                                                          // Temperature<600
                                                                                                          // AND
                                                                                                          // Pressure<7000000000
@@ -81,7 +58,6 @@
                                                                                                          // Temperature<383.15
                                                                                                          // AND
                                                                                                          // Pressure<60.01325");
->>>>>>> b9d5f22d
 
     try {
       int p = 0;
@@ -121,33 +97,6 @@
 
     dataSet = database.getResultSet(
         "SELECT * FROM LuciaData8 WHERE Component='nitrogen' AND ID>=1014 AND ID<=1045 AND Temperature<373.0"); // AND
-<<<<<<< HEAD
-                                                                                                               // ID<3000
-                                                                                                               // AND
-                                                                                                               // Temperature>250
-                                                                                                               // AND
-                                                                                                               // Pressure<7000000000
-                                                                                                               // AND
-                                                                                                               // Temperature<600
-                                                                                                               // AND
-                                                                                                               // Y<>NULL
-                                                                                                               // AND
-                                                                                                               // Y>0.0000000001
-                                                                                                               // ORDER
-                                                                                                               // BY
-                                                                                                                // Temperature,Pressure");
-                                                                                                                // //
-                                                                                                               // AND
-                                                                                                               // Reference='Houghton1957'
-                                                                                                               // AND
-                                                                                                               // Reference<>'Nighswander1989'
-                                                                                                               // AND
-                                                                                                               // Temperature>278.15
-                                                                                                               // AND
-                                                                                                               // Temperature<383.15
-                                                                                                               // AND
-                                                                                                               // Pressure<60.01325");
-=======
                                                                                                                 // ID<3000
                                                                                                                 // AND
                                                                                                                 // Temperature>250
@@ -172,7 +121,6 @@
                                                                                                                 // Temperature<383.15
                                                                                                                 // AND
                                                                                                                 // Pressure<60.01325");
->>>>>>> b9d5f22d
     try {
       int p = 0;
       logger.info("adding....");
