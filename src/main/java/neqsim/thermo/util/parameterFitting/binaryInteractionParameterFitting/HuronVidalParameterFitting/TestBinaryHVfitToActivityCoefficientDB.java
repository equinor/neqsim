package neqsim.thermo.util.parameterFitting.binaryInteractionParameterFitting.HuronVidalParameterFitting;

import java.sql.ResultSet;
import java.util.ArrayList;
import org.apache.logging.log4j.LogManager;
import org.apache.logging.log4j.Logger;
import neqsim.statistics.parameterFitting.SampleSet;
import neqsim.statistics.parameterFitting.SampleValue;
import neqsim.statistics.parameterFitting.nonLinearParameterFitting.LevenbergMarquardt;
import neqsim.thermo.system.SystemInterface;
import neqsim.thermo.system.SystemSrkSchwartzentruberEos;
import neqsim.util.database.NeqSimDataBase;

/**
 * <p>
 * TestBinaryHVfitToActivityCoefficientDB class.
 * </p>
 *
 * @author Even Solbraa
 * @version $Id: $Id
 */
public class TestBinaryHVfitToActivityCoefficientDB implements Cloneable {
  static Logger logger = LogManager.getLogger(TestBinaryHVfitToActivityCoefficientDB.class);

  /**
   * <p>
   * main.
   * </p>
   *
   * @param args an array of {@link java.lang.String} objects
   */
  public static void main(String[] args) {
    LevenbergMarquardt optim = new LevenbergMarquardt();
    ArrayList<SampleValue> sampleList = new ArrayList<SampleValue>();

    // inserting samples from database
<<<<<<< HEAD
    NeqSimDataBase database = new NeqSimDataBase();

    try (ResultSet dataSet = database.getResultSet(
=======
    try (NeqSimDataBase database = new NeqSimDataBase();
        ResultSet dataSet = database.getResultSet(
>>>>>>> 104de194
        "SELECT * FROM activitycoefficienttable WHERE Component1='MDEA' AND Component2='water' AND Temperature>293.15  AND x1<=1.0 ORDER BY Temperature,x1")) {
      while (dataSet.next()) {
        BinaryHVparameterFitToActivityCoefficientFunction function =
            new BinaryHVparameterFitToActivityCoefficientFunction();

        double x1 = Double.parseDouble(dataSet.getString("x1")) * 100;
        SystemInterface testSystem =
            new SystemSrkSchwartzentruberEos(Double.parseDouble(dataSet.getString("Temperature")),
                Double.parseDouble(dataSet.getString("Pressure")));
        testSystem.addComponent(dataSet.getString("Component1"), x1);
        testSystem.addComponent(dataSet.getString("Component2"),
            Double.parseDouble(dataSet.getString("x2")) * 100);
        // testSystem.chemicalReactionInit();
        // testSystem.createDatabase(true);
        testSystem.setMixingRule(4);
        testSystem.init(0);

        double sample1[] = {x1, testSystem.getTemperature()};
        double standardDeviation1[] = {x1 / 100.0};
        double val = Double.parseDouble(dataSet.getString("gamma1"));
        SampleValue sample = new SampleValue(val, val / 100.0, sample1, standardDeviation1);
        sample.setFunction(function);
        sample.setThermodynamicSystem(testSystem);
        sample.setReference(Double.toString(testSystem.getTemperature()));
        // function.setDatabaseParameters();
        // double guess[] = {-1466.3924707953, 1197.4327552750,
        // 5.9188456398,
        // -7.2410712156, 0.2127650110};
        double guess[] =
            {-1460.6790723030, 1200.6447170870, 5.8929954883, -7.2400706727, 0.2131035181};

        function.setInitialGuess(guess);
        sampleList.add(sample);
      }
    } catch (Exception ex) {
      logger.error("database error", ex);
    }

<<<<<<< HEAD

    try (ResultSet dataSet = database.getResultSet(
=======
    try (NeqSimDataBase database = new NeqSimDataBase();
        ResultSet dataSet = database.getResultSet(
>>>>>>> 104de194
        "SELECT * FROM BinaryFreezingPointData WHERE ComponentSolvent1='MDEA' ORDER BY FreezingTemperature")) {
      while (!dataSet.next()) {
        FreezeSolidFunction function = new FreezeSolidFunction();
        // double guess[] = {-1466.3924707953, 1197.4327552750,
        // 5.9188456398,
        // -7.2410712156, 0.2127650110};
        double guess[] =
            {-1460.6790723030, 1200.6447170870, 5.8929954883, -7.2400706727, 0.2131035181};

        function.setInitialGuess(guess);

        SystemInterface testSystem = new SystemSrkSchwartzentruberEos(280, 1.101);
        testSystem.addComponent(dataSet.getString("ComponentSolvent1"),
            Double.parseDouble(dataSet.getString("x1")));
        testSystem.addComponent(dataSet.getString("ComponentSolvent2"),
            Double.parseDouble(dataSet.getString("x2")));
        // testSystem.createDatabase(true);
        testSystem.setSolidPhaseCheck(true);
        testSystem.setMixingRule(4);
        testSystem.init(0);
        double sample1[] = {testSystem.getPhase(0).getComponent(0).getz()};
        double standardDeviation1[] = {0.1, 0.1, 0.1};
        double val = Double.parseDouble(dataSet.getString("FreezingTemperature"));
        testSystem.setTemperature(val);
        SampleValue sample = new SampleValue(val, val / 700, sample1, standardDeviation1);
        sample.setFunction(function);
        sample.setReference(dataSet.getString("Reference"));
        sample.setThermodynamicSystem(testSystem);
        sampleList.add(sample);
      }
    } catch (Exception ex) {
      logger.error("database error", ex);
    }

    SampleSet sampleSet = new SampleSet(sampleList);
    optim.setSampleSet(sampleSet);

    // do simulations
    // optim.solve();
    // optim.runMonteCarloSimulation();
    optim.displayCurveFit();
    optim.writeToTextFile("c:/testFit.txt");
  }
}<|MERGE_RESOLUTION|>--- conflicted
+++ resolved
@@ -34,14 +34,8 @@
     ArrayList<SampleValue> sampleList = new ArrayList<SampleValue>();
 
     // inserting samples from database
-<<<<<<< HEAD
-    NeqSimDataBase database = new NeqSimDataBase();
-
-    try (ResultSet dataSet = database.getResultSet(
-=======
     try (NeqSimDataBase database = new NeqSimDataBase();
         ResultSet dataSet = database.getResultSet(
->>>>>>> 104de194
         "SELECT * FROM activitycoefficienttable WHERE Component1='MDEA' AND Component2='water' AND Temperature>293.15  AND x1<=1.0 ORDER BY Temperature,x1")) {
       while (dataSet.next()) {
         BinaryHVparameterFitToActivityCoefficientFunction function =
@@ -80,13 +74,8 @@
       logger.error("database error", ex);
     }
 
-<<<<<<< HEAD
-
-    try (ResultSet dataSet = database.getResultSet(
-=======
     try (NeqSimDataBase database = new NeqSimDataBase();
         ResultSet dataSet = database.getResultSet(
->>>>>>> 104de194
         "SELECT * FROM BinaryFreezingPointData WHERE ComponentSolvent1='MDEA' ORDER BY FreezingTemperature")) {
       while (!dataSet.next()) {
         FreezeSolidFunction function = new FreezeSolidFunction();
