package neqsim.thermo.util.parameterFitting.binaryInteractionParameterFitting.HuronVidalParameterFitting;

import java.sql.ResultSet;
import java.util.ArrayList;
import org.apache.logging.log4j.LogManager;
import org.apache.logging.log4j.Logger;
import neqsim.statistics.parameterFitting.SampleSet;
import neqsim.statistics.parameterFitting.SampleValue;
import neqsim.statistics.parameterFitting.nonLinearParameterFitting.LevenbergMarquardt;
import neqsim.thermo.system.SystemInterface;
import neqsim.thermo.system.SystemSrkSchwartzentruberEos;
import neqsim.util.database.NeqSimDataBase;

/**
 * <p>
 * TestBinaryHVfitToActivityCoefficientDB class.
 * </p>
 *
 * @author Even Solbraa
 * @version $Id: $Id
 */
<<<<<<< HEAD
public class TestBinaryHVfitToActivityCoefficientDB {
    static Logger logger = LogManager.getLogger(TestBinaryHVfitToActivityCoefficientDB.class);

=======
public class TestBinaryHVfitToActivityCoefficientDB implements Cloneable {
    static Logger logger = LogManager.getLogger(TestBinaryHVfitToActivityCoefficientDB.class);

    /**
     * <p>
     * main.
     * </p>
     *
     * @param args an array of {@link java.lang.String} objects
     */
>>>>>>> e5b15554
    public static void main(String[] args) {
        LevenbergMarquardt optim = new LevenbergMarquardt();
        ArrayList<SampleValue> sampleList = new ArrayList<SampleValue>();

        // inserting samples from database
        NeqSimDataBase database = new NeqSimDataBase();
        ResultSet dataSet = database.getResultSet(
                "SELECT * FROM activitycoefficienttable WHERE Component1='MDEA' AND Component2='water' AND Temperature>293.15  AND x1<=1.0 ORDER BY Temperature,x1");

        try {
            while (dataSet.next()) {
                BinaryHVparameterFitToActivityCoefficientFunction function =
                        new BinaryHVparameterFitToActivityCoefficientFunction();

                double x1 = Double.parseDouble(dataSet.getString("x1")) * 100;
                SystemInterface testSystem = new SystemSrkSchwartzentruberEos(
                        Double.parseDouble(dataSet.getString("Temperature")),
                        Double.parseDouble(dataSet.getString("Pressure")));
                testSystem.addComponent(dataSet.getString("Component1"), x1); // legger
                                                                              // til
                                                                              // komponenter
                                                                              // til
                                                                              // systemet
                testSystem.addComponent(dataSet.getString("Component2"),
                        Double.parseDouble(dataSet.getString("x2")) * 100);
                // testSystem.chemicalReactionInit();
                // testSystem.createDatabase(true);
                testSystem.setMixingRule(4);
                testSystem.init(0);

                double sample1[] = {x1, testSystem.getTemperature()};
                double standardDeviation1[] = {x1 / 100.0};
                double val = Double.parseDouble(dataSet.getString("gamma1"));
                SampleValue sample = new SampleValue(val, val / 100.0, sample1, standardDeviation1);
                sample.setFunction(function);
                sample.setThermodynamicSystem(testSystem);
                sample.setReference(Double.toString(testSystem.getTemperature()));
                // function.setDatabaseParameters();
                // double guess[] = {-1466.3924707953, 1197.4327552750,
                // 5.9188456398,
                // -7.2410712156, 0.2127650110};
                double guess[] = {-1460.6790723030, 1200.6447170870, 5.8929954883, -7.2400706727,
                        0.2131035181};

                function.setInitialGuess(guess);
                sampleList.add(sample);
            }
        } catch (Exception e) {
            logger.error("database error" + e);
        }

        dataSet = database.getResultSet(
                "SELECT * FROM BinaryFreezingPointData WHERE ComponentSolvent1='MDEA' ORDER BY FreezingTemperature");

        try {
            while (!dataSet.next()) {
                FreezeSolidFunction function = new FreezeSolidFunction();
                // double guess[] = {-1466.3924707953, 1197.4327552750,
                // 5.9188456398,
                // -7.2410712156, 0.2127650110};
                double guess[] = {-1460.6790723030, 1200.6447170870, 5.8929954883, -7.2400706727,
                        0.2131035181};

                function.setInitialGuess(guess);

                SystemInterface testSystem = new SystemSrkSchwartzentruberEos(280, 1.101);
                testSystem.addComponent(dataSet.getString("ComponentSolvent1"),
                        Double.parseDouble(dataSet.getString("x1")));
                testSystem.addComponent(dataSet.getString("ComponentSolvent2"),
                        Double.parseDouble(dataSet.getString("x2")));
                // testSystem.createDatabase(true);
                testSystem.setSolidPhaseCheck(true);
                testSystem.setMixingRule(4);
                testSystem.init(0);
                double sample1[] = {testSystem.getPhase(0).getComponent(0).getz()}; // temperature
                double standardDeviation1[] = {0.1, 0.1, 0.1}; // std.dev
                                                               // temperature //
                                                               // presure
                                                               // std.dev pressure
                double val = Double.parseDouble(dataSet.getString("FreezingTemperature"));
                testSystem.setTemperature(val);
                SampleValue sample = new SampleValue(val, val / 700, sample1, standardDeviation1);
                sample.setFunction(function);
                sample.setReference(dataSet.getString("Reference"));
                sample.setThermodynamicSystem(testSystem);
                sampleList.add(sample);
            }
        } catch (Exception e) {
            logger.error("database error" + e);
        }

        SampleSet sampleSet = new SampleSet(sampleList);
        optim.setSampleSet(sampleSet);

        // do simulations
        // optim.solve();
        // optim.runMonteCarloSimulation();
        optim.displayCurveFit();
        optim.writeToTextFile("c:/testFit.txt");
    }
}<|MERGE_RESOLUTION|>--- conflicted
+++ resolved
@@ -19,11 +19,6 @@
  * @author Even Solbraa
  * @version $Id: $Id
  */
-<<<<<<< HEAD
-public class TestBinaryHVfitToActivityCoefficientDB {
-    static Logger logger = LogManager.getLogger(TestBinaryHVfitToActivityCoefficientDB.class);
-
-=======
 public class TestBinaryHVfitToActivityCoefficientDB implements Cloneable {
     static Logger logger = LogManager.getLogger(TestBinaryHVfitToActivityCoefficientDB.class);
 
@@ -34,7 +29,6 @@
      *
      * @param args an array of {@link java.lang.String} objects
      */
->>>>>>> e5b15554
     public static void main(String[] args) {
         LevenbergMarquardt optim = new LevenbergMarquardt();
         ArrayList<SampleValue> sampleList = new ArrayList<SampleValue>();
