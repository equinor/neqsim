--- conflicted
+++ resolved
@@ -17,8 +17,6 @@
  * @version $Id: $Id
  */
 public class TestBinaryHVfitToActivityUNIFAC implements Cloneable {
-<<<<<<< HEAD
-=======
     /**
      * <p>
      * main.
@@ -26,7 +24,6 @@
      *
      * @param args an array of {@link java.lang.String} objects
      */
->>>>>>> f5b5a8bf
     public static void main(String[] args) {
         LevenbergMarquardt optim = new LevenbergMarquardt();
         ArrayList<SampleValue> sampleList = new ArrayList<SampleValue>();
