--- conflicted
+++ resolved
@@ -53,21 +53,6 @@
       double activ = testSystem2.getPhase(1).getActivityCoefficient(0);
       // System.out.println("activity " + activ);
 
-<<<<<<< HEAD
-            // double parameterGuess[] ={4600.679072303, -1200.64471708, -3.89,
-            // 1.9}; //Piperazine - water
-            double parameterGuess[] = {-460.679072303, 120.64471708, -3.89, 1.9}; // Piuperazine
-                                                                                 // -AceticAcid
-            function.setInitialGuess(parameterGuess);
-            double sample1[] = {numb / 1000.0, testSystem.getTemperature()};
-            double standardDeviation1[] = {1.0};
-            SampleValue sample =
-                    new SampleValue(activ, activ / 1000.0, sample1, standardDeviation1);
-            sample.setFunction(function);
-            sample.setThermodynamicSystem(testSystem);
-            sampleList.add(sample);
-        }
-=======
       // double parameterGuess[] ={4600.679072303, -1200.64471708, -3.89,
       // 1.9}; //Piperazine - water
       double parameterGuess[] = {-460.679072303, 120.64471708, -3.89, 1.9}; // Piuperazine
@@ -80,7 +65,6 @@
       sample.setThermodynamicSystem(testSystem);
       sampleList.add(sample);
     }
->>>>>>> b9d5f22d
 
     SampleSet sampleSet = new SampleSet(sampleList);
     optim.setSampleSet(sampleSet);
