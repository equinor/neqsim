--- conflicted
+++ resolved
@@ -38,17 +38,6 @@
     NeqSimDataBase database = new NeqSimDataBase();
     ResultSet dataSet = database.getResultSet(
         "SELECT * FROM LuciaData WHERE Component='methane' AND Temperature<520 AND L2<>NULL AND L2>0.00000001 ORDER BY Temperature,Pressure"); // AND
-<<<<<<< HEAD
-                                                                                                                                              // Reference='Houghton1957'
-                                                                                                                                              // AND
-                                                                                                                                              // Reference<>'Nighswander1989'
-                                                                                                                                              // AND
-                                                                                                                                              // Temperature>278.15
-                                                                                                                                              // AND
-                                                                                                                                              // Temperature<383.15
-                                                                                                                                              // AND
-                                                                                                                                              // Pressure<60.01325");
-=======
                                                                                                                                                // Reference='Houghton1957'
                                                                                                                                                // AND
                                                                                                                                                // Reference<>'Nighswander1989'
@@ -58,7 +47,6 @@
                                                                                                                                                // Temperature<383.15
                                                                                                                                                // AND
                                                                                                                                                // Pressure<60.01325");
->>>>>>> b9d5f22d
     // ResultSet dataSet = database.getResultSet( "SELECT * FROM LuciaData WHERE
     // Component='CO2' AND Temperature>250 AND Temperature<420 AND L2<>NULL AND
     // L2>0.00000001 ORDER BY Temperature,Pressure"); // AND Reference='Houghton1957'
@@ -128,17 +116,6 @@
 
     dataSet = database.getResultSet(
         "SELECT * FROM LuciaData WHERE Component='methane' AND ID<3000 AND Temperature<520 AND Y<>NULL AND Y>0.00000001 ORDER BY Temperature,Pressure"); // AND
-<<<<<<< HEAD
-                                                                                                                                                        // Reference='Houghton1957'
-                                                                                                                                                        // AND
-                                                                                                                                                        // Reference<>'Nighswander1989'
-                                                                                                                                                        // AND
-                                                                                                                                                        // Temperature>278.15
-                                                                                                                                                        // AND
-                                                                                                                                                        // Temperature<383.15
-                                                                                                                                                        // AND
-                                                                                                                                                        // Pressure<60.01325");
-=======
                                                                                                                                                          // Reference='Houghton1957'
                                                                                                                                                          // AND
                                                                                                                                                          // Reference<>'Nighswander1989'
@@ -148,7 +125,6 @@
                                                                                                                                                          // Temperature<383.15
                                                                                                                                                          // AND
                                                                                                                                                          // Pressure<60.01325");
->>>>>>> b9d5f22d
     // dataSet = database.getResultSet( "SELECT * FROM LuciaData WHERE
     // Component='CO2' AND ID<3000 AND Temperature>250 AND Temperature<420 AND
     // Y<>NULL AND Y>0.00000001 ORDER BY Temperature,Pressure"); // AND
