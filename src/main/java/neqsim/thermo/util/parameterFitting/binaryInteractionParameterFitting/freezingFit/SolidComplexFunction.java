--- conflicted
+++ resolved
@@ -16,14 +16,11 @@
     private static final long serialVersionUID = 1000;
     static Logger logger = LogManager.getLogger(SolidComplexFunction.class);
 
-<<<<<<< HEAD
-=======
     /**
      * <p>
      * Constructor for SolidComplexFunction.
      * </p>
      */
->>>>>>> e5b15554
     public SolidComplexFunction() {}
 
     /** {@inheritDoc} */
