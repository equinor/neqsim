--- conflicted
+++ resolved
@@ -36,12 +36,8 @@
     // double parameterGuess[] = {0.1640550024}; //, 7578.080}; //, 245.0};
     double parameterGuess[] = {0.119803125, 4482.0};
 
-<<<<<<< HEAD
-    try (ResultSet dataSet = database.getResultSet(
-=======
     try (NeqSimDataBase database = new NeqSimDataBase();
         ResultSet dataSet = database.getResultSet(
->>>>>>> 104de194
         "SELECT * FROM comlexsolidfreezingdata WHERE Component1='TEG' AND Component2='water'")) {
       while (dataSet.next()) {
         SolidComplexFunction function = new SolidComplexFunction();
