/*
 * IonicInteractionParameterFittingFunction.java
 *
 * Created on 22. januar 2001, 22:59
 */

package neqsim.thermo.util.parameterFitting.binaryInteractionParameterFitting.ionicInteractionCoefficientFitting;

import org.apache.logging.log4j.LogManager;
import org.apache.logging.log4j.Logger;
import neqsim.statistics.parameterFitting.nonLinearParameterFitting.LevenbergMarquardtFunction;
import neqsim.thermo.mixingRule.HVmixingRuleInterface;
import neqsim.thermo.phase.PhaseEosInterface;
import neqsim.thermo.phase.PhaseModifiedFurstElectrolyteEos;

/**
 * <p>
 * IonicInteractionParameterFittingFunction class.
 * </p>
 *
 * @author Even Solbraa
 * @version $Id: $Id
 */
public class IonicInteractionParameterFittingFunction extends LevenbergMarquardtFunction {
    private static final long serialVersionUID = 1000;
    static Logger logger = LogManager.getLogger(IonicInteractionParameterFittingFunction.class);

<<<<<<< HEAD
    /** Creates new Test */
=======
    /**
     * <p>
     * Constructor for IonicInteractionParameterFittingFunction.
     * </p>
     */
>>>>>>> e5b15554
    public IonicInteractionParameterFittingFunction() {}

    /** {@inheritDoc} */
    @Override
    public double calcValue(double[] dependentValues) {
        try {
            thermoOps.bubblePointPressureFlash(false);
            // logger.info("pres " +
            // system.getPressure()*system.getPhases()[0].getComponent(0).getx());
        } catch (Exception e) {
            logger.error(e.toString());
        }
        return system.getPressure() * system.getPhases()[0].getComponent(0).getx();
    }

    /** {@inheritDoc} */
    @Override
    public double calcTrueValue(double val) {
        return val;
    }

    /** {@inheritDoc} */
    @Override
    public void setFittingParams(int i, double value) {
        params[i] = value;
        int MDEAplusNumb = 0, MDEANumb = 0, CO2Numb = 0, HCO3numb = 0, Waternumb = 0,
                H3OplusNumb = 0;
        int j = 0;
        // do{
        // H3OplusNumb = j;
        // j++;
        // }
        // while(!system.getPhases()[0].getComponents()[j-1].getComponentName().equals("H3O+"));

        j = 0;
        do {
            MDEAplusNumb = j;
            j++;
        } while (!system.getPhases()[0].getComponents()[j - 1].getComponentName().equals("MDEA+"));
        j = 0;

        do {
            MDEANumb = j;
            j++;
        } while (!system.getPhases()[0].getComponents()[j - 1].getComponentName().equals("MDEA"));
        j = 0;
        do {
            CO2Numb = j;
            j++;
        } while (!system.getPhases()[0].getComponents()[j - 1].getComponentName().equals("CO2"));
        j = 0;

        do {
            HCO3numb = j;
            j++;
        } while (!system.getPhases()[0].getComponents()[j - 1].getComponentName().equals("HCO3-"));
        j = 0;
        do {
            Waternumb = j;
            j++;
        } while (!system.getPhases()[0].getComponents()[j - 1].getComponentName().equals("water"));
        // logger.info("water numb " + Waternumb);
        // logger.info("co2 numb " + CO2Numb);
        // logger.info("MDEA numb " + MDEANumb);
        // logger.info("HCO3numb numb " + HCO3numb);
        // logger.info("MDEAplusNumb numb " + MDEAplusNumb);

        if (i == 0) {
            ((PhaseModifiedFurstElectrolyteEos) system.getPhases()[0]).getElectrolyteMixingRule()
                    .setWijParameter(MDEAplusNumb, CO2Numb, value);
            ((PhaseModifiedFurstElectrolyteEos) system.getPhases()[1]).getElectrolyteMixingRule()
                    .setWijParameter(MDEAplusNumb, CO2Numb, value);
        }
        if (i == 1) {
            ((PhaseModifiedFurstElectrolyteEos) system.getPhases()[0]).getElectrolyteMixingRule()
                    .setWijParameter(MDEAplusNumb, MDEANumb, value);
            ((PhaseModifiedFurstElectrolyteEos) system.getPhases()[1]).getElectrolyteMixingRule()
                    .setWijParameter(MDEAplusNumb, MDEANumb, value);
        }
        if (i == 2) {
            ((PhaseModifiedFurstElectrolyteEos) system.getPhases()[0]).getElectrolyteMixingRule()
                    .setWijParameter(MDEAplusNumb, Waternumb, value);
            ((PhaseModifiedFurstElectrolyteEos) system.getPhases()[1]).getElectrolyteMixingRule()
                    .setWijParameter(MDEAplusNumb, Waternumb, value);

            if (((PhaseModifiedFurstElectrolyteEos) system.getPhases()[1].getRefPhase(MDEAplusNumb))
                    .getElectrolyteMixingRule() != null) {
                // ((ElectrolyteMixingRulesInterface)((PhaseModifiedFurstElectrolyteEos)((PhaseModifiedFurstElectrolyteEos)system.getPhases()[0]).getRefPhase(MDEAplusNumb)).getElectrolyteMixingRule()).setWijParameter(0,
                // 1, value);
                ((PhaseModifiedFurstElectrolyteEos) system.getPhases()[1].getRefPhase(MDEAplusNumb))
                        .getElectrolyteMixingRule().setWijParameter(0, 1, value);
            }
        }
        if (i == 3) {
            ((PhaseModifiedFurstElectrolyteEos) system.getPhases()[0]).getElectrolyteMixingRule()
                    .setWijParameter(MDEAplusNumb, HCO3numb, value);
            ((PhaseModifiedFurstElectrolyteEos) system.getPhases()[1]).getElectrolyteMixingRule()
                    .setWijParameter(MDEAplusNumb, HCO3numb, value);
        }
        if (i == 42) {
            ((PhaseModifiedFurstElectrolyteEos) system.getPhases()[0]).getElectrolyteMixingRule()
                    .setWijParameter(H3OplusNumb, MDEANumb, value);
            ((PhaseModifiedFurstElectrolyteEos) system.getPhases()[1]).getElectrolyteMixingRule()
                    .setWijParameter(H3OplusNumb, MDEANumb, value);
        }

        if (i == 4) {
            ((PhaseEosInterface) system.getPhases()[0]).getMixingRule()
                    .setBinaryInteractionParameter(CO2Numb, MDEANumb, value * 1e3);
            ((PhaseEosInterface) system.getPhases()[1]).getMixingRule()
                    .setBinaryInteractionParameter(CO2Numb, MDEANumb, value * 1e3);
        }

        if (i == 20) {
            system.getPhase(0).getComponent(MDEAplusNumb).setStokesCationicDiameter(value);
            ((PhaseModifiedFurstElectrolyteEos) system.getPhases()[0]).reInitFurstParam();
            system.getPhase(1).getComponent(MDEAplusNumb).setStokesCationicDiameter(value);
            ((PhaseModifiedFurstElectrolyteEos) system.getPhases()[1]).reInitFurstParam();
        }
        if (i == 40) {
            system.getChemicalReactionOperations().getReactionList().getReaction(0).setK(0, value);
        }
        if (i == 50) {
            system.getChemicalReactionOperations().getReactionList().getReaction(0).setK(1, value);
        }
        if (i == 60) {
            system.getChemicalReactionOperations().getReactionList().getReaction(0).setK(2, value);
        }

        if (i == 10) {
            ((HVmixingRuleInterface) ((PhaseEosInterface) system.getPhases()[0]).getMixingRule())
                    .setHVDijParameter(CO2Numb, MDEANumb, value);
            ((HVmixingRuleInterface) ((PhaseEosInterface) system.getPhases()[1]).getMixingRule())
                    .setHVDijParameter(CO2Numb, MDEANumb, value);
        }
        if (i == 40) {
            ((HVmixingRuleInterface) ((PhaseEosInterface) system.getPhases()[0]).getMixingRule())
                    .setHVDijParameter(MDEANumb, CO2Numb, value * 1e8);
            ((HVmixingRuleInterface) ((PhaseEosInterface) system.getPhases()[1]).getMixingRule())
                    .setHVDijParameter(MDEANumb, CO2Numb, value * 1e8);
        }
        if (i == 10) {
            ((HVmixingRuleInterface) ((PhaseEosInterface) system.getPhases()[0]).getMixingRule())
                    .setHVDijTParameter(CO2Numb, MDEANumb, value);
            ((HVmixingRuleInterface) ((PhaseEosInterface) system.getPhases()[1]).getMixingRule())
                    .setHVDijTParameter(CO2Numb, MDEANumb, value);
        }
        if (i == 50) {
            ((HVmixingRuleInterface) ((PhaseEosInterface) system.getPhases()[0]).getMixingRule())
                    .setHVDijTParameter(MDEANumb, CO2Numb, value * 1e8);
            ((HVmixingRuleInterface) ((PhaseEosInterface) system.getPhases()[1]).getMixingRule())
                    .setHVDijTParameter(MDEANumb, CO2Numb, value * 1e8);
        }

        // Temp der 1
        if (i == 50) {
            ((PhaseModifiedFurstElectrolyteEos) system.getPhases()[0]).getElectrolyteMixingRule()
                    .setWijT1Parameter(MDEAplusNumb, MDEANumb, value);
            ((PhaseModifiedFurstElectrolyteEos) system.getPhases()[1]).getElectrolyteMixingRule()
                    .setWijT1Parameter(MDEAplusNumb, MDEANumb, value);
        }
        if (i == 40) {
            ((PhaseModifiedFurstElectrolyteEos) system.getPhases()[0]).getElectrolyteMixingRule()
                    .setWijT1Parameter(MDEAplusNumb, CO2Numb, value);
            ((PhaseModifiedFurstElectrolyteEos) system.getPhases()[1]).getElectrolyteMixingRule()
                    .setWijT1Parameter(MDEAplusNumb, CO2Numb, value);
        }
        if (i == 60) {
            ((PhaseModifiedFurstElectrolyteEos) system.getPhases()[0]).getElectrolyteMixingRule()
                    .setWijT1Parameter(MDEAplusNumb, HCO3numb, value);
            ((PhaseModifiedFurstElectrolyteEos) system.getPhases()[1]).getElectrolyteMixingRule()
                    .setWijT1Parameter(MDEAplusNumb, HCO3numb, value);
        }
        if (i == 7) {
            ((PhaseModifiedFurstElectrolyteEos) system.getPhases()[0]).getElectrolyteMixingRule()
                    .setWijT1Parameter(MDEAplusNumb, Waternumb, value);
            ((PhaseModifiedFurstElectrolyteEos) system.getPhases()[1]).getElectrolyteMixingRule()
                    .setWijT1Parameter(MDEAplusNumb, Waternumb, value);
        }

        // Temp der 2
        if (i == 66) {
            ((PhaseModifiedFurstElectrolyteEos) system.getPhases()[0]).getElectrolyteMixingRule()
                    .setWijT2Parameter(MDEAplusNumb, MDEANumb, value);
            ((PhaseModifiedFurstElectrolyteEos) system.getPhases()[1]).getElectrolyteMixingRule()
                    .setWijT2Parameter(MDEAplusNumb, MDEANumb, value);
        }
        if (i == 20) {
            ((PhaseModifiedFurstElectrolyteEos) system.getPhases()[0]).getElectrolyteMixingRule()
                    .setWijT2Parameter(MDEAplusNumb, CO2Numb, value);
            ((PhaseModifiedFurstElectrolyteEos) system.getPhases()[1]).getElectrolyteMixingRule()
                    .setWijT2Parameter(MDEAplusNumb, CO2Numb, value);
        }
        if (i == 76) {
            ((PhaseModifiedFurstElectrolyteEos) system.getPhases()[0]).getElectrolyteMixingRule()
                    .setWijT2Parameter(MDEAplusNumb, HCO3numb, value);
            ((PhaseModifiedFurstElectrolyteEos) system.getPhases()[1]).getElectrolyteMixingRule()
                    .setWijT2Parameter(MDEAplusNumb, HCO3numb, value);
        }
        if (i == 86) {
            ((PhaseModifiedFurstElectrolyteEos) system.getPhases()[0]).getElectrolyteMixingRule()
                    .setWijT2Parameter(MDEAplusNumb, Waternumb, value);
            ((PhaseModifiedFurstElectrolyteEos) system.getPhases()[1]).getElectrolyteMixingRule()
                    .setWijT2Parameter(MDEAplusNumb, Waternumb, value);
        }
    }

    /**
     * <p>
     * setFittingParams5.
     * </p>
     *
     * @param i a int
     * @param value a double
     */
    public void setFittingParams5(int i, double value) {
        params[i] = value;
        int MDEAplusNumb = 0, MDEANumb = 0, CO2Numb = 0, HCO3numb = 0, Waternumb = 0;
        int j = 0;
        do {
            MDEAplusNumb = j;
            j++;
        } while (!system.getPhases()[0].getComponents()[j - 1].getComponentName()
                .equals("MDEAplus"));
        j = 0;

        do {
            MDEANumb = j;
            j++;
        } while (!system.getPhases()[0].getComponents()[j - 1].getComponentName().equals("MDEA"));
        j = 0;
        do {
            CO2Numb = j;
            j++;
        } while (!system.getPhases()[0].getComponents()[j - 1].getComponentName().equals("CO2"));
        j = 0;

        do {
            HCO3numb = j;
            j++;
        } while (!system.getPhases()[0].getComponents()[j - 1].getComponentName()
                .equals("HCO3minus"));
        j = 0;
        do {
            Waternumb = j;
            j++;
        } while (!system.getPhases()[0].getComponents()[j - 1].getComponentName().equals("water"));

        // Temp der 1
        if (i == 0) {
            ((PhaseModifiedFurstElectrolyteEos) system.getPhases()[0]).getElectrolyteMixingRule()
                    .setWijT1Parameter(MDEAplusNumb, MDEANumb, value);
            ((PhaseModifiedFurstElectrolyteEos) system.getPhases()[1]).getElectrolyteMixingRule()
                    .setWijT1Parameter(MDEAplusNumb, MDEANumb, value);
        }
        if (i == 1) {
            ((PhaseModifiedFurstElectrolyteEos) system.getPhases()[0]).getElectrolyteMixingRule()
                    .setWijT1Parameter(MDEAplusNumb, CO2Numb, value);
            ((PhaseModifiedFurstElectrolyteEos) system.getPhases()[1]).getElectrolyteMixingRule()
                    .setWijT1Parameter(MDEAplusNumb, CO2Numb, value);
        }
        if (i == 10) {
            ((PhaseModifiedFurstElectrolyteEos) system.getPhases()[0]).getElectrolyteMixingRule()
                    .setWijT1Parameter(MDEAplusNumb, HCO3numb, value);
            ((PhaseModifiedFurstElectrolyteEos) system.getPhases()[1]).getElectrolyteMixingRule()
                    .setWijT1Parameter(MDEAplusNumb, HCO3numb, value);
        }
        if (i == 2) {
            ((PhaseModifiedFurstElectrolyteEos) system.getPhases()[0]).getElectrolyteMixingRule()
                    .setWijT1Parameter(MDEAplusNumb, Waternumb, value);
            ((PhaseModifiedFurstElectrolyteEos) system.getPhases()[1]).getElectrolyteMixingRule()
                    .setWijT1Parameter(MDEAplusNumb, Waternumb, value);
        }

        // Temp der 2
        if (i == 23) {
            ((PhaseModifiedFurstElectrolyteEos) system.getPhases()[0]).getElectrolyteMixingRule()
                    .setWijT2Parameter(MDEAplusNumb, MDEANumb, value);
            ((PhaseModifiedFurstElectrolyteEos) system.getPhases()[1]).getElectrolyteMixingRule()
                    .setWijT2Parameter(MDEAplusNumb, MDEANumb, value);
        }
        if (i == 20) {
            ((PhaseModifiedFurstElectrolyteEos) system.getPhases()[0]).getElectrolyteMixingRule()
                    .setWijT2Parameter(MDEAplusNumb, CO2Numb, value);
            ((PhaseModifiedFurstElectrolyteEos) system.getPhases()[1]).getElectrolyteMixingRule()
                    .setWijT2Parameter(MDEAplusNumb, CO2Numb, value);
        }
        if (i == 4) {
            ((PhaseModifiedFurstElectrolyteEos) system.getPhases()[0]).getElectrolyteMixingRule()
                    .setWijT2Parameter(MDEAplusNumb, HCO3numb, value);
            ((PhaseModifiedFurstElectrolyteEos) system.getPhases()[1]).getElectrolyteMixingRule()
                    .setWijT2Parameter(MDEAplusNumb, HCO3numb, value);
        }
        if (i == 5) {
            ((PhaseModifiedFurstElectrolyteEos) system.getPhases()[0]).getElectrolyteMixingRule()
                    .setWijT2Parameter(MDEAplusNumb, Waternumb, value);
            ((PhaseModifiedFurstElectrolyteEos) system.getPhases()[1]).getElectrolyteMixingRule()
                    .setWijT2Parameter(MDEAplusNumb, Waternumb, value);
        }
    }

    /**
     * <p>
     * setFittingParams3.
     * </p>
     *
     * @param i a int
     * @param value a double
     */
    public void setFittingParams3(int i, double value) {
        params[i] = value;
        int MDEAplusNumb = 0, MDEANumb = 0, CO2Numb = 0, HCO3numb = 0, Waternumb = 0;
        int j = 0;
        do {
            MDEAplusNumb = j;
            j++;
        } while (!system.getPhases()[0].getComponents()[j - 1].getComponentName()
                .equals("MDEAplus"));
        j = 0;

        do {
            MDEANumb = j;
            j++;
        } while (!system.getPhases()[0].getComponents()[j - 1].getComponentName().equals("MDEA"));
        j = 0;
        do {
            CO2Numb = j;
            j++;
        } while (!system.getPhases()[0].getComponents()[j - 1].getComponentName().equals("CO2"));
        j = 0;

        do {
            HCO3numb = j;
            j++;
        } while (!system.getPhases()[0].getComponents()[j - 1].getComponentName()
                .equals("HCO3minus"));
        j = 0;
        do {
            Waternumb = j;
            j++;
        } while (!system.getPhases()[0].getComponents()[j - 1].getComponentName().equals("water"));

        if (i == 0) {
            ((PhaseModifiedFurstElectrolyteEos) system.getPhases()[0]).getElectrolyteMixingRule()
                    .setWijParameter(MDEAplusNumb, CO2Numb, value);
            ((PhaseModifiedFurstElectrolyteEos) system.getPhases()[1]).getElectrolyteMixingRule()
                    .setWijParameter(MDEAplusNumb, CO2Numb, value);
        }
    }
}<|MERGE_RESOLUTION|>--- conflicted
+++ resolved
@@ -25,15 +25,11 @@
     private static final long serialVersionUID = 1000;
     static Logger logger = LogManager.getLogger(IonicInteractionParameterFittingFunction.class);
 
-<<<<<<< HEAD
-    /** Creates new Test */
-=======
     /**
      * <p>
      * Constructor for IonicInteractionParameterFittingFunction.
      * </p>
      */
->>>>>>> e5b15554
     public IonicInteractionParameterFittingFunction() {}
 
     /** {@inheritDoc} */
