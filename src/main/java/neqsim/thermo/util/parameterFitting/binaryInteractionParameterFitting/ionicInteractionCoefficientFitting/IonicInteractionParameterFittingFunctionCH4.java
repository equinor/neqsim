package neqsim.thermo.util.parameterFitting.binaryInteractionParameterFitting.ionicInteractionCoefficientFitting;

import org.apache.logging.log4j.LogManager;
import org.apache.logging.log4j.Logger;
import neqsim.statistics.parameterFitting.nonLinearParameterFitting.LevenbergMarquardtFunction;
import neqsim.thermo.mixingRule.HVmixingRuleInterface;
import neqsim.thermo.phase.PhaseEosInterface;
import neqsim.thermo.phase.PhaseModifiedFurstElectrolyteEos;

/**
 *
 * @author Even Solbraa
 * @version
 */
public class IonicInteractionParameterFittingFunctionCH4 extends LevenbergMarquardtFunction {
    private static final long serialVersionUID = 1000;
    static Logger logger = LogManager.getLogger(IonicInteractionParameterFittingFunctionCH4.class);

<<<<<<< HEAD
    /** Creates new Test */
=======

>>>>>>> 328264d8
    public IonicInteractionParameterFittingFunctionCH4() {}

    @Override
    public double calcValue(double[] dependentValues) {
        try {
            thermoOps.bubblePointPressureFlash(false);
            // logger.info("pres " +
            // system.getPressure()*system.getPhases()[0].getComponent(0).getx());
        } catch (Exception e) {
            logger.error(e.toString());
        }
        return system.getPressure();
    }

    @Override
    public double calcTrueValue(double val) {
        return val;
    }

    @Override
    public void setFittingParams(int i, double value) {
        params[i] = value;
        int MDEAplusNumb = 0, MDEANumb = 0, methanenumb = 0, CO2Numb = 0, HCO3numb = 0,
                Waternumb = 0, methane = 0;
        int j = 0;
        do {
            MDEAplusNumb = j;
            j++;
        } while (!system.getPhases()[0].getComponents()[j - 1].getComponentName().equals("MDEA+"));
        j = 0;

        do {
            MDEANumb = j;
            j++;
        } while (!system.getPhases()[0].getComponents()[j - 1].getComponentName().equals("MDEA"));
        j = 0;
        do {
            CO2Numb = j;
            j++;
        } while (!system.getPhases()[0].getComponents()[j - 1].getComponentName().equals("CO2"));
        j = 0;

        do {
            HCO3numb = j;
            j++;
        } while (!system.getPhases()[0].getComponents()[j - 1].getComponentName().equals("HCO3-"));
        j = 0;
        do {
            Waternumb = j;
            j++;
        } while (!system.getPhases()[0].getComponents()[j - 1].getComponentName().equals("water"));
        j = 0;
        do {
            methanenumb = j;
            j++;
        } while (!system.getPhases()[0].getComponents()[j - 1].getComponentName()
                .equals("methane"));
        if (i == 10) {
            ((PhaseEosInterface) system.getPhases()[0]).getMixingRule()
                    .setBinaryInteractionParameter(methane, CO2Numb, value);
            ((PhaseEosInterface) system.getPhases()[1]).getMixingRule()
                    .setBinaryInteractionParameter(methane, CO2Numb, value);
        }
        if (i == 1) {
            ((PhaseEosInterface) system.getPhases()[0]).getMixingRule()
                    .setBinaryInteractionParameter(methane, MDEANumb, value * 1e3);
            ((PhaseEosInterface) system.getPhases()[1]).getMixingRule()
                    .setBinaryInteractionParameter(methane, MDEANumb, value * 1e3);
        }
        if (i == 2) {
            ((PhaseModifiedFurstElectrolyteEos) system.getPhases()[0]).getElectrolyteMixingRule()
                    .setWijT1Parameter(MDEAplusNumb, methane, value);
            ((PhaseModifiedFurstElectrolyteEos) system.getPhases()[1]).getElectrolyteMixingRule()
                    .setWijT1Parameter(MDEAplusNumb, methane, value);
        }
        if (i == 0) {
            ((PhaseModifiedFurstElectrolyteEos) system.getPhases()[0]).getElectrolyteMixingRule()
                    .setWijParameter(MDEAplusNumb, methane, value);
            ((PhaseModifiedFurstElectrolyteEos) system.getPhases()[1]).getElectrolyteMixingRule()
                    .setWijParameter(MDEAplusNumb, methane, value);
        }
        if (i == 11) {
            ((HVmixingRuleInterface) ((PhaseEosInterface) system.getPhases()[0]).getMixingRule())
                    .setHVDijParameter(methane, MDEANumb, value * 1e4);
            ((HVmixingRuleInterface) ((PhaseEosInterface) system.getPhases()[1]).getMixingRule())
                    .setHVDijParameter(methane, MDEANumb, value * 1e4);
        }
        if (i == 21) {
            ((HVmixingRuleInterface) ((PhaseEosInterface) system.getPhases()[0]).getMixingRule())
                    .setHVDijParameter(MDEANumb, methane, value * 1e4);
            ((HVmixingRuleInterface) ((PhaseEosInterface) system.getPhases()[1]).getMixingRule())
                    .setHVDijParameter(MDEANumb, methane, value * 1e4);
        }

        if (i == 61) {
            ((PhaseModifiedFurstElectrolyteEos) system.getPhases()[0]).getElectrolyteMixingRule()
                    .setWijParameter(MDEAplusNumb, CO2Numb, value);
            ((PhaseModifiedFurstElectrolyteEos) system.getPhases()[1]).getElectrolyteMixingRule()
                    .setWijParameter(MDEAplusNumb, CO2Numb, value);
        }
        if (i == 22) {
            ((HVmixingRuleInterface) ((PhaseEosInterface) system.getPhases()[0]).getMixingRule())
                    .setHVDijParameter(CO2Numb, MDEANumb, value);
            ((HVmixingRuleInterface) ((PhaseEosInterface) system.getPhases()[1]).getMixingRule())
                    .setHVDijParameter(CO2Numb, MDEANumb, value);
        }
        if (i == 32) {
            ((HVmixingRuleInterface) ((PhaseEosInterface) system.getPhases()[0]).getMixingRule())
                    .setHVDijParameter(MDEANumb, CO2Numb, value);
            ((HVmixingRuleInterface) ((PhaseEosInterface) system.getPhases()[1]).getMixingRule())
                    .setHVDijParameter(MDEANumb, CO2Numb, value);
        }
    }
}<|MERGE_RESOLUTION|>--- conflicted
+++ resolved
@@ -16,11 +16,6 @@
     private static final long serialVersionUID = 1000;
     static Logger logger = LogManager.getLogger(IonicInteractionParameterFittingFunctionCH4.class);
 
-<<<<<<< HEAD
-    /** Creates new Test */
-=======
-
->>>>>>> 328264d8
     public IonicInteractionParameterFittingFunctionCH4() {}
 
     @Override
