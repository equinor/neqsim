--- conflicted
+++ resolved
@@ -19,14 +19,11 @@
     private static final long serialVersionUID = 1000;
     static Logger logger = LogManager.getLogger(IonicInteractionParameterFittingFunctionCH4.class);
 
-<<<<<<< HEAD
-=======
     /**
      * <p>
      * Constructor for IonicInteractionParameterFittingFunctionCH4.
      * </p>
      */
->>>>>>> f5b5a8bf
     public IonicInteractionParameterFittingFunctionCH4() {}
 
     /** {@inheritDoc} */
