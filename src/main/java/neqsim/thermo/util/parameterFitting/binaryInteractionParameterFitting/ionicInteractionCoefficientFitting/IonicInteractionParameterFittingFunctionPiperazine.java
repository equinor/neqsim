package neqsim.thermo.util.parameterFitting.binaryInteractionParameterFitting.ionicInteractionCoefficientFitting;

import org.apache.logging.log4j.LogManager;
import org.apache.logging.log4j.Logger;
import neqsim.statistics.parameterFitting.nonLinearParameterFitting.LevenbergMarquardtFunction;
import neqsim.thermo.phase.PhaseModifiedFurstElectrolyteEos;

/**
 * <p>
 * IonicInteractionParameterFittingFunctionPiperazine class.
 * </p>
 *
 * @author Even Solbraa
 * @version $Id: $Id
 */
public class IonicInteractionParameterFittingFunctionPiperazine extends LevenbergMarquardtFunction {
    private static final long serialVersionUID = 1000;
    static Logger logger =
            LogManager.getLogger(IonicInteractionParameterFittingFunctionPiperazine.class);

<<<<<<< HEAD
=======
    /**
     * <p>
     * Constructor for IonicInteractionParameterFittingFunctionPiperazine.
     * </p>
     */
>>>>>>> f5b5a8bf
    public IonicInteractionParameterFittingFunctionPiperazine() {}

    /** {@inheritDoc} */
    @Override
    public double calcValue(double[] dependentValues) {
        try {
            thermoOps.bubblePointPressureFlash(false);
            // System.out.println("pres " +
            // system.getPressure()*system.getPhases()[0].getComponent(0).getx());
        } catch (Exception e) {
            logger.error(e.toString());
        }
        return system.getPressure() * system.getPhases()[0].getComponent(0).getx();
    }

    /** {@inheritDoc} */
    @Override
    public double calcTrueValue(double val) {
        return val;
    }

    /** {@inheritDoc} */
    @Override
    public void setFittingParams(int i, double value) {
        params[i] = value;
        int PiperazineplusNumb = 0, CO2Numb = 0, HCO3numb = 0, Waternumb = 0, PiperazineNumb = 0;
        int j = 0;
        do {
            PiperazineNumb = j;
            j++;
        } while (!system.getPhases()[0].getComponents()[j - 1].getComponentName()
                .equals("Piperazine"));

        j = 0;
        do {
            PiperazineplusNumb = j;
            j++;
        } while (!system.getPhases()[0].getComponents()[j - 1].getComponentName()
                .equals("Piperazine+"));

        j = 0;
        do {
            CO2Numb = j;
            j++;
        } while (!system.getPhases()[0].getComponents()[j - 1].getComponentName().equals("CO2"));
        j = 0;

        do {
            HCO3numb = j;
            j++;
        } while (!system.getPhases()[0].getComponents()[j - 1].getComponentName().equals("HCO3-"));
        j = 0;
        do {
            Waternumb = j;
            j++;
        } while (!system.getPhases()[0].getComponents()[j - 1].getComponentName().equals("water"));
        // System.out.println("water numb " + Waternumb);
        // System.out.println("co2 numb " + CO2Numb);
        // System.out.println("MDEA numb " + MDEANumb);
        // System.out.println("HCO3numb numb " + HCO3numb);
        // System.out.println("MDEAplusNumb numb " + MDEAplusNumb);

        if (i == 0) {
            ((PhaseModifiedFurstElectrolyteEos) system.getPhases()[0]).getElectrolyteMixingRule()
                    .setWijParameter(PiperazineplusNumb, CO2Numb, value);
            ((PhaseModifiedFurstElectrolyteEos) system.getPhases()[1]).getElectrolyteMixingRule()
                    .setWijParameter(PiperazineplusNumb, CO2Numb, value);
        }
        if (i == 1) {
            ((PhaseModifiedFurstElectrolyteEos) system.getPhases()[0]).getElectrolyteMixingRule()
                    .setWijParameter(PiperazineplusNumb, PiperazineNumb, value);
            ((PhaseModifiedFurstElectrolyteEos) system.getPhases()[1]).getElectrolyteMixingRule()
                    .setWijParameter(PiperazineplusNumb, PiperazineNumb, value);
        }
        // if(i==1){
        // ((ElectrolyteMixingRulesInterface)
        // ((PhaseModifiedFurstElectrolyteEos)system.getPhases()[0]).getElectrolyteMixingRule()).setWijParameter(PiperazineplusNumb,
        // Waternumb, value);
        // ((ElectrolyteMixingRulesInterface)
        // ((PhaseModifiedFurstElectrolyteEos)system.getPhases()[1]).getElectrolyteMixingRule()).setWijParameter(PiperazineplusNumb,
        // Waternumb, value);
        //
        // if((ElectrolyteMixingRulesInterface)((PhaseModifiedFurstElectrolyteEos)((PhaseModifiedFurstElectrolyteEos)system.getPhases()[1]).getRefPhase(PiperazineplusNumb)).getElectrolyteMixingRule()!=null){
        // //((ElectrolyteMixingRulesInterface)((PhaseModifiedFurstElectrolyteEos)((PhaseModifiedFurstElectrolyteEos)system.getPhases()[0]).getRefPhase(PiperazineplusNumb)).getElectrolyteMixingRule()).setWijParameter(0,
        // 1, value);
        // ((ElectrolyteMixingRulesInterface)((PhaseModifiedFurstElectrolyteEos)((PhaseModifiedFurstElectrolyteEos)system.getPhases()[1]).getRefPhase(PiperazineplusNumb)).getElectrolyteMixingRule()).setWijParameter(0,
        // 1, value);
        // }
        // }
        // if(i==2){
        // ((ElectrolyteMixingRulesInterface)
        // ((PhaseModifiedFurstElectrolyteEos)system.getPhases()[0]).getElectrolyteMixingRule()).setWijParameter(PiperazineplusNumb,HCO3numb,
        // value);
        // ((ElectrolyteMixingRulesInterface)
        // ((PhaseModifiedFurstElectrolyteEos)system.getPhases()[1]).getElectrolyteMixingRule()).setWijParameter(PiperazineplusNumb,HCO3numb,
        // value);
        // }
        // if(i==42){
        // ((ElectrolyteMixingRulesInterface)
        // ((PhaseModifiedFurstElectrolyteEos)system.getPhases()[0]).getElectrolyteMixingRule()).setWijParameter(H3OplusNumb,
        // MDEANumb, value);
        // ((ElectrolyteMixingRulesInterface)
        // ((PhaseModifiedFurstElectrolyteEos)system.getPhases()[1]).getElectrolyteMixingRule()).setWijParameter(H3OplusNumb,
        // MDEANumb, value);
        //
        // }
        //
        //
        //
        //
        // if(i==4){
        // ((PhaseEosInterface)system.getPhases()[0]).getMixingRule().setBinaryInteractionParameter(CO2Numb,MDEANumb,
        // value*1e3);
        // ((PhaseEosInterface)system.getPhases()[1]).getMixingRule().setBinaryInteractionParameter(CO2Numb,MDEANumb,
        // value*1e3);
        // }
        //
        // if(i==20){
        // system.getPhase(0).getComponent(MDEAplusNumb).setStokesCationicDiameter(value);
        // ((PhaseModifiedFurstElectrolyteEos)system.getPhases()[0]).reInitFurstParam();
        // system.getPhase(1).getComponent(MDEAplusNumb).setStokesCationicDiameter(value);
        // ((PhaseModifiedFurstElectrolyteEos)system.getPhases()[1]).reInitFurstParam();
        // }
        // if(i==40){
        // system.getChemicalReactionOperations().getReactionList().getReaction(0).setK(0,value);
        // }
        // if(i==50){
        // system.getChemicalReactionOperations().getReactionList().getReaction(0).setK(1,value);
        // }
        // if(i==60){
        // system.getChemicalReactionOperations().getReactionList().getReaction(0).setK(2,value);
        // }
        //
        //
        //
        // if(i==10){
        // ((HVmixingRuleInterface)
        // ((PhaseEosInterface)system.getPhases()[0]).getMixingRule()).setHVDijParameter(CO2Numb,MDEANumb,
        // value);
        // ((HVmixingRuleInterface)
        // ((PhaseEosInterface)system.getPhases()[1]).getMixingRule()).setHVDijParameter(CO2Numb,MDEANumb,
        // value);
        // }
        // if(i==40){
        // ((HVmixingRuleInterface)
        // ((PhaseEosInterface)system.getPhases()[0]).getMixingRule()).setHVDijParameter(MDEANumb,
        // CO2Numb, value*1e8);
        // ((HVmixingRuleInterface)
        // ((PhaseEosInterface)system.getPhases()[1]).getMixingRule()).setHVDijParameter(MDEANumb,
        // CO2Numb, value*1e8);
        // }
        // if(i==10){
        // ((HVmixingRuleInterface)
        // ((PhaseEosInterface)system.getPhases()[0]).getMixingRule()).setHVDijTParameter(CO2Numb,MDEANumb,
        // value);
        // ((HVmixingRuleInterface)
        // ((PhaseEosInterface)system.getPhases()[1]).getMixingRule()).setHVDijTParameter(CO2Numb,MDEANumb,
        // value);
        // }
        // if(i==50){
        // ((HVmixingRuleInterface)
        // ((PhaseEosInterface)system.getPhases()[0]).getMixingRule()).setHVDijTParameter(MDEANumb,
        // CO2Numb, value*1e8);
        // ((HVmixingRuleInterface)
        // ((PhaseEosInterface)system.getPhases()[1]).getMixingRule()).setHVDijTParameter(MDEANumb,
        // CO2Numb, value*1e8);
        // }
        //
        // // Temp der 1
        // if(i==50){
        // ((ElectrolyteMixingRulesInterface)
        // ((PhaseModifiedFurstElectrolyteEos)system.getPhases()[0]).getElectrolyteMixingRule()).setWijT1Parameter(MDEAplusNumb,MDEANumb,
        // value);
        // ((ElectrolyteMixingRulesInterface)
        // ((PhaseModifiedFurstElectrolyteEos)system.getPhases()[1]).getElectrolyteMixingRule()).setWijT1Parameter(MDEAplusNumb,MDEANumb,
        // value);
        // }
        // if(i==40){
        // ((ElectrolyteMixingRulesInterface)
        // ((PhaseModifiedFurstElectrolyteEos)system.getPhases()[0]).getElectrolyteMixingRule()).setWijT1Parameter(MDEAplusNumb,CO2Numb,
        // value);
        // ((ElectrolyteMixingRulesInterface)
        // ((PhaseModifiedFurstElectrolyteEos)system.getPhases()[1]).getElectrolyteMixingRule()).setWijT1Parameter(MDEAplusNumb,CO2Numb,
        // value);
        // }
        // if(i==60){
        // ((ElectrolyteMixingRulesInterface)
        // ((PhaseModifiedFurstElectrolyteEos)system.getPhases()[0]).getElectrolyteMixingRule()).setWijT1Parameter(MDEAplusNumb,HCO3numb,
        // value);
        // ((ElectrolyteMixingRulesInterface)
        // ((PhaseModifiedFurstElectrolyteEos)system.getPhases()[1]).getElectrolyteMixingRule()).setWijT1Parameter(MDEAplusNumb,HCO3numb,
        // value);
        // }
        // if(i==7){
        // ((ElectrolyteMixingRulesInterface)
        // ((PhaseModifiedFurstElectrolyteEos)system.getPhases()[0]).getElectrolyteMixingRule()).setWijT1Parameter(MDEAplusNumb,
        // Waternumb, value);
        // ((ElectrolyteMixingRulesInterface)
        // ((PhaseModifiedFurstElectrolyteEos)system.getPhases()[1]).getElectrolyteMixingRule()).setWijT1Parameter(MDEAplusNumb,
        // Waternumb, value);
        // }
        //
        //
        // // Temp der 2
        // if(i==66){
        // ((ElectrolyteMixingRulesInterface)
        // ((PhaseModifiedFurstElectrolyteEos)system.getPhases()[0]).getElectrolyteMixingRule()).setWijT2Parameter(MDEAplusNumb,MDEANumb,
        // value);
        // ((ElectrolyteMixingRulesInterface)
        // ((PhaseModifiedFurstElectrolyteEos)system.getPhases()[1]).getElectrolyteMixingRule()).setWijT2Parameter(MDEAplusNumb,MDEANumb,
        // value);
        // }
        // if(i==20){
        // ((ElectrolyteMixingRulesInterface)
        // ((PhaseModifiedFurstElectrolyteEos)system.getPhases()[0]).getElectrolyteMixingRule()).setWijT2Parameter(MDEAplusNumb,CO2Numb,
        // value);
        // ((ElectrolyteMixingRulesInterface)
        // ((PhaseModifiedFurstElectrolyteEos)system.getPhases()[1]).getElectrolyteMixingRule()).setWijT2Parameter(MDEAplusNumb,CO2Numb,
        // value);
        // }
        // if(i==76){
        // ((ElectrolyteMixingRulesInterface)
        // ((PhaseModifiedFurstElectrolyteEos)system.getPhases()[0]).getElectrolyteMixingRule()).setWijT2Parameter(MDEAplusNumb,HCO3numb,
        // value);
        // ((ElectrolyteMixingRulesInterface)
        // ((PhaseModifiedFurstElectrolyteEos)system.getPhases()[1]).getElectrolyteMixingRule()).setWijT2Parameter(MDEAplusNumb,HCO3numb,
        // value);
        // }
        // if(i==86){
        // ((ElectrolyteMixingRulesInterface)
        // ((PhaseModifiedFurstElectrolyteEos)system.getPhases()[0]).getElectrolyteMixingRule()).setWijT2Parameter(MDEAplusNumb,
        // Waternumb, value);
        // ((ElectrolyteMixingRulesInterface)
        // ((PhaseModifiedFurstElectrolyteEos)system.getPhases()[1]).getElectrolyteMixingRule()).setWijT2Parameter(MDEAplusNumb,
        // Waternumb, value);
        // }
    }

    /**
     * <p>
     * setFittingParams5.
     * </p>
     *
     * @param i a int
     * @param value a double
     */
    public void setFittingParams5(int i, double value) {
        params[i] = value;
        int MDEAplusNumb = 0, MDEANumb = 0, CO2Numb = 0, HCO3numb = 0, Waternumb = 0;
        int j = 0;
        do {
            MDEAplusNumb = j;
            j++;
        } while (!system.getPhases()[0].getComponents()[j - 1].getComponentName()
                .equals("MDEAplus"));
        j = 0;

        do {
            MDEANumb = j;
            j++;
        } while (!system.getPhases()[0].getComponents()[j - 1].getComponentName().equals("MDEA"));
        j = 0;
        do {
            CO2Numb = j;
            j++;
        } while (!system.getPhases()[0].getComponents()[j - 1].getComponentName().equals("CO2"));
        j = 0;

        do {
            HCO3numb = j;
            j++;
        } while (!system.getPhases()[0].getComponents()[j - 1].getComponentName()
                .equals("HCO3minus"));
        j = 0;
        do {
            Waternumb = j;
            j++;
        } while (!system.getPhases()[0].getComponents()[j - 1].getComponentName().equals("water"));

        // Temp der 1
        if (i == 0) {
            ((PhaseModifiedFurstElectrolyteEos) system.getPhases()[0]).getElectrolyteMixingRule()
                    .setWijT1Parameter(MDEAplusNumb, MDEANumb, value);
            ((PhaseModifiedFurstElectrolyteEos) system.getPhases()[1]).getElectrolyteMixingRule()
                    .setWijT1Parameter(MDEAplusNumb, MDEANumb, value);
        }
        if (i == 1) {
            ((PhaseModifiedFurstElectrolyteEos) system.getPhases()[0]).getElectrolyteMixingRule()
                    .setWijT1Parameter(MDEAplusNumb, CO2Numb, value);
            ((PhaseModifiedFurstElectrolyteEos) system.getPhases()[1]).getElectrolyteMixingRule()
                    .setWijT1Parameter(MDEAplusNumb, CO2Numb, value);
        }
        if (i == 10) {
            ((PhaseModifiedFurstElectrolyteEos) system.getPhases()[0]).getElectrolyteMixingRule()
                    .setWijT1Parameter(MDEAplusNumb, HCO3numb, value);
            ((PhaseModifiedFurstElectrolyteEos) system.getPhases()[1]).getElectrolyteMixingRule()
                    .setWijT1Parameter(MDEAplusNumb, HCO3numb, value);
        }
        if (i == 2) {
            ((PhaseModifiedFurstElectrolyteEos) system.getPhases()[0]).getElectrolyteMixingRule()
                    .setWijT1Parameter(MDEAplusNumb, Waternumb, value);
            ((PhaseModifiedFurstElectrolyteEos) system.getPhases()[1]).getElectrolyteMixingRule()
                    .setWijT1Parameter(MDEAplusNumb, Waternumb, value);
        }

        // Temp der 2
        if (i == 23) {
            ((PhaseModifiedFurstElectrolyteEos) system.getPhases()[0]).getElectrolyteMixingRule()
                    .setWijT2Parameter(MDEAplusNumb, MDEANumb, value);
            ((PhaseModifiedFurstElectrolyteEos) system.getPhases()[1]).getElectrolyteMixingRule()
                    .setWijT2Parameter(MDEAplusNumb, MDEANumb, value);
        }
        if (i == 20) {
            ((PhaseModifiedFurstElectrolyteEos) system.getPhases()[0]).getElectrolyteMixingRule()
                    .setWijT2Parameter(MDEAplusNumb, CO2Numb, value);
            ((PhaseModifiedFurstElectrolyteEos) system.getPhases()[1]).getElectrolyteMixingRule()
                    .setWijT2Parameter(MDEAplusNumb, CO2Numb, value);
        }
        if (i == 4) {
            ((PhaseModifiedFurstElectrolyteEos) system.getPhases()[0]).getElectrolyteMixingRule()
                    .setWijT2Parameter(MDEAplusNumb, HCO3numb, value);
            ((PhaseModifiedFurstElectrolyteEos) system.getPhases()[1]).getElectrolyteMixingRule()
                    .setWijT2Parameter(MDEAplusNumb, HCO3numb, value);
        }
        if (i == 5) {
            ((PhaseModifiedFurstElectrolyteEos) system.getPhases()[0]).getElectrolyteMixingRule()
                    .setWijT2Parameter(MDEAplusNumb, Waternumb, value);
            ((PhaseModifiedFurstElectrolyteEos) system.getPhases()[1]).getElectrolyteMixingRule()
                    .setWijT2Parameter(MDEAplusNumb, Waternumb, value);
        }
    }

    /**
     * <p>
     * setFittingParams3.
     * </p>
     *
     * @param i a int
     * @param value a double
     */
    public void setFittingParams3(int i, double value) {
        params[i] = value;
        int MDEAplusNumb = 0, MDEANumb = 0, CO2Numb = 0, HCO3numb = 0, Waternumb = 0;
        int j = 0;
        do {
            MDEAplusNumb = j;
            j++;
        } while (!system.getPhases()[0].getComponents()[j - 1].getComponentName()
                .equals("MDEAplus"));
        j = 0;

        do {
            MDEANumb = j;
            j++;
        } while (!system.getPhases()[0].getComponents()[j - 1].getComponentName().equals("MDEA"));
        j = 0;
        do {
            CO2Numb = j;
            j++;
        } while (!system.getPhases()[0].getComponents()[j - 1].getComponentName().equals("CO2"));
        j = 0;

        do {
            HCO3numb = j;
            j++;
        } while (!system.getPhases()[0].getComponents()[j - 1].getComponentName()
                .equals("HCO3minus"));
        j = 0;
        do {
            Waternumb = j;
            j++;
        } while (!system.getPhases()[0].getComponents()[j - 1].getComponentName().equals("water"));

        if (i == 0) {
            ((PhaseModifiedFurstElectrolyteEos) system.getPhases()[0]).getElectrolyteMixingRule()
                    .setWijParameter(MDEAplusNumb, CO2Numb, value);
            ((PhaseModifiedFurstElectrolyteEos) system.getPhases()[1]).getElectrolyteMixingRule()
                    .setWijParameter(MDEAplusNumb, CO2Numb, value);
        }
    }
}<|MERGE_RESOLUTION|>--- conflicted
+++ resolved
@@ -18,14 +18,11 @@
     static Logger logger =
             LogManager.getLogger(IonicInteractionParameterFittingFunctionPiperazine.class);
 
-<<<<<<< HEAD
-=======
     /**
      * <p>
      * Constructor for IonicInteractionParameterFittingFunctionPiperazine.
      * </p>
      */
->>>>>>> f5b5a8bf
     public IonicInteractionParameterFittingFunctionPiperazine() {}
 
     /** {@inheritDoc} */
