package neqsim.thermo.util.parameterFitting.binaryInteractionParameterFitting.ionicInteractionCoefficientFitting;

import org.apache.logging.log4j.LogManager;
import org.apache.logging.log4j.Logger;
import neqsim.statistics.parameterFitting.nonLinearParameterFitting.LevenbergMarquardtFunction;
import neqsim.thermo.phase.PhaseModifiedFurstElectrolyteEos;

/**
 *
 * @author Even Solbraa
 * @version
 */
public class IonicInteractionParameterFittingFunctionPiperazine extends LevenbergMarquardtFunction {
    private static final long serialVersionUID = 1000;
    static Logger logger =
            LogManager.getLogger(IonicInteractionParameterFittingFunctionPiperazine.class);

<<<<<<< HEAD
    /** Creates new Test */
=======

>>>>>>> 328264d8
    public IonicInteractionParameterFittingFunctionPiperazine() {}

    @Override
    public double calcValue(double[] dependentValues) {
        try {
            thermoOps.bubblePointPressureFlash(false);
            // System.out.println("pres " +
            // system.getPressure()*system.getPhases()[0].getComponent(0).getx());
        } catch (Exception e) {
            logger.error(e.toString());
        }
        return system.getPressure() * system.getPhases()[0].getComponent(0).getx();
    }

    @Override
    public double calcTrueValue(double val) {
        return val;
    }

    @Override
    public void setFittingParams(int i, double value) {
        params[i] = value;
        int PiperazineplusNumb = 0, CO2Numb = 0, HCO3numb = 0, Waternumb = 0, PiperazineNumb = 0;
        int j = 0;
        do {
            PiperazineNumb = j;
            j++;
        } while (!system.getPhases()[0].getComponents()[j - 1].getComponentName()
                .equals("Piperazine"));

        j = 0;
        do {
            PiperazineplusNumb = j;
            j++;
        } while (!system.getPhases()[0].getComponents()[j - 1].getComponentName()
                .equals("Piperazine+"));

        j = 0;
        do {
            CO2Numb = j;
            j++;
        } while (!system.getPhases()[0].getComponents()[j - 1].getComponentName().equals("CO2"));
        j = 0;

        do {
            HCO3numb = j;
            j++;
        } while (!system.getPhases()[0].getComponents()[j - 1].getComponentName().equals("HCO3-"));
        j = 0;
        do {
            Waternumb = j;
            j++;
        } while (!system.getPhases()[0].getComponents()[j - 1].getComponentName().equals("water"));
        // System.out.println("water numb " + Waternumb);
        // System.out.println("co2 numb " + CO2Numb);
        // System.out.println("MDEA numb " + MDEANumb);
        // System.out.println("HCO3numb numb " + HCO3numb);
        // System.out.println("MDEAplusNumb numb " + MDEAplusNumb);

        if (i == 0) {
            ((PhaseModifiedFurstElectrolyteEos) system.getPhases()[0]).getElectrolyteMixingRule()
                    .setWijParameter(PiperazineplusNumb, CO2Numb, value);
            ((PhaseModifiedFurstElectrolyteEos) system.getPhases()[1]).getElectrolyteMixingRule()
                    .setWijParameter(PiperazineplusNumb, CO2Numb, value);
        }
        if (i == 1) {
            ((PhaseModifiedFurstElectrolyteEos) system.getPhases()[0]).getElectrolyteMixingRule()
                    .setWijParameter(PiperazineplusNumb, PiperazineNumb, value);
            ((PhaseModifiedFurstElectrolyteEos) system.getPhases()[1]).getElectrolyteMixingRule()
                    .setWijParameter(PiperazineplusNumb, PiperazineNumb, value);
        }
        // if(i==1){
        // ((ElectrolyteMixingRulesInterface)
        // ((PhaseModifiedFurstElectrolyteEos)system.getPhases()[0]).getElectrolyteMixingRule()).setWijParameter(PiperazineplusNumb,
        // Waternumb, value);
        // ((ElectrolyteMixingRulesInterface)
        // ((PhaseModifiedFurstElectrolyteEos)system.getPhases()[1]).getElectrolyteMixingRule()).setWijParameter(PiperazineplusNumb,
        // Waternumb, value);
        //
        // if((ElectrolyteMixingRulesInterface)((PhaseModifiedFurstElectrolyteEos)((PhaseModifiedFurstElectrolyteEos)system.getPhases()[1]).getRefPhase(PiperazineplusNumb)).getElectrolyteMixingRule()!=null){
        // //((ElectrolyteMixingRulesInterface)((PhaseModifiedFurstElectrolyteEos)((PhaseModifiedFurstElectrolyteEos)system.getPhases()[0]).getRefPhase(PiperazineplusNumb)).getElectrolyteMixingRule()).setWijParameter(0,
        // 1, value);
        // ((ElectrolyteMixingRulesInterface)((PhaseModifiedFurstElectrolyteEos)((PhaseModifiedFurstElectrolyteEos)system.getPhases()[1]).getRefPhase(PiperazineplusNumb)).getElectrolyteMixingRule()).setWijParameter(0,
        // 1, value);
        // }
        // }
        // if(i==2){
        // ((ElectrolyteMixingRulesInterface)
        // ((PhaseModifiedFurstElectrolyteEos)system.getPhases()[0]).getElectrolyteMixingRule()).setWijParameter(PiperazineplusNumb,HCO3numb,
        // value);
        // ((ElectrolyteMixingRulesInterface)
        // ((PhaseModifiedFurstElectrolyteEos)system.getPhases()[1]).getElectrolyteMixingRule()).setWijParameter(PiperazineplusNumb,HCO3numb,
        // value);
        // }
        // if(i==42){
        // ((ElectrolyteMixingRulesInterface)
        // ((PhaseModifiedFurstElectrolyteEos)system.getPhases()[0]).getElectrolyteMixingRule()).setWijParameter(H3OplusNumb,
        // MDEANumb, value);
        // ((ElectrolyteMixingRulesInterface)
        // ((PhaseModifiedFurstElectrolyteEos)system.getPhases()[1]).getElectrolyteMixingRule()).setWijParameter(H3OplusNumb,
        // MDEANumb, value);
        //
        // }
        //
        //
        //
        //
        // if(i==4){
        // ((PhaseEosInterface)system.getPhases()[0]).getMixingRule().setBinaryInteractionParameter(CO2Numb,MDEANumb,
        // value*1e3);
        // ((PhaseEosInterface)system.getPhases()[1]).getMixingRule().setBinaryInteractionParameter(CO2Numb,MDEANumb,
        // value*1e3);
        // }
        //
        // if(i==20){
        // system.getPhase(0).getComponent(MDEAplusNumb).setStokesCationicDiameter(value);
        // ((PhaseModifiedFurstElectrolyteEos)system.getPhases()[0]).reInitFurstParam();
        // system.getPhase(1).getComponent(MDEAplusNumb).setStokesCationicDiameter(value);
        // ((PhaseModifiedFurstElectrolyteEos)system.getPhases()[1]).reInitFurstParam();
        // }
        // if(i==40){
        // system.getChemicalReactionOperations().getReactionList().getReaction(0).setK(0,value);
        // }
        // if(i==50){
        // system.getChemicalReactionOperations().getReactionList().getReaction(0).setK(1,value);
        // }
        // if(i==60){
        // system.getChemicalReactionOperations().getReactionList().getReaction(0).setK(2,value);
        // }
        //
        //
        //
        // if(i==10){
        // ((HVmixingRuleInterface)
        // ((PhaseEosInterface)system.getPhases()[0]).getMixingRule()).setHVDijParameter(CO2Numb,MDEANumb,
        // value);
        // ((HVmixingRuleInterface)
        // ((PhaseEosInterface)system.getPhases()[1]).getMixingRule()).setHVDijParameter(CO2Numb,MDEANumb,
        // value);
        // }
        // if(i==40){
        // ((HVmixingRuleInterface)
        // ((PhaseEosInterface)system.getPhases()[0]).getMixingRule()).setHVDijParameter(MDEANumb,
        // CO2Numb, value*1e8);
        // ((HVmixingRuleInterface)
        // ((PhaseEosInterface)system.getPhases()[1]).getMixingRule()).setHVDijParameter(MDEANumb,
        // CO2Numb, value*1e8);
        // }
        // if(i==10){
        // ((HVmixingRuleInterface)
        // ((PhaseEosInterface)system.getPhases()[0]).getMixingRule()).setHVDijTParameter(CO2Numb,MDEANumb,
        // value);
        // ((HVmixingRuleInterface)
        // ((PhaseEosInterface)system.getPhases()[1]).getMixingRule()).setHVDijTParameter(CO2Numb,MDEANumb,
        // value);
        // }
        // if(i==50){
        // ((HVmixingRuleInterface)
        // ((PhaseEosInterface)system.getPhases()[0]).getMixingRule()).setHVDijTParameter(MDEANumb,
        // CO2Numb, value*1e8);
        // ((HVmixingRuleInterface)
        // ((PhaseEosInterface)system.getPhases()[1]).getMixingRule()).setHVDijTParameter(MDEANumb,
        // CO2Numb, value*1e8);
        // }
        //
        // // Temp der 1
        // if(i==50){
        // ((ElectrolyteMixingRulesInterface)
        // ((PhaseModifiedFurstElectrolyteEos)system.getPhases()[0]).getElectrolyteMixingRule()).setWijT1Parameter(MDEAplusNumb,MDEANumb,
        // value);
        // ((ElectrolyteMixingRulesInterface)
        // ((PhaseModifiedFurstElectrolyteEos)system.getPhases()[1]).getElectrolyteMixingRule()).setWijT1Parameter(MDEAplusNumb,MDEANumb,
        // value);
        // }
        // if(i==40){
        // ((ElectrolyteMixingRulesInterface)
        // ((PhaseModifiedFurstElectrolyteEos)system.getPhases()[0]).getElectrolyteMixingRule()).setWijT1Parameter(MDEAplusNumb,CO2Numb,
        // value);
        // ((ElectrolyteMixingRulesInterface)
        // ((PhaseModifiedFurstElectrolyteEos)system.getPhases()[1]).getElectrolyteMixingRule()).setWijT1Parameter(MDEAplusNumb,CO2Numb,
        // value);
        // }
        // if(i==60){
        // ((ElectrolyteMixingRulesInterface)
        // ((PhaseModifiedFurstElectrolyteEos)system.getPhases()[0]).getElectrolyteMixingRule()).setWijT1Parameter(MDEAplusNumb,HCO3numb,
        // value);
        // ((ElectrolyteMixingRulesInterface)
        // ((PhaseModifiedFurstElectrolyteEos)system.getPhases()[1]).getElectrolyteMixingRule()).setWijT1Parameter(MDEAplusNumb,HCO3numb,
        // value);
        // }
        // if(i==7){
        // ((ElectrolyteMixingRulesInterface)
        // ((PhaseModifiedFurstElectrolyteEos)system.getPhases()[0]).getElectrolyteMixingRule()).setWijT1Parameter(MDEAplusNumb,
        // Waternumb, value);
        // ((ElectrolyteMixingRulesInterface)
        // ((PhaseModifiedFurstElectrolyteEos)system.getPhases()[1]).getElectrolyteMixingRule()).setWijT1Parameter(MDEAplusNumb,
        // Waternumb, value);
        // }
        //
        //
        // // Temp der 2
        // if(i==66){
        // ((ElectrolyteMixingRulesInterface)
        // ((PhaseModifiedFurstElectrolyteEos)system.getPhases()[0]).getElectrolyteMixingRule()).setWijT2Parameter(MDEAplusNumb,MDEANumb,
        // value);
        // ((ElectrolyteMixingRulesInterface)
        // ((PhaseModifiedFurstElectrolyteEos)system.getPhases()[1]).getElectrolyteMixingRule()).setWijT2Parameter(MDEAplusNumb,MDEANumb,
        // value);
        // }
        // if(i==20){
        // ((ElectrolyteMixingRulesInterface)
        // ((PhaseModifiedFurstElectrolyteEos)system.getPhases()[0]).getElectrolyteMixingRule()).setWijT2Parameter(MDEAplusNumb,CO2Numb,
        // value);
        // ((ElectrolyteMixingRulesInterface)
        // ((PhaseModifiedFurstElectrolyteEos)system.getPhases()[1]).getElectrolyteMixingRule()).setWijT2Parameter(MDEAplusNumb,CO2Numb,
        // value);
        // }
        // if(i==76){
        // ((ElectrolyteMixingRulesInterface)
        // ((PhaseModifiedFurstElectrolyteEos)system.getPhases()[0]).getElectrolyteMixingRule()).setWijT2Parameter(MDEAplusNumb,HCO3numb,
        // value);
        // ((ElectrolyteMixingRulesInterface)
        // ((PhaseModifiedFurstElectrolyteEos)system.getPhases()[1]).getElectrolyteMixingRule()).setWijT2Parameter(MDEAplusNumb,HCO3numb,
        // value);
        // }
        // if(i==86){
        // ((ElectrolyteMixingRulesInterface)
        // ((PhaseModifiedFurstElectrolyteEos)system.getPhases()[0]).getElectrolyteMixingRule()).setWijT2Parameter(MDEAplusNumb,
        // Waternumb, value);
        // ((ElectrolyteMixingRulesInterface)
        // ((PhaseModifiedFurstElectrolyteEos)system.getPhases()[1]).getElectrolyteMixingRule()).setWijT2Parameter(MDEAplusNumb,
        // Waternumb, value);
        // }
    }

    public void setFittingParams5(int i, double value) {
        params[i] = value;
        int MDEAplusNumb = 0, MDEANumb = 0, CO2Numb = 0, HCO3numb = 0, Waternumb = 0;
        int j = 0;
        do {
            MDEAplusNumb = j;
            j++;
        } while (!system.getPhases()[0].getComponents()[j - 1].getComponentName()
                .equals("MDEAplus"));
        j = 0;

        do {
            MDEANumb = j;
            j++;
        } while (!system.getPhases()[0].getComponents()[j - 1].getComponentName().equals("MDEA"));
        j = 0;
        do {
            CO2Numb = j;
            j++;
        } while (!system.getPhases()[0].getComponents()[j - 1].getComponentName().equals("CO2"));
        j = 0;

        do {
            HCO3numb = j;
            j++;
        } while (!system.getPhases()[0].getComponents()[j - 1].getComponentName()
                .equals("HCO3minus"));
        j = 0;
        do {
            Waternumb = j;
            j++;
        } while (!system.getPhases()[0].getComponents()[j - 1].getComponentName().equals("water"));

        // Temp der 1
        if (i == 0) {
            ((PhaseModifiedFurstElectrolyteEos) system.getPhases()[0]).getElectrolyteMixingRule()
                    .setWijT1Parameter(MDEAplusNumb, MDEANumb, value);
            ((PhaseModifiedFurstElectrolyteEos) system.getPhases()[1]).getElectrolyteMixingRule()
                    .setWijT1Parameter(MDEAplusNumb, MDEANumb, value);
        }
        if (i == 1) {
            ((PhaseModifiedFurstElectrolyteEos) system.getPhases()[0]).getElectrolyteMixingRule()
                    .setWijT1Parameter(MDEAplusNumb, CO2Numb, value);
            ((PhaseModifiedFurstElectrolyteEos) system.getPhases()[1]).getElectrolyteMixingRule()
                    .setWijT1Parameter(MDEAplusNumb, CO2Numb, value);
        }
        if (i == 10) {
            ((PhaseModifiedFurstElectrolyteEos) system.getPhases()[0]).getElectrolyteMixingRule()
                    .setWijT1Parameter(MDEAplusNumb, HCO3numb, value);
            ((PhaseModifiedFurstElectrolyteEos) system.getPhases()[1]).getElectrolyteMixingRule()
                    .setWijT1Parameter(MDEAplusNumb, HCO3numb, value);
        }
        if (i == 2) {
            ((PhaseModifiedFurstElectrolyteEos) system.getPhases()[0]).getElectrolyteMixingRule()
                    .setWijT1Parameter(MDEAplusNumb, Waternumb, value);
            ((PhaseModifiedFurstElectrolyteEos) system.getPhases()[1]).getElectrolyteMixingRule()
                    .setWijT1Parameter(MDEAplusNumb, Waternumb, value);
        }

        // Temp der 2
        if (i == 23) {
            ((PhaseModifiedFurstElectrolyteEos) system.getPhases()[0]).getElectrolyteMixingRule()
                    .setWijT2Parameter(MDEAplusNumb, MDEANumb, value);
            ((PhaseModifiedFurstElectrolyteEos) system.getPhases()[1]).getElectrolyteMixingRule()
                    .setWijT2Parameter(MDEAplusNumb, MDEANumb, value);
        }
        if (i == 20) {
            ((PhaseModifiedFurstElectrolyteEos) system.getPhases()[0]).getElectrolyteMixingRule()
                    .setWijT2Parameter(MDEAplusNumb, CO2Numb, value);
            ((PhaseModifiedFurstElectrolyteEos) system.getPhases()[1]).getElectrolyteMixingRule()
                    .setWijT2Parameter(MDEAplusNumb, CO2Numb, value);
        }
        if (i == 4) {
            ((PhaseModifiedFurstElectrolyteEos) system.getPhases()[0]).getElectrolyteMixingRule()
                    .setWijT2Parameter(MDEAplusNumb, HCO3numb, value);
            ((PhaseModifiedFurstElectrolyteEos) system.getPhases()[1]).getElectrolyteMixingRule()
                    .setWijT2Parameter(MDEAplusNumb, HCO3numb, value);
        }
        if (i == 5) {
            ((PhaseModifiedFurstElectrolyteEos) system.getPhases()[0]).getElectrolyteMixingRule()
                    .setWijT2Parameter(MDEAplusNumb, Waternumb, value);
            ((PhaseModifiedFurstElectrolyteEos) system.getPhases()[1]).getElectrolyteMixingRule()
                    .setWijT2Parameter(MDEAplusNumb, Waternumb, value);
        }
    }

    public void setFittingParams3(int i, double value) {
        params[i] = value;
        int MDEAplusNumb = 0, MDEANumb = 0, CO2Numb = 0, HCO3numb = 0, Waternumb = 0;
        int j = 0;
        do {
            MDEAplusNumb = j;
            j++;
        } while (!system.getPhases()[0].getComponents()[j - 1].getComponentName()
                .equals("MDEAplus"));
        j = 0;

        do {
            MDEANumb = j;
            j++;
        } while (!system.getPhases()[0].getComponents()[j - 1].getComponentName().equals("MDEA"));
        j = 0;
        do {
            CO2Numb = j;
            j++;
        } while (!system.getPhases()[0].getComponents()[j - 1].getComponentName().equals("CO2"));
        j = 0;

        do {
            HCO3numb = j;
            j++;
        } while (!system.getPhases()[0].getComponents()[j - 1].getComponentName()
                .equals("HCO3minus"));
        j = 0;
        do {
            Waternumb = j;
            j++;
        } while (!system.getPhases()[0].getComponents()[j - 1].getComponentName().equals("water"));

        if (i == 0) {
            ((PhaseModifiedFurstElectrolyteEos) system.getPhases()[0]).getElectrolyteMixingRule()
                    .setWijParameter(MDEAplusNumb, CO2Numb, value);
            ((PhaseModifiedFurstElectrolyteEos) system.getPhases()[1]).getElectrolyteMixingRule()
                    .setWijParameter(MDEAplusNumb, CO2Numb, value);
        }
    }
}<|MERGE_RESOLUTION|>--- conflicted
+++ resolved
@@ -15,11 +15,6 @@
     static Logger logger =
             LogManager.getLogger(IonicInteractionParameterFittingFunctionPiperazine.class);
 
-<<<<<<< HEAD
-    /** Creates new Test */
-=======
-
->>>>>>> 328264d8
     public IonicInteractionParameterFittingFunctionPiperazine() {}
 
     @Override
