package neqsim.thermo.util.parameterFitting.binaryInteractionParameterFitting.ionicInteractionCoefficientFitting;

import org.apache.logging.log4j.LogManager;
import org.apache.logging.log4j.Logger;

/**
 *
 * @author Even Solbraa
 * @version
 */
public class IonicInteractionParameterFittingFunction_1
        extends IonicInteractionParameterFittingFunction {
<<<<<<< HEAD
    private static final long serialVersionUID = 1000;
    static Logger logger = LogManager.getLogger(IonicInteractionParameterFittingFunction_1.class);

    /** Creates new Test */
=======

    private static final long serialVersionUID = 1000;
    static Logger logger = LogManager.getLogger(IonicInteractionParameterFittingFunction_1.class);

>>>>>>> 328264d8
    public IonicInteractionParameterFittingFunction_1() {}

    @Override
    public double calcValue(double[] dependentValues) {
        try {
            thermoOps.bubblePointPressureFlash(false);
            // System.out.println("pres " +
            // system.getPressure()*system.getPhases()[0].getComponent(0).getx());
        } catch (Exception e) {
            logger.error(e.toString());
        }
        return system.getPressure();
    }
}<|MERGE_RESOLUTION|>--- conflicted
+++ resolved
@@ -10,17 +10,10 @@
  */
 public class IonicInteractionParameterFittingFunction_1
         extends IonicInteractionParameterFittingFunction {
-<<<<<<< HEAD
-    private static final long serialVersionUID = 1000;
-    static Logger logger = LogManager.getLogger(IonicInteractionParameterFittingFunction_1.class);
-
-    /** Creates new Test */
-=======
 
     private static final long serialVersionUID = 1000;
     static Logger logger = LogManager.getLogger(IonicInteractionParameterFittingFunction_1.class);
 
->>>>>>> 328264d8
     public IonicInteractionParameterFittingFunction_1() {}
 
     @Override
