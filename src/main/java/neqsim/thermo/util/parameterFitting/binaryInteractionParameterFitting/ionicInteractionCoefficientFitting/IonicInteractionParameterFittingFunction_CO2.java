package neqsim.thermo.util.parameterFitting.binaryInteractionParameterFitting.ionicInteractionCoefficientFitting;

import org.apache.logging.log4j.LogManager;
import org.apache.logging.log4j.Logger;
import neqsim.statistics.parameterFitting.nonLinearParameterFitting.LevenbergMarquardtFunction;
import neqsim.thermo.mixingRule.HVmixingRuleInterface;
import neqsim.thermo.phase.PhaseEosInterface;
import neqsim.thermo.phase.PhaseModifiedFurstElectrolyteEos;

/**
 * <p>
 * IonicInteractionParameterFittingFunction_CO2 class.
 * </p>
 *
 * @author Even Solbraa
 * @version $Id: $Id
 */
public class IonicInteractionParameterFittingFunction_CO2 extends LevenbergMarquardtFunction {
    private static final long serialVersionUID = 1000;
    static Logger logger = LogManager.getLogger(IonicInteractionParameterFittingFunction_CO2.class);

<<<<<<< HEAD
    /** Creates new Test */
=======
    /**
     * <p>
     * Constructor for IonicInteractionParameterFittingFunction_CO2.
     * </p>
     */
>>>>>>> e5b15554
    public IonicInteractionParameterFittingFunction_CO2() {}

    /** {@inheritDoc} */
    @Override
    public double calcValue(double[] dependentValues) {
        try {
            thermoOps.bubblePointPressureFlash(false);
        } catch (Exception e) {
            logger.error(e.toString());
        }
        return system.getPressure() * system.getPhases()[0].getComponent(0).getx();
    }

    /** {@inheritDoc} */
    @Override
    public double calcTrueValue(double val) {
        return val;
    }

    /** {@inheritDoc} */
    @Override
    public void setFittingParams(int i, double value) {
        params[i] = value;
        int MDEAplusNumb = 0, MDEANumb = 0, CO2Numb = 0, HCO3numb = 0, Waternumb = 0;
        int j = 0;
        do {
            MDEAplusNumb = j;
            j++;
        } while (!system.getPhases()[0].getComponents()[j - 1].getComponentName().equals("MDEA+"));
        j = 0;

        do {
            MDEANumb = j;
            j++;
        } while (!system.getPhases()[0].getComponents()[j - 1].getComponentName().equals("MDEA"));
        j = 0;
        do {
            CO2Numb = j;
            j++;
        } while (!system.getPhases()[0].getComponents()[j - 1].getComponentName().equals("CO2"));
        j = 0;

        do {
            HCO3numb = j;
            j++;
        } while (!system.getPhases()[0].getComponents()[j - 1].getComponentName().equals("HCO3-"));
        j = 0;
        do {
            Waternumb = j;
            j++;
        } while (!system.getPhases()[0].getComponents()[j - 1].getComponentName().equals("water"));

        if (i == 1) {
            ((HVmixingRuleInterface) ((PhaseEosInterface) system.getPhases()[0]).getMixingRule())
                    .setHVDijParameter(CO2Numb, MDEANumb, value);
            ((HVmixingRuleInterface) ((PhaseEosInterface) system.getPhases()[1]).getMixingRule())
                    .setHVDijParameter(CO2Numb, MDEANumb, value);
        }
        if (i == 0) {
            ((HVmixingRuleInterface) ((PhaseEosInterface) system.getPhases()[0]).getMixingRule())
                    .setHVDijParameter(MDEANumb, CO2Numb, value);
            ((HVmixingRuleInterface) ((PhaseEosInterface) system.getPhases()[1]).getMixingRule())
                    .setHVDijParameter(MDEANumb, CO2Numb, value);
        }
        if (i == 2) {
            ((HVmixingRuleInterface) ((PhaseEosInterface) system.getPhases()[0]).getMixingRule())
                    .setHVDijTParameter(CO2Numb, MDEANumb, value);
            ((HVmixingRuleInterface) ((PhaseEosInterface) system.getPhases()[1]).getMixingRule())
                    .setHVDijTParameter(CO2Numb, MDEANumb, value);
        }
        if (i == 3) {
            ((HVmixingRuleInterface) ((PhaseEosInterface) system.getPhases()[0]).getMixingRule())
                    .setHVDijTParameter(MDEANumb, CO2Numb, value);
            ((HVmixingRuleInterface) ((PhaseEosInterface) system.getPhases()[1]).getMixingRule())
                    .setHVDijTParameter(MDEANumb, CO2Numb, value);
        }
        if (i == 4) {
            ((HVmixingRuleInterface) ((PhaseEosInterface) system.getPhases()[0]).getMixingRule())
                    .setHValphaParameter(CO2Numb, MDEANumb, value);
            ((HVmixingRuleInterface) ((PhaseEosInterface) system.getPhases()[1]).getMixingRule())
                    .setHValphaParameter(CO2Numb, MDEANumb, value);
        }
        if (i == 5) {
            ((PhaseModifiedFurstElectrolyteEos) system.getPhases()[0]).getElectrolyteMixingRule()
                    .setWijParameter(MDEAplusNumb, CO2Numb, value);
            ((PhaseModifiedFurstElectrolyteEos) system.getPhases()[1]).getElectrolyteMixingRule()
                    .setWijParameter(MDEAplusNumb, CO2Numb, value);
        }
        // if(i==2){
        // ((HVmixingRuleInterface)
        // ((PhaseEosInterface)system.getPhases()[0]).getMixingRule()).setHVDijTParameter(CO2Numb,MDEANumb,
        // value);
        // ((HVmixingRuleInterface)
        // ((PhaseEosInterface)system.getPhases()[1]).getMixingRule()).setHVDijTParameter(CO2Numb,MDEANumb,
        // value);
        // }
        // if(i==3){
        // ((HVmixingRuleInterface)
        // ((PhaseEosInterface)system.getPhases()[0]).getMixingRule()).setHVDijTParameter(MDEANumb,
        // CO2Numb, value);
        // ((HVmixingRuleInterface)
        // ((PhaseEosInterface)system.getPhases()[1]).getMixingRule()).setHVDijTParameter(MDEANumb,
        // CO2Numb, value);
        // }

        if (i == 30) {
            ((PhaseModifiedFurstElectrolyteEos) system.getPhases()[0]).getElectrolyteMixingRule()
                    .setWijParameter(MDEAplusNumb, MDEANumb, value);
            ((PhaseModifiedFurstElectrolyteEos) system.getPhases()[1]).getElectrolyteMixingRule()
                    .setWijParameter(MDEAplusNumb, MDEANumb, value);
        }
        if (i == 20) {
            ((PhaseModifiedFurstElectrolyteEos) system.getPhases()[0]).getElectrolyteMixingRule()
                    .setWijParameter(MDEAplusNumb, CO2Numb, value);
            ((PhaseModifiedFurstElectrolyteEos) system.getPhases()[1]).getElectrolyteMixingRule()
                    .setWijParameter(MDEAplusNumb, CO2Numb, value);
        }
        if (i == 66) {
            ((PhaseModifiedFurstElectrolyteEos) system.getPhases()[0]).getElectrolyteMixingRule()
                    .setWijParameter(MDEAplusNumb, HCO3numb, value);
            ((PhaseModifiedFurstElectrolyteEos) system.getPhases()[1]).getElectrolyteMixingRule()
                    .setWijParameter(MDEAplusNumb, HCO3numb, value);
        }
        if (i == 56) {
            ((PhaseModifiedFurstElectrolyteEos) system.getPhases()[0]).getElectrolyteMixingRule()
                    .setWijParameter(MDEAplusNumb, Waternumb, value);
            ((PhaseModifiedFurstElectrolyteEos) system.getPhases()[1]).getElectrolyteMixingRule()
                    .setWijParameter(MDEAplusNumb, Waternumb, value);
        }

        // Temp der 1
        if (i == 30) {
            ((PhaseModifiedFurstElectrolyteEos) system.getPhases()[0]).getElectrolyteMixingRule()
                    .setWijT1Parameter(MDEAplusNumb, MDEANumb, value);
            ((PhaseModifiedFurstElectrolyteEos) system.getPhases()[1]).getElectrolyteMixingRule()
                    .setWijT1Parameter(MDEAplusNumb, MDEANumb, value);
        }
        if (i == 20) {
            ((PhaseModifiedFurstElectrolyteEos) system.getPhases()[0]).getElectrolyteMixingRule()
                    .setWijT1Parameter(MDEAplusNumb, CO2Numb, value);
            ((PhaseModifiedFurstElectrolyteEos) system.getPhases()[1]).getElectrolyteMixingRule()
                    .setWijT1Parameter(MDEAplusNumb, CO2Numb, value);
        }
        if (i == 40) {
            ((PhaseModifiedFurstElectrolyteEos) system.getPhases()[0]).getElectrolyteMixingRule()
                    .setWijT1Parameter(MDEAplusNumb, HCO3numb, value);
            ((PhaseModifiedFurstElectrolyteEos) system.getPhases()[1]).getElectrolyteMixingRule()
                    .setWijT1Parameter(MDEAplusNumb, HCO3numb, value);
        }
        if (i == 50) {
            ((PhaseModifiedFurstElectrolyteEos) system.getPhases()[0]).getElectrolyteMixingRule()
                    .setWijT1Parameter(MDEAplusNumb, Waternumb, value);
            ((PhaseModifiedFurstElectrolyteEos) system.getPhases()[1]).getElectrolyteMixingRule()
                    .setWijT1Parameter(MDEAplusNumb, Waternumb, value);
        }

        // Temp der 2
        if (i == 60) {
            ((PhaseModifiedFurstElectrolyteEos) system.getPhases()[0]).getElectrolyteMixingRule()
                    .setWijT2Parameter(MDEAplusNumb, MDEANumb, value);
            ((PhaseModifiedFurstElectrolyteEos) system.getPhases()[1]).getElectrolyteMixingRule()
                    .setWijT2Parameter(MDEAplusNumb, MDEANumb, value);
        }
        if (i == 20) {
            ((PhaseModifiedFurstElectrolyteEos) system.getPhases()[0]).getElectrolyteMixingRule()
                    .setWijT2Parameter(MDEAplusNumb, CO2Numb, value);
            ((PhaseModifiedFurstElectrolyteEos) system.getPhases()[1]).getElectrolyteMixingRule()
                    .setWijT2Parameter(MDEAplusNumb, CO2Numb, value);
        }
        if (i == 7) {
            ((PhaseModifiedFurstElectrolyteEos) system.getPhases()[0]).getElectrolyteMixingRule()
                    .setWijT2Parameter(MDEAplusNumb, HCO3numb, value);
            ((PhaseModifiedFurstElectrolyteEos) system.getPhases()[1]).getElectrolyteMixingRule()
                    .setWijT2Parameter(MDEAplusNumb, HCO3numb, value);
        }
        if (i == 8) {
            ((PhaseModifiedFurstElectrolyteEos) system.getPhases()[0]).getElectrolyteMixingRule()
                    .setWijT2Parameter(MDEAplusNumb, Waternumb, value);
            ((PhaseModifiedFurstElectrolyteEos) system.getPhases()[1]).getElectrolyteMixingRule()
                    .setWijT2Parameter(MDEAplusNumb, Waternumb, value);
        }
    }

    /**
     * <p>
     * setFittingParams5.
     * </p>
     *
     * @param i a int
     * @param value a double
     */
    public void setFittingParams5(int i, double value) {
        params[i] = value;
        int MDEAplusNumb = 0, MDEANumb = 0, CO2Numb = 0, HCO3numb = 0, Waternumb = 0;
        int j = 0;
        do {
            MDEAplusNumb = j;
            j++;
        } while (!system.getPhases()[0].getComponents()[j - 1].getComponentName()
                .equals("MDEAplus"));
        j = 0;

        do {
            MDEANumb = j;
            j++;
        } while (!system.getPhases()[0].getComponents()[j - 1].getComponentName().equals("MDEA"));
        j = 0;
        do {
            CO2Numb = j;
            j++;
        } while (!system.getPhases()[0].getComponents()[j - 1].getComponentName().equals("CO2"));
        j = 0;

        do {
            HCO3numb = j;
            j++;
        } while (!system.getPhases()[0].getComponents()[j - 1].getComponentName()
                .equals("HCO3minus"));
        j = 0;
        do {
            Waternumb = j;
            j++;
        } while (!system.getPhases()[0].getComponents()[j - 1].getComponentName().equals("water"));

        // Temp der 1
        if (i == 0) {
            ((PhaseModifiedFurstElectrolyteEos) system.getPhases()[0]).getElectrolyteMixingRule()
                    .setWijT1Parameter(MDEAplusNumb, MDEANumb, value);
            ((PhaseModifiedFurstElectrolyteEos) system.getPhases()[1]).getElectrolyteMixingRule()
                    .setWijT1Parameter(MDEAplusNumb, MDEANumb, value);
        }
        if (i == 3) {
            ((PhaseModifiedFurstElectrolyteEos) system.getPhases()[0]).getElectrolyteMixingRule()
                    .setWijT1Parameter(MDEAplusNumb, CO2Numb, value);
            ((PhaseModifiedFurstElectrolyteEos) system.getPhases()[1]).getElectrolyteMixingRule()
                    .setWijT1Parameter(MDEAplusNumb, CO2Numb, value);
        }
        if (i == 1) {
            ((PhaseModifiedFurstElectrolyteEos) system.getPhases()[0]).getElectrolyteMixingRule()
                    .setWijT1Parameter(MDEAplusNumb, HCO3numb, value);
            ((PhaseModifiedFurstElectrolyteEos) system.getPhases()[1]).getElectrolyteMixingRule()
                    .setWijT1Parameter(MDEAplusNumb, HCO3numb, value);
        }
        if (i == 2) {
            ((PhaseModifiedFurstElectrolyteEos) system.getPhases()[0]).getElectrolyteMixingRule()
                    .setWijT1Parameter(MDEAplusNumb, Waternumb, value);
            ((PhaseModifiedFurstElectrolyteEos) system.getPhases()[1]).getElectrolyteMixingRule()
                    .setWijT1Parameter(MDEAplusNumb, Waternumb, value);
        }

        // Temp der 2
        if (i == 23) {
            ((PhaseModifiedFurstElectrolyteEos) system.getPhases()[0]).getElectrolyteMixingRule()
                    .setWijT2Parameter(MDEAplusNumb, MDEANumb, value);
            ((PhaseModifiedFurstElectrolyteEos) system.getPhases()[1]).getElectrolyteMixingRule()
                    .setWijT2Parameter(MDEAplusNumb, MDEANumb, value);
        }
        if (i == 20) {
            ((PhaseModifiedFurstElectrolyteEos) system.getPhases()[0]).getElectrolyteMixingRule()
                    .setWijT2Parameter(MDEAplusNumb, CO2Numb, value);
            ((PhaseModifiedFurstElectrolyteEos) system.getPhases()[1]).getElectrolyteMixingRule()
                    .setWijT2Parameter(MDEAplusNumb, CO2Numb, value);
        }
        if (i == 4) {
            ((PhaseModifiedFurstElectrolyteEos) system.getPhases()[0]).getElectrolyteMixingRule()
                    .setWijT2Parameter(MDEAplusNumb, HCO3numb, value);
            ((PhaseModifiedFurstElectrolyteEos) system.getPhases()[1]).getElectrolyteMixingRule()
                    .setWijT2Parameter(MDEAplusNumb, HCO3numb, value);
        }
        if (i == 5) {
            ((PhaseModifiedFurstElectrolyteEos) system.getPhases()[0]).getElectrolyteMixingRule()
                    .setWijT2Parameter(MDEAplusNumb, Waternumb, value);
            ((PhaseModifiedFurstElectrolyteEos) system.getPhases()[1]).getElectrolyteMixingRule()
                    .setWijT2Parameter(MDEAplusNumb, Waternumb, value);
        }
    }

    /**
     * <p>
     * setFittingParams3.
     * </p>
     *
     * @param i a int
     * @param value a double
     */
    public void setFittingParams3(int i, double value) {
        params[i] = value;
        int MDEAplusNumb = 0, MDEANumb = 0, CO2Numb = 0, HCO3numb = 0, Waternumb = 0;
        int j = 0;
        do {
            MDEAplusNumb = j;
            j++;
        } while (!system.getPhases()[0].getComponents()[j - 1].getComponentName()
                .equals("MDEAplus"));
        j = 0;

        do {
            MDEANumb = j;
            j++;
        } while (!system.getPhases()[0].getComponents()[j - 1].getComponentName().equals("MDEA"));
        j = 0;
        do {
            CO2Numb = j;
            j++;
        } while (!system.getPhases()[0].getComponents()[j - 1].getComponentName().equals("CO2"));
        j = 0;

        do {
            HCO3numb = j;
            j++;
        } while (!system.getPhases()[0].getComponents()[j - 1].getComponentName()
                .equals("HCO3minus"));
        j = 0;
        do {
            Waternumb = j;
            j++;
        } while (!system.getPhases()[0].getComponents()[j - 1].getComponentName().equals("water"));

        if (i == 0) {
            ((PhaseModifiedFurstElectrolyteEos) system.getPhases()[0]).getElectrolyteMixingRule()
                    .setWijParameter(MDEAplusNumb, CO2Numb, value);
            ((PhaseModifiedFurstElectrolyteEos) system.getPhases()[1]).getElectrolyteMixingRule()
                    .setWijParameter(MDEAplusNumb, CO2Numb, value);
        }
    }
}<|MERGE_RESOLUTION|>--- conflicted
+++ resolved
@@ -19,15 +19,11 @@
     private static final long serialVersionUID = 1000;
     static Logger logger = LogManager.getLogger(IonicInteractionParameterFittingFunction_CO2.class);
 
-<<<<<<< HEAD
-    /** Creates new Test */
-=======
     /**
      * <p>
      * Constructor for IonicInteractionParameterFittingFunction_CO2.
      * </p>
      */
->>>>>>> e5b15554
     public IonicInteractionParameterFittingFunction_CO2() {}
 
     /** {@inheritDoc} */
