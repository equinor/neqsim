--- conflicted
+++ resolved
@@ -23,15 +23,11 @@
     static Logger logger =
             LogManager.getLogger(IonicInteractionParameterFittingFunction_Sleipner.class);
 
-<<<<<<< HEAD
-    /** Creates new Test */
-=======
     /**
      * <p>
      * Constructor for IonicInteractionParameterFittingFunction_Sleipner.
      * </p>
      */
->>>>>>> e5b15554
     public IonicInteractionParameterFittingFunction_Sleipner() {}
 
     /** {@inheritDoc} */
