package neqsim.thermo.util.parameterFitting.binaryInteractionParameterFitting.ionicInteractionCoefficientFitting;

import org.apache.logging.log4j.LogManager;
import org.apache.logging.log4j.Logger;
import neqsim.statistics.parameterFitting.nonLinearParameterFitting.LevenbergMarquardtFunction;
import neqsim.thermo.ThermodynamicConstantsInterface;
import neqsim.thermo.component.ComponentEosInterface;
import neqsim.thermo.mixingRule.HVmixingRuleInterface;
import neqsim.thermo.phase.PhaseEosInterface;
import neqsim.thermo.phase.PhaseModifiedFurstElectrolyteEos;

/**
 *
 * @author Even Solbraa
 * @version
 */
public class IonicInteractionParameterFittingFunction_Sleipner extends LevenbergMarquardtFunction
<<<<<<< HEAD
                implements ThermodynamicConstantsInterface {
        private static final long serialVersionUID = 1000;
        static Logger logger = LogManager
                        .getLogger(IonicInteractionParameterFittingFunction_Sleipner.class);

        /** Creates new Test */
        public IonicInteractionParameterFittingFunction_Sleipner() {}

        @Override
        public double calcValue(double[] dependentValues) {
                try {
                        thermoOps.bubblePointPressureFlash(false);
                        // logger.info("pres " +
                        // system.getPressure()*system.getPhases()[0].getComponent(0).getx());
                } catch (Exception e) {
                        logger.error(e.toString());
                }

                // logger.info("pressure "+system.getPressure());
                return system.getPressure();
        }

        @Override
        public double calcTrueValue(double val) {
                return val;
=======
        implements ThermodynamicConstantsInterface {

    private static final long serialVersionUID = 1000;
    static Logger logger =
            LogManager.getLogger(IonicInteractionParameterFittingFunction_Sleipner.class);

    public IonicInteractionParameterFittingFunction_Sleipner() {}

    @Override
    public double calcValue(double[] dependentValues) {
        try {
            thermoOps.bubblePointPressureFlash(false);
            // logger.info("pres " +
            // system.getPressure()*system.getPhases()[0].getComponent(0).getx());
        } catch (Exception e) {
            logger.error(e.toString());
        }

        // logger.info("pressure "+system.getPressure());
        return system.getPressure();
    }

    @Override
    public double calcTrueValue(double val) {
        return val;
    }

    @Override
    public void setFittingParams(int i, double value) {
        params[i] = value;
        int MDEAplusNumb = 0, MDEANumb = 0, CO2Numb = 0, HCO3Numb = 0, WaterNumb = 0, AcidNumb = 0,
                AcidnegNumb = 0;
        int j = 0;
        do {
            MDEAplusNumb = j;
            j++;
        } while (!system.getPhases()[1].getComponents()[j - 1].getComponentName().equals("MDEA+"));

        j = 0;
        do {
            MDEANumb = j;
            j++;
        } while (!system.getPhases()[1].getComponents()[j - 1].getComponentName().equals("MDEA"));
        j = 0;
        do {
            CO2Numb = j;
            j++;
        } while (!system.getPhases()[1].getComponents()[j - 1].getComponentName().equals("CO2"));

        j = 0;
        do {
            HCO3Numb = j;
            j++;
        } while (!system.getPhases()[1].getComponents()[j - 1].getComponentName().equals("HCO3-"));

        j = 0;
        do {
            WaterNumb = j;
            j++;
        } while (!system.getPhases()[1].getComponents()[j - 1].getComponentName().equals("water"));

        j = 0;
        do {
            AcidNumb = j;
            j++;
        } while (!system.getPhases()[1].getComponents()[j - 1].getComponentName()
                .equals("AceticAcid"));

        j = 0;
        do {
            AcidnegNumb = j;
            j++;
        } while (!system.getPhases()[1].getComponents()[j - 1].getComponentName().equals("Ac-"));
        // logger.info("Acetate
        // "+system.getPhase(1).getComponent(AcidnegNumb).getNumberOfmoles());
        // logger.info("HCO3- " + system.getPhase(1).getComponent(HCO3Numb).getx());
        // logger.info("Ac- " + system.getPhase(1).getComponent(AcidnegNumb).getx());
        // logger.info("HAc " + system.getPhase(1).getComponent(AcidNumb).getx());

        if (i == 1) {
            ((PhaseModifiedFurstElectrolyteEos) system.getPhases()[0]).getElectrolyteMixingRule()
                    .setWijParameter(AcidnegNumb, MDEAplusNumb, value);
            ((PhaseModifiedFurstElectrolyteEos) system.getPhases()[1]).getElectrolyteMixingRule()
                    .setWijParameter(AcidnegNumb, MDEAplusNumb, value);
        }
        if (i == 0) {
            // ((ElectrolyteMixingRulesInterface)
            // ((PhaseModifiedFurstElectrolyteEos)system.getPhases()[0]).getElectrolyteMixingRule()).setWijParameter(AcidnegNumb,
            // MDEAplusNumb,-3.12174e-4);
            // ((ElectrolyteMixingRulesInterface)
            // ((PhaseModifiedFurstElectrolyteEos)system.getPhases()[1]).getElectrolyteMixingRule()).setWijParameter(AcidnegNumb,
            // MDEAplusNumb,-3.12174e-4);

            ((PhaseModifiedFurstElectrolyteEos) system.getPhases()[0]).getElectrolyteMixingRule()
                    .setWijParameter(MDEAplusNumb, AcidNumb, value);
            ((PhaseModifiedFurstElectrolyteEos) system.getPhases()[1]).getElectrolyteMixingRule()
                    .setWijParameter(MDEAplusNumb, AcidNumb, value);

            /*
             * double a1 =
             * ((ComponentEosInterface)system.getPhases()[1].getComponent(AcidNumb)).geta(); double
             * a2 = ((ComponentEosInterface)system.getPhases()[1].getComponent(MDEANumb)).geta();
             * double b1 =
             * ((ComponentEosInterface)system.getPhases()[1].getComponent(AcidNumb)).getb(); double
             * b2 = ((ComponentEosInterface)system.getPhases()[1].getComponent(MDEANumb)).getb();
             * double g11 = -a1/b1*Math.log(2); double g22 = -a2/b2*Math.log(2); double g12 =
             * -2*Math.sqrt(b1*b2)/(b1+b2)*Math.sqrt(g11*g22)*(1-(0.2)); double para0 = (g12-g22)/R;
             * double para1 = (g12-g11)/R;
             * 
             * ((HVmixingRuleInterface) ((PhaseEosInterface)system.getPhases()[0]).getMixingRule()).
             * setHValphaParameter(AcidNumb,MDEANumb,0); ((HVmixingRuleInterface)
             * ((PhaseEosInterface)system.getPhases()[1]).getMixingRule()).
             * setHValphaParameter(AcidNumb,MDEANumb,0); ((HVmixingRuleInterface)
             * ((PhaseEosInterface)system.getPhases()[0]).getMixingRule()).setHVDijParameter
             * (AcidNumb,MDEANumb,para0); ((HVmixingRuleInterface)
             * ((PhaseEosInterface)system.getPhases()[1]).getMixingRule()).setHVDijParameter
             * (AcidNumb,MDEANumb,para0); ((HVmixingRuleInterface)
             * ((PhaseEosInterface)system.getPhases()[0]).getMixingRule()).setHVDijParameter
             * (MDEANumb,AcidNumb,para1); ((HVmixingRuleInterface)
             * ((PhaseEosInterface)system.getPhases()[1]).getMixingRule()).setHVDijParameter
             * (MDEANumb,AcidNumb,para1); ((HVmixingRuleInterface)
             * ((PhaseEosInterface)system.getPhases()[0]).getMixingRule()).
             * setHVDijTParameter(AcidNumb,MDEANumb,0); ((HVmixingRuleInterface)
             * ((PhaseEosInterface)system.getPhases()[1]).getMixingRule()).
             * setHVDijTParameter(AcidNumb,MDEANumb,0); ((HVmixingRuleInterface)
             * ((PhaseEosInterface)system.getPhases()[0]).getMixingRule()).
             * setHVDijTParameter(MDEANumb,AcidNumb,0); ((HVmixingRuleInterface)
             * ((PhaseEosInterface)system.getPhases()[1]).getMixingRule()).
             * setHVDijTParameter(MDEANumb,AcidNumb,0);
             */}
        if (i == 2) {
            double a1 =
                    ((ComponentEosInterface) system.getPhases()[1].getComponent(AcidNumb)).geta();
            double a2 =
                    ((ComponentEosInterface) system.getPhases()[1].getComponent(MDEANumb)).geta();
            double b1 =
                    ((ComponentEosInterface) system.getPhases()[1].getComponent(AcidNumb)).getb();
            double b2 =
                    ((ComponentEosInterface) system.getPhases()[1].getComponent(MDEANumb)).getb();
            double g11 = -a1 / b1 * Math.log(2);
            double g22 = -a2 / b2 * Math.log(2);
            double g12 = -2 * Math.sqrt(b1 * b2) / (b1 + b2) * Math.sqrt(g11 * g22) * (1 - value);
            double para0 = (g12 - g22) / R;
            double para1 = (g12 - g11) / R;

            // logger.info("para0 "+ para0);
            // logger.info("para1 "+ para1);

            ((HVmixingRuleInterface) ((PhaseEosInterface) system.getPhases()[0]).getMixingRule())
                    .setHValphaParameter(AcidNumb, MDEANumb, 0.0);
            ((HVmixingRuleInterface) ((PhaseEosInterface) system.getPhases()[1]).getMixingRule())
                    .setHValphaParameter(AcidNumb, MDEANumb, 0.0);
            ((HVmixingRuleInterface) ((PhaseEosInterface) system.getPhases()[0]).getMixingRule())
                    .setHVDijParameter(AcidNumb, MDEANumb, para0);
            ((HVmixingRuleInterface) ((PhaseEosInterface) system.getPhases()[1]).getMixingRule())
                    .setHVDijParameter(AcidNumb, MDEANumb, para0);
            ((HVmixingRuleInterface) ((PhaseEosInterface) system.getPhases()[0]).getMixingRule())
                    .setHVDijParameter(MDEANumb, AcidNumb, para1);
            ((HVmixingRuleInterface) ((PhaseEosInterface) system.getPhases()[1]).getMixingRule())
                    .setHVDijParameter(MDEANumb, AcidNumb, para1);
            ((HVmixingRuleInterface) ((PhaseEosInterface) system.getPhases()[0]).getMixingRule())
                    .setHVDijTParameter(AcidNumb, MDEANumb, 0.0);
            ((HVmixingRuleInterface) ((PhaseEosInterface) system.getPhases()[1]).getMixingRule())
                    .setHVDijTParameter(AcidNumb, MDEANumb, 0.0);
            ((HVmixingRuleInterface) ((PhaseEosInterface) system.getPhases()[0]).getMixingRule())
                    .setHVDijTParameter(MDEANumb, AcidNumb, 0.0);
            ((HVmixingRuleInterface) ((PhaseEosInterface) system.getPhases()[1]).getMixingRule())
                    .setHVDijTParameter(MDEANumb, AcidNumb, 0.0);
>>>>>>> 328264d8
        }

        @Override
        public void setFittingParams(int i, double value) {
                params[i] = value;
                int MDEAplusNumb = 0, MDEANumb = 0, CO2Numb = 0, HCO3Numb = 0, WaterNumb = 0,
                                AcidNumb = 0, AcidnegNumb = 0;
                int j = 0;
                do {
                        MDEAplusNumb = j;
                        j++;
                } while (!system.getPhases()[1].getComponents()[j - 1].getComponentName()
                                .equals("MDEA+"));

                j = 0;
                do {
                        MDEANumb = j;
                        j++;
                } while (!system.getPhases()[1].getComponents()[j - 1].getComponentName()
                                .equals("MDEA"));
                j = 0;
                do {
                        CO2Numb = j;
                        j++;
                } while (!system.getPhases()[1].getComponents()[j - 1].getComponentName()
                                .equals("CO2"));

                j = 0;
                do {
                        HCO3Numb = j;
                        j++;
                } while (!system.getPhases()[1].getComponents()[j - 1].getComponentName()
                                .equals("HCO3-"));

                j = 0;
                do {
                        WaterNumb = j;
                        j++;
                } while (!system.getPhases()[1].getComponents()[j - 1].getComponentName()
                                .equals("water"));

                j = 0;
                do {
                        AcidNumb = j;
                        j++;
                } while (!system.getPhases()[1].getComponents()[j - 1].getComponentName()
                                .equals("AceticAcid"));

                j = 0;
                do {
                        AcidnegNumb = j;
                        j++;
                } while (!system.getPhases()[1].getComponents()[j - 1].getComponentName()
                                .equals("Ac-"));
                // logger.info("Acetate
                // "+system.getPhase(1).getComponent(AcidnegNumb).getNumberOfmoles());
                // logger.info("HCO3- " + system.getPhase(1).getComponent(HCO3Numb).getx());
                // logger.info("Ac- " + system.getPhase(1).getComponent(AcidnegNumb).getx());
                // logger.info("HAc " + system.getPhase(1).getComponent(AcidNumb).getx());

                if (i == 1) {
                        ((PhaseModifiedFurstElectrolyteEos) system.getPhases()[0])
                                        .getElectrolyteMixingRule()
                                        .setWijParameter(AcidnegNumb, MDEAplusNumb, value);
                        ((PhaseModifiedFurstElectrolyteEos) system.getPhases()[1])
                                        .getElectrolyteMixingRule()
                                        .setWijParameter(AcidnegNumb, MDEAplusNumb, value);
                }
                if (i == 0) {
                        // ((ElectrolyteMixingRulesInterface)
                        // ((PhaseModifiedFurstElectrolyteEos)system.getPhases()[0]).getElectrolyteMixingRule()).setWijParameter(AcidnegNumb,
                        // MDEAplusNumb,-3.12174e-4);
                        // ((ElectrolyteMixingRulesInterface)
                        // ((PhaseModifiedFurstElectrolyteEos)system.getPhases()[1]).getElectrolyteMixingRule()).setWijParameter(AcidnegNumb,
                        // MDEAplusNumb,-3.12174e-4);

                        ((PhaseModifiedFurstElectrolyteEos) system.getPhases()[0])
                                        .getElectrolyteMixingRule()
                                        .setWijParameter(MDEAplusNumb, AcidNumb, value);
                        ((PhaseModifiedFurstElectrolyteEos) system.getPhases()[1])
                                        .getElectrolyteMixingRule()
                                        .setWijParameter(MDEAplusNumb, AcidNumb, value);

                        /*
                         * double a1 =
                         * ((ComponentEosInterface)system.getPhases()[1].getComponent(AcidNumb)).
                         * geta(); double a2 =
                         * ((ComponentEosInterface)system.getPhases()[1].getComponent(MDEANumb)).
                         * geta(); double b1 =
                         * ((ComponentEosInterface)system.getPhases()[1].getComponent(AcidNumb)).
                         * getb(); double b2 =
                         * ((ComponentEosInterface)system.getPhases()[1].getComponent(MDEANumb)).
                         * getb(); double g11 = -a1/b1*Math.log(2); double g22 = -a2/b2*Math.log(2);
                         * double g12 = -2*Math.sqrt(b1*b2)/(b1+b2)*Math.sqrt(g11*g22)*(1-(0.2));
                         * double para0 = (g12-g22)/R; double para1 = (g12-g11)/R;
                         * 
                         * ((HVmixingRuleInterface)
                         * ((PhaseEosInterface)system.getPhases()[0]).getMixingRule()).
                         * setHValphaParameter(AcidNumb,MDEANumb,0); ((HVmixingRuleInterface)
                         * ((PhaseEosInterface)system.getPhases()[1]).getMixingRule()).
                         * setHValphaParameter(AcidNumb,MDEANumb,0); ((HVmixingRuleInterface)
                         * ((PhaseEosInterface)system.getPhases()[0]).getMixingRule()).
                         * setHVDijParameter (AcidNumb,MDEANumb,para0); ((HVmixingRuleInterface)
                         * ((PhaseEosInterface)system.getPhases()[1]).getMixingRule()).
                         * setHVDijParameter (AcidNumb,MDEANumb,para0); ((HVmixingRuleInterface)
                         * ((PhaseEosInterface)system.getPhases()[0]).getMixingRule()).
                         * setHVDijParameter (MDEANumb,AcidNumb,para1); ((HVmixingRuleInterface)
                         * ((PhaseEosInterface)system.getPhases()[1]).getMixingRule()).
                         * setHVDijParameter (MDEANumb,AcidNumb,para1); ((HVmixingRuleInterface)
                         * ((PhaseEosInterface)system.getPhases()[0]).getMixingRule()).
                         * setHVDijTParameter(AcidNumb,MDEANumb,0); ((HVmixingRuleInterface)
                         * ((PhaseEosInterface)system.getPhases()[1]).getMixingRule()).
                         * setHVDijTParameter(AcidNumb,MDEANumb,0); ((HVmixingRuleInterface)
                         * ((PhaseEosInterface)system.getPhases()[0]).getMixingRule()).
                         * setHVDijTParameter(MDEANumb,AcidNumb,0); ((HVmixingRuleInterface)
                         * ((PhaseEosInterface)system.getPhases()[1]).getMixingRule()).
                         * setHVDijTParameter(MDEANumb,AcidNumb,0);
                         */}
                if (i == 2) {
                        double a1 = ((ComponentEosInterface) system.getPhases()[1]
                                        .getComponent(AcidNumb)).geta();
                        double a2 = ((ComponentEosInterface) system.getPhases()[1]
                                        .getComponent(MDEANumb)).geta();
                        double b1 = ((ComponentEosInterface) system.getPhases()[1]
                                        .getComponent(AcidNumb)).getb();
                        double b2 = ((ComponentEosInterface) system.getPhases()[1]
                                        .getComponent(MDEANumb)).getb();
                        double g11 = -a1 / b1 * Math.log(2);
                        double g22 = -a2 / b2 * Math.log(2);
                        double g12 = -2 * Math.sqrt(b1 * b2) / (b1 + b2) * Math.sqrt(g11 * g22)
                                        * (1 - value);
                        double para0 = (g12 - g22) / R;
                        double para1 = (g12 - g11) / R;

                        // logger.info("para0 "+ para0);
                        // logger.info("para1 "+ para1);

                        ((HVmixingRuleInterface) ((PhaseEosInterface) system.getPhases()[0])
                                        .getMixingRule()).setHValphaParameter(AcidNumb, MDEANumb,
                                                        0.0);
                        ((HVmixingRuleInterface) ((PhaseEosInterface) system.getPhases()[1])
                                        .getMixingRule()).setHValphaParameter(AcidNumb, MDEANumb,
                                                        0.0);
                        ((HVmixingRuleInterface) ((PhaseEosInterface) system.getPhases()[0])
                                        .getMixingRule()).setHVDijParameter(AcidNumb, MDEANumb,
                                                        para0);
                        ((HVmixingRuleInterface) ((PhaseEosInterface) system.getPhases()[1])
                                        .getMixingRule()).setHVDijParameter(AcidNumb, MDEANumb,
                                                        para0);
                        ((HVmixingRuleInterface) ((PhaseEosInterface) system.getPhases()[0])
                                        .getMixingRule()).setHVDijParameter(MDEANumb, AcidNumb,
                                                        para1);
                        ((HVmixingRuleInterface) ((PhaseEosInterface) system.getPhases()[1])
                                        .getMixingRule()).setHVDijParameter(MDEANumb, AcidNumb,
                                                        para1);
                        ((HVmixingRuleInterface) ((PhaseEosInterface) system.getPhases()[0])
                                        .getMixingRule()).setHVDijTParameter(AcidNumb, MDEANumb,
                                                        0.0);
                        ((HVmixingRuleInterface) ((PhaseEosInterface) system.getPhases()[1])
                                        .getMixingRule()).setHVDijTParameter(AcidNumb, MDEANumb,
                                                        0.0);
                        ((HVmixingRuleInterface) ((PhaseEosInterface) system.getPhases()[0])
                                        .getMixingRule()).setHVDijTParameter(MDEANumb, AcidNumb,
                                                        0.0);
                        ((HVmixingRuleInterface) ((PhaseEosInterface) system.getPhases()[1])
                                        .getMixingRule()).setHVDijTParameter(MDEANumb, AcidNumb,
                                                        0.0);
                }
        }
}<|MERGE_RESOLUTION|>--- conflicted
+++ resolved
@@ -15,39 +15,12 @@
  * @version
  */
 public class IonicInteractionParameterFittingFunction_Sleipner extends LevenbergMarquardtFunction
-<<<<<<< HEAD
-                implements ThermodynamicConstantsInterface {
-        private static final long serialVersionUID = 1000;
-        static Logger logger = LogManager
-                        .getLogger(IonicInteractionParameterFittingFunction_Sleipner.class);
-
-        /** Creates new Test */
-        public IonicInteractionParameterFittingFunction_Sleipner() {}
-
-        @Override
-        public double calcValue(double[] dependentValues) {
-                try {
-                        thermoOps.bubblePointPressureFlash(false);
-                        // logger.info("pres " +
-                        // system.getPressure()*system.getPhases()[0].getComponent(0).getx());
-                } catch (Exception e) {
-                        logger.error(e.toString());
-                }
-
-                // logger.info("pressure "+system.getPressure());
-                return system.getPressure();
-        }
-
-        @Override
-        public double calcTrueValue(double val) {
-                return val;
-=======
         implements ThermodynamicConstantsInterface {
-
     private static final long serialVersionUID = 1000;
     static Logger logger =
             LogManager.getLogger(IonicInteractionParameterFittingFunction_Sleipner.class);
 
+    /** Creates new Test */
     public IonicInteractionParameterFittingFunction_Sleipner() {}
 
     @Override
@@ -141,27 +114,26 @@
                     .setWijParameter(MDEAplusNumb, AcidNumb, value);
 
             /*
-             * double a1 =
-             * ((ComponentEosInterface)system.getPhases()[1].getComponent(AcidNumb)).geta(); double
-             * a2 = ((ComponentEosInterface)system.getPhases()[1].getComponent(MDEANumb)).geta();
-             * double b1 =
-             * ((ComponentEosInterface)system.getPhases()[1].getComponent(AcidNumb)).getb(); double
-             * b2 = ((ComponentEosInterface)system.getPhases()[1].getComponent(MDEANumb)).getb();
-             * double g11 = -a1/b1*Math.log(2); double g22 = -a2/b2*Math.log(2); double g12 =
-             * -2*Math.sqrt(b1*b2)/(b1+b2)*Math.sqrt(g11*g22)*(1-(0.2)); double para0 = (g12-g22)/R;
-             * double para1 = (g12-g11)/R;
+             * double a1 = ((ComponentEosInterface)system.getPhases()[1].getComponent(AcidNumb)).
+             * geta(); double a2 =
+             * ((ComponentEosInterface)system.getPhases()[1].getComponent(MDEANumb)). geta(); double
+             * b1 = ((ComponentEosInterface)system.getPhases()[1].getComponent(AcidNumb)). getb();
+             * double b2 = ((ComponentEosInterface)system.getPhases()[1].getComponent(MDEANumb)).
+             * getb(); double g11 = -a1/b1*Math.log(2); double g22 = -a2/b2*Math.log(2); double g12
+             * = -2*Math.sqrt(b1*b2)/(b1+b2)*Math.sqrt(g11*g22)*(1-(0.2)); double para0 =
+             * (g12-g22)/R; double para1 = (g12-g11)/R;
              * 
              * ((HVmixingRuleInterface) ((PhaseEosInterface)system.getPhases()[0]).getMixingRule()).
              * setHValphaParameter(AcidNumb,MDEANumb,0); ((HVmixingRuleInterface)
              * ((PhaseEosInterface)system.getPhases()[1]).getMixingRule()).
              * setHValphaParameter(AcidNumb,MDEANumb,0); ((HVmixingRuleInterface)
-             * ((PhaseEosInterface)system.getPhases()[0]).getMixingRule()).setHVDijParameter
+             * ((PhaseEosInterface)system.getPhases()[0]).getMixingRule()). setHVDijParameter
              * (AcidNumb,MDEANumb,para0); ((HVmixingRuleInterface)
-             * ((PhaseEosInterface)system.getPhases()[1]).getMixingRule()).setHVDijParameter
+             * ((PhaseEosInterface)system.getPhases()[1]).getMixingRule()). setHVDijParameter
              * (AcidNumb,MDEANumb,para0); ((HVmixingRuleInterface)
-             * ((PhaseEosInterface)system.getPhases()[0]).getMixingRule()).setHVDijParameter
+             * ((PhaseEosInterface)system.getPhases()[0]).getMixingRule()). setHVDijParameter
              * (MDEANumb,AcidNumb,para1); ((HVmixingRuleInterface)
-             * ((PhaseEosInterface)system.getPhases()[1]).getMixingRule()).setHVDijParameter
+             * ((PhaseEosInterface)system.getPhases()[1]).getMixingRule()). setHVDijParameter
              * (MDEANumb,AcidNumb,para1); ((HVmixingRuleInterface)
              * ((PhaseEosInterface)system.getPhases()[0]).getMixingRule()).
              * setHVDijTParameter(AcidNumb,MDEANumb,0); ((HVmixingRuleInterface)
@@ -210,174 +182,6 @@
                     .setHVDijTParameter(MDEANumb, AcidNumb, 0.0);
             ((HVmixingRuleInterface) ((PhaseEosInterface) system.getPhases()[1]).getMixingRule())
                     .setHVDijTParameter(MDEANumb, AcidNumb, 0.0);
->>>>>>> 328264d8
         }
-
-        @Override
-        public void setFittingParams(int i, double value) {
-                params[i] = value;
-                int MDEAplusNumb = 0, MDEANumb = 0, CO2Numb = 0, HCO3Numb = 0, WaterNumb = 0,
-                                AcidNumb = 0, AcidnegNumb = 0;
-                int j = 0;
-                do {
-                        MDEAplusNumb = j;
-                        j++;
-                } while (!system.getPhases()[1].getComponents()[j - 1].getComponentName()
-                                .equals("MDEA+"));
-
-                j = 0;
-                do {
-                        MDEANumb = j;
-                        j++;
-                } while (!system.getPhases()[1].getComponents()[j - 1].getComponentName()
-                                .equals("MDEA"));
-                j = 0;
-                do {
-                        CO2Numb = j;
-                        j++;
-                } while (!system.getPhases()[1].getComponents()[j - 1].getComponentName()
-                                .equals("CO2"));
-
-                j = 0;
-                do {
-                        HCO3Numb = j;
-                        j++;
-                } while (!system.getPhases()[1].getComponents()[j - 1].getComponentName()
-                                .equals("HCO3-"));
-
-                j = 0;
-                do {
-                        WaterNumb = j;
-                        j++;
-                } while (!system.getPhases()[1].getComponents()[j - 1].getComponentName()
-                                .equals("water"));
-
-                j = 0;
-                do {
-                        AcidNumb = j;
-                        j++;
-                } while (!system.getPhases()[1].getComponents()[j - 1].getComponentName()
-                                .equals("AceticAcid"));
-
-                j = 0;
-                do {
-                        AcidnegNumb = j;
-                        j++;
-                } while (!system.getPhases()[1].getComponents()[j - 1].getComponentName()
-                                .equals("Ac-"));
-                // logger.info("Acetate
-                // "+system.getPhase(1).getComponent(AcidnegNumb).getNumberOfmoles());
-                // logger.info("HCO3- " + system.getPhase(1).getComponent(HCO3Numb).getx());
-                // logger.info("Ac- " + system.getPhase(1).getComponent(AcidnegNumb).getx());
-                // logger.info("HAc " + system.getPhase(1).getComponent(AcidNumb).getx());
-
-                if (i == 1) {
-                        ((PhaseModifiedFurstElectrolyteEos) system.getPhases()[0])
-                                        .getElectrolyteMixingRule()
-                                        .setWijParameter(AcidnegNumb, MDEAplusNumb, value);
-                        ((PhaseModifiedFurstElectrolyteEos) system.getPhases()[1])
-                                        .getElectrolyteMixingRule()
-                                        .setWijParameter(AcidnegNumb, MDEAplusNumb, value);
-                }
-                if (i == 0) {
-                        // ((ElectrolyteMixingRulesInterface)
-                        // ((PhaseModifiedFurstElectrolyteEos)system.getPhases()[0]).getElectrolyteMixingRule()).setWijParameter(AcidnegNumb,
-                        // MDEAplusNumb,-3.12174e-4);
-                        // ((ElectrolyteMixingRulesInterface)
-                        // ((PhaseModifiedFurstElectrolyteEos)system.getPhases()[1]).getElectrolyteMixingRule()).setWijParameter(AcidnegNumb,
-                        // MDEAplusNumb,-3.12174e-4);
-
-                        ((PhaseModifiedFurstElectrolyteEos) system.getPhases()[0])
-                                        .getElectrolyteMixingRule()
-                                        .setWijParameter(MDEAplusNumb, AcidNumb, value);
-                        ((PhaseModifiedFurstElectrolyteEos) system.getPhases()[1])
-                                        .getElectrolyteMixingRule()
-                                        .setWijParameter(MDEAplusNumb, AcidNumb, value);
-
-                        /*
-                         * double a1 =
-                         * ((ComponentEosInterface)system.getPhases()[1].getComponent(AcidNumb)).
-                         * geta(); double a2 =
-                         * ((ComponentEosInterface)system.getPhases()[1].getComponent(MDEANumb)).
-                         * geta(); double b1 =
-                         * ((ComponentEosInterface)system.getPhases()[1].getComponent(AcidNumb)).
-                         * getb(); double b2 =
-                         * ((ComponentEosInterface)system.getPhases()[1].getComponent(MDEANumb)).
-                         * getb(); double g11 = -a1/b1*Math.log(2); double g22 = -a2/b2*Math.log(2);
-                         * double g12 = -2*Math.sqrt(b1*b2)/(b1+b2)*Math.sqrt(g11*g22)*(1-(0.2));
-                         * double para0 = (g12-g22)/R; double para1 = (g12-g11)/R;
-                         * 
-                         * ((HVmixingRuleInterface)
-                         * ((PhaseEosInterface)system.getPhases()[0]).getMixingRule()).
-                         * setHValphaParameter(AcidNumb,MDEANumb,0); ((HVmixingRuleInterface)
-                         * ((PhaseEosInterface)system.getPhases()[1]).getMixingRule()).
-                         * setHValphaParameter(AcidNumb,MDEANumb,0); ((HVmixingRuleInterface)
-                         * ((PhaseEosInterface)system.getPhases()[0]).getMixingRule()).
-                         * setHVDijParameter (AcidNumb,MDEANumb,para0); ((HVmixingRuleInterface)
-                         * ((PhaseEosInterface)system.getPhases()[1]).getMixingRule()).
-                         * setHVDijParameter (AcidNumb,MDEANumb,para0); ((HVmixingRuleInterface)
-                         * ((PhaseEosInterface)system.getPhases()[0]).getMixingRule()).
-                         * setHVDijParameter (MDEANumb,AcidNumb,para1); ((HVmixingRuleInterface)
-                         * ((PhaseEosInterface)system.getPhases()[1]).getMixingRule()).
-                         * setHVDijParameter (MDEANumb,AcidNumb,para1); ((HVmixingRuleInterface)
-                         * ((PhaseEosInterface)system.getPhases()[0]).getMixingRule()).
-                         * setHVDijTParameter(AcidNumb,MDEANumb,0); ((HVmixingRuleInterface)
-                         * ((PhaseEosInterface)system.getPhases()[1]).getMixingRule()).
-                         * setHVDijTParameter(AcidNumb,MDEANumb,0); ((HVmixingRuleInterface)
-                         * ((PhaseEosInterface)system.getPhases()[0]).getMixingRule()).
-                         * setHVDijTParameter(MDEANumb,AcidNumb,0); ((HVmixingRuleInterface)
-                         * ((PhaseEosInterface)system.getPhases()[1]).getMixingRule()).
-                         * setHVDijTParameter(MDEANumb,AcidNumb,0);
-                         */}
-                if (i == 2) {
-                        double a1 = ((ComponentEosInterface) system.getPhases()[1]
-                                        .getComponent(AcidNumb)).geta();
-                        double a2 = ((ComponentEosInterface) system.getPhases()[1]
-                                        .getComponent(MDEANumb)).geta();
-                        double b1 = ((ComponentEosInterface) system.getPhases()[1]
-                                        .getComponent(AcidNumb)).getb();
-                        double b2 = ((ComponentEosInterface) system.getPhases()[1]
-                                        .getComponent(MDEANumb)).getb();
-                        double g11 = -a1 / b1 * Math.log(2);
-                        double g22 = -a2 / b2 * Math.log(2);
-                        double g12 = -2 * Math.sqrt(b1 * b2) / (b1 + b2) * Math.sqrt(g11 * g22)
-                                        * (1 - value);
-                        double para0 = (g12 - g22) / R;
-                        double para1 = (g12 - g11) / R;
-
-                        // logger.info("para0 "+ para0);
-                        // logger.info("para1 "+ para1);
-
-                        ((HVmixingRuleInterface) ((PhaseEosInterface) system.getPhases()[0])
-                                        .getMixingRule()).setHValphaParameter(AcidNumb, MDEANumb,
-                                                        0.0);
-                        ((HVmixingRuleInterface) ((PhaseEosInterface) system.getPhases()[1])
-                                        .getMixingRule()).setHValphaParameter(AcidNumb, MDEANumb,
-                                                        0.0);
-                        ((HVmixingRuleInterface) ((PhaseEosInterface) system.getPhases()[0])
-                                        .getMixingRule()).setHVDijParameter(AcidNumb, MDEANumb,
-                                                        para0);
-                        ((HVmixingRuleInterface) ((PhaseEosInterface) system.getPhases()[1])
-                                        .getMixingRule()).setHVDijParameter(AcidNumb, MDEANumb,
-                                                        para0);
-                        ((HVmixingRuleInterface) ((PhaseEosInterface) system.getPhases()[0])
-                                        .getMixingRule()).setHVDijParameter(MDEANumb, AcidNumb,
-                                                        para1);
-                        ((HVmixingRuleInterface) ((PhaseEosInterface) system.getPhases()[1])
-                                        .getMixingRule()).setHVDijParameter(MDEANumb, AcidNumb,
-                                                        para1);
-                        ((HVmixingRuleInterface) ((PhaseEosInterface) system.getPhases()[0])
-                                        .getMixingRule()).setHVDijTParameter(AcidNumb, MDEANumb,
-                                                        0.0);
-                        ((HVmixingRuleInterface) ((PhaseEosInterface) system.getPhases()[1])
-                                        .getMixingRule()).setHVDijTParameter(AcidNumb, MDEANumb,
-                                                        0.0);
-                        ((HVmixingRuleInterface) ((PhaseEosInterface) system.getPhases()[0])
-                                        .getMixingRule()).setHVDijTParameter(MDEANumb, AcidNumb,
-                                                        0.0);
-                        ((HVmixingRuleInterface) ((PhaseEosInterface) system.getPhases()[1])
-                                        .getMixingRule()).setHVDijTParameter(MDEANumb, AcidNumb,
-                                                        0.0);
-                }
-        }
+    }
 }