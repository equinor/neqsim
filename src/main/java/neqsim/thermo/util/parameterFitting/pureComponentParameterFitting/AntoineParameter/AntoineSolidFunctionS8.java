package neqsim.thermo.util.parameterFitting.pureComponentParameterFitting.AntoineParameter;

import org.apache.logging.log4j.LogManager;
import org.apache.logging.log4j.Logger;
import neqsim.statistics.parameterFitting.nonLinearParameterFitting.LevenbergMarquardtFunction;

/**
 * <p>
 * AntoineSolidFunctionS8 class.
 * </p>
 *
 * @author Even Solbraa
 * @version $Id: $Id
 */
public class AntoineSolidFunctionS8 extends LevenbergMarquardtFunction {
    private static final long serialVersionUID = 1000;
    static Logger logger = LogManager.getLogger(AntoineSolidFunctionS8.class);

<<<<<<< HEAD
=======
    /**
     * <p>
     * Constructor for AntoineSolidFunctionS8.
     * </p>
     */
>>>>>>> f5b5a8bf
    public AntoineSolidFunctionS8() {
        params = new double[2];
    }

    /** {@inheritDoc} */
    @Override
    public double calcValue(double[] dependentValues) {
        system.init(0);
        try {
            system.getPhase(0).getComponent(0).getSolidVaporPressure(dependentValues[0]);
        } catch (Exception e) {
            logger.error(e.toString());
        }
        return system.getPhase(0).getComponent(0).getSolidVaporPressure(dependentValues[0]);
    }

    /** {@inheritDoc} */
    @Override
    public void setFittingParams(int i, double value) {
        params[i] = value;
        if (i == 0) {
            system.getPhases()[0].getComponents()[0].setAntoineASolid(value);
        }
        if (i == 1) {
            system.getPhases()[0].getComponents()[0].setAntoineBSolid(value);
        }
        if (i == 2) {
            system.getPhases()[0].getComponents()[0].setAntoineCSolid(value);
        }
    }
}<|MERGE_RESOLUTION|>--- conflicted
+++ resolved
@@ -16,14 +16,11 @@
     private static final long serialVersionUID = 1000;
     static Logger logger = LogManager.getLogger(AntoineSolidFunctionS8.class);
 
-<<<<<<< HEAD
-=======
     /**
      * <p>
      * Constructor for AntoineSolidFunctionS8.
      * </p>
      */
->>>>>>> f5b5a8bf
     public AntoineSolidFunctionS8() {
         params = new double[2];
     }
