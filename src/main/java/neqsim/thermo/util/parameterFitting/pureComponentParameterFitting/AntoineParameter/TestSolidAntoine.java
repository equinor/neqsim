--- conflicted
+++ resolved
@@ -39,14 +39,9 @@
     // BinaryFreezingPointData WHERE ComponentSolvent1='MEG' ORDER BY
     // FreezingTemperature");
     int i = 0;
-<<<<<<< HEAD
-    try (ResultSet dataSet = database.getResultSet(
-        "SELECT * FROM BinaryFreezingPointData WHERE ComponentSolvent1='MEG' ORDER BY FreezingTemperature")) {
-=======
     try (NeqSimDataBase database = new NeqSimDataBase();
         ResultSet dataSet = database.getResultSet(
             "SELECT * FROM BinaryFreezingPointData WHERE ComponentSolvent1='MEG' ORDER BY FreezingTemperature")) {
->>>>>>> 104de194
       while (dataSet.next() && i < 4) {
         i++;
         AntoineSolidFunction function = new AntoineSolidFunction();
