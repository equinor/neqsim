package neqsim.thermo.util.parameterFitting.pureComponentParameterFitting.acentricFactorFitting;

import org.apache.logging.log4j.LogManager;
import org.apache.logging.log4j.Logger;
import neqsim.statistics.parameterFitting.nonLinearParameterFitting.LevenbergMarquardtFunction;

/**
 *
 * @author Even Solbraa
 * @version
 */
public class ClassicAcentricFunction extends LevenbergMarquardtFunction {
    private static final long serialVersionUID = 1000;
    static Logger logger = LogManager.getLogger(ClassicAcentricFunction.class);

<<<<<<< HEAD
    /** Creates new Test */
=======

>>>>>>> 328264d8
    public ClassicAcentricFunction() {}

    @Override
    public double calcValue(double[] dependentValues) {
        system.setTemperature(dependentValues[0]);
        system.setPressure(system.getPhases()[0].getComponents()[0]
                .getAntoineVaporPressure(dependentValues[0]));
        // System.out.println("dep val " + dependentValues[0]);
        // System.out.println("pres from antoine: " + system.getPressure());
        system.init(0);
        system.init(1);
        try {
            thermoOps.bubblePointPressureFlash(false);
        } catch (Exception e) {
            logger.error(e.toString());
        }
        // System.out.println("pres: " + system.getPressure());
        return Math.log(system.getPressure());
    }

    @Override
    public double calcTrueValue(double val) {
        return Math.exp(val);
    }

    @Override
    public void setFittingParams(int i, double value) {
        params[i] = value;
        system.getPhases()[0].getComponents()[i].setAcentricFactor(value);
        system.getPhases()[1].getComponents()[i].setAcentricFactor(value);
    }
}<|MERGE_RESOLUTION|>--- conflicted
+++ resolved
@@ -13,11 +13,6 @@
     private static final long serialVersionUID = 1000;
     static Logger logger = LogManager.getLogger(ClassicAcentricFunction.class);
 
-<<<<<<< HEAD
-    /** Creates new Test */
-=======
-
->>>>>>> 328264d8
     public ClassicAcentricFunction() {}
 
     @Override
