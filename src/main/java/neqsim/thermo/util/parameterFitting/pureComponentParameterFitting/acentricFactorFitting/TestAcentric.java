--- conflicted
+++ resolved
@@ -15,8 +15,6 @@
  * @version $Id: $Id
  */
 public class TestAcentric {
-<<<<<<< HEAD
-=======
     private static final long serialVersionUID = 1000;
 
     /**
@@ -33,7 +31,6 @@
      *
      * @param args an array of {@link java.lang.String} objects
      */
->>>>>>> e5b15554
     public static void main(String[] args) {
         LevenbergMarquardt optim = new LevenbergMarquardt();
 
