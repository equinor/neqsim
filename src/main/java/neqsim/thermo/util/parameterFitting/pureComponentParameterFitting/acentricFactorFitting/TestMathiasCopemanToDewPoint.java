package neqsim.thermo.util.parameterFitting.pureComponentParameterFitting.acentricFactorFitting;

import java.sql.ResultSet;
import java.util.ArrayList;
import org.apache.logging.log4j.LogManager;
import org.apache.logging.log4j.Logger;
import neqsim.statistics.parameterFitting.SampleSet;
import neqsim.statistics.parameterFitting.SampleValue;
import neqsim.statistics.parameterFitting.nonLinearParameterFitting.LevenbergMarquardt;
import neqsim.thermo.system.SystemInterface;
import neqsim.thermo.system.SystemSrkMathiasCopeman;
import neqsim.util.database.NeqSimDataBase;

/**
 *
 * @author Even Solbraa
 * @version
 */
public class TestMathiasCopemanToDewPoint {
<<<<<<< HEAD
        static Logger logger = LogManager.getLogger(TestMathiasCopemanToDewPoint.class);

        public static void main(String[] args) {
                LevenbergMarquardt optim = new LevenbergMarquardt();
                ArrayList<SampleValue> sampleList = new ArrayList<SampleValue>();

                // inserting samples from database
                NeqSimDataBase database = new NeqSimDataBase();
                ResultSet dataSet = null;

                // // PVTsim14 values for MC-parameters
                // double guess[] ={0.547, -0.399, 0.575, // methane
                // 0.685, -0.428, 0.738, //ethane
                // 0.773, -0.509, 1.031, // propane
                // 0.849, -0.552, 1.077, //n-butane)
                // 0.780, -0.273,0.659, //i-butane
                // 0.937, -0.766, 1.848, // n-pentane
                // 0.547, -0.399, 1.575, //c-hexane
                // 0.846, -0.386, 0.884, // benzene
                // 1.087, -0.747, 1.577} ; //n-heptane

                // initial guess
                // double guess[] ={1.4184728684, -1.6053750221, 0.7429086086, // methane
                // 1.6853, -0.4284, 0.7382, //ethane
                // 1.8653, -1.4386, 1.3447, // propane
                // 1.8080, -0.2127, 1.3629, //n-butane)
                // 1.78038835, -1.273389543,0.659787118550, //i-butane
                // 0.903861134, -0.3585531518594, 0.66388522, // n-pentane
                // 0.547, -1.399, 1.575, //c-hexane
                // 0.8457,-1.3856,1.8843, // benzene
                // 1.0874, -1.7465, 1.5765} ; //n-heptane

                // optimized chi-square: 21706 abs dev 2.65
                double guess[] = {0.7131945439, 0.4140076386, -2.5691833434, 4.3710359391,
                                -1.1086000763, 7.3866869416, 1.1183339865, -2.1831081128,
                                0.9948380388, 1.5665073967, -5.5636308059, -1.4091055663,
                                0.8232405436, -0.3922156128, -1.4347079752, 1.3771397711,
                                -1.2103436623, 0.0028643344, 1.3423413878, -0.3330681068,
                                -2.1604332713, 1.1554915030, -1.7359747766, 1.1084438340,
                                1.1800358360, -1.4810259893, 1.4887592454};
                String nameList[] = {"methane", "ethane", "propane", "n-butane", "i-butane",
                                "n-pentane", "c-hexane", "benzene", "n-heptane"};

                for (int compNumb = 0; compNumb < nameList.length; compNumb++) {
                        dataSet = database.getResultSet(
                                        "SELECT * FROM PureComponentVapourPressures WHERE ComponentName='"
                                                        + nameList[compNumb]
                                                        + "' AND VapourPressure>0 ORDER BY Temperature ASC");

                        try {
                                long numerOfPoint = 3;
                                logger.error("point " + numerOfPoint);
                                int i = 0;
                                while (dataSet.next()) {
                                        i++;
                                        if (i % numerOfPoint == 0) {
                                                MathiasCopemanToDewPoint function =
                                                                new MathiasCopemanToDewPoint();
                                                function.setInitialGuess(guess);

                                                SystemInterface testSystem =
                                                                new SystemSrkMathiasCopeman(Double
                                                                                .parseDouble(dataSet
                                                                                                .getString("Temperature")),
                                                                                Double.parseDouble(
                                                                                                dataSet.getString(
                                                                                                                "VapourPressure")));
                                                testSystem.addComponent(
                                                                dataSet.getString("ComponentName"),
                                                                100.0);
                                                // testSystem.createDatabase(true);
                                                double sample1[] = {testSystem.getPressure()}; // temperature
                                                double standardDeviation1[] = {0.1, 0.1, 0.1}; // std.dev
                                                                                               // temperature
                                                                                               //
                                                                                               // presure
                                                                                               // std.dev
                                                                                               // pressure
                                                double val = testSystem.getTemperature();
                                                double stdErr = 1.0;
                                                SampleValue sample = new SampleValue(val, stdErr,
                                                                sample1, standardDeviation1);
                                                sample.setFunction(function);
                                                sample.setReference(dataSet.getString("Reference"));
                                                sample.setThermodynamicSystem(testSystem);
                                                sampleList.add(sample);
                                        }
                                }
                        } catch (Exception e) {
                                logger.error("database error" + e);
                        }
=======

    static Logger logger = LogManager.getLogger(TestMathiasCopemanToDewPoint.class);


    public static void main(String[] args) {

        LevenbergMarquardt optim = new LevenbergMarquardt();
        ArrayList<SampleValue> sampleList = new ArrayList<SampleValue>();

        // inserting samples from database
        NeqSimDataBase database = new NeqSimDataBase();
        ResultSet dataSet = null;

        // // PVTsim14 values for MC-parameters
        // double guess[] ={0.547, -0.399, 0.575, // methane
        // 0.685, -0.428, 0.738, //ethane
        // 0.773, -0.509, 1.031, // propane
        // 0.849, -0.552, 1.077, //n-butane)
        // 0.780, -0.273,0.659, //i-butane
        // 0.937, -0.766, 1.848, // n-pentane
        // 0.547, -0.399, 1.575, //c-hexane
        // 0.846, -0.386, 0.884, // benzene
        // 1.087, -0.747, 1.577} ; //n-heptane
        //
        //
        // initial guess
        // double guess[] ={1.4184728684, -1.6053750221, 0.7429086086, // methane
        // 1.6853, -0.4284, 0.7382, //ethane
        // 1.8653, -1.4386, 1.3447, // propane
        // 1.8080, -0.2127, 1.3629, //n-butane)
        // 1.78038835, -1.273389543,0.659787118550, //i-butane
        // 0.903861134, -0.3585531518594, 0.66388522, // n-pentane
        // 0.547, -1.399, 1.575, //c-hexane
        // 0.8457,-1.3856,1.8843, // benzene
        // 1.0874, -1.7465, 1.5765} ; //n-heptane

        // optimized chi-square: 21706 abs dev 2.65
        double guess[] = {0.7131945439, 0.4140076386, -2.5691833434, 4.3710359391, -1.1086000763,
                7.3866869416, 1.1183339865, -2.1831081128, 0.9948380388, 1.5665073967,
                -5.5636308059, -1.4091055663, 0.8232405436, -0.3922156128, -1.4347079752,
                1.3771397711, -1.2103436623, 0.0028643344, 1.3423413878, -0.3330681068,
                -2.1604332713, 1.1554915030, -1.7359747766, 1.1084438340, 1.1800358360,
                -1.4810259893, 1.4887592454};//

        String nameList[] = {"methane", "ethane", "propane", "n-butane", "i-butane", "n-pentane",
                "c-hexane", "benzene", "n-heptane"};

        for (int compNumb = 0; compNumb < nameList.length; compNumb++) {
            dataSet = database
                    .getResultSet("SELECT * FROM PureComponentVapourPressures WHERE ComponentName='"
                            + nameList[compNumb]
                            + "' AND VapourPressure>0 ORDER BY Temperature ASC");

            try {
                long numerOfPoint = 3;
                logger.error("point " + numerOfPoint);
                int i = 0;
                while (dataSet.next()) {
                    i++;
                    if (i % numerOfPoint == 0) {
                        MathiasCopemanToDewPoint function = new MathiasCopemanToDewPoint();
                        function.setInitialGuess(guess);

                        SystemInterface testSystem = new SystemSrkMathiasCopeman(
                                Double.parseDouble(dataSet.getString("Temperature")),
                                Double.parseDouble(dataSet.getString("VapourPressure")));
                        testSystem.addComponent(dataSet.getString("ComponentName"), 100.0);
                        // testSystem.createDatabase(true);
                        double sample1[] = {testSystem.getPressure()}; // temperature
                        double standardDeviation1[] = {0.1, 0.1, 0.1}; // std.dev temperature //
                                                                       // presure std.dev
                                                                       // pressure
                        double val = testSystem.getTemperature();
                        double stdErr = 1.0;
                        SampleValue sample =
                                new SampleValue(val, stdErr, sample1, standardDeviation1);
                        sample.setFunction(function);
                        sample.setReference(dataSet.getString("Reference"));
                        sample.setThermodynamicSystem(testSystem);
                        sampleList.add(sample);
                    }
>>>>>>> 328264d8
                }

                dataSet = database.getResultSet(
                                "SELECT * FROM dewPointDataSynthHCStatoil WHERE Pressure<80.0");// "0
                                                                                                // AND
                                                                                                // reference='Morch2004gas1'");

                try {
                        long numerOfPoint = 1;
                        logger.info("point " + numerOfPoint);
                        int i = 0;
                        while (dataSet.next() && i < 100) {
                                i++;
                                if (i % numerOfPoint == 0) {
                                        MathiasCopemanToDewPoint function =
                                                        new MathiasCopemanToDewPoint();
                                        function.setInitialGuess(guess);

                                        SystemInterface testSystem = new SystemSrkMathiasCopeman(
                                                        Double.parseDouble(dataSet
                                                                        .getString("Temperature")),
                                                        Double.parseDouble(dataSet
                                                                        .getString("Pressure")));
                                        testSystem.addComponent(dataSet.getString("comp1"), Double
                                                        .parseDouble(dataSet.getString("x1")));
                                        testSystem.addComponent(dataSet.getString("comp2"), Double
                                                        .parseDouble(dataSet.getString("x2")));
                                        testSystem.addComponent(dataSet.getString("comp3"), Double
                                                        .parseDouble(dataSet.getString("x3")));
                                        testSystem.addComponent(dataSet.getString("comp4"), Double
                                                        .parseDouble(dataSet.getString("x4")));
                                        testSystem.addComponent(dataSet.getString("comp5"), Double
                                                        .parseDouble(dataSet.getString("x5")));
                                        testSystem.addComponent(dataSet.getString("comp6"), Double
                                                        .parseDouble(dataSet.getString("x6")));
                                        testSystem.addComponent(dataSet.getString("comp7"), Double
                                                        .parseDouble(dataSet.getString("x7")));
                                        testSystem.addComponent(dataSet.getString("comp8"), Double
                                                        .parseDouble(dataSet.getString("x8")));
                                        testSystem.addComponent(dataSet.getString("comp9"), Double
                                                        .parseDouble(dataSet.getString("x9")));
                                        // testSystem.addComponent(dataSet.getString("comp9"),
                                        // Double.parseDouble(dataSet.getString("x9")));
                                        // testSystem.addComponent(dataSet.getString("comp10"),
                                        // Double.parseDouble(dataSet.getString("x10")));
                                        // testSystem.createDatabase(true);
                                        double sample1[] = {testSystem.getPressure()}; // temperature
                                        double standardDeviation1[] = {0.1, 0.1, 0.1}; // std.dev
                                                                                       // temperature
                                                                                       // // presure
                                                                                       // std.dev
                                                                                       // pressure
                                        double val = testSystem.getTemperature();
                                        double stdErr = 1.0;
                                        SampleValue sample = new SampleValue(val, stdErr, sample1,
                                                        standardDeviation1);
                                        sample.setFunction(function);
                                        sample.setReference(dataSet.getString("reference"));
                                        sample.setThermodynamicSystem(testSystem);
                                        sampleList.add(sample);
                                }
                        }
                } catch (Exception e) {
                        logger.error("database error" + e);
                }

                SampleSet sampleSet = new SampleSet(sampleList);
                optim.setSampleSet(sampleSet);

                // do simulations

                // optim.solve();
                // optim.runMonteCarloSimulation();
                optim.displayCurveFit();
                // optim.writeToCdfFile("c:/testFit.nc");
                // optim.writeToTextFile("c:/testFit.txt");
        }
}<|MERGE_RESOLUTION|>--- conflicted
+++ resolved
@@ -17,105 +17,9 @@
  * @version
  */
 public class TestMathiasCopemanToDewPoint {
-<<<<<<< HEAD
-        static Logger logger = LogManager.getLogger(TestMathiasCopemanToDewPoint.class);
-
-        public static void main(String[] args) {
-                LevenbergMarquardt optim = new LevenbergMarquardt();
-                ArrayList<SampleValue> sampleList = new ArrayList<SampleValue>();
-
-                // inserting samples from database
-                NeqSimDataBase database = new NeqSimDataBase();
-                ResultSet dataSet = null;
-
-                // // PVTsim14 values for MC-parameters
-                // double guess[] ={0.547, -0.399, 0.575, // methane
-                // 0.685, -0.428, 0.738, //ethane
-                // 0.773, -0.509, 1.031, // propane
-                // 0.849, -0.552, 1.077, //n-butane)
-                // 0.780, -0.273,0.659, //i-butane
-                // 0.937, -0.766, 1.848, // n-pentane
-                // 0.547, -0.399, 1.575, //c-hexane
-                // 0.846, -0.386, 0.884, // benzene
-                // 1.087, -0.747, 1.577} ; //n-heptane
-
-                // initial guess
-                // double guess[] ={1.4184728684, -1.6053750221, 0.7429086086, // methane
-                // 1.6853, -0.4284, 0.7382, //ethane
-                // 1.8653, -1.4386, 1.3447, // propane
-                // 1.8080, -0.2127, 1.3629, //n-butane)
-                // 1.78038835, -1.273389543,0.659787118550, //i-butane
-                // 0.903861134, -0.3585531518594, 0.66388522, // n-pentane
-                // 0.547, -1.399, 1.575, //c-hexane
-                // 0.8457,-1.3856,1.8843, // benzene
-                // 1.0874, -1.7465, 1.5765} ; //n-heptane
-
-                // optimized chi-square: 21706 abs dev 2.65
-                double guess[] = {0.7131945439, 0.4140076386, -2.5691833434, 4.3710359391,
-                                -1.1086000763, 7.3866869416, 1.1183339865, -2.1831081128,
-                                0.9948380388, 1.5665073967, -5.5636308059, -1.4091055663,
-                                0.8232405436, -0.3922156128, -1.4347079752, 1.3771397711,
-                                -1.2103436623, 0.0028643344, 1.3423413878, -0.3330681068,
-                                -2.1604332713, 1.1554915030, -1.7359747766, 1.1084438340,
-                                1.1800358360, -1.4810259893, 1.4887592454};
-                String nameList[] = {"methane", "ethane", "propane", "n-butane", "i-butane",
-                                "n-pentane", "c-hexane", "benzene", "n-heptane"};
-
-                for (int compNumb = 0; compNumb < nameList.length; compNumb++) {
-                        dataSet = database.getResultSet(
-                                        "SELECT * FROM PureComponentVapourPressures WHERE ComponentName='"
-                                                        + nameList[compNumb]
-                                                        + "' AND VapourPressure>0 ORDER BY Temperature ASC");
-
-                        try {
-                                long numerOfPoint = 3;
-                                logger.error("point " + numerOfPoint);
-                                int i = 0;
-                                while (dataSet.next()) {
-                                        i++;
-                                        if (i % numerOfPoint == 0) {
-                                                MathiasCopemanToDewPoint function =
-                                                                new MathiasCopemanToDewPoint();
-                                                function.setInitialGuess(guess);
-
-                                                SystemInterface testSystem =
-                                                                new SystemSrkMathiasCopeman(Double
-                                                                                .parseDouble(dataSet
-                                                                                                .getString("Temperature")),
-                                                                                Double.parseDouble(
-                                                                                                dataSet.getString(
-                                                                                                                "VapourPressure")));
-                                                testSystem.addComponent(
-                                                                dataSet.getString("ComponentName"),
-                                                                100.0);
-                                                // testSystem.createDatabase(true);
-                                                double sample1[] = {testSystem.getPressure()}; // temperature
-                                                double standardDeviation1[] = {0.1, 0.1, 0.1}; // std.dev
-                                                                                               // temperature
-                                                                                               //
-                                                                                               // presure
-                                                                                               // std.dev
-                                                                                               // pressure
-                                                double val = testSystem.getTemperature();
-                                                double stdErr = 1.0;
-                                                SampleValue sample = new SampleValue(val, stdErr,
-                                                                sample1, standardDeviation1);
-                                                sample.setFunction(function);
-                                                sample.setReference(dataSet.getString("Reference"));
-                                                sample.setThermodynamicSystem(testSystem);
-                                                sampleList.add(sample);
-                                        }
-                                }
-                        } catch (Exception e) {
-                                logger.error("database error" + e);
-                        }
-=======
-
     static Logger logger = LogManager.getLogger(TestMathiasCopemanToDewPoint.class);
 
-
     public static void main(String[] args) {
-
         LevenbergMarquardt optim = new LevenbergMarquardt();
         ArrayList<SampleValue> sampleList = new ArrayList<SampleValue>();
 
@@ -133,8 +37,7 @@
         // 0.547, -0.399, 1.575, //c-hexane
         // 0.846, -0.386, 0.884, // benzene
         // 1.087, -0.747, 1.577} ; //n-heptane
-        //
-        //
+
         // initial guess
         // double guess[] ={1.4184728684, -1.6053750221, 0.7429086086, // methane
         // 1.6853, -0.4284, 0.7382, //ethane
@@ -152,8 +55,7 @@
                 -5.5636308059, -1.4091055663, 0.8232405436, -0.3922156128, -1.4347079752,
                 1.3771397711, -1.2103436623, 0.0028643344, 1.3423413878, -0.3330681068,
                 -2.1604332713, 1.1554915030, -1.7359747766, 1.1084438340, 1.1800358360,
-                -1.4810259893, 1.4887592454};//
-
+                -1.4810259893, 1.4887592454};
         String nameList[] = {"methane", "ethane", "propane", "n-butane", "i-butane", "n-pentane",
                 "c-hexane", "benzene", "n-heptane"};
 
@@ -179,8 +81,11 @@
                         testSystem.addComponent(dataSet.getString("ComponentName"), 100.0);
                         // testSystem.createDatabase(true);
                         double sample1[] = {testSystem.getPressure()}; // temperature
-                        double standardDeviation1[] = {0.1, 0.1, 0.1}; // std.dev temperature //
-                                                                       // presure std.dev
+                        double standardDeviation1[] = {0.1, 0.1, 0.1}; // std.dev
+                                                                       // temperature
+                                                                       //
+                                                                       // presure
+                                                                       // std.dev
                                                                        // pressure
                         double val = testSystem.getTemperature();
                         double stdErr = 1.0;
@@ -191,82 +96,81 @@
                         sample.setThermodynamicSystem(testSystem);
                         sampleList.add(sample);
                     }
->>>>>>> 328264d8
                 }
+            } catch (Exception e) {
+                logger.error("database error" + e);
+            }
+        }
 
-                dataSet = database.getResultSet(
-                                "SELECT * FROM dewPointDataSynthHCStatoil WHERE Pressure<80.0");// "0
-                                                                                                // AND
-                                                                                                // reference='Morch2004gas1'");
+        dataSet = database
+                .getResultSet("SELECT * FROM dewPointDataSynthHCStatoil WHERE Pressure<80.0");// "0
+                                                                                              // AND
+                                                                                              // reference='Morch2004gas1'");
 
-                try {
-                        long numerOfPoint = 1;
-                        logger.info("point " + numerOfPoint);
-                        int i = 0;
-                        while (dataSet.next() && i < 100) {
-                                i++;
-                                if (i % numerOfPoint == 0) {
-                                        MathiasCopemanToDewPoint function =
-                                                        new MathiasCopemanToDewPoint();
-                                        function.setInitialGuess(guess);
+        try {
+            long numerOfPoint = 1;
+            logger.info("point " + numerOfPoint);
+            int i = 0;
+            while (dataSet.next() && i < 100) {
+                i++;
+                if (i % numerOfPoint == 0) {
+                    MathiasCopemanToDewPoint function = new MathiasCopemanToDewPoint();
+                    function.setInitialGuess(guess);
 
-                                        SystemInterface testSystem = new SystemSrkMathiasCopeman(
-                                                        Double.parseDouble(dataSet
-                                                                        .getString("Temperature")),
-                                                        Double.parseDouble(dataSet
-                                                                        .getString("Pressure")));
-                                        testSystem.addComponent(dataSet.getString("comp1"), Double
-                                                        .parseDouble(dataSet.getString("x1")));
-                                        testSystem.addComponent(dataSet.getString("comp2"), Double
-                                                        .parseDouble(dataSet.getString("x2")));
-                                        testSystem.addComponent(dataSet.getString("comp3"), Double
-                                                        .parseDouble(dataSet.getString("x3")));
-                                        testSystem.addComponent(dataSet.getString("comp4"), Double
-                                                        .parseDouble(dataSet.getString("x4")));
-                                        testSystem.addComponent(dataSet.getString("comp5"), Double
-                                                        .parseDouble(dataSet.getString("x5")));
-                                        testSystem.addComponent(dataSet.getString("comp6"), Double
-                                                        .parseDouble(dataSet.getString("x6")));
-                                        testSystem.addComponent(dataSet.getString("comp7"), Double
-                                                        .parseDouble(dataSet.getString("x7")));
-                                        testSystem.addComponent(dataSet.getString("comp8"), Double
-                                                        .parseDouble(dataSet.getString("x8")));
-                                        testSystem.addComponent(dataSet.getString("comp9"), Double
-                                                        .parseDouble(dataSet.getString("x9")));
-                                        // testSystem.addComponent(dataSet.getString("comp9"),
-                                        // Double.parseDouble(dataSet.getString("x9")));
-                                        // testSystem.addComponent(dataSet.getString("comp10"),
-                                        // Double.parseDouble(dataSet.getString("x10")));
-                                        // testSystem.createDatabase(true);
-                                        double sample1[] = {testSystem.getPressure()}; // temperature
-                                        double standardDeviation1[] = {0.1, 0.1, 0.1}; // std.dev
-                                                                                       // temperature
-                                                                                       // // presure
-                                                                                       // std.dev
-                                                                                       // pressure
-                                        double val = testSystem.getTemperature();
-                                        double stdErr = 1.0;
-                                        SampleValue sample = new SampleValue(val, stdErr, sample1,
-                                                        standardDeviation1);
-                                        sample.setFunction(function);
-                                        sample.setReference(dataSet.getString("reference"));
-                                        sample.setThermodynamicSystem(testSystem);
-                                        sampleList.add(sample);
-                                }
-                        }
-                } catch (Exception e) {
-                        logger.error("database error" + e);
+                    SystemInterface testSystem = new SystemSrkMathiasCopeman(
+                            Double.parseDouble(dataSet.getString("Temperature")),
+                            Double.parseDouble(dataSet.getString("Pressure")));
+                    testSystem.addComponent(dataSet.getString("comp1"),
+                            Double.parseDouble(dataSet.getString("x1")));
+                    testSystem.addComponent(dataSet.getString("comp2"),
+                            Double.parseDouble(dataSet.getString("x2")));
+                    testSystem.addComponent(dataSet.getString("comp3"),
+                            Double.parseDouble(dataSet.getString("x3")));
+                    testSystem.addComponent(dataSet.getString("comp4"),
+                            Double.parseDouble(dataSet.getString("x4")));
+                    testSystem.addComponent(dataSet.getString("comp5"),
+                            Double.parseDouble(dataSet.getString("x5")));
+                    testSystem.addComponent(dataSet.getString("comp6"),
+                            Double.parseDouble(dataSet.getString("x6")));
+                    testSystem.addComponent(dataSet.getString("comp7"),
+                            Double.parseDouble(dataSet.getString("x7")));
+                    testSystem.addComponent(dataSet.getString("comp8"),
+                            Double.parseDouble(dataSet.getString("x8")));
+                    testSystem.addComponent(dataSet.getString("comp9"),
+                            Double.parseDouble(dataSet.getString("x9")));
+                    // testSystem.addComponent(dataSet.getString("comp9"),
+                    // Double.parseDouble(dataSet.getString("x9")));
+                    // testSystem.addComponent(dataSet.getString("comp10"),
+                    // Double.parseDouble(dataSet.getString("x10")));
+                    // testSystem.createDatabase(true);
+                    double sample1[] = {testSystem.getPressure()}; // temperature
+                    double standardDeviation1[] = {0.1, 0.1, 0.1}; // std.dev
+                                                                   // temperature
+                                                                   // // presure
+                                                                   // std.dev
+                                                                   // pressure
+                    double val = testSystem.getTemperature();
+                    double stdErr = 1.0;
+                    SampleValue sample = new SampleValue(val, stdErr, sample1, standardDeviation1);
+                    sample.setFunction(function);
+                    sample.setReference(dataSet.getString("reference"));
+                    sample.setThermodynamicSystem(testSystem);
+                    sampleList.add(sample);
                 }
+            }
+        } catch (Exception e) {
+            logger.error("database error" + e);
+        }
 
-                SampleSet sampleSet = new SampleSet(sampleList);
-                optim.setSampleSet(sampleSet);
+        SampleSet sampleSet = new SampleSet(sampleList);
+        optim.setSampleSet(sampleSet);
 
-                // do simulations
+        // do simulations
 
-                // optim.solve();
-                // optim.runMonteCarloSimulation();
-                optim.displayCurveFit();
-                // optim.writeToCdfFile("c:/testFit.nc");
-                // optim.writeToTextFile("c:/testFit.txt");
-        }
+        // optim.solve();
+        // optim.runMonteCarloSimulation();
+        optim.displayCurveFit();
+        // optim.writeToCdfFile("c:/testFit.nc");
+        // optim.writeToTextFile("c:/testFit.txt");
+    }
 }