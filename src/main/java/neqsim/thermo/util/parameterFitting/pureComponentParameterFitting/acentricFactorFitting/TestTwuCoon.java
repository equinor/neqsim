--- conflicted
+++ resolved
@@ -22,8 +22,6 @@
 public class TestTwuCoon {
     static Logger logger = LogManager.getLogger(TestTwuCoon.class);
 
-<<<<<<< HEAD
-=======
     /**
      * <p>
      * main.
@@ -31,7 +29,6 @@
      *
      * @param args an array of {@link java.lang.String} objects
      */
->>>>>>> e5b15554
     public static void main(String[] args) {
         LevenbergMarquardt optim = new LevenbergMarquardt();
         ArrayList<SampleValue> sampleList = new ArrayList<SampleValue>();
