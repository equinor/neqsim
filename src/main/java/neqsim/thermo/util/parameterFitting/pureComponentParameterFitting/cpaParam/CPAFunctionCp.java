package neqsim.thermo.util.parameterFitting.pureComponentParameterFitting.cpaParam;

import org.apache.logging.log4j.LogManager;
import org.apache.logging.log4j.Logger;

/**
 * <p>
 * CPAFunctionCp class.
 * </p>
 *
 * @author Even Solbraa
 * @version $Id: $Id
 */
public class CPAFunctionCp extends CPAFunction {
    private static final long serialVersionUID = 1000;
    static Logger logger = LogManager.getLogger(CPAFunctionCp.class);

    int phasetype = 1;

<<<<<<< HEAD
=======
    /**
     * <p>
     * Constructor for CPAFunctionCp.
     * </p>
     */
>>>>>>> f5b5a8bf
    public CPAFunctionCp() {}

    /**
     * <p>
     * Constructor for CPAFunctionCp.
     * </p>
     *
     * @param phase a int
     */
    public CPAFunctionCp(int phase) {
        phasetype = phase;
    }

    /** {@inheritDoc} */
    @Override
    public double calcTrueValue(double val) {
        return val;
    }

    // public double calcValue(double[] dependentValues){
    // system.setTemperature(dependentValues[0]);
    // system.init(0);
    // system.init(1);
    // system.initPhysicalProperties();
    // return system.getPhase(phasetype).getPhysicalProperties().getDensity();
    // }
    /** {@inheritDoc} */
    @Override
    public double calcValue(double[] dependentValues) {
        system.setTemperature(dependentValues[0]);
        system.setPressure(1.0);// system.getPhases()[0].getComponents()[0].getAntoineVaporPressure(dependentValues[0]));
        try {
            thermoOps.bubblePointPressureFlash(false);
        } catch (Exception e) {
            logger.error(e.toString());
        }
        system.init(3);
        // System.out.println("pres: " + system.getPressure());
        return system.getPhase(phasetype).getCp()
                / (system.getPhase(phasetype).getNumberOfMolesInPhase()
                        * system.getPhase(phasetype).getMolarMass() * 1000);
    }
}<|MERGE_RESOLUTION|>--- conflicted
+++ resolved
@@ -17,14 +17,11 @@
 
     int phasetype = 1;
 
-<<<<<<< HEAD
-=======
     /**
      * <p>
      * Constructor for CPAFunctionCp.
      * </p>
      */
->>>>>>> f5b5a8bf
     public CPAFunctionCp() {}
 
     /**
