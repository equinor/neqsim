--- conflicted
+++ resolved
@@ -14,11 +14,6 @@
 
     int phasetype = 1;
 
-<<<<<<< HEAD
-    /** Creates new Test */
-=======
-
->>>>>>> 328264d8
     public CPAFunctionCp() {}
 
     public CPAFunctionCp(int phase) {
