--- conflicted
+++ resolved
@@ -34,17 +34,6 @@
     ArrayList<SampleValue> sampleList = new ArrayList<SampleValue>();
     LevenbergMarquardt optim = new LevenbergMarquardt();
     // inserting samples from database
-<<<<<<< HEAD
-    NeqSimDataBase database = new NeqSimDataBase();
-    // ResultSet dataSet = database.getResultSet( "SELECT * FROM
-    // activityCoefficientTable WHERE Component1='MDEA' AND Component2='water'");
-
-    try (ResultSet dataSet = database.getResultSet(
-        "SELECT * FROM PureComponentVapourPressures WHERE ComponentName='MEG' AND Temperature<500.0") // AND
-                                                                                                      // VapourPressure>0.00000000001
-                                                                                                      // AND
-                                                                                                      // Reference='Stull1947'");
-=======
     // ResultSet dataSet = database.getResultSet( "SELECT * FROM
     // activityCoefficientTable WHERE Component1='MDEA' AND Component2='water'");
 
@@ -52,7 +41,6 @@
         ResultSet dataSet = database.getResultSet(
             "SELECT * FROM PureComponentVapourPressures WHERE ComponentName='MEG' AND Temperature<500.0")
     // AND VapourPressure>0.00000000001 AND Reference='Stull1947'");
->>>>>>> 104de194
     ) {
       while (dataSet.next()) {
         CPAFunctionStatoil function = new CPAFunctionStatoil();
