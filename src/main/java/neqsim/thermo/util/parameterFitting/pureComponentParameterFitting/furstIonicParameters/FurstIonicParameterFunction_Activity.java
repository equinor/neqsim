package neqsim.thermo.util.parameterFitting.pureComponentParameterFitting.furstIonicParameters;

import neqsim.statistics.parameterFitting.nonLinearParameterFitting.LevenbergMarquardtFunction;
import neqsim.thermo.phase.PhaseModifiedFurstElectrolyteEos;

/**
 * <p>
 * FurstIonicParameterFunction_Activity class.
 * </p>
 *
 * @author Even Solbraa
 * @version $Id: $Id
 */
public class FurstIonicParameterFunction_Activity extends LevenbergMarquardtFunction {
    private static final long serialVersionUID = 1000;

<<<<<<< HEAD
=======
    /**
     * <p>
     * Constructor for FurstIonicParameterFunction_Activity.
     * </p>
     */
>>>>>>> f5b5a8bf
    public FurstIonicParameterFunction_Activity() {
        // params = new double[3];
    }

    /** {@inheritDoc} */
    @Override
    public double calcValue(double[] dependentValues) {
        system.init(0);
        system.init(1);
        // return system.getPhase(1).getOsmoticCoefficientOfWater();
        return system.getPhase(1).getMolalMeanIonicActivity(1, 2);
    }

    /** {@inheritDoc} */
    @Override
    public double calcTrueValue(double val) {
        return val;
    }

    /** {@inheritDoc} */
    @Override
    public void setFittingParams(int i, double value) {
        params[i] = value;
        neqsim.thermo.util.constants.FurstElectrolyteConstants.setFurstParam(i, value);
        ((PhaseModifiedFurstElectrolyteEos) system.getPhase(0)).reInitFurstParam();
        ((PhaseModifiedFurstElectrolyteEos) system.getPhase(1)).reInitFurstParam();
    }
}<|MERGE_RESOLUTION|>--- conflicted
+++ resolved
@@ -14,14 +14,11 @@
 public class FurstIonicParameterFunction_Activity extends LevenbergMarquardtFunction {
     private static final long serialVersionUID = 1000;
 
-<<<<<<< HEAD
-=======
     /**
      * <p>
      * Constructor for FurstIonicParameterFunction_Activity.
      * </p>
      */
->>>>>>> f5b5a8bf
     public FurstIonicParameterFunction_Activity() {
         // params = new double[3];
     }
