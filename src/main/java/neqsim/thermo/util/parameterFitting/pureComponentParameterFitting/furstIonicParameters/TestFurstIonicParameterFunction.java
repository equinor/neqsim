--- conflicted
+++ resolved
@@ -48,12 +48,8 @@
     // ResultSet dataSet = database.getResultSet( "SELECT * FROM ionicData WHERE
     // ion1='Na+' AND ion2='Cl-'");
     int numb = 0;
-<<<<<<< HEAD
-    try (ResultSet dataSet = database
-=======
     try (NeqSimDataBase database = new NeqSimDataBase();
         ResultSet dataSet = database
->>>>>>> 104de194
         .getResultSet("SELECT * FROM ionicData WHERE ion1<>'H3Oplus2' ORDER BY ion1,ion2,x2")) {
       logger.info("adding....");
       while (dataSet.next() && numb < 22265) {
@@ -97,14 +93,9 @@
       logger.error("database error: ", ex);
     }
 
-<<<<<<< HEAD
-    try (ResultSet dataSet =
-        database.getResultSet("SELECT * FROM ionicData WHERE ion1='Na+' AND ion2='Cl-'")) {
-=======
     try (NeqSimDataBase database = new NeqSimDataBase();
         ResultSet dataSet =
             database.getResultSet("SELECT * FROM ionicData WHERE ion1='Na+' AND ion2='Cl-'")) {
->>>>>>> 104de194
       // dataSet = database.getResultSet( "SELECT * FROM ionicData WHERE
       // ion1<>'H3Oplus2' AND IonicActivity>=0.01");
       // dataSet = database.getResultSet( "SELECT * FROM ionicData WHERE
@@ -146,12 +137,8 @@
       logger.error("database error: ", ex);
     }
 
-<<<<<<< HEAD
-    try (ResultSet dataSet =
-=======
     try (NeqSimDataBase database = new NeqSimDataBase();
         ResultSet dataSet =
->>>>>>> 104de194
         database.getResultSet("SELECT * FROM saltdens WHERE ion1='Na+' AND ion2='Cl-'")) {
       logger.info("fitting to ionic density");
       while (!dataSet.next()) {
