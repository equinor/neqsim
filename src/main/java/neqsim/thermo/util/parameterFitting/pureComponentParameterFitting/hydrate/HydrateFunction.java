--- conflicted
+++ resolved
@@ -82,9 +82,5 @@
             ((ComponentHydrate) system.getPhase(4).getComponent(0))
                     .setSphericalCoreRadiusHydrate(value);
         }
-<<<<<<< HEAD
-        //
-=======
->>>>>>> 24915a9b
     }
 }