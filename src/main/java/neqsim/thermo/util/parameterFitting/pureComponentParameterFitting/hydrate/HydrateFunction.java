package neqsim.thermo.util.parameterFitting.pureComponentParameterFitting.hydrate;

import org.apache.logging.log4j.LogManager;
import org.apache.logging.log4j.Logger;
import neqsim.statistics.parameterFitting.nonLinearParameterFitting.LevenbergMarquardtFunction;
import neqsim.thermo.component.ComponentHydrate;

/**
 * <p>
 * HydrateFunction class.
 * </p>
 *
 * @author Even Solbraa
 * @version $Id: $Id
 */
public class HydrateFunction extends LevenbergMarquardtFunction {
    private static final long serialVersionUID = 1000;
    static Logger logger = LogManager.getLogger(HydrateFunction.class);

<<<<<<< HEAD
=======
    /**
     * <p>
     * Constructor for HydrateFunction.
     * </p>
     */
>>>>>>> f5b5a8bf
    public HydrateFunction() {
        // params = new double[3];
    }

    /** {@inheritDoc} */
    @Override
    public double calcValue(double[] dependentValues) {
        try {
            thermoOps.hydrateFormationTemperature(1);
            // System.out.println("temperature " + system.getTemperature());
        } catch (Exception e) {
            logger.error(e.toString());
        }
        return system.getTemperature();
    }

    /** {@inheritDoc} */
    @Override
    public double calcTrueValue(double val) {
        return val;
    }

    /** {@inheritDoc} */
    @Override
    public void setFittingParams(int i, double value) {
        int structure = 1;
        params[i] = value;
        // if(i==0) ((ComponentHydrate)
        // system.getPhase(4).getComponent("water")).setDGfHydrate(value, structure);
        // if(i==1) ((ComponentHydrate)
        // system.getPhase(4).getComponent("water")).setDHfHydrate(value, structure);
        // int k=0;

        // if(i==0) ((ComponentHydrate)
        // system.getPhase(4).getComponent("water")).setEmptyHydrateVapourPressureConstant(0,0,
        // value);
        // if(i==1) ((ComponentHydrate)
        // system.getPhase(4).getComponent("water")).setEmptyHydrateVapourPressureConstant(0,1,
        // value);

        // for(int k=0;k<system.getNumberOfPhases();k++){
        // if(i==0)
        // system.getPhase(k).getComponent(0).setLennardJonesEnergyParameter(value);
        // if(i==1)
        // system.getPhase(k).getComponent(0).setLennardJonesMolecularDiameter(value);
        // if(i==2) system.getPhase(k).getComponent(0).setSphericalCoreRadius(value);
        // }

        if (i == 0) {
            ((ComponentHydrate) system.getPhase(4).getComponent(0))
                    .setLennardJonesEnergyParameterHydrate(value);
        }
        if (i == 1) {
            ((ComponentHydrate) system.getPhase(4).getComponent(0))
                    .setLennardJonesMolecularDiameterHydrate(value);
        }
        if (i == 2) {
            ((ComponentHydrate) system.getPhase(4).getComponent(0))
                    .setSphericalCoreRadiusHydrate(value);
        }
    }
}<|MERGE_RESOLUTION|>--- conflicted
+++ resolved
@@ -17,14 +17,11 @@
     private static final long serialVersionUID = 1000;
     static Logger logger = LogManager.getLogger(HydrateFunction.class);
 
-<<<<<<< HEAD
-=======
     /**
      * <p>
      * Constructor for HydrateFunction.
      * </p>
      */
->>>>>>> f5b5a8bf
     public HydrateFunction() {
         // params = new double[3];
     }
