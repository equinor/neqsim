--- conflicted
+++ resolved
@@ -72,10 +72,5 @@
             ((ComponentHydrate) system.getPhase(4).getComponent(0))
                     .setSphericalCoreRadiusHydrate(value);
         }
-<<<<<<< HEAD
-=======
-        //
->>>>>>> 328264d8
-
     }
 }