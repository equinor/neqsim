package neqsim.thermo.util.parameterFitting.pureComponentParameterFitting.hydrate;

import java.sql.ResultSet;
import java.util.ArrayList;
import org.apache.logging.log4j.LogManager;
import org.apache.logging.log4j.Logger;
import neqsim.statistics.parameterFitting.SampleSet;
import neqsim.statistics.parameterFitting.SampleValue;
import neqsim.statistics.parameterFitting.nonLinearParameterFitting.LevenbergMarquardt;
import neqsim.thermo.system.SystemInterface;
import neqsim.thermo.system.SystemSrkCPAstatoil;
import neqsim.util.database.NeqSimDataBase;

/**
 * <p>
 * TestHydrateFunction class.
 * </p>
 *
 * @author Even Solbraa
 * @version $Id: $Id
 */
public class TestHydrateFunction {
  static Logger logger = LogManager.getLogger(TestHydrateFunction.class);

  /**
   * <p>
   * main.
   * </p>
   *
   * @param args an array of {@link java.lang.String} objects
   */
  public static void main(String[] args) {
    LevenbergMarquardt optim = new LevenbergMarquardt();
    ArrayList<SampleValue> sampleList = new ArrayList<SampleValue>();

    // inserting samples from database

    double[] guess = {155.8090060223, 3.1907109417, 0.4069986258}; // methane fitted statoil
                                                                  // sCPA-MC
    // double[] guess = { 176.4, 3.2641, 0.5651}; //ethane fitted statoil sCPA-MC
    // double[] guess = {126.5783867132, 3.1325067483, 0.3591889027}; // nitrogen
    // fitted statoil sCPA-MC
    // double[] guess = {205.8859461427, 3.3205773626, 0.6623796853}; // propane
    // fitted statoil sCPA-MC
    // double[] guess = { 225.1504438988, 3.0810162204, 0.8708186545}; // i-butane
    // fitted statoil sCPA-MC

    // double[] guess = { 154.7937576383, 3.2008300801, 0.4526279094}; //methane
    // fitted sCPA
    // double[] guess = { 170.1623828321, 3.0372071690, 0.6846338805}; //CO2
    // double[] guess = { 154.0936564578, 3.1720449934, 0.4436459226}; //,
    // -293247.7186651294}; //methane fitted'
    // double[] guess = {17.5988597357, -6056.9305919979};

    // ljeps, ljdiam,a

    int numb = 0;
<<<<<<< HEAD
    try (ResultSet dataSet = database.getResultSet(
=======
    try (NeqSimDataBase database = new NeqSimDataBase();
        ResultSet dataSet = database.getResultSet(
>>>>>>> 104de194
        "SELECT * FROM HydratePureComp WHERE GuestMolecule='methane' AND Type<>'IHV' AND Pressure<57  AND Temperature>273.15")) {
      logger.info("adding....");
      while (dataSet.next() && numb < 6) {
        numb++;
        HydrateFunction function = new HydrateFunction();
        function.setInitialGuess(guess);
        double pres = Double.parseDouble(dataSet.getString("Pressure"));
        double temp = Double.parseDouble(dataSet.getString("Temperature"));
        // SystemInterface testSystem = new SystemSrkSchwartzentruberEos(280, 1.0);
        SystemInterface testSystem = new SystemSrkCPAstatoil(280, 1.0);
        testSystem.addComponent(dataSet.getString("GuestMolecule"), 1.0);
        testSystem.addComponent("water", 1.0);
        // testSystem.setSolidPhaseCheck(true);
        testSystem.setHydrateCheck(true);
        testSystem.createDatabase(true);
        testSystem.setMixingRule(7);
        testSystem.setTemperature(temp);
        testSystem.setPressure(pres);
        testSystem.init(0);
        double sample1[] = {temp};
        double standardDeviation1[] = {0.1};
        SampleValue sample = new SampleValue(temp, 1.0, sample1, standardDeviation1);
        // SampleValue sample = new
        // SampleValue(Double.parseDouble(dataSet.getString("IonicActivity")),
        // Double.parseDouble(dataSet.getString("stddev2")), sample1,
        // standardDeviation1);
        sample.setFunction(function);
        sample.setThermodynamicSystem(testSystem);
        sample.setDescription(Double.toString(testSystem.getPressure()));
        sample.setReference(dataSet.getString("Reference"));
        sampleList.add(sample);
      }
    } catch (Exception ex) {
      logger.error("database error: ", ex);
    }

    SampleSet sampleSet = new SampleSet(sampleList);
    optim.setSampleSet(sampleSet);

    // do simulations
    optim.solve();
    // optim.runMonteCarloSimulation();
    optim.displayCurveFit();
    // optim.writeToTextFile("c:/testFit.txt");
  }
}<|MERGE_RESOLUTION|>--- conflicted
+++ resolved
@@ -55,12 +55,8 @@
     // ljeps, ljdiam,a
 
     int numb = 0;
-<<<<<<< HEAD
-    try (ResultSet dataSet = database.getResultSet(
-=======
     try (NeqSimDataBase database = new NeqSimDataBase();
         ResultSet dataSet = database.getResultSet(
->>>>>>> 104de194
         "SELECT * FROM HydratePureComp WHERE GuestMolecule='methane' AND Type<>'IHV' AND Pressure<57  AND Temperature>273.15")) {
       logger.info("adding....");
       while (dataSet.next() && numb < 6) {
