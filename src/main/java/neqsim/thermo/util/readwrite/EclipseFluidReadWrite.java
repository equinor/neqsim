--- conflicted
+++ resolved
@@ -22,7 +22,6 @@
 public class EclipseFluidReadWrite {
 	static Logger logger = LogManager.getLogger(EclipseFluidReadWrite.class);
 	public static String pseudoName = "";
-<<<<<<< HEAD
 
 	public static void setComposition(SystemInterface fluid, String inputFile, String pseudoNameIn) {
 		pseudoName = pseudoNameIn;
@@ -336,321 +335,6 @@
 				}
 			}
 
-=======
-
-	public static void setComposition(SystemInterface fluid, String inputFile, String pseudoNameIn) {
-		pseudoName = pseudoNameIn;
-		setComposition(fluid, inputFile);
-	}
-	
-	public static void setComposition(SystemInterface fluid, String inputFile) {
-		fluid.setEmptyFluid();
-		try (BufferedReader br = new BufferedReader(new FileReader(new File(inputFile)))) {
-			String st;
-			ArrayList<String> names = new ArrayList<String>();
-			ArrayList<Double> ZI = new ArrayList<Double>();
-			while ((st = br.readLine()) != null) {
-					if (st.equals("CNAMES")) {
-						while ((st = br.readLine().replace("/", "")) != null) {
-							if (st.startsWith("--")) {
-								break;
-							}
-							names.add(st);
-						}
-					}
-					if (st.equals("ZI")) {
-						while ((st = br.readLine().replace("/", "")) != null) {
-							if (st.startsWith("--")) {
-								break;
-							}
-							ZI.add(Double.parseDouble(st));
-						}
-				}
-			}
-			for (int counter = 0; counter < names.size(); counter++) {
-				String name = names.get(counter);
-				if (name.equals("C1")) {
-					name = "methane";
-					fluid.addComponent(name, ZI.get(counter));
-				} else if (name.equals("C2")) {
-					name = "ethane";
-					fluid.addComponent(name, ZI.get(counter));
-				} else if (name.equals("N2")) {
-					name = "nitrogen";
-					fluid.addComponent(name, ZI.get(counter));
-				} else if (name.equals("iC4")) {
-					name = "i-butane";
-					fluid.addComponent(name, ZI.get(counter));
-				} else if (name.equals("C4")) {
-					name = "n-butane";
-					fluid.addComponent(name, ZI.get(counter));
-				} else if (name.equals("iC5")) {
-					name = "i-pentane";
-					fluid.addComponent(name, ZI.get(counter));
-				} else if (name.equals("C5")) {
-					name = "n-pentane";
-					fluid.addComponent(name, ZI.get(counter));
-				} else if (name.equals("C6")) {
-					name = "n-hexane";
-					fluid.addComponent(name, ZI.get(counter));
-				} else if (name.equals("C3") ) {
-					name = "propane";
-					fluid.addComponent(name, ZI.get(counter));
-				} else if (name.equals("CO2")) {
-					name = "CO2";
-					fluid.addComponent(name, ZI.get(counter));
-				}
-				else {
-					fluid.addComponent(name+pseudoName, ZI.get(counter));
-				}
-			}
-		} catch (Exception e) {
-			e.printStackTrace();
-		}
-
-	}
-
-	public static SystemInterface read(String inputFile, String pseudoNameIn) {
-		pseudoName = pseudoNameIn;
-		return read(inputFile);
-	}
-	/**
-	 * <p>
-	 * read.
-	 * </p>
-	 *
-	 * @param inputFile a {@link java.lang.String} object
-	 * @return a {@link neqsim.thermo.system.SystemInterface} object
-	 */
-	public static SystemInterface read(String inputFile) {
-		neqsim.thermo.system.SystemInterface fluid = new neqsim.thermo.system.SystemSrkEos(288.15, 1.01325);
-
-		double[][] kij = null;
-		try (BufferedReader br = new BufferedReader(new FileReader(new File(inputFile)))) {
-			String st;
-
-			ArrayList<String> names = new ArrayList<String>();
-			ArrayList<Double> TC = new ArrayList<Double>();
-			ArrayList<Double> PC = new ArrayList<Double>();
-			ArrayList<Double> ACF = new ArrayList<Double>();
-			ArrayList<Double> MW = new ArrayList<Double>();
-			ArrayList<Double> SSHIFT = new ArrayList<Double>();
-			ArrayList<Double> TBOIL = new ArrayList<Double>();
-			ArrayList<Double> VCRIT = new ArrayList<Double>();
-			ArrayList<Double> PARACHOR = new ArrayList<Double>();
-			ArrayList<Double> ZI = new ArrayList<Double>();
-			ArrayList<Double> BIC = new ArrayList<Double>();
-			String EOS;
-
-			while ((st = br.readLine()) != null) {
-				// System.out.println("EOS " +EOS );
-				if (st.trim().equals("EOS")) {
-					EOS = br.readLine().replace("/", "");
-					if (EOS.contains("SRK")) {
-						fluid = new neqsim.thermo.system.SystemSrkEos(288.15, 100.01325);
-					} else if (EOS.contains("PR")) {
-						fluid = new neqsim.thermo.system.SystemPrEos(288.15, 1.01325);
-					} else if (EOS.contains("PR78")) {
-						fluid = new neqsim.thermo.system.SystemPrEos1978(288.15, 1.01325);
-					}
-				}
-				if (st.equals("CNAMES")) {
-					while ((st = br.readLine().replace("/", "")) != null) {
-						if (st.startsWith("--")) {
-							break;
-						}
-						names.add(st);
-					}
-				}
-				if (st.equals("TCRIT")) {
-					while ((st = br.readLine().replace("/", "")) != null) {
-						if (st.startsWith("--")) {
-							break;
-						}
-						TC.add(Double.parseDouble(st));
-					}
-				}
-				if (st.equals("PCRIT")) {
-					while ((st = br.readLine().replace("/", "")) != null) {
-						if (st.startsWith("--")) {
-							break;
-						}
-						PC.add(Double.parseDouble(st));
-					}
-				}
-				if (st.equals("ACF")) {
-					while ((st = br.readLine().replace("/", "")) != null) {
-						if (st.startsWith("--")) {
-							break;
-						}
-						ACF.add(Double.parseDouble(st));
-					}
-				}
-				if (st.equals("MW")) {
-					while ((st = br.readLine().replace("/", "")) != null) {
-						if (st.startsWith("--")) {
-							break;
-						}
-						MW.add(Double.parseDouble(st));
-					}
-				}
-				if (st.equals("TBOIL")) {
-					while ((st = br.readLine().replace("/", "")) != null) {
-						if (st.startsWith("--")) {
-							break;
-						}
-						TBOIL.add(Double.parseDouble(st));
-					}
-				}
-				if (st.equals("VCRIT")) {
-					while ((st = br.readLine().replace("/", "")) != null) {
-						if (st.startsWith("--")) {
-							break;
-						}
-						VCRIT.add(Double.parseDouble(st));
-					}
-				}
-				if (st.equals("SSHIFT")) {
-					while ((st = br.readLine().replace("/", "")) != null) {
-						if (st.startsWith("--")) {
-							break;
-						}
-						SSHIFT.add(Double.parseDouble(st));
-					}
-				}
-				if (st.equals("PARACHOR")) {
-					while ((st = br.readLine().replace("/", "")) != null) {
-						if (st.startsWith("--")) {
-							break;
-						}
-						PARACHOR.add(Double.parseDouble(st));
-					}
-				}
-				if (st.equals("ZI")) {
-					while ((st = br.readLine().replace("/", "")) != null) {
-						if (st.startsWith("--")) {
-							break;
-						}
-						ZI.add(Double.parseDouble(st));
-					}
-				}
-				if (st.equals("BIC")) {
-					int numb = 0;
-					// kij = new double[ZI.size()][ZI.size()];
-					kij = new double[names.size()][names.size()];
-					while ((st = br.readLine().replace("/", "")) != null) {
-						numb++;
-						if (st.startsWith("--")) {
-							break;
-						}
-
-						// String[] arr = st.replace(" ","").split(" ");
-						String[] arr = st.split("  ");
-						if (arr.length == 1) {
-							break;
-						}
-
-						// List<String> list = Arrays.asList(arr);
-						for (int i = 0; i < arr.length - 1; i++) {
-							BIC.add(Double.parseDouble(arr[i + 1]));
-							kij[numb][i] = Double.parseDouble(arr[i + 1]);
-							kij[i][numb] = kij[numb][i];
-							// kij[numb-1][i] = Double.parseDouble(arr[i+1]);
-							// kij[i][numb-1] = kij[numb-1][i] ;
-						}
-						// numb++;
-						Double.parseDouble(arr[1]);
-						// System.out.println(list.size());
-						// System.out.println(st);
-						// BIC.add(Double.parseDouble(st));
-					}
-
-					/*
-					 * numb =0;
-					 * 
-					 * for (int i = 0; i < names.size(); i++) { for (int j = i; j < names.size();
-					 * j++) { if(i==j) continue; //System.out.println("ij " + i + " " + j+ " " +
-					 * BIC.get(numb)); System.out.println("ij " + i + " " + j+ " " + kij[i][j] );
-					 * //kij[i][j] = BIC.get(numb); //kij[j][i] = kij[i][j]; numb++; } }
-					 */
-				}
-			}
-			for (int counter = 0; counter < names.size(); counter++) {
-				String name = names.get(counter);
-				if (name.equals("C1") || TC.get(counter) < 00.0) {
-					name = "methane";
-					fluid.addComponent(name, ZI.get(counter));
-				} else if (name.equals("C2") || TC.get(counter) < 00.0) {
-					name = "ethane";
-					fluid.addComponent(name, ZI.get(counter));
-				} else if (name.equals("N2") || TC.get(counter) < 00.0) {
-					name = "nitrogen";
-					fluid.addComponent(name, ZI.get(counter));
-				} else if (name.equals("iC4") || TC.get(counter) < 00.0) {
-					name = "i-butane";
-					fluid.addComponent(name, ZI.get(counter));
-				} else if (name.equals("C4") || TC.get(counter) < 00.0) {
-					name = "n-butane";
-					fluid.addComponent(name, ZI.get(counter));
-				} else if (name.equals("iC5") || TC.get(counter) < 00.0) {
-					name = "i-pentane";
-					fluid.addComponent(name, ZI.get(counter));
-				} else if (name.equals("C5") || TC.get(counter) < 00.0) {
-					name = "n-pentane";
-					fluid.addComponent(name, ZI.get(counter));
-				} else if (name.equals("C6") || TC.get(counter) < 00.0) {
-					name = "n-hexane";
-					fluid.addComponent(name, ZI.get(counter));
-				} else if (name.equals("C3") || TC.get(counter) < 00.0) {
-					name = "propane";
-					fluid.addComponent(name, ZI.get(counter));
-				} else if (name.equals("CO2") || TC.get(counter) < 00.0) {
-					name = "CO2";
-					fluid.addComponent(name, ZI.get(counter));
-				} else if (TC.get(counter) >= 00.0) {
-					name = names.get(counter);
-					fluid.addTBPfraction(name, ZI.get(counter), MW.get(counter) / 1000.0, 0.9);
-					name = name + "_PC";
-				} else {
-					name = names.get(counter);
-					fluid.addTBPfraction(name, ZI.get(counter), MW.get(counter) / 1000.0, 0.9);
-					name = name + "_PC";
-					// fluid.changeComponentName(name+"_PC", names.get(counter));
-				}
-				// fluid.addComponent(name, ZI.get(counter));
-				for (int i = 0; i < fluid.getMaxNumberOfPhases(); i++) {
-					fluid.getPhase(i).getComponent(name).setTC(TC.get(counter));
-					fluid.getPhase(i).getComponent(name).setPC(PC.get(counter));
-					fluid.getPhase(i).getComponent(name).setAcentricFactor(ACF.get(counter));
-					fluid.getPhase(i).getComponent(name).setMolarMass(MW.get(counter) / 1000.0);
-					fluid.getPhase(i).getComponent(name).setNormalBoilingPoint(TBOIL.get(counter));
-					fluid.getPhase(i).getComponent(name).setCriticalVolume(VCRIT.get(counter));
-					fluid.getPhase(i).getComponent(name).setParachorParameter(PARACHOR.get(counter));
-					fluid.getPhase(i).getComponent(name).setVolumeCorrectionConst(SSHIFT.get(counter));
-				}
-				if (fluid.getPhase(0).getComponent(name).isIsTBPfraction()) {
-					fluid.changeComponentName(name, names.get(counter).replaceAll("_PC", "") + pseudoName);
-				} else {
-					// fluid.changeComponentName(name, names.get(counter));
-				}
-
-			}
-			// System.out.println(st);
-			fluid.setMixingRule(2);
-			fluid.useVolumeCorrection(true);
-			fluid.init(0);
-			for (int i = 0; i < names.size(); i++) {
-				for (int j = i; j < names.size(); j++) {
-					for (int phase = 0; phase < fluid.getMaxNumberOfPhases(); phase++) {
-						((PhaseEosInterface) fluid.getPhase(phase)).getMixingRule().setBinaryInteractionParameter(i, j,
-								kij[i][j]);
-						((PhaseEosInterface) fluid.getPhase(phase)).getMixingRule().setBinaryInteractionParameter(j, i,
-								kij[i][j]);
-					}
-				}
-			}
-
->>>>>>> ca9afa48
 			// fluid.display();
 		} catch (Exception e) {
 			e.printStackTrace();
