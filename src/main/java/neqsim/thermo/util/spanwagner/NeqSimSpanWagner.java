--- conflicted
+++ resolved
@@ -141,12 +141,8 @@
    *
    * @param temperature Kelvin
    * @param pressure Pascal
-<<<<<<< HEAD
    * @return array [rho, Z, h, s, cp, cv, u, g, w]
    * @param type a {@link neqsim.thermo.phase.PhaseType} object
-=======
-   * @return array [rho, Z, h, s, cp, cv, u, g, w, phi, JT]
->>>>>>> 51842ed2
    */
   public static double[] getProperties(double temperature, double pressure, PhaseType type) {
     double tau = TC / temperature;
