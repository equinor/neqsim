package neqsim.thermodynamicOperations;

import java.awt.BorderLayout;
import java.awt.Container;
import java.util.List;
import javax.swing.JFrame;
import javax.swing.JScrollPane;
import javax.swing.JTable;
import org.apache.logging.log4j.LogManager;
import org.apache.logging.log4j.Logger;
import neqsim.api.ioc.CalculationResult;
import neqsim.thermo.component.ComponentHydrate;
import neqsim.thermo.system.SystemInterface;
import neqsim.thermo.system.SystemProperties;
import neqsim.thermodynamicOperations.flashOps.CriticalPointFlash;
import neqsim.thermodynamicOperations.flashOps.PHflash;
import neqsim.thermodynamicOperations.flashOps.PHflashSingleComp;
import neqsim.thermodynamicOperations.flashOps.PHsolidFlash;
import neqsim.thermodynamicOperations.flashOps.PSFlash;
import neqsim.thermodynamicOperations.flashOps.PSFlashGERG2008;
import neqsim.thermodynamicOperations.flashOps.PSflashSingleComp;
import neqsim.thermodynamicOperations.flashOps.PVrefluxflash;
import neqsim.thermodynamicOperations.flashOps.SaturateWithWater;
import neqsim.thermodynamicOperations.flashOps.SolidFlash1;
import neqsim.thermodynamicOperations.flashOps.TPgradientFlash;
import neqsim.thermodynamicOperations.flashOps.TSFlash;
import neqsim.thermodynamicOperations.flashOps.TVflash;
import neqsim.thermodynamicOperations.flashOps.VHflashQfunc;
import neqsim.thermodynamicOperations.flashOps.VUflashQfunc;
import neqsim.thermodynamicOperations.flashOps.calcIonicComposition;
import neqsim.thermodynamicOperations.flashOps.dTPflash;
import neqsim.thermodynamicOperations.flashOps.saturationOps.HCdewPointPressureFlash;
import neqsim.thermodynamicOperations.flashOps.saturationOps.HydrateEquilibriumLine;
import neqsim.thermodynamicOperations.flashOps.saturationOps.HydrateFormationPressureFlash;
import neqsim.thermodynamicOperations.flashOps.saturationOps.HydrateFormationTemperatureFlash;
import neqsim.thermodynamicOperations.flashOps.saturationOps.HydrateInhibitorConcentrationFlash;
import neqsim.thermodynamicOperations.flashOps.saturationOps.HydrateInhibitorwtFlash;
import neqsim.thermodynamicOperations.flashOps.saturationOps.SolidComplexTemperatureCalc;
import neqsim.thermodynamicOperations.flashOps.saturationOps.WATcalc;
import neqsim.thermodynamicOperations.flashOps.saturationOps.WaterDewPointEquilibriumLine;
import neqsim.thermodynamicOperations.flashOps.saturationOps.addIonToScaleSaturation;
import neqsim.thermodynamicOperations.flashOps.saturationOps.bubblePointPressureFlash;
import neqsim.thermodynamicOperations.flashOps.saturationOps.bubblePointPressureFlashDer;
import neqsim.thermodynamicOperations.flashOps.saturationOps.bubblePointTemperatureNoDer;
import neqsim.thermodynamicOperations.flashOps.saturationOps.calcSaltSatauration;
import neqsim.thermodynamicOperations.flashOps.saturationOps.checkScalePotential;
import neqsim.thermodynamicOperations.flashOps.saturationOps.constantDutyFlashInterface;
import neqsim.thermodynamicOperations.flashOps.saturationOps.constantDutyPressureFlash;
import neqsim.thermodynamicOperations.flashOps.saturationOps.constantDutyTemperatureFlash;
import neqsim.thermodynamicOperations.flashOps.saturationOps.cricondebarFlash;
import neqsim.thermodynamicOperations.flashOps.saturationOps.dewPointPressureFlash;
import neqsim.thermodynamicOperations.flashOps.saturationOps.dewPointTemperatureFlashDer;
import neqsim.thermodynamicOperations.flashOps.saturationOps.freezingPointTemperatureFlash;
import neqsim.thermodynamicOperations.flashOps.saturationOps.waterDewPointTemperatureFlash;
import neqsim.thermodynamicOperations.flashOps.saturationOps.waterDewPointTemperatureMultiphaseFlash;
import neqsim.thermodynamicOperations.phaseEnvelopeOps.multicomponentEnvelopeOps.CricondenBarFlash;
import neqsim.thermodynamicOperations.phaseEnvelopeOps.multicomponentEnvelopeOps.CricondenThermFlash;
import neqsim.thermodynamicOperations.phaseEnvelopeOps.multicomponentEnvelopeOps.HPTphaseEnvelope;
import neqsim.thermodynamicOperations.phaseEnvelopeOps.multicomponentEnvelopeOps.pTphaseEnvelope;
import neqsim.thermodynamicOperations.phaseEnvelopeOps.reactiveCurves.pLoadingCurve2;
import neqsim.thermodynamicOperations.propertyGenerator.OLGApropertyTableGeneratorWaterStudents;
import neqsim.thermodynamicOperations.propertyGenerator.OLGApropertyTableGeneratorWaterStudentsPH;

/**
 * <p>
 * ThermodynamicOperations class.
 * </p>
 *
 * @author Even Solbraa
 * @version $Id: $Id
 */
public class ThermodynamicOperations implements java.io.Serializable, Cloneable {
  private static final long serialVersionUID = 1000;

  private Thread thermoOperationThread = new Thread();
  private OperationInterface operation = null;
  SystemInterface system = null;
  boolean writeFile = false;
  String fileName = null;
  private boolean runAsThread = false;
  protected String[][] resultTable = null;
  static Logger logger = LogManager.getLogger(ThermodynamicOperations.class);

  /**
   * <p>
   * Constructor for ThermodynamicOperations.
   * </p>
   */
  public ThermodynamicOperations() {}

  /**
   * <p>
   * Constructor for ThermodynamicOperations.
   * </p>
   *
   * @param system a {@link neqsim.thermo.system.SystemInterface} object
   */
  public ThermodynamicOperations(SystemInterface system) {
    this.system = system;
  }

  /**
   * <p>
   * Setter for the field <code>system</code>.
   * </p>
   *
   * @param system a {@link neqsim.thermo.system.SystemInterface} object
   */
  public void setSystem(SystemInterface system) {
    this.system = system;
  }

  /**
   * <p>
   * TPSolidflash.
   * </p>
   */
  public void TPSolidflash() {
    operation = new SolidFlash1(system);
    getOperation().run();
  }

  /**
   * Method to perform a flash at given temperature, pressure and specified volume The number of
   * moles in the system are changed to match the specified volume.
   *
   * @param volumeSpec is the specified volume
   * @param unit Supported units are m3
   */
  public void TPVflash(double volumeSpec, String unit) {
    unit = "m3";
    TPflash();
    double startVolume = system.getVolume(unit);
    system.setTotalNumberOfMoles(system.getNumberOfMoles() * volumeSpec / startVolume);
    system.init(3);
  }

  /**
   * <p>
   * TPflash.
   * </p>
   */
  public void TPflash() {
    double flowRate = system.getTotalNumberOfMoles();
    double minimumFlowRate = 1e-50;
    if (flowRate < 1e-3) {
      system.setTotalNumberOfMoles(1.0);
      system.init(1);
    }
    operation =
        new neqsim.thermodynamicOperations.flashOps.TPflash(system, system.doSolidPhaseCheck());
    if (!isRunAsThread()) {
      getOperation().run();
    } else {
      run();
    }
    if (flowRate < 1e-3) {
      if (flowRate < minimumFlowRate) {
        system.setTotalNumberOfMoles(minimumFlowRate);
      } else {
        system.setTotalNumberOfMoles(flowRate);
      }
      system.init(2);
    }
  }

  /**
   * <p>
   * TPflash.
   * </p>
   *
   * @param checkSolids a boolean
   */
  public void TPflash(boolean checkSolids) {
    operation = new neqsim.thermodynamicOperations.flashOps.TPflash(system, checkSolids);
    getOperation().run();
  }

  /**
   * <p>
   * TPgradientFlash.
   * </p>
   *
   * @param height a double
   * @param temperature a double
   * @return a {@link neqsim.thermo.system.SystemInterface} object
   */
  public SystemInterface TPgradientFlash(double height, double temperature) {
    operation = new TPgradientFlash(system, height, temperature);
    getOperation().run();
    return operation.getThermoSystem();
  }

  /**
   * <p>
   * dTPflash.
   * </p>
   *
   * @param comps an array of {@link java.lang.String} objects
   */
  public void dTPflash(String[] comps) {
    operation = new dTPflash(system, comps);
    getOperation().run();
  }

  /**
   * <p>
   * saturateWithWater.
   * </p>
   */
  public void saturateWithWater() {
    operation = new SaturateWithWater(system);
    getOperation().run();
  }

  /**
   * <p>
   * chemicalEquilibrium.
   * </p>
   */
  public void chemicalEquilibrium() {
    if (system.isChemicalSystem()) {
      operation =
          new neqsim.thermodynamicOperations.chemicalEquilibrium.ChemicalEquilibrium(system);
      getOperation().run();
    }
  }

  /**
   * <p>
   * PHflash.
   * </p>
   *
   * @param Hspec a double
   * @param type a int
   */
  public void PHflash(double Hspec, int type) {
    if (system.getPhase(0).getNumberOfComponents() == 1) {
      operation = new PHflashSingleComp(system, Hspec, type);
    } else {
      operation = new PHflash(system, Hspec, type);
    }
    getOperation().run();
  }

  /**
   * Method to perform a PH flash calculation.
   *
   * @param Hspec is the enthalpy in the specified unit
   * @param enthalpyUnit Supported units are J, J/mol, J/kg and kJ/kg
   */
  public void PHflash(double Hspec, String enthalpyUnit) {
    double conversionFactor = 1.0;
    switch (enthalpyUnit) {
      case "J":
        conversionFactor = 1.0;
        break;
      case "J/mol":
        conversionFactor = 1.0 / system.getTotalNumberOfMoles();
        break;
      case "J/kg":
        conversionFactor = 1.0 / system.getTotalNumberOfMoles() / system.getMolarMass();
        break;
      case "kJ/kg":
        conversionFactor = 1.0 / system.getTotalNumberOfMoles() / system.getMolarMass() / 1000.0;
        break;
      default:
        break;
    }
    PHflash(Hspec / conversionFactor);
  }

  /**
   * Method to perform a PH flash calculation.
   *
   * @param Hspec is the enthalpy in unit Joule to be held constant
   */
  public void PHflash(double Hspec) {
    this.PHflash(Hspec, 0);
  }

  /**
   * Method to perform a PH flash calculation based on GERG2008 EoS.
   *
   * @param Hspec is the enthalpy in unit Joule to be held constant
   */
  public void PHflashGERG2008(double Hspec) {
    operation = new neqsim.thermodynamicOperations.flashOps.PHflashGERG2008(system, Hspec);
    getOperation().run();
  }

  /**
   * <p>
   * PUflash.
   * </p>
   *
   * @param Uspec a double
   */
  public void PUflash(double Uspec) {
    operation = new neqsim.thermodynamicOperations.flashOps.PUflash(system, Uspec);
    getOperation().run();
  }

  /**
   * <p>
   * PUflash.
   * </p>
   *
   * @param Pspec a double
   * @param Uspec a double
   * @param unitPressure a {@link java.lang.String} object
   * @param unitEnergy a {@link java.lang.String} object
   */
  public void PUflash(double Pspec, double Uspec, String unitPressure, String unitEnergy) {
    system.setPressure(Pspec, unitPressure);
    PUflash(Uspec, unitEnergy);
  }

  /**
   * <p>
   * PUflash.
   * </p>
   *
   * @param Uspec a double
   * @param unitEnergy a {@link java.lang.String} object
   */
  public void PUflash(double Uspec, String unitEnergy) {
    double conversionFactorEntr = 1.0;
    switch (unitEnergy) {
      case "J":
        conversionFactorEntr = 1.0;
        break;
      case "J/mol":
        conversionFactorEntr = 1.0 / system.getTotalNumberOfMoles();
        break;
      case "J/kg":
        conversionFactorEntr = 1.0 / system.getTotalNumberOfMoles() / system.getMolarMass();
        break;
      case "kJ/kg":
        conversionFactorEntr =
            1.0 / system.getTotalNumberOfMoles() / system.getMolarMass() / 1000.0;
        break;
      default:
        break;
    }
    PUflash(Uspec / conversionFactorEntr);
  }

  /**
   * <p>
   * PHflash2.
   * </p>
   *
   * @param Hspec a double
   * @param type a int
   */
  public void PHflash2(double Hspec, int type) {
    operation = new PHflash(system, Hspec, type);
    getOperation().run();
  }

  /**
   * <p>
   * criticalPointFlash.
   * </p>
   */
  public void criticalPointFlash() {
    operation = new CriticalPointFlash(system);
    getOperation().run();
  }

  /**
   * <p>
   * PHsolidFlash.
   * </p>
   *
   * @param Hspec a double
   */
  public void PHsolidFlash(double Hspec) {
    operation = new PHsolidFlash(system, Hspec);
    getOperation().run();
  }

  /**
   * <p>
   * PSflash.
   * </p>
   *
   * @param Sspec a double
   */
  public void PSflash(double Sspec) {
    if (system.getPhase(0).getNumberOfComponents() == 1) {
      operation = new PSflashSingleComp(system, Sspec, 0);
    } else {
      operation = new PSFlash(system, Sspec, 0);
    }
    getOperation().run();
  }

  /**
   * Method to perform a PS flash calculation for a specified entropy and pressure.
   *
   * @param Sspec is the entropy in the specified unit
   * @param unit Supported units are J/K, J/molK, J/kgK and kJ/kgK
   */
  public void PSflash(double Sspec, String unit) {
    double conversionFactor = 1.0;
    switch (unit) {
      case "J/K":
        break;
      case "J/molK":
        conversionFactor = 1.0 / system.getTotalNumberOfMoles();
        break;
      case "J/kgK":
        conversionFactor = 1.0 / system.getTotalNumberOfMoles() / system.getMolarMass();
        break;
      case "kJ/kgK":
        conversionFactor = 1.0 / system.getTotalNumberOfMoles() / system.getMolarMass() / 1000.0;
        break;
      default:
        break;
    }
    PSflash(Sspec / conversionFactor);
  }

  /**
   * <p>
   * TSflash.
   * </p>
   *
   * @param Sspec a double
   */
  public void TSflash(double Sspec) {
    operation = new TSFlash(system, Sspec);
    getOperation().run();
  }

  /**
   * Method to perform a TS flash calculation for a specified entropy and pressure.
   *
   * @param Sspec is the entropy in the specified unit
   * @param unit Supported units are J/K, J/molK, J/kgK and kJ/kgK
   */
  public void TSflash(double Sspec, String unit) {
    double conversionFactor = 1.0;
    switch (unit) {
      case "J/K":
        conversionFactor = 1.0;
        break;
      case "J/molK":
        conversionFactor = 1.0 / system.getTotalNumberOfMoles();
        break;
      case "J/kgK":
        conversionFactor = 1.0 / system.getTotalNumberOfMoles() / system.getMolarMass();
        break;
      case "kJ/kgK":
        conversionFactor = 1.0 / system.getTotalNumberOfMoles() / system.getMolarMass() / 1000.0;
        break;
      default:
        break;
    }
    TSflash(Sspec / conversionFactor);
  }

  /**
   * <p>
   * PSflashGERG2008.
   * </p>
   * Run a flash at constant pressure and entropy using the GERG2008 EoS
   * 
   * @param Sspec is the specidfied entropy
   */
  public void PSflashGERG2008(double Sspec) {
    operation = new PSFlashGERG2008(system, Sspec);
    getOperation().run();
  }

  /**
   * <p>
   * PSflash2.
   * </p>
   *
   * @param Sspec a double
   */
  public void PSflash2(double Sspec) {
    operation = new PSFlash(system, Sspec, 0);
    getOperation().run();
  }

  /**
   * <p>
   * VSflash.
   * </p>
   *
   * @param volume a double
   * @param entropy a double
   * @param unitVol a {@link java.lang.String} object
   * @param unitEntropy a {@link java.lang.String} object
   */
  public void VSflash(double volume, double entropy, String unitVol, String unitEntropy) {
    double conversionFactorV = 1.0;
    double conversionFactorEntr = 1.0;

    switch (unitVol) {
      case "m3":
        conversionFactorV = 1.0e5;
        break;
      default:
        break;
    }

    switch (unitEntropy) {
      case "J/K":
        conversionFactorEntr = 1.0;
        break;
      case "J/molK":
        conversionFactorEntr = 1.0 / system.getTotalNumberOfMoles();
        break;
      case "J/kgK":
        conversionFactorEntr = 1.0 / system.getTotalNumberOfMoles() / system.getMolarMass();
        break;
      case "kJ/kgK":
        conversionFactorEntr =
            1.0 / system.getTotalNumberOfMoles() / system.getMolarMass() / 1000.0;
        break;
      default:
        break;
    }
    VSflash(volume * conversionFactorV, entropy / conversionFactorEntr);
  }

  /**
   * <p>
   * VSflash.
   * </p>
   *
   * @param volume a double
   * @param entropy a double
   */
  public void VSflash(double volume, double entropy) {
    operation = new neqsim.thermodynamicOperations.flashOps.VSflash(system, volume, entropy);
    getOperation().run();
  }

  /**
   * <p>
   * TVflash.
   * </p>
   *
   * @param Vspec a double
   * @param unit a {@link java.lang.String} object
   */
  public void TVflash(double Vspec, String unit) {
    double conversionFactor = 1.0;
    switch (unit) {
      case "m3":
        conversionFactor = 1.0e5;
        break;
      default:
        break;
    }
    TVflash(Vspec * conversionFactor);
  }

  /**
   * <p>
   * TVflash.
   * </p>
   *
   * @param Vspec a double
   */
  public void TVflash(double Vspec) {
    operation = new TVflash(system, Vspec);
    getOperation().run();
  }

  /**
   * <p>
   * PVrefluxFlash.
   * </p>
   *
   * @param refluxspec a double
   * @param refluxPhase a int
   */
  public void PVrefluxFlash(double refluxspec, int refluxPhase) {
    operation = new PVrefluxflash(system, refluxspec, refluxPhase);
    getOperation().run();
  }

  /**
   * <p>
   * VHflash.
   * </p>
   *
   * @param Vspec a double
   * @param Hspec a double
   */
  public void VHflash(double Vspec, double Hspec) {
    operation = new VHflashQfunc(system, Vspec, Hspec);
    getOperation().run();
  }

  /**
   * <p>
   * VHflash.
   * </p>
   *
   * @param volume a double
   * @param enthalpy a double
   * @param unitVol a {@link java.lang.String} object
   * @param unitEnthalpy a {@link java.lang.String} object
   */
  public void VHflash(double volume, double enthalpy, String unitVol, String unitEnthalpy) {
    double conversionFactorV = 1.0;
    double conversionFactorEntr = 1.0;

    switch (unitVol) {
      case "m3":
        conversionFactorV = 1.0e5;
        break;
      default:
        break;
    }

    switch (unitEnthalpy) {
      case "J/K":
        conversionFactorEntr = 1.0;
        break;
      case "J/mol":
        conversionFactorEntr = 1.0 / system.getTotalNumberOfMoles();
        break;
      case "J/kg":
        conversionFactorEntr = 1.0 / system.getTotalNumberOfMoles() / system.getMolarMass();
        break;
      case "kJ/kg":
        conversionFactorEntr =
            1.0 / system.getTotalNumberOfMoles() / system.getMolarMass() / 1000.0;
        break;
      default:
        break;
    }
    VHflash(volume * conversionFactorV, enthalpy / conversionFactorEntr);
  }

  /**
   * <p>
   * VUflash.
   * </p>
   *
   * @param volume a double
   * @param energy a double
   * @param unitVol a {@link java.lang.String} object
   * @param unitEnergy a {@link java.lang.String} object
   */
  public void VUflash(double volume, double energy, String unitVol, String unitEnergy) {
    double conversionFactorV = 1.0;
    double conversionFactorEntr = 1.0;

    switch (unitVol) {
      case "m3":
        conversionFactorV = 1.0e5;
        break;
      default:
        break;
    }

    switch (unitEnergy) {
      case "J/K":
        conversionFactorEntr = 1.0;
        break;
      case "J/mol":
        conversionFactorEntr = 1.0 / system.getTotalNumberOfMoles();
        break;
      case "J/kg":
        conversionFactorEntr = 1.0 / system.getTotalNumberOfMoles() / system.getMolarMass();
        break;
      case "kJ/kg":
        conversionFactorEntr =
            1.0 / system.getTotalNumberOfMoles() / system.getMolarMass() / 1000.0;
        break;
      default:
        break;
    }
    VUflash(volume * conversionFactorV, energy / conversionFactorEntr);
  }

  /**
   * <p>
   * VUflash.
   * </p>
   *
   * @param Vspec a double
   * @param Uspec a double
   */
  public void VUflash(double Vspec, double Uspec) {
    operation = new VUflashQfunc(system, Vspec, Uspec);
    getOperation().run();
  }

  /**
   * <p>
   * bubblePointTemperatureFlash.
   * </p>
   *
   * @throws java.lang.Exception if any.
   */
  public void bubblePointTemperatureFlash() throws Exception {
    constantDutyFlashInterface operation = new bubblePointTemperatureNoDer(system);
    operation.run();
    if (Double.isNaN(system.getTemperature()) || operation.isSuperCritical()) {
      throw new neqsim.util.exception.IsNaNException(this.getClass().getSimpleName(),
          "bubblePointTemperatureFlash",
          "Could not find solution - possible no bubble point exists");
    }
  }

  /**
   * <p>
   * freezingPointTemperatureFlash.
   * </p>
   *
   * @throws java.lang.Exception if any.
   */
  public void freezingPointTemperatureFlash() throws Exception {
    operation = new freezingPointTemperatureFlash(system);
    getOperation().run();
    if (Double.isNaN(system.getTemperature())) {
      throw new neqsim.util.exception.IsNaNException(this.getClass().getSimpleName(),
          "freezingPointTemperatureFlash",
          "Could not find solution - possible no freezing point exists");
    }
  }

  /**
   * <p>
   * freezingPointTemperatureFlash.
   * </p>
   *
   * @param phaseName a {@link java.lang.String} object
   * @throws java.lang.Exception if any.
   */
  public void freezingPointTemperatureFlash(String phaseName) throws Exception {
    operation = new freezingPointTemperatureFlash(system);
    getOperation().run();
    if (Double.isNaN(system.getTemperature())) {
      throw new neqsim.util.exception.IsNaNException(this.getClass().getSimpleName(),
          "freezingPointTemperatureFlash",
          "Could not find solution - possible no freezing point exists");
    }
  }

  /**
   * <p>
   * waterDewPointTemperatureFlash.
   * </p>
   *
   * @throws java.lang.Exception if any.
   */
  public void waterDewPointTemperatureFlash() throws Exception {
    operation = new waterDewPointTemperatureFlash(system);
    getOperation().run();
    if (Double.isNaN(system.getTemperature())) {
      throw new neqsim.util.exception.IsNaNException(this.getClass().getSimpleName(),
          "waterDewPointTemperatureFlash",
          "Could not find solution - possible no dew point exists");
    }
  }

  /**
   * <p>
   * waterDewPointTemperatureMultiphaseFlash.
   * </p>
   *
   * @throws java.lang.Exception if any.
   */
  public void waterDewPointTemperatureMultiphaseFlash() throws Exception {
    operation = new waterDewPointTemperatureMultiphaseFlash(system);
    getOperation().run();
  }

  /**
   * <p>
   * waterPrecipitationTemperature.
   * </p>
   *
   * @throws java.lang.Exception if any.
   */
  public void waterPrecipitationTemperature() throws Exception {
    double lowTemperature = 0.0;
    dewPointTemperatureFlash();

    if (system.getTemperature() > lowTemperature) {
      lowTemperature = system.getTemperature();
    }

    // if(lowTemperature<273.15 && system.doSolidPhaseCheck()){
    // hydrateFormationTemperature(0);
    // if(system.getTemperature()>lowTemperature) lowTemperature =
    // system.getTemperature();
    // }

    // if(system.doHydrateCheck()){
    // hydrateFormationTemperature(1);
    // if(system.getTemperature()>lowTemperature) lowTemperature =
    // system.getTemperature();
    // hydrateFormationTemperature(2);
    // if(system.getTemperature()>lowTemperature) lowTemperature =
    // system.getTemperature();
    // }

    system.setTemperature(lowTemperature);
    // TPflash();

    if (Double.isNaN(system.getTemperature())) {
      throw new neqsim.util.exception.IsNaNException(this.getClass().getSimpleName(),
          "waterPrecipitationTemperature",
          "Could not find solution - possible no dew point exists");
    }
  }

  /**
   * <p>
   * calcSaltSaturation.
   * </p>
   *
   * @param saltName a {@link java.lang.String} object
   * @throws java.lang.Exception if any.
   */
  public void calcSaltSaturation(String saltName) throws Exception {
    operation = new calcSaltSatauration(system, saltName);
    getOperation().run();
    if (Double.isNaN(system.getTemperature())) {
      throw new neqsim.util.exception.IsNaNException(this.getClass().getSimpleName(),
          "calcSaltSaturation", "Could not find solution - possible no dew point exists");
    }
  }

  /**
   * <p>
   * checkScalePotential.
   * </p>
   *
   * @param phaseNumber a int
   * @throws java.lang.Exception if any.
   */
  public void checkScalePotential(int phaseNumber) throws Exception {
    operation = new checkScalePotential(system, phaseNumber);
    getOperation().run();
    resultTable = getOperation().getResultTable();
    if (Double.isNaN(system.getTemperature())) {
      throw new neqsim.util.exception.IsNaNException(this.getClass().getSimpleName(),
          "checkScalePotential", "Could not find solution - possible no dew point exists");
    }
  }

  /**
   * <p>
   * addIonToScaleSaturation.
   * </p>
   *
   * @param phaseNumber a int
   * @param scaleSaltName a {@link java.lang.String} object
   * @param nameOfIonToBeAdded a {@link java.lang.String} object
   * @throws java.lang.Exception if any.
   */
  public void addIonToScaleSaturation(int phaseNumber, String scaleSaltName,
      String nameOfIonToBeAdded) throws Exception {
    operation = new addIonToScaleSaturation(system, phaseNumber, scaleSaltName, nameOfIonToBeAdded);
    getOperation().run();
    resultTable = getOperation().getResultTable();
    if (Double.isNaN(system.getTemperature())) {
      throw new neqsim.util.exception.IsNaNException(this.getClass().getSimpleName(),
          "addIonToScaleSaturation", "Could not find solution - possible no dew point exists");
    }
  }

  /**
   * <p>
   * hydrateFormationPressure.
   * </p>
   *
   * @throws java.lang.Exception if any.
   */
  public void hydrateFormationPressure() throws Exception {
    operation = new HydrateFormationPressureFlash(system);
    getOperation().run();
    if (Double.isNaN(system.getTemperature())) {
      throw new neqsim.util.exception.IsNaNException(this.getClass().getSimpleName(),
          "hydrateFormationPressure", "Could not find solution - possible no dew point exists");
    }
  }

  /**
   * <p>
   * calcWAT.
   * </p>
   *
   * @throws java.lang.Exception if any.
   */
  public void calcWAT() throws Exception {
    operation = new WATcalc(system);
    getOperation().run();
    if (Double.isNaN(system.getTemperature())) {
      throw new neqsim.util.exception.IsNaNException(this.getClass().getSimpleName(), "calcWAT",
          "Could not find solution - possible no dew point exists");
    }
  }

  /**
   * <p>
   * run.
   * </p>
   */
  public void run() {
    setThermoOperationThread(new Thread(operation));
    getThermoOperationThread().start();
  }

  /**
   * <p>
   * waitAndCheckForFinishedCalculation.
   * </p>
   *
   * @param maxTime a int
   * @return a boolean
   */
  public boolean waitAndCheckForFinishedCalculation(int maxTime) {
    try {
      getThermoOperationThread().join(maxTime);
      getThermoOperationThread().interrupt();
    } catch (Exception ex) {
      logger.error("error", ex);
    }
    boolean didFinish = !getThermoOperationThread().isInterrupted();
    // getThermoOperationThread().stop();
    return didFinish;
  }

  /**
   * <p>
   * waitToFinishCalculation.
   * </p>
   */
  public void waitToFinishCalculation() {
    try {
      getThermoOperationThread().join();
    } catch (Exception ex) {
      logger.error("error", ex);
    }
  }

  /**
   * <p>
   * calcSolidComlexTemperature.
   * </p>
   *
   * @throws java.lang.Exception if any.
   */
  public void calcSolidComlexTemperature() throws Exception {
    operation = new SolidComplexTemperatureCalc(system);
    getOperation().run();
    if (Double.isNaN(system.getTemperature())) {
      throw new neqsim.util.exception.IsNaNException(this.getClass().getSimpleName(),
          "calcSolidComlexTemperature",
          "error in WAT() - could not find solution - possible no dew point exists");
    }
  }

  /**
   * <p>
   * calcSolidComlexTemperature.
   * </p>
   *
   * @param comp1 a {@link java.lang.String} object
   * @param comp2 a {@link java.lang.String} object
   * @throws java.lang.Exception if any.
   */
  public void calcSolidComlexTemperature(String comp1, String comp2) throws Exception {
    if (operation == null) {
      operation = new SolidComplexTemperatureCalc(system, comp1, comp2);
    }
    getOperation().run();
    if (Double.isNaN(system.getTemperature())) {
      throw new neqsim.util.exception.IsNaNException(this.getClass().getSimpleName(),
          "calcSolidComlexTemperature",
          "error in WAT() - could not find solution - possible no dew point exists");
    }
  }

  /**
   * <p>
   * calcImobilePhaseHydrateTemperature.
   * </p>
   *
   * @param temperature an array of {@link double} objects
   * @param pressure an array of {@link double} objects
   * @return an array of {@link double} objects
   */
  public double[] calcImobilePhaseHydrateTemperature(double[] temperature, double[] pressure) {
    double[] hydTemps = new double[temperature.length];
    SystemInterface systemTemp;
    ThermodynamicOperations opsTemp;
    systemTemp = system.clone();

    for (int i = 0; i < temperature.length; i++) {
      /*
       * opsTemp = new ThermodynamicOperations(systemTemp);
       * systemTemp.setTemperature(temperature[i]); systemTemp.setPressure(pressure[i]);
       * systemTemp.init(0); systemTemp.display(); try { opsTemp.hydrateFormationTemperature(); }
       * catch (Exception ex) { logger.error("error",e); } systemTemp.display(); hydTemps[i] =
       * systemTemp.getTemperature();
       *
       */
      opsTemp = new ThermodynamicOperations(systemTemp);
      systemTemp.setTemperature(temperature[i]);
      systemTemp.setPressure(pressure[i]);

      opsTemp.TPflash();
      systemTemp.display();
      systemTemp = systemTemp.phaseToSystem(0);
    }

    opsTemp = new ThermodynamicOperations(systemTemp);
    systemTemp.setHydrateCheck(true);
    systemTemp.setMixingRule(9);
    try {
      opsTemp.hydrateFormationTemperature();
    } catch (Exception ex) {
      logger.error("error", ex);
    }
    systemTemp.display();
    return hydTemps;
  }

  /**
   * <p>
   * calcTOLHydrateFormationTemperature.
   * </p>
   *
   * @return a double
   */
  public double calcTOLHydrateFormationTemperature() {
    TPflash();

    SystemInterface systemTemp = system.phaseToSystem(0);
    ThermodynamicOperations opsTemp = new ThermodynamicOperations(systemTemp);
    try {
      opsTemp.hydrateFormationTemperature();
    } catch (Exception ex) {
      logger.error("error", ex);
    }
    systemTemp.display();
    system.setTemperature(systemTemp.getTemperature());
    TPflash();
    return system.getTemperature();
  }

  /**
   * <p>
   * hydrateInhibitorConcentration.
   * </p>
   *
   * @param inhibitorName a {@link java.lang.String} object
   * @param hydEqTemperature a double
   * @throws java.lang.Exception if any.
   */
  public void hydrateInhibitorConcentration(String inhibitorName, double hydEqTemperature)
      throws Exception {
    operation = new HydrateInhibitorConcentrationFlash(system, inhibitorName, hydEqTemperature);
    operation.run();
  }

  /**
   * <p>
   * hydrateInhibitorConcentrationSet.
   * </p>
   *
   * @param inhibitorName a {@link java.lang.String} object
   * @param wtfrac a double
   * @throws java.lang.Exception if any.
   */
  public void hydrateInhibitorConcentrationSet(String inhibitorName, double wtfrac)
      throws Exception {
    operation = new HydrateInhibitorwtFlash(system, inhibitorName, wtfrac);
    operation.run();
  }

  /**
   * <p>
   * hydrateFormationTemperature.
   * </p>
   *
   * @param initialTemperatureGuess a double
   * @throws java.lang.Exception if any.
   */
  public void hydrateFormationTemperature(double initialTemperatureGuess) throws Exception {
    system.setTemperature(initialTemperatureGuess);
    operation = new HydrateFormationTemperatureFlash(system);
    for (int i = 0; i < system.getPhase(4).getNumberOfComponents(); i++) {
      ((ComponentHydrate) system.getPhase(4).getComponent(i)).getHydrateStructure();
    }
    if (!isRunAsThread()) {
      getOperation().run();
    } else {
      run();
    }
  }

  /**
   * <p>
   * hydrateFormationTemperature.
   * </p>
   *
   * @throws java.lang.Exception if any.
   */
  public void hydrateFormationTemperature() throws Exception {
    // guessing temperature
    double factor = 1.0;
    if (system.getPhase(0).hasComponent("methanol")) {
      factor -= 2 * system.getPhase(0).getComponent("methanol").getz()
          / system.getPhase(0).getComponent("water").getz();
    }
    if (system.getPhase(0).hasComponent("MEG")) {
      factor -= 2 * system.getPhase(0).getComponent("MEG").getz()
          / system.getPhase(0).getComponent("water").getz();
    }
    if (factor < 2) {
      factor = 2;
    }

    system.setTemperature(273.0 + system.getPressure() / 100.0 * 20.0 * factor - 20.0);
    if (system.getTemperature() > 298.15) {
      system.setTemperature(273.0 + 25.0);
    }
    // logger.info("guess hydrate temperature " + system.getTemperature());
    operation = new HydrateFormationTemperatureFlash(system);

    for (int i = 0; i < system.getPhase(4).getNumberOfComponents(); i++) {
      ((ComponentHydrate) system.getPhase(4).getComponent(i)).getHydrateStructure();
    }
    if (!isRunAsThread()) {
      getOperation().run();
    } else {
      run();
    }
    // logger.info("Hydrate structure " + (((ComponentHydrate)
    // system.getPhase(4).getComponent("water")).getHydrateStructure() + 1));
  }

  /**
   * <p>
   * hydrateFormationTemperature.
   * </p>
   *
   * @param structure a int
   * @throws java.lang.Exception if any.
   */
  public void hydrateFormationTemperature(int structure) throws Exception {
    system.setTemperature(273.0 + 1.0);
    if (structure == 0) {
      system.setSolidPhaseCheck("water");
      system.setHydrateCheck(true);
      operation = new freezingPointTemperatureFlash(system);
    } else {
      operation = new HydrateFormationTemperatureFlash(system);
    }

    for (int i = 0; i < system.getPhase(4).getNumberOfComponents(); i++) {
      ((ComponentHydrate) system.getPhases()[4].getComponent(i)).setHydrateStructure(structure - 1);
    }
    if (!isRunAsThread()) {
      getOperation().run();
    } else {
      run();
    }

    if (Double.isNaN(system.getTemperature())) {
      throw new neqsim.util.exception.IsNaNException(this.getClass().getSimpleName(),
          "hydrateFormationTemperature", "Could not find solution - possible no dew point exists");
    }
  }

  /**
   * <p>
   * hydrateEquilibriumLine.
   * </p>
   *
   * @param minimumPressure a double
   * @param maximumPressure a double
   * @throws java.lang.Exception if any.
   */
  public void hydrateEquilibriumLine(double minimumPressure, double maximumPressure)
      throws Exception {
    operation = new HydrateEquilibriumLine(system, minimumPressure, maximumPressure);
    if (!isRunAsThread()) {
      getOperation().run();
    } else {
      run();
    }
  }

  /**
   * <p>
   * calcCricoP.
   * </p>
   *
   * @param cricondenBar an array of {@link double} objects
   * @param cricondenBarX an array of {@link double} objects
   * @param cricondenBarY an array of {@link double} objects
   */
  public void calcCricoP(double[] cricondenBar, double[] cricondenBarX, double[] cricondenBarY) {
    double phasefraction = 1.0 - 1e-10;

    operation = new CricondenBarFlash(system, fileName, phasefraction, cricondenBar, cricondenBarX,
        cricondenBarY);

    getOperation().run();
  }

  /**
   * <p>
   * calcCricoT.
   * </p>
   *
   * @param cricondenTherm an array of {@link double} objects
   * @param cricondenThermX an array of {@link double} objects
   * @param cricondenThermY an array of {@link double} objects
   */
  public void calcCricoT(double[] cricondenTherm, double[] cricondenThermX,
      double[] cricondenThermY) {
    double phasefraction = 1.0 - 1e-10;

    operation = new CricondenThermFlash(system, fileName, phasefraction, cricondenTherm,
        cricondenThermX, cricondenThermY);

    getOperation().run();
  }

  /**
   * <p>
   * waterDewPointLine.
   * </p>
   *
   * @param minimumPressure a double
   * @param maximumPressure a double
   * @throws java.lang.Exception if any.
   */
  public void waterDewPointLine(double minimumPressure, double maximumPressure) throws Exception {
    operation = new WaterDewPointEquilibriumLine(system, minimumPressure, maximumPressure);
    if (!isRunAsThread()) {
      getOperation().run();
    } else {
      run();
    }
  }

  /**
   * <p>
   * calcCricondenBar.
   * </p>
   *
   * @return a double
   */
  public double calcCricondenBar() {
    system.init(0);
    operation = new cricondebarFlash(system);
    // operation = new CricondenBarFlash(system);

    // operation = new cricondenBarTemp1(system);
    operation.run();
    return system.getPressure();
  }

  /**
   * <p>
   * bubblePointPressureFlash.
   * </p>
   *
   * @throws java.lang.Exception if any.
   */
  public void bubblePointPressureFlash() throws Exception {
    system.init(0);
    constantDutyFlashInterface operation = new constantDutyPressureFlash(system);
    system.setBeta(1, 1.0 - 1e-10);
    system.setBeta(0, 1e-10);
    operation.run();
    if (Double.isNaN(system.getPressure()) || operation.isSuperCritical()) {
      throw new neqsim.util.exception.IsNaNException(this.getClass().getSimpleName(),
          "bubblePointPressureFlash", "Could not find solution - possible no dew point exists");
    }
  }

  /**
   * <p>
   * bubblePointPressureFlash.
   * </p>
   *
   * @param derivatives a boolean
   * @throws java.lang.Exception if any.
   */
  public void bubblePointPressureFlash(boolean derivatives) throws Exception {
    constantDutyFlashInterface operation = null;
    if (derivatives == true) {
      operation = new bubblePointPressureFlashDer(system);
    } else {
      operation = new bubblePointPressureFlash(system);
    }
    operation.run();
    if (Double.isNaN(system.getPressure()) || operation.isSuperCritical()) {
      throw new neqsim.util.exception.IsNaNException(this.getClass().getSimpleName(),
          "bubblePointPressureFlash", "Could not find solution - possible no dew point exists");
    }
  }

  /**
   * <p>
   * constantPhaseFractionPressureFlash.
   * </p>
   *
   * @param fraction a double
   * @throws java.lang.Exception if any.
   */
  public void constantPhaseFractionPressureFlash(double fraction) throws Exception {
    system.init(0);
    if (fraction < 1e-10) {
      fraction = 1e-10;
    }
    if (fraction > 1.0 - 1e-10) {
      fraction = 1.0 - 1.0e-10;
    }
    constantDutyFlashInterface operation = new constantDutyPressureFlash(system);
    system.setBeta(1, 1.0 - fraction);
    system.setBeta(0, fraction);
    operation.run();
    if (Double.isNaN(system.getPressure()) || operation.isSuperCritical()) {
      throw new neqsim.util.exception.IsNaNException(this.getClass().getSimpleName(),
          "constantPhaseFractionPressureFlash",
          "Could not find solution - possible no dew point exists");
    }
  }

  /**
   * <p>
   * constantPhaseFractionTemperatureFlash.
   * </p>
   *
   * @param fraction a double
   * @throws java.lang.Exception if any.
   */
  public void constantPhaseFractionTemperatureFlash(double fraction) throws Exception {
    system.init(0);
    if (fraction < 1e-10) {
      fraction = 1e-10;
    }
    if (fraction > 1.0 - 1e-10) {
      fraction = 1.0 - 1.0e-10;
    }
    constantDutyFlashInterface operation = new constantDutyTemperatureFlash(system);
    system.setBeta(1, fraction);
    system.setBeta(0, fraction);
    operation.run();
    if (Double.isNaN(system.getPressure()) || operation.isSuperCritical()) {
      throw new neqsim.util.exception.IsNaNException(this.getClass().getSimpleName(),
          "constantPhaseFractionTemperatureFlash",
          "Could not find solution - possible no dew point exists");
    }
  }

  /**
   * <p>
   * dewPointMach.
   * </p>
   *
   * @param componentName a {@link java.lang.String} object
   * @param specification a {@link java.lang.String} object
   * @param spec a double
   * @throws java.lang.Exception if any.
   */
  public void dewPointMach(String componentName, String specification, double spec)
      throws Exception {
    // int componentNumber =
    // system.getPhase(0).getComponent(componentName).getComponentNumber();

    double dn = 0;
    if (system.getPhase(0).hasComponent(componentName)) {
      dn = system.getNumberOfMoles() / 1.0e6;
      system.addComponent(componentName, dn);
    } else {
      throw new neqsim.util.exception.IsNaNException(this.getClass().getSimpleName(),
          "dewPointMach", "Specified component is not present in mixture: " + componentName);
    }
    double newTemperature = system.getTemperature();
    double oldTemperature = newTemperature;
    int iterations = 0;
    if (specification.equals("dewPointTemperature")) {
      // logger.info("new temperature " + newTemperature);
      do {
        iterations++;
        system.init(0);
        dewPointTemperatureFlash();
        newTemperature = system.getTemperature();
        // logger.info("new temperature " + newTemperature);
        double oldMoles = system.getPhase(0).getComponent(componentName).getNumberOfmoles();
        if (iterations > 1) {
          system.addComponent(componentName, -(iterations / (30.0 + iterations))
              * (newTemperature - spec) / ((newTemperature - oldTemperature) / dn));
        } else {
          system.addComponent(componentName, system.getNumberOfMoles() / 1.0e6);
        }
        dn = system.getPhase(0).getComponent(componentName).getNumberOfmoles() - oldMoles;
        oldTemperature = newTemperature;
      } while (Math
          .abs(dn / system.getPhase(0).getComponent(componentName).getNumberOfmoles()) > 1e-9
          || iterations < 5 || iterations > 105);

      dewPointTemperatureFlash();
    }

    if (Double.isNaN(system.getPressure())) {
      throw new neqsim.util.exception.IsNaNException(this.getClass().getSimpleName(),
          "dewPointMach", "Could not find solution - possible no dew point exists");
    }
  }

  /**
   * <p>
   * dewPointTemperatureFlash.
   * </p>
   *
   * @throws java.lang.Exception if any.
   */
  public void dewPointTemperatureFlash() throws Exception {
    constantDutyFlashInterface operation =
        new neqsim.thermodynamicOperations.flashOps.saturationOps.dewPointTemperatureFlash(system);
    operation.run();
    if (Double.isNaN(system.getTemperature()) || operation.isSuperCritical()) {
      throw new neqsim.util.exception.IsNaNException(this.getClass().getSimpleName(),
          "dewPointTemperatureFlash", "Could not find solution - possible no dew point exists");
    }
  }

  /**
   * <p>
   * dewPointTemperatureFlash.
   * </p>
   *
   * @param derivatives a boolean
   * @throws java.lang.Exception if any.
   */
  public void dewPointTemperatureFlash(boolean derivatives) throws Exception {
    constantDutyFlashInterface operation =
        new neqsim.thermodynamicOperations.flashOps.saturationOps.dewPointTemperatureFlash(system);
    if (derivatives) {
      operation = new dewPointTemperatureFlashDer(system);
    }
    operation.run();
    if (Double.isNaN(system.getTemperature()) || operation.isSuperCritical()) {
      throw new neqsim.util.exception.IsNaNException(this.getClass().getSimpleName(),
          "dewPointTemperatureFlash", "Could not find solution - possible no dew point exists");
    }
  }

  /**
   * <p>
   * dewPointPressureFlashHC.
   * </p>
   *
   * @throws java.lang.Exception if any.
   */
  public void dewPointPressureFlashHC() throws Exception {
    // try{
    system.init(0);
    constantDutyFlashInterface operation = new HCdewPointPressureFlash(system);
    operation.run();
    if (Double.isNaN(system.getPressure()) || operation.isSuperCritical()) {
      throw new neqsim.util.exception.IsNaNException(this.getClass().getSimpleName(),
          "dewPointPressureFlashHC", "Could not find solution - possible no dew point exists");
    }
    // }
  }

  /**
   * <p>
   * dewPointPressureFlash.
   * </p>
   *
   * @throws java.lang.Exception if any.
   */
  public void dewPointPressureFlash() throws Exception {
    // try{
    system.init(0);
    constantDutyFlashInterface operation = new dewPointPressureFlash(system);
    operation.run();
    if (Double.isNaN(system.getPressure()) || operation.isSuperCritical()) {
      throw new neqsim.util.exception.IsNaNException(this.getClass().getSimpleName(),
          "dewPointPressureFlash", "Could not find solution - possible no dew point exists");
    }
    // }
  }

  /**
   * <p>
   * getJfreeChart.
   * </p>
   *
   * @return a {@link org.jfree.chart.JFreeChart} object
   */
  public org.jfree.chart.JFreeChart getJfreeChart() {
    return getOperation().getJFreeChart("");
  }

  // public void dewPointPressureFlash(){
  // constantDutyFlashInterface operation = new constantDutyPressureFlash(system);
  // operation.setBeta((1-1e-7));
  // operation.run();
  // }
  /**
   * <p>
   * calcPTphaseEnvelope.
   * </p>
   */
  public void calcPTphaseEnvelope() {
    operation = new pTphaseEnvelope(system, fileName, (1.0 - 1e-10), 1.0, false);
    // thisThread = new Thread(operation);
    // thisThread.start();
    getOperation().run();
  }

  /**
   * <p>
   * calcPTphaseEnvelope.
   * </p>
   *
   * @param bubfirst a boolean
   * @param lowPres a double
   */
  public void calcPTphaseEnvelope(boolean bubfirst, double lowPres) {
    double phasefraction = 1.0 - 1e-10;
    if (bubfirst) {
      phasefraction = 1.0e-10;
    }
    operation = new pTphaseEnvelope(system, fileName, phasefraction, lowPres, bubfirst);

    // thisThread = new Thread(operation);
    // thisThread.start();
    getOperation().run();
  }

  /**
   * <p>
   * calcPTphaseEnvelope.
   * </p>
   *
   * @param lowPres a double
   */
  public void calcPTphaseEnvelope(double lowPres) {
    operation = new pTphaseEnvelope(system, fileName, 1e-10, lowPres, true);
    // thisThread = new Thread(operation);
    // thisThread.start();
    getOperation().run();
  }

  /**
   * <p>
   * calcPTphaseEnvelope.
   * </p>
   *
   * @param bubfirst a boolean
   */
  public void calcPTphaseEnvelope(boolean bubfirst) {
    double phasefraction = 1.0 - 1e-10;
    if (bubfirst) {
      phasefraction = 1.0e-10;
    }
    operation = new pTphaseEnvelope(system, fileName, phasefraction, 1.0, bubfirst);

    // thisThread = new Thread(operation);
    // thisThread.start();
    if (!isRunAsThread()) {
      getOperation().run();
    } else {
      run();
    }
  }

  /**
   * <p>
   * calcPTphaseEnvelope.
   * </p>
   *
   * @param lowPres a double
   * @param phasefraction a double
   */
  public void calcPTphaseEnvelope(double lowPres, double phasefraction) {
    operation = new pTphaseEnvelope(system, fileName, phasefraction, lowPres, true);

    // thisThread = new Thread(operation);
    // thisThread.start();
    getOperation().run();
  }

  /**
   * <p>
   * calcPTphaseEnvelopeNew.
   * </p>
   */
  public void calcPTphaseEnvelopeNew() {
    // double phasefraction = 1.0 - 1e-10;
    // operation = new pTphaseEnvelope(system, fileName, phasefraction, 1.0);
    getOperation().run();
  }

  /**
   * <p>
   * OLGApropTable.
   * </p>
   *
   * @param minTemp a double
   * @param maxTemp a double
   * @param temperatureSteps a int
   * @param minPres a double
   * @param maxPres a double
   * @param pressureSteps a int
   * @param filename a {@link java.lang.String} object
   * @param TABtype a int
   */
  public void OLGApropTable(double minTemp, double maxTemp, int temperatureSteps, double minPres,
      double maxPres, int pressureSteps, String filename, int TABtype) {
    operation = new OLGApropertyTableGeneratorWaterStudents(system);
    ((OLGApropertyTableGeneratorWaterStudents) operation).setFileName(filename);
    ((OLGApropertyTableGeneratorWaterStudents) operation).setPressureRange(minPres, maxPres,
        pressureSteps);
    ((OLGApropertyTableGeneratorWaterStudents) operation).setTemperatureRange(minTemp, maxTemp,
        temperatureSteps);
    getOperation().run();
  }

  /**
   * <p>
   * OLGApropTablePH.
   * </p>
   *
   * @param minEnthalpy a double
   * @param maxEnthalpy a double
   * @param enthalpySteps a int
   * @param minPres a double
   * @param maxPres a double
   * @param pressureSteps a int
   * @param filename a {@link java.lang.String} object
   * @param TABtype a int
   */
  public void OLGApropTablePH(double minEnthalpy, double maxEnthalpy, int enthalpySteps,
      double minPres, double maxPres, int pressureSteps, String filename, int TABtype) {
    operation = new OLGApropertyTableGeneratorWaterStudentsPH(system);
    ((OLGApropertyTableGeneratorWaterStudentsPH) operation).setFileName(filename);
    ((OLGApropertyTableGeneratorWaterStudentsPH) operation).setPressureRange(minPres, maxPres,
        pressureSteps);
    ((OLGApropertyTableGeneratorWaterStudentsPH) operation).setEnthalpyRange(minEnthalpy,
        maxEnthalpy, enthalpySteps);
    getOperation().run();
  }

  /**
   * <p>
   * calcPloadingCurve.
   * </p>
   */
  public void calcPloadingCurve() {
    operation = new pLoadingCurve2(system);
    // thisThread = new Thread(operation);
    // thisThread.start();
    getOperation().run();
  }

  /**
   * <p>
   * calcHPTphaseEnvelope.
   * </p>
   */
  public void calcHPTphaseEnvelope() {
    operation = new HPTphaseEnvelope(system);
    // thisThread = new Thread(getOperation());
    // thisThread.start();
    operation.run();
  }

  /**
   * <p>
   * printToFile.
   * </p>
   *
   * @param name a {@link java.lang.String} object
   */
  public void printToFile(String name) {
    getOperation().printToFile(name);
  }

  // public double[] get(String name){
  // return operation.get(name);
  // }
  /**
   * <p>
   * getData.
   * </p>
   *
   * @return an array of {@link double} objects
   */
  public double[][] getData() {
    return getOperation().getPoints(0);
  }

  /**
   * <p>
   * getDataPoints.
   * </p>
   *
   * @return an array of {@link java.lang.String} objects
   */
  public String[][] getDataPoints() {
    String[][] str =
        new String[getOperation().getPoints(0).length][getOperation().getPoints(0)[0].length];
    for (int i = 0; i < getOperation().getPoints(0).length; i++) {
      for (int j = 0; j < getOperation().getPoints(0)[0].length; j++) {
        str[i][j] = Double.toString(getOperation().getPoints(0)[i][j]);
      }
    }
    return str;
  }

  /**
   * <p>
   * Getter for the field <code>resultTable</code>.
   * </p>
   *
   * @return an array of {@link java.lang.String} objects
   */
  public String[][] getResultTable() {
    return resultTable;
  }

  /**
   * <p>
   * dewPointTemperatureCondensationRate.
   * </p>
   *
   * @return a double
   */
  public double dewPointTemperatureCondensationRate() {
    double dT = 1.1;
    try {
      dewPointTemperatureFlash();
    } catch (Exception ex) {
      logger.error("error", ex);
    }
    system.setTemperature(system.getTemperature() - dT);
    TPflash();
    double condensationRate = system.getPhase(1).getMass() / (system.getVolume() * 1.0e-5);
    try {
      dewPointTemperatureFlash();
    } catch (Exception ex) {
      logger.error("error", ex);
    }
    return condensationRate / dT;
  }

  /**
   * <p>
   * displayResult.
   * </p>
   */
  public void displayResult() {
    try {
      getThermoOperationThread().join();
    } catch (Exception ex) {
      logger.error("Thread did not finish");
    }
    getOperation().displayResult();
  }

  /**
   * <p>
   * Setter for the field <code>resultTable</code>.
   * </p>
   *
   * @param resultTable an array of {@link java.lang.String} objects
   */
  public void setResultTable(String[][] resultTable) {
    this.resultTable = resultTable;
  }

  /**
   * <p>
   * display.
   * </p>
   */
  public void display() {
    JFrame dialog = new JFrame("System-Report");
    Container dialogContentPane = dialog.getContentPane();
    dialogContentPane.setLayout(new BorderLayout());

    String[] names = new String[resultTable[0].length]; // {"", "", ""};
    for (int i = 0; i < names.length; i++) {
      names[i] = "";
    }
    JTable Jtab = new JTable(resultTable, names);
    JScrollPane scrollpane = new JScrollPane(Jtab);
    dialogContentPane.add(scrollpane);
    dialog.pack();
    dialog.setVisible(true);
  }

  /**
   * <p>
   * get.
   * </p>
   *
   * @param name a {@link java.lang.String} object
   * @return an array of {@link double} objects
   */
  public double[] get(String name) {
    return getOperation().get(name);
  }

  /**
   * <p>
   * Getter for the field <code>operation</code>.
   * </p>
   *
   * @return the operation
   */
  public OperationInterface getOperation() {
    return operation;
  }

  /**
   * <p>
   * isRunAsThread.
   * </p>
   *
   * @return the runAsThread
   */
  public boolean isRunAsThread() {
    return runAsThread;
  }

  /**
   * <p>
   * Setter for the field <code>runAsThread</code>.
   * </p>
   *
   * @param runAsThread the runAsThread to set
   */
  public void setRunAsThread(boolean runAsThread) {
    this.runAsThread = runAsThread;
  }

  /**
   * <p>
   * Getter for the field <code>thermoOperationThread</code>.
   * </p>
   *
   * @return the thermoOperationThread
   */
  public Thread getThermoOperationThread() {
    return thermoOperationThread;
  }

  /**
   * <p>
   * Setter for the field <code>thermoOperationThread</code>.
   * </p>
   *
   * @param thermoOperationThread the thermoOperationThread to set
   */
  public void setThermoOperationThread(Thread thermoOperationThread) {
    this.thermoOperationThread = thermoOperationThread;
  }

  /**
   * <p>
   * addData.
   * </p>
   *
   * @param name a {@link java.lang.String} object
   * @param data an array of {@link double} objects
   */
  public void addData(String name, double[][] data) {
    operation.addData(name, data);
  }

  /**
   * <p>
   * calcIonComposition.
   * </p>
   *
   * @param phaseNumber a int
   */
  public void calcIonComposition(int phaseNumber) {
    operation = new calcIonicComposition(system, phaseNumber);
    getOperation().run();
    resultTable = getOperation().getResultTable();
  }

  /**
   * <p>
   * flash.
   * </p>
   *
   * @param flashType a {@link java.lang.String} object
   * @param spec1 a double
   * @param spec2 a double
   * @param unitSpec1 a {@link java.lang.String} object
   * @param unitSpec2 a {@link java.lang.String} object
   */
  public void flash(String flashType, double spec1, double spec2, String unitSpec1,
      String unitSpec2) {
    if (flashType.equals("TP")) {
      system.setTemperature(spec1, unitSpec1);
      system.setPressure(spec2, unitSpec2);
    } else if (flashType.equals("TV")) {
      system.setTemperature(spec1, unitSpec1);
      TVflash(spec2, unitSpec2);
    } else if (flashType.equals("PH")) {
      system.setPressure(spec1, unitSpec1);
      PHflash(spec2, unitSpec2);
    } else if (flashType.equals("TS")) {
      system.setTemperature(spec1, unitSpec1);
      TSflash(spec2, unitSpec2);
    }
  }

  /**
   * Perform flashes and return System properties per set of Spec1 and Spec2.
   * 
   * Possible to specify fractions for each value of Spec1.
   * 
   * 
   * @param Spec1 Flash pressure in bar absolute.
   * @param Spec2 Flash specification. Depends on FlashMode. Temperature in Kelvin, entalphy in
   *        J/mol or entropy in J/molK.
   * @param FlashMode 1 - PT 2 - PH 3 - PS
   * @param components Not yet in use.
   * @param onlineFractions Specify fractions per sample instance or null to use static composition
   *        specified in system.
   * @return Object CalculationResult object
   */
  public CalculationResult propertyFlash(List<Double> Spec1, List<Double> Spec2, int FlashMode,
      List<String> components, List<List<Double>> onlineFractions) {

    Double[][] fluidProperties = new Double[Spec1.size()][SystemProperties.nCols];
    String[] calculationError = new String[Spec1.size()];

    Double[] sum = new Double[Spec1.size()];

    if (onlineFractions != null) {
      for (int t = 0; t < sum.length; t++) {
        sum[t] = 0.0;
        for (int comp = 0; comp < onlineFractions.size(); comp++) {
          sum[t] = sum[t] + onlineFractions.get(comp).get(t).doubleValue();
        }
      }

      if (this.system.getNumberOfMoles() == 0) {
        this.system.setTotalNumberOfMoles(1);
      }
    } else {
      double[] fraction = this.system.getMolarComposition();
      sum[0] = 0.0;
      for (int comp = 0; comp < fraction.length; comp++) {
        sum[0] = sum[0] + fraction[comp];
      }
    }

    for (int t = 0; t < Spec1.size(); t++) {
      try {
        Double Sp1 = Spec1.get(t);
        Double Sp2 = Spec2.get(t);

        if (Sp1 == null || Sp2 == null || Double.isNaN(Sp1) || Double.isNaN(Sp2)) {
          calculationError[t] = "Sp1 or Sp2 is NaN";
          logger.info("Sp1 or Sp2 is NULL for datapoint {}", t);
          continue;
        }

        if (onlineFractions != null) {
<<<<<<< HEAD
            for (int t = 0; t < sum.length; t++) {
                sum[t] = 0.0;
                for (int comp = 0; comp < onlineFractions.size(); comp++) {
                    sum[t] = sum[t] + onlineFractions.get(comp).get(t).doubleValue();
                }
            }

            if (this.system.getNumberOfMoles() == 0) {
                this.system.setTotalNumberOfMoles(1);
            }
        }
        else {
          if (this.system.getMoleFractionsSum() == 0) {
            this.system.init(0);
          }

          double[] fraction = this.system.getMolarComposition();
          sum[0] = 0.0;
          for (int comp = 0; comp < fraction.length; comp++) {
            sum[0] = sum[0] + fraction[comp];
          }
        }
=======
          double range = 5;
          if (!((sum[t] >= 1 - range / 100 && sum[t] <= 1 + range / 100)
              || (sum[t] >= 100 - range && sum[t] <= 100 + range))) {
            calculationError[t] = "Sum of fractions must be approximately 1 or 100, currently ("
                + String.valueOf(sum[t]) + ")";
            logger.info("Online fraction does not sum to approximately 1 or 100 for datapoint {}",
                t);
            continue;
          } else {
            // Remaining fractions will be set to 0.0
            double[] fraction = new double[this.system.getNumberOfComponents()];

            for (int comp = 0; comp < onlineFractions.size(); comp++) {
              fraction[comp] = onlineFractions.get(comp).get(t).doubleValue();
            }
>>>>>>> dbf29c6d

            this.system.setMolarComposition(fraction);
            this.system.init(0);
          }
        } else {
          double range = 1e-8;
          if (!((sum[0] >= 1 - range && sum[0] <= 1 + range)
              || (sum[0] >= 100 - range && sum[0] <= 100 + range))) {
            calculationError[t] = "Sum of fractions must be equal to 1 or 100, currently ("
                + String.valueOf(sum[t]) + ")";
            logger.info("Sum of fractions must be equal to 1 or 100 for datapoint {}", t);
            continue;
          }
        }

        this.system.setPressure(Sp1);
        if (FlashMode == 1) {
          this.system.setTemperature(Sp2);
          this.TPflash();
        } else if (FlashMode == 2) {
          this.PHflash(Sp2, "J/mol");
        } else if (FlashMode == 3) {
          this.PSflash(Sp2, "J/molK");
        } else {
          throw new RuntimeException(new neqsim.util.exception.InvalidInputException(
              "ThermodynamicOperations", "propertyFlash", "mode", "must be 1, 2 or 3"));
        }
        this.system.init(2);
        this.system.initPhysicalProperties();

        fluidProperties[t] = this.system.getProperties().getValues();
      } catch (Exception ex) {
        calculationError[t] = ex.getMessage();
        logger.error(ex.getMessage());
      }
    }

    return new CalculationResult(fluidProperties, calculationError);
  }
}<|MERGE_RESOLUTION|>--- conflicted
+++ resolved
@@ -1983,30 +1983,6 @@
         }
 
         if (onlineFractions != null) {
-<<<<<<< HEAD
-            for (int t = 0; t < sum.length; t++) {
-                sum[t] = 0.0;
-                for (int comp = 0; comp < onlineFractions.size(); comp++) {
-                    sum[t] = sum[t] + onlineFractions.get(comp).get(t).doubleValue();
-                }
-            }
-
-            if (this.system.getNumberOfMoles() == 0) {
-                this.system.setTotalNumberOfMoles(1);
-            }
-        }
-        else {
-          if (this.system.getMoleFractionsSum() == 0) {
-            this.system.init(0);
-          }
-
-          double[] fraction = this.system.getMolarComposition();
-          sum[0] = 0.0;
-          for (int comp = 0; comp < fraction.length; comp++) {
-            sum[0] = sum[0] + fraction[comp];
-          }
-        }
-=======
           double range = 5;
           if (!((sum[t] >= 1 - range / 100 && sum[t] <= 1 + range / 100)
               || (sum[t] >= 100 - range && sum[t] <= 100 + range))) {
@@ -2022,19 +1998,20 @@
             for (int comp = 0; comp < onlineFractions.size(); comp++) {
               fraction[comp] = onlineFractions.get(comp).get(t).doubleValue();
             }
->>>>>>> dbf29c6d
-
-            this.system.setMolarComposition(fraction);
+
+            if (this.system.getNumberOfMoles() == 0) {
+                this.system.setTotalNumberOfMoles(1);
+            }
+        }
+        else {
+          if (this.system.getMoleFractionsSum() == 0) {
             this.system.init(0);
           }
-        } else {
-          double range = 1e-8;
-          if (!((sum[0] >= 1 - range && sum[0] <= 1 + range)
-              || (sum[0] >= 100 - range && sum[0] <= 100 + range))) {
-            calculationError[t] = "Sum of fractions must be equal to 1 or 100, currently ("
-                + String.valueOf(sum[t]) + ")";
-            logger.info("Sum of fractions must be equal to 1 or 100 for datapoint {}", t);
-            continue;
+
+          double[] fraction = this.system.getMolarComposition();
+          sum[0] = 0.0;
+          for (int comp = 0; comp < fraction.length; comp++) {
+            sum[0] = sum[0] + fraction[comp];
           }
         }
 
