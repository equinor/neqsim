--- conflicted
+++ resolved
@@ -169,11 +169,7 @@
    * TPflash.
    * </p>
    *
-<<<<<<< HEAD
-   * @param checkForSolids Set true to check for solids. a boolean
-=======
    * @param checkForSolids Set true to check for solid phase and do solid phase calculations.
->>>>>>> 834ffe77
    */
   public void TPflash(boolean checkForSolids) {
     operation = new neqsim.thermodynamicOperations.flashOps.TPflash(system, checkForSolids);
