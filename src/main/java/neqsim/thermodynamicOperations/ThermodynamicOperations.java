package neqsim.thermodynamicOperations;

import java.awt.BorderLayout;
import java.awt.Container;
import java.util.List;
import javax.swing.JFrame;
import javax.swing.JScrollPane;
import javax.swing.JTable;
import org.apache.logging.log4j.LogManager;
import org.apache.logging.log4j.Logger;
import neqsim.api.ioc.CalculationResult;
import neqsim.thermo.component.ComponentHydrate;
import neqsim.thermo.system.SystemInterface;
import neqsim.thermo.system.SystemProperties;
import neqsim.thermodynamicOperations.flashOps.CriticalPointFlash;
import neqsim.thermodynamicOperations.flashOps.PHflash;
import neqsim.thermodynamicOperations.flashOps.PHflashSingleComp;
import neqsim.thermodynamicOperations.flashOps.PHsolidFlash;
import neqsim.thermodynamicOperations.flashOps.PSFlash;
import neqsim.thermodynamicOperations.flashOps.PSFlashGERG2008;
import neqsim.thermodynamicOperations.flashOps.PSflashSingleComp;
import neqsim.thermodynamicOperations.flashOps.PVrefluxflash;
import neqsim.thermodynamicOperations.flashOps.SaturateWithWater;
import neqsim.thermodynamicOperations.flashOps.SolidFlash1;
import neqsim.thermodynamicOperations.flashOps.TPgradientFlash;
import neqsim.thermodynamicOperations.flashOps.TSFlash;
import neqsim.thermodynamicOperations.flashOps.TVflash;
import neqsim.thermodynamicOperations.flashOps.VHflashQfunc;
import neqsim.thermodynamicOperations.flashOps.VUflashQfunc;
import neqsim.thermodynamicOperations.flashOps.calcIonicComposition;
import neqsim.thermodynamicOperations.flashOps.dTPflash;
import neqsim.thermodynamicOperations.flashOps.saturationOps.ConstantDutyFlashInterface;
import neqsim.thermodynamicOperations.flashOps.saturationOps.HCdewPointPressureFlash;
import neqsim.thermodynamicOperations.flashOps.saturationOps.HydrateEquilibriumLine;
import neqsim.thermodynamicOperations.flashOps.saturationOps.HydrateFormationPressureFlash;
import neqsim.thermodynamicOperations.flashOps.saturationOps.HydrateFormationTemperatureFlash;
import neqsim.thermodynamicOperations.flashOps.saturationOps.HydrateInhibitorConcentrationFlash;
import neqsim.thermodynamicOperations.flashOps.saturationOps.HydrateInhibitorwtFlash;
import neqsim.thermodynamicOperations.flashOps.saturationOps.SolidComplexTemperatureCalc;
import neqsim.thermodynamicOperations.flashOps.saturationOps.WATcalc;
import neqsim.thermodynamicOperations.flashOps.saturationOps.WaterDewPointEquilibriumLine;
import neqsim.thermodynamicOperations.flashOps.saturationOps.addIonToScaleSaturation;
import neqsim.thermodynamicOperations.flashOps.saturationOps.bubblePointPressureFlash;
import neqsim.thermodynamicOperations.flashOps.saturationOps.bubblePointPressureFlashDer;
import neqsim.thermodynamicOperations.flashOps.saturationOps.bubblePointTemperatureNoDer;
import neqsim.thermodynamicOperations.flashOps.saturationOps.calcSaltSatauration;
import neqsim.thermodynamicOperations.flashOps.saturationOps.checkScalePotential;
import neqsim.thermodynamicOperations.flashOps.saturationOps.constantDutyPressureFlash;
import neqsim.thermodynamicOperations.flashOps.saturationOps.constantDutyTemperatureFlash;
import neqsim.thermodynamicOperations.flashOps.saturationOps.cricondebarFlash;
import neqsim.thermodynamicOperations.flashOps.saturationOps.dewPointPressureFlash;
import neqsim.thermodynamicOperations.flashOps.saturationOps.dewPointTemperatureFlashDer;
import neqsim.thermodynamicOperations.flashOps.saturationOps.freezingPointTemperatureFlash;
import neqsim.thermodynamicOperations.flashOps.saturationOps.waterDewPointTemperatureFlash;
import neqsim.thermodynamicOperations.flashOps.saturationOps.waterDewPointTemperatureMultiphaseFlash;
import neqsim.thermodynamicOperations.phaseEnvelopeOps.multicomponentEnvelopeOps.CricondenBarFlash;
import neqsim.thermodynamicOperations.phaseEnvelopeOps.multicomponentEnvelopeOps.CricondenThermFlash;
import neqsim.thermodynamicOperations.phaseEnvelopeOps.multicomponentEnvelopeOps.HPTphaseEnvelope;
import neqsim.thermodynamicOperations.phaseEnvelopeOps.multicomponentEnvelopeOps.pTphaseEnvelope;
import neqsim.thermodynamicOperations.phaseEnvelopeOps.reactiveCurves.pLoadingCurve2;
import neqsim.thermodynamicOperations.propertyGenerator.OLGApropertyTableGeneratorWaterStudents;
import neqsim.thermodynamicOperations.propertyGenerator.OLGApropertyTableGeneratorWaterStudentsPH;

/**
 * <p>
 * ThermodynamicOperations class.
 * </p>
 *
 * @author Even Solbraa
 * @version $Id: $Id
 */
public class ThermodynamicOperations implements java.io.Serializable, Cloneable {
  private static final long serialVersionUID = 1000;

  private Thread thermoOperationThread = new Thread();
  private OperationInterface operation = null;
  SystemInterface system = null;
  boolean writeFile = false;
  String fileName = null;
  private boolean runAsThread = false;
  protected String[][] resultTable = null;
  static Logger logger = LogManager.getLogger(ThermodynamicOperations.class);

  /**
   * <p>
   * Constructor for ThermodynamicOperations.
   * </p>
   */
  public ThermodynamicOperations() {}

  /**
   * <p>
   * Constructor for ThermodynamicOperations.
   * </p>
   *
   * @param system a {@link neqsim.thermo.system.SystemInterface} object
   */
  public ThermodynamicOperations(SystemInterface system) {
    this.system = system;
  }

  /**
   * <p>
   * Setter for the field <code>system</code>.
   * </p>
   *
   * @param system a {@link neqsim.thermo.system.SystemInterface} object
   */
  public void setSystem(SystemInterface system) {
    this.system = system;
  }

  /**
   * <p>
   * TPSolidflash.
   * </p>
   */
  public void TPSolidflash() {
    operation = new SolidFlash1(system);
    getOperation().run();
  }

  /**
   * Method to perform a flash at given temperature, pressure and specified volume The number of
   * moles in the system are changed to match the specified volume.
   *
   * @param volumeSpec is the specified volume
   * @param unit Supported units are m3
   */
  public void TPVflash(double volumeSpec, String unit) {
    unit = "m3";
    TPflash();
    double startVolume = system.getVolume(unit);
    system.setTotalNumberOfMoles(system.getNumberOfMoles() * volumeSpec / startVolume);
    system.init(3);
  }

  /**
   * <p>
   * TPflash.
   * </p>
   */
  public void TPflash() {
    double flowRate = system.getTotalNumberOfMoles();
    double minimumFlowRate = 1e-50;
    if (flowRate < 1e-3) {
      system.setTotalNumberOfMoles(1.0);
      system.init(1);
    }
    operation =
        new neqsim.thermodynamicOperations.flashOps.TPflash(system, system.doSolidPhaseCheck());
    if (!isRunAsThread()) {
      getOperation().run();
    } else {
      run();
    }
    if (flowRate < 1e-3) {
      if (flowRate < minimumFlowRate) {
        system.setTotalNumberOfMoles(minimumFlowRate);
      } else {
        system.setTotalNumberOfMoles(flowRate);
      }
      system.init(2);
    }
  }

  /**
   * <p>
   * TPflash.
   * </p>
   *
   * @param checkForSolids Set true to check for solid phase and do solid phase calculations.
   */
  public void TPflash(boolean checkForSolids) {
    operation = new neqsim.thermodynamicOperations.flashOps.TPflash(system, checkForSolids);
    getOperation().run();
  }

  /**
   * <p>
   * TPgradientFlash.
   * </p>
   *
   * @param height a double
   * @param temperature a double
   * @return a {@link neqsim.thermo.system.SystemInterface} object
   */
  public SystemInterface TPgradientFlash(double height, double temperature) {
    operation = new TPgradientFlash(system, height, temperature);
    getOperation().run();
    return operation.getThermoSystem();
  }

  /**
   * <p>
   * dTPflash.
   * </p>
   *
   * @param comps an array of {@link java.lang.String} objects
   */
  public void dTPflash(String[] comps) {
    operation = new dTPflash(system, comps);
    getOperation().run();
  }

  /**
   * <p>
   * saturateWithWater.
   * </p>
   */
  public void saturateWithWater() {
    operation = new SaturateWithWater(system);
    getOperation().run();
  }

  /**
   * <p>
   * chemicalEquilibrium.
   * </p>
   */
  public void chemicalEquilibrium() {
    if (system.isChemicalSystem()) {
      operation =
          new neqsim.thermodynamicOperations.chemicalEquilibrium.ChemicalEquilibrium(system);
      getOperation().run();
    }
  }

  /**
   * <p>
   * PHflash.
   * </p>
   *
   * @param Hspec a double
   * @param type a int
   */
  public void PHflash(double Hspec, int type) {
    if (system.getPhase(0).getNumberOfComponents() == 1) {
      operation = new PHflashSingleComp(system, Hspec, type);
    } else {
      operation = new PHflash(system, Hspec, type);
    }
    getOperation().run();
  }

  /**
   * Method to perform a PH flash calculation.
   *
   * @param Hspec is the enthalpy in the specified unit
   * @param enthalpyUnit Supported units are J, J/mol, J/kg and kJ/kg
   */
  public void PHflash(double Hspec, String enthalpyUnit) {
    double conversionFactor = 1.0;
    switch (enthalpyUnit) {
      case "J":
        conversionFactor = 1.0;
        break;
      case "J/mol":
        conversionFactor = 1.0 / system.getTotalNumberOfMoles();
        break;
      case "J/kg":
        conversionFactor = 1.0 / system.getTotalNumberOfMoles() / system.getMolarMass();
        break;
      case "kJ/kg":
        conversionFactor = 1.0 / system.getTotalNumberOfMoles() / system.getMolarMass() / 1000.0;
        break;
      default:
        break;
    }
    PHflash(Hspec / conversionFactor);
  }

  /**
   * Method to perform a PH flash calculation.
   *
   * @param Hspec is the enthalpy in unit Joule to be held constant
   */
  public void PHflash(double Hspec) {
    this.PHflash(Hspec, 0);
  }

  /**
   * Method to perform a PH flash calculation based on GERG2008 EoS.
   *
   * @param Hspec is the enthalpy in unit Joule to be held constant
   */
  public void PHflashGERG2008(double Hspec) {
    operation = new neqsim.thermodynamicOperations.flashOps.PHflashGERG2008(system, Hspec);
    getOperation().run();
  }

  /**
   * <p>
   * PUflash.
   * </p>
   *
   * @param Uspec a double
   */
  public void PUflash(double Uspec) {
    operation = new neqsim.thermodynamicOperations.flashOps.PUflash(system, Uspec);
    getOperation().run();
  }

  /**
   * <p>
   * PUflash.
   * </p>
   *
   * @param Pspec a double
   * @param Uspec a double
   * @param unitPressure a {@link java.lang.String} object
   * @param unitEnergy a {@link java.lang.String} object
   */
  public void PUflash(double Pspec, double Uspec, String unitPressure, String unitEnergy) {
    system.setPressure(Pspec, unitPressure);
    PUflash(Uspec, unitEnergy);
  }

  /**
   * <p>
   * PUflash.
   * </p>
   *
   * @param Uspec a double
   * @param unitEnergy a {@link java.lang.String} object
   */
  public void PUflash(double Uspec, String unitEnergy) {
    double conversionFactorEntr = 1.0;
    switch (unitEnergy) {
      case "J":
        conversionFactorEntr = 1.0;
        break;
      case "J/mol":
        conversionFactorEntr = 1.0 / system.getTotalNumberOfMoles();
        break;
      case "J/kg":
        conversionFactorEntr = 1.0 / system.getTotalNumberOfMoles() / system.getMolarMass();
        break;
      case "kJ/kg":
        conversionFactorEntr =
            1.0 / system.getTotalNumberOfMoles() / system.getMolarMass() / 1000.0;
        break;
      default:
        break;
    }
    PUflash(Uspec / conversionFactorEntr);
  }

  /**
   * <p>
   * PHflash2.
   * </p>
   *
   * @param Hspec a double
   * @param type a int
   */
  public void PHflash2(double Hspec, int type) {
    operation = new PHflash(system, Hspec, type);
    getOperation().run();
  }

  /**
   * <p>
   * criticalPointFlash.
   * </p>
   */
  public void criticalPointFlash() {
    operation = new CriticalPointFlash(system);
    getOperation().run();
  }

  /**
   * <p>
   * PHsolidFlash.
   * </p>
   *
   * @param Hspec a double
   */
  public void PHsolidFlash(double Hspec) {
    operation = new PHsolidFlash(system, Hspec);
    getOperation().run();
  }

  /**
   * <p>
   * PSflash.
   * </p>
   *
   * @param Sspec a double
   */
  public void PSflash(double Sspec) {
    if (system.getPhase(0).getNumberOfComponents() == 1) {
      operation = new PSflashSingleComp(system, Sspec, 0);
    } else {
      operation = new PSFlash(system, Sspec, 0);
    }
    getOperation().run();
  }

  /**
   * Method to perform a PS flash calculation for a specified entropy and pressure.
   *
   * @param Sspec is the entropy in the specified unit
   * @param unit Supported units are J/K, J/molK, J/kgK and kJ/kgK
   */
  public void PSflash(double Sspec, String unit) {
    double conversionFactor = 1.0;
    switch (unit) {
      case "J/K":
        break;
      case "J/molK":
        conversionFactor = 1.0 / system.getTotalNumberOfMoles();
        break;
      case "J/kgK":
        conversionFactor = 1.0 / system.getTotalNumberOfMoles() / system.getMolarMass();
        break;
      case "kJ/kgK":
        conversionFactor = 1.0 / system.getTotalNumberOfMoles() / system.getMolarMass() / 1000.0;
        break;
      default:
        break;
    }
    PSflash(Sspec / conversionFactor);
  }

  /**
   * <p>
   * TSflash.
   * </p>
   *
   * @param Sspec a double
   */
  public void TSflash(double Sspec) {
    operation = new TSFlash(system, Sspec);
    getOperation().run();
  }

  /**
   * Method to perform a TS flash calculation for a specified entropy and pressure.
   *
   * @param Sspec is the entropy in the specified unit
   * @param unit Supported units are J/K, J/molK, J/kgK and kJ/kgK
   */
  public void TSflash(double Sspec, String unit) {
    double conversionFactor = 1.0;
    switch (unit) {
      case "J/K":
        conversionFactor = 1.0;
        break;
      case "J/molK":
        conversionFactor = 1.0 / system.getTotalNumberOfMoles();
        break;
      case "J/kgK":
        conversionFactor = 1.0 / system.getTotalNumberOfMoles() / system.getMolarMass();
        break;
      case "kJ/kgK":
        conversionFactor = 1.0 / system.getTotalNumberOfMoles() / system.getMolarMass() / 1000.0;
        break;
      default:
        break;
    }
    TSflash(Sspec / conversionFactor);
  }

  /**
   * <p>
   * PSflashGERG2008.
   * </p>
   * Run a flash at constant pressure and entropy using the GERG2008 EoS
   *
   * @param Sspec is the specidfied entropy
   */
  public void PSflashGERG2008(double Sspec) {
    operation = new PSFlashGERG2008(system, Sspec);
    getOperation().run();
  }

  /**
   * <p>
   * PSflash2.
   * </p>
   *
   * @param Sspec a double
   */
  public void PSflash2(double Sspec) {
    operation = new PSFlash(system, Sspec, 0);
    getOperation().run();
  }

  /**
   * <p>
   * VSflash.
   * </p>
   *
   * @param volume a double
   * @param entropy a double
   * @param unitVol a {@link java.lang.String} object
   * @param unitEntropy a {@link java.lang.String} object
   */
  public void VSflash(double volume, double entropy, String unitVol, String unitEntropy) {
    double conversionFactorV = 1.0;
    double conversionFactorEntr = 1.0;

    switch (unitVol) {
      case "m3":
        conversionFactorV = 1.0e5;
        break;
      default:
        break;
    }

    switch (unitEntropy) {
      case "J/K":
        conversionFactorEntr = 1.0;
        break;
      case "J/molK":
        conversionFactorEntr = 1.0 / system.getTotalNumberOfMoles();
        break;
      case "J/kgK":
        conversionFactorEntr = 1.0 / system.getTotalNumberOfMoles() / system.getMolarMass();
        break;
      case "kJ/kgK":
        conversionFactorEntr =
            1.0 / system.getTotalNumberOfMoles() / system.getMolarMass() / 1000.0;
        break;
      default:
        break;
    }
    VSflash(volume * conversionFactorV, entropy / conversionFactorEntr);
  }

  /**
   * <p>
   * VSflash.
   * </p>
   *
   * @param volume a double
   * @param entropy a double
   */
  public void VSflash(double volume, double entropy) {
    operation = new neqsim.thermodynamicOperations.flashOps.VSflash(system, volume, entropy);
    getOperation().run();
  }

  /**
   * <p>
   * TVflash.
   * </p>
   *
   * @param Vspec a double
   * @param unit a {@link java.lang.String} object
   */
  public void TVflash(double Vspec, String unit) {
    double conversionFactor = 1.0;
    switch (unit) {
      case "m3":
        conversionFactor = 1.0e5;
        break;
      default:
        break;
    }
    TVflash(Vspec * conversionFactor);
  }

  /**
   * <p>
   * TVflash.
   * </p>
   *
   * @param Vspec a double
   */
  public void TVflash(double Vspec) {
    operation = new TVflash(system, Vspec);
    getOperation().run();
  }

  /**
   * <p>
   * PVrefluxFlash.
   * </p>
   *
   * @param refluxspec a double
   * @param refluxPhase a int
   */
  public void PVrefluxFlash(double refluxspec, int refluxPhase) {
    operation = new PVrefluxflash(system, refluxspec, refluxPhase);
    getOperation().run();
  }

  /**
   * <p>
   * VHflash.
   * </p>
   *
   * @param Vspec a double
   * @param Hspec a double
   */
  public void VHflash(double Vspec, double Hspec) {
    operation = new VHflashQfunc(system, Vspec, Hspec);
    getOperation().run();
  }

  /**
   * <p>
   * VHflash.
   * </p>
   *
   * @param volume a double
   * @param enthalpy a double
   * @param unitVol a {@link java.lang.String} object
   * @param unitEnthalpy a {@link java.lang.String} object
   */
  public void VHflash(double volume, double enthalpy, String unitVol, String unitEnthalpy) {
    double conversionFactorV = 1.0;
    double conversionFactorEntr = 1.0;

    switch (unitVol) {
      case "m3":
        conversionFactorV = 1.0e5;
        break;
      default:
        break;
    }

    switch (unitEnthalpy) {
      case "J/K":
        conversionFactorEntr = 1.0;
        break;
      case "J/mol":
        conversionFactorEntr = 1.0 / system.getTotalNumberOfMoles();
        break;
      case "J/kg":
        conversionFactorEntr = 1.0 / system.getTotalNumberOfMoles() / system.getMolarMass();
        break;
      case "kJ/kg":
        conversionFactorEntr =
            1.0 / system.getTotalNumberOfMoles() / system.getMolarMass() / 1000.0;
        break;
      default:
        break;
    }
    VHflash(volume * conversionFactorV, enthalpy / conversionFactorEntr);
  }

  /**
   * <p>
   * VUflash.
   * </p>
   *
   * @param volume a double
   * @param energy a double
   * @param unitVol a {@link java.lang.String} object
   * @param unitEnergy a {@link java.lang.String} object
   */
  public void VUflash(double volume, double energy, String unitVol, String unitEnergy) {
    double conversionFactorV = 1.0;
    double conversionFactorEntr = 1.0;

    switch (unitVol) {
      case "m3":
        conversionFactorV = 1.0e5;
        break;
      default:
        break;
    }

    switch (unitEnergy) {
      case "J/K":
        conversionFactorEntr = 1.0;
        break;
      case "J/mol":
        conversionFactorEntr = 1.0 / system.getTotalNumberOfMoles();
        break;
      case "J/kg":
        conversionFactorEntr = 1.0 / system.getTotalNumberOfMoles() / system.getMolarMass();
        break;
      case "kJ/kg":
        conversionFactorEntr =
            1.0 / system.getTotalNumberOfMoles() / system.getMolarMass() / 1000.0;
        break;
      default:
        break;
    }
    VUflash(volume * conversionFactorV, energy / conversionFactorEntr);
  }

  /**
   * <p>
   * VUflash.
   * </p>
   *
   * @param Vspec a double
   * @param Uspec a double
   */
  public void VUflash(double Vspec, double Uspec) {
    operation = new VUflashQfunc(system, Vspec, Uspec);
    getOperation().run();
  }

  /**
   * <p>
   * bubblePointTemperatureFlash.
   * </p>
   *
   * @throws java.lang.Exception if any.
   */
  public void bubblePointTemperatureFlash() throws Exception {
    ConstantDutyFlashInterface operation = new bubblePointTemperatureNoDer(system);
    operation.run();
    if (Double.isNaN(system.getTemperature()) || operation.isSuperCritical()) {
      throw new neqsim.util.exception.IsNaNException(this.getClass().getSimpleName(),
          "bubblePointTemperatureFlash",
          "Could not find solution - possible no bubble point exists");
    }
  }

  /**
   * <p>
   * freezingPointTemperatureFlash.
   * </p>
   *
   * @throws java.lang.Exception if any.
   */
  public void freezingPointTemperatureFlash() throws Exception {
    operation = new freezingPointTemperatureFlash(system);
    getOperation().run();
    if (Double.isNaN(system.getTemperature())) {
      throw new neqsim.util.exception.IsNaNException(this.getClass().getSimpleName(),
          "freezingPointTemperatureFlash",
          "Could not find solution - possible no freezing point exists");
    }
  }

  /**
   * <p>
   * freezingPointTemperatureFlash.
   * </p>
   *
   * @param phaseName a {@link java.lang.String} object
   * @throws java.lang.Exception if any.
   */
  public void freezingPointTemperatureFlash(String phaseName) throws Exception {
    operation = new freezingPointTemperatureFlash(system);
    getOperation().run();
    if (Double.isNaN(system.getTemperature())) {
      throw new neqsim.util.exception.IsNaNException(this.getClass().getSimpleName(),
          "freezingPointTemperatureFlash",
          "Could not find solution - possible no freezing point exists");
    }
  }

  /**
   * <p>
   * waterDewPointTemperatureFlash.
   * </p>
   *
   * @throws java.lang.Exception if any.
   */
  public void waterDewPointTemperatureFlash() throws Exception {
    operation = new waterDewPointTemperatureFlash(system);
    getOperation().run();
    if (Double.isNaN(system.getTemperature())) {
      throw new neqsim.util.exception.IsNaNException(this.getClass().getSimpleName(),
          "waterDewPointTemperatureFlash",
          "Could not find solution - possible no dew point exists");
    }
  }

  /**
   * <p>
   * waterDewPointTemperatureMultiphaseFlash.
   * </p>
   *
   * @throws java.lang.Exception if any.
   */
  public void waterDewPointTemperatureMultiphaseFlash() throws Exception {
    operation = new waterDewPointTemperatureMultiphaseFlash(system);
    getOperation().run();
  }

  /**
   * <p>
   * waterPrecipitationTemperature.
   * </p>
   *
   * @throws java.lang.Exception if any.
   */
  public void waterPrecipitationTemperature() throws Exception {
    double lowTemperature = 0.0;
    dewPointTemperatureFlash();

    if (system.getTemperature() > lowTemperature) {
      lowTemperature = system.getTemperature();
    }

    // if(lowTemperature<273.15 && system.doSolidPhaseCheck()){
    // hydrateFormationTemperature(0);
    // if(system.getTemperature()>lowTemperature) lowTemperature =
    // system.getTemperature();
    // }

    // if(system.doHydrateCheck()){
    // hydrateFormationTemperature(1);
    // if(system.getTemperature()>lowTemperature) lowTemperature =
    // system.getTemperature();
    // hydrateFormationTemperature(2);
    // if(system.getTemperature()>lowTemperature) lowTemperature =
    // system.getTemperature();
    // }

    system.setTemperature(lowTemperature);
    // TPflash();

    if (Double.isNaN(system.getTemperature())) {
      throw new neqsim.util.exception.IsNaNException(this.getClass().getSimpleName(),
          "waterPrecipitationTemperature",
          "Could not find solution - possible no dew point exists");
    }
  }

  /**
   * <p>
   * calcSaltSaturation.
   * </p>
   *
   * @param saltName a {@link java.lang.String} object
   * @throws java.lang.Exception if any.
   */
  public void calcSaltSaturation(String saltName) throws Exception {
    operation = new calcSaltSatauration(system, saltName);
    getOperation().run();
    if (Double.isNaN(system.getTemperature())) {
      throw new neqsim.util.exception.IsNaNException(this.getClass().getSimpleName(),
          "calcSaltSaturation", "Could not find solution - possible no dew point exists");
    }
  }

  /**
   * <p>
   * checkScalePotential.
   * </p>
   *
   * @param phaseNumber a int
   * @throws java.lang.Exception if any.
   */
  public void checkScalePotential(int phaseNumber) throws Exception {
    operation = new checkScalePotential(system, phaseNumber);
    getOperation().run();
    resultTable = getOperation().getResultTable();
    if (Double.isNaN(system.getTemperature())) {
      throw new neqsim.util.exception.IsNaNException(this.getClass().getSimpleName(),
          "checkScalePotential", "Could not find solution - possible no dew point exists");
    }
  }

  /**
   * <p>
   * addIonToScaleSaturation.
   * </p>
   *
   * @param phaseNumber a int
   * @param scaleSaltName a {@link java.lang.String} object
   * @param nameOfIonToBeAdded a {@link java.lang.String} object
   * @throws java.lang.Exception if any.
   */
  public void addIonToScaleSaturation(int phaseNumber, String scaleSaltName,
      String nameOfIonToBeAdded) throws Exception {
    operation = new addIonToScaleSaturation(system, phaseNumber, scaleSaltName, nameOfIonToBeAdded);
    getOperation().run();
    resultTable = getOperation().getResultTable();
    if (Double.isNaN(system.getTemperature())) {
      throw new neqsim.util.exception.IsNaNException(this.getClass().getSimpleName(),
          "addIonToScaleSaturation", "Could not find solution - possible no dew point exists");
    }
  }

  /**
   * <p>
   * hydrateFormationPressure.
   * </p>
   *
   * @throws java.lang.Exception if any.
   */
  public void hydrateFormationPressure() throws Exception {
    operation = new HydrateFormationPressureFlash(system);
    getOperation().run();
    if (Double.isNaN(system.getTemperature())) {
      throw new neqsim.util.exception.IsNaNException(this.getClass().getSimpleName(),
          "hydrateFormationPressure", "Could not find solution - possible no dew point exists");
    }
  }

  /**
   * <p>
   * calcWAT.
   * </p>
   *
   * @throws java.lang.Exception if any.
   */
  public void calcWAT() throws Exception {
    operation = new WATcalc(system);
    getOperation().run();
    if (Double.isNaN(system.getTemperature())) {
      throw new neqsim.util.exception.IsNaNException(this.getClass().getSimpleName(), "calcWAT",
          "Could not find solution - possible no dew point exists");
    }
  }

  /**
   * <p>
   * run.
   * </p>
   */
  public void run() {
    setThermoOperationThread(new Thread(operation));
    getThermoOperationThread().start();
  }

  /**
   * <p>
   * waitAndCheckForFinishedCalculation.
   * </p>
   *
   * @param maxTime a int
   * @return a boolean
   */
  public boolean waitAndCheckForFinishedCalculation(int maxTime) {
    try {
      getThermoOperationThread().join(maxTime);
      getThermoOperationThread().interrupt();
    } catch (Exception ex) {
      logger.error(ex.getMessage(), ex);
    }
    boolean didFinish = !getThermoOperationThread().isInterrupted();
    // getThermoOperationThread().stop();
    return didFinish;
  }

  /**
   * <p>
   * waitToFinishCalculation.
   * </p>
   */
  public void waitToFinishCalculation() {
    try {
      getThermoOperationThread().join();
    } catch (Exception ex) {
      logger.error(ex.getMessage(), ex);
    }
  }

  /**
   * <p>
   * calcSolidComlexTemperature.
   * </p>
   *
   * @throws java.lang.Exception if any.
   */
  public void calcSolidComlexTemperature() throws Exception {
    operation = new SolidComplexTemperatureCalc(system);
    getOperation().run();
    if (Double.isNaN(system.getTemperature())) {
      throw new neqsim.util.exception.IsNaNException(this.getClass().getSimpleName(),
          "calcSolidComlexTemperature",
          "error in WAT() - could not find solution - possible no dew point exists");
    }
  }

  /**
   * <p>
   * calcSolidComlexTemperature.
   * </p>
   *
   * @param comp1 a {@link java.lang.String} object
   * @param comp2 a {@link java.lang.String} object
   * @throws java.lang.Exception if any.
   */
  public void calcSolidComlexTemperature(String comp1, String comp2) throws Exception {
    if (operation == null) {
      operation = new SolidComplexTemperatureCalc(system, comp1, comp2);
    }
    getOperation().run();
    if (Double.isNaN(system.getTemperature())) {
      throw new neqsim.util.exception.IsNaNException(this.getClass().getSimpleName(),
          "calcSolidComlexTemperature",
          "error in WAT() - could not find solution - possible no dew point exists");
    }
  }

  /**
   * <p>
   * calcImobilePhaseHydrateTemperature.
   * </p>
   *
   * @param temperature an array of {@link double} objects
   * @param pressure an array of {@link double} objects
   * @return an array of {@link double} objects
   */
  public double[] calcImobilePhaseHydrateTemperature(double[] temperature, double[] pressure) {
    double[] hydTemps = new double[temperature.length];
    SystemInterface systemTemp;
    ThermodynamicOperations opsTemp;
    systemTemp = system.clone();

    for (int i = 0; i < temperature.length; i++) {
      /*
       * opsTemp = new ThermodynamicOperations(systemTemp);
       * systemTemp.setTemperature(temperature[i]); systemTemp.setPressure(pressure[i]);
       * systemTemp.init(0); systemTemp.display(); try { opsTemp.hydrateFormationTemperature(); }
       * catch (Exception ex) { logger.error(ex.getMessage(),e); } systemTemp.display(); hydTemps[i]
       * = systemTemp.getTemperature();
       *
       */
      opsTemp = new ThermodynamicOperations(systemTemp);
      systemTemp.setTemperature(temperature[i]);
      systemTemp.setPressure(pressure[i]);

      opsTemp.TPflash();
      systemTemp.display();
      systemTemp = systemTemp.phaseToSystem(0);
    }

    opsTemp = new ThermodynamicOperations(systemTemp);
    systemTemp.setHydrateCheck(true);
    systemTemp.setMixingRule(9);
    try {
      opsTemp.hydrateFormationTemperature();
    } catch (Exception ex) {
      logger.error(ex.getMessage(), ex);
    }
    systemTemp.display();
    return hydTemps;
  }

  /**
   * <p>
   * calcTOLHydrateFormationTemperature.
   * </p>
   *
   * @return a double
   */
  public double calcTOLHydrateFormationTemperature() {
    TPflash();

    SystemInterface systemTemp = system.phaseToSystem(0);
    ThermodynamicOperations opsTemp = new ThermodynamicOperations(systemTemp);
    try {
      opsTemp.hydrateFormationTemperature();
    } catch (Exception ex) {
      logger.error(ex.getMessage(), ex);
    }
    systemTemp.display();
    system.setTemperature(systemTemp.getTemperature());
    TPflash();
    return system.getTemperature();
  }

  /**
   * <p>
   * hydrateInhibitorConcentration.
   * </p>
   *
   * @param inhibitorName a {@link java.lang.String} object
   * @param hydEqTemperature a double
   * @throws java.lang.Exception if any.
   */
  public void hydrateInhibitorConcentration(String inhibitorName, double hydEqTemperature)
      throws Exception {
    operation = new HydrateInhibitorConcentrationFlash(system, inhibitorName, hydEqTemperature);
    operation.run();
  }

  /**
   * <p>
   * hydrateInhibitorConcentrationSet.
   * </p>
   *
   * @param inhibitorName a {@link java.lang.String} object
   * @param wtfrac a double
   * @throws java.lang.Exception if any.
   */
  public void hydrateInhibitorConcentrationSet(String inhibitorName, double wtfrac)
      throws Exception {
    operation = new HydrateInhibitorwtFlash(system, inhibitorName, wtfrac);
    operation.run();
  }

  /**
   * <p>
   * hydrateFormationTemperature.
   * </p>
   *
   * @param initialTemperatureGuess a double
   * @throws java.lang.Exception if any.
   */
  public void hydrateFormationTemperature(double initialTemperatureGuess) throws Exception {
    system.setTemperature(initialTemperatureGuess);
    operation = new HydrateFormationTemperatureFlash(system);
    for (int i = 0; i < system.getPhase(4).getNumberOfComponents(); i++) {
      ((ComponentHydrate) system.getPhase(4).getComponent(i)).getHydrateStructure();
    }
    if (!isRunAsThread()) {
      getOperation().run();
    } else {
      run();
    }
  }

  /**
   * <p>
   * hydrateFormationTemperature.
   * </p>
   *
   * @throws java.lang.Exception if any.
   */
  public void hydrateFormationTemperature() throws Exception {
    // guessing temperature
    double factor = 1.0;
    if (system.getPhase(0).hasComponent("methanol")) {
      factor -= 2 * system.getPhase(0).getComponent("methanol").getz()
          / system.getPhase(0).getComponent("water").getz();
    }
    if (system.getPhase(0).hasComponent("MEG")) {
      factor -= 2 * system.getPhase(0).getComponent("MEG").getz()
          / system.getPhase(0).getComponent("water").getz();
    }
    if (factor < 2) {
      factor = 2;
    }

    system.setTemperature(273.0 + system.getPressure() / 100.0 * 20.0 * factor - 20.0);
    if (system.getTemperature() > 298.15) {
      system.setTemperature(273.0 + 25.0);
    }
    // logger.info("guess hydrate temperature " + system.getTemperature());
    operation = new HydrateFormationTemperatureFlash(system);

    for (int i = 0; i < system.getPhase(4).getNumberOfComponents(); i++) {
      ((ComponentHydrate) system.getPhase(4).getComponent(i)).getHydrateStructure();
    }
    if (!isRunAsThread()) {
      getOperation().run();
    } else {
      run();
    }
    // logger.info("Hydrate structure " + (((ComponentHydrate)
    // system.getPhase(4).getComponent("water")).getHydrateStructure() + 1));
  }

  /**
   * <p>
   * hydrateFormationTemperature.
   * </p>
   *
   * @param structure a int
   * @throws java.lang.Exception if any.
   */
  public void hydrateFormationTemperature(int structure) throws Exception {
    system.setTemperature(273.0 + 1.0);
    if (structure == 0) {
      system.setSolidPhaseCheck("water");
      system.setHydrateCheck(true);
      operation = new freezingPointTemperatureFlash(system);
    } else {
      operation = new HydrateFormationTemperatureFlash(system);
    }

    for (int i = 0; i < system.getPhase(4).getNumberOfComponents(); i++) {
      ((ComponentHydrate) system.getPhases()[4].getComponent(i)).setHydrateStructure(structure - 1);
    }
    if (!isRunAsThread()) {
      getOperation().run();
    } else {
      run();
    }

    if (Double.isNaN(system.getTemperature())) {
      throw new neqsim.util.exception.IsNaNException(this.getClass().getSimpleName(),
          "hydrateFormationTemperature", "Could not find solution - possible no dew point exists");
    }
  }

  /**
   * <p>
   * hydrateEquilibriumLine.
   * </p>
   *
   * @param minimumPressure a double
   * @param maximumPressure a double
   * @throws java.lang.Exception if any.
   */
  public void hydrateEquilibriumLine(double minimumPressure, double maximumPressure)
      throws Exception {
    operation = new HydrateEquilibriumLine(system, minimumPressure, maximumPressure);
    if (!isRunAsThread()) {
      getOperation().run();
    } else {
      run();
    }
  }

  /**
   * <p>
   * calcCricoP.
   * </p>
   *
   * @param cricondenBar an array of {@link double} objects
   * @param cricondenBarX an array of {@link double} objects
   * @param cricondenBarY an array of {@link double} objects
   */
  public void calcCricoP(double[] cricondenBar, double[] cricondenBarX, double[] cricondenBarY) {
    double phasefraction = 1.0 - 1e-10;

    operation = new CricondenBarFlash(system, fileName, phasefraction, cricondenBar, cricondenBarX,
        cricondenBarY);

    getOperation().run();
  }

  /**
   * <p>
   * calcCricoT.
   * </p>
   *
   * @param cricondenTherm an array of {@link double} objects
   * @param cricondenThermX an array of {@link double} objects
   * @param cricondenThermY an array of {@link double} objects
   */
  public void calcCricoT(double[] cricondenTherm, double[] cricondenThermX,
      double[] cricondenThermY) {
    double phasefraction = 1.0 - 1e-10;

    operation = new CricondenThermFlash(system, fileName, phasefraction, cricondenTherm,
        cricondenThermX, cricondenThermY);

    getOperation().run();
  }

  /**
   * <p>
   * waterDewPointLine.
   * </p>
   *
   * @param minimumPressure a double
   * @param maximumPressure a double
   * @throws java.lang.Exception if any.
   */
  public void waterDewPointLine(double minimumPressure, double maximumPressure) throws Exception {
    operation = new WaterDewPointEquilibriumLine(system, minimumPressure, maximumPressure);
    if (!isRunAsThread()) {
      getOperation().run();
    } else {
      run();
    }
  }

  /**
   * <p>
   * calcCricondenBar.
   * </p>
   *
   * @return a double
   */
  public double calcCricondenBar() {
    system.init(0);
    operation = new cricondebarFlash(system);
    // operation = new CricondenBarFlash(system);

    // operation = new cricondenBarTemp1(system);
    operation.run();
    return system.getPressure();
  }

  /**
   * <p>
   * bubblePointPressureFlash.
   * </p>
   *
   * @throws java.lang.Exception if any.
   */
  public void bubblePointPressureFlash() throws Exception {
    system.init(0);
    ConstantDutyFlashInterface operation = new constantDutyPressureFlash(system);
    system.setBeta(1, 1.0 - 1e-10);
    system.setBeta(0, 1e-10);
    operation.run();
    if (Double.isNaN(system.getPressure()) || operation.isSuperCritical()) {
      throw new neqsim.util.exception.IsNaNException(this.getClass().getSimpleName(),
          "bubblePointPressureFlash", "Could not find solution - possible no dew point exists");
    }
  }

  /**
   * <p>
   * bubblePointPressureFlash.
   * </p>
   *
   * @param derivatives a boolean
   * @throws java.lang.Exception if any.
   */
  public void bubblePointPressureFlash(boolean derivatives) throws Exception {
    ConstantDutyFlashInterface operation = null;
    if (derivatives == true) {
      operation = new bubblePointPressureFlashDer(system);
    } else {
      operation = new bubblePointPressureFlash(system);
    }
    operation.run();
    if (Double.isNaN(system.getPressure()) || operation.isSuperCritical()) {
      throw new neqsim.util.exception.IsNaNException(this.getClass().getSimpleName(),
          "bubblePointPressureFlash", "Could not find solution - possible no dew point exists");
    }
  }

  /**
   * <p>
   * constantPhaseFractionPressureFlash.
   * </p>
   *
   * @param fraction a double
   * @throws java.lang.Exception if any.
   */
  public void constantPhaseFractionPressureFlash(double fraction) throws Exception {
    system.init(0);
    if (fraction < 1e-10) {
      fraction = 1e-10;
    }
    if (fraction > 1.0 - 1e-10) {
      fraction = 1.0 - 1.0e-10;
    }
    ConstantDutyFlashInterface operation = new constantDutyPressureFlash(system);
    system.setBeta(1, 1.0 - fraction);
    system.setBeta(0, fraction);
    operation.run();
    if (Double.isNaN(system.getPressure()) || operation.isSuperCritical()) {
      throw new neqsim.util.exception.IsNaNException(this.getClass().getSimpleName(),
          "constantPhaseFractionPressureFlash",
          "Could not find solution - possible no dew point exists");
    }
  }

  /**
   * <p>
   * constantPhaseFractionTemperatureFlash.
   * </p>
   *
   * @param fraction a double
   * @throws java.lang.Exception if any.
   */
  public void constantPhaseFractionTemperatureFlash(double fraction) throws Exception {
    system.init(0);
    if (fraction < 1e-10) {
      fraction = 1e-10;
    }
    if (fraction > 1.0 - 1e-10) {
      fraction = 1.0 - 1.0e-10;
    }
    ConstantDutyFlashInterface operation = new constantDutyTemperatureFlash(system);
    system.setBeta(1, fraction);
    system.setBeta(0, fraction);
    operation.run();
    if (Double.isNaN(system.getPressure()) || operation.isSuperCritical()) {
      throw new neqsim.util.exception.IsNaNException(this.getClass().getSimpleName(),
          "constantPhaseFractionTemperatureFlash",
          "Could not find solution - possible no dew point exists");
    }
  }

  /**
   * <p>
   * dewPointMach.
   * </p>
   *
   * @param componentName a {@link java.lang.String} object
   * @param specification a {@link java.lang.String} object
   * @param spec a double
   * @throws java.lang.Exception if any.
   */
  public void dewPointMach(String componentName, String specification, double spec)
      throws Exception {
    // int componentNumber =
    // system.getPhase(0).getComponent(componentName).getComponentNumber();

    double dn = 0;
    if (system.getPhase(0).hasComponent(componentName)) {
      dn = system.getNumberOfMoles() / 1.0e6;
      system.addComponent(componentName, dn);
    } else {
      throw new neqsim.util.exception.IsNaNException(this.getClass().getSimpleName(),
          "dewPointMach", "Specified component is not present in mixture: " + componentName);
    }
    double newTemperature = system.getTemperature();
    double oldTemperature = newTemperature;
    int iterations = 0;
    if (specification.equals("dewPointTemperature")) {
      // logger.info("new temperature " + newTemperature);
      do {
        iterations++;
        system.init(0);
        dewPointTemperatureFlash();
        newTemperature = system.getTemperature();
        // logger.info("new temperature " + newTemperature);
        double oldMoles = system.getPhase(0).getComponent(componentName).getNumberOfmoles();
        if (iterations > 1) {
          system.addComponent(componentName, -(iterations / (30.0 + iterations))
              * (newTemperature - spec) / ((newTemperature - oldTemperature) / dn));
        } else {
          system.addComponent(componentName, system.getNumberOfMoles() / 1.0e6);
        }
        dn = system.getPhase(0).getComponent(componentName).getNumberOfmoles() - oldMoles;
        oldTemperature = newTemperature;
      } while (Math
          .abs(dn / system.getPhase(0).getComponent(componentName).getNumberOfmoles()) > 1e-9
          || iterations < 5 || iterations > 105);

      dewPointTemperatureFlash();
    }

    if (Double.isNaN(system.getPressure())) {
      throw new neqsim.util.exception.IsNaNException(this.getClass().getSimpleName(),
          "dewPointMach", "Could not find solution - possible no dew point exists");
    }
  }

  /**
   * <p>
   * dewPointTemperatureFlash.
   * </p>
   *
   * @throws java.lang.Exception if any.
   */
  public void dewPointTemperatureFlash() throws Exception {
    ConstantDutyFlashInterface operation =
        new neqsim.thermodynamicOperations.flashOps.saturationOps.dewPointTemperatureFlash(system);
    operation.run();
    if (Double.isNaN(system.getTemperature()) || operation.isSuperCritical()) {
      throw new neqsim.util.exception.IsNaNException(this.getClass().getSimpleName(),
          "dewPointTemperatureFlash", "Could not find solution - possible no dew point exists");
    }
  }

  /**
   * <p>
   * dewPointTemperatureFlash.
   * </p>
   *
   * @param derivatives a boolean
   * @throws java.lang.Exception if any.
   */
  public void dewPointTemperatureFlash(boolean derivatives) throws Exception {
    ConstantDutyFlashInterface operation =
        new neqsim.thermodynamicOperations.flashOps.saturationOps.dewPointTemperatureFlash(system);
    if (derivatives) {
      operation = new dewPointTemperatureFlashDer(system);
    }
    operation.run();
    if (Double.isNaN(system.getTemperature()) || operation.isSuperCritical()) {
      throw new neqsim.util.exception.IsNaNException(this.getClass().getSimpleName(),
          "dewPointTemperatureFlash", "Could not find solution - possible no dew point exists");
    }
  }

  /**
   * <p>
   * dewPointPressureFlashHC.
   * </p>
   *
   * @throws java.lang.Exception if any.
   */
  public void dewPointPressureFlashHC() throws Exception {
    // try{
    system.init(0);
    ConstantDutyFlashInterface operation = new HCdewPointPressureFlash(system);
    operation.run();
    if (Double.isNaN(system.getPressure()) || operation.isSuperCritical()) {
      throw new neqsim.util.exception.IsNaNException(this.getClass().getSimpleName(),
          "dewPointPressureFlashHC", "Could not find solution - possible no dew point exists");
    }
    // }
  }

  /**
   * <p>
   * dewPointPressureFlash.
   * </p>
   *
   * @throws java.lang.Exception if any.
   */
  public void dewPointPressureFlash() throws Exception {
    // try{
    system.init(0);
    ConstantDutyFlashInterface operation = new dewPointPressureFlash(system);
    operation.run();
    if (Double.isNaN(system.getPressure()) || operation.isSuperCritical()) {
      throw new neqsim.util.exception.IsNaNException(this.getClass().getSimpleName(),
          "dewPointPressureFlash", "Could not find solution - possible no dew point exists");
    }
    // }
  }

  /**
   * <p>
   * getJfreeChart.
   * </p>
   *
   * @return a {@link org.jfree.chart.JFreeChart} object
   */
  public org.jfree.chart.JFreeChart getJfreeChart() {
    return getOperation().getJFreeChart("");
  }

  // public void dewPointPressureFlash(){
  // constantDutyFlashInterface operation = new constantDutyPressureFlash(system);
  // operation.setBeta((1-1e-7));
  // operation.run();
  // }
  /**
   * <p>
   * calcPTphaseEnvelope.
   * </p>
   */
  public void calcPTphaseEnvelope() {
    operation = new pTphaseEnvelope(system, fileName, (1.0 - 1e-10), 1.0, false);
    // thisThread = new Thread(operation);
    // thisThread.start();
    getOperation().run();
  }

  /**
   * <p>
   * calcPTphaseEnvelope.
   * </p>
   *
   * @param bubfirst a boolean
   * @param lowPres a double
   */
  public void calcPTphaseEnvelope(boolean bubfirst, double lowPres) {
    double phasefraction = 1.0 - 1e-10;
    if (bubfirst) {
      phasefraction = 1.0e-10;
    }
    operation = new pTphaseEnvelope(system, fileName, phasefraction, lowPres, bubfirst);

    // thisThread = new Thread(operation);
    // thisThread.start();
    getOperation().run();
  }

  /**
   * <p>
   * calcPTphaseEnvelope.
   * </p>
   *
   * @param lowPres a double
   */
  public void calcPTphaseEnvelope(double lowPres) {
    operation = new pTphaseEnvelope(system, fileName, 1e-10, lowPres, true);
    // thisThread = new Thread(operation);
    // thisThread.start();
    getOperation().run();
  }

  /**
   * <p>
   * calcPTphaseEnvelope.
   * </p>
   *
   * @param bubfirst a boolean
   */
  public void calcPTphaseEnvelope(boolean bubfirst) {
    double phasefraction = 1.0 - 1e-10;
    if (bubfirst) {
      phasefraction = 1.0e-10;
    }
    operation = new pTphaseEnvelope(system, fileName, phasefraction, 1.0, bubfirst);

    // thisThread = new Thread(operation);
    // thisThread.start();
    if (!isRunAsThread()) {
      getOperation().run();
    } else {
      run();
    }
  }

  /**
   * <p>
   * calcPTphaseEnvelope.
   * </p>
   *
   * @param lowPres a double
   * @param phasefraction a double
   */
  public void calcPTphaseEnvelope(double lowPres, double phasefraction) {
    operation = new pTphaseEnvelope(system, fileName, phasefraction, lowPres, true);

    // thisThread = new Thread(operation);
    // thisThread.start();
    getOperation().run();
  }

  /**
   * <p>
   * calcPTphaseEnvelopeNew.
   * </p>
   */
  public void calcPTphaseEnvelopeNew() {
    // double phasefraction = 1.0 - 1e-10;
    // operation = new pTphaseEnvelope(system, fileName, phasefraction, 1.0);
    getOperation().run();
  }

  /**
   * <p>
   * OLGApropTable.
   * </p>
   *
   * @param minTemp a double
   * @param maxTemp a double
   * @param temperatureSteps a int
   * @param minPres a double
   * @param maxPres a double
   * @param pressureSteps a int
   * @param filename a {@link java.lang.String} object
   * @param TABtype a int
   */
  public void OLGApropTable(double minTemp, double maxTemp, int temperatureSteps, double minPres,
      double maxPres, int pressureSteps, String filename, int TABtype) {
    operation = new OLGApropertyTableGeneratorWaterStudents(system);
    ((OLGApropertyTableGeneratorWaterStudents) operation).setFileName(filename);
    ((OLGApropertyTableGeneratorWaterStudents) operation).setPressureRange(minPres, maxPres,
        pressureSteps);
    ((OLGApropertyTableGeneratorWaterStudents) operation).setTemperatureRange(minTemp, maxTemp,
        temperatureSteps);
    getOperation().run();
  }

  /**
   * <p>
   * OLGApropTablePH.
   * </p>
   *
   * @param minEnthalpy a double
   * @param maxEnthalpy a double
   * @param enthalpySteps a int
   * @param minPres a double
   * @param maxPres a double
   * @param pressureSteps a int
   * @param filename a {@link java.lang.String} object
   * @param TABtype a int
   */
  public void OLGApropTablePH(double minEnthalpy, double maxEnthalpy, int enthalpySteps,
      double minPres, double maxPres, int pressureSteps, String filename, int TABtype) {
    operation = new OLGApropertyTableGeneratorWaterStudentsPH(system);
    ((OLGApropertyTableGeneratorWaterStudentsPH) operation).setFileName(filename);
    ((OLGApropertyTableGeneratorWaterStudentsPH) operation).setPressureRange(minPres, maxPres,
        pressureSteps);
    ((OLGApropertyTableGeneratorWaterStudentsPH) operation).setEnthalpyRange(minEnthalpy,
        maxEnthalpy, enthalpySteps);
    getOperation().run();
  }

  /**
   * <p>
   * calcPloadingCurve.
   * </p>
   */
  public void calcPloadingCurve() {
    operation = new pLoadingCurve2(system);
    // thisThread = new Thread(operation);
    // thisThread.start();
    getOperation().run();
  }

  /**
   * <p>
   * calcHPTphaseEnvelope.
   * </p>
   */
  public void calcHPTphaseEnvelope() {
    operation = new HPTphaseEnvelope(system);
    // thisThread = new Thread(getOperation());
    // thisThread.start();
    operation.run();
  }

  /**
   * <p>
   * printToFile.
   * </p>
   *
   * @param name a {@link java.lang.String} object
   */
  public void printToFile(String name) {
    getOperation().printToFile(name);
  }

  // public double[] get(String name){
  // return operation.get(name);
  // }
  /**
   * <p>
   * getData.
   * </p>
   *
   * @return an array of {@link double} objects
   */
  public double[][] getData() {
    return getOperation().getPoints(0);
  }

  /**
   * <p>
   * getDataPoints.
   * </p>
   *
   * @return an array of {@link java.lang.String} objects
   */
  public String[][] getDataPoints() {
    String[][] str =
        new String[getOperation().getPoints(0).length][getOperation().getPoints(0)[0].length];
    for (int i = 0; i < getOperation().getPoints(0).length; i++) {
      for (int j = 0; j < getOperation().getPoints(0)[0].length; j++) {
        str[i][j] = Double.toString(getOperation().getPoints(0)[i][j]);
      }
    }
    return str;
  }

  /**
   * <p>
   * Getter for the field <code>resultTable</code>.
   * </p>
   *
   * @return an array of {@link java.lang.String} objects
   */
  public String[][] getResultTable() {
    return resultTable;
  }

  /**
   * <p>
   * dewPointTemperatureCondensationRate.
   * </p>
   *
   * @return a double
   */
  public double dewPointTemperatureCondensationRate() {
    double dT = 1.1;
    try {
      dewPointTemperatureFlash();
    } catch (Exception ex) {
      logger.error(ex.getMessage(), ex);
    }
    system.setTemperature(system.getTemperature() - dT);
    TPflash();
    double condensationRate = system.getPhase(1).getMass() / (system.getVolume() * 1.0e-5);
    try {
      dewPointTemperatureFlash();
    } catch (Exception ex) {
      logger.error(ex.getMessage(), ex);
    }
    return condensationRate / dT;
  }

  /**
   * <p>
   * displayResult.
   * </p>
   */
  public void displayResult() {
    try {
      getThermoOperationThread().join();
    } catch (Exception ex) {
      logger.error("Thread did not finish", ex);
    }
    getOperation().displayResult();
  }

  /**
   * <p>
   * Setter for the field <code>resultTable</code>.
   * </p>
   *
   * @param resultTable an array of {@link java.lang.String} objects
   */
  public void setResultTable(String[][] resultTable) {
    this.resultTable = resultTable;
  }

  /**
   * <p>
   * display.
   * </p>
   */
  public void display() {
    JFrame dialog = new JFrame("System-Report");
    Container dialogContentPane = dialog.getContentPane();
    dialogContentPane.setLayout(new BorderLayout());

    String[] names = new String[resultTable[0].length]; // {"", "", ""};
    for (int i = 0; i < names.length; i++) {
      names[i] = "";
    }
    JTable Jtab = new JTable(resultTable, names);
    JScrollPane scrollpane = new JScrollPane(Jtab);
    dialogContentPane.add(scrollpane);
    dialog.pack();
    dialog.setVisible(true);
  }

  /**
   * <p>
   * get.
   * </p>
   *
   * @param name a {@link java.lang.String} object
   * @return an array of {@link double} objects
   */
  public double[] get(String name) {
    return getOperation().get(name);
  }

  /**
   * <p>
   * Getter for the field <code>operation</code>.
   * </p>
   *
   * @return the operation
   */
  public OperationInterface getOperation() {
    return operation;
  }

  /**
   * <p>
   * isRunAsThread.
   * </p>
   *
   * @return the runAsThread
   */
  public boolean isRunAsThread() {
    return runAsThread;
  }

  /**
   * <p>
   * Setter for the field <code>runAsThread</code>.
   * </p>
   *
   * @param runAsThread the runAsThread to set
   */
  public void setRunAsThread(boolean runAsThread) {
    this.runAsThread = runAsThread;
  }

  /**
   * <p>
   * Getter for the field <code>thermoOperationThread</code>.
   * </p>
   *
   * @return the thermoOperationThread
   */
  public Thread getThermoOperationThread() {
    return thermoOperationThread;
  }

  /**
   * <p>
   * Setter for the field <code>thermoOperationThread</code>.
   * </p>
   *
   * @param thermoOperationThread the thermoOperationThread to set
   */
  public void setThermoOperationThread(Thread thermoOperationThread) {
    this.thermoOperationThread = thermoOperationThread;
  }

  /**
   * <p>
   * addData.
   * </p>
   *
   * @param name a {@link java.lang.String} object
   * @param data an array of {@link double} objects
   */
  public void addData(String name, double[][] data) {
    operation.addData(name, data);
  }

  /**
   * <p>
   * calcIonComposition.
   * </p>
   *
   * @param phaseNumber a int
   */
  public void calcIonComposition(int phaseNumber) {
    operation = new calcIonicComposition(system, phaseNumber);
    getOperation().run();
    resultTable = getOperation().getResultTable();
  }

  /**
   * <p>
   * Wrapper for flash calculations.
   * </p>
   *
   * @param flashType Type of flash.
   * @param spec1 Value of spec1
   * @param spec2 Value of spec2
   * @param unitSpec1 Unit of spec1
   * @param unitSpec2 Unit of spec2
   */
  public void flash(FlashType flashType, double spec1, double spec2, String unitSpec1,
      String unitSpec2) {
    switch (flashType) {
      case PT:
        system.setPressure(spec1, unitSpec1);
        system.setTemperature(spec2, unitSpec2);
        TPflash();
        break;
      case TP:
        system.setTemperature(spec1, unitSpec1);
        system.setPressure(spec2, unitSpec2);
        TPflash();
        break;
      case TV:
        system.setTemperature(spec1, unitSpec1);
        TVflash(spec2, unitSpec2);
        break;
      case PH:
        system.setPressure(spec1, unitSpec1);
        PHflash(spec2, unitSpec2);
        break;
      case TS:
        system.setTemperature(spec1, unitSpec1);
        TSflash(spec2, unitSpec2);
        break;
      default:
        break;
    }
  }

  /**
   * Perform flashes and return System properties per set of Spec1 and Spec2. Possible to specify
   * fractions for each value of Spec1.
   *
   * @param Spec1 Flash pressure in bar absolute.
   * @param Spec2 Flash specification. Depends on FlashMode. Temperature in Kelvin, entalphy in
   *        J/mol or entropy in J/molK.
   * @param FlashMode 1 - PT 2 - PH 3 - PS
   * @param components Not yet in use.
   * @param onlineFractions Specify fractions per sample instance or null to use static composition
   *        specified in system.
   * @return Object CalculationResult object
   */
  public CalculationResult propertyFlash(List<Double> Spec1, List<Double> Spec2, int FlashMode,
      List<String> components, List<List<Double>> onlineFractions) {
    FlashType flashType;
    if (FlashMode == 1) {
      flashType = FlashType.PT;
    } else if (FlashMode == 2) {
      flashType = FlashType.PH;
    } else if (FlashMode == 3) {
      flashType = FlashType.PS;
    } else {
      flashType = null;
    }

    Double[][] fluidProperties = new Double[Spec1.size()][SystemProperties.nCols];
    String[] calculationError = new String[Spec1.size()];

    Double[] sum = new Double[Spec1.size()];

    // Verify that sum of fractions equals 1/100, i.e., assume percentages
    Boolean hasOnlineFractions = onlineFractions != null;
    if (hasOnlineFractions) {
      double range = 5;
<<<<<<< HEAD
=======

>>>>>>> f7a0c20f
      for (int t = 0; t < sum.length; t++) {
        sum[t] = 0.0;
        for (int comp = 0; comp < onlineFractions.size(); comp++) {
          sum[t] = sum[t] + onlineFractions.get(comp).get(t).doubleValue();
        }
        if (!((sum[t] >= 1 - range / 100 && sum[t] <= 1 + range / 100)
            || (sum[t] >= 100 - range && sum[t] <= 100 + range))) {
          calculationError[t] = "Sum of fractions must be approximately 1 or 100, currently ("
              + String.valueOf(sum[t]) + ")";
        }
      }

      if (this.system.getTotalNumberOfMoles() == 0) {
        this.system.setTotalNumberOfMoles(1);
      }
    } else {
      // Have to init here to get correct MoleFractionsSum()
      this.system.init(0);

      // Annoying that MoleFractionsSum is not normalized.
      sum[0] = this.system.getMoleFractionsSum();

      double range = 1e-8;
      if (!((sum[0] >= 1 - range && sum[0] <= 1 + range)
          || (sum[0] >= 100 - range && sum[0] <= 100 + range))) {
        for (int t = 0; t < Spec1.size(); t++) {
          calculationError[t] = "Sum of fractions must be approximately to 1 or 100, currently ("
              + String.valueOf(sum[0]) + ")";
        }
      }

      double range = 1e-8;
      if (!((sum[0] >= 1 - range && sum[0] <= 1 + range)
          || (sum[0] >= 100 - range && sum[0] <= 100 + range))) {
        for (int t = 0; t < Spec1.size(); t++) {
          calculationError[t] = "Sum of fractions must be approximately to 1 or 100, currently ("
              + String.valueOf(sum[0]) + ")";
        }
      }
    }

    for (int t = 0; t < Spec1.size(); t++) {
      try {
        if (flashType == null) {
          throw new RuntimeException(new neqsim.util.exception.InvalidInputException(
              "ThermodynamicOperations", "propertyFlash", "FlashMode", "must be 1, 2 or 3"));
        }

        Double Sp1 = Spec1.get(t);
        Double Sp2 = Spec2.get(t);

        if (Sp1 == null || Sp2 == null || Double.isNaN(Sp1) || Double.isNaN(Sp2)) {
          calculationError[t] = "Sp1 or Sp2 is NaN";
          logger.info("Sp1 or Sp2 is NULL for datapoint {}", t);
          continue;
        }

        // Skip if sum is not similar to 100%
        if (calculationError[t] != null) {
          logger.info("{}", calculationError[t]);
          continue;
        }

        if (hasOnlineFractions) {
<<<<<<< HEAD
          this.system.setEmptyFluid();

          // Components in system with no corresponding value in onlineFractions will be zero.
          for (int componentNumber = 0; componentNumber < onlineFractions
              .size(); componentNumber++) {
            this.system.addComponent(componentNumber,
                onlineFractions.get(componentNumber).get(t).doubleValue());
          }

          if (this.system.getTotalNumberOfMoles() < 1e-5) {
            this.system.setTotalNumberOfMoles(1);
=======
          // Remaining fractions will be set to 0.0
          double[] fraction = new double[this.system.getNumberOfComponents()];
          for (int comp = 0; comp < onlineFractions.size(); comp++) {
            fraction[comp] = onlineFractions.get(comp).get(t).doubleValue();
>>>>>>> f7a0c20f
          }

          this.system.setMolarComposition(fraction);
          this.system.init(0);
        }

        this.system.setPressure(Sp1);
        switch (flashType) {
          case PT:
            this.system.setTemperature(Sp2);
            this.TPflash();
            break;
          case PH:
            this.PHflash(Sp2, "J/mol");
            break;
          case PS:
            this.PSflash(Sp2, "J/molK");
            break;
          default:
            throw new RuntimeException(new neqsim.util.exception.InvalidInputException(
                "ThermodynamicOperations", "propertyFlash", "FlashMode", "must be 1, 2 or 3"));
        }
        this.system.init(2);
        this.system.initPhysicalProperties();

        fluidProperties[t] = this.system.getProperties().getValues();
      } catch (Exception ex) {
        calculationError[t] = ex.getMessage();
        logger.error(ex.getMessage(), ex);
      }
    }

    return new CalculationResult(fluidProperties, calculationError);
  }

  /**
   * Definitions of flash types.
   */
  public static enum FlashType {
    TP, PT, PH, PS, TV, TS
  }
}<|MERGE_RESOLUTION|>--- conflicted
+++ resolved
@@ -1977,10 +1977,6 @@
     Boolean hasOnlineFractions = onlineFractions != null;
     if (hasOnlineFractions) {
       double range = 5;
-<<<<<<< HEAD
-=======
-
->>>>>>> f7a0c20f
       for (int t = 0; t < sum.length; t++) {
         sum[t] = 0.0;
         for (int comp = 0; comp < onlineFractions.size(); comp++) {
@@ -2045,7 +2041,6 @@
         }
 
         if (hasOnlineFractions) {
-<<<<<<< HEAD
           this.system.setEmptyFluid();
 
           // Components in system with no corresponding value in onlineFractions will be zero.
@@ -2057,16 +2052,15 @@
 
           if (this.system.getTotalNumberOfMoles() < 1e-5) {
             this.system.setTotalNumberOfMoles(1);
-=======
-          // Remaining fractions will be set to 0.0
-          double[] fraction = new double[this.system.getNumberOfComponents()];
-          for (int comp = 0; comp < onlineFractions.size(); comp++) {
-            fraction[comp] = onlineFractions.get(comp).get(t).doubleValue();
->>>>>>> f7a0c20f
           }
-
-          this.system.setMolarComposition(fraction);
-          this.system.init(0);
+          /*
+           * // Remaining fractions will be set to 0.0 double[] fraction = new
+           * double[this.system.getNumberOfComponents()]; for (int comp = 0; comp <
+           * onlineFractions.size(); comp++) { fraction[comp] =
+           * onlineFractions.get(comp).get(t).doubleValue(); }
+           * 
+           * this.system.setMolarComposition(fraction); this.system.init(0);
+           */
         }
 
         this.system.setPressure(Sp1);
