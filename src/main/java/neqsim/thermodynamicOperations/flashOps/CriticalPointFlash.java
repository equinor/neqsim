--- conflicted
+++ resolved
@@ -14,79 +14,6 @@
  * @version $Id: $Id
  */
 public class CriticalPointFlash extends Flash {
-<<<<<<< HEAD
-    private static final long serialVersionUID = 1000;
-    static Logger logger = LogManager.getLogger(CriticalPointFlash.class);
-
-    SimpleMatrix Mmatrix = null;
-    SimpleMatrix HeidemannMmatrix = null;
-    SimpleMatrix Nmatrix = null;
-    SimpleMatrix fmatrix = null;
-    int numberOfComponents;
-    double Vc0, Tc0;
-    // SystemInterface clonedsystem;
-
-    /**
-     * <p>
-     * Constructor for CriticalPointFlash.
-     * </p>
-     *
-     * @param system a {@link neqsim.thermo.system.SystemInterface} object
-     */
-    public CriticalPointFlash(SystemInterface system) {
-        this.system = system;
-        // clonedsystem = system.clone();
-        numberOfComponents = system.getPhase(0).getNumberOfComponents();
-        Mmatrix = new SimpleMatrix(numberOfComponents, numberOfComponents);
-        Nmatrix = new SimpleMatrix(numberOfComponents, numberOfComponents);
-        HeidemannMmatrix = new SimpleMatrix(numberOfComponents, numberOfComponents);
-        fmatrix = new SimpleMatrix(numberOfComponents, 1);
-    }
-
-    /**
-     * <p>
-     * calcMmatrixHeidemann.
-     * </p>
-     */
-    public void calcMmatrixHeidemann() {
-        Tc0 = system.getPhase(0).getPseudoCriticalTemperature();
-        Vc0 = 4 * system.getPhase(0).getB() / system.getPhase(0).getNumberOfMolesInPhase();
-
-        system.setUseTVasIndependentVariables(true);
-        system.setNumberOfPhases(1);
-        system.setTemperature(Tc0);
-        system.getPhase(0).setTotalVolume(Vc0 * system.getTotalNumberOfMoles());
-        system.init(3);
-        double dt = 1.0;
-
-        for (int iii = 0; iii < 100; iii++) {
-            system.setTemperature(system.getTemperature() + dt);
-            system.init(3);
-            // system.getPressure();
-
-            double dij = 0;
-            double tempJ = 0;
-            for (int i = 0; i < numberOfComponents; i++) {
-                for (int j = 0; j < numberOfComponents; j++) {
-                  dij = i == j ? 1.0 : 0.0; // Kroneckers delta
-
-                    tempJ = (dij / system.getPhase(0).getComponent(i).getNumberOfMolesInPhase()
-                            - 1.0 / system.getPhase(0).getNumberOfMolesInPhase()
-                            + (system.getPhase(0).getComponent(i).getdfugdn(j)
-                                    + system.getPhase(0).getComponent(i).getdfugdp()
-                                            * system.getPhase(0).getComponent(j).getVoli()
-                                            * system.getPhase(0).getdPdVTn() * -1));
-                    // tempJ = ((PhaseSrkEos)system.getPhase(0)).dFdNdN(i,j);
-
-                    HeidemannMmatrix.set(i, j, tempJ);
-                    // Math.sqrt(system.getPhase(0).getComponent(i).getz() *
-                    // system.getPhase(0).getComponent(j).getz()) *
-                }
-            }
-            HeidemannMmatrix.print();
-            logger.info("Q det " + HeidemannMmatrix.determinant() + " temperature "
-                    + system.getTemperature() + " pressure " + system.getPressure());
-=======
   private static final long serialVersionUID = 1000;
   static Logger logger = LogManager.getLogger(CriticalPointFlash.class);
 
@@ -153,41 +80,12 @@
           HeidemannMmatrix.set(i, j, tempJ);
           // Math.sqrt(system.getPhase(0).getComponent(i).getz() *
           // system.getPhase(0).getComponent(j).getz()) *
->>>>>>> b9d5f22d
         }
       }
       HeidemannMmatrix.print();
       logger.info("Q det " + HeidemannMmatrix.determinant() + " temperature "
           + system.getTemperature() + " pressure " + system.getPressure());
     }
-<<<<<<< HEAD
-
-    /**
-     * <p>
-     * calcMmatrix.
-     * </p>
-     */
-    public void calcMmatrix() {
-        double dij = 0;
-        double tempJ = 0;
-        for (int i = 0; i < numberOfComponents; i++) {
-            for (int j = 0; j < numberOfComponents; j++) {
-              dij = i == j ? 1.0 : 0.0; // Kroneckers delta
-
-                tempJ = (dij / system.getPhase(0).getComponent(i).getNumberOfMolesInPhase()
-                        - 1.0 / system.getPhase(0).getNumberOfMolesInPhase()
-                        + (system.getPhase(0).getComponent(i).getdfugdn(j)
-                                + system.getPhase(0).getComponent(i).getdfugdp()
-                                        * system.getPhase(0).getComponent(j).getVoli()
-                                        * system.getPhase(0).getdPdVTn() * -1.0));
-
-                Mmatrix.set(i, j, Math.sqrt(system.getPhase(0).getComponent(i).getz()
-                        * system.getPhase(0).getComponent(j).getz()) * tempJ);
-                // Math.sqrt(system.getPhase(0).getComponent(i).getz() *
-                // system.getPhase(0).getComponent(j).getz()) *
-            }
-        }
-=======
   }
 
   /**
@@ -204,8 +102,8 @@
 
         tempJ = (dij / system.getPhase(0).getComponent(i).getNumberOfMolesInPhase()
             - 1.0 / system.getPhase(0).getNumberOfMolesInPhase()
-            + (system.getPhase(0).getComponent(i).getdfugdn(j) + system.getPhase(0).getComponent(i)
-                .getdfugdp()
+            + (system.getPhase(0).getComponent(i).getdfugdn(j)
+                + system.getPhase(0).getComponent(i).getdfugdp()
                     * system.getPhase(0).getComponent(j).getVoli() * system.getPhase(0).getdPdVTn()
                     * -1.0));
 
@@ -238,7 +136,6 @@
           + sperturb * eigenVector.get(ii) * Math.sqrt(system.getPhase(0).getComponent(ii).getz());
       newz2[ii] = system.getPhase(0).getComponent(ii).getz()
           - sperturb * eigenVector.get(ii) * Math.sqrt(system.getPhase(0).getComponent(ii).getz());
->>>>>>> b9d5f22d
     }
 
     system.setMolarComposition(newz1);
@@ -306,100 +203,12 @@
         i = Mmatrix.eig().getNumberOfEigenvalues();
         eigenVector = Mmatrix.eig().getEigenVector(0);
         evalMatrix = eigenVector.transpose().mult(Mmatrix).mult(eigenVector);
-<<<<<<< HEAD
-        double perturb2 = evalMatrix.get(0, 0);
-
-        system.setMolarComposition(oldz);
-        system.init(3);
-
-        double dtpddsss = (perturb1 + perturb2) / (sperturb * sperturb);
-        return dtpddsss;
-    }
-
-    /** {@inheritDoc} */
-    @Override
-    public void run() {
-        system.init(0);
-        system.setTotalNumberOfMoles(1.0);
-        system.init(3);
-
-        calcMmatrixHeidemann();
-        system.setNumberOfPhases(1);
-
-        Tc0 = system.getPhase(0).getPseudoCriticalTemperature();
-        Vc0 = 4 * system.getPhase(0).getB() / system.getPhase(0).getNumberOfMolesInPhase();
-
-        system.setUseTVasIndependentVariables(true);
-        system.setNumberOfPhases(1);
-        system.setTemperature(Tc0);
-        system.getPhase(0).setTotalVolume(Vc0 * system.getTotalNumberOfMoles());
-        system.init(3);
-        system.init(3);
-        // system.display();
-
-        for (int k = 0; k < 13; k++) {
-            double detM, olddetM, ddetdT;
-            double dT = 0.1;
-            calcMmatrix();
-            // int i = Mmatrix.eig().getNumberOfEigenvalues();
-            SimpleMatrix eigenVector = Mmatrix.eig().getEigenVector(0);
-            SimpleMatrix evalMatrix = eigenVector.transpose().mult(Mmatrix).mult(eigenVector);
-            detM = Mmatrix.determinant(); // evalMatrix.get(0, 0);
-            int iter = 0;
-            system.setTemperature(system.getTemperature() + dT);
-
-            // double dTOld = 111110;
-
-            do {
-                system.init(3);
-                iter++;
-                olddetM = detM;
-                calcMmatrix();
-                i = Mmatrix.eig().getNumberOfEigenvalues();
-                eigenVector = Mmatrix.eig().getEigenVector(0);
-                evalMatrix = eigenVector.transpose().mult(Mmatrix).mult(eigenVector);
-                detM = Mmatrix.determinant(); // evalMatrix.get(0, 0);
-                ddetdT = (detM - olddetM) / dT;
-                // dTOld = dT;
-                dT = -detM / ddetdT;
-                if (Math.abs(dT) > 5.0) {
-                    // dT = Math.signum(dT) * 5.0;
-                }
-                double oldTemp = system.getTemperature();
-                system.setTemperature(oldTemp + dT);
-                logger.info("Temperature " + oldTemp + " dT " + dT + " evalMatrix "
-                        + evalMatrix.get(0, 0));
-              } while (Math.abs(dT) > 1e-8 && iter < 112); // && (Math.abs(dT) < Math.abs(dTOld) ||
-                                                        // iter < 3));
-
-            double dVc = Vc0 / 100.0;
-            double ddetdV, oldVal;
-            system.init(3);
-            double valstart = calcdpd();
-            iter = 0;
-            system.getPhase(0).setTotalVolume(system.getPhase(0).getTotalVolume() + dVc);
-            double dVOld = 1111110;
-            do {
-                oldVal = valstart;
-                system.init(3);
-                iter++;
-                valstart = calcdpd();
-                ddetdV = (valstart - oldVal) / dVc;
-                dVOld = dVc;
-                dVc = -valstart / ddetdV;
-                system.getPhase(0).setTotalVolume(system.getPhase(0).getVolume() + 0.5 * dVc);
-                logger.info("Volume " + system.getPhase(0).getVolume() + " dVc " + dVc + " tddpp "
-                        + valstart + " pressure " + system.getPressure());
-            } while (Math.abs(dVc) > 1e-5 && iter < 112
-                    && (Math.abs(dVc) < Math.abs(dVOld) || iter < 3));
-=======
         detM = Mmatrix.determinant(); // evalMatrix.get(0, 0);
         ddetdT = (detM - olddetM) / dT;
         // dTOld = dT;
         dT = -detM / ddetdT;
         if (Math.abs(dT) > 5.0) {
           // dT = Math.signum(dT) * 5.0;
->>>>>>> b9d5f22d
         }
         double oldTemp = system.getTemperature();
         system.setTemperature(oldTemp + dT);
