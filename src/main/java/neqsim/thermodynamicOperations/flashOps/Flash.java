--- conflicted
+++ resolved
@@ -1,5 +1,3 @@
-
-
 /*
  * Flash.java
  *
@@ -142,10 +140,6 @@
 
                 if ((iterations <= maxiterations - 10)
                         || !system.isImplementedCompositionDeriativesofFugacity()) {
-<<<<<<< HEAD
-=======
-
->>>>>>> 328264d8
                     clonedSystem.init(1, j);
                     fNormOld = fNorm;
                     for (int i = 0; i < clonedSystem.getPhases()[0].getNumberOfComponents(); i++) {
@@ -231,10 +225,6 @@
                 }
                 // logger.info("fnorm " + f.norm1() + " err " + error[j] + " iterations " +
                 // iterations + " phase " + j);
-<<<<<<< HEAD
-=======
-
->>>>>>> 328264d8
             } while ((f.norm1() > 1e-6 && iterations < maxiterations) || (iterations % 7) == 0
                     || iterations < 3);
             // (error[j]<oldErr && oldErr<oldOldErr) &&
