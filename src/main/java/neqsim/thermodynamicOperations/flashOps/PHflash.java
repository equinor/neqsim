--- conflicted
+++ resolved
@@ -89,11 +89,6 @@
     boolean correctFactor = true;
     double maxTemperature = 1e10;
     double minTemperature = 0.0;
-<<<<<<< HEAD
-    
-=======
-
->>>>>>> 104de194
     do {
       if (Math.abs(error) > Math.abs(erorOld) && factor > 0.1 && correctFactor) {
         factor *= 0.5;
