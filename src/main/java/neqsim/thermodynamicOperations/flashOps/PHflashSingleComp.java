<<<<<<< HEAD


/*
 * PHflash.java
 *
 * Created on 8. mars 2001, 10:56
 */
=======
>>>>>>> 328264d8
package neqsim.thermodynamicOperations.flashOps;

import neqsim.thermo.system.SystemInterface;

/**
 * @author even solbraa
 * @version
 */
public class PHflashSingleComp extends Flash {
    private static final long serialVersionUID = 1000;

    double Hspec = 0;

<<<<<<< HEAD
    /**
     * Creates new PHflash
     */
=======
>>>>>>> 328264d8
    public PHflashSingleComp() {}

    public PHflashSingleComp(SystemInterface system, double Hspec, int type) {
        this.system = system;
        this.Hspec = Hspec;
    }

    @Override
    public void run() {
        neqsim.thermodynamicOperations.ThermodynamicOperations bubOps =
                new neqsim.thermodynamicOperations.ThermodynamicOperations(system);
        double initTemp = system.getTemperature();

        if (system.getPressure() < system.getPhase(0).getComponent(0).getPC()) {
            try {
                bubOps.TPflash();
                if (system.getPhase(0).getPhaseTypeName().equals("gas")) {
                    bubOps.dewPointTemperatureFlash();
                } else {
                    bubOps.bubblePointTemperatureFlash();
                }
            } catch (Exception e) {
                system.setTemperature(initTemp);
                logger.error("error", e);
            }
        } else {
            bubOps.PHflash2(Hspec, 0);
            return;
        }

        system.init(3);
        double gasEnthalpy = system.getPhase(0).getEnthalpy()
                / system.getPhase(0).getNumberOfMolesInPhase() * system.getTotalNumberOfMoles();
        double liqEnthalpy = system.getPhase(1).getEnthalpy()
                / system.getPhase(1).getNumberOfMolesInPhase() * system.getTotalNumberOfMoles();
        double solidEnthalpy = 0.0;

        /*
         * if (system.doSolidPhaseCheck()) { system.init(3, 3); solidEnthalpy =
         * system.getPhases()[3].getEnthalpy() / system.getPhases()[3].getNumberOfMolesInPhase()
         * system.getTotalNumberOfMoles();
         * 
         * if (Hspec < liqEnthalpy && Hspec > solidEnthalpy) { double solidbeta = (Hspec -
         * liqEnthalpy) / (gasEnthalpy - liqEnthalpy); } }
         */

        if (Hspec < liqEnthalpy || Hspec > gasEnthalpy) {
            system.setTemperature(initTemp);
            bubOps.PHflash2(Hspec, 0);
            return;
        }
        double beta = (Hspec - liqEnthalpy) / (gasEnthalpy - liqEnthalpy);

        system.setBeta(beta);

        system.init(3);
    }

    @Override
    public org.jfree.chart.JFreeChart getJFreeChart(String name) {
        return null;
    }
}<|MERGE_RESOLUTION|>--- conflicted
+++ resolved
@@ -1,13 +1,3 @@
-<<<<<<< HEAD
-
-
-/*
- * PHflash.java
- *
- * Created on 8. mars 2001, 10:56
- */
-=======
->>>>>>> 328264d8
 package neqsim.thermodynamicOperations.flashOps;
 
 import neqsim.thermo.system.SystemInterface;
@@ -21,12 +11,6 @@
 
     double Hspec = 0;
 
-<<<<<<< HEAD
-    /**
-     * Creates new PHflash
-     */
-=======
->>>>>>> 328264d8
     public PHflashSingleComp() {}
 
     public PHflashSingleComp(SystemInterface system, double Hspec, int type) {
