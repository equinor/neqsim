--- conflicted
+++ resolved
@@ -116,14 +116,11 @@
         return nyTemp;
     }
 
-<<<<<<< HEAD
-=======
     /**
      * <p>
      * onPhaseSolve.
      * </p>
      */
->>>>>>> e5b15554
     public void onPhaseSolve() {}
 
     /** {@inheritDoc} */
