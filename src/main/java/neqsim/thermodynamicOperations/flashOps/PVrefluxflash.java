--- conflicted
+++ resolved
@@ -59,11 +59,7 @@
       t_old = system.getTemperature();
 
       f_func = refluxSpec - (1.0 / system.getBeta(refluxPhase) - 1.0); // system.getPhase(refluxPhase).getVolume()
-<<<<<<< HEAD
-                                                                      // / system.getVolume();
-=======
                                                                        // / system.getVolume();
->>>>>>> b9d5f22d
       df_func_dt = (f_func - f_func_old) / (t_old - t_oldold);
 
       // err = Math.abs(f_func);
