--- conflicted
+++ resolved
@@ -1,8 +1,3 @@
-<<<<<<< HEAD
-
-
-=======
->>>>>>> 328264d8
 /*
  * PHflash.java
  *
@@ -23,10 +18,6 @@
     int refluxPhase = 0;
     double refluxSpec = 0.5;
 
-<<<<<<< HEAD
-    /** Creates new PHflash */
-=======
->>>>>>> 328264d8
     public PVrefluxflash() {}
 
     public PVrefluxflash(SystemInterface system, double refluxSpec, int refluxPhase) {
