--- conflicted
+++ resolved
@@ -1,8 +1,3 @@
-<<<<<<< HEAD
-
-
-=======
->>>>>>> 328264d8
 package neqsim.thermodynamicOperations.flashOps;
 
 import org.apache.logging.log4j.LogManager;
@@ -28,11 +23,7 @@
     boolean hasRemovedPhase = false;
     boolean secondTime = false;
 
-<<<<<<< HEAD
     /** Creates new SolidFlash */
-=======
-    /** Creates new TPflash */
->>>>>>> 328264d8
     public SolidFlash() {}
 
     public SolidFlash(SystemInterface system) {
