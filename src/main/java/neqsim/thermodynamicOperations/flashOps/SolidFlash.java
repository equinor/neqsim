--- conflicted
+++ resolved
@@ -62,11 +62,7 @@
    * </p>
    *
    * @param system a {@link neqsim.thermo.system.SystemInterface} object
-<<<<<<< HEAD
-   * @param checkForSolids Set true to check for solids. NB! Implies
-=======
    * @param checkForSolids Set true to check for solid phase and do solid phase calculations.
->>>>>>> 834ffe77
    */
   public SolidFlash(SystemInterface system, boolean checkForSolids) {
     super(system, checkForSolids);
