--- conflicted
+++ resolved
@@ -30,13 +30,9 @@
     int FluidPhaseActiveDescriptors[]; // 1 = active; 0 = inactive
 
     /**
-<<<<<<< HEAD
-     * Creates new SolidFlash1
-=======
      * <p>
      * Constructor for SolidFlash1.
      * </p>
->>>>>>> e5b15554
      */
     public SolidFlash1() {}
 
