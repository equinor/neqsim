<<<<<<< HEAD


=======
>>>>>>> 328264d8
/*
 * SolidFlash12.java
 *
 * Created on 2. oktober 2000, 22:26
 */
package neqsim.thermodynamicOperations.flashOps;

import org.apache.logging.log4j.LogManager;
import org.apache.logging.log4j.Logger;
import Jama.Matrix;
import neqsim.thermo.system.SystemInterface;
import neqsim.thermodynamicOperations.ThermodynamicOperations;

/**
 * @author Even Solbraa
 * @version
 */
public class SolidFlash12 extends TPflash {
    private static final long serialVersionUID = 1000;
    static Logger logger = LogManager.getLogger(SolidFlash12.class);

    // SystemInterface clonedSystem;
    boolean multiPhaseTest = false;
    double dQdbeta[];
    double Qmatrix[][];
    double E[];
    double Q = 0;
    int solidsNumber = 0;
    int solidIndex = 0;

    /** Creates new SolidFlash12 */
    public SolidFlash12() {}

    public SolidFlash12(SystemInterface system) {
        super(system);
    }

    public void calcMultiPhaseBeta() {}

    public void setXY() {
        for (int k = 0; k < system.getNumberOfPhases() - solidsNumber; k++) {
            for (int i = 0; i < system.getPhases()[0].getNumberOfComponents(); i++) {
                if (i != solidIndex) {
                    system.getPhase(k).getComponent(i)
                            .setx(system.getPhase(0).getComponent(i).getz() / E[i]
                                    / system.getPhase(k).getComponent(i).getFugasityCoeffisient());
                } else {
                    system.getPhase(k).getComponent(i)
                            .setx(system.getPhases()[3].getComponent(i).getFugasityCoefficient()
                                    / system.getPhase(k).getComponent(i).getFugasityCoeffisient());
                }
            }
        }
    }

    public void checkX() {
        for (int k = 0; k < system.getNumberOfPhases() - 1; k++) {
            double x = 0.0;
            for (int i = 0; i < system.getPhases()[0].getNumberOfComponents(); i++) {
                x += system.getPhase(k).getComponent(i).getx();
            }
            logger.info("x tot " + x + " PHASE " + k);
            if (x < 1.0 - 1e-6) {
                // logger.info("removing phase " + k);
                system.setBeta(system.getNumberOfPhases() - 2,
                        system.getBeta(system.getNumberOfPhases() - 1));
                system.setBeta(0, 1.0 - system.getBeta(system.getNumberOfPhases() - 1));
                system.setNumberOfPhases(system.getNumberOfPhases() - 1);
                system.setPhaseIndex(system.getNumberOfPhases() - 1, 3);
                system.init(1);
                calcE();
                setXY();
                return;
            }
        }
    }

    public void calcE() {
        E = new double[system.getPhases()[0].getNumberOfComponents()];

        for (int i = 0; i < system.getPhases()[0].getNumberOfComponents(); i++) {
            E[i] = 0.0;
            for (int k = 0; k < system.getNumberOfPhases() - solidsNumber; k++) {
                E[i] += system.getBeta(k)
                        / system.getPhase(k).getComponent(i).getFugasityCoeffisient();
            }
        }
    }

    public double calcQ() {
        Q = 0;
        double betaTotal = 0;
        dQdbeta = new double[system.getNumberOfPhases() - solidsNumber];
        Qmatrix = new double[system.getNumberOfPhases() - solidsNumber][system.getNumberOfPhases()
                - solidsNumber];

        for (int k = 0; k < system.getNumberOfPhases() - solidsNumber; k++) {
            betaTotal += system.getBeta(k);
        }

        Q = betaTotal;
        for (int i = 0; i < system.getPhases()[0].getNumberOfComponents(); i++) {
            if (i != solidIndex) {
                Q -= Math.log(E[i]) * system.getPhase(0).getComponents()[i].getz();
            }
        }

        for (int i = 0; i < solidsNumber; i++) {
            Q += system.getPhase(0).getComponent(solidIndex).getz() * (1 - Math
                    .log(system.getPhase(0).getComponent(solidIndex).getz() / system.getPhases()[3]
                            .getComponent(solidIndex).getFugasityCoefficient()));
            for (int j = 0; j < system.getNumberOfPhases() - solidsNumber; j++) {
                Q -= system.getBeta(j)
                        * system.getPhases()[3].getComponent(solidIndex).getFugasityCoefficient()
                        / system.getPhase(j).getComponent(solidIndex).getFugasityCoefficient();
            }
        }

        for (int k = 0; k < system.getNumberOfPhases() - solidsNumber; k++) {
            dQdbeta[k] = 1.0;
            for (int i = 0; i < system.getPhases()[0].getNumberOfComponents(); i++) {
                if (i == solidIndex) {
                    dQdbeta[k] -= system.getPhases()[3].getComponents()[solidIndex]
                            .getFugasityCoeffisient()
                            / system.getPhase(k).getComponent(solidIndex).getFugasityCoeffisient();
                } else {
                    dQdbeta[k] -= system.getPhase(0).getComponent(i).getz() / E[i]
                            / system.getPhase(k).getComponent(i).getFugasityCoeffisient();
                }
            }
        }

        for (int i = 0; i < system.getNumberOfPhases() - solidsNumber; i++) {
            for (int j = 0; j < system.getNumberOfPhases() - solidsNumber; j++) {
                Qmatrix[i][j] = 0.0;
                for (int k = 0; k < system.getPhases()[0].getNumberOfComponents(); k++) {
                    if (k != solidIndex) {
                        Qmatrix[i][j] += system.getPhase(0).getComponent(k).getz() / (E[k] * E[k]
                                * system.getPhase(j).getComponent(k).getFugasityCoeffisient()
                                * system.getPhase(i).getComponent(k).getFugasityCoeffisient());
                    }
                }
            }
        }
        return Q;
    }

    public void solveBeta() {
        double oldBeta[] = new double[system.getNumberOfPhases() - solidsNumber];
        double newBeta[] = new double[system.getNumberOfPhases() - solidsNumber];
        int iter = 0;
        Matrix ans = new Matrix(system.getNumberOfPhases() - solidsNumber, 1);
        do {
            system.init(1);
            calcE();
            // setXY();
            calcQ();

            oldBeta = new double[system.getNumberOfPhases() - solidsNumber];
            newBeta = new double[system.getNumberOfPhases() - solidsNumber];
            iter++;
            for (int k = 0; k < system.getNumberOfPhases() - solidsNumber; k++) {
                oldBeta[k] = system.getBeta(k);
            }

            Matrix betaMatrix = new Matrix(oldBeta, 1).transpose();
            // Matrix betaMatrixTemp = new Matrix(oldBeta, 1).transpose();
            Matrix dQM = new Matrix(dQdbeta, 1);
            Matrix dQdBM = new Matrix(Qmatrix);

            try {
                ans = dQdBM.solve(dQM.transpose());
            } catch (Exception e) {
                // ans = dQdBM.solve(dQM.transpose());
            }
            dQM.print(10, 10);
            dQdBM.print(10, 10);
            ans.print(30, 30);
            double betaReductionFactor = 1.0;
            // betaMatrixTemp = betaMatrix.minus(ans.times(betaReductionFactor));
            // betaMatrixTemp.print(10, 2);

            // double minBetaTem = 1000000;
            // int minBetaIndex = 0;

            /*
             * for (int i = 0; i < system.getNumberOfPhases() - solidsNumber; i++) { if
             * (betaMatrixTemp.get(i, 0) < minBetaTem) { minBetaTem = betaMatrixTemp.get(i, 0);
             * minBetaIndex = i; } }
             */

            /*
             * for (int k = 0; k < system.getNumberOfPhases() - solidsNumber; k++) { if ((minBetaTem
             * < -1.0E-10)) { betaReductionFactor = 1 - betaMatrixTemp.get(minBetaIndex, 0) /
             * ans.get(minBetaIndex, 0); } }
             */

            betaMatrix.minusEquals(ans.times((iter + 1.0) / (100.0 + iter)));
            // betaMatrix.print(10, 2);

            for (int k = 0; k < system.getNumberOfPhases() - solidsNumber; k++) {
                system.setBeta(k, betaMatrix.get(k, 0));
                if (betaMatrix.get(k, 0) < 0) {
                    system.setBeta(k, 1e-9);
                }
                if (betaMatrix.get(k, 0) > 1) {
                    system.setBeta(k, 1 - 1e-9);
                }
            }
            calcE();
            setXY();
            calcSolidBeta();
        } while ((ans.norm2() > 1e-8 && iter < 100) || iter < 2);

        system.init(1);
        setXY();
    }

    public void checkGibbs() {
        double gibbs1 = 0, gibbs2 = 0;
        for (int i = 0; i < system.getNumberOfPhases() - 1; i++) {
            system.setPhaseType(i, 0);
            system.init(1);
            gibbs1 = system.getPhase(i).getGibbsEnergy();
            system.setPhaseType(i, 1);
            system.init(1);
            gibbs2 = system.getPhase(i).getGibbsEnergy();
            if (gibbs1 < gibbs2) {
                system.setPhaseType(i, 0);
            } else {
                system.setPhaseType(i, 1);
            }
            system.init(1);
        }
    }

    public void calcSolidBeta() {
        double tempVar = system.getPhase(0).getComponents()[solidIndex].getz();
        double beta = 1.0;
        for (int i = 0; i < system.getNumberOfPhases() - 1; i++) {
            tempVar -= system.getBeta(i)
                    * system.getPhase(3).getComponent(solidIndex).getFugasityCoeffisient()
                    / system.getPhase(i).getComponent(solidIndex).getFugasityCoeffisient();
            beta -= system.getBeta(i);
        }
        if (tempVar > 0 && tempVar < 1.0) {
            system.setBeta(system.getNumberOfPhases() - 1, tempVar);
        }
    }

    @Override
    public void run() {
        int iter = 0;

        ThermodynamicOperations ops = new ThermodynamicOperations(system);
        system.setSolidPhaseCheck(false);
        ops.TPflash();
        system.setSolidPhaseCheck(true);
        if (checkAndAddSolidPhase() == 0) {
            return;
        }

        if (system.getPhase(0).getNumberOfComponents() <= 2) {
            solvebeta1();
        }
        do {
            iter++;
            this.solveBeta();
            // checkX();
        } while (iter < 1);
    }

    public int checkAndAddSolidPhase() {
        double[] solidCandidate = new double[system.getPhases()[0].getNumberOfComponents()];

        for (int k = 0; k < system.getPhase(0).getNumberOfComponents(); k++) {
<<<<<<< HEAD
=======

>>>>>>> 328264d8
            if (system.getTemperature() > system.getPhase(0).getComponent(k)
                    .getTriplePointTemperature()) {
                solidCandidate[k] = -10;
            } else {
                solidCandidate[k] = system.getPhase(0).getComponents()[k].getz();
                system.getPhases()[3].getComponent(k).setx(1.0);

                for (int i = 0; i < system.getNumberOfPhases(); i++) {
                    solidCandidate[k] -=
                            system.getPhases()[3].getComponent(k).fugcoef(system.getPhases()[3])
                                    / system.getPhase(i).getComponent(k).getFugasityCoeffisient();
                }
            }
        }

        for (int i = 0; i < solidCandidate.length; i++) {
            if (solidCandidate[i] > 0.0) {
                system.getPhases()[3].getComponent(i).setx(1.0);
                solidIndex = i;
                solidsNumber++;
            } else {
                system.getPhases()[3].getComponent(i).setx(0.0);
            }
        }

        for (int i = 0; i < solidsNumber; i++) {
            system.setNumberOfPhases(system.getNumberOfPhases() + 1);
            system.setPhaseIndex(system.getNumberOfPhases() - 1, 3);
            system.setBeta(system.getNumberOfPhases() - 1, solidCandidate[solidIndex]);
            // system.setBeta(system.getNumberOfPhases() - 2,
            // system.getBeta(system.getNumberOfPhases() - 2) - solidCandidate[solidIndex]);
        }
        return solidsNumber;
    }

    public double solvebeta1() {
        double numberOfMolesFreeze = system.getPhase(0).getComponent(solidIndex).getNumberOfmoles();
        double solidCandidate = 0;
        int iter = 0;
        double dn = -0.01;
        double solidCandidateOld = 0;
        do {
            solidCandidateOld = solidCandidate;
            system.addComponent(system.getPhase(0).getComponent(solidIndex).getComponentName(), dn);
            ThermodynamicOperations ops = new ThermodynamicOperations(system);
            // system.init(0);
            system.setSolidPhaseCheck(false);
            ops.TPflash();
            // system.setSolidPhaseCheck(true);

            iter++;
            solidCandidate = system.getPhase(0).getComponents()[solidIndex].getz();
            for (int i = 0; i < system.getNumberOfPhases(); i++) {
                solidCandidate -= system.getPhases()[3].getComponent(solidIndex)
                        .fugcoef(system.getPhases()[3])
                        / system.getPhase(i).getComponent(solidIndex).getFugasityCoeffisient();
            }
            double dsoliddn = (solidCandidate - solidCandidateOld) / dn;
            dn = -0.5 * solidCandidate / dsoliddn;
            logger.info("solid cand " + solidCandidate);
        } while (solidCandidate > 1e-5 && iter < 50);

        return 1.0;
    }
}<|MERGE_RESOLUTION|>--- conflicted
+++ resolved
@@ -1,8 +1,3 @@
-<<<<<<< HEAD
-
-
-=======
->>>>>>> 328264d8
 /*
  * SolidFlash12.java
  *
@@ -279,10 +274,6 @@
         double[] solidCandidate = new double[system.getPhases()[0].getNumberOfComponents()];
 
         for (int k = 0; k < system.getPhase(0).getNumberOfComponents(); k++) {
-<<<<<<< HEAD
-=======
-
->>>>>>> 328264d8
             if (system.getTemperature() > system.getPhase(0).getComponent(k)
                     .getTriplePointTemperature()) {
                 solidCandidate[k] = -10;
