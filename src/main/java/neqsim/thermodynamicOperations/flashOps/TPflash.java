--- conflicted
+++ resolved
@@ -53,19 +53,11 @@
    * </p>
    *
    * @param system a {@link neqsim.thermo.system.SystemInterface} object
-<<<<<<< HEAD
-   * @param checkForSolids Set true to check for solids.
-   */
-  public TPflash(SystemInterface system, boolean checkForSolids) {
-    this(system);
-    this.solidCheck = checkForSolids;
-=======
    * @param checkForSolids Set true to check for solid phase and do solid phase calculations.
    */
   public TPflash(SystemInterface system, boolean checkForSolids) {
     this(system);
     solidCheck = checkForSolids;
->>>>>>> 834ffe77
   }
 
   /**
