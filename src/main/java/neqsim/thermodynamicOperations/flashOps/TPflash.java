--- conflicted
+++ resolved
@@ -324,14 +324,6 @@
     }
 
     if (passedTests || (dgonRT > 0 && tpdx > 0 && tpdy > 0) || Double.isNaN(system.getBeta())) {
-<<<<<<< HEAD
-      if (system.checkStability() && stabilityCheck() && system.doMultiPhaseCheck()) {
-        // logger.info("one phase flash is stable - checking multiphase flash....
-        // ");
-        TPmultiflash operation = new TPmultiflash(system, true);
-        operation.run();
-
-=======
       if (system.checkStability() && stabilityCheck()) {
         if (system.doMultiPhaseCheck()) {
           // logger.info("one phase flash is stable - checking multiphase flash....");
@@ -351,21 +343,7 @@
         // commented out by Even Solbraa 6/2-2012k
         // system.init(3);
         return;
->>>>>>> 29e49442
-      }
-      if (solidCheck) {
-        this.solidPhaseFlash();
-      }
-      if (system.isMultiphaseWaxCheck()) {
-        TPmultiflashWAX operation = new TPmultiflashWAX(system, true);
-        operation.run();
-      }
-
-      system.orderByDensity();
-      system.init(1);
-      // commented out by Even Solbraa 6/2-2012k
-      // system.init(3);
-      return;
+      }
     }
 
     setNewK();
