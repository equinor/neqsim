--- conflicted
+++ resolved
@@ -1,13 +1,3 @@
-<<<<<<< HEAD
-
-
-=======
-/*
- * TPflash.java
- *
- * Created on 2. oktober 2000, 22:26
- */
->>>>>>> 328264d8
 package neqsim.thermodynamicOperations.flashOps;
 
 import org.apache.logging.log4j.LogManager;
