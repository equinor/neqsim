--- conflicted
+++ resolved
@@ -52,14 +52,8 @@
    * Constructor for TPflash.
    * </p>
    *
-<<<<<<< HEAD
-   * @param system         a {@link neqsim.thermo.system.SystemInterface} object
-   * @param checkForSolids Set true to check for solid phase and do solid phase
-   *                       calculations.
-=======
    * @param system a {@link neqsim.thermo.system.SystemInterface} object
    * @param checkForSolids Set true to check for solid phase and do solid phase calculations.
->>>>>>> 42662b16
    */
   public TPflash(SystemInterface system, boolean checkForSolids) {
     this(system);
@@ -231,12 +225,8 @@
       if (system.getPhase(minGibbsPhase).getComponent(i).getz() > 1e-50) {
         minGibsPhaseLogZ[i] = Math.log(system.getPhase(minGibbsPhase).getComponent(i).getz());
       }
-<<<<<<< HEAD
-      minGibsLogFugCoef[i] = system.getPhase(minGibbsPhase).getComponent(i).getLogFugacityCoefficient();
-=======
       minGibsLogFugCoef[i] =
           system.getPhase(minGibbsPhase).getComponent(i).getLogFugacityCoefficient();
->>>>>>> 42662b16
     }
 
     presdiff = system.getPhase(1).getPressure() / system.getPhase(0).getPressure();
@@ -338,13 +328,7 @@
       }
     }
 
-<<<<<<< HEAD
-    if (passedTests || (dgonRT > 0 && tpdx > 0 && tpdy > 0) || Double.isNaN(system.getBeta()))
-
-    {
-=======
     if (passedTests || (dgonRT > 0 && tpdx > 0 && tpdy > 0) || Double.isNaN(system.getBeta())) {
->>>>>>> 42662b16
       if (system.checkStability() && stabilityCheck()) {
         if (system.doMultiPhaseCheck()) {
           // logger.info("one phase flash is stable - checking multiphase flash....");
