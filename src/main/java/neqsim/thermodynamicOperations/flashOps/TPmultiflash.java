/*
 * TPmultiflash.java
 *
 * Created on 2. oktober 2000, 22:26
 */

package neqsim.thermodynamicOperations.flashOps;

import static neqsim.thermo.ThermodynamicModelSettings.phaseFractionMinimumLimit;
import java.util.ArrayList;
import org.apache.logging.log4j.LogManager;
import org.apache.logging.log4j.Logger;
import org.ejml.simple.SimpleMatrix;
import neqsim.thermo.ThermodynamicModelSettings;
import neqsim.thermo.phase.PhaseType;
import neqsim.thermo.system.SystemInterface;

/**
 * <p>
 * TPmultiflash class.
 * </p>
 *
 * @author Even Solbraa
 * @version $Id: $Id
 */
public class TPmultiflash extends TPflash {
  private static final long serialVersionUID = 1000;
  static Logger logger = LogManager.getLogger(TPmultiflash.class);

  // SystemInterface clonedSystem;
  boolean multiPhaseTest = false;
  double[][] dQdbeta;
  double[][] Qmatrix;
  double[] Erow;
  double Q = 0;
  boolean doStabilityAnalysis = true;
  boolean removePhase = false;
  boolean checkOneRemove = false;
  boolean secondTime = false;

  double[] multTerm;
  double[] multTerm2;

  /**
   * <p>
   * Constructor for TPmultiflash.
   * </p>
   */
  public TPmultiflash() {}

  /**
   * <p>
   * Constructor for TPmultiflash.
   * </p>
   *
   * @param system a {@link neqsim.thermo.system.SystemInterface} object
   */
  public TPmultiflash(SystemInterface system) {
    super(system);
    Erow = new double[system.getPhase(0).getNumberOfComponents()];
  }

  /**
   * <p>
   * Constructor for TPmultiflash.
   * </p>
   *
   * @param system a {@link neqsim.thermo.system.SystemInterface} object
<<<<<<< HEAD
   * @param checkForSolids Set true to check for solids.
=======
   * @param checkForSolids Set true to check for solid phase and do solid phase calculations.
>>>>>>> 834ffe77
   */
  public TPmultiflash(SystemInterface system, boolean checkForSolids) {
    super(system, checkForSolids);
    Erow = new double[system.getPhase(0).getNumberOfComponents()];
    multTerm = new double[system.getPhase(0).getNumberOfComponents()];
    multTerm2 = new double[system.getPhase(0).getNumberOfComponents()];
  }

  /**
   * <p>
   * calcMultiPhaseBeta.
   * </p>
   */
  public void calcMultiPhaseBeta() {}

  /**
   * <p>
   * setDoubleArrays.
   * </p>
   */
  public void setDoubleArrays() {
    dQdbeta = new double[system.getNumberOfPhases()][1];
    Qmatrix = new double[system.getNumberOfPhases()][system.getNumberOfPhases()];
  }

  /**
   * <p>
   * setXY.
   * </p>
   */
  public void setXY() {
    for (int k = 0; k < system.getNumberOfPhases(); k++) {
      for (int i = 0; i < system.getPhase(0).getNumberOfComponents(); i++) {
        if (system.getPhase(0).getComponent(i).getz() > 1e-100) {
          system.getPhase(k).getComponents()[i].setx(system.getPhase(0).getComponents()[i].getz()
              / Erow[i] / system.getPhase(k).getComponent(i).getFugacityCoefficient());
        }
        if (system.getPhase(0).getComponent(i).getIonicCharge() != 0
            && system.getPhase(k).getType() != PhaseType.AQUEOUS) {
          system.getPhase(k).getComponents()[i].setx(1e-50);
        }
        if (system.getPhase(0).getComponent(i).getIonicCharge() != 0
            && system.getPhase(k).getType() == PhaseType.AQUEOUS) {
          system.getPhase(k).getComponents()[i]
              .setx(system.getPhase(k).getComponents()[i].getNumberOfmoles()
                  / system.getPhase(k).getNumberOfMolesInPhase());
        }
      }

      system.getPhase(k).normalize();
    }
  }

  /**
   * <p>
   * calcE.
   * </p>
   */
  public void calcE() {
    // E = new double[system.getPhase(0).getNumberOfComponents()];
    for (int i = 0; i < system.getPhase(0).getNumberOfComponents(); i++) {
      Erow[i] = 0.0;
      for (int k = 0; k < system.getNumberOfPhases(); k++) {
        Erow[i] += system.getPhase(k).getBeta()
            / system.getPhase(k).getComponent(i).getFugacityCoefficient();
      }
    }
  }

  /**
   * <p>
   * calcQ.
   * </p>
   *
   * @return a double
   */
  public double calcQ() {
    /*
     * double betaTotal = 0; for (int k = 0; k < system.getNumberOfPhases(); k++) { betaTotal +=
     * system.getPhase(k).getBeta(); } Q = betaTotal;
     */
    this.calcE();
    /*
     * for (int i = 0; i < system.getPhase(0).getNumberOfComponents(); i++) { Q -= Math.log(E[i]) *
     * system.getPhase(0).getComponent(i).getz(); }
     */

    for (int i = 0; i < system.getPhase(0).getNumberOfComponents(); i++) {
      multTerm[i] = system.getPhase(0).getComponent(i).getz() / Erow[i];
      multTerm2[i] = system.getPhase(0).getComponent(i).getz() / (Erow[i] * Erow[i]);
    }

    for (int k = 0; k < system.getNumberOfPhases(); k++) {
      dQdbeta[k][0] = 1.0;
      for (int i = 0; i < system.getPhase(0).getNumberOfComponents(); i++) {
        dQdbeta[k][0] -= multTerm[i] / system.getPhase(k).getComponent(i).getFugacityCoefficient();
      }
    }

    for (int i = 0; i < system.getNumberOfPhases(); i++) {
      for (int j = 0; j < system.getNumberOfPhases(); j++) {
        Qmatrix[i][j] = 0.0;
        for (int k = 0; k < system.getPhase(0).getNumberOfComponents(); k++) {
          Qmatrix[i][j] +=
              multTerm2[k] / (system.getPhase(j).getComponent(k).getFugacityCoefficient()
                  * system.getPhase(i).getComponent(k).getFugacityCoefficient());
        }
        if (i == j) {
          Qmatrix[i][j] += 1.0e-3;
        }
      }
    }
    return Q;
  }

  /**
   * <p>
   * solveBeta.
   * </p>
   *
   * @return a double
   */
  public double solveBeta() {
    SimpleMatrix betaMatrix = new SimpleMatrix(1, system.getNumberOfPhases());
    SimpleMatrix ans = null;
    double err = 1.0;
    int iter = 1;
    do {
      iter++;
      for (int k = 0; k < system.getNumberOfPhases(); k++) {
        betaMatrix.set(0, k, system.getPhase(k).getBeta());
      }

      calcQ();
      SimpleMatrix dQM = new SimpleMatrix(dQdbeta);
      SimpleMatrix dQdBM = new SimpleMatrix(Qmatrix);
      try {
        ans = dQdBM.solve(dQM).transpose();
      } catch (Exception ex) {
      }
      betaMatrix = betaMatrix.minus(ans.scale(iter / (iter + 3.0)));
      removePhase = false;
      for (int k = 0; k < system.getNumberOfPhases(); k++) {
        system.setBeta(k, betaMatrix.get(0, k));
        if (betaMatrix.get(0, k) < phaseFractionMinimumLimit) {
          system.setBeta(k, phaseFractionMinimumLimit);
          if (checkOneRemove) {
            checkOneRemove = false;
            removePhase = true;
          }
          checkOneRemove = true;
        } else if (betaMatrix.get(0, k) > (1.0 - phaseFractionMinimumLimit)) {
          system.setBeta(k, 1.0 - phaseFractionMinimumLimit);
        }
      }
      system.normalizeBeta();
      system.init(1);
      calcE();
      setXY();
      system.init(1);
      err = ans.normF();
    } while ((err > 1e-12 && iter < 50) || iter < 3);
    // logger.info("iterations " + iter);
    return err;
  }

  /** {@inheritDoc} */
  @Override
  public void stabilityAnalysis() {
    double[] logWi = new double[system.getPhase(0).getNumberOfComponents()];
    double[][] Wi = new double[system.getPhase(0).getNumberOfComponents()][system.getPhase(0)
        .getNumberOfComponents()];

    double[] deltalogWi = new double[system.getPhases()[0].getNumberOfComponents()];
    double[] oldDeltalogWi = new double[system.getPhases()[0].getNumberOfComponents()];
    double[] oldoldDeltalogWi = new double[system.getPhases()[0].getNumberOfComponents()];
    double[] sumw = new double[system.getPhase(0).getNumberOfComponents()];
    double err = 0;
    double[] oldlogw = new double[system.getPhase(0).getNumberOfComponents()];
    double[] oldoldlogw = new double[system.getPhases()[0].getNumberOfComponents()];
    double[] oldoldoldlogw = new double[system.getPhases()[0].getNumberOfComponents()];
    double[] d = new double[system.getPhase(0).getNumberOfComponents()];
    double[][] x = new double[system.getPhase(0).getNumberOfComponents()][system.getPhase(0)
        .getNumberOfComponents()];
    tm = new double[system.getPhase(0).getNumberOfComponents()];

    double[] alpha = null;
    // SystemInterface minimumGibbsEnergySystem;
    ArrayList<SystemInterface> clonedSystem = new ArrayList<SystemInterface>(1);
    // if (minimumGibbsEnergySystem == null) {
    // minimumGibbsEnergySystem = system.clone();
    // }
    minimumGibbsEnergySystem = system;
    clonedSystem.add(system.clone());
    /*
     * for (int i = 0; i < system.getPhase(0).getNumberOfComponents(); i++) { if
     * (system.getPhase(0).getComponent(i).getx() < 1e-100) { clonedSystem.add(null); continue; }
     * double numb = 0; clonedSystem.add(system.clone());
     * 
     * // (clonedSystem.get(i)).init(0); commented out sept 2005, Even S. for (int j = 0; j <
     * system.getPhase(0).getNumberOfComponents(); j++) { numb = i == j ? 1.0 : 1.0e-12; // set to 0
     * by Even Solbraa 23.01.2013 - chaged back to 1.0e-12 27.04.13 if
     * (system.getPhase(0).getComponent(j).getz() < 1e-100) { numb = 0; } (
     * clonedSystem.get(i)).getPhase(1).getComponents()[j].setx(numb); } if
     * (system.getPhase(0).getComponent(i).getIonicCharge() == 0) { ( clonedSystem.get(i)).init(1);
     * } }
     */

    lowestGibbsEnergyPhase = 0;
    /*
     * // logger.info("low gibbs phase " + lowestGibbsEnergyPhase); for (int k = 0; k <
     * minimumGibbsEnergySystem.getPhase(0).getNumberOfComponents(); k++) { for (int i = 0; i <
     * minimumGibbsEnergySystem.getPhase(0).getNumberOfComponents(); i++) { if (!((
     * clonedSystem.get(k)) == null)) { sumw[k] += (
     * clonedSystem.get(k)).getPhase(1).getComponents()[i].getx(); } } }
     * 
     * for (int k = 0; k < minimumGibbsEnergySystem.getPhase(0).getNumberOfComponents(); k++) { for
     * (int i = 0; i < minimumGibbsEnergySystem.getPhase(0).getNumberOfComponents(); i++) { if (!((
     * clonedSystem.get(k)) == null) && system.getPhase(0).getComponent(k).getx() > 1e-100) { (
     * clonedSystem.get(k)).getPhase(1).getComponents()[i].setx((
     * clonedSystem.get(k)).getPhase(1).getComponents()[i].getx() / sumw[0]); } logger.info("x: " +
     * ( clonedSystem.get(k)).getPhase(0).getComponents()[i].getx()); } if
     * (system.getPhase(0).getComponent(k).getx() > 1e-100) { d[k] =
     * Math.log(system.getPhase(0).getComponents()[k].getx()) +
     * system.getPhase(0).getComponents()[k].getLogFugacityCoefficient();
     * if(minimumGibbsEnergySystem.getPhases()[lowestGibbsEnergyPhase].getComponents
     * ()[k].getIonicCharge()!=0) d[k]=0; } //logger.info("dk: " + d[k]); }
     */
    for (int k = 0; k < minimumGibbsEnergySystem.getPhase(0).getNumberOfComponents(); k++) {
      if (system.getPhase(0).getComponent(k).getx() > 1e-100) {
        d[k] = Math.log(system.getPhase(0).getComponents()[k].getx())
            + system.getPhase(0).getComponents()[k].getLogFugacityCoefficient();
        // if(minimumGibbsEnergySystem.getPhases()[lowestGibbsEnergyPhase].getComponents()[k].getIonicCharge()!=0)
        // d[k]=0;
      }
    }

    for (int j = 0; j < minimumGibbsEnergySystem.getPhase(0).getNumberOfComponents(); j++) {
      if (system.getPhase(0).getComponent(j).getz() > 1e-100) {
        logWi[j] = 1.0;
      } else {
        logWi[j] = -10000.0;
      }
    }

    int hydrocarbonTestCompNumb = 0;
    int lightTestCompNumb = 0;
    double Mmax = 0;
    double Mmin = 1e10;
    for (int i = 0; i < minimumGibbsEnergySystem.getPhase(0).getNumberOfComponents(); i++) {
      if (minimumGibbsEnergySystem.getPhase(0).getComponent(i).isHydrocarbon()) {
        if ((minimumGibbsEnergySystem.getPhase(0).getComponent(i).getMolarMass()) > Mmax) {
          Mmax = minimumGibbsEnergySystem.getPhase(0).getComponent(i).getMolarMass();
        }
        if ((minimumGibbsEnergySystem.getPhase(0).getComponent(i).getMolarMass()) < Mmin) {
          Mmin = minimumGibbsEnergySystem.getPhase(0).getComponent(i).getMolarMass();
        }
      }
    }

    for (int i = 0; i < minimumGibbsEnergySystem.getPhase(0).getNumberOfComponents(); i++) {
      if (minimumGibbsEnergySystem.getPhase(0).getComponent(i).isHydrocarbon()
          && minimumGibbsEnergySystem.getPhase(0).getComponent(i).getz() > 1e-50) {
        if (Math.abs(
            (minimumGibbsEnergySystem.getPhase(0).getComponent(i).getMolarMass()) - Mmax) < 1e-5) {
          hydrocarbonTestCompNumb = i;
          // logger.info("CHECKING heavy component " + hydrocarbonTestCompNumb);
        }
      }

      if (minimumGibbsEnergySystem.getPhase(0).getComponent(i).isHydrocarbon()
          && minimumGibbsEnergySystem.getPhase(0).getComponent(i).getz() > 1e-50) {
        if (Math.abs(
            (minimumGibbsEnergySystem.getPhase(0).getComponent(i).getMolarMass()) - Mmin) < 1e-5) {
          lightTestCompNumb = i;
          // logger.info("CHECKING light component " + lightTestCompNumb);
        }
      }
    }

    for (int j = system.getPhase(0).getNumberOfComponents() - 1; j >= 0; j--) {
      if (minimumGibbsEnergySystem.getPhase(0).getComponent(j).getx() < 1e-100
          || (minimumGibbsEnergySystem.getPhase(0).getComponent(j).getIonicCharge() != 0)
          || (minimumGibbsEnergySystem.getPhase(0).getComponent(j).isHydrocarbon()
              && j != hydrocarbonTestCompNumb && j != lightTestCompNumb)) {
        continue;
      }

      double nomb = 0.0;
      for (int cc = 0; cc < system.getPhase(0).getNumberOfComponents(); cc++) {
        nomb = cc == j ? 1.0 : 1.0e-12;
        if (system.getPhase(0).getComponent(cc).getz() < 1e-100) {
          nomb = 0.0;
        }

        if (clonedSystem.get(0).isPhase(1)) {
          try {
            clonedSystem.get(0).getPhase(1).getComponents()[cc].setx(nomb);
          } catch (Exception ex) {
            System.out.println(ex.getMessage());
          }
        }
      }
      // if(minimumGibbsEnergySystem.getPhase(0).getComponent(j).getName().equals("water")
      // && minimumGibbsEnergySystem.isChemicalSystem()) continue;
      // logger.info("STAB CHECK COMP " +
      // system.getPhase(0).getComponent(j).getComponentName());
      // if(minimumGibbsEnergySystem.getPhase(0).getComponent(j).isInert()) break;
      int iter = 0;
      double errOld = 1.0e100;
      do {
        errOld = err;
        iter++;
        err = 0;

        if (iter <= 150 || !system.isImplementedCompositionDeriativesofFugacity()) {
          if (iter % 7 == 0) {
            double vec1 = 0.0;

            double vec2 = 0.0;
            double prod1 = 0.0;
            double prod2 = 0.0;
            for (i = 0; i < system.getPhase(0).getNumberOfComponents(); i++) {
              vec1 = oldDeltalogWi[i] * oldoldDeltalogWi[i];
              vec2 = Math.pow(oldoldDeltalogWi[i], 2.0);
              prod1 += vec1 * vec2;
              prod2 += vec2 * vec2;
            }

            double lambda = prod1 / prod2;
            // logger.info("lambda " + lambda);
            for (i = 0; i < system.getPhase(0).getNumberOfComponents(); i++) {
              logWi[i] += lambda / (1.0 - lambda) * deltalogWi[i];
              err += Math.abs((logWi[i] - oldlogw[i]) / oldlogw[i]);
              Wi[j][i] = Math.exp(logWi[i]);
            }
          } else {
            for (int i = 0; i < system.getPhase(0).getNumberOfComponents(); i++) {
              oldoldoldlogw[i] = oldoldlogw[i];
              oldoldlogw[i] = oldlogw[i];
              oldlogw[i] = logWi[i];
              oldoldDeltalogWi[i] = oldoldlogw[i] - oldoldoldlogw[i];
              oldDeltalogWi[i] = oldlogw[i] - oldoldlogw[i];
            }
            clonedSystem.get(0).init(1, 1);
            for (int i = 0; i < system.getPhase(0).getNumberOfComponents(); i++) {
              // oldlogw[i] = logWi[i];
              if (!Double.isInfinite(
                  clonedSystem.get(0).getPhase(1).getComponents()[i].getLogFugacityCoefficient())
                  && system.getPhase(0).getComponent(i).getx() > 1e-100) {
                logWi[i] = d[i] - clonedSystem.get(0).getPhase(1).getComponents()[i]
                    .getLogFugacityCoefficient();
                if (clonedSystem.get(0).getPhase(1).getComponents()[i].getIonicCharge() != 0) {
                  logWi[i] = -1000.0;
                }
              }
              deltalogWi[i] = logWi[i] - oldlogw[i];
              err += Math.abs(logWi[i] - oldlogw[i]);
              Wi[j][i] = Math.exp(logWi[i]);
            }
          }
        } else {
          SimpleMatrix f = new SimpleMatrix(system.getPhases()[0].getNumberOfComponents(), 1);
          SimpleMatrix df = null;
          SimpleMatrix identitytimesConst = null;
          // if (!secondOrderStabilityAnalysis) {
          for (int i = 0; i < system.getPhase(0).getNumberOfComponents(); i++) {
            oldoldoldlogw[i] = oldoldlogw[i];
            oldoldlogw[i] = oldlogw[i];
            oldlogw[i] = logWi[i];
            oldoldDeltalogWi[i] = oldoldlogw[i] - oldoldoldlogw[i];
            oldDeltalogWi[i] = oldlogw[i] - oldoldlogw[i];
          }
          clonedSystem.get(0).init(3, 1);
          alpha = new double[clonedSystem.get(0).getPhases()[0].getNumberOfComponents()];
          df = new SimpleMatrix(system.getPhases()[0].getNumberOfComponents(),
              system.getPhases()[0].getNumberOfComponents());
          identitytimesConst = SimpleMatrix.identity(system.getPhases()[0].getNumberOfComponents());
          // ,
          // system.getPhases()[0].getNumberOfComponents());
          // secondOrderStabilityAnalysis = true;
          // }

          for (int i = 0; i < clonedSystem.get(0).getPhases()[0].getNumberOfComponents(); i++) {
            alpha[i] = 2.0 * Math.sqrt(Wi[j][i]);
          }

          for (int i = 0; i < system.getPhase(0).getNumberOfComponents(); i++) {
            if (system.getPhase(0).getComponent(i).getz() > 1e-100) {
              f.set(i, 0,
                  Math.sqrt(Wi[j][i])
                      * (Math.log(Wi[j][i]) + clonedSystem.get(0).getPhases()[1].getComponents()[i]
                          .getLogFugacityCoefficient() - d[i]));
            }
            for (int k = 0; k < clonedSystem.get(0).getPhases()[0].getNumberOfComponents(); k++) {
              double kronDelt = (i == k) ? 1.0 : 0.0;
              if (system.getPhase(0).getComponent(i).getz() > 1e-100) {
                df.set(i, k, kronDelt + Math.sqrt(Wi[j][k] * Wi[j][i])
                    * clonedSystem.get(0).getPhases()[1].getComponents()[i].getdfugdn(k));
                // * clonedSystem.getPhases()[j].getNumberOfMolesInPhase());
              } else {
                df.set(i, k, 0);
                // * clonedSystem.getPhases()[j].getNumberOfMolesInPhase());
              }
            }
          }

          // f.print(10, 10);
          // df.print(10, 10);
          SimpleMatrix dx = df.plus(identitytimesConst).solve(f).negative();
          // dx.print(10, 10);

          for (int i = 0; i < system.getPhase(0).getNumberOfComponents(); i++) {
            double alphaNew = alpha[i] + dx.get(i, 0);
            Wi[j][i] = Math.pow(alphaNew / 2.0, 2.0);
            if (system.getPhase(0).getComponent(i).getz() > 1e-100) {
              logWi[i] = Math.log(Wi[j][i]);
            }
            if (system.getPhase(0).getComponent(i).getIonicCharge() != 0) {
              logWi[i] = -1000.0;
            }
            err += Math.abs((logWi[i] - oldlogw[i]) / oldlogw[i]);
          }

          // logger.info("err newton " + err);
        }
        // logger.info("err: " + err);
        sumw[j] = 0;

        for (int i = 0; i < system.getPhase(0).getNumberOfComponents(); i++) {
          sumw[j] += Math.exp(logWi[i]);
        }

        for (int i = 0; i < system.getPhase(0).getNumberOfComponents(); i++) {
          if (system.getPhase(0).getComponent(i).getx() > 1e-100) {
            clonedSystem.get(0).getPhase(1).getComponents()[i].setx(Math.exp(logWi[i]) / sumw[j]);
          }
          if (system.getPhase(0).getComponent(i).getIonicCharge() != 0) {
            clonedSystem.get(0).getPhase(1).getComponents()[i].setx(1e-50);
          }
        }
      } while ((Math.abs(err) > 1e-9 || err > errOld) && iter < 600);
      // logger.info("err: " + err + " ITER " + iter);
      double xTrivialCheck0 = 0.0;
      double xTrivialCheck1 = 0.0;

      tm[j] = 1.0;

      for (int i = 0; i < system.getPhase(1).getNumberOfComponents(); i++) {
        if (system.getPhase(0).getComponent(i).getx() > 1e-100) {
          tm[j] -= Math.exp(logWi[i]);
        }
        x[j][i] = clonedSystem.get(0).getPhase(1).getComponents()[i].getx();
        // logger.info("txji: " + x[j][i]);

        xTrivialCheck0 += Math.abs(x[j][i] - system.getPhase(0).getComponent(i).getx());
        xTrivialCheck1 += Math.abs(x[j][i] - system.getPhase(1).getComponent(i).getx());
      }
      if (iter >= 599) {
        // logger.info("iter > maxiter multiphase stability ");
        // logger.info("error " + Math.abs(err));
        // logger.info("tm: " + tm[j]);
      }

      if (Math.abs(xTrivialCheck0) < 1e-4 || Math.abs(xTrivialCheck1) < 1e-4) {
        tm[j] = 10.0;
      }

      if (tm[j] < -1e-8) {
        break;
      }
    }

    int unstabcomp = 0;
    for (int k = system.getPhase(0).getNumberOfComponents() - 1; k >= 0; k--) {
      if (tm[k] < -1e-8 && !(Double.isNaN(tm[k]))) {
        system.addPhase();
        unstabcomp = k;
        for (int i = 0; i < system.getPhase(1).getNumberOfComponents(); i++) {
          system.getPhase(system.getNumberOfPhases() - 1).getComponents()[i].setx(x[k][i]);
        }
        system.getPhases()[system.getNumberOfPhases() - 1].normalize();
        multiPhaseTest = true;
        system.setBeta(system.getNumberOfPhases() - 1,
            system.getPhase(0).getComponent(unstabcomp).getz());
        system.init(1);
        system.normalizeBeta();

        // logger.info("STABILITY ANALYSIS: ");
        // logger.info("tm1: " + k + " "+ tm[k]);
        // system.display();
        return;
      }
    }

    system.normalizeBeta();
    // logger.info("STABILITY ANALYSIS: ");
    // logger.info("tm1: " + tm[0] + " tm2: " + tm[1]);
    // system.display();
  }

  /**
   * <p>
   * stabilityAnalysis2.
   * </p>
   */
  public void stabilityAnalysis2() {
    double[] logWi = new double[system.getPhase(0).getNumberOfComponents()];
    double[][] Wi = new double[system.getPhase(0).getNumberOfComponents()][system.getPhase(0)
        .getNumberOfComponents()];

    double[] deltalogWi = new double[system.getPhases()[0].getNumberOfComponents()];
    double[] oldDeltalogWi = new double[system.getPhases()[0].getNumberOfComponents()];
    double[] oldoldDeltalogWi = new double[system.getPhases()[0].getNumberOfComponents()];
    double[] sumw = new double[system.getPhase(0).getNumberOfComponents()];
    double err = 0;
    double[] oldlogw = new double[system.getPhase(0).getNumberOfComponents()];
    double[] oldoldlogw = new double[system.getPhases()[0].getNumberOfComponents()];
    double[] oldoldoldlogw = new double[system.getPhases()[0].getNumberOfComponents()];
    double[] d = new double[system.getPhase(0).getNumberOfComponents()];
    double[][] x = new double[system.getPhase(0).getNumberOfComponents()][system.getPhase(0)
        .getNumberOfComponents()];
    tm = new double[system.getPhase(0).getNumberOfComponents()];

    double[] alpha = null;
    // SystemInterface minimumGibbsEnergySystem;
    ArrayList<SystemInterface> clonedSystem = new ArrayList<SystemInterface>(1);
    // if (minimumGibbsEnergySystem == null) {
    // minimumGibbsEnergySystem = system.clone();
    // }
    minimumGibbsEnergySystem = system;
    for (int i = 0; i < system.getPhase(0).getNumberOfComponents(); i++) {
      if (system.getPhase(0).getComponent(i).getx() < 1e-100) {
        clonedSystem.add(null);
        continue;
      }
      double numb = 0;
      clonedSystem.add(system.clone());
      // (clonedSystem.get(i)).init(0); commented out sept 2005, Even
      // S.
      for (int j = 0; j < system.getPhase(0).getNumberOfComponents(); j++) {
        numb = i == j ? 1.0 : 1.0e-12;
        if (system.getPhase(0).getComponent(j).getz() < 1e-100) {
          numb = 0;
        }
        (clonedSystem.get(i)).getPhase(1).getComponents()[j].setx(numb);
      }
      if (system.getPhase(0).getComponent(i).getIonicCharge() == 0) {
        (clonedSystem.get(i)).init(1);
      }
    }

    lowestGibbsEnergyPhase = 0;

    // logger.info("low gibbs phase " + lowestGibbsEnergyPhase);
    for (int k = 0; k < minimumGibbsEnergySystem.getPhase(0).getNumberOfComponents(); k++) {
      for (int i = 0; i < minimumGibbsEnergySystem.getPhase(0).getNumberOfComponents(); i++) {
        if (!((clonedSystem.get(k)) == null)) {
          sumw[k] += (clonedSystem.get(k)).getPhase(1).getComponents()[i].getx();
        }
      }
    }

    for (int k = 0; k < minimumGibbsEnergySystem.getPhase(0).getNumberOfComponents(); k++) {
      for (int i = 0; i < minimumGibbsEnergySystem.getPhase(0).getNumberOfComponents(); i++) {
        if (!((clonedSystem.get(k)) == null)
            && system.getPhase(0).getComponent(k).getx() > 1e-100) {
          (clonedSystem.get(k)).getPhase(1).getComponents()[i]
              .setx((clonedSystem.get(k)).getPhase(1).getComponents()[i].getx() / sumw[0]);
        }
        // logger.info("x: " + (
        // clonedSystem.get(k)).getPhase(0).getComponents()[i].getx());
      }
      if (system.getPhase(0).getComponent(k).getx() > 1e-100) {
        d[k] = Math.log(system.getPhase(0).getComponents()[k].getx())
            + system.getPhase(0).getComponents()[k].getLogFugacityCoefficient();
        // if(minimumGibbsEnergySystem.getPhases()[lowestGibbsEnergyPhase].getComponents()[k].getIonicCharge()!=0)
        // d[k]=0;
      }
      // logger.info("dk: " + d[k]);
    }

    for (int j = 0; j < minimumGibbsEnergySystem.getPhase(0).getNumberOfComponents(); j++) {
      if (system.getPhase(0).getComponent(j).getz() > 1e-100) {
        logWi[j] = 1.0;
      } else {
        logWi[j] = -10000.0;
      }
    }

    int hydrocarbonTestCompNumb = 0;
    int lightTestCompNumb = 0;
    double Mmax = 0;
    double Mmin = 1e10;
    for (int i = 0; i < minimumGibbsEnergySystem.getPhase(0).getNumberOfComponents(); i++) {
      if (minimumGibbsEnergySystem.getPhase(0).getComponent(i).isHydrocarbon()) {
        if ((minimumGibbsEnergySystem.getPhase(0).getComponent(i).getMolarMass()) > Mmax) {
          Mmax = minimumGibbsEnergySystem.getPhase(0).getComponent(i).getMolarMass();
        }
        if ((minimumGibbsEnergySystem.getPhase(0).getComponent(i).getMolarMass()) < Mmin) {
          Mmin = minimumGibbsEnergySystem.getPhase(0).getComponent(i).getMolarMass();
        }
      }
    }
    for (int i = 0; i < minimumGibbsEnergySystem.getPhase(0).getNumberOfComponents(); i++) {
      if (minimumGibbsEnergySystem.getPhase(0).getComponent(i).isHydrocarbon()
          && minimumGibbsEnergySystem.getPhase(0).getComponent(i).getz() > 1e-50) {
        if (Math.abs(
            (minimumGibbsEnergySystem.getPhase(0).getComponent(i).getMolarMass()) - Mmax) < 1e-5) {
          hydrocarbonTestCompNumb = i;
          // logger.info("CHECKING heavy component " + hydrocarbonTestCompNumb);
        }
      }

      if (minimumGibbsEnergySystem.getPhase(0).getComponent(i).isHydrocarbon()
          && minimumGibbsEnergySystem.getPhase(0).getComponent(i).getz() > 1e-50) {
        if (Math.abs(
            (minimumGibbsEnergySystem.getPhase(0).getComponent(i).getMolarMass()) - Mmin) < 1e-5) {
          lightTestCompNumb = i;
          // logger.info("CHECKING light component " + lightTestCompNumb);
        }
      }
    }

    for (int j = system.getPhase(0).getNumberOfComponents() - 1; j >= 0; j--) {
      if (minimumGibbsEnergySystem.getPhase(0).getComponent(j).getx() < 1e-100
          || (minimumGibbsEnergySystem.getPhase(0).getComponent(j).getIonicCharge() != 0)
          || (minimumGibbsEnergySystem.getPhase(0).getComponent(j).isHydrocarbon()
              && j != hydrocarbonTestCompNumb && j != lightTestCompNumb)) {
        continue;
      }
      // if(minimumGibbsEnergySystem.getPhase(0).getComponent(j).getName().equals("water")
      // && minimumGibbsEnergySystem.isChemicalSystem()) continue;
      // logger.info("STAB CHECK COMP " +
      // system.getPhase(0).getComponent(j).getComponentName());
      // if(minimumGibbsEnergySystem.getPhase(0).getComponent(j).isInert()) break;
      int iter = 0;
      double errOld = 1.0e100;
      do {
        errOld = err;
        iter++;
        err = 0;

        if (iter <= 20 || !system.isImplementedCompositionDeriativesofFugacity()) {
          if (iter % 7 == 0) {
            double vec1 = 0.0;

            double vec2 = 0.0;
            double prod1 = 0.0;
            double prod2 = 0.0;
            for (i = 0; i < system.getPhase(0).getNumberOfComponents(); i++) {
              vec1 = oldDeltalogWi[i] * oldoldDeltalogWi[i];
              vec2 = Math.pow(oldoldDeltalogWi[i], 2.0);
              prod1 += vec1 * vec2;
              prod2 += vec2 * vec2;
            }

            double lambda = prod1 / prod2;
            // logger.info("lambda " + lambda);
            for (i = 0; i < system.getPhase(0).getNumberOfComponents(); i++) {
              logWi[i] += lambda / (1.0 - lambda) * deltalogWi[i];
              err += Math.abs((logWi[i] - oldlogw[i]) / oldlogw[i]);
              Wi[j][i] = Math.exp(logWi[i]);
            }
          } else {
            for (int i = 0; i < system.getPhase(0).getNumberOfComponents(); i++) {
              oldoldoldlogw[i] = oldoldlogw[i];
              oldoldlogw[i] = oldlogw[i];
              oldlogw[i] = logWi[i];
              oldoldDeltalogWi[i] = oldoldlogw[i] - oldoldoldlogw[i];
              oldDeltalogWi[i] = oldlogw[i] - oldoldlogw[i];
            }
            (clonedSystem.get(j)).init(1, 1);
            for (int i = 0; i < system.getPhase(0).getNumberOfComponents(); i++) {
              // oldlogw[i] = logWi[i];
              if (!Double.isInfinite(
                  (clonedSystem.get(j)).getPhase(1).getComponents()[i].getLogFugacityCoefficient())
                  && system.getPhase(0).getComponent(i).getx() > 1e-100) {
                logWi[i] = d[i] - (clonedSystem.get(j)).getPhase(1).getComponents()[i]
                    .getLogFugacityCoefficient();
                if ((clonedSystem.get(j)).getPhase(1).getComponents()[i].getIonicCharge() != 0) {
                  logWi[i] = -1000.0;
                }
              }
              deltalogWi[i] = logWi[i] - oldlogw[i];
              err += Math.abs(logWi[i] - oldlogw[i]);
              Wi[j][i] = Math.exp(logWi[i]);
            }
          }
        } else {
          SimpleMatrix f = new SimpleMatrix(system.getPhases()[0].getNumberOfComponents(), 1);
          SimpleMatrix df = null;
          SimpleMatrix identitytimesConst = null;
          // if (!secondOrderStabilityAnalysis) {
          for (int i = 0; i < system.getPhase(0).getNumberOfComponents(); i++) {
            oldoldoldlogw[i] = oldoldlogw[i];
            oldoldlogw[i] = oldlogw[i];
            oldlogw[i] = logWi[i];
            oldoldDeltalogWi[i] = oldoldlogw[i] - oldoldoldlogw[i];
            oldDeltalogWi[i] = oldlogw[i] - oldoldlogw[i];
          }
          (clonedSystem.get(j)).init(3, 1);
          alpha = new double[(clonedSystem.get(j)).getPhases()[0].getNumberOfComponents()];
          df = new SimpleMatrix(system.getPhases()[0].getNumberOfComponents(),
              system.getPhases()[0].getNumberOfComponents());
          identitytimesConst = SimpleMatrix.identity(system.getPhases()[0].getNumberOfComponents());
          // , system.getPhases()[0].getNumberOfComponents());
          // secondOrderStabilityAnalysis = true;
          // }

          for (int i = 0; i < (clonedSystem.get(j)).getPhases()[0].getNumberOfComponents(); i++) {
            alpha[i] = 2.0 * Math.sqrt(Wi[j][i]);
          }

          for (int i = 0; i < system.getPhase(0).getNumberOfComponents(); i++) {
            if (system.getPhase(0).getComponent(i).getz() > 1e-100) {
              f.set(i, 0, Math.sqrt(Wi[j][i])
                  * (Math.log(Wi[j][i]) + (clonedSystem.get(j)).getPhases()[1].getComponents()[i]
                      .getLogFugacityCoefficient() - d[i]));
            }
            for (int k = 0; k < (clonedSystem.get(j)).getPhases()[0].getNumberOfComponents(); k++) {
              double kronDelt = (i == k) ? 1.0 : 0.0;
              if (system.getPhase(0).getComponent(i).getz() > 1e-100) {
                df.set(i, k, kronDelt + Math.sqrt(Wi[j][k] * Wi[j][i])
                    * (clonedSystem.get(j)).getPhases()[1].getComponents()[i].getdfugdn(k));
                // *
                // clonedSystem.getPhases()[j].getNumberOfMolesInPhase());
              } else {
                df.set(i, k, 0);
                // *
                // clonedSystem.getPhases()[j].getNumberOfMolesInPhase());
              }
            }
          }
          // f.print(10, 10);
          // df.print(10, 10);
          SimpleMatrix dx = df.plus(identitytimesConst).solve(f).negative();
          // dx.print(10, 10);

          for (int i = 0; i < system.getPhase(0).getNumberOfComponents(); i++) {
            double alphaNew = alpha[i] + dx.get(i, 0);
            Wi[j][i] = Math.pow(alphaNew / 2.0, 2.0);
            if (system.getPhase(0).getComponent(i).getz() > 1e-100) {
              logWi[i] = Math.log(Wi[j][i]);
            }
            if (system.getPhase(0).getComponent(i).getIonicCharge() != 0) {
              logWi[i] = -1000.0;
            }
            err += Math.abs((logWi[i] - oldlogw[i]) / oldlogw[i]);
          }

          // logger.info("err newton " + err);
        }
        // logger.info("err: " + err);
        sumw[j] = 0;

        for (int i = 0; i < system.getPhase(0).getNumberOfComponents(); i++) {
          sumw[j] += Math.exp(logWi[i]);
        }

        for (int i = 0; i < system.getPhase(0).getNumberOfComponents(); i++) {
          if (system.getPhase(0).getComponent(i).getx() > 1e-100) {
            (clonedSystem.get(j)).getPhase(1).getComponents()[i].setx(Math.exp(logWi[i]) / sumw[j]);
          }
          if (system.getPhase(0).getComponent(i).getIonicCharge() != 0) {
            (clonedSystem.get(j)).getPhase(1).getComponents()[i].setx(1e-50);
          }
        }
      } while ((Math.abs(err) > 1e-9 || err > errOld) && iter < 200);
      // logger.info("err: " + err + " ITER " + iter);
      double xTrivialCheck0 = 0.0;
      double xTrivialCheck1 = 0.0;

      tm[j] = 1.0;

      for (int i = 0; i < system.getPhase(1).getNumberOfComponents(); i++) {
        if (system.getPhase(0).getComponent(i).getx() > 1e-100) {
          tm[j] -= Math.exp(logWi[i]);
        }
        x[j][i] = (clonedSystem.get(j)).getPhase(1).getComponents()[i].getx();
        // logger.info("txji: " + x[j][i]);

        xTrivialCheck0 += Math.abs(x[j][i] - system.getPhase(0).getComponent(i).getx());
        xTrivialCheck1 += Math.abs(x[j][i] - system.getPhase(1).getComponent(i).getx());
      }
      if (iter >= 199) {
        logger.info("iter > maxiter multiphase stability ");
        logger.info("error " + Math.abs(err));
        logger.info("tm: " + tm[j]);
      }

      if (Math.abs(xTrivialCheck0) < 1e-6 || Math.abs(xTrivialCheck1) < 1e-6) {
        tm[j] = 10.0;
      }

      if (tm[j] < -1e-8) {
        break;
      }
    }

    int unstabcomp = 0;
    for (int k = system.getPhase(0).getNumberOfComponents() - 1; k >= 0; k--) {
      if (tm[k] < -1e-8 && !(Double.isNaN(tm[k]))) {
        system.addPhase();
        unstabcomp = k;
        for (int i = 0; i < system.getPhase(1).getNumberOfComponents(); i++) {
          system.getPhase(system.getNumberOfPhases() - 1).getComponents()[i].setx(x[k][i]);
        }
        system.getPhases()[system.getNumberOfPhases() - 1].normalize();
        multiPhaseTest = true;
        system.setBeta(system.getNumberOfPhases() - 1,
            system.getPhase(0).getComponent(unstabcomp).getz());
        system.init(1);
        system.normalizeBeta();

        // logger.info("STABILITY ANALYSIS: ");
        // logger.info("tm1: " + k + " "+ tm[k]);
        // system.display();
        return;
      }
    }
    system.normalizeBeta();
    // logger.info("STABILITY ANALYSIS: ");
    // logger.info("tm1: " + tm[0] + " tm2: " + tm[1]);
    // system.display();
  }

  /** {@inheritDoc} */
  @Override
  public void run() {
    int aqueousPhaseNumber = 0;
    // logger.info("Starting multiphase-flash....");

    // system.setNumberOfPhases(system.getNumberOfPhases()+1);
    if (doStabilityAnalysis) {
      stabilityAnalysis();
    }
    // system.orderByDensity();
    doStabilityAnalysis = true;
    // system.init(1);
    // system.display();
    aqueousPhaseNumber = system.getPhaseNumberOfPhase("aqueous");
    if (system.isChemicalSystem()) {
      system.getChemicalReactionOperations().solveChemEq(system.getPhaseNumberOfPhase("aqueous"),
          0);
      system.getChemicalReactionOperations().solveChemEq(system.getPhaseNumberOfPhase("aqueous"),
          1);
    }

    int iterations = 0;
    if (multiPhaseTest) { // && !system.isChemicalSystem()) {
      double diff = 1.0e10;

      double oldDiff = 1.0e10;
      double chemdev = 0;
      int iterOut = 0;
      do {
        iterOut++;
        if (system.isChemicalSystem()) {
          if (system.getPhaseNumberOfPhase("aqueous") != aqueousPhaseNumber) {
            aqueousPhaseNumber = system.getPhaseNumberOfPhase("aqueous");
            system.getChemicalReactionOperations()
                .solveChemEq(system.getPhaseNumberOfPhase("aqueous"), 0);
            // system.getChemicalReactionOperations().solveChemEq(system.getPhaseNumberOfPhase("aqueous"),
            // 1);
          }

          for (int phase = system.getPhaseNumberOfPhase("aqueous"); phase < system
              .getPhaseNumberOfPhase("aqueous") + 1; phase++) {
            chemdev = 0.0;
            double[] xchem = new double[system.getPhase(phase).getNumberOfComponents()];

            for (i = 0; i < system.getPhase(0).getNumberOfComponents(); i++) {
              xchem[i] = system.getPhase(phase).getComponents()[i].getx();
            }

            system.init(1);
            system.getChemicalReactionOperations()
                .solveChemEq(system.getPhaseNumberOfPhase("aqueous"), 1);

            for (i = 0; i < system.getPhase(0).getNumberOfComponents(); i++) {
              chemdev += Math.abs(xchem[i] - system.getPhase(phase).getComponents()[i].getx());
            }
            // logger.info("chemdev: " + chemdev);
          }
        }
        setDoubleArrays();
        iterations = 0;
        do {
          iterations++;
          // oldBeta = system.getBeta(system.getNumberOfPhases() - 1);
          // system.init(1);
          oldDiff = diff;
          diff = this.solveBeta();
          // diff = Math.abs((system.getBeta(system.getNumberOfPhases() - 1) - oldBeta) /
          // oldBeta);
          // logger.info("diff multiphase " + diff);
        } while (diff > 1e-12 && !removePhase && (diff < oldDiff || iterations < 50)
            && iterations < 200);
        // this.solveBeta(true);
        if (iterations >= 199) {
          logger.error("error in multiphase flash..did not solve in 200 iterations");
          diff = this.solveBeta();
        }
      } while ((Math.abs(chemdev) > 1e-10 && iterOut < 100)
          || (iterOut < 3 && system.isChemicalSystem()));

      boolean hasRemovedPhase = false;
      for (int i = 0; i < system.getNumberOfPhases(); i++) {
        if (system.getBeta(i) < ThermodynamicModelSettings.phaseFractionMinimumLimit * 1.1) {
          system.removePhaseKeepTotalComposition(i);
          doStabilityAnalysis = false;
          hasRemovedPhase = true;
        }
      }

      boolean trivialSolution = false;
      for (int i = 0; i < system.getNumberOfPhases() - 1; i++) {
        for (int j = 0; j < system.getPhase(i).getNumberOfComponents(); j++) {
          if (Math.abs(
              system.getPhase(i).getDensity() - system.getPhase(i + 1).getDensity()) < 1.1e-5) {
            trivialSolution = true;
          }
        }
      }

      if (trivialSolution && !hasRemovedPhase) {
        for (int i = 0; i < system.getNumberOfPhases() - 1; i++) {
          if (Math.abs(
              system.getPhase(i).getDensity() - system.getPhase(i + 1).getDensity()) < 1.1e-5) {
            system.removePhaseKeepTotalComposition(i + 1);
            doStabilityAnalysis = false;
            hasRemovedPhase = true;
          }
        }
      }

      /*
       * for (int i = 0; i < system.getNumberOfPhases()-1; i++) { if
       * (Math.abs(system.getPhase(i).getDensity()-system.getPhase(i+1).getDensity())< 1e-6 &&
       * !hasRemovedPhase) { system.removePhase(i+1); doStabilityAnalysis=false; hasRemovedPhase =
       * true; } }
       */
      if (hasRemovedPhase && !secondTime) {
        secondTime = true;
        run();
      }
      /*
       * if (!secondTime) { secondTime = true; doStabilityAnalysis = false; run(); }
       */
    }
  }
}<|MERGE_RESOLUTION|>--- conflicted
+++ resolved
@@ -66,11 +66,7 @@
    * </p>
    *
    * @param system a {@link neqsim.thermo.system.SystemInterface} object
-<<<<<<< HEAD
-   * @param checkForSolids Set true to check for solids.
-=======
    * @param checkForSolids Set true to check for solid phase and do solid phase calculations.
->>>>>>> 834ffe77
    */
   public TPmultiflash(SystemInterface system, boolean checkForSolids) {
     super(system, checkForSolids);
