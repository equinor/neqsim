package neqsim.thermodynamicOperations.flashOps;

import java.util.ArrayList;
import org.apache.logging.log4j.LogManager;
import org.apache.logging.log4j.Logger;
import Jama.Matrix;
import neqsim.thermo.phase.PhaseType;
import neqsim.thermo.system.SystemInterface;

/**
 * <p>
 * TPmultiflashWAX class.
 * </p>
 *
 * @author Even Solbraa
 * @version $Id: $Id
 */
public class TPmultiflashWAX extends TPflash {
  private static final long serialVersionUID = 1000;
  static Logger logger = LogManager.getLogger(TPmultiflashWAX.class);

  // SystemInterface clonedSystem;
  boolean multiPhaseTest = false;
  double[] dQdbeta;
  double[][] Qmatrix;
  double[] E;
  double Q = 0;
  boolean doStabilityAnalysis = true;

  /**
   * <p>
   * Constructor for TPmultiflashWAX.
   * </p>
   */
  public TPmultiflashWAX() {}

  /**
   * <p>
   * Constructor for TPmultiflashWAX.
   * </p>
   *
   * @param system a {@link neqsim.thermo.system.SystemInterface} object
   */
  public TPmultiflashWAX(SystemInterface system) {
    super(system);
  }

  /**
   * <p>
   * Constructor for TPmultiflashWAX.
   * </p>
   *
   * @param system a {@link neqsim.thermo.system.SystemInterface} object
<<<<<<< HEAD
   * @param checkForSolids a boolean
=======
   * @param checkForSolids Set true to check for solid phase and do solid phase calculations.
>>>>>>> 834ffe77
   */
  public TPmultiflashWAX(SystemInterface system, boolean checkForSolids) {
    super(system, checkForSolids);
  }

  /**
   * <p>
   * calcMultiPhaseBeta.
   * </p>
   */
  public void calcMultiPhaseBeta() {}

  /**
   * <p>
   * setXY.
   * </p>
   */
  public void setXY() {
    for (int k = 0; k < system.getNumberOfPhases(); k++) {
      for (int i = 0; i < system.getPhase(0).getNumberOfComponents(); i++) {
        if (system.getPhase(0).getComponent(i).getz() > 1e-100) {
          system.getPhase(k).getComponents()[i].setx(system.getPhase(0).getComponents()[i].getz()
              / E[i] / system.getPhase(k).getComponents()[i].getFugacityCoefficient());
        }
        if (system.getPhase(0).getComponent(i).getIonicCharge() != 0
            && system.getPhase(k).getType() != PhaseType.AQUEOUS) {
          system.getPhase(k).getComponents()[i].setx(1e-50);
        }
        if (system.getPhase(0).getComponent(i).getIonicCharge() != 0
            && system.getPhase(k).getType() == PhaseType.AQUEOUS) {
          system.getPhase(k).getComponents()[i]
              .setx(system.getPhase(k).getComponents()[i].getNumberOfmoles()
                  / system.getPhase(k).getNumberOfMolesInPhase());
        }
        if (system.hasPhaseType("wax")) {
          system.getPhaseOfType("wax").getComponents()[i].setx(0);
        }
      }
      system.getPhase(k).normalize();
    }
  }

  /**
   * <p>
   * calcE.
   * </p>
   */
  public void calcE() {
    E = new double[system.getPhase(0).getNumberOfComponents()];

    for (int i = 0; i < system.getPhase(0).getNumberOfComponents(); i++) {
      for (int k = 0; k < system.getNumberOfPhases(); k++) {
        E[i] += system.getPhase(k).getBeta()
            / system.getPhase(k).getComponents()[i].getFugacityCoefficient();
      }
    }
  }

  /**
   * <p>
   * calcQ.
   * </p>
   *
   * @return a double
   */
  public double calcQ() {
    Q = 0;
    double betaTotal = 0;
    dQdbeta = new double[system.getNumberOfPhases()];
    Qmatrix = new double[system.getNumberOfPhases()][system.getNumberOfPhases()];

    for (int k = 0; k < system.getNumberOfPhases(); k++) {
      betaTotal += system.getPhase(k).getBeta();
    }

    Q = betaTotal;
    this.calcE();

    for (int i = 0; i < system.getPhase(0).getNumberOfComponents(); i++) {
      Q -= Math.log(E[i]) * system.getPhase(0).getComponents()[i].getz();
    }

    for (int k = 0; k < system.getNumberOfPhases(); k++) {
      dQdbeta[k] = 1.0;
      for (int i = 0; i < system.getPhase(0).getNumberOfComponents(); i++) {
        dQdbeta[k] -= system.getPhase(0).getComponents()[i].getz() * 1.0 / E[i]
            / system.getPhase(k).getComponents()[i].getFugacityCoefficient();
      }
    }

    for (int i = 0; i < system.getNumberOfPhases(); i++) {
      for (int j = 0; j < system.getNumberOfPhases(); j++) {
        Qmatrix[i][j] = 0;
        for (int k = 0; k < system.getPhase(0).getNumberOfComponents(); k++) {
          Qmatrix[i][j] += system.getPhase(0).getComponents()[k].getz()
              / (E[k] * E[k] * system.getPhase(j).getComponents()[k].getFugacityCoefficient()
                  * system.getPhase(i).getComponents()[k].getFugacityCoefficient());
        }
        if (i == j) {
          Qmatrix[i][j] += 1e-10;
        }
      }
    }
    return Q;
  }

  /**
   * <p>
   * solveBeta.
   * </p>
   *
   * @param updateFugacities a boolean
   */
  public void solveBeta(boolean updateFugacities) {
    double[] oldBeta = new double[system.getNumberOfPhases()];
    // double newBeta[] = new double[system.getNumberOfPhases()];

    Matrix ans = new Matrix(system.getNumberOfPhases() - 1, 1);

    int iter = 1;
    do {
      iter++;
      for (int k = 0; k < system.getNumberOfPhases(); k++) {
        oldBeta[k] = system.getPhase(k).getBeta();
      }

      calcQ();

      Matrix betaMatrix = new Matrix(oldBeta, 1).transpose();
      Matrix dQM = new Matrix(dQdbeta, 1);
      Matrix dQdBM = new Matrix(Qmatrix);
      try {
        ans = dQdBM.solve(dQM.transpose());
      } catch (Exception ex) {
      }
      betaMatrix.minusEquals(ans.times(iter / (iter + 2.0)));
      // ans.print(10,2);
      // betaMatrix.print(10,2);

      for (int k = 0; k < system.getNumberOfPhases(); k++) {
        system.setBeta(k, betaMatrix.get(k, 0));
        if (betaMatrix.get(k, 0) < 0) {
          system.setBeta(k, 1.0e-9);
        }
        if (betaMatrix.get(k, 0) > 1) {
          system.setBeta(k, 1.0 - 1e-9);
        }
      }

      if (updateFugacities) {
        // system.init(1);
      }
      calcE();
      setXY();
      if (updateFugacities) {
        system.init(1);
      }
    } while ((ans.norm2() > 1e-6 && iter < 20) || iter < 3);
  }

  /** {@inheritDoc} */
  @Override
  public void stabilityAnalysis() {
    double[] logWi = new double[system.getPhase(0).getNumberOfComponents()];
    double[][] Wi = new double[system.getPhase(0).getNumberOfComponents()][system.getPhase(0)
        .getNumberOfComponents()];
    double[] sumw = new double[system.getPhase(0).getNumberOfComponents()];
    double err = 0;
    double[] oldlogw = new double[system.getPhase(0).getNumberOfComponents()];
    double[] d = new double[system.getPhase(0).getNumberOfComponents()];
    double[][] x = new double[system.getPhase(0).getNumberOfComponents()][system.getPhase(0)
        .getNumberOfComponents()];
    tm = new double[system.getPhase(0).getNumberOfComponents()];

    SystemInterface minimumGibbsEnergySystem;
    ArrayList<SystemInterface> clonedSystem = new ArrayList<SystemInterface>(1);

    int waxphasenumber = 5;
    minimumGibbsEnergySystem = system.clone();
    // minimumGibbsEnergySystem.init(1);
    for (int i = 0; i < system.getPhase(0).getNumberOfComponents(); i++) {
      double numb = 0;
      if (system.getPhase(0).getComponent(i).getx() < 1e-100) {
        clonedSystem.add(null);
        continue;
      }
      clonedSystem.add(system.clone());
      // (clonedSystem.get(i)).init(0); commented out sept 2005, Even
      // S.
      for (int j = 0; j < system.getPhase(0).getNumberOfComponents(); j++) {
        numb = i == j ? 1.0 : 1.0e-12;
        if (system.getPhase(0).getComponent(j).getz() < 1e-100) {
          numb = 0;
        }
        (clonedSystem.get(i)).getPhase(waxphasenumber).getComponents()[j].setx(numb);
      }
      if (system.getPhase(0).getComponent(i).getIonicCharge() == 0) {
        (clonedSystem.get(i)).init(1);
      }
    }

    lowestGibbsEnergyPhase = 0;
    // logger.info("low gibbs phase " + lowestGibbsEnergyPhase);

    for (int k = 0; k < minimumGibbsEnergySystem.getPhase(0).getNumberOfComponents(); k++) {
      // sumz += minimumGibbsEnergySystem.getPhase(0).getComponents()[k].getz();
      for (int i = 0; i < minimumGibbsEnergySystem.getPhase(0).getNumberOfComponents(); i++) {
        if (!((clonedSystem.get(k)) == null)) {
          sumw[k] += (clonedSystem.get(k)).getPhase(waxphasenumber).getComponents()[i].getx();
        }
      }
    }

    for (int k = 0; k < minimumGibbsEnergySystem.getPhase(0).getNumberOfComponents(); k++) {
      for (int i = 0; i < minimumGibbsEnergySystem.getPhase(0).getNumberOfComponents(); i++) {
        if (!((clonedSystem.get(k)) == null)
            && system.getPhase(0).getComponent(k).getx() > 1e-100) {
          (clonedSystem.get(k)).getPhase(waxphasenumber).getComponents()[i].setx(
              (clonedSystem.get(k)).getPhase(waxphasenumber).getComponents()[i].getx() / sumw[0]);
          // logger.info("x: " + (
          // clonedSystem.get(k)).getPhase(0).getComponents()[i].getx());
        }
      }

      if (system.getPhase(0).getComponent(k).getx() > 1e-100) {
        d[k] = Math.log(
            minimumGibbsEnergySystem.getPhases()[lowestGibbsEnergyPhase].getComponents()[k].getx())
            + minimumGibbsEnergySystem.getPhases()[lowestGibbsEnergyPhase].getComponents()[k]
                .getLogFugacityCoefficient();
      }
    }

    for (int j = 0; j < minimumGibbsEnergySystem.getPhase(0).getNumberOfComponents(); j++) {
      if (system.getPhase(0).getComponent(j).getz() > 1e-100) {
        logWi[j] = 1.0;
      } else {
        logWi[j] = -10000.0;
      }
    }

    int hydrocarbonTestCompNumb = 0;
    int lightTestCompNumb = 0;
    double Mmax = 0;
    double Mmin = 1e10;
    for (int i = 0; i < minimumGibbsEnergySystem.getPhase(0).getNumberOfComponents(); i++) {
      if (minimumGibbsEnergySystem.getPhase(0).getComponent(i).isHydrocarbon()) {
        if ((minimumGibbsEnergySystem.getPhase(0).getComponent(i).getMolarMass()) > Mmax) {
          Mmax = minimumGibbsEnergySystem.getPhase(0).getComponent(i).getMolarMass();
        }
        if ((minimumGibbsEnergySystem.getPhase(0).getComponent(i).getMolarMass()) < Mmin) {
          Mmin = minimumGibbsEnergySystem.getPhase(0).getComponent(i).getMolarMass();
        }
      }
    }
    for (int i = 0; i < minimumGibbsEnergySystem.getPhase(0).getNumberOfComponents(); i++) {
      if (minimumGibbsEnergySystem.getPhase(0).getComponent(i).isHydrocarbon()) {
        if (Math.abs(
            (minimumGibbsEnergySystem.getPhase(0).getComponent(i).getMolarMass()) - Mmax) < 1e-5) {
          hydrocarbonTestCompNumb = i;
          // logger.info("CHECKING heavy component " + hydrocarbonTestCompNumb);
        }
      }

      if (minimumGibbsEnergySystem.getPhase(0).getComponent(i).isHydrocarbon()) {
        if (Math.abs(
            (minimumGibbsEnergySystem.getPhase(0).getComponent(i).getMolarMass()) - Mmin) < 1e-5) {
          lightTestCompNumb = i;
          // logger.info("CHECKING light component " + lightTestCompNumb);
        }
      }
    }

    for (int j = system.getPhase(0).getNumberOfComponents() - 1; j >= 0; j--) {
      if (minimumGibbsEnergySystem.getPhase(0).getComponent(j).getx() < 1e-100
          || (minimumGibbsEnergySystem.getPhase(0).getComponent(j).getIonicCharge() != 0)
          || (minimumGibbsEnergySystem.getPhase(0).getComponent(j).isHydrocarbon()
              && j != hydrocarbonTestCompNumb && j != lightTestCompNumb)) {
        continue;
      }
      // logger.info("STAB CHECK COMP " +
      // system.getPhase(0).getComponent(j).getComponentName());
      // if(minimumGibbsEnergySystem.getPhase(0).getComponent(j).isInert()) break;
      int iter = 0;
      do {
        iter++;
        err = 0;
        (clonedSystem.get(j)).init(1, waxphasenumber);

        for (int i = 0; i < system.getPhase(0).getNumberOfComponents(); i++) {
          oldlogw[i] = logWi[i];
          if (!Double
              .isInfinite(Math.log((clonedSystem.get(j)).getPhase(waxphasenumber).getComponents()[i]
                  .getLogFugacityCoefficient()))
              && system.getPhase(0).getComponent(i).getx() > 1e-100) {
            logWi[i] =
                d[i] - Math.log((clonedSystem.get(j)).getPhase(waxphasenumber).getComponents()[i]
                    .getFugacityCoefficient());
            if ((clonedSystem.get(j)).getPhase(1).getComponents()[i].getIonicCharge() != 0) {
              logWi[i] = -1000.0;
            }
          }
          err += Math.abs(logWi[i] - oldlogw[i]);
          Wi[j][i] = Math.exp(logWi[i]);
        }
        // logger.info("err: " + err);
        sumw[j] = 0;

        for (int i = 0; i < system.getPhase(0).getNumberOfComponents(); i++) {
          sumw[j] += Math.exp(logWi[i]);
        }

        for (int i = 0; i < system.getPhase(0).getNumberOfComponents(); i++) {
          (clonedSystem.get(j)).getPhase(waxphasenumber).getComponents()[i]
              .setx(Math.exp(logWi[i]) / sumw[j]);
        }
      } while (Math.abs(err) > 1e-9 && iter < 100);

      tm[j] = 1.0;

      for (int i = 0; i < system.getPhase(1).getNumberOfComponents(); i++) {
        tm[j] -= Math.exp(logWi[i]);
        x[j][i] = (clonedSystem.get(j)).getPhase(waxphasenumber).getComponents()[i].getx();
        // logger.info("txji: " + x[j][i]);
      }
      if (iter >= 99) {
        logger.info("iter > maxiter multiphase stability ");
        logger.info("error " + Math.abs(err));
        logger.info("tm: " + tm[j]);
      }
      if (tm[j] < -1e-8) {
        break;
      }
    }

    int unstabcomp = 0;
    for (int k = system.getPhase(0).getNumberOfComponents() - 1; k >= 0; k--) {
      if (tm[k] < -1e-8 && !(Double.isNaN(tm[k]))) {
        system.addPhase();
        system.setPhaseIndex(system.getNumberOfPhases() - 1, waxphasenumber);
        unstabcomp = k;
        for (int i = 0; i < system.getPhase(1).getNumberOfComponents(); i++) {
          system.getPhase(system.getNumberOfPhases() - 1).getComponents()[i].setx(x[k][i]);
        }
        multiPhaseTest = true;
        system.setBeta(system.getNumberOfPhases() - 1,
            system.getPhase(0).getComponent(unstabcomp).getz());

        system.init(1);
        system.normalizeBeta();
        return;
      }
    }

    system.normalizeBeta();

    logger.info("STABILITY ANALYSIS: ");
    logger.info("tm1: " + tm[0] + "  tm2: " + tm[1]);
  }

  /** {@inheritDoc} */
  @Override
  public void run() {
    // logger.info("Starting multiphase-flash....");

    // system.setNumberOfPhases(system.getNumberOfPhases()+1);
    // system.display();
    if (doStabilityAnalysis) {
      stabilityAnalysis();
    }
    doStabilityAnalysis = true;
    // system.init(1);
    // system.display();
    int iterations = 0;
    if (multiPhaseTest && !system.isChemicalSystem()) {
      double oldBeta = 1.0;
      double diff = 1.0;
      // double oldDiff = 1.0e10;

      do {
        iterations++;
        oldBeta = system.getBeta(system.getNumberOfPhases() - 1);
        // system.init(1);
        this.solveBeta(true);
        // oldDiff = diff;
        diff = Math.abs((system.getBeta(system.getNumberOfPhases() - 1) - oldBeta) / oldBeta);
        // logger.info("diff multiphase " + diff);
      } while (diff > 1e-5 && iterations < 50);
      // this.solveBeta(true);
      if (iterations >= 49) {
        logger.error("error in multiphase flash..did not solve in 50 iterations");
      }
    }

    double chemdev = 0;
    if (system.isChemicalSystem()) {
      for (int phase = 0; phase < system.getNumberOfPhases(); phase++) {
        chemdev = 0.0;
        double[] xchem = new double[system.getPhase(phase).getNumberOfComponents()];

        for (i = 0; i < system.getPhase(0).getNumberOfComponents(); i++) {
          xchem[i] = system.getPhase(phase).getComponents()[i].getx();
        }

        system.init(1);
        system.getChemicalReactionOperations().solveChemEq(phase, 1);

        for (i = 0; i < system.getPhase(0).getNumberOfComponents(); i++) {
          chemdev += Math.abs(xchem[i] - system.getPhase(phase).getComponents()[i].getx());
        }
        logger.info("chemdev: " + chemdev);
      }
    }

    boolean hasRemovedPhase = false;
    for (int i = 0; i < system.getNumberOfPhases(); i++) {
      if (system.getBeta(i) < 1.1e-9) {
        system.removePhaseKeepTotalComposition(i);
        doStabilityAnalysis = false;
        hasRemovedPhase = true;
      }
    }
    if (!hasRemovedPhase) {
      for (int i = 0; i < system.getNumberOfPhases() - 1; i++) {
        if (Math
            .abs(system.getPhase(i).getDensity() - system.getPhase(i + 1).getDensity()) < 1.1e-4) {
          system.removePhaseKeepTotalComposition(i + 1);
          doStabilityAnalysis = false;
          hasRemovedPhase = true;
        }
      }
    }
    /*
     * for (int i = 0; i < system.getNumberOfPhases()-1; i++) { if
     * (Math.abs(system.getPhase(i).getDensity()-system.getPhase(i+1).getDensity())< 1e-6 &&
     * !hasRemovedPhase) { system.removePhase(i+1); doStabilityAnalysis=false; hasRemovedPhase =
     * true; } }
     */
    if (hasRemovedPhase) {
      run();
    }
    system.orderByDensity();
  }
}<|MERGE_RESOLUTION|>--- conflicted
+++ resolved
@@ -51,11 +51,7 @@
    * </p>
    *
    * @param system a {@link neqsim.thermo.system.SystemInterface} object
-<<<<<<< HEAD
-   * @param checkForSolids a boolean
-=======
    * @param checkForSolids Set true to check for solid phase and do solid phase calculations.
->>>>>>> 834ffe77
    */
   public TPmultiflashWAX(SystemInterface system, boolean checkForSolids) {
     super(system, checkForSolids);
