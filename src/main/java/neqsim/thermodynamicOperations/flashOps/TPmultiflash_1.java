/*
 * TPmultiflash_1.java
 *
 * Created on 2. oktober 2000, 22:26
 */

package neqsim.thermodynamicOperations.flashOps;

import java.util.ArrayList;
import org.apache.logging.log4j.LogManager;
import org.apache.logging.log4j.Logger;
import Jama.Matrix;
import neqsim.thermo.system.SystemInterface;

/**
 * <p>
 * TPmultiflash_1 class.
 * </p>
 *
 * @author Even Solbraa
 * @version $Id: $Id
 */
public class TPmultiflash_1 extends TPflash {
  private static final long serialVersionUID = 1000;
  static Logger logger = LogManager.getLogger(TPmultiflash_1.class);

  // SystemInterface clonedSystem;
  boolean multiPhaseTest = false;
  double[] dQdbeta;
  double[][] Qmatrix;
  double[] E;
  double Q = 0;

  /**
   * <p>
   * Constructor for TPmultiflash_1.
   * </p>
   */
  public TPmultiflash_1() {}

  /**
   * <p>
   * Constructor for TPmultiflash_1.
   * </p>
   *
   * @param system a {@link neqsim.thermo.system.SystemInterface} object
   */
  public TPmultiflash_1(SystemInterface system) {
    super(system);
  }

  /**
   * <p>
   * Constructor for TPmultiflash_1.
   * </p>
   *
   * @param system a {@link neqsim.thermo.system.SystemInterface} object
<<<<<<< HEAD
   * @param checkForSolids a boolean
=======
   * @param checkForSolids Set true to check for solid phase and do solid phase calculations.
>>>>>>> 834ffe77
   */
  public TPmultiflash_1(SystemInterface system, boolean checkForSolids) {
    super(system, checkForSolids);
  }

  /**
   * <p>
   * calcMultiPhaseBeta.
   * </p>
   */
  public void calcMultiPhaseBeta() {}

  /**
   * <p>
   * setXY.
   * </p>
   */
  public void setXY() {
    for (int k = 0; k < system.getNumberOfPhases(); k++) {
      for (int i = 0; i < system.getPhases()[0].getNumberOfComponents(); i++) {
        system.getPhases()[k].getComponents()[i]
            .setx(system.getPhases()[k].getComponents()[i].getz() / E[i]
                / system.getPhases()[k].getComponents()[i].getFugacityCoefficient());
      }
    }
  }

  /**
   * <p>
   * calcE.
   * </p>
   */
  public void calcE() {
    E = new double[system.getPhases()[0].getNumberOfComponents()];

    for (int i = 0; i < system.getPhases()[0].getNumberOfComponents(); i++) {
      for (int k = 0; k < system.getNumberOfPhases(); k++) {
        E[i] += system.getPhases()[k].getBeta()
            / system.getPhases()[k].getComponents()[i].getFugacityCoefficient();
      }
    }
  }

  /**
   * <p>
   * calcQ.
   * </p>
   *
   * @return a double
   */
  public double calcQ() {
    Q = 0;
    double betaTotal = 0;
    dQdbeta = new double[system.getNumberOfPhases()];
    Qmatrix = new double[system.getNumberOfPhases()][system.getNumberOfPhases()];

    for (int k = 0; k < system.getNumberOfPhases(); k++) {
      betaTotal += system.getPhases()[k].getBeta();
    }

    Q = betaTotal;
    this.calcE();

    for (int i = 0; i < system.getPhases()[0].getNumberOfComponents(); i++) {
      Q -= Math.log(E[i]) * system.getPhases()[0].getComponents()[i].getz();
    }

    for (int k = 0; k < system.getNumberOfPhases(); k++) {
      dQdbeta[k] = 1.0;
      for (int i = 0; i < system.getPhases()[0].getNumberOfComponents(); i++) {
        dQdbeta[k] -= system.getPhases()[0].getComponents()[i].getz() * 1.0 / E[i]
            / system.getPhases()[k].getComponents()[i].getFugacityCoefficient();
      }
    }

    for (int i = 0; i < system.getNumberOfPhases(); i++) {
      for (int j = 0; j < system.getNumberOfPhases(); j++) {
        Qmatrix[i][j] = 0;
        for (int k = 0; k < system.getPhases()[0].getNumberOfComponents(); k++) {
          Qmatrix[i][j] += system.getPhases()[0].getComponents()[k].getz()
              / (E[k] * E[k] * system.getPhases()[j].getComponents()[k].getFugacityCoefficient()
                  * system.getPhases()[i].getComponents()[k].getFugacityCoefficient());
        }
      }
    }
    return Q;
  }

  /**
   * <p>
   * solveBeta.
   * </p>
   */
  public void solveBeta() {
    double[] oldBeta = new double[system.getNumberOfPhases()];
    // double newBeta[] = new double[system.getNumberOfPhases()];

    Matrix ans;
    int iter = 1;
    do {
      iter++;
      for (int k = 0; k < system.getNumberOfPhases(); k++) {
        oldBeta[k] = system.getPhases()[k].getBeta();
      }

      calcQ();

      Matrix betaMatrix = new Matrix(oldBeta, 1).transpose();
      Matrix dQM = new Matrix(dQdbeta, 1);
      Matrix dQdBM = new Matrix(Qmatrix);

      ans = dQdBM.solve(dQM.transpose());
      betaMatrix.minusEquals(ans.times(iter / (iter + 20.0)));
      // ans.print(10,2);
      betaMatrix.print(10, 2);

      for (int k = 0; k < system.getNumberOfPhases(); k++) {
        system.setBeta(k, betaMatrix.get(k, 0));
        if (betaMatrix.get(k, 0) < 0) {
          system.setBeta(k, 1.0e-9);
        }
        if (betaMatrix.get(k, 0) > 1) {
          system.setBeta(k, 1.0 - 1e-9);
        }
      }

      calcE();
      setXY();
      system.init(1);
    } while (ans.norm2() > 1e-6);
  }

  /** {@inheritDoc} */
  @Override
  public void stabilityAnalysis() {
    double[] logWi = new double[system.getPhases()[1].getNumberOfComponents()];
    double[][] Wi = new double[system.getPhases()[1].getNumberOfComponents()][system.getPhases()[0]
        .getNumberOfComponents()];
    double[] sumw = new double[system.getPhases()[1].getNumberOfComponents()];
    double err = 0;
    double[] oldlogw = new double[system.getPhases()[1].getNumberOfComponents()];
    double[] d = new double[system.getPhases()[1].getNumberOfComponents()];
    double[][] x = new double[system.getPhases()[1].getNumberOfComponents()][system.getPhases()[0]
        .getNumberOfComponents()];

    SystemInterface minimumGibbsEnergySystem;
    ArrayList<SystemInterface> clonedSystem = new ArrayList<SystemInterface>(1);

    minimumGibbsEnergySystem = system.clone();

    for (int i = 0; i < system.getPhases()[1].getNumberOfComponents(); i++) {
      double numb = 0;
      clonedSystem.add(system.clone());
      (clonedSystem.get(i)).init(0);
      for (int j = 0; j < system.getPhases()[1].getNumberOfComponents(); j++) {
        numb = i == j ? 1.0 : 1.0e-3;
        (clonedSystem.get(i)).getPhases()[1].getComponents()[j].setx(numb);
      }
      (clonedSystem.get(i)).init(1);
    }

    lowestGibbsEnergyPhase = 0;

    // logger.info("low gibbs phase " + lowestGibbsEnergyPhase);

    for (int k = 0; k < minimumGibbsEnergySystem.getPhases()[1].getNumberOfComponents(); k++) {
      // sumz += minimumGibbsEnergySystem.getPhases()[1].getComponents()[k].getz();
      for (int i = 0; i < minimumGibbsEnergySystem.getPhases()[1].getNumberOfComponents(); i++) {
        sumw[k] += (clonedSystem.get(k)).getPhases()[1].getComponents()[i].getx();
      }
    }

    for (int k = 0; k < minimumGibbsEnergySystem.getPhases()[1].getNumberOfComponents(); k++) {
      for (int i = 0; i < minimumGibbsEnergySystem.getPhases()[1].getNumberOfComponents(); i++) {
        (clonedSystem.get(k)).getPhases()[1].getComponents()[i]
            .setx((clonedSystem.get(k)).getPhases()[1].getComponents()[i].getx() / sumw[0]);
        // logger.info("x: " + (
        // clonedSystem.get(k)).getPhases()[0].getComponents()[i].getx());
      }
      d[k] = Math.log(
          minimumGibbsEnergySystem.getPhases()[lowestGibbsEnergyPhase].getComponents()[k].getx())
          + Math.log(minimumGibbsEnergySystem.getPhases()[lowestGibbsEnergyPhase].getComponents()[k]
              .getFugacityCoefficient());
      // logger.info("dk: " + d[k]);
    }

    for (int j = 0; j < minimumGibbsEnergySystem.getPhases()[1].getNumberOfComponents(); j++) {
      logWi[j] = 1;
    }

    for (int j = 0; j < system.getPhases()[1].getNumberOfComponents(); j++) {
      do {
        err = 0;
        (clonedSystem.get(j)).init(1);
        for (int i = 0; i < system.getPhases()[1].getNumberOfComponents(); i++) {
          oldlogw[i] = logWi[i];
          logWi[i] = d[i] - Math.log(
              (clonedSystem.get(j)).getPhases()[1].getComponents()[i].getFugacityCoefficient());
          err += Math.abs(logWi[i] - oldlogw[i]);
          Wi[j][i] = Math.exp(logWi[i]);
        }
        // logger.info("err: " + err);
        sumw[j] = 0;

        for (int i = 0; i < system.getPhases()[1].getNumberOfComponents(); i++) {
          sumw[j] += Math.exp(logWi[i]);
        }

        for (int i = 0; i < system.getPhases()[1].getNumberOfComponents(); i++) {
          (clonedSystem.get(j)).getPhases()[1].getComponents()[i]
              .setx(Math.exp(logWi[i]) / sumw[j]);
        }
      } while (Math.abs(err) > 1e-9);

      tm[j] = 1.0;

      for (int i = 0; i < system.getPhases()[1].getNumberOfComponents(); i++) {
        tm[j] -= Math.exp(logWi[i]);
        x[j][i] = (clonedSystem.get(j)).getPhases()[1].getComponents()[i].getx();
        // logger.info("txji: " + x[j][i]);
      }
      logger.info("tm: " + tm[j]);
    }
    int unstabcomp = 0;
    for (int k = 0; k < system.getPhases()[1].getNumberOfComponents(); k++) {
      if (tm[k] < -1e-8 && !(Double.isNaN(tm[k]))) {
        system.addPhase();
        unstabcomp = k;
        for (int i = 0; i < system.getPhases()[1].getNumberOfComponents(); i++) {
          system.getPhases()[2].getComponents()[i].setx(x[k][i]);
        }
        multiPhaseTest = true;
        system.setBeta(system.getNumberOfPhases() - 1,
            system.getPhase(0).getComponent(unstabcomp).getz());
        return;
      }
    }

    // logger.info("STABILITY ANALYSIS: ");
    // logger.info("tm1: " + tm[0] + " tm2: " + tm[1]);*/
  }

  /** {@inheritDoc} */
  @Override
  public void run() {
    logger.info("Starting multiphase-flash....");
    stabilityAnalysis();
    system.init(1);

    if (multiPhaseTest && !system.isChemicalSystem()) {
      this.solveBeta();
    }

    double chemdev = 0;
    if (system.isChemicalSystem()) {
      for (int phase = 0; phase < system.getNumberOfPhases(); phase++) {
        chemdev = 0.0;
        double[] xchem = new double[system.getPhases()[phase].getNumberOfComponents()];

        for (i = 0; i < system.getPhases()[0].getNumberOfComponents(); i++) {
          xchem[i] = system.getPhases()[phase].getComponents()[i].getx();
        }

        system.init(1);
        system.getChemicalReactionOperations().solveChemEq(phase, 1);

        for (i = 0; i < system.getPhases()[0].getNumberOfComponents(); i++) {
          chemdev += Math.abs(xchem[i] - system.getPhases()[phase].getComponents()[i].getx());
        }
        logger.info("chemdev: " + chemdev);
      }
    }
  }
}<|MERGE_RESOLUTION|>--- conflicted
+++ resolved
@@ -55,11 +55,7 @@
    * </p>
    *
    * @param system a {@link neqsim.thermo.system.SystemInterface} object
-<<<<<<< HEAD
-   * @param checkForSolids a boolean
-=======
    * @param checkForSolids Set true to check for solid phase and do solid phase calculations.
->>>>>>> 834ffe77
    */
   public TPmultiflash_1(SystemInterface system, boolean checkForSolids) {
     super(system, checkForSolids);
