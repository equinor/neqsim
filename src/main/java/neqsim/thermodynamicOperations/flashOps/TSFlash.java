/*
 * TSFlash.java
 *
 * Created on 8. mars 2001, 10:56
 */
package neqsim.thermodynamicOperations.flashOps;

import neqsim.thermo.system.SystemInterface;
import neqsim.thermo.system.SystemSrkEos;
import neqsim.thermodynamicOperations.ThermodynamicOperations;

/**
 * <p>
 * TSFlash class.
 * </p>
 *
 * @author even solbraa
 * @version $Id: $Id
 */
public class TSFlash extends QfuncFlash {
    private static final long serialVersionUID = 1000;

    double Sspec = 0;
    Flash tpFlash;

    /**
     * <p>
     * Constructor for TSFlash.
     * </p>
     */
    public TSFlash() {}

    /**
     * <p>
     * Constructor for TSFlash.
     * </p>
     *
     * @param system a {@link neqsim.thermo.system.SystemInterface} object
     * @param Sspec a double
     */
    public TSFlash(SystemInterface system, double Sspec) {
        this.system = system;
        this.tpFlash = new TPflash(system);
        this.Sspec = Sspec;
    }

    /** {@inheritDoc} */
    @Override
    public double calcdQdTT() {
        double cP1 = 0.0, cP2 = 0.0;

        if (system.getNumberOfPhases() == 1) {
            return -system.getPhase(0).getCp() / system.getTemperature();
        }

        double dQdTT = 0.0;
        for (int i = 0; i < system.getNumberOfPhases(); i++) {
            dQdTT -= system.getPhase(i).getCp() / system.getPhase(i).getTemperature();
        }
        return dQdTT;
    }

    /** {@inheritDoc} */
    @Override
    public double calcdQdT() {
        double dQ = -system.getEntropy() + Sspec;
        return dQ;
    }

    /** {@inheritDoc} */
    @Override
    public double solveQ() {
        // this method is not yet implemented
        double oldTemp = system.getPressure(), nyTemp = system.getPressure();
        int iterations = 1;
        double error = 1.0, erorOld = 10.0e10;
        double factor = 0.8;

        boolean correctFactor = true;
        double newCorr = 1.0;
        do {
            iterations++;
            oldTemp = system.getPressure();
            system.init(2);

            nyTemp = oldTemp - calcdQdT() / 10.0;

            system.setPressure(nyTemp);
            tpFlash.run();
            erorOld = error;
            error = Math.abs(calcdQdT());
        } while (((error + erorOld) > 1e-8 || iterations < 3) && iterations < 200);
        return nyTemp;
    }

<<<<<<< HEAD
=======
    /**
     * <p>
     * onPhaseSolve.
     * </p>
     */
>>>>>>> f5b5a8bf
    public void onPhaseSolve() {}

    /** {@inheritDoc} */
    @Override
    public void run() {
        tpFlash.run();
        solveQ();
    }

    /**
     * <p>
     * main.
     * </p>
     *
     * @param args an array of {@link java.lang.String} objects
     */
    public static void main(String[] args) {
        SystemInterface testSystem = new SystemSrkEos(373.15, 45.551793);

        ThermodynamicOperations testOps = new ThermodynamicOperations(testSystem);
        testSystem.addComponent("methane", 9.4935);
        testSystem.addComponent("ethane", 5.06499);
        testSystem.addComponent("n-heptane", 0.2);
        testSystem.init(0);
        try {
            testOps.TPflash();
            testSystem.display();

            double Sspec = testSystem.getEntropy("kJ/kgK");
            System.out.println("S spec " + Sspec);
            testSystem.setTemperature(293.15);
            testOps.TSflash(Sspec, "kJ/kgK");
            testSystem.display();
        } catch (Exception e) {
            logger.error(e.toString());
        }
    }
}<|MERGE_RESOLUTION|>--- conflicted
+++ resolved
@@ -93,14 +93,11 @@
         return nyTemp;
     }
 
-<<<<<<< HEAD
-=======
     /**
      * <p>
      * onPhaseSolve.
      * </p>
      */
->>>>>>> f5b5a8bf
     public void onPhaseSolve() {}
 
     /** {@inheritDoc} */
