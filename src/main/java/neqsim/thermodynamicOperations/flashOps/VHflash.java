<<<<<<< HEAD


/*
 * PHflash.java
 *
 * Created on 8. mars 2001, 10:56
 */

=======
>>>>>>> 328264d8
package neqsim.thermodynamicOperations.flashOps;

import neqsim.thermo.system.SystemInterface;

/**
 * @author even solbraa
 * @version
 */
public class VHflash extends Flash {
    private static final long serialVersionUID = 1000;

    double Hspec = 0;
    double Vspec = 0;
    Flash pHFlash;

<<<<<<< HEAD
    /** Creates new PHflash */
=======
>>>>>>> 328264d8
    public VHflash() {}

    public VHflash(SystemInterface system, double Hspec, double Vspec) {
        this.system = system;
        this.pHFlash = new PHflash(system, Hspec, 0);
        this.Hspec = Hspec;
        this.Vspec = Vspec;
        // System.out.println("entalpy " + Hspec);
        // System.out.println("volume " + Vspec);
    }

    @Override
    public void run() {
        double oldVol = system.getVolume(), newVol = system.getVolume();
        double pNew = system.getPressure(), pOld = system.getPressure(), pOldOld = 0.0;
        double err = 0.0;
        int iterations = 0;
        // System.out.println("entalpy start " + system.getEnthalpy());
        double dPdV = 0.0;
        double wallHeat = 0.0;
        for (int i = 0; i < 1; i++) {
            wallHeat = 0 * i / 20.0 * 400.0 * 1295.0 * 1000.0 * (293.15 - system.getTemperature());
            // System.out.println("Hwall " + wallHeat + " i " + i);
            iterations = 1;
            do {
                iterations++;

                this.pHFlash = new PHflash(system, Hspec + wallHeat, 0);
                // System.out.println("Hspec " + Hspec);
                this.pHFlash.run();
                pOldOld = pOld;
                pOld = system.getPressure();
                oldVol = newVol;
                newVol = system.getVolume();

                err = (newVol - Vspec) / Vspec;

                // System.out.println("err................................................................................
                // " + err);
                if (iterations < -5) {
                    system.setPressure(system.getPressure() + err / 10.0);
                } else {
                    // System.out.println("pres " + (system.getPressure()+0.1*dPdV*(newVol-Vspec)));
                    system.setPressure(system.getPressure()
                            - 0.6 * 1.0 / system.getdVdPtn() * (newVol - Vspec));// system.getdVdPtn()*(newVol-Vspec));//dPdV*(newVol-Vspec));
                }
                pNew = system.getPressure();
                dPdV = (pOld - pOldOld) / (newVol - oldVol);
                // System.out.println("pressure " + system.getPressure());
            } while ((Math.abs(err) > 1e-10 && iterations < 1000) || iterations < 7);
        }
        // System.out.println("entalpy end " + system.getEnthalpy());
        // System.out.println("iterations " + iterations);
    }

    @Override
    public org.jfree.chart.JFreeChart getJFreeChart(String name) {
        return null;
    }
}<|MERGE_RESOLUTION|>--- conflicted
+++ resolved
@@ -1,14 +1,3 @@
-<<<<<<< HEAD
-
-
-/*
- * PHflash.java
- *
- * Created on 8. mars 2001, 10:56
- */
-
-=======
->>>>>>> 328264d8
 package neqsim.thermodynamicOperations.flashOps;
 
 import neqsim.thermo.system.SystemInterface;
@@ -24,10 +13,6 @@
     double Vspec = 0;
     Flash pHFlash;
 
-<<<<<<< HEAD
-    /** Creates new PHflash */
-=======
->>>>>>> 328264d8
     public VHflash() {}
 
     public VHflash(SystemInterface system, double Hspec, double Vspec) {
