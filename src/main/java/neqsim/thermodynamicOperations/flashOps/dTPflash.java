--- conflicted
+++ resolved
@@ -12,17 +12,12 @@
 import neqsim.thermo.system.SystemInterface;
 
 /**
-<<<<<<< HEAD
- * @author Even Solbraa
- * @version
-=======
  * <p>
  * dTPflash class.
  * </p>
  *
  * @author Even Solbraa
  * @version $Id: $Id
->>>>>>> f5b5a8bf
  */
 public class dTPflash extends TPflash {
     private static final long serialVersionUID = 1000;
@@ -31,15 +26,11 @@
 
     // SystemInterface clonedSystem;
 
-<<<<<<< HEAD
-    /** Creates new dTPflash */
-=======
     /**
      * <p>
      * Constructor for dTPflash.
      * </p>
      */
->>>>>>> f5b5a8bf
     public dTPflash() {}
 
     /**
