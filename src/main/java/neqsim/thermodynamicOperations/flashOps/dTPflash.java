<<<<<<< HEAD


=======
/*
 * dTPflash.java
 *
 * Created on 2. oktober 2000, 22:26
 */
>>>>>>> 24408a00
package neqsim.thermodynamicOperations.flashOps;

import org.apache.logging.log4j.LogManager;
import org.apache.logging.log4j.Logger;
import neqsim.thermo.system.SystemInterface;

/**
 * <p>
 * dTPflash class.
 * </p>
 *
 * @author Even Solbraa
 * @version $Id: $Id
 */
public class dTPflash extends TPflash {
    private static final long serialVersionUID = 1000;
    static Logger logger = LogManager.getLogger(dTPflash.class);
    String[] flashComp = null;

    // SystemInterface clonedSystem;

    /**
     * <p>
     * Constructor for dTPflash.
     * </p>
     */
    public dTPflash() {}

    /**
     * <p>
     * Constructor for dTPflash.
     * </p>
     *
     * @param system a {@link neqsim.thermo.system.SystemInterface} object
     * @param comps an array of {@link java.lang.String} objects
     */
    public dTPflash(SystemInterface system, String[] comps) {
        this.system = system;
        this.flashComp = comps;
    }

    /** {@inheritDoc} */
    @Override
    public void run() {
        iterations = 0;
        double diff = 0.0;
        double fracdiff = 0.0;

        // system.setBeta(0.5);
        do {
            diff = 0.0;
            fracdiff = 0.0;
            iterations++;
            system.init(1);
            for (int i = 0; i < system.getPhase(0).getNumberOfComponents(); i++) {
                boolean hasgot = false;
                for (int j = 0; j < flashComp.length; j++) {
                    if (flashComp[j].equals(system.getPhase(0).getComponent(i).getName())) {
                        diff += Math.abs((system.getPhase(1).getComponent(i).getx()
                                * system.getPhase(1).getComponent(i).getFugasityCoefficient()
                                * system.getPhase(1).getPressure())
                                - (system.getPhase(0).getComponent(i).getx()
                                        * system.getPhase(0).getComponent(i)
                                                .getFugasityCoefficient()
                                        * system.getPhase(0).getPressure()));
                        system.getPhase(1).getComponent(i)
                                .setx(system.getPhase(1).getComponent(i).getx()
                                        * (system.getPhase(0).getComponent(i).getx()
                                                * system.getPhase(0).getComponent(i)
                                                        .getFugasityCoefficient()
                                                * system.getPhase(0).getPressure())
                                        / (system.getPhase(1).getComponent(i).getx()
                                                * system.getPhase(1).getComponent(i)
                                                        .getFugasityCoefficient()
                                                * system.getPhase(1).getPressure()));
                        fracdiff += system.getPhase(1).getComponent(i).getz()
                                - system.getPhase(1).getComponent(i).getx();
                        hasgot = true;
                        // logger.info("x " + system.getPhase(1).getComponent(i).getx());
                    }
                }
                // if(!hasgot) system.getPhase(1).getComponent(i).setx(1e-16);
            }

            // system.setBeta(0.5+fracdiff);

            system.getPhase(1).normalize();
            logger.info("diff " + diff);
        } while (diff > 1e-10 && iterations < 1000);

        if (diff > 1e-10) {
            logger.error("not able to converge dPflash....continuing....");
        }
    }
}<|MERGE_RESOLUTION|>--- conflicted
+++ resolved
@@ -1,13 +1,8 @@
-<<<<<<< HEAD
-
-
-=======
 /*
  * dTPflash.java
  *
  * Created on 2. oktober 2000, 22:26
  */
->>>>>>> 24408a00
 package neqsim.thermodynamicOperations.flashOps;
 
 import org.apache.logging.log4j.LogManager;
@@ -26,8 +21,6 @@
     private static final long serialVersionUID = 1000;
     static Logger logger = LogManager.getLogger(dTPflash.class);
     String[] flashComp = null;
-
-    // SystemInterface clonedSystem;
 
     /**
      * <p>
