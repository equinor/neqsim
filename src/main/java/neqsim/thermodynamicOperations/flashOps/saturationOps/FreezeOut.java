--- conflicted
+++ resolved
@@ -12,10 +12,6 @@
 import neqsim.thermo.system.SystemSrkSchwartzentruberEos;
 import neqsim.thermodynamicOperations.ThermodynamicOperations;
 
-<<<<<<< HEAD
-// import dataPresentation.
-=======
->>>>>>> bbc43052
 /**
  *
  * @author esol
@@ -29,13 +25,8 @@
     public String[] FCompNames = new String[10];
     public boolean noFreezeFlash = true;
 
-<<<<<<< HEAD
-    /** Creates new FugTest2 */
-    public FreezeOut() {}
-=======
     public FreezeOut() {
     }
->>>>>>> bbc43052
 
     public FreezeOut(SystemInterface system) {
         super(system);
@@ -218,8 +209,4 @@
             logger.error("writeFile: caught i/o exception");
         }
     }
-<<<<<<< HEAD
-}// end Class
-=======
-}
->>>>>>> bbc43052
+}