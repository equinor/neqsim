--- conflicted
+++ resolved
@@ -28,11 +28,6 @@
     public String compName;
     public boolean compNameGiven = false;
 
-<<<<<<< HEAD
-    /** Creates new FugTestdT */
-    public FugTestConstP() {}
-
-=======
     /**
      * <p>
      * Constructor for FugTestConstP.
@@ -47,7 +42,6 @@
      *
      * @param system a {@link neqsim.thermo.system.SystemInterface} object
      */
->>>>>>> f5b5a8bf
     public FugTestConstP(SystemInterface system) {
         this.testSystem = system;
         this.testOps = new ThermodynamicOperations(testSystem);
