--- conflicted
+++ resolved
@@ -24,15 +24,11 @@
     private static final long serialVersionUID = 1000;
     static Logger logger = LogManager.getLogger(HydrateFormationPressureFlash.class);
 
-<<<<<<< HEAD
-    /** Creates new bubblePointFlash */
-=======
     /**
      * <p>
      * Constructor for HydrateFormationPressureFlash.
      * </p>
      */
->>>>>>> f5b5a8bf
     public HydrateFormationPressureFlash() {}
 
     /**
