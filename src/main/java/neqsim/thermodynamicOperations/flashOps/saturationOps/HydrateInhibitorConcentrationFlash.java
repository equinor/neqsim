--- conflicted
+++ resolved
@@ -33,8 +33,6 @@
      */
     public HydrateInhibitorConcentrationFlash() {}
 
-<<<<<<< HEAD
-=======
     /**
      * <p>
      * Constructor for HydrateInhibitorConcentrationFlash.
@@ -44,7 +42,6 @@
      * @param inhibitor a {@link java.lang.String} object
      * @param hydrateTemperature a double
      */
->>>>>>> f5b5a8bf
     public HydrateInhibitorConcentrationFlash(SystemInterface system, String inhibitor,
             double hydrateTemperature) {
         super(system);
