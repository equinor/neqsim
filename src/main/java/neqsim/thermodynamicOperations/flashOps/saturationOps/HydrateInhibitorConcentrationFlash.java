package neqsim.thermodynamicOperations.flashOps.saturationOps;

import org.apache.logging.log4j.LogManager;
import org.apache.logging.log4j.Logger;
import neqsim.thermo.system.SystemInterface;
import neqsim.thermo.system.SystemSrkCPAstatoil;
import neqsim.thermodynamicOperations.ThermodynamicOperations;

/**
 * <p>
 * HydrateInhibitorConcentrationFlash class.
 * </p>
 *
 * @author asmund
 * @version $Id: $Id
 */
public class HydrateInhibitorConcentrationFlash extends constantDutyTemperatureFlash {
<<<<<<< HEAD
    private static final long serialVersionUID = 1000;
    static Logger logger = LogManager.getLogger(HydrateInhibitorConcentrationFlash.class);

    double hydT = 273.15;
    String inhibitor = "MEG";

    /**
     * <p>
     * Constructor for HydrateInhibitorConcentrationFlash.
     * </p>
     */
    public HydrateInhibitorConcentrationFlash() {}

    /**
     * <p>
     * Constructor for HydrateInhibitorConcentrationFlash.
     * </p>
     *
     * @param system a {@link neqsim.thermo.system.SystemInterface} object
     * @param inhibitor a {@link java.lang.String} object
     * @param hydrateTemperature a double
     */
    public HydrateInhibitorConcentrationFlash(SystemInterface system, String inhibitor,
            double hydrateTemperature) {
        super(system);
        hydT = hydrateTemperature;
        this.inhibitor = inhibitor;
    }

    /**
     * <p>
     * stop.
     * </p>
     */
    public void stop() {
        system = null;
    }

    /** {@inheritDoc} */
    @Override
    public void run() {
        ThermodynamicOperations ops = new ThermodynamicOperations(system);
        int iter = 0;
        double error = 1.0, oldError = 1.0,
                oldC = system.getPhase(0).getComponent(inhibitor).getNumberOfmoles();
        double derrordC = 1.0;
        do {
            iter++;
            try {
                derrordC = (error - oldError)
                        / (system.getPhase(0).getComponent(inhibitor).getNumberOfmoles() - oldC);
                oldError = error;
                oldC = system.getPhase(0).getComponent(inhibitor).getNumberOfmoles();

                if (iter < 4) {
                    system.addComponent(inhibitor, error * 0.01);
                } else {
                    double newC = -error / derrordC;
                    double correction = newC * 0.5; // (newC -
                                                   // system.getPhase(0).getComponent(inhibitor).getNumberOfmoles())
                                                   // *
                                                   // 0.5;

                    system.addComponent(inhibitor, correction);
                }
                system.init(0);
                system.init(1);
                ops.hydrateFormationTemperature(system.getTemperature());
                error = system.getTemperature() - hydT;

                logger.info("error " + error);
            } catch (Exception e) {
                logger.error("error", e);
            }
        } while ((Math.abs(error) > 1e-3 && iter < 100) || iter < 3);
    }

    /** {@inheritDoc} */
    @Override
    public void printToFile(String name) {}

    /**
     * <p>
     * main.
     * </p>
     *
     * @param args an array of {@link java.lang.String} objects
     */
    public static void main(String args[]) {
        SystemInterface testSystem = new SystemSrkCPAstatoil(273.15 + 0, 100.0);

        ThermodynamicOperations testOps = new ThermodynamicOperations(testSystem);

        testSystem.addComponent("methane", 1.0);
        testSystem.addComponent("ethane", 0.10);
        testSystem.addComponent("propane", 0.050);
        testSystem.addComponent("i-butane", 0.0050);
        testSystem.addComponent("MEG", 0.1);
        testSystem.addComponent("water", 1.0);
        testSystem.createDatabase(true);
        testSystem.setMixingRule(9);

        testSystem.init(0);
        testSystem.setMultiPhaseCheck(true);
        testSystem.setHydrateCheck(true);

        try {
            testOps.hydrateInhibitorConcentration("MEG", 270.9);
            double cons = 100 * testSystem.getPhase(0).getComponent("MEG").getNumberOfmoles()
                    * testSystem.getPhase(0).getComponent("MEG").getMolarMass()
                    / (testSystem.getPhase(0).getComponent("MEG").getNumberOfmoles()
                            * testSystem.getPhase(0).getComponent("MEG").getMolarMass()
                            + testSystem.getPhase(0).getComponent("water").getNumberOfmoles()
                                    * testSystem.getPhase(0).getComponent("water").getMolarMass());
            logger.info("hydrate inhibitor concentration " + cons + " wt%");
        } catch (Exception e) {
            e.toString();
=======
  private static final long serialVersionUID = 1000;
  static Logger logger = LogManager.getLogger(HydrateInhibitorConcentrationFlash.class);

  double hydT = 273.15;
  String inhibitor = "MEG";

  /**
   * <p>
   * Constructor for HydrateInhibitorConcentrationFlash.
   * </p>
   */
  public HydrateInhibitorConcentrationFlash() {}

  /**
   * <p>
   * Constructor for HydrateInhibitorConcentrationFlash.
   * </p>
   *
   * @param system a {@link neqsim.thermo.system.SystemInterface} object
   * @param inhibitor a {@link java.lang.String} object
   * @param hydrateTemperature a double
   */
  public HydrateInhibitorConcentrationFlash(SystemInterface system, String inhibitor,
      double hydrateTemperature) {
    super(system);
    hydT = hydrateTemperature;
    this.inhibitor = inhibitor;
  }

  /**
   * <p>
   * stop.
   * </p>
   */
  public void stop() {
    system = null;
  }

  /** {@inheritDoc} */
  @Override
  public void run() {
    ThermodynamicOperations ops = new ThermodynamicOperations(system);
    int iter = 0;
    double error = 1.0;
    double oldError = 1.0;
    double oldC = system.getPhase(0).getComponent(inhibitor).getNumberOfmoles();
    double derrordC = 1.0;
    do {
      iter++;
      try {
        derrordC = (error - oldError)
            / (system.getPhase(0).getComponent(inhibitor).getNumberOfmoles() - oldC);
        oldError = error;
        oldC = system.getPhase(0).getComponent(inhibitor).getNumberOfmoles();

        if (iter < 4) {
          system.addComponent(inhibitor, error * 0.01);
        } else {
          double newC = -error / derrordC;
          double correction = newC * 0.5; // (newC -
                                          // system.getPhase(0).getComponent(inhibitor).getNumberOfmoles())
                                          // *
                                          // 0.5;

          system.addComponent(inhibitor, correction);
>>>>>>> b9d5f22d
        }
        system.init(0);
        system.init(1);
        ops.hydrateFormationTemperature(system.getTemperature());
        error = system.getTemperature() - hydT;

        logger.info("error " + error);
      } catch (Exception e) {
        logger.error("error", e);
      }
    } while ((Math.abs(error) > 1e-3 && iter < 100) || iter < 3);
  }

  /** {@inheritDoc} */
  @Override
  public void printToFile(String name) {}

  /**
   * <p>
   * main.
   * </p>
   *
   * @param args an array of {@link java.lang.String} objects
   */
  public static void main(String[] args) {
    SystemInterface testSystem = new SystemSrkCPAstatoil(273.15 + 0, 100.0);

    ThermodynamicOperations testOps = new ThermodynamicOperations(testSystem);

    testSystem.addComponent("methane", 1.0);
    testSystem.addComponent("ethane", 0.10);
    testSystem.addComponent("propane", 0.050);
    testSystem.addComponent("i-butane", 0.0050);
    testSystem.addComponent("MEG", 0.1);
    testSystem.addComponent("water", 1.0);
    testSystem.createDatabase(true);
    testSystem.setMixingRule(9);

    testSystem.init(0);
    testSystem.setMultiPhaseCheck(true);
    testSystem.setHydrateCheck(true);

    try {
      testOps.hydrateInhibitorConcentration("MEG", 270.9);
      double cons = 100 * testSystem.getPhase(0).getComponent("MEG").getNumberOfmoles()
          * testSystem.getPhase(0).getComponent("MEG").getMolarMass()
          / (testSystem.getPhase(0).getComponent("MEG").getNumberOfmoles()
              * testSystem.getPhase(0).getComponent("MEG").getMolarMass()
              + testSystem.getPhase(0).getComponent("water").getNumberOfmoles()
                  * testSystem.getPhase(0).getComponent("water").getMolarMass());
      logger.info("hydrate inhibitor concentration " + cons + " wt%");
    } catch (Exception e) {
      e.toString();
    }
    testSystem.display();
  }
}<|MERGE_RESOLUTION|>--- conflicted
+++ resolved
@@ -15,125 +15,6 @@
  * @version $Id: $Id
  */
 public class HydrateInhibitorConcentrationFlash extends constantDutyTemperatureFlash {
-<<<<<<< HEAD
-    private static final long serialVersionUID = 1000;
-    static Logger logger = LogManager.getLogger(HydrateInhibitorConcentrationFlash.class);
-
-    double hydT = 273.15;
-    String inhibitor = "MEG";
-
-    /**
-     * <p>
-     * Constructor for HydrateInhibitorConcentrationFlash.
-     * </p>
-     */
-    public HydrateInhibitorConcentrationFlash() {}
-
-    /**
-     * <p>
-     * Constructor for HydrateInhibitorConcentrationFlash.
-     * </p>
-     *
-     * @param system a {@link neqsim.thermo.system.SystemInterface} object
-     * @param inhibitor a {@link java.lang.String} object
-     * @param hydrateTemperature a double
-     */
-    public HydrateInhibitorConcentrationFlash(SystemInterface system, String inhibitor,
-            double hydrateTemperature) {
-        super(system);
-        hydT = hydrateTemperature;
-        this.inhibitor = inhibitor;
-    }
-
-    /**
-     * <p>
-     * stop.
-     * </p>
-     */
-    public void stop() {
-        system = null;
-    }
-
-    /** {@inheritDoc} */
-    @Override
-    public void run() {
-        ThermodynamicOperations ops = new ThermodynamicOperations(system);
-        int iter = 0;
-        double error = 1.0, oldError = 1.0,
-                oldC = system.getPhase(0).getComponent(inhibitor).getNumberOfmoles();
-        double derrordC = 1.0;
-        do {
-            iter++;
-            try {
-                derrordC = (error - oldError)
-                        / (system.getPhase(0).getComponent(inhibitor).getNumberOfmoles() - oldC);
-                oldError = error;
-                oldC = system.getPhase(0).getComponent(inhibitor).getNumberOfmoles();
-
-                if (iter < 4) {
-                    system.addComponent(inhibitor, error * 0.01);
-                } else {
-                    double newC = -error / derrordC;
-                    double correction = newC * 0.5; // (newC -
-                                                   // system.getPhase(0).getComponent(inhibitor).getNumberOfmoles())
-                                                   // *
-                                                   // 0.5;
-
-                    system.addComponent(inhibitor, correction);
-                }
-                system.init(0);
-                system.init(1);
-                ops.hydrateFormationTemperature(system.getTemperature());
-                error = system.getTemperature() - hydT;
-
-                logger.info("error " + error);
-            } catch (Exception e) {
-                logger.error("error", e);
-            }
-        } while ((Math.abs(error) > 1e-3 && iter < 100) || iter < 3);
-    }
-
-    /** {@inheritDoc} */
-    @Override
-    public void printToFile(String name) {}
-
-    /**
-     * <p>
-     * main.
-     * </p>
-     *
-     * @param args an array of {@link java.lang.String} objects
-     */
-    public static void main(String args[]) {
-        SystemInterface testSystem = new SystemSrkCPAstatoil(273.15 + 0, 100.0);
-
-        ThermodynamicOperations testOps = new ThermodynamicOperations(testSystem);
-
-        testSystem.addComponent("methane", 1.0);
-        testSystem.addComponent("ethane", 0.10);
-        testSystem.addComponent("propane", 0.050);
-        testSystem.addComponent("i-butane", 0.0050);
-        testSystem.addComponent("MEG", 0.1);
-        testSystem.addComponent("water", 1.0);
-        testSystem.createDatabase(true);
-        testSystem.setMixingRule(9);
-
-        testSystem.init(0);
-        testSystem.setMultiPhaseCheck(true);
-        testSystem.setHydrateCheck(true);
-
-        try {
-            testOps.hydrateInhibitorConcentration("MEG", 270.9);
-            double cons = 100 * testSystem.getPhase(0).getComponent("MEG").getNumberOfmoles()
-                    * testSystem.getPhase(0).getComponent("MEG").getMolarMass()
-                    / (testSystem.getPhase(0).getComponent("MEG").getNumberOfmoles()
-                            * testSystem.getPhase(0).getComponent("MEG").getMolarMass()
-                            + testSystem.getPhase(0).getComponent("water").getNumberOfmoles()
-                                    * testSystem.getPhase(0).getComponent("water").getMolarMass());
-            logger.info("hydrate inhibitor concentration " + cons + " wt%");
-        } catch (Exception e) {
-            e.toString();
-=======
   private static final long serialVersionUID = 1000;
   static Logger logger = LogManager.getLogger(HydrateInhibitorConcentrationFlash.class);
 
@@ -199,7 +80,6 @@
                                           // 0.5;
 
           system.addComponent(inhibitor, correction);
->>>>>>> b9d5f22d
         }
         system.init(0);
         system.init(1);
