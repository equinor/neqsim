package neqsim.thermodynamicOperations.flashOps.saturationOps;

import org.apache.logging.log4j.LogManager;
import org.apache.logging.log4j.Logger;
import neqsim.thermo.system.SystemInterface;
import neqsim.thermo.system.SystemSrkCPAstatoil;
import neqsim.thermodynamicOperations.ThermodynamicOperations;

/**
 * <p>
 * HydrateInhibitorwtFlash class.
 * </p>
 *
 * @author asmund
 * @version $Id: $Id
 */
public class HydrateInhibitorwtFlash extends constantDutyTemperatureFlash {
<<<<<<< HEAD
    private static final long serialVersionUID = 1000;

    double wtfrac = 0.5;
    String inhibitor = "MEG";

    static Logger logger = LogManager.getLogger(HydrateInhibitorwtFlash.class);

    /**
     * <p>
     * Constructor for HydrateInhibitorwtFlash.
     * </p>
     */
    public HydrateInhibitorwtFlash() {}

    /**
     * <p>
     * Constructor for HydrateInhibitorwtFlash.
     * </p>
     *
     * @param system a {@link neqsim.thermo.system.SystemInterface} object
     * @param inhibitor a {@link java.lang.String} object
     * @param wtfr a double
     */
    public HydrateInhibitorwtFlash(SystemInterface system, String inhibitor, double wtfr) {
        super(system);
        wtfrac = wtfr;
        this.inhibitor = inhibitor;
    }

    /**
     * <p>
     * stop.
     * </p>
     */
    public void stop() {
        system = null;
    }

    /** {@inheritDoc} */
    @Override
    public void run() {
        ThermodynamicOperations ops = new ThermodynamicOperations(system);
        int iter = 0;
        double error = 1.0, oldError = 1.0,
                oldC = system.getPhase(0).getComponent(inhibitor).getNumberOfmoles();
        double derrordC = 1.0;
        do {
            iter++;
            try {
                derrordC = (error - oldError)
                        / (system.getPhase(0).getComponent(inhibitor).getNumberOfmoles() - oldC);
                oldError = error;
                oldC = system.getPhase(0).getComponent(inhibitor).getNumberOfmoles();

                if (iter < 4) {
                    system.addComponent(inhibitor, error * 0.01);
                } else {
                    double newC = -error / derrordC;
                    double correction = newC * 0.5; // (newC -
                                                   // system.getPhase(0).getComponent(inhibitor).getNumberOfmoles())
                                                   // *
                                                   // 0.5;

                    system.addComponent(inhibitor, correction);
                }
                system.init(0);
                system.init(1);
                ops.TPflash();
                double wtp = 0.0;
                if (system.hasPhaseType("aqueous")) {
                    wtp = system.getPhase("aqueous").getComponent(inhibitor).getx()
                            * system.getPhase("aqueous").getComponent(inhibitor).getMolarMass()
                            / (system.getPhase("aqueous").getComponent(inhibitor).getx()
                                    * system.getPhase("aqueous").getComponent(inhibitor)
                                            .getMolarMass()
                                    + system.getPhase("aqueous").getComponent("water").getx()
                                            * system.getPhase("aqueous").getComponent("water")
                                                    .getMolarMass());
                } else {
                    system.addComponent(inhibitor, system.getTotalNumberOfMoles());
                    ops.TPflash();
                    wtp = system.getPhase("aqueous").getComponent(inhibitor).getx()
                            * system.getPhase("aqueous").getComponent(inhibitor).getMolarMass()
                            / (system.getPhase("aqueous").getComponent(inhibitor).getx()
                                    * system.getPhase("aqueous").getComponent(inhibitor)
                                            .getMolarMass()
                                    + system.getPhase("aqueous").getComponent("water").getx()
                                            * system.getPhase("aqueous").getComponent("water")
                                                    .getMolarMass());
                }
                error = -(wtp - wtfrac);

                logger.info("error " + error);
            } catch (Exception e) {
                logger.error("error", e);
            }
        } while ((Math.abs(error) > 1e-5 && iter < 100) || iter < 3);
        // system.display();
    }

    /** {@inheritDoc} */
    @Override
    public void printToFile(String name) {}

    /**
     * <p>
     * main.
     * </p>
     *
     * @param args an array of {@link java.lang.String} objects
     */
    public static void main(String args[]) {
        SystemInterface testSystem = new SystemSrkCPAstatoil(273.15 + 0, 100.0);

        ThermodynamicOperations testOps = new ThermodynamicOperations(testSystem);

        testSystem.addComponent("nitrogen", 79.0);
        testSystem.addComponent("oxygen", 21.0);
        // testSystem.addComponent("ethane", 0.10);
        // testSystem.addComponent("propane", 0.050);
        // testSystem.addComponent("i-butane", 0.0050);
        testSystem.addComponent("MEG", 0.000001);
        testSystem.addComponent("water", 0.0010);
        testSystem.createDatabase(true);
        testSystem.setMixingRule(10);

        testSystem.init(0);
        testSystem.setMultiPhaseCheck(true);
        testSystem.setHydrateCheck(true);

        try {
            testOps.hydrateInhibitorConcentrationSet("MEG", 0.99);
            double cons = 100 * testSystem.getPhase(0).getComponent("MEG").getNumberOfmoles()
                    * testSystem.getPhase(0).getComponent("MEG").getMolarMass()
                    / (testSystem.getPhase(0).getComponent("MEG").getNumberOfmoles()
                            * testSystem.getPhase(0).getComponent("MEG").getMolarMass()
                            + testSystem.getPhase(0).getComponent("water").getNumberOfmoles()
                                    * testSystem.getPhase(0).getComponent("water").getMolarMass());
            logger.info("hydrate inhibitor concentration " + cons + " wt%");
        } catch (Exception e) {
            e.toString();
=======
  private static final long serialVersionUID = 1000;

  double wtfrac = 0.5;
  String inhibitor = "MEG";

  static Logger logger = LogManager.getLogger(HydrateInhibitorwtFlash.class);

  /**
   * <p>
   * Constructor for HydrateInhibitorwtFlash.
   * </p>
   */
  public HydrateInhibitorwtFlash() {}

  /**
   * <p>
   * Constructor for HydrateInhibitorwtFlash.
   * </p>
   *
   * @param system a {@link neqsim.thermo.system.SystemInterface} object
   * @param inhibitor a {@link java.lang.String} object
   * @param wtfr a double
   */
  public HydrateInhibitorwtFlash(SystemInterface system, String inhibitor, double wtfr) {
    super(system);
    wtfrac = wtfr;
    this.inhibitor = inhibitor;
  }

  /**
   * <p>
   * stop.
   * </p>
   */
  public void stop() {
    system = null;
  }

  /** {@inheritDoc} */
  @Override
  public void run() {
    ThermodynamicOperations ops = new ThermodynamicOperations(system);
    int iter = 0;
    double error = 1.0;
    double oldError = 1.0;
    double oldC = system.getPhase(0).getComponent(inhibitor).getNumberOfmoles();
    double derrordC = 1.0;
    do {
      iter++;
      try {
        derrordC = (error - oldError)
            / (system.getPhase(0).getComponent(inhibitor).getNumberOfmoles() - oldC);
        oldError = error;
        oldC = system.getPhase(0).getComponent(inhibitor).getNumberOfmoles();

        if (iter < 4) {
          system.addComponent(inhibitor, error * 0.01);
        } else {
          double newC = -error / derrordC;
          double correction = newC * 0.5; // (newC -
                                          // system.getPhase(0).getComponent(inhibitor).getNumberOfmoles())
                                          // *
                                          // 0.5;

          system.addComponent(inhibitor, correction);
        }
        system.init(0);
        system.init(1);
        ops.TPflash();
        double wtp = 0.0;
        if (system.hasPhaseType("aqueous")) {
          wtp = system.getPhase("aqueous").getComponent(inhibitor).getx()
              * system.getPhase("aqueous").getComponent(inhibitor).getMolarMass()
              / (system.getPhase("aqueous").getComponent(inhibitor).getx()
                  * system.getPhase("aqueous").getComponent(inhibitor).getMolarMass()
                  + system.getPhase("aqueous").getComponent("water").getx()
                      * system.getPhase("aqueous").getComponent("water").getMolarMass());
        } else {
          system.addComponent(inhibitor, system.getTotalNumberOfMoles());
          ops.TPflash();
          wtp = system.getPhase("aqueous").getComponent(inhibitor).getx()
              * system.getPhase("aqueous").getComponent(inhibitor).getMolarMass()
              / (system.getPhase("aqueous").getComponent(inhibitor).getx()
                  * system.getPhase("aqueous").getComponent(inhibitor).getMolarMass()
                  + system.getPhase("aqueous").getComponent("water").getx()
                      * system.getPhase("aqueous").getComponent("water").getMolarMass());
>>>>>>> b9d5f22d
        }
        error = -(wtp - wtfrac);

        logger.info("error " + error);
      } catch (Exception e) {
        logger.error("error", e);
      }
    } while ((Math.abs(error) > 1e-5 && iter < 100) || iter < 3);
    // system.display();
  }

  /** {@inheritDoc} */
  @Override
  public void printToFile(String name) {}

  /**
   * <p>
   * main.
   * </p>
   *
   * @param args an array of {@link java.lang.String} objects
   */
  public static void main(String[] args) {
    SystemInterface testSystem = new SystemSrkCPAstatoil(273.15 + 0, 100.0);

    ThermodynamicOperations testOps = new ThermodynamicOperations(testSystem);

    testSystem.addComponent("nitrogen", 79.0);
    testSystem.addComponent("oxygen", 21.0);
    // testSystem.addComponent("ethane", 0.10);
    // testSystem.addComponent("propane", 0.050);
    // testSystem.addComponent("i-butane", 0.0050);
    testSystem.addComponent("MEG", 0.000001);
    testSystem.addComponent("water", 0.0010);
    testSystem.createDatabase(true);
    testSystem.setMixingRule(10);

    testSystem.init(0);
    testSystem.setMultiPhaseCheck(true);
    testSystem.setHydrateCheck(true);

    try {
      testOps.hydrateInhibitorConcentrationSet("MEG", 0.99);
      double cons = 100 * testSystem.getPhase(0).getComponent("MEG").getNumberOfmoles()
          * testSystem.getPhase(0).getComponent("MEG").getMolarMass()
          / (testSystem.getPhase(0).getComponent("MEG").getNumberOfmoles()
              * testSystem.getPhase(0).getComponent("MEG").getMolarMass()
              + testSystem.getPhase(0).getComponent("water").getNumberOfmoles()
                  * testSystem.getPhase(0).getComponent("water").getMolarMass());
      logger.info("hydrate inhibitor concentration " + cons + " wt%");
    } catch (Exception e) {
      e.toString();
    }
    testSystem.display();
  }
}<|MERGE_RESOLUTION|>--- conflicted
+++ resolved
@@ -15,149 +15,6 @@
  * @version $Id: $Id
  */
 public class HydrateInhibitorwtFlash extends constantDutyTemperatureFlash {
-<<<<<<< HEAD
-    private static final long serialVersionUID = 1000;
-
-    double wtfrac = 0.5;
-    String inhibitor = "MEG";
-
-    static Logger logger = LogManager.getLogger(HydrateInhibitorwtFlash.class);
-
-    /**
-     * <p>
-     * Constructor for HydrateInhibitorwtFlash.
-     * </p>
-     */
-    public HydrateInhibitorwtFlash() {}
-
-    /**
-     * <p>
-     * Constructor for HydrateInhibitorwtFlash.
-     * </p>
-     *
-     * @param system a {@link neqsim.thermo.system.SystemInterface} object
-     * @param inhibitor a {@link java.lang.String} object
-     * @param wtfr a double
-     */
-    public HydrateInhibitorwtFlash(SystemInterface system, String inhibitor, double wtfr) {
-        super(system);
-        wtfrac = wtfr;
-        this.inhibitor = inhibitor;
-    }
-
-    /**
-     * <p>
-     * stop.
-     * </p>
-     */
-    public void stop() {
-        system = null;
-    }
-
-    /** {@inheritDoc} */
-    @Override
-    public void run() {
-        ThermodynamicOperations ops = new ThermodynamicOperations(system);
-        int iter = 0;
-        double error = 1.0, oldError = 1.0,
-                oldC = system.getPhase(0).getComponent(inhibitor).getNumberOfmoles();
-        double derrordC = 1.0;
-        do {
-            iter++;
-            try {
-                derrordC = (error - oldError)
-                        / (system.getPhase(0).getComponent(inhibitor).getNumberOfmoles() - oldC);
-                oldError = error;
-                oldC = system.getPhase(0).getComponent(inhibitor).getNumberOfmoles();
-
-                if (iter < 4) {
-                    system.addComponent(inhibitor, error * 0.01);
-                } else {
-                    double newC = -error / derrordC;
-                    double correction = newC * 0.5; // (newC -
-                                                   // system.getPhase(0).getComponent(inhibitor).getNumberOfmoles())
-                                                   // *
-                                                   // 0.5;
-
-                    system.addComponent(inhibitor, correction);
-                }
-                system.init(0);
-                system.init(1);
-                ops.TPflash();
-                double wtp = 0.0;
-                if (system.hasPhaseType("aqueous")) {
-                    wtp = system.getPhase("aqueous").getComponent(inhibitor).getx()
-                            * system.getPhase("aqueous").getComponent(inhibitor).getMolarMass()
-                            / (system.getPhase("aqueous").getComponent(inhibitor).getx()
-                                    * system.getPhase("aqueous").getComponent(inhibitor)
-                                            .getMolarMass()
-                                    + system.getPhase("aqueous").getComponent("water").getx()
-                                            * system.getPhase("aqueous").getComponent("water")
-                                                    .getMolarMass());
-                } else {
-                    system.addComponent(inhibitor, system.getTotalNumberOfMoles());
-                    ops.TPflash();
-                    wtp = system.getPhase("aqueous").getComponent(inhibitor).getx()
-                            * system.getPhase("aqueous").getComponent(inhibitor).getMolarMass()
-                            / (system.getPhase("aqueous").getComponent(inhibitor).getx()
-                                    * system.getPhase("aqueous").getComponent(inhibitor)
-                                            .getMolarMass()
-                                    + system.getPhase("aqueous").getComponent("water").getx()
-                                            * system.getPhase("aqueous").getComponent("water")
-                                                    .getMolarMass());
-                }
-                error = -(wtp - wtfrac);
-
-                logger.info("error " + error);
-            } catch (Exception e) {
-                logger.error("error", e);
-            }
-        } while ((Math.abs(error) > 1e-5 && iter < 100) || iter < 3);
-        // system.display();
-    }
-
-    /** {@inheritDoc} */
-    @Override
-    public void printToFile(String name) {}
-
-    /**
-     * <p>
-     * main.
-     * </p>
-     *
-     * @param args an array of {@link java.lang.String} objects
-     */
-    public static void main(String args[]) {
-        SystemInterface testSystem = new SystemSrkCPAstatoil(273.15 + 0, 100.0);
-
-        ThermodynamicOperations testOps = new ThermodynamicOperations(testSystem);
-
-        testSystem.addComponent("nitrogen", 79.0);
-        testSystem.addComponent("oxygen", 21.0);
-        // testSystem.addComponent("ethane", 0.10);
-        // testSystem.addComponent("propane", 0.050);
-        // testSystem.addComponent("i-butane", 0.0050);
-        testSystem.addComponent("MEG", 0.000001);
-        testSystem.addComponent("water", 0.0010);
-        testSystem.createDatabase(true);
-        testSystem.setMixingRule(10);
-
-        testSystem.init(0);
-        testSystem.setMultiPhaseCheck(true);
-        testSystem.setHydrateCheck(true);
-
-        try {
-            testOps.hydrateInhibitorConcentrationSet("MEG", 0.99);
-            double cons = 100 * testSystem.getPhase(0).getComponent("MEG").getNumberOfmoles()
-                    * testSystem.getPhase(0).getComponent("MEG").getMolarMass()
-                    / (testSystem.getPhase(0).getComponent("MEG").getNumberOfmoles()
-                            * testSystem.getPhase(0).getComponent("MEG").getMolarMass()
-                            + testSystem.getPhase(0).getComponent("water").getNumberOfmoles()
-                                    * testSystem.getPhase(0).getComponent("water").getMolarMass());
-            logger.info("hydrate inhibitor concentration " + cons + " wt%");
-        } catch (Exception e) {
-            e.toString();
-=======
   private static final long serialVersionUID = 1000;
 
   double wtfrac = 0.5;
@@ -244,7 +101,6 @@
                   * system.getPhase("aqueous").getComponent(inhibitor).getMolarMass()
                   + system.getPhase("aqueous").getComponent("water").getx()
                       * system.getPhase("aqueous").getComponent("water").getMolarMass());
->>>>>>> b9d5f22d
         }
         error = -(wtp - wtfrac);
 
