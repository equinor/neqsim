--- conflicted
+++ resolved
@@ -22,15 +22,11 @@
     private static final long serialVersionUID = 1000;
     static Logger logger = LogManager.getLogger(WATcalc.class);
 
-<<<<<<< HEAD
-    /** Creates new bubblePointFlash */
-=======
     /**
      * <p>
      * Constructor for WATcalc.
      * </p>
      */
->>>>>>> e5b15554
     public WATcalc() {}
 
     /**
