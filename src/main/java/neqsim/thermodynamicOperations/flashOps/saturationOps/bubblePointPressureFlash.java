--- conflicted
+++ resolved
@@ -21,11 +21,6 @@
     private static final long serialVersionUID = 1000;
     static Logger logger = LogManager.getLogger(bubblePointPressureFlash.class);
 
-<<<<<<< HEAD
-    /** Creates new bubblePointFlash */
-    public bubblePointPressureFlash() {}
-
-=======
     /**
      * <p>
      * Constructor for bubblePointPressureFlash.
@@ -40,7 +35,6 @@
      *
      * @param system a {@link neqsim.thermo.system.SystemInterface} object
      */
->>>>>>> f5b5a8bf
     public bubblePointPressureFlash(SystemInterface system) {
         super(system);
     }
@@ -169,10 +163,7 @@
                 }
                 // logger.info("iter in bub calc " + iterations + " pres " +
                 // system.getPressure()+ " ytot " + ytotal + " chem iter " + chemIter);
-<<<<<<< HEAD
-=======
 
->>>>>>> f5b5a8bf
             } while (((((Math.abs(ytotal - 1.0)) > 1e-7)
                     || Math.abs(oldPres - system.getPressure()) / oldPres > 1e-6)
                     && (iterations < maxNumberOfIterations)) || iterations < 5);
@@ -184,10 +175,7 @@
             }
             // logger.info("iter in bub calc " + iterations + " pres " +
             // system.getPressure()+ " chem iter " + chemIter);
-<<<<<<< HEAD
-=======
 
->>>>>>> f5b5a8bf
         } while ((Math.abs(oldChemPres - system.getPressure()) / oldChemPres > 1e-6 || chemIter < 2
                 || !chemSolved) && chemIter < 20);
         // if(system.getPressure()>300) system.setPressure(300.0);
