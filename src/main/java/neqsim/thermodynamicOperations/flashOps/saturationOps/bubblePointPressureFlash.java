package neqsim.thermodynamicOperations.flashOps.saturationOps;

import org.apache.logging.log4j.LogManager;
import org.apache.logging.log4j.Logger;
import neqsim.thermo.system.SystemInterface;

/**
 * <p>
 * bubblePointPressureFlash class.
 * </p>
 *
 * @author asmund
 * @version $Id: $Id
 */
public class bubblePointPressureFlash extends constantDutyPressureFlash {
  private static final long serialVersionUID = 1000;
  static Logger logger = LogManager.getLogger(bubblePointPressureFlash.class);

  /**
   * <p>
   * Constructor for bubblePointPressureFlash.
   * </p>
   */
  public bubblePointPressureFlash() {}

  /**
   * <p>
   * Constructor for bubblePointPressureFlash.
   * </p>
   *
   * @param system a {@link neqsim.thermo.system.SystemInterface} object
   */
  public bubblePointPressureFlash(SystemInterface system) {
    super(system);
  }

  /** {@inheritDoc} */
  @Override
  public void run() {
    if (system.getPhase(0).getNumberOfComponents() == 1
        && system.getTemperature() > system.getPhase(0).getComponent(0).getTC()) {
      setSuperCritical(true);
    }

    int iterations = 0;
    int maxNumberOfIterations = 500;
    double yold = 0;
    double ytotal = 1;
    // double deriv = 0, funk = 0;
    boolean chemSolved = true;
    // logger.info("starting");
    // system.setPressure(1.0);
    system.init(0);
    system.setNumberOfPhases(2);
    system.setBeta(1, 1.0 - 1e-10);
    system.setBeta(0, 1e-10);

    double oldPres = 0;
    double oldChemPres = 1;
    if (system.isChemicalSystem()) {
      system.getChemicalReactionOperations().solveChemEq(1, 0);
      system.getChemicalReactionOperations().solveChemEq(1, 1);
    }

    for (int i = 0; i < system.getPhases()[1].getNumberOfComponents(); i++) {
      system.getPhases()[1].getComponents()[i]
          .setx(system.getPhases()[0].getComponents()[i].getz());
      if (system.getPhases()[0].getComponents()[i].getIonicCharge() != 0) {
        system.getPhases()[0].getComponents()[i].setx(1e-40);
      } else {
        system.getPhases()[0].getComponents()[i]
            .setx(system.getPhases()[0].getComponents()[i].getK()
                * system.getPhases()[1].getComponents()[i].getz());
      }
    }

    ytotal = 0.0;
    for (int i = 0; i < system.getPhases()[0].getNumberOfComponents(); i++) {
      ytotal += system.getPhases()[0].getComponents()[i].getx();
    }

    double ktot = 0.0;
    int chemIter = 0;

    do {
      chemIter++;
      oldChemPres = system.getPressure();
      iterations = 0;
      do {
        iterations++;
        for (int i = 0; i < system.getPhases()[0].getNumberOfComponents(); i++) {
          system.getPhases()[0].getComponents()[i]
              .setx(system.getPhases()[0].getComponents()[i].getx() / ytotal);
        }
        system.init(3);
        oldPres = system.getPressure();
        ktot = 0.0;
        for (int i = 0; i < system.getPhases()[1].getNumberOfComponents(); i++) {
          do {
            yold = system.getPhases()[0].getComponents()[i].getx();
            if (!Double.isNaN(Math.exp(
                Math.log(system.getPhases()[1].getComponents()[i].getFugacityCoefficient()) - Math
                    .log(system.getPhases()[0].getComponents()[i].getFugacityCoefficient())))) {
              if (system.getPhase(0).getComponent(i).getIonicCharge() != 0) {
                system.getPhases()[0].getComponents()[i].setK(1e-40);
              } else {
                system.getPhases()[0].getComponents()[i].setK(Math.exp(Math
                    .log(system.getPhases()[1].getComponents()[i].getFugacityCoefficient())
                    - Math.log(system.getPhases()[0].getComponents()[i].getFugacityCoefficient())));
              }
            }
            system.getPhases()[1].getComponents()[i]
                .setK(system.getPhases()[0].getComponents()[i].getK());
            system.getPhases()[0].getComponents()[i]
                .setx(system.getPhases()[0].getComponents()[i].getK()
                    * system.getPhases()[1].getComponents()[i].getz());
            // logger.info("y err " +
            // Math.abs(system.getPhases()[0].getComponents()[i].getx()-yold));
          } while (Math.abs(system.getPhases()[0].getComponents()[i].getx() - yold) / yold > 1e-8);
          ktot += Math.abs(system.getPhases()[1].getComponents()[i].getK() - 1.0);
        }
        for (int i = 0; i < system.getPhases()[0].getNumberOfComponents(); i++) {
          if (!Double.isNaN(system.getPhases()[0].getComponents()[i].getK())) {
            system.getPhases()[0].getComponents()[i]
                .setx(system.getPhases()[0].getComponents()[i].getK()
                    * system.getPhases()[1].getComponents()[i].getz());
          } else {
            system.init(0);
            logger.error("k err. : nan");
          }
        }

        ytotal = 0.0;
        for (int i = 0; i < system.getPhases()[0].getNumberOfComponents(); i++) {
          ytotal += system.getPhases()[0].getComponents()[i].getx();
        }
        // zlogger.info("ytot " + ytotal + " pres " + system.getPressure());

<<<<<<< HEAD
        double ktot = 0.0;
        int chemIter = 0;

        do {
            chemIter++;
            oldChemPres = system.getPressure();
            iterations = 0;
            do {
                iterations++;
                for (int i = 0; i < system.getPhases()[0].getNumberOfComponents(); i++) {
                    system.getPhases()[0].getComponents()[i]
                            .setx(system.getPhases()[0].getComponents()[i].getx() / ytotal);
                }
                system.init(3);
                oldPres = system.getPressure();
                ktot = 0.0;
                for (int i = 0; i < system.getPhases()[1].getNumberOfComponents(); i++) {
                    do {
                        yold = system.getPhases()[0].getComponents()[i].getx();
                        if (!Double.isNaN(Math.exp(Math.log(
                                system.getPhases()[1].getComponents()[i].getFugacityCoefficient())
                                - Math.log(system.getPhases()[0].getComponents()[i]
                                        .getFugacityCoefficient())))) {
                            if (system.getPhase(0).getComponent(i).getIonicCharge() != 0) {
                                system.getPhases()[0].getComponents()[i].setK(1e-40);
                            } else {
                                system.getPhases()[0].getComponents()[i].setK(Math.exp(Math
                                        .log(system.getPhases()[1].getComponents()[i]
                                                .getFugacityCoefficient())
                                        - Math.log(system.getPhases()[0].getComponents()[i]
                                                .getFugacityCoefficient())));
                            }
                        }
                        system.getPhases()[1].getComponents()[i]
                                .setK(system.getPhases()[0].getComponents()[i].getK());
                        system.getPhases()[0].getComponents()[i]
                                .setx(system.getPhases()[0].getComponents()[i].getK()
                                        * system.getPhases()[1].getComponents()[i].getz());
                        // logger.info("y err " +
                        // Math.abs(system.getPhases()[0].getComponents()[i].getx()-yold));
                    } while (Math.abs(system.getPhases()[0].getComponents()[i].getx() - yold)
                            / yold > 1e-8);
                    ktot += Math.abs(system.getPhases()[1].getComponents()[i].getK() - 1.0);
                }
                for (int i = 0; i < system.getPhases()[0].getNumberOfComponents(); i++) {
                    if (!Double.isNaN(system.getPhases()[0].getComponents()[i].getK())) {
                        system.getPhases()[0].getComponents()[i]
                                .setx(system.getPhases()[0].getComponents()[i].getK()
                                        * system.getPhases()[1].getComponents()[i].getz());
                    } else {
                        system.init(0);
                        logger.error("k err. : nan");
                    }
                }

                ytotal = 0.0;
                for (int i = 0; i < system.getPhases()[0].getNumberOfComponents(); i++) {
                    ytotal += system.getPhases()[0].getComponents()[i].getx();
                }
                // zlogger.info("ytot " + ytotal + " pres " + system.getPressure());

                // system.getPhase(0).normalize();

                if (ytotal > 1.5) {
                    ytotal = 1.5;
                }
                if (ytotal < 0.5) {
                    ytotal = 0.5;
                }
                system.setPressure(system.getPressure() * ytotal); // +
                                                                  // 0.5*(ytotal*system.getPressure()-system.getPressure()));
                if (system.getPressure() < 0) {
                    system.setPressure(oldChemPres / 2.0);
                    run();
                    return;
                }
                if (system.getPressure() > 5 * oldChemPres) {
                    system.setPressure(oldChemPres * 5);
                    run();
                    return;
                }
                // logger.info("iter in bub calc " + iterations + " pres " +
                // system.getPressure()+ " ytot " + ytotal + " chem iter " + chemIter);
            } while (((((Math.abs(ytotal - 1.0)) > 1e-7)
                    || Math.abs(oldPres - system.getPressure()) / oldPres > 1e-6)
                    && (iterations < maxNumberOfIterations)) || iterations < 5);

            if (system.isChemicalSystem()) {// && (iterations%3)==0 && iterations<50){
                chemSolved = system.getChemicalReactionOperations().solveChemEq(1, 1);
                system.setBeta(1, 1.0 - 1e-10);
                system.setBeta(0, 1e-10);
            }
            // logger.info("iter in bub calc " + iterations + " pres " +
            // system.getPressure()+ " chem iter " + chemIter);
        } while ((Math.abs(oldChemPres - system.getPressure()) / oldChemPres > 1e-6 || chemIter < 2
                || !chemSolved) && chemIter < 20);
        // if(system.getPressure()>300) system.setPressure(300.0);
        // logger.info("iter in bub calc " + iterations + " pres " +
        // system.getPressure()+ " chem iter " + chemIter);
        // logger.info("iter " + iterations + " XTOT " +ytotal + " ktot " +ktot);
        system.init(1);
        if (Math.abs(ytotal - 1.0) > 1e-4
                || ktot < 1e-3 && system.getPhase(0).getNumberOfComponents() > 1) {
            logger.info("ytot " + Math.abs(ytotal - 1.0));
            setSuperCritical(true);
=======
        // system.getPhase(0).normalize();

        if (ytotal > 1.5) {
          ytotal = 1.5;
        }
        if (ytotal < 0.5) {
          ytotal = 0.5;
>>>>>>> b9d5f22d
        }
        system.setPressure(system.getPressure() * ytotal); // +
                                                           // 0.5*(ytotal*system.getPressure()-system.getPressure()));
        if (system.getPressure() < 0) {
          system.setPressure(oldChemPres / 2.0);
          run();
          return;
        }
        if (system.getPressure() > 5 * oldChemPres) {
          system.setPressure(oldChemPres * 5);
          run();
          return;
        }
        // logger.info("iter in bub calc " + iterations + " pres " +
        // system.getPressure()+ " ytot " + ytotal + " chem iter " + chemIter);
      } while (((((Math.abs(ytotal - 1.0)) > 1e-7)
          || Math.abs(oldPres - system.getPressure()) / oldPres > 1e-6)
          && (iterations < maxNumberOfIterations)) || iterations < 5);

      if (system.isChemicalSystem()) {// && (iterations%3)==0 && iterations<50){
        chemSolved = system.getChemicalReactionOperations().solveChemEq(1, 1);
        system.setBeta(1, 1.0 - 1e-10);
        system.setBeta(0, 1e-10);
      }
      // logger.info("iter in bub calc " + iterations + " pres " +
      // system.getPressure()+ " chem iter " + chemIter);
    } while ((Math.abs(oldChemPres - system.getPressure()) / oldChemPres > 1e-6 || chemIter < 2
        || !chemSolved) && chemIter < 20);
    // if(system.getPressure()>300) system.setPressure(300.0);
    // logger.info("iter in bub calc " + iterations + " pres " +
    // system.getPressure()+ " chem iter " + chemIter);
    // logger.info("iter " + iterations + " XTOT " +ytotal + " ktot " +ktot);
    system.init(1);
    if (Math.abs(ytotal - 1.0) > 1e-4
        || ktot < 1e-3 && system.getPhase(0).getNumberOfComponents() > 1) {
      logger.info("ytot " + Math.abs(ytotal - 1.0));
      setSuperCritical(true);
    }
  }

  /** {@inheritDoc} */
  @Override
  public void printToFile(String name) {}
}<|MERGE_RESOLUTION|>--- conflicted
+++ resolved
@@ -136,113 +136,6 @@
         }
         // zlogger.info("ytot " + ytotal + " pres " + system.getPressure());
 
-<<<<<<< HEAD
-        double ktot = 0.0;
-        int chemIter = 0;
-
-        do {
-            chemIter++;
-            oldChemPres = system.getPressure();
-            iterations = 0;
-            do {
-                iterations++;
-                for (int i = 0; i < system.getPhases()[0].getNumberOfComponents(); i++) {
-                    system.getPhases()[0].getComponents()[i]
-                            .setx(system.getPhases()[0].getComponents()[i].getx() / ytotal);
-                }
-                system.init(3);
-                oldPres = system.getPressure();
-                ktot = 0.0;
-                for (int i = 0; i < system.getPhases()[1].getNumberOfComponents(); i++) {
-                    do {
-                        yold = system.getPhases()[0].getComponents()[i].getx();
-                        if (!Double.isNaN(Math.exp(Math.log(
-                                system.getPhases()[1].getComponents()[i].getFugacityCoefficient())
-                                - Math.log(system.getPhases()[0].getComponents()[i]
-                                        .getFugacityCoefficient())))) {
-                            if (system.getPhase(0).getComponent(i).getIonicCharge() != 0) {
-                                system.getPhases()[0].getComponents()[i].setK(1e-40);
-                            } else {
-                                system.getPhases()[0].getComponents()[i].setK(Math.exp(Math
-                                        .log(system.getPhases()[1].getComponents()[i]
-                                                .getFugacityCoefficient())
-                                        - Math.log(system.getPhases()[0].getComponents()[i]
-                                                .getFugacityCoefficient())));
-                            }
-                        }
-                        system.getPhases()[1].getComponents()[i]
-                                .setK(system.getPhases()[0].getComponents()[i].getK());
-                        system.getPhases()[0].getComponents()[i]
-                                .setx(system.getPhases()[0].getComponents()[i].getK()
-                                        * system.getPhases()[1].getComponents()[i].getz());
-                        // logger.info("y err " +
-                        // Math.abs(system.getPhases()[0].getComponents()[i].getx()-yold));
-                    } while (Math.abs(system.getPhases()[0].getComponents()[i].getx() - yold)
-                            / yold > 1e-8);
-                    ktot += Math.abs(system.getPhases()[1].getComponents()[i].getK() - 1.0);
-                }
-                for (int i = 0; i < system.getPhases()[0].getNumberOfComponents(); i++) {
-                    if (!Double.isNaN(system.getPhases()[0].getComponents()[i].getK())) {
-                        system.getPhases()[0].getComponents()[i]
-                                .setx(system.getPhases()[0].getComponents()[i].getK()
-                                        * system.getPhases()[1].getComponents()[i].getz());
-                    } else {
-                        system.init(0);
-                        logger.error("k err. : nan");
-                    }
-                }
-
-                ytotal = 0.0;
-                for (int i = 0; i < system.getPhases()[0].getNumberOfComponents(); i++) {
-                    ytotal += system.getPhases()[0].getComponents()[i].getx();
-                }
-                // zlogger.info("ytot " + ytotal + " pres " + system.getPressure());
-
-                // system.getPhase(0).normalize();
-
-                if (ytotal > 1.5) {
-                    ytotal = 1.5;
-                }
-                if (ytotal < 0.5) {
-                    ytotal = 0.5;
-                }
-                system.setPressure(system.getPressure() * ytotal); // +
-                                                                  // 0.5*(ytotal*system.getPressure()-system.getPressure()));
-                if (system.getPressure() < 0) {
-                    system.setPressure(oldChemPres / 2.0);
-                    run();
-                    return;
-                }
-                if (system.getPressure() > 5 * oldChemPres) {
-                    system.setPressure(oldChemPres * 5);
-                    run();
-                    return;
-                }
-                // logger.info("iter in bub calc " + iterations + " pres " +
-                // system.getPressure()+ " ytot " + ytotal + " chem iter " + chemIter);
-            } while (((((Math.abs(ytotal - 1.0)) > 1e-7)
-                    || Math.abs(oldPres - system.getPressure()) / oldPres > 1e-6)
-                    && (iterations < maxNumberOfIterations)) || iterations < 5);
-
-            if (system.isChemicalSystem()) {// && (iterations%3)==0 && iterations<50){
-                chemSolved = system.getChemicalReactionOperations().solveChemEq(1, 1);
-                system.setBeta(1, 1.0 - 1e-10);
-                system.setBeta(0, 1e-10);
-            }
-            // logger.info("iter in bub calc " + iterations + " pres " +
-            // system.getPressure()+ " chem iter " + chemIter);
-        } while ((Math.abs(oldChemPres - system.getPressure()) / oldChemPres > 1e-6 || chemIter < 2
-                || !chemSolved) && chemIter < 20);
-        // if(system.getPressure()>300) system.setPressure(300.0);
-        // logger.info("iter in bub calc " + iterations + " pres " +
-        // system.getPressure()+ " chem iter " + chemIter);
-        // logger.info("iter " + iterations + " XTOT " +ytotal + " ktot " +ktot);
-        system.init(1);
-        if (Math.abs(ytotal - 1.0) > 1e-4
-                || ktot < 1e-3 && system.getPhase(0).getNumberOfComponents() > 1) {
-            logger.info("ytot " + Math.abs(ytotal - 1.0));
-            setSuperCritical(true);
-=======
         // system.getPhase(0).normalize();
 
         if (ytotal > 1.5) {
@@ -250,7 +143,6 @@
         }
         if (ytotal < 0.5) {
           ytotal = 0.5;
->>>>>>> b9d5f22d
         }
         system.setPressure(system.getPressure() * ytotal); // +
                                                            // 0.5*(ytotal*system.getPressure()-system.getPressure()));
