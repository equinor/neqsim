--- conflicted
+++ resolved
@@ -145,111 +145,6 @@
         }
         // logger.info("ytot " + ytotal + " pres " + system.getPressure());
 
-<<<<<<< HEAD
-        double ktot = 0.0;
-        int chemIter = 0;
-
-        do {
-            chemIter++;
-            oldChemPres = system.getPressure();
-            iterations = 0;
-            do {
-                iterations++;
-                for (int i = 0; i < system.getPhases()[0].getNumberOfComponents(); i++) {
-                    system.getPhases()[0].getComponents()[i]
-                            .setx(system.getPhases()[0].getComponents()[i].getx() / ytotal);
-                }
-                system.init(1);
-                oldPres = system.getPressure();
-                ktot = 0.0;
-                for (int i = 0; i < system.getPhases()[1].getNumberOfComponents(); i++) {
-                    do {
-                        yold = system.getPhases()[0].getComponents()[i].getx();
-                        if (!Double.isNaN(Math.exp(Math.log(
-                                system.getPhases()[1].getComponents()[i].getFugacityCoefficient())
-                                - Math.log(system.getPhases()[0].getComponents()[i]
-                                        .getFugacityCoefficient())))) {
-                            if (system.getPhase(0).getComponent(i).getIonicCharge() != 0) {
-                                system.getPhases()[0].getComponents()[i].setK(1e-40);
-                            } else {
-                                system.getPhases()[0].getComponents()[i].setK(Math.exp(Math
-                                        .log(system.getPhases()[1].getComponents()[i]
-                                                .getFugacityCoefficient())
-                                        - Math.log(system.getPhases()[0].getComponents()[i]
-                                                .getFugacityCoefficient())));
-                            }
-                        }
-                        system.getPhases()[1].getComponents()[i]
-                                .setK(system.getPhases()[0].getComponents()[i].getK());
-                        system.getPhases()[0].getComponents()[i]
-                                .setx(system.getPhases()[0].getComponents()[i].getK()
-                                        * system.getPhases()[1].getComponents()[i].getz());
-                        // logger.info("y err " +
-                        // Math.abs(system.getPhases()[0].getComponents()[i].getx()-yold));
-                    } while (Math.abs(system.getPhases()[0].getComponents()[i].getx() - yold)
-                            / yold > 1e-8);
-                    ktot += Math.abs(system.getPhases()[1].getComponents()[i].getK() - 1.0);
-                }
-                for (int i = 0; i < system.getPhases()[0].getNumberOfComponents(); i++) {
-                    if (!Double.isNaN(system.getPhases()[0].getComponents()[i].getK())) {
-                        system.getPhases()[0].getComponents()[i]
-                                .setx(system.getPhases()[0].getComponents()[i].getK()
-                                        * system.getPhases()[1].getComponents()[i].getz());
-                    } else {
-                        system.init(0);
-                        logger.error("K error : nan");
-                    }
-                }
-
-                ytotal = 0.0;
-                deriv = 0.0;
-                funk = 0.0;
-                for (int i = 0; i < system.getPhases()[0].getNumberOfComponents(); i++) {
-                    ytotal += system.getPhases()[0].getComponents()[i].getx();
-                    // Following lines added by Neeraj
-                    funk += system.getPhases()[1].getComponents()[i].getx()
-                            * system.getPhases()[1].getComponents()[i].getK();
-                    deriv += system.getPhases()[1].getComponents()[i].getx()
-                            * system.getPhases()[1].getComponents()[i].getK()
-                            * (system.getPhases()[1].getComponents()[i]
-                                    .logfugcoefdP(this.system.getPhase(1))
-                                    - system.getPhases()[0].getComponents()[i]
-                                            .logfugcoefdP(this.system.getPhase(0)));
-                }
-                // logger.info("ytot " + ytotal + " pres " + system.getPressure());
-
-                // system.getPhase(0).normalize();
-                // logger.info("deriv
-                // "+system.getPhases()[0].getComponents()[3].logfugcoefdP(this.system.getPhase(0)));
-                // logger.info("ytot "+ytotal);
-                if (ytotal > 1.5) {
-                    ytotal = 1.5;
-                }
-                if (ytotal < 0.5) {
-                    ytotal = 0.5;
-                }
-
-                // Following line added by Neeraj
-                system.setPressure(system.getPressure() - (funk - 1) / deriv);
-                // Following line commented out by Neeraj
-                // system.setPressure(system.getPressure()*ytotal); // +
-                // 0.5*(ytotal*system.getPressure()-system.getPressure()));
-                if (system.getPressure() < 0) {
-                    system.setPressure(oldChemPres / 2.0);
-                    run();
-                    return;
-                }
-                if (system.getPressure() > 5 * oldChemPres) {
-                    system.setPressure(oldChemPres * 5);
-                    run();
-                    return;
-                }
-                // logger.info("iter in bub calc " + iterations + " pres " +
-                // system.getPressure()+ " ytot " + ytotal + " chem iter " + chemIter);
-            } while (((((Math.abs(ytotal - 1.0)) > 1e-7)
-                    || Math.abs(oldPres - system.getPressure()) / oldPres > 1e-6)
-                    && (iterations < maxNumberOfIterations)) || iterations < 5);
-=======
         // system.getPhase(0).normalize();
         // logger.info("deriv
         // "+system.getPhases()[0].getComponents()[3].logfugcoefdP(this.system.getPhase(0)));
@@ -260,7 +155,6 @@
         if (ytotal < 0.5) {
           ytotal = 0.5;
         }
->>>>>>> b9d5f22d
 
         // Following line added by Neeraj
         system.setPressure(system.getPressure() - (funk - 1) / deriv);
