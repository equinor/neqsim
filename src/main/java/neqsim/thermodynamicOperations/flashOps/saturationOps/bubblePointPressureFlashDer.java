/*
 * bubblePointFlash.java
 *
 * Created on 14. oktober 2000, 16:30
 */

package neqsim.thermodynamicOperations.flashOps.saturationOps;

import org.apache.logging.log4j.LogManager;
import org.apache.logging.log4j.Logger;
import neqsim.thermo.system.SystemInterface;

/**
 * <p>
 * bubblePointPressureFlashDer class.
 * </p>
 *
 * @author asmund
 * @version $Id: $Id
 */
public class bubblePointPressureFlashDer extends constantDutyPressureFlash {
    private static final long serialVersionUID = 1000;
    static Logger logger = LogManager.getLogger(bubblePointPressureFlashDer.class);

<<<<<<< HEAD
    /** Creates new bubblePointFlash */
    public bubblePointPressureFlashDer() {}

=======
    /**
     * <p>
     * Constructor for bubblePointPressureFlashDer.
     * </p>
     */
    public bubblePointPressureFlashDer() {}

    /**
     * <p>
     * Constructor for bubblePointPressureFlashDer.
     * </p>
     *
     * @param system a {@link neqsim.thermo.system.SystemInterface} object
     */
>>>>>>> e5b15554
    public bubblePointPressureFlashDer(SystemInterface system) {
        super(system);
    }

    /** {@inheritDoc} */
    @Override
    public void run() {
        if (system.getPhase(0).getNumberOfComponents() == 1
                && system.getTemperature() > system.getPhase(0).getComponent(0).getTC()) {
            setSuperCritical(true);
        }
        int iterations = 0, maxNumberOfIterations = 500;
        double yold = 0, ytotal = 1, deriv = 0, funk = 0;
        boolean chemSolved = true;
        // logger.info("starting");
        // system.setPressure(1.0);
        system.init(0);
        system.setNumberOfPhases(2);
        system.setBeta(1, 1.0 - 1e-10);
        system.setBeta(0, 1e-10);

        double oldPres = 0, oldChemPres = 1;
        if (system.isChemicalSystem()) {
            // (1,1) changed to (1,0) by Neeraj. Also change at line 125
            system.getChemicalReactionOperations().solveChemEq(1, 0);
        }

        for (int i = 0; i < system.getPhases()[1].getNumberOfComponents(); i++) {
            system.getPhases()[1].getComponents()[i]
                    .setx(system.getPhases()[0].getComponents()[i].getz());
            if (system.getPhases()[0].getComponents()[i].getIonicCharge() != 0) {
                system.getPhases()[0].getComponents()[i].setx(1e-40);
            } else {
                system.getPhases()[0].getComponents()[i]
                        .setx(system.getPhases()[0].getComponents()[i].getK()
                                * system.getPhases()[1].getComponents()[i].getz());
            }
        }

        ytotal = 0.0;
        for (int i = 0; i < system.getPhases()[0].getNumberOfComponents(); i++) {
            ytotal += system.getPhases()[0].getComponents()[i].getx();
        }

        double ktot = 0.0;
        int chemIter = 0;

        do {
            chemIter++;
            oldChemPres = system.getPressure();
            iterations = 0;
            do {
                iterations++;
                for (int i = 0; i < system.getPhases()[0].getNumberOfComponents(); i++) {
                    system.getPhases()[0].getComponents()[i]
                            .setx(system.getPhases()[0].getComponents()[i].getx() / ytotal);
                }
                system.init(1);
                oldPres = system.getPressure();
                ktot = 0.0;
                for (int i = 0; i < system.getPhases()[1].getNumberOfComponents(); i++) {
                    do {
                        yold = system.getPhases()[0].getComponents()[i].getx();
                        if (!Double.isNaN(Math.exp(Math.log(
                                system.getPhases()[1].getComponents()[i].getFugasityCoeffisient())
                                - Math.log(system.getPhases()[0].getComponents()[i]
                                        .getFugasityCoeffisient())))) {
                            if (system.getPhase(0).getComponent(i).getIonicCharge() != 0) {
                                system.getPhases()[0].getComponents()[i].setK(1e-40);
                            } else {
                                system.getPhases()[0].getComponents()[i].setK(Math.exp(Math
                                        .log(system.getPhases()[1].getComponents()[i]
                                                .getFugasityCoeffisient())
                                        - Math.log(system.getPhases()[0].getComponents()[i]
                                                .getFugasityCoeffisient())));
                            }
                        }
                        system.getPhases()[1].getComponents()[i]
                                .setK(system.getPhases()[0].getComponents()[i].getK());
                        system.getPhases()[0].getComponents()[i]
                                .setx(system.getPhases()[0].getComponents()[i].getK()
                                        * system.getPhases()[1].getComponents()[i].getz());
                        // logger.info("y err " +
                        // Math.abs(system.getPhases()[0].getComponents()[i].getx()-yold));
                    } while (Math.abs(system.getPhases()[0].getComponents()[i].getx() - yold)
                            / yold > 1e-8);
                    ktot += Math.abs(system.getPhases()[1].getComponents()[i].getK() - 1.0);
                }
                for (int i = 0; i < system.getPhases()[0].getNumberOfComponents(); i++) {
                    if (!Double.isNaN(system.getPhases()[0].getComponents()[i].getK())) {
                        system.getPhases()[0].getComponents()[i]
                                .setx(system.getPhases()[0].getComponents()[i].getK()
                                        * system.getPhases()[1].getComponents()[i].getz());
                    } else {
                        system.init(0);
                        logger.error("K error : nan");
                    }
                }

                ytotal = 0.0;
                deriv = 0.0;
                funk = 0.0;
                for (int i = 0; i < system.getPhases()[0].getNumberOfComponents(); i++) {
                    ytotal += system.getPhases()[0].getComponents()[i].getx();
                    // Following lines added by Neeraj
                    funk += system.getPhases()[1].getComponents()[i].getx()
                            * system.getPhases()[1].getComponents()[i].getK();
                    deriv += system.getPhases()[1].getComponents()[i].getx()
                            * system.getPhases()[1].getComponents()[i].getK()
                            * (system.getPhases()[1].getComponents()[i]
                                    .logfugcoefdP(this.system.getPhase(1))
                                    - system.getPhases()[0].getComponents()[i]
                                            .logfugcoefdP(this.system.getPhase(0)));
                }
                // logger.info("ytot " + ytotal + " pres " + system.getPressure());

                // system.getPhase(0).normalize();
                // logger.info("deriv
                // "+system.getPhases()[0].getComponents()[3].logfugcoefdP(this.system.getPhase(0)));
                // logger.info("ytot "+ytotal);
                if (ytotal > 1.5) {
                    ytotal = 1.5;
                }
                if (ytotal < 0.5) {
                    ytotal = 0.5;
                }

                // Following line added by Neeraj
                system.setPressure(system.getPressure() - (funk - 1) / deriv);
                // Following line commented out by Neeraj
                // system.setPressure(system.getPressure()*ytotal);// +
                // 0.5*(ytotal*system.getPressure()-system.getPressure()));
                if (system.getPressure() < 0) {
                    system.setPressure(oldChemPres / 2.0);
                    run();
                    return;
                }
                if (system.getPressure() > 5 * oldChemPres) {
                    system.setPressure(oldChemPres * 5);
                    run();
                    return;
                }
                // logger.info("iter in bub calc " + iterations + " pres " +
                // system.getPressure()+ " ytot " + ytotal + " chem iter " + chemIter);
<<<<<<< HEAD
=======

>>>>>>> e5b15554
            } while (((((Math.abs(ytotal - 1.0)) > 1e-7)
                    || Math.abs(oldPres - system.getPressure()) / oldPres > 1e-6)
                    && (iterations < maxNumberOfIterations)) || iterations < 5);

            if (system.isChemicalSystem()) {// && (iterations%3)==0 && iterations<50){
                // Should also change -- Neeraj
                chemSolved = system.getChemicalReactionOperations().solveChemEq(1, 0);
                system.setBeta(1, 1.0 - 1e-10);
                system.setBeta(0, 1e-10);
            }
            // logger.info("iter in bub calc " + iterations + " pres " +
            // system.getPressure()+ " chem iter " + chemIter);
<<<<<<< HEAD
=======

>>>>>>> e5b15554
        } while ((Math.abs(oldChemPres - system.getPressure()) / oldChemPres > 1e-6 || chemIter < 2
                || !chemSolved) && chemIter < 20);
        // if(system.getPressure()>300) system.setPressure(300.0);
        // logger.info("iter in bub calc " + iterations + " pres " +
        // system.getPressure()+ " chem iter " + chemIter);
        // logger.info("iter " + iterations + " XTOT " +ytotal + " ktot " +ktot);
        system.init(1);
        if (Math.abs(ytotal - 1.0) > 1e-4
                || ktot < 1e-3 && system.getPhase(0).getNumberOfComponents() > 1) {
            logger.info("ytot " + Math.abs(ytotal - 1.0));
            // Print command added by Neeraj
            logger.info("Supercritical vapor phase !!");
            setSuperCritical(true);
        }
    }

    /** {@inheritDoc} */
    @Override
    public void printToFile(String name) {}
}<|MERGE_RESOLUTION|>--- conflicted
+++ resolved
@@ -22,11 +22,6 @@
     private static final long serialVersionUID = 1000;
     static Logger logger = LogManager.getLogger(bubblePointPressureFlashDer.class);
 
-<<<<<<< HEAD
-    /** Creates new bubblePointFlash */
-    public bubblePointPressureFlashDer() {}
-
-=======
     /**
      * <p>
      * Constructor for bubblePointPressureFlashDer.
@@ -41,7 +36,6 @@
      *
      * @param system a {@link neqsim.thermo.system.SystemInterface} object
      */
->>>>>>> e5b15554
     public bubblePointPressureFlashDer(SystemInterface system) {
         super(system);
     }
@@ -186,10 +180,7 @@
                 }
                 // logger.info("iter in bub calc " + iterations + " pres " +
                 // system.getPressure()+ " ytot " + ytotal + " chem iter " + chemIter);
-<<<<<<< HEAD
-=======
-
->>>>>>> e5b15554
+
             } while (((((Math.abs(ytotal - 1.0)) > 1e-7)
                     || Math.abs(oldPres - system.getPressure()) / oldPres > 1e-6)
                     && (iterations < maxNumberOfIterations)) || iterations < 5);
@@ -202,10 +193,7 @@
             }
             // logger.info("iter in bub calc " + iterations + " pres " +
             // system.getPressure()+ " chem iter " + chemIter);
-<<<<<<< HEAD
-=======
-
->>>>>>> e5b15554
+
         } while ((Math.abs(oldChemPres - system.getPressure()) / oldChemPres > 1e-6 || chemIter < 2
                 || !chemSolved) && chemIter < 20);
         // if(system.getPressure()>300) system.setPressure(300.0);
