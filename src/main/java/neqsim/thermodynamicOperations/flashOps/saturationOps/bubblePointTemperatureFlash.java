/*
 * bubblePointFlash.java
 *
 * Created on 14. oktober 2000, 16:30
 */
package neqsim.thermodynamicOperations.flashOps.saturationOps;

import neqsim.thermo.system.SystemInterface;
import org.apache.logging.log4j.*;

/**
 * <p>
 * bubblePointTemperatureFlash class.
 * </p>
 *
 * @author asmund
 * @version $Id: $Id
 */
public class bubblePointTemperatureFlash extends constantDutyTemperatureFlash {
    private static final long serialVersionUID = 1000;
    static Logger logger = LogManager.getLogger(bubblePointTemperatureFlash.class);

    /**
     * <p>
     * Constructor for bubblePointTemperatureFlash.
     * </p>
     */
    public bubblePointTemperatureFlash() {}

    /**
     * <p>
     * Constructor for bubblePointTemperatureFlash.
     * </p>
     *
     * @param system a {@link neqsim.thermo.system.SystemInterface} object
     */
    public bubblePointTemperatureFlash(SystemInterface system) {
        super(system);
    }

    /** {@inheritDoc} */
    @Override
    public void run() {
        int iterations = 0, maxNumberOfIterations = 10000;
        double yold = 0, ytotal = 1;
        double deriv = 0, funk = 0;

        for (int i = 0; i < system.getPhases()[1].getNumberOfComponents(); i++) {
            system.getPhases()[1].getComponents()[i]
                    .setx(system.getPhases()[0].getComponents()[i].getz());
            system.getPhases()[0].getComponents()[i]
                    .setx(system.getPhases()[0].getComponents()[i].getK()
                            * system.getPhases()[1].getComponents()[i].getx());
        }
        system.setNumberOfPhases(2);
        do {
            system.setTemperature(
                    (system.getTemperature() + system.getTemperature() / ytotal) / 10);
            // logger.info("temp . " + system.getTemperature());
            funk = 0;
            deriv = 0;
            ytotal = 0;
            system.init(2);
            for (int i = 0; i < system.getPhases()[1].getNumberOfComponents(); i++) {
                do {
                    iterations++;

                    yold = system.getPhases()[0].getComponents()[i].getx();
                    system.getPhases()[0].getComponents()[i]
                            .setK(system.getPhases()[1].getComponents()[i].getFugasityCoeffisient()
                                    / system.getPhases()[0].getComponents()[i]
                                            .getFugasityCoeffisient());
                    system.getPhases()[1].getComponents()[i]
                            .setK(system.getPhases()[0].getComponents()[i].getK());
                    system.getPhases()[0].getComponents()[i]
                            .setx(system.getPhases()[1].getComponents()[i].getx()
                                    * system.getPhases()[1].getComponents()[i]
                                            .getFugasityCoeffisient()
                                    / system.getPhases()[0].getComponents()[i]
                                            .getFugasityCoeffisient());
<<<<<<< HEAD
=======

>>>>>>> f5b5a8bf
                } while ((Math.abs(yold - system.getPhases()[1].getComponents()[i].getx()) > 1e-10)
                        && (iterations < maxNumberOfIterations));

                ytotal += system.getPhases()[0].getComponents()[i].getx();
                funk += system.getPhases()[1].getComponents()[i].getx()
                        * system.getPhases()[1].getComponents()[i].getK();
                deriv += system.getPhases()[1].getComponents()[i].getx()
                        * system.getPhases()[1].getComponents()[i].getK()
                        * (system.getPhases()[1].getComponents()[i].getdfugdt()
                                - system.getPhases()[0].getComponents()[i].getdfugdt());
            }

            // logger.info("FUNK: " + funk);
            logger.info("temp: " + system.getTemperature());
            // system.setPressure(-Math.log(funk)/(deriv/funk)+system.getPressure());
            system.setTemperature(-(funk - 1) / deriv + system.getTemperature());
        } while ((Math.abs(ytotal - 1) > 1e-10) && (iterations < maxNumberOfIterations));
    }

    /** {@inheritDoc} */
    @Override
    public void printToFile(String name) {}
}<|MERGE_RESOLUTION|>--- conflicted
+++ resolved
@@ -78,10 +78,7 @@
                                             .getFugasityCoeffisient()
                                     / system.getPhases()[0].getComponents()[i]
                                             .getFugasityCoeffisient());
-<<<<<<< HEAD
-=======
 
->>>>>>> f5b5a8bf
                 } while ((Math.abs(yold - system.getPhases()[1].getComponents()[i].getx()) > 1e-10)
                         && (iterations < maxNumberOfIterations));
 
