/*
 * bubblePointFlash.java
 *
 * Created on 14. oktober 2000, 16:30
 */
package neqsim.thermodynamicOperations.flashOps.saturationOps;

import org.apache.logging.log4j.LogManager;
import org.apache.logging.log4j.Logger;
import neqsim.thermo.system.SystemInterface;

/**
 * <p>
 * bubblePointTemperatureFlash class.
 * </p>
 *
 * @author asmund
 * @version $Id: $Id
 */
public class bubblePointTemperatureFlash extends constantDutyTemperatureFlash {
<<<<<<< HEAD
        private static final long serialVersionUID = 1000;
        static Logger logger = LogManager.getLogger(bubblePointTemperatureFlash.class);

        /**
         * Creates new bubblePointFlash
         */
        public bubblePointTemperatureFlash() {}

        public bubblePointTemperatureFlash(SystemInterface system) {
                super(system);
        }

        @Override
        public void run() {
                int iterations = 0, maxNumberOfIterations = 10000;
                double yold = 0, ytotal = 1;
                double deriv = 0, funk = 0;

                for (int i = 0; i < system.getPhases()[1].getNumberOfComponents(); i++) {
                        system.getPhases()[1].getComponents()[i]
                                        .setx(system.getPhases()[0].getComponents()[i].getz());
                        system.getPhases()[0].getComponents()[i]
                                        .setx(system.getPhases()[0].getComponents()[i].getK()
                                                        * system.getPhases()[1].getComponents()[i]
                                                                        .getx());
                }
                system.setNumberOfPhases(2);
                do {
                        system.setTemperature(
                                        (system.getTemperature() + system.getTemperature() / ytotal)
                                                        / 10);
                        // logger.info("temp . " + system.getTemperature());
                        funk = 0;
                        deriv = 0;
                        ytotal = 0;
                        system.init(2);
                        for (int i = 0; i < system.getPhases()[1].getNumberOfComponents(); i++) {
                                do {
                                        iterations++;

                                        yold = system.getPhases()[0].getComponents()[i].getx();
                                        system.getPhases()[0].getComponents()[i].setK(system
                                                        .getPhases()[1].getComponents()[i]
                                                                        .getFugasityCoeffisient()
                                                        / system.getPhases()[0].getComponents()[i]
                                                                        .getFugasityCoeffisient());
                                        system.getPhases()[1].getComponents()[i].setK(
                                                        system.getPhases()[0].getComponents()[i]
                                                                        .getK());
                                        system.getPhases()[0].getComponents()[i].setx(system
                                                        .getPhases()[1].getComponents()[i].getx()
                                                        * system.getPhases()[1].getComponents()[i]
                                                                        .getFugasityCoeffisient()
                                                        / system.getPhases()[0].getComponents()[i]
                                                                        .getFugasityCoeffisient());
                                } while ((Math.abs(yold - system.getPhases()[1].getComponents()[i]
                                                .getx()) > 1e-10)
                                                && (iterations < maxNumberOfIterations));

                                ytotal += system.getPhases()[0].getComponents()[i].getx();
                                funk += system.getPhases()[1].getComponents()[i].getx()
                                                * system.getPhases()[1].getComponents()[i].getK();
                                deriv += system.getPhases()[1].getComponents()[i].getx()
                                                * system.getPhases()[1].getComponents()[i].getK()
                                                * (system.getPhases()[1].getComponents()[i]
                                                                .getdfugdt()
                                                                - system.getPhases()[0]
                                                                                .getComponents()[i]
                                                                                                .getdfugdt());
                        }

                        // logger.info("FUNK: " + funk);
                        logger.info("temp: " + system.getTemperature());
                        // system.setPressure(-Math.log(funk)/(deriv/funk)+system.getPressure());
                        system.setTemperature(-(funk - 1) / deriv + system.getTemperature());
                } while ((Math.abs(ytotal - 1) > 1e-10) && (iterations < maxNumberOfIterations));
        }

        @Override
        public void printToFile(String name) {}
=======
    private static final long serialVersionUID = 1000;
    static Logger logger = LogManager.getLogger(bubblePointTemperatureFlash.class);

    /**
     * <p>
     * Constructor for bubblePointTemperatureFlash.
     * </p>
     */
    public bubblePointTemperatureFlash() {}

    /**
     * <p>
     * Constructor for bubblePointTemperatureFlash.
     * </p>
     *
     * @param system a {@link neqsim.thermo.system.SystemInterface} object
     */
    public bubblePointTemperatureFlash(SystemInterface system) {
        super(system);
    }

    /** {@inheritDoc} */
    @Override
    public void run() {
        int iterations = 0, maxNumberOfIterations = 10000;
        double yold = 0, ytotal = 1;
        double deriv = 0, funk = 0;

        for (int i = 0; i < system.getPhases()[1].getNumberOfComponents(); i++) {
            system.getPhases()[1].getComponents()[i]
                    .setx(system.getPhases()[0].getComponents()[i].getz());
            system.getPhases()[0].getComponents()[i]
                    .setx(system.getPhases()[0].getComponents()[i].getK()
                            * system.getPhases()[1].getComponents()[i].getx());
        }
        system.setNumberOfPhases(2);
        do {
            system.setTemperature(
                    (system.getTemperature() + system.getTemperature() / ytotal) / 10);
            // logger.info("temp . " + system.getTemperature());
            funk = 0;
            deriv = 0;
            ytotal = 0;
            system.init(2);
            for (int i = 0; i < system.getPhases()[1].getNumberOfComponents(); i++) {
                do {
                    iterations++;

                    yold = system.getPhases()[0].getComponents()[i].getx();
                    system.getPhases()[0].getComponents()[i]
                            .setK(system.getPhases()[1].getComponents()[i].getFugasityCoeffisient()
                                    / system.getPhases()[0].getComponents()[i]
                                            .getFugasityCoeffisient());
                    system.getPhases()[1].getComponents()[i]
                            .setK(system.getPhases()[0].getComponents()[i].getK());
                    system.getPhases()[0].getComponents()[i]
                            .setx(system.getPhases()[1].getComponents()[i].getx()
                                    * system.getPhases()[1].getComponents()[i]
                                            .getFugasityCoeffisient()
                                    / system.getPhases()[0].getComponents()[i]
                                            .getFugasityCoeffisient());

                } while ((Math.abs(yold - system.getPhases()[1].getComponents()[i].getx()) > 1e-10)
                        && (iterations < maxNumberOfIterations));

                ytotal += system.getPhases()[0].getComponents()[i].getx();
                funk += system.getPhases()[1].getComponents()[i].getx()
                        * system.getPhases()[1].getComponents()[i].getK();
                deriv += system.getPhases()[1].getComponents()[i].getx()
                        * system.getPhases()[1].getComponents()[i].getK()
                        * (system.getPhases()[1].getComponents()[i].getdfugdt()
                                - system.getPhases()[0].getComponents()[i].getdfugdt());
            }

            // logger.info("FUNK: " + funk);
            logger.info("temp: " + system.getTemperature());
            // system.setPressure(-Math.log(funk)/(deriv/funk)+system.getPressure());
            system.setTemperature(-(funk - 1) / deriv + system.getTemperature());

        } while ((Math.abs(ytotal - 1) > 1e-10) && (iterations < maxNumberOfIterations));

    }

    /** {@inheritDoc} */
    @Override
    public void printToFile(String name) {}
>>>>>>> e5b15554
}<|MERGE_RESOLUTION|>--- conflicted
+++ resolved
@@ -18,88 +18,6 @@
  * @version $Id: $Id
  */
 public class bubblePointTemperatureFlash extends constantDutyTemperatureFlash {
-<<<<<<< HEAD
-        private static final long serialVersionUID = 1000;
-        static Logger logger = LogManager.getLogger(bubblePointTemperatureFlash.class);
-
-        /**
-         * Creates new bubblePointFlash
-         */
-        public bubblePointTemperatureFlash() {}
-
-        public bubblePointTemperatureFlash(SystemInterface system) {
-                super(system);
-        }
-
-        @Override
-        public void run() {
-                int iterations = 0, maxNumberOfIterations = 10000;
-                double yold = 0, ytotal = 1;
-                double deriv = 0, funk = 0;
-
-                for (int i = 0; i < system.getPhases()[1].getNumberOfComponents(); i++) {
-                        system.getPhases()[1].getComponents()[i]
-                                        .setx(system.getPhases()[0].getComponents()[i].getz());
-                        system.getPhases()[0].getComponents()[i]
-                                        .setx(system.getPhases()[0].getComponents()[i].getK()
-                                                        * system.getPhases()[1].getComponents()[i]
-                                                                        .getx());
-                }
-                system.setNumberOfPhases(2);
-                do {
-                        system.setTemperature(
-                                        (system.getTemperature() + system.getTemperature() / ytotal)
-                                                        / 10);
-                        // logger.info("temp . " + system.getTemperature());
-                        funk = 0;
-                        deriv = 0;
-                        ytotal = 0;
-                        system.init(2);
-                        for (int i = 0; i < system.getPhases()[1].getNumberOfComponents(); i++) {
-                                do {
-                                        iterations++;
-
-                                        yold = system.getPhases()[0].getComponents()[i].getx();
-                                        system.getPhases()[0].getComponents()[i].setK(system
-                                                        .getPhases()[1].getComponents()[i]
-                                                                        .getFugasityCoeffisient()
-                                                        / system.getPhases()[0].getComponents()[i]
-                                                                        .getFugasityCoeffisient());
-                                        system.getPhases()[1].getComponents()[i].setK(
-                                                        system.getPhases()[0].getComponents()[i]
-                                                                        .getK());
-                                        system.getPhases()[0].getComponents()[i].setx(system
-                                                        .getPhases()[1].getComponents()[i].getx()
-                                                        * system.getPhases()[1].getComponents()[i]
-                                                                        .getFugasityCoeffisient()
-                                                        / system.getPhases()[0].getComponents()[i]
-                                                                        .getFugasityCoeffisient());
-                                } while ((Math.abs(yold - system.getPhases()[1].getComponents()[i]
-                                                .getx()) > 1e-10)
-                                                && (iterations < maxNumberOfIterations));
-
-                                ytotal += system.getPhases()[0].getComponents()[i].getx();
-                                funk += system.getPhases()[1].getComponents()[i].getx()
-                                                * system.getPhases()[1].getComponents()[i].getK();
-                                deriv += system.getPhases()[1].getComponents()[i].getx()
-                                                * system.getPhases()[1].getComponents()[i].getK()
-                                                * (system.getPhases()[1].getComponents()[i]
-                                                                .getdfugdt()
-                                                                - system.getPhases()[0]
-                                                                                .getComponents()[i]
-                                                                                                .getdfugdt());
-                        }
-
-                        // logger.info("FUNK: " + funk);
-                        logger.info("temp: " + system.getTemperature());
-                        // system.setPressure(-Math.log(funk)/(deriv/funk)+system.getPressure());
-                        system.setTemperature(-(funk - 1) / deriv + system.getTemperature());
-                } while ((Math.abs(ytotal - 1) > 1e-10) && (iterations < maxNumberOfIterations));
-        }
-
-        @Override
-        public void printToFile(String name) {}
-=======
     private static final long serialVersionUID = 1000;
     static Logger logger = LogManager.getLogger(bubblePointTemperatureFlash.class);
 
@@ -146,7 +64,17 @@
             system.init(2);
             for (int i = 0; i < system.getPhases()[1].getNumberOfComponents(); i++) {
                 do {
-                    iterations++;
+                        system.setTemperature(
+                                        (system.getTemperature() + system.getTemperature() / ytotal)
+                                                        / 10);
+                        // logger.info("temp . " + system.getTemperature());
+                        funk = 0;
+                        deriv = 0;
+                        ytotal = 0;
+                        system.init(2);
+                        for (int i = 0; i < system.getPhases()[1].getNumberOfComponents(); i++) {
+                                do {
+                                        iterations++;
 
                     yold = system.getPhases()[0].getComponents()[i].getx();
                     system.getPhases()[0].getComponents()[i]
@@ -162,17 +90,24 @@
                                     / system.getPhases()[0].getComponents()[i]
                                             .getFugasityCoeffisient());
 
-                } while ((Math.abs(yold - system.getPhases()[1].getComponents()[i].getx()) > 1e-10)
-                        && (iterations < maxNumberOfIterations));
+                                ytotal += system.getPhases()[0].getComponents()[i].getx();
+                                funk += system.getPhases()[1].getComponents()[i].getx()
+                                                * system.getPhases()[1].getComponents()[i].getK();
+                                deriv += system.getPhases()[1].getComponents()[i].getx()
+                                                * system.getPhases()[1].getComponents()[i].getK()
+                                                * (system.getPhases()[1].getComponents()[i]
+                                                                .getdfugdt()
+                                                                - system.getPhases()[0]
+                                                                                .getComponents()[i]
+                                                                                                .getdfugdt());
+                        }
 
-                ytotal += system.getPhases()[0].getComponents()[i].getx();
-                funk += system.getPhases()[1].getComponents()[i].getx()
-                        * system.getPhases()[1].getComponents()[i].getK();
-                deriv += system.getPhases()[1].getComponents()[i].getx()
-                        * system.getPhases()[1].getComponents()[i].getK()
-                        * (system.getPhases()[1].getComponents()[i].getdfugdt()
-                                - system.getPhases()[0].getComponents()[i].getdfugdt());
-            }
+                        // logger.info("FUNK: " + funk);
+                        logger.info("temp: " + system.getTemperature());
+                        // system.setPressure(-Math.log(funk)/(deriv/funk)+system.getPressure());
+                        system.setTemperature(-(funk - 1) / deriv + system.getTemperature());
+                } while ((Math.abs(ytotal - 1) > 1e-10) && (iterations < maxNumberOfIterations));
+        }
 
             // logger.info("FUNK: " + funk);
             logger.info("temp: " + system.getTemperature());
@@ -186,5 +121,4 @@
     /** {@inheritDoc} */
     @Override
     public void printToFile(String name) {}
->>>>>>> e5b15554
 }