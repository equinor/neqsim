/*
 * bubblePointFlash.java
 *
 * Created on 14. oktober 2000, 16:30
 */

package neqsim.thermodynamicOperations.flashOps.saturationOps;

import neqsim.thermo.system.SystemInterface;
import org.apache.logging.log4j.*;

/**
 * <p>
 * bubblePointTemperatureNoDer class.
 * </p>
 *
 * @author asmund
 * @version $Id: $Id
 */
public class bubblePointTemperatureNoDer extends constantDutyTemperatureFlash {
    private static final long serialVersionUID = 1000;
    static Logger logger = LogManager.getLogger(bubblePointTemperatureNoDer.class);

<<<<<<< HEAD
    /** Creates new bubblePointFlash */
    public bubblePointTemperatureNoDer() {}

=======
    /**
     * <p>
     * Constructor for bubblePointTemperatureNoDer.
     * </p>
     */
    public bubblePointTemperatureNoDer() {}

    /**
     * <p>
     * Constructor for bubblePointTemperatureNoDer.
     * </p>
     *
     * @param system a {@link neqsim.thermo.system.SystemInterface} object
     */
>>>>>>> f5b5a8bf
    public bubblePointTemperatureNoDer(SystemInterface system) {
        super(system);
    }

    /** {@inheritDoc} */
    @Override
    public void run() {
        if (system.getPhase(0).getNumberOfComponents() == 1
                && system.getPressure() > system.getPhase(0).getComponent(0).getPC()) {
            setSuperCritical(true);
        }

        int iterations = 0, maxNumberOfIterations = 1000;
        double yold = 0, ytotal = 1;
        double deriv = 0, funk = 0;
        // logger.info("starting");

        system.init(0);
        system.setNumberOfPhases(2);
        system.setBeta(1, 1.0 - 1e-10);
        system.setBeta(0, 1e-10);
        // need to fix this close to critical point
        if (system.getPhase(0).getNumberOfComponents() == 1) {
            double oldTemp = system.getTemperature();
            if (system.getPressure() > system.getPhase(0).getComponent(0).getPC()) {
                setSuperCritical(true);
                return;
            }
            if (system.getPressure() < system.getPhase(0).getComponent(0).getPC()) {
                system.setTemperature(system.getPhase(0).getComponent(0)
                        .getAntoineVaporTemperature(system.getPressure()));
            }
            if (system.getTemperature() > system.getPhase(0).getComponent(0).getTC()
                    || system.getTemperature() < system.getPhase(0).getComponent(0)
                            .getTriplePointTemperature()) {
                system.setTemperature(oldTemp);
            }
        }

        double oldPres = 0;
        if (system.isChemicalSystem()) {
            system.getChemicalReactionOperations().solveChemEq(0);
            system.getChemicalReactionOperations().solveChemEq(1);
        }

        for (int i = 0; i < system.getPhases()[1].getNumberOfComponents(); i++) {
            system.getPhases()[1].getComponents()[i]
                    .setx(system.getPhases()[0].getComponents()[i].getz());
            if (system.getPhases()[0].getComponents()[i].getIonicCharge() != 0) {
                system.getPhases()[0].getComponents()[i].setx(1e-40);
            } else {
                system.getPhases()[0].getComponents()[i]
                        .setx(system.getPhases()[0].getComponents()[i].getK()
                                * system.getPhases()[1].getComponents()[i].getz());
            }
        }
        ytotal = 0.0;
        for (int i = 0; i < system.getPhases()[0].getNumberOfComponents(); i++) {
            ytotal += system.getPhases()[0].getComponents()[i].getx();
        }
        double oldTemp = 10.0;

        double ktot = 0.0;
        do {
            iterations++;
            for (int i = 0; i < system.getPhases()[0].getNumberOfComponents(); i++) {
                system.getPhases()[0].getComponents()[i]
                        .setx(system.getPhases()[0].getComponents()[i].getx() / ytotal);
            }
            if (system.isChemicalSystem() && (iterations % 2) == 0) {
                system.getChemicalReactionOperations().solveChemEq(1);
            }
            system.init(1);
            oldTemp = system.getTemperature();
            ktot = 0.0;
            for (int i = 0; i < system.getPhases()[1].getNumberOfComponents(); i++) {
                do {
                    yold = system.getPhases()[0].getComponents()[i].getx();
                    if (system.getPhase(0).getComponent(i).getIonicCharge() != 0) {
                        system.getPhases()[0].getComponents()[i].setK(1e-40);
                    } else {
                        system.getPhases()[0].getComponents()[i].setK(Math.exp(Math.log(
                                system.getPhases()[1].getComponents()[i].getFugasityCoeffisient())
                                - Math.log(system.getPhases()[0].getComponents()[i]
                                        .getFugasityCoeffisient())));
                    }
                    system.getPhases()[1].getComponents()[i]
                            .setK(system.getPhases()[0].getComponents()[i].getK());
                    system.getPhases()[0].getComponents()[i]
                            .setx(system.getPhases()[0].getComponents()[i].getK()
                                    * system.getPhases()[1].getComponents()[i].getz());
                    // logger.info("y err " +
                    // Math.abs(system.getPhases()[0].getComponents()[i].getx()-yold));
                } while (Math.abs(system.getPhases()[0].getComponents()[i].getx() - yold) > 1e-4);

                ktot += Math.abs(system.getPhases()[1].getComponents()[i].getK() - 1.0);
            }
            ytotal = 0.0;
            for (int i = 0; i < system.getPhases()[0].getNumberOfComponents(); i++) {
                ytotal += system.getPhases()[0].getComponents()[i].getx();
            }
            if (ytotal > 1.2) {
                ytotal = 1.2;
            }
            if (ytotal < 0.8) {
                ytotal = 0.8;
            }
            // logger.info("y tot " + ytotal);

            // system.setTemperature(system.getTemperature() +
            // 0.05*(1.0/ytotal*system.getTemperature()-system.getTemperature()));
            system.setTemperature(
                    system.getTemperature() + 0.1 * system.getTemperature() * (1.0 - ytotal));
            // for (int i=0;i<system.getPhases()[1].getNumberOfComponents();i++){
            // system.getPhases()[0].getComponents()[i].setx(system.getPhases()[0].getComponents()[i].getx()+0.5*(system.getPhases()[0].getComponents()[i].getK()*system.getPhases()[1].getComponents()[i].getx()*1.0/ytotal-system.getPhases()[0].getComponents()[i].getx()));
            // }
            // logger.info("temperature " + system.getTemperature());
        } while ((((Math.abs(ytotal) - 1.0) > 1e-9)
                || Math.abs(oldTemp - system.getTemperature()) / oldTemp > 1e-8)
                && (iterations < maxNumberOfIterations));
        // logger.info("iter " + iterations + " ktot " + ktot);
        if (Math.abs(ytotal - 1.0) >= 1e-5
                || ktot < 1e-3 && system.getPhase(0).getNumberOfComponents() > 1) {
            setSuperCritical(true);
        }
        if (system.getPhase(0).getNumberOfComponents() == 1
                && Math.abs(system.getPhases()[1].getComponents()[0].getFugasityCoeffisient()
                        / system.getPhases()[0].getComponents()[0].getFugasityCoeffisient()
                        - 1.0) < 1e-20) {
            setSuperCritical(true);
            return;
        }
    }

    /** {@inheritDoc} */
    @Override
    public void printToFile(String name) {}
}<|MERGE_RESOLUTION|>--- conflicted
+++ resolved
@@ -21,11 +21,6 @@
     private static final long serialVersionUID = 1000;
     static Logger logger = LogManager.getLogger(bubblePointTemperatureNoDer.class);
 
-<<<<<<< HEAD
-    /** Creates new bubblePointFlash */
-    public bubblePointTemperatureNoDer() {}
-
-=======
     /**
      * <p>
      * Constructor for bubblePointTemperatureNoDer.
@@ -40,7 +35,6 @@
      *
      * @param system a {@link neqsim.thermo.system.SystemInterface} object
      */
->>>>>>> f5b5a8bf
     public bubblePointTemperatureNoDer(SystemInterface system) {
         super(system);
     }
