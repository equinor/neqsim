--- conflicted
+++ resolved
@@ -22,11 +22,6 @@
     static Logger logger = LogManager.getLogger(calcSaltSatauration.class);
     String saltName;
 
-<<<<<<< HEAD
-    /** Creates new bubblePointFlash */
-    public calcSaltSatauration() {}
-
-=======
     /**
      * <p>
      * Constructor for calcSaltSatauration.
@@ -42,7 +37,6 @@
      * @param system a {@link neqsim.thermo.system.SystemInterface} object
      * @param name a {@link java.lang.String} object
      */
->>>>>>> f5b5a8bf
     public calcSaltSatauration(SystemInterface system, String name) {
         super(system);
         this.saltName = name;
