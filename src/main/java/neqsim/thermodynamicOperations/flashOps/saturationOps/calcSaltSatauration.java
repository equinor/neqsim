--- conflicted
+++ resolved
@@ -76,64 +76,6 @@
       double addnumb = 0.0;
       // logger.info("testing");
 
-<<<<<<< HEAD
-            system.addComponent(name1, 0.001); // *stoc1*constant*system.getPhase(1).getComponent(name1).getNumberOfMolesInPhase());
-            system.addComponent(name2, 0.001);
-            // system.init(1);
-            system.init(0);
-            system.initPhysicalProperties();
-            kspcalc1 = Math.pow(
-                    system.getPhase(1).getComponent(name1).getx()
-                            / system.getPhase(1).getMolarMass()
-                            * system.getPhase(1).getPhysicalProperties().getDensity() / 1000.0,
-                    stoc1)
-                    * Math.pow(system.getPhase(1).getComponent(name2).getx()
-                            / system.getPhase(1).getMolarMass()
-                            * system.getPhase(1).getPhysicalProperties().getDensity() / 1000.0,
-                            stoc2);
-
-            system.addComponent(name1, -2 * 0.001); // *stoc1*constant*system.getPhase(1).getComponent(name1).getNumberOfMolesInPhase());
-            system.addComponent(name2, -2 * 0.001);
-            // system.init(1);
-            system.init(0);
-            system.initPhysicalProperties();
-            kspcalc2 = Math.pow(
-                    system.getPhase(1).getComponent(name1).getx()
-                            / system.getPhase(1).getMolarMass()
-                            * system.getPhase(1).getPhysicalProperties().getDensity() / 1000.0,
-                    stoc1)
-                    * Math.pow(system.getPhase(1).getComponent(name2).getx()
-                            / system.getPhase(1).getMolarMass()
-                            * system.getPhase(1).getPhysicalProperties().getDensity() / 1000.0,
-                            stoc2);
-
-            system.addComponent(name1, 0.001); // *stoc1*constant*system.getPhase(1).getComponent(name1).getNumberOfMolesInPhase());
-            system.addComponent(name2, 0.001);
-            // system.init(1);
-            system.init(0);
-            system.initPhysicalProperties();
-            kspcalc = Math.pow(
-                    system.getPhase(1).getComponent(name1).getx()
-                            / system.getPhase(1).getMolarMass()
-                            * system.getPhase(1).getPhysicalProperties().getDensity() / 1000.0,
-                    stoc1)
-                    * Math.pow(system.getPhase(1).getComponent(name2).getx()
-                            / system.getPhase(1).getMolarMass()
-                            * system.getPhase(1).getPhysicalProperties().getDensity() / 1000.0,
-                            stoc2);
-
-            double diff = (kspcalc1 - kspcalc2) / 0.002;
-            // logger.info("diff " + diff);
-            err = (kspcalc - ksp);
-            addnumb = -(err / diff);
-            logger.info("kspcalc " + kspcalc + " err " + err + " add " + addnumb);
-            system.addComponent(name1, iter / 100.0 * addnumb); // *stoc1*constant*system.getPhase(1).getComponent(name1).getNumberOfMolesInPhase());
-            system.addComponent(name2, iter / 100.0 * addnumb);
-            // system.init(1);
-            system.init(0);
-            system.initPhysicalProperties();
-        } while (Math.abs(err / ksp) > 1e-5 && iter < 1000);
-=======
       system.addComponent(name1, 0.001); // *stoc1*constant*system.getPhase(1).getComponent(name1).getNumberOfMolesInPhase());
       system.addComponent(name2, 0.001);
       // system.init(1);
@@ -181,7 +123,6 @@
       system.init(0);
       system.initPhysicalProperties();
     } while (Math.abs(err / ksp) > 1e-5 && iter < 1000);
->>>>>>> b9d5f22d
 
     logger.info("solution found after " + iter + " iterations in calcSaltSatauration()");
   }
