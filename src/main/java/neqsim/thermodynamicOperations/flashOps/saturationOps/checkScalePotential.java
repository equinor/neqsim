/*
 * bubblePointFlash.java
 *
 * Created on 14. oktober 2000, 16:30
 */
package neqsim.thermodynamicOperations.flashOps.saturationOps;

import org.apache.logging.log4j.LogManager;
import org.apache.logging.log4j.Logger;
import neqsim.thermo.system.SystemInterface;
import neqsim.thermodynamicOperations.ThermodynamicOperations;

/**
 * <p>
 * checkScalePotential class.
 * </p>
 *
 * @author asmund
 * @version $Id: $Id
 */
public class checkScalePotential extends constantDutyTemperatureFlash {
<<<<<<< HEAD
        private static final long serialVersionUID = 1000;
        static Logger logger = LogManager.getLogger(checkScalePotential.class);

        String saltName;
        int phaseNumber = 1;
        String[][] resultTable = null;

        /**
         * Creates new bubblePointFlash
         */
        public checkScalePotential() {}

        public checkScalePotential(SystemInterface system, int phaseNumber) {
                super(system);
                this.phaseNumber = phaseNumber;
                logger.info("ok ");
        }

        @Override
        public void run() {
                ThermodynamicOperations ops = new ThermodynamicOperations(system);
                double ksp = 0.0;
                neqsim.util.database.NeqSimDataBase database =
                                new neqsim.util.database.NeqSimDataBase();
                java.sql.ResultSet dataSet = database.getResultSet("SELECT * FROM compsalt");
                resultTable = new String[10][3];
                double stoc1 = 1e-20, stoc2 = 1e-20;
                String saltName = "";
                String name1 = "";
                String name2 = "";
                int numb = 0;
=======
    private static final long serialVersionUID = 1000;
    static Logger logger = LogManager.getLogger(checkScalePotential.class);

    String saltName;
    int phaseNumber = 1;
    String[][] resultTable = null;

    /**
     * <p>
     * Constructor for checkScalePotential.
     * </p>
     */
    public checkScalePotential() {}

    /**
     * <p>
     * Constructor for checkScalePotential.
     * </p>
     *
     * @param system a {@link neqsim.thermo.system.SystemInterface} object
     * @param phaseNumber a int
     */
    public checkScalePotential(SystemInterface system, int phaseNumber) {
        super(system);
        this.phaseNumber = phaseNumber;
        logger.info("ok ");
    }

    /** {@inheritDoc} */
    @Override
    public void run() {
        ThermodynamicOperations ops = new ThermodynamicOperations(system);
        double ksp = 0.0;
        neqsim.util.database.NeqSimDataBase database = new neqsim.util.database.NeqSimDataBase();
        java.sql.ResultSet dataSet = database.getResultSet("SELECT * FROM compsalt");
        resultTable = new String[10][3];
        double stoc1 = 1e-20, stoc2 = 1e-20;
        String saltName = "";
        String name1 = "";
        String name2 = "";
        int numb = 0;

        for (int i = 0; i < 10; i++) {
            for (int j = 0; j < 3; j++) {
                resultTable[i][j] = "";
            }
        }

        resultTable[0][0] = "Salt";
        resultTable[0][1] = "relative solubility";
        resultTable[0][2] = "";

        double numberOfMolesMEG = 0.0;

        try {
            if (system.getPhase(phaseNumber).hasComponent("MEG")) {
                numberOfMolesMEG =
                        system.getPhase(phaseNumber).getComponent("MEG").getNumberOfMolesInPhase();
                system.addComponent("MEG", -numberOfMolesMEG * 0.9999, phaseNumber);
                system.addComponent("water", numberOfMolesMEG, phaseNumber);
                system.init(1);
                system.getChemicalReactionOperations().solveChemEq(phaseNumber, 1);
            }
            while (dataSet.next()) {
                saltName = dataSet.getString("SaltName").trim();
                name1 = dataSet.getString("ion1").trim();
                name2 = dataSet.getString("ion2").trim();

                stoc1 = Double.parseDouble(dataSet.getString("stoc1"));
                stoc2 = Double.parseDouble(dataSet.getString("stoc2"));
                double temperatureC = system.getPhase(phaseNumber).getTemperature();
                double lnKsp = Double.parseDouble(dataSet.getString("Kspwater")) / temperatureC
                        + Double.parseDouble(dataSet.getString("Kspwater2"))
                        + Math.log(temperatureC)
                                * Double.parseDouble(dataSet.getString("Kspwater3"))
                        + temperatureC * Double.parseDouble(dataSet.getString("Kspwater4"))
                        + Double.parseDouble(dataSet.getString("Kspwater5"))
                                / (temperatureC * temperatureC);
                ksp = Math.exp(lnKsp);

                if (saltName.equals("NaCl")) {
                    ksp = -814.18 + 7.4685 * temperatureC - 2.3262e-2 * temperatureC * temperatureC
                            + 3.0536e-5 * Math.pow(temperatureC, 3.0)
                            - 1.4573e-8 * Math.pow(temperatureC, 4.0);
                }
                if (saltName.equals("FeS")) {
                    int waterompNumb =
                            system.getPhase(phaseNumber).getComponent("water").getComponentNumber();
                    double h3ox = system.getPhase(phaseNumber).getComponent("H3O+").getx()
                            / (system.getPhase(phaseNumber).getComponent(waterompNumb).getx()
                                    * system.getPhase(phaseNumber).getComponent(waterompNumb)
                                            .getMolarMass());
>>>>>>> e5b15554

                for (int i = 0; i < 10; i++) {
                        for (int j = 0; j < 3; j++) {
                                resultTable[i][j] = "";
                        }
                }

<<<<<<< HEAD
                resultTable[0][0] = "Salt";
                resultTable[0][1] = "relative solubility";
                resultTable[0][2] = "";

                double numberOfMolesMEG = 0.0;

                try {
                        if (system.getPhase(phaseNumber).hasComponent("MEG")) {
                                numberOfMolesMEG = system.getPhase(phaseNumber).getComponent("MEG")
                                                .getNumberOfMolesInPhase();
                                system.addComponent("MEG", -numberOfMolesMEG * 0.9999, phaseNumber);
                                system.addComponent("water", numberOfMolesMEG, phaseNumber);
                                system.init(1);
                                system.getChemicalReactionOperations().solveChemEq(phaseNumber, 1);
                        }
                        while (dataSet.next()) {
                                saltName = dataSet.getString("SaltName").trim();
                                name1 = dataSet.getString("ion1").trim();
                                name2 = dataSet.getString("ion2").trim();

                                stoc1 = Double.parseDouble(dataSet.getString("stoc1"));
                                stoc2 = Double.parseDouble(dataSet.getString("stoc2"));
                                double temperatureC = system.getPhase(phaseNumber).getTemperature();
                                double lnKsp = Double.parseDouble(dataSet.getString("Kspwater"))
                                                / temperatureC
                                                + Double.parseDouble(dataSet.getString("Kspwater2"))
                                                + Math.log(temperatureC) * Double.parseDouble(
                                                                dataSet.getString("Kspwater3"))
                                                + temperatureC * Double.parseDouble(
                                                                dataSet.getString("Kspwater4"))
                                                + Double.parseDouble(dataSet.getString("Kspwater5"))
                                                                / (temperatureC * temperatureC);
                                ksp = Math.exp(lnKsp);

                                if (saltName.equals("NaCl")) {
                                        ksp = -814.18 + 7.4685 * temperatureC
                                                        - 2.3262e-2 * temperatureC * temperatureC
                                                        + 3.0536e-5 * Math.pow(temperatureC, 3.0)
                                                        - 1.4573e-8 * Math.pow(temperatureC, 4.0);
                                }
                                if (saltName.equals("FeS")) {
                                        int waterompNumb = system.getPhase(phaseNumber)
                                                        .getComponent("water").getComponentNumber();
                                        double h3ox = system.getPhase(phaseNumber)
                                                        .getComponent("H3O+").getx()
                                                        / (system.getPhase(phaseNumber)
                                                                        .getComponent(waterompNumb)
                                                                        .getx()
                                                                        * system.getPhase(
                                                                                        phaseNumber)
                                                                                        .getComponent(waterompNumb)
                                                                                        .getMolarMass());

                                        ksp *= h3ox;
                                }

                                if (system.getPhase(phaseNumber).hasComponent(name1) && system
                                                .getPhase(phaseNumber).hasComponent(name2)) {
                                        numb++;
                                        logger.info("reaction added: " + name1 + " " + name2);
                                        logger.info("theoretic Ksp = " + ksp);
                                        logger.info("theoretic lnKsp = " + Math.log(ksp));
                                        int compNumb1 = system.getPhase(phaseNumber)
                                                        .getComponent(name1).getComponentNumber();
                                        int compNumb2 = system.getPhase(phaseNumber)
                                                        .getComponent(name2).getComponentNumber();
                                        int waterompNumb = system.getPhase(phaseNumber)
                                                        .getComponent("water").getComponentNumber();

                                        double x1 = system.getPhase(phaseNumber).getComponent(name1)
                                                        .getx()
                                                        / (system.getPhase(phaseNumber)
                                                                        .getComponent(waterompNumb)
                                                                        .getx()
                                                                        * system.getPhase(
                                                                                        phaseNumber)
                                                                                        .getComponent(waterompNumb)
                                                                                        .getMolarMass());
                                        double x2 = system.getPhase(phaseNumber).getComponent(name2)
                                                        .getx()
                                                        / (system.getPhase(phaseNumber)
                                                                        .getComponent(waterompNumb)
                                                                        .getx()
                                                                        * system.getPhase(
                                                                                        phaseNumber)
                                                                                        .getComponent(waterompNumb)
                                                                                        .getMolarMass());
                                        double kspReac = Math.pow(system.getPhase(phaseNumber)
                                                        .getActivityCoefficient(compNumb1,
                                                                        waterompNumb)
                                                        * x1, stoc1)
                                                        * Math.pow(x2 * system.getPhase(phaseNumber)
                                                                        .getActivityCoefficient(
                                                                                        compNumb2,
                                                                                        waterompNumb),
                                                                        stoc2);
                                        // double kspReac =
                                        // Math.pow(system.getPhase(phaseNumber).getActivityCoefficient(compNumb1)
                                        // * x1,
                                        // stoc1) * Math.pow(x2 *
                                        // system.getPhase(phaseNumber).getActivityCoefficient(compNumb2),
                                        // stoc2);

                                        double stocKsp = Math.pow(x1, stoc1) * Math.pow(x2, stoc2);

                                        if (saltName.contains(
                                                        "hydromagnesite (3MgCO3-Mg(OH)2-3H2O)")) {
                                                x1 = system.getPhase(phaseNumber)
                                                                .getComponent(name1).getx()
                                                                / (system.getPhase(phaseNumber)
                                                                                .getComponent(waterompNumb)
                                                                                .getx()
                                                                                * system.getPhase(
                                                                                                phaseNumber)
                                                                                                .getComponent(waterompNumb)
                                                                                                .getMolarMass());
                                                x2 = system.getPhase(phaseNumber)
                                                                .getComponent(name2).getx()
                                                                / (system.getPhase(phaseNumber)
                                                                                .getComponent(waterompNumb)
                                                                                .getx()
                                                                                * system.getPhase(
                                                                                                phaseNumber)
                                                                                                .getComponent(waterompNumb)
                                                                                                .getMolarMass());
                                                double x3 = system.getPhase(phaseNumber)
                                                                .getComponent(waterompNumb).getx()
                                                                / (system.getPhase(phaseNumber)
                                                                                .getComponent(waterompNumb)
                                                                                .getx()
                                                                                * system.getPhase(
                                                                                                phaseNumber)
                                                                                                .getComponent(waterompNumb)
                                                                                                .getMolarMass());
                                                double x4 = system.getPhase(phaseNumber)
                                                                .getComponent("OH-").getx()
                                                                / (system.getPhase(phaseNumber)
                                                                                .getComponent(waterompNumb)
                                                                                .getx()
                                                                                * system.getPhase(
                                                                                                phaseNumber)
                                                                                                .getComponent(waterompNumb)
                                                                                                .getMolarMass());
                                                kspReac = Math.pow(system.getPhase(phaseNumber)
                                                                .getActivityCoefficient(compNumb1,
                                                                                waterompNumb)
                                                                * x1, stoc1)
                                                                * Math.pow(x2 * system.getPhase(
                                                                                phaseNumber)
                                                                                .getActivityCoefficient(
                                                                                                compNumb2,
                                                                                                waterompNumb),
                                                                                stoc2)
                                                                * Math.pow(x3 * system.getPhase(
                                                                                phaseNumber)
                                                                                .getActivityCoefficient(
                                                                                                waterompNumb,
                                                                                                waterompNumb),
                                                                                3.0)
                                                                * Math.pow(x4 * system.getPhase(
                                                                                phaseNumber)
                                                                                .getActivityCoefficient(
                                                                                                system.getPhase(phaseNumber)
                                                                                                                .getComponent("OH-")
                                                                                                                .getComponentNumber(),
                                                                                                waterompNumb),
                                                                                2.0);
                                                stocKsp = Math.pow(x1, stoc1) * Math.pow(x2, stoc2)
                                                                * Math.pow(x3, 3) * Math.pow(x4, 2);
                                        }

                                        logger.info("calc Ksp " + kspReac);
                                        logger.info("stoc Ksp " + stocKsp);
                                        logger.info("activity " + kspReac / stocKsp);
                                        logger.info("mol/kg " + x1);

                                        double scalePotentialFactor = kspReac / ksp;
                                        logger.info("Scale potential factor "
                                                        + scalePotentialFactor);

                                        resultTable[numb][0] = saltName;// name1+ " " +name2;
                                        resultTable[numb][1] =
                                                        Double.toString(scalePotentialFactor);
                                        resultTable[numb][2] = "";
                                        // double maxn = scalePotentialFactor/(stoc1*stoc2);

                                        // double x1max
                                        // =system.getPhase(phaseNumber).getComponent(name1).getx()/maxn;
                                        // double x2max
                                        // =system.getPhase(phaseNumber).getComponent(name2).getx()/maxn;
                                }
                        }
                } catch (Exception e) {
                        logger.error("failed " + e.toString());

                        if (system.getPhase(phaseNumber).hasComponent("MEG")) {
                                system.addComponent("MEG", numberOfMolesMEG * 0.9999, phaseNumber);
                                system.addComponent("water", -numberOfMolesMEG, phaseNumber);
                                system.init(1);
                                system.getChemicalReactionOperations().solveChemEq(phaseNumber, 1);
                        }
                }
        }

        @Override
        public void printToFile(String name) {}

        @Override
        public String[][] getResultTable() {
                logger.info("checking table...scale " + resultTable[0][0]);
                logger.info("checking table...scale " + resultTable[0][1]);
                logger.info("checking table...scale " + resultTable[0][2]);
                logger.info("checking table...scale " + resultTable[1][0]);
                logger.info("checking table...scale " + resultTable[1][1]);
                logger.info("checking table...scale " + resultTable[1][2]);
                return resultTable;
        }
=======
                if (system.getPhase(phaseNumber).hasComponent(name1)
                        && system.getPhase(phaseNumber).hasComponent(name2)) {
                    numb++;
                    logger.info("reaction added: " + name1 + " " + name2);
                    logger.info("theoretic Ksp = " + ksp);
                    logger.info("theoretic lnKsp = " + Math.log(ksp));
                    int compNumb1 =
                            system.getPhase(phaseNumber).getComponent(name1).getComponentNumber();
                    int compNumb2 =
                            system.getPhase(phaseNumber).getComponent(name2).getComponentNumber();
                    int waterompNumb =
                            system.getPhase(phaseNumber).getComponent("water").getComponentNumber();

                    double x1 = system.getPhase(phaseNumber).getComponent(name1).getx()
                            / (system.getPhase(phaseNumber).getComponent(waterompNumb).getx()
                                    * system.getPhase(phaseNumber).getComponent(waterompNumb)
                                            .getMolarMass());
                    double x2 = system.getPhase(phaseNumber).getComponent(name2).getx()
                            / (system.getPhase(phaseNumber).getComponent(waterompNumb).getx()
                                    * system.getPhase(phaseNumber).getComponent(waterompNumb)
                                            .getMolarMass());
                    double kspReac = Math
                            .pow(system.getPhase(phaseNumber).getActivityCoefficient(compNumb1,
                                    waterompNumb) * x1, stoc1)
                            * Math.pow(
                                    x2 * system.getPhase(phaseNumber)
                                            .getActivityCoefficient(compNumb2, waterompNumb),
                                    stoc2);
                    // double kspReac =
                    // Math.pow(system.getPhase(phaseNumber).getActivityCoefficient(compNumb1) * x1,
                    // stoc1) * Math.pow(x2 *
                    // system.getPhase(phaseNumber).getActivityCoefficient(compNumb2), stoc2);

                    double stocKsp = Math.pow(x1, stoc1) * Math.pow(x2, stoc2);

                    if (saltName.contains("hydromagnesite (3MgCO3-Mg(OH)2-3H2O)")) {
                        x1 = system.getPhase(phaseNumber).getComponent(name1).getx()
                                / (system.getPhase(phaseNumber).getComponent(waterompNumb).getx()
                                        * system.getPhase(phaseNumber).getComponent(waterompNumb)
                                                .getMolarMass());
                        x2 = system.getPhase(phaseNumber).getComponent(name2).getx()
                                / (system.getPhase(phaseNumber).getComponent(waterompNumb).getx()
                                        * system.getPhase(phaseNumber).getComponent(waterompNumb)
                                                .getMolarMass());
                        double x3 = system.getPhase(phaseNumber).getComponent(waterompNumb).getx()
                                / (system.getPhase(phaseNumber).getComponent(waterompNumb).getx()
                                        * system.getPhase(phaseNumber).getComponent(waterompNumb)
                                                .getMolarMass());
                        double x4 = system.getPhase(phaseNumber).getComponent("OH-").getx()
                                / (system.getPhase(phaseNumber).getComponent(waterompNumb).getx()
                                        * system.getPhase(phaseNumber).getComponent(waterompNumb)
                                                .getMolarMass());
                        kspReac = Math
                                .pow(system.getPhase(phaseNumber).getActivityCoefficient(compNumb1,
                                        waterompNumb) * x1, stoc1)
                                * Math.pow(
                                        x2 * system.getPhase(phaseNumber)
                                                .getActivityCoefficient(compNumb2, waterompNumb),
                                        stoc2)
                                * Math.pow(
                                        x3 * system.getPhase(phaseNumber)
                                                .getActivityCoefficient(waterompNumb, waterompNumb),
                                        3.0)
                                * Math.pow(x4 * system.getPhase(phaseNumber)
                                        .getActivityCoefficient(system.getPhase(phaseNumber)
                                                .getComponent("OH-").getComponentNumber(),
                                                waterompNumb),
                                        2.0);
                        stocKsp = Math.pow(x1, stoc1) * Math.pow(x2, stoc2) * Math.pow(x3, 3)
                                * Math.pow(x4, 2);
                    }

                    logger.info("calc Ksp " + kspReac);
                    logger.info("stoc Ksp " + stocKsp);
                    logger.info("activity " + kspReac / stocKsp);
                    logger.info("mol/kg " + x1);

                    double scalePotentialFactor = kspReac / ksp;
                    logger.info("Scale potential factor " + scalePotentialFactor);

                    resultTable[numb][0] = saltName;// name1+ " " +name2;
                    resultTable[numb][1] = Double.toString(scalePotentialFactor);
                    resultTable[numb][2] = "";
                    // double maxn = scalePotentialFactor/(stoc1*stoc2);
                    //
                    // double x1max =system.getPhase(phaseNumber).getComponent(name1).getx()/maxn;
                    // double x2max =system.getPhase(phaseNumber).getComponent(name2).getx()/maxn;

                }
            }
        } catch (Exception e) {
            logger.error("failed " + e.toString());

            if (system.getPhase(phaseNumber).hasComponent("MEG")) {
                system.addComponent("MEG", numberOfMolesMEG * 0.9999, phaseNumber);
                system.addComponent("water", -numberOfMolesMEG, phaseNumber);
                system.init(1);
                system.getChemicalReactionOperations().solveChemEq(phaseNumber, 1);
            }
        }
    }

    /** {@inheritDoc} */
    @Override
    public void printToFile(String name) {}

    /** {@inheritDoc} */
    @Override
    public String[][] getResultTable() {
        logger.info("checking table...scale " + resultTable[0][0]);
        logger.info("checking table...scale " + resultTable[0][1]);
        logger.info("checking table...scale " + resultTable[0][2]);
        logger.info("checking table...scale " + resultTable[1][0]);
        logger.info("checking table...scale " + resultTable[1][1]);
        logger.info("checking table...scale " + resultTable[1][2]);
        return resultTable;
    }
>>>>>>> e5b15554
}<|MERGE_RESOLUTION|>--- conflicted
+++ resolved
@@ -19,23 +19,53 @@
  * @version $Id: $Id
  */
 public class checkScalePotential extends constantDutyTemperatureFlash {
-<<<<<<< HEAD
-        private static final long serialVersionUID = 1000;
-        static Logger logger = LogManager.getLogger(checkScalePotential.class);
-
-        String saltName;
-        int phaseNumber = 1;
-        String[][] resultTable = null;
+    private static final long serialVersionUID = 1000;
+    static Logger logger = LogManager.getLogger(checkScalePotential.class);
 
         /**
          * Creates new bubblePointFlash
          */
         public checkScalePotential() {}
 
-        public checkScalePotential(SystemInterface system, int phaseNumber) {
-                super(system);
-                this.phaseNumber = phaseNumber;
-                logger.info("ok ");
+    /**
+     * <p>
+     * Constructor for checkScalePotential.
+     * </p>
+     */
+    public checkScalePotential() {}
+
+    /**
+     * <p>
+     * Constructor for checkScalePotential.
+     * </p>
+     *
+     * @param system a {@link neqsim.thermo.system.SystemInterface} object
+     * @param phaseNumber a int
+     */
+    public checkScalePotential(SystemInterface system, int phaseNumber) {
+        super(system);
+        this.phaseNumber = phaseNumber;
+        logger.info("ok ");
+    }
+
+    /** {@inheritDoc} */
+    @Override
+    public void run() {
+        ThermodynamicOperations ops = new ThermodynamicOperations(system);
+        double ksp = 0.0;
+        neqsim.util.database.NeqSimDataBase database = new neqsim.util.database.NeqSimDataBase();
+        java.sql.ResultSet dataSet = database.getResultSet("SELECT * FROM compsalt");
+        resultTable = new String[10][3];
+        double stoc1 = 1e-20, stoc2 = 1e-20;
+        String saltName = "";
+        String name1 = "";
+        String name2 = "";
+        int numb = 0;
+
+        for (int i = 0; i < 10; i++) {
+            for (int j = 0; j < 3; j++) {
+                resultTable[i][j] = "";
+            }
         }
 
         @Override
@@ -51,58 +81,6 @@
                 String name1 = "";
                 String name2 = "";
                 int numb = 0;
-=======
-    private static final long serialVersionUID = 1000;
-    static Logger logger = LogManager.getLogger(checkScalePotential.class);
-
-    String saltName;
-    int phaseNumber = 1;
-    String[][] resultTable = null;
-
-    /**
-     * <p>
-     * Constructor for checkScalePotential.
-     * </p>
-     */
-    public checkScalePotential() {}
-
-    /**
-     * <p>
-     * Constructor for checkScalePotential.
-     * </p>
-     *
-     * @param system a {@link neqsim.thermo.system.SystemInterface} object
-     * @param phaseNumber a int
-     */
-    public checkScalePotential(SystemInterface system, int phaseNumber) {
-        super(system);
-        this.phaseNumber = phaseNumber;
-        logger.info("ok ");
-    }
-
-    /** {@inheritDoc} */
-    @Override
-    public void run() {
-        ThermodynamicOperations ops = new ThermodynamicOperations(system);
-        double ksp = 0.0;
-        neqsim.util.database.NeqSimDataBase database = new neqsim.util.database.NeqSimDataBase();
-        java.sql.ResultSet dataSet = database.getResultSet("SELECT * FROM compsalt");
-        resultTable = new String[10][3];
-        double stoc1 = 1e-20, stoc2 = 1e-20;
-        String saltName = "";
-        String name1 = "";
-        String name2 = "";
-        int numb = 0;
-
-        for (int i = 0; i < 10; i++) {
-            for (int j = 0; j < 3; j++) {
-                resultTable[i][j] = "";
-            }
-        }
-
-        resultTable[0][0] = "Salt";
-        resultTable[0][1] = "relative solubility";
-        resultTable[0][2] = "";
 
         double numberOfMolesMEG = 0.0;
 
@@ -144,20 +122,42 @@
                             / (system.getPhase(phaseNumber).getComponent(waterompNumb).getx()
                                     * system.getPhase(phaseNumber).getComponent(waterompNumb)
                                             .getMolarMass());
->>>>>>> e5b15554
-
-                for (int i = 0; i < 10; i++) {
-                        for (int j = 0; j < 3; j++) {
-                                resultTable[i][j] = "";
-                        }
+
+                    ksp *= h3ox;
                 }
 
-<<<<<<< HEAD
-                resultTable[0][0] = "Salt";
-                resultTable[0][1] = "relative solubility";
-                resultTable[0][2] = "";
-
-                double numberOfMolesMEG = 0.0;
+                if (system.getPhase(phaseNumber).hasComponent(name1)
+                        && system.getPhase(phaseNumber).hasComponent(name2)) {
+                    numb++;
+                    logger.info("reaction added: " + name1 + " " + name2);
+                    logger.info("theoretic Ksp = " + ksp);
+                    logger.info("theoretic lnKsp = " + Math.log(ksp));
+                    int compNumb1 =
+                            system.getPhase(phaseNumber).getComponent(name1).getComponentNumber();
+                    int compNumb2 =
+                            system.getPhase(phaseNumber).getComponent(name2).getComponentNumber();
+                    int waterompNumb =
+                            system.getPhase(phaseNumber).getComponent("water").getComponentNumber();
+
+                    double x1 = system.getPhase(phaseNumber).getComponent(name1).getx()
+                            / (system.getPhase(phaseNumber).getComponent(waterompNumb).getx()
+                                    * system.getPhase(phaseNumber).getComponent(waterompNumb)
+                                            .getMolarMass());
+                    double x2 = system.getPhase(phaseNumber).getComponent(name2).getx()
+                            / (system.getPhase(phaseNumber).getComponent(waterompNumb).getx()
+                                    * system.getPhase(phaseNumber).getComponent(waterompNumb)
+                                            .getMolarMass());
+                    double kspReac = Math
+                            .pow(system.getPhase(phaseNumber).getActivityCoefficient(compNumb1,
+                                    waterompNumb) * x1, stoc1)
+                            * Math.pow(
+                                    x2 * system.getPhase(phaseNumber)
+                                            .getActivityCoefficient(compNumb2, waterompNumb),
+                                    stoc2);
+                    // double kspReac =
+                    // Math.pow(system.getPhase(phaseNumber).getActivityCoefficient(compNumb1) * x1,
+                    // stoc1) * Math.pow(x2 *
+                    // system.getPhase(phaseNumber).getActivityCoefficient(compNumb2), stoc2);
 
                 try {
                         if (system.getPhase(phaseNumber).hasComponent("MEG")) {
@@ -173,19 +173,42 @@
                                 name1 = dataSet.getString("ion1").trim();
                                 name2 = dataSet.getString("ion2").trim();
 
-                                stoc1 = Double.parseDouble(dataSet.getString("stoc1"));
-                                stoc2 = Double.parseDouble(dataSet.getString("stoc2"));
-                                double temperatureC = system.getPhase(phaseNumber).getTemperature();
-                                double lnKsp = Double.parseDouble(dataSet.getString("Kspwater"))
-                                                / temperatureC
-                                                + Double.parseDouble(dataSet.getString("Kspwater2"))
-                                                + Math.log(temperatureC) * Double.parseDouble(
-                                                                dataSet.getString("Kspwater3"))
-                                                + temperatureC * Double.parseDouble(
-                                                                dataSet.getString("Kspwater4"))
-                                                + Double.parseDouble(dataSet.getString("Kspwater5"))
-                                                                / (temperatureC * temperatureC);
-                                ksp = Math.exp(lnKsp);
+                    if (saltName.contains("hydromagnesite (3MgCO3-Mg(OH)2-3H2O)")) {
+                        x1 = system.getPhase(phaseNumber).getComponent(name1).getx()
+                                / (system.getPhase(phaseNumber).getComponent(waterompNumb).getx()
+                                        * system.getPhase(phaseNumber).getComponent(waterompNumb)
+                                                .getMolarMass());
+                        x2 = system.getPhase(phaseNumber).getComponent(name2).getx()
+                                / (system.getPhase(phaseNumber).getComponent(waterompNumb).getx()
+                                        * system.getPhase(phaseNumber).getComponent(waterompNumb)
+                                                .getMolarMass());
+                        double x3 = system.getPhase(phaseNumber).getComponent(waterompNumb).getx()
+                                / (system.getPhase(phaseNumber).getComponent(waterompNumb).getx()
+                                        * system.getPhase(phaseNumber).getComponent(waterompNumb)
+                                                .getMolarMass());
+                        double x4 = system.getPhase(phaseNumber).getComponent("OH-").getx()
+                                / (system.getPhase(phaseNumber).getComponent(waterompNumb).getx()
+                                        * system.getPhase(phaseNumber).getComponent(waterompNumb)
+                                                .getMolarMass());
+                        kspReac = Math
+                                .pow(system.getPhase(phaseNumber).getActivityCoefficient(compNumb1,
+                                        waterompNumb) * x1, stoc1)
+                                * Math.pow(
+                                        x2 * system.getPhase(phaseNumber)
+                                                .getActivityCoefficient(compNumb2, waterompNumb),
+                                        stoc2)
+                                * Math.pow(
+                                        x3 * system.getPhase(phaseNumber)
+                                                .getActivityCoefficient(waterompNumb, waterompNumb),
+                                        3.0)
+                                * Math.pow(x4 * system.getPhase(phaseNumber)
+                                        .getActivityCoefficient(system.getPhase(phaseNumber)
+                                                .getComponent("OH-").getComponentNumber(),
+                                                waterompNumb),
+                                        2.0);
+                        stocKsp = Math.pow(x1, stoc1) * Math.pow(x2, stoc2) * Math.pow(x3, 3)
+                                * Math.pow(x4, 2);
+                    }
 
                                 if (saltName.equals("NaCl")) {
                                         ksp = -814.18 + 7.4685 * temperatureC
@@ -209,18 +232,13 @@
                                         ksp *= h3ox;
                                 }
 
-                                if (system.getPhase(phaseNumber).hasComponent(name1) && system
-                                                .getPhase(phaseNumber).hasComponent(name2)) {
-                                        numb++;
-                                        logger.info("reaction added: " + name1 + " " + name2);
-                                        logger.info("theoretic Ksp = " + ksp);
-                                        logger.info("theoretic lnKsp = " + Math.log(ksp));
-                                        int compNumb1 = system.getPhase(phaseNumber)
-                                                        .getComponent(name1).getComponentNumber();
-                                        int compNumb2 = system.getPhase(phaseNumber)
-                                                        .getComponent(name2).getComponentNumber();
-                                        int waterompNumb = system.getPhase(phaseNumber)
-                                                        .getComponent("water").getComponentNumber();
+                    resultTable[numb][0] = saltName;// name1+ " " +name2;
+                    resultTable[numb][1] = Double.toString(scalePotentialFactor);
+                    resultTable[numb][2] = "";
+                    // double maxn = scalePotentialFactor/(stoc1*stoc2);
+                    //
+                    // double x1max =system.getPhase(phaseNumber).getComponent(name1).getx()/maxn;
+                    // double x2max =system.getPhase(phaseNumber).getComponent(name2).getx()/maxn;
 
                                         double x1 = system.getPhase(phaseNumber).getComponent(name1)
                                                         .getx()
@@ -356,121 +374,6 @@
                         }
                 }
         }
-
-        @Override
-        public void printToFile(String name) {}
-
-        @Override
-        public String[][] getResultTable() {
-                logger.info("checking table...scale " + resultTable[0][0]);
-                logger.info("checking table...scale " + resultTable[0][1]);
-                logger.info("checking table...scale " + resultTable[0][2]);
-                logger.info("checking table...scale " + resultTable[1][0]);
-                logger.info("checking table...scale " + resultTable[1][1]);
-                logger.info("checking table...scale " + resultTable[1][2]);
-                return resultTable;
-        }
-=======
-                if (system.getPhase(phaseNumber).hasComponent(name1)
-                        && system.getPhase(phaseNumber).hasComponent(name2)) {
-                    numb++;
-                    logger.info("reaction added: " + name1 + " " + name2);
-                    logger.info("theoretic Ksp = " + ksp);
-                    logger.info("theoretic lnKsp = " + Math.log(ksp));
-                    int compNumb1 =
-                            system.getPhase(phaseNumber).getComponent(name1).getComponentNumber();
-                    int compNumb2 =
-                            system.getPhase(phaseNumber).getComponent(name2).getComponentNumber();
-                    int waterompNumb =
-                            system.getPhase(phaseNumber).getComponent("water").getComponentNumber();
-
-                    double x1 = system.getPhase(phaseNumber).getComponent(name1).getx()
-                            / (system.getPhase(phaseNumber).getComponent(waterompNumb).getx()
-                                    * system.getPhase(phaseNumber).getComponent(waterompNumb)
-                                            .getMolarMass());
-                    double x2 = system.getPhase(phaseNumber).getComponent(name2).getx()
-                            / (system.getPhase(phaseNumber).getComponent(waterompNumb).getx()
-                                    * system.getPhase(phaseNumber).getComponent(waterompNumb)
-                                            .getMolarMass());
-                    double kspReac = Math
-                            .pow(system.getPhase(phaseNumber).getActivityCoefficient(compNumb1,
-                                    waterompNumb) * x1, stoc1)
-                            * Math.pow(
-                                    x2 * system.getPhase(phaseNumber)
-                                            .getActivityCoefficient(compNumb2, waterompNumb),
-                                    stoc2);
-                    // double kspReac =
-                    // Math.pow(system.getPhase(phaseNumber).getActivityCoefficient(compNumb1) * x1,
-                    // stoc1) * Math.pow(x2 *
-                    // system.getPhase(phaseNumber).getActivityCoefficient(compNumb2), stoc2);
-
-                    double stocKsp = Math.pow(x1, stoc1) * Math.pow(x2, stoc2);
-
-                    if (saltName.contains("hydromagnesite (3MgCO3-Mg(OH)2-3H2O)")) {
-                        x1 = system.getPhase(phaseNumber).getComponent(name1).getx()
-                                / (system.getPhase(phaseNumber).getComponent(waterompNumb).getx()
-                                        * system.getPhase(phaseNumber).getComponent(waterompNumb)
-                                                .getMolarMass());
-                        x2 = system.getPhase(phaseNumber).getComponent(name2).getx()
-                                / (system.getPhase(phaseNumber).getComponent(waterompNumb).getx()
-                                        * system.getPhase(phaseNumber).getComponent(waterompNumb)
-                                                .getMolarMass());
-                        double x3 = system.getPhase(phaseNumber).getComponent(waterompNumb).getx()
-                                / (system.getPhase(phaseNumber).getComponent(waterompNumb).getx()
-                                        * system.getPhase(phaseNumber).getComponent(waterompNumb)
-                                                .getMolarMass());
-                        double x4 = system.getPhase(phaseNumber).getComponent("OH-").getx()
-                                / (system.getPhase(phaseNumber).getComponent(waterompNumb).getx()
-                                        * system.getPhase(phaseNumber).getComponent(waterompNumb)
-                                                .getMolarMass());
-                        kspReac = Math
-                                .pow(system.getPhase(phaseNumber).getActivityCoefficient(compNumb1,
-                                        waterompNumb) * x1, stoc1)
-                                * Math.pow(
-                                        x2 * system.getPhase(phaseNumber)
-                                                .getActivityCoefficient(compNumb2, waterompNumb),
-                                        stoc2)
-                                * Math.pow(
-                                        x3 * system.getPhase(phaseNumber)
-                                                .getActivityCoefficient(waterompNumb, waterompNumb),
-                                        3.0)
-                                * Math.pow(x4 * system.getPhase(phaseNumber)
-                                        .getActivityCoefficient(system.getPhase(phaseNumber)
-                                                .getComponent("OH-").getComponentNumber(),
-                                                waterompNumb),
-                                        2.0);
-                        stocKsp = Math.pow(x1, stoc1) * Math.pow(x2, stoc2) * Math.pow(x3, 3)
-                                * Math.pow(x4, 2);
-                    }
-
-                    logger.info("calc Ksp " + kspReac);
-                    logger.info("stoc Ksp " + stocKsp);
-                    logger.info("activity " + kspReac / stocKsp);
-                    logger.info("mol/kg " + x1);
-
-                    double scalePotentialFactor = kspReac / ksp;
-                    logger.info("Scale potential factor " + scalePotentialFactor);
-
-                    resultTable[numb][0] = saltName;// name1+ " " +name2;
-                    resultTable[numb][1] = Double.toString(scalePotentialFactor);
-                    resultTable[numb][2] = "";
-                    // double maxn = scalePotentialFactor/(stoc1*stoc2);
-                    //
-                    // double x1max =system.getPhase(phaseNumber).getComponent(name1).getx()/maxn;
-                    // double x2max =system.getPhase(phaseNumber).getComponent(name2).getx()/maxn;
-
-                }
-            }
-        } catch (Exception e) {
-            logger.error("failed " + e.toString());
-
-            if (system.getPhase(phaseNumber).hasComponent("MEG")) {
-                system.addComponent("MEG", numberOfMolesMEG * 0.9999, phaseNumber);
-                system.addComponent("water", -numberOfMolesMEG, phaseNumber);
-                system.init(1);
-                system.getChemicalReactionOperations().solveChemEq(phaseNumber, 1);
-            }
-        }
     }
 
     /** {@inheritDoc} */
@@ -488,5 +391,4 @@
         logger.info("checking table...scale " + resultTable[1][2]);
         return resultTable;
     }
->>>>>>> e5b15554
 }