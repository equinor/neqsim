--- conflicted
+++ resolved
@@ -95,155 +95,6 @@
           ksp = -814.18 + 7.4685 * temperatureC - 2.3262e-2 * temperatureC * temperatureC
               + 3.0536e-5 * Math.pow(temperatureC, 3.0) - 1.4573e-8 * Math.pow(temperatureC, 4.0);
         }
-<<<<<<< HEAD
-
-        resultTable[0][0] = "Salt";
-        resultTable[0][1] = "relative solubility";
-        resultTable[0][2] = "";
-
-        double numberOfMolesMEG = 0.0;
-
-        try {
-            if (system.getPhase(phaseNumber).hasComponent("MEG")) {
-                numberOfMolesMEG =
-                        system.getPhase(phaseNumber).getComponent("MEG").getNumberOfMolesInPhase();
-                system.addComponent("MEG", -numberOfMolesMEG * 0.9999, phaseNumber);
-                system.addComponent("water", numberOfMolesMEG, phaseNumber);
-                system.init(1);
-                system.getChemicalReactionOperations().solveChemEq(phaseNumber, 1);
-            }
-            while (dataSet.next()) {
-                saltName = dataSet.getString("SaltName").trim();
-                name1 = dataSet.getString("ion1").trim();
-                name2 = dataSet.getString("ion2").trim();
-
-                stoc1 = Double.parseDouble(dataSet.getString("stoc1"));
-                stoc2 = Double.parseDouble(dataSet.getString("stoc2"));
-                double temperatureC = system.getPhase(phaseNumber).getTemperature();
-                double lnKsp = Double.parseDouble(dataSet.getString("Kspwater")) / temperatureC
-                        + Double.parseDouble(dataSet.getString("Kspwater2"))
-                        + Math.log(temperatureC)
-                                * Double.parseDouble(dataSet.getString("Kspwater3"))
-                        + temperatureC * Double.parseDouble(dataSet.getString("Kspwater4"))
-                        + Double.parseDouble(dataSet.getString("Kspwater5"))
-                                / (temperatureC * temperatureC);
-                ksp = Math.exp(lnKsp);
-
-                if (saltName.equals("NaCl")) {
-                    ksp = -814.18 + 7.4685 * temperatureC - 2.3262e-2 * temperatureC * temperatureC
-                            + 3.0536e-5 * Math.pow(temperatureC, 3.0)
-                            - 1.4573e-8 * Math.pow(temperatureC, 4.0);
-                }
-                if (saltName.equals("FeS")) {
-                    int waterompNumb =
-                            system.getPhase(phaseNumber).getComponent("water").getComponentNumber();
-                    double h3ox = system.getPhase(phaseNumber).getComponent("H3O+").getx()
-                            / (system.getPhase(phaseNumber).getComponent(waterompNumb).getx()
-                                    * system.getPhase(phaseNumber).getComponent(waterompNumb)
-                                            .getMolarMass());
-
-                    ksp *= h3ox;
-                }
-
-                if (system.getPhase(phaseNumber).hasComponent(name1)
-                        && system.getPhase(phaseNumber).hasComponent(name2)) {
-                    numb++;
-                    logger.info("reaction added: " + name1 + " " + name2);
-                    logger.info("theoretic Ksp = " + ksp);
-                    logger.info("theoretic lnKsp = " + Math.log(ksp));
-                    int compNumb1 =
-                            system.getPhase(phaseNumber).getComponent(name1).getComponentNumber();
-                    int compNumb2 =
-                            system.getPhase(phaseNumber).getComponent(name2).getComponentNumber();
-                    int waterompNumb =
-                            system.getPhase(phaseNumber).getComponent("water").getComponentNumber();
-
-                    double x1 = system.getPhase(phaseNumber).getComponent(name1).getx()
-                            / (system.getPhase(phaseNumber).getComponent(waterompNumb).getx()
-                                    * system.getPhase(phaseNumber).getComponent(waterompNumb)
-                                            .getMolarMass());
-                    double x2 = system.getPhase(phaseNumber).getComponent(name2).getx()
-                            / (system.getPhase(phaseNumber).getComponent(waterompNumb).getx()
-                                    * system.getPhase(phaseNumber).getComponent(waterompNumb)
-                                            .getMolarMass());
-                    double kspReac = Math
-                            .pow(system.getPhase(phaseNumber).getActivityCoefficient(compNumb1,
-                                    waterompNumb) * x1, stoc1)
-                            * Math.pow(
-                                    x2 * system.getPhase(phaseNumber)
-                                            .getActivityCoefficient(compNumb2, waterompNumb),
-                                    stoc2);
-                    // double kspReac =
-                    // Math.pow(system.getPhase(phaseNumber).getActivityCoefficient(compNumb1) * x1,
-                    // stoc1) * Math.pow(x2 *
-                    // system.getPhase(phaseNumber).getActivityCoefficient(compNumb2), stoc2);
-
-                    double stocKsp = Math.pow(x1, stoc1) * Math.pow(x2, stoc2);
-
-                    if (saltName.contains("hydromagnesite (3MgCO3-Mg(OH)2-3H2O)")) {
-                        x1 = system.getPhase(phaseNumber).getComponent(name1).getx()
-                                / (system.getPhase(phaseNumber).getComponent(waterompNumb).getx()
-                                        * system.getPhase(phaseNumber).getComponent(waterompNumb)
-                                                .getMolarMass());
-                        x2 = system.getPhase(phaseNumber).getComponent(name2).getx()
-                                / (system.getPhase(phaseNumber).getComponent(waterompNumb).getx()
-                                        * system.getPhase(phaseNumber).getComponent(waterompNumb)
-                                                .getMolarMass());
-                        double x3 = system.getPhase(phaseNumber).getComponent(waterompNumb).getx()
-                                / (system.getPhase(phaseNumber).getComponent(waterompNumb).getx()
-                                        * system.getPhase(phaseNumber).getComponent(waterompNumb)
-                                                .getMolarMass());
-                        double x4 = system.getPhase(phaseNumber).getComponent("OH-").getx()
-                                / (system.getPhase(phaseNumber).getComponent(waterompNumb).getx()
-                                        * system.getPhase(phaseNumber).getComponent(waterompNumb)
-                                                .getMolarMass());
-                        kspReac = Math
-                                .pow(system.getPhase(phaseNumber).getActivityCoefficient(compNumb1,
-                                        waterompNumb) * x1, stoc1)
-                                * Math.pow(
-                                        x2 * system.getPhase(phaseNumber)
-                                                .getActivityCoefficient(compNumb2, waterompNumb),
-                                        stoc2)
-                                * Math.pow(
-                                        x3 * system.getPhase(phaseNumber)
-                                                .getActivityCoefficient(waterompNumb, waterompNumb),
-                                        3.0)
-                                * Math.pow(x4 * system.getPhase(phaseNumber)
-                                        .getActivityCoefficient(system.getPhase(phaseNumber)
-                                                .getComponent("OH-").getComponentNumber(),
-                                                waterompNumb),
-                                        2.0);
-                        stocKsp = Math.pow(x1, stoc1) * Math.pow(x2, stoc2) * Math.pow(x3, 3)
-                                * Math.pow(x4, 2);
-                    }
-
-                    logger.info("calc Ksp " + kspReac);
-                    logger.info("stoc Ksp " + stocKsp);
-                    logger.info("activity " + kspReac / stocKsp);
-                    logger.info("mol/kg " + x1);
-
-                    double scalePotentialFactor = kspReac / ksp;
-                    logger.info("Scale potential factor " + scalePotentialFactor);
-
-                    resultTable[numb][0] = saltName; // name1+ " " +name2;
-                    resultTable[numb][1] = Double.toString(scalePotentialFactor);
-                    resultTable[numb][2] = "";
-                    // double maxn = scalePotentialFactor/(stoc1*stoc2);
-
-                    // double x1max =system.getPhase(phaseNumber).getComponent(name1).getx()/maxn;
-                    // double x2max =system.getPhase(phaseNumber).getComponent(name2).getx()/maxn;
-                }
-            }
-        } catch (Exception e) {
-            logger.error("failed " + e.toString());
-
-            if (system.getPhase(phaseNumber).hasComponent("MEG")) {
-                system.addComponent("MEG", numberOfMolesMEG * 0.9999, phaseNumber);
-                system.addComponent("water", -numberOfMolesMEG, phaseNumber);
-                system.init(1);
-                system.getChemicalReactionOperations().solveChemEq(phaseNumber, 1);
-            }
-=======
         if (saltName.equals("FeS")) {
           int waterompNumb =
               system.getPhase(phaseNumber).getComponent("water").getComponentNumber();
@@ -252,7 +103,6 @@
                   * system.getPhase(phaseNumber).getComponent(waterompNumb).getMolarMass());
 
           ksp *= h3ox;
->>>>>>> b9d5f22d
         }
 
         if (system.getPhase(phaseNumber).hasComponent(name1)
