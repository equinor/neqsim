/*
 * bubblePointFlash.java
 *
 * Created on 14. oktober 2000, 16:30
 */

package neqsim.thermodynamicOperations.flashOps.saturationOps;

import org.apache.logging.log4j.LogManager;
import org.apache.logging.log4j.Logger;

import neqsim.thermo.system.SystemInterface;

/**
 * <p>
 * Abstract constantDutyFlash class.
 * </p>
 *
<<<<<<< HEAD
 * @author esol
=======
 * @author asmund
>>>>>>> 24915a9b
 * @version $Id: $Id
 */
public abstract class constantDutyFlash implements constantDutyFlashInterface {
    private static final long serialVersionUID = 1000;
    static Logger logger = LogManager.getLogger(constantDutyFlash.class);

    SystemInterface system;
    protected boolean superCritical = false;
    int i, j = 0, nummer = 0, iterations = 0, maxNumberOfIterations = 10000;
    double gibbsEnergy = 0, gibbsEnergyOld = 0;
    double Kold, deviation = 0, g0 = 0, g1 = 0;
    double lnOldOldK[], lnK[];
    double lnOldK[];
    double oldDeltalnK[], deltalnK[];
    double tm[] = {1, 1};
    double beta = 1e-5;
    int lowestGibbsEnergyPhase = 0; // lowestGibbsEnergyPhase

    /**
     * <p>
     * Constructor for constantDutyFlash.
     * </p>
     */
    public constantDutyFlash() {}

    /**
     * <p>
     * Constructor for constantDutyFlash.
     * </p>
     *
     * @param system a {@link neqsim.thermo.system.SystemInterface} object
     */
    public constantDutyFlash(SystemInterface system) {
        this.system = system;
        lnOldOldK = new double[system.getPhases()[0].getNumberOfComponents()];
        lnOldK = new double[system.getPhases()[0].getNumberOfComponents()];
        lnK = new double[system.getPhases()[0].getNumberOfComponents()];
        oldDeltalnK = new double[system.getPhases()[0].getNumberOfComponents()];
        deltalnK = new double[system.getPhases()[0].getNumberOfComponents()];
    }

    /** {@inheritDoc} */
    @Override
    public void setBeta(double beta) {
        this.beta = beta;
    }

    /** {@inheritDoc} */
    @Override
    public void run() {
        system.init(0);
        system.init(2);

        int iterations = 0, maxNumberOfIterations = 10000;
        double yold = 0, ytotal = 1, deriv = 0, funk = 0, dkidt = 0, dyidt = 0, dxidt = 0, Told = 0;

        do {
            // system.setBeta(beta+0.65);
            system.init(2);

            for (int i = 0; i < system.getPhases()[0].getNumberOfComponents(); i++) {
                system.getPhases()[0].getComponents()[i]
                        .setK(system.getPhases()[0].getComponents()[i].getFugasityCoeffisient()
                                / system.getPhases()[1].getComponents()[i]
                                        .getFugasityCoeffisient());
                system.getPhases()[1].getComponents()[i]
                        .setK(system.getPhases()[0].getComponents()[i].getFugasityCoeffisient()
                                / system.getPhases()[1].getComponents()[i]
                                        .getFugasityCoeffisient());
            }

            system.calc_x_y();

            funk = 0e0;
            deriv = 0e0;

            for (int i = 0; i < system.getPhases()[0].getNumberOfComponents(); i++) {
                dkidt = (system.getPhases()[0].getComponents()[i].getdfugdt()
                        - system.getPhases()[1].getComponents()[i].getdfugdt())
                        * system.getPhases()[0].getComponents()[i].getK();
                dxidt = -system.getPhases()[0].getComponents()[i].getx()
                        * system.getPhases()[0].getComponents()[i].getx() * 1.0
                        / system.getPhases()[0].getComponents()[i].getz() * system.getBeta()
                        * dkidt;
                dyidt = dkidt * system.getPhases()[0].getComponents()[i].getx()
                        + system.getPhases()[0].getComponents()[i].getK() * dxidt;
                funk = funk + system.getPhases()[1].getComponents()[i].getx()
                        - system.getPhases()[0].getComponents()[i].getx();
                deriv = deriv + dyidt - dxidt;
            }

            Told = system.getTemperature();
            system.setTemperature((Told - funk / deriv * 0.9));
            logger.info("Temp: " + system.getTemperature());
        } while (Math.abs((system.getTemperature() - Told) / system.getTemperature()) > 1e-7);
    }

    /** {@inheritDoc} */
    @Override
    public void createNetCdfFile(String name) {}

    /** {@inheritDoc} */
    @Override
    public double[][] getPoints(int i) {
        return null;
    }

    /** {@inheritDoc} */
    @Override
    public double[] get(String name) {
        return null;
    }

    /** {@inheritDoc} */
    @Override
    public void displayResult() {
        system.display();
    }

    /**
     * {@inheritDoc}
     *
     * Getter for property superCritical.
     */
    @Override
    public boolean isSuperCritical() {
        return superCritical;
    }

    /**
     * Setter for property superCritical.
     *
     * @param superCritical New value of property superCritical.
     */
    public void setSuperCritical(boolean superCritical) {
        this.superCritical = superCritical;
    }

    /** {@inheritDoc} */
    @Override
    public String[][] getResultTable() {
        return null;
    }

    /** {@inheritDoc} */
    @Override
    public void addData(String name, double[][] data) {}
}<|MERGE_RESOLUTION|>--- conflicted
+++ resolved
@@ -16,11 +16,7 @@
  * Abstract constantDutyFlash class.
  * </p>
  *
-<<<<<<< HEAD
- * @author esol
-=======
  * @author asmund
->>>>>>> 24915a9b
  * @version $Id: $Id
  */
 public abstract class constantDutyFlash implements constantDutyFlashInterface {
