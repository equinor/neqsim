/*
 * bubblePointFlash.java
 *
 * Created on 14. oktober 2000, 16:30
 */

package neqsim.thermodynamicOperations.flashOps.saturationOps;

import org.apache.logging.log4j.LogManager;
import org.apache.logging.log4j.Logger;

import neqsim.thermo.system.SystemInterface;

/**
 * <p>
 * Abstract constantDutyFlash class.
 * </p>
 *
 * @author asmund
 * @version $Id: $Id
 */
public abstract class constantDutyFlash implements constantDutyFlashInterface {
    private static final long serialVersionUID = 1000;
    static Logger logger = LogManager.getLogger(constantDutyFlash.class);

    SystemInterface system;
    protected boolean superCritical = false;
    int i, j = 0, nummer = 0, iterations = 0, maxNumberOfIterations = 10000;
    double gibbsEnergy = 0, gibbsEnergyOld = 0;
    double Kold, deviation = 0, g0 = 0, g1 = 0;
    double lnOldOldK[], lnK[];
    double lnOldK[];
    double oldDeltalnK[], deltalnK[];
    double tm[] = {1, 1};
    double beta = 1e-5;
    int lowestGibbsEnergyPhase = 0; // lowestGibbsEnergyPhase

<<<<<<< HEAD
    /** Creates new bubblePointFlash */
=======
    /**
     * <p>
     * Constructor for constantDutyFlash.
     * </p>
     */
>>>>>>> f5b5a8bf
    public constantDutyFlash() {}

    /**
     * <p>
     * Constructor for constantDutyFlash.
     * </p>
     *
     * @param system a {@link neqsim.thermo.system.SystemInterface} object
     */
    public constantDutyFlash(SystemInterface system) {
        this.system = system;
        lnOldOldK = new double[system.getPhases()[0].getNumberOfComponents()];
        lnOldK = new double[system.getPhases()[0].getNumberOfComponents()];
        lnK = new double[system.getPhases()[0].getNumberOfComponents()];
        oldDeltalnK = new double[system.getPhases()[0].getNumberOfComponents()];
        deltalnK = new double[system.getPhases()[0].getNumberOfComponents()];
    }

    /** {@inheritDoc} */
    @Override
    public void setBeta(double beta) {
        this.beta = beta;
    }

    /** {@inheritDoc} */
    @Override
    public void run() {
        system.init(0);
        system.init(2);

        int iterations = 0, maxNumberOfIterations = 10000;
        double yold = 0, ytotal = 1, deriv = 0, funk = 0, dkidt = 0, dyidt = 0, dxidt = 0, Told = 0;

        do {
            // system.setBeta(beta+0.65);
            system.init(2);

            for (int i = 0; i < system.getPhases()[0].getNumberOfComponents(); i++) {
                system.getPhases()[0].getComponents()[i]
                        .setK(system.getPhases()[0].getComponents()[i].getFugasityCoeffisient()
                                / system.getPhases()[1].getComponents()[i]
                                        .getFugasityCoeffisient());
                system.getPhases()[1].getComponents()[i]
                        .setK(system.getPhases()[0].getComponents()[i].getFugasityCoeffisient()
                                / system.getPhases()[1].getComponents()[i]
                                        .getFugasityCoeffisient());
            }

            system.calc_x_y();

            funk = 0e0;
            deriv = 0e0;

            for (int i = 0; i < system.getPhases()[0].getNumberOfComponents(); i++) {
                dkidt = (system.getPhases()[0].getComponents()[i].getdfugdt()
                        - system.getPhases()[1].getComponents()[i].getdfugdt())
                        * system.getPhases()[0].getComponents()[i].getK();
                dxidt = -system.getPhases()[0].getComponents()[i].getx()
                        * system.getPhases()[0].getComponents()[i].getx() * 1.0
                        / system.getPhases()[0].getComponents()[i].getz() * system.getBeta()
                        * dkidt;
                dyidt = dkidt * system.getPhases()[0].getComponents()[i].getx()
                        + system.getPhases()[0].getComponents()[i].getK() * dxidt;
                funk = funk + system.getPhases()[1].getComponents()[i].getx()
                        - system.getPhases()[0].getComponents()[i].getx();
                deriv = deriv + dyidt - dxidt;
            }

            Told = system.getTemperature();
            system.setTemperature((Told - funk / deriv * 0.9));
            logger.info("Temp: " + system.getTemperature());
        } while (Math.abs((system.getTemperature() - Told) / system.getTemperature()) > 1e-7);
    }

    /** {@inheritDoc} */
    @Override
    public void createNetCdfFile(String name) {}

    /** {@inheritDoc} */
    @Override
    public double[][] getPoints(int i) {
        return null;
    }

    /** {@inheritDoc} */
    @Override
    public double[] get(String name) {
        return null;
    }

    /** {@inheritDoc} */
    @Override
    public void displayResult() {
        system.display();
    }

    /**
     * {@inheritDoc}
     *
     * Getter for property superCritical.
     */
    @Override
    public boolean isSuperCritical() {
        return superCritical;
    }

    /**
     * Setter for property superCritical.
     *
     * @param superCritical New value of property superCritical.
     */
    public void setSuperCritical(boolean superCritical) {
        this.superCritical = superCritical;
    }

    /** {@inheritDoc} */
    @Override
    public String[][] getResultTable() {
        return null;
    }

    /** {@inheritDoc} */
    @Override
    public void addData(String name, double[][] data) {}
}<|MERGE_RESOLUTION|>--- conflicted
+++ resolved
@@ -35,15 +35,11 @@
     double beta = 1e-5;
     int lowestGibbsEnergyPhase = 0; // lowestGibbsEnergyPhase
 
-<<<<<<< HEAD
-    /** Creates new bubblePointFlash */
-=======
     /**
      * <p>
      * Constructor for constantDutyFlash.
      * </p>
      */
->>>>>>> f5b5a8bf
     public constantDutyFlash() {}
 
     /**
