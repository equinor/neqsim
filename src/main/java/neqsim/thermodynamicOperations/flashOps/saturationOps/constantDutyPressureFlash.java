/*
 * bubblePointFlash.java
 *
 * Created on 14. oktober 2000, 16:30
 */

package neqsim.thermodynamicOperations.flashOps.saturationOps;

import neqsim.thermo.system.SystemInterface;

/**
 * <p>
 * constantDutyPressureFlash class.
 * </p>
 *
 * @author asmund
 * @version $Id: $Id
 */
public class constantDutyPressureFlash extends constantDutyFlash {
    private static final long serialVersionUID = 1000;

<<<<<<< HEAD
    /** Creates new bubblePointFlash */
    public constantDutyPressureFlash() {}

=======
    /**
     * <p>
     * Constructor for constantDutyPressureFlash.
     * </p>
     */
    public constantDutyPressureFlash() {}

    /**
     * <p>
     * Constructor for constantDutyPressureFlash.
     * </p>
     *
     * @param system a {@link neqsim.thermo.system.SystemInterface} object
     */
>>>>>>> f5b5a8bf
    public constantDutyPressureFlash(SystemInterface system) {
        super(system);
    }

    /** {@inheritDoc} */
    @Override
    public void run() {
        // system.calc_x_y();
        // system.init(2);

        if (system.isChemicalSystem()) {
            system.getChemicalReactionOperations().solveChemEq(0);
        }

        int iterations = 0, maxNumberOfIterations = 10000;
        double yold = 0, ytotal = 1, deriv = 0, funk = 0, dkidp = 0, dyidp = 0, dxidp = 0, Pold = 0;

        do {
            // system.setBeta(beta+0.65);
            system.init(2);
            iterations++;
            for (int i = 0; i < system.getPhases()[0].getNumberOfComponents(); i++) {
                system.getPhases()[0].getComponents()[i]
                        .setK(system.getPhases()[1].getComponents()[i].getFugasityCoeffisient()
                                / system.getPhases()[0].getComponents()[i]
                                        .getFugasityCoeffisient());
                system.getPhases()[1].getComponents()[i]
                        .setK(system.getPhases()[0].getComponents()[i].getK());
            }

            system.calc_x_y_nonorm();

            funk = 0.0;
            deriv = 0.0;

            for (int i = 0; i < system.getPhases()[0].getNumberOfComponents(); i++) {
                dkidp = (system.getPhases()[1].getComponents()[i].getdfugdp()
                        - system.getPhases()[0].getComponents()[i].getdfugdp())
                        * system.getPhases()[1].getComponents()[i].getK();
                dxidp = -system.getPhases()[1].getComponents()[i].getz() * system.getBeta() * dkidp
                        / Math.pow(
                                1.0 - system.getBeta()
                                        + system.getBeta()
                                                * system.getPhases()[1].getComponents()[i].getK(),
                                2.0);
                dyidp = dkidp * system.getPhases()[1].getComponents()[i].getx()
                        + system.getPhases()[1].getComponents()[i].getK() * dxidp;
                funk += system.getPhases()[0].getComponents()[i].getx()
                        - system.getPhases()[1].getComponents()[i].getx();
                deriv += dyidp - dxidp;
            }

            // System.out.println("Pressure: " + system.getPressure() + " funk " + funk);

            Pold = system.getPressure();
            double pres = Math.abs(Pold - 0.5 * funk / deriv);
            system.setPressure(pres);
        } while ((Math.abs((system.getPressure() - Pold) / system.getPressure()) > 1e-10
                && iterations < 300) || iterations < 3);
<<<<<<< HEAD
=======

>>>>>>> f5b5a8bf
    }

    /** {@inheritDoc} */
    @Override
    public void printToFile(String name) {}

    /** {@inheritDoc} */
    @Override
    public org.jfree.chart.JFreeChart getJFreeChart(String name) {
        return null;
    }

    /** {@inheritDoc} */
    @Override
    public SystemInterface getThermoSystem() {
        return system;
    }
}<|MERGE_RESOLUTION|>--- conflicted
+++ resolved
@@ -19,11 +19,6 @@
 public class constantDutyPressureFlash extends constantDutyFlash {
     private static final long serialVersionUID = 1000;
 
-<<<<<<< HEAD
-    /** Creates new bubblePointFlash */
-    public constantDutyPressureFlash() {}
-
-=======
     /**
      * <p>
      * Constructor for constantDutyPressureFlash.
@@ -38,7 +33,6 @@
      *
      * @param system a {@link neqsim.thermo.system.SystemInterface} object
      */
->>>>>>> f5b5a8bf
     public constantDutyPressureFlash(SystemInterface system) {
         super(system);
     }
@@ -98,10 +92,7 @@
             system.setPressure(pres);
         } while ((Math.abs((system.getPressure() - Pold) / system.getPressure()) > 1e-10
                 && iterations < 300) || iterations < 3);
-<<<<<<< HEAD
-=======
 
->>>>>>> f5b5a8bf
     }
 
     /** {@inheritDoc} */
