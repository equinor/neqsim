--- conflicted
+++ resolved
@@ -16,31 +16,31 @@
  * @version $Id: $Id
  */
 public class constantDutyTemperatureFlash extends constantDutyFlash {
-<<<<<<< HEAD
-        private static final long serialVersionUID = 1000;
+    private static final long serialVersionUID = 1000;
 
-        /**
-         * Creates new bubblePointFlash
-         */
-        public constantDutyTemperatureFlash() {}
+    /**
+     * <p>
+     * Constructor for constantDutyTemperatureFlash.
+     * </p>
+     */
+    public constantDutyTemperatureFlash() {}
 
-        public constantDutyTemperatureFlash(SystemInterface system) {
-                super(system);
-        }
+    /**
+     * <p>
+     * Constructor for constantDutyTemperatureFlash.
+     * </p>
+     *
+     * @param system a {@link neqsim.thermo.system.SystemInterface} object
+     */
+    public constantDutyTemperatureFlash(SystemInterface system) {
+        super(system);
+    }
 
-        @Override
-        public void run() {
-                system.init(0);
-                system.init(2);
-
-                int iterations = 0, maxNumberOfIterations = 10000;
-                double yold = 0, ytotal = 1, deriv = 0, funk = 0, dkidt = 0, dyidt = 0, dxidt = 0,
-                                Told = 0;
-
-                do {
-                        iterations++;
-                        // system.setBeta(beta+0.65);
-                        system.init(2);
+    /** {@inheritDoc} */
+    @Override
+    public void run() {
+        system.init(0);
+        system.init(2);
 
                         for (int i = 0; i < system.getPhases()[0].getNumberOfComponents(); i++) {
                                 system.getPhases()[0].getComponents()[i].setK(system.getPhases()[0]
@@ -55,8 +55,16 @@
 
                         system.calc_x_y_nonorm();
 
-                        funk = 0e0;
-                        deriv = 0e0;
+            for (int i = 0; i < system.getPhases()[0].getNumberOfComponents(); i++) {
+                system.getPhases()[0].getComponents()[i]
+                        .setK(system.getPhases()[0].getComponents()[i].getFugasityCoeffisient()
+                                / system.getPhases()[1].getComponents()[i]
+                                        .getFugasityCoeffisient());
+                system.getPhases()[1].getComponents()[i]
+                        .setK(system.getPhases()[0].getComponents()[i].getFugasityCoeffisient()
+                                / system.getPhases()[1].getComponents()[i]
+                                        .getFugasityCoeffisient());
+            }
 
                         for (int i = 0; i < system.getPhases()[0].getNumberOfComponents(); i++) {
                                 dkidt = (system.getPhases()[0].getComponents()[i].getdfugdt()
@@ -88,69 +96,6 @@
                                 && iterations < 300) || iterations < 3);
         }
 
-        @Override
-        public void printToFile(String name) {}
-
-        @Override
-        public org.jfree.chart.JFreeChart getJFreeChart(String name) {
-                return null;
-        }
-
-        @Override
-        public SystemInterface getThermoSystem() {
-                return system;
-        }
-=======
-    private static final long serialVersionUID = 1000;
-
-    /**
-     * <p>
-     * Constructor for constantDutyTemperatureFlash.
-     * </p>
-     */
-    public constantDutyTemperatureFlash() {}
-
-    /**
-     * <p>
-     * Constructor for constantDutyTemperatureFlash.
-     * </p>
-     *
-     * @param system a {@link neqsim.thermo.system.SystemInterface} object
-     */
-    public constantDutyTemperatureFlash(SystemInterface system) {
-        super(system);
-    }
-
-    /** {@inheritDoc} */
-    @Override
-    public void run() {
-        system.init(0);
-        system.init(2);
-
-        int iterations = 0, maxNumberOfIterations = 10000;
-        double yold = 0, ytotal = 1, deriv = 0, funk = 0, dkidt = 0, dyidt = 0, dxidt = 0, Told = 0;
-
-        do {
-            iterations++;
-            // system.setBeta(beta+0.65);
-            system.init(2);
-
-            for (int i = 0; i < system.getPhases()[0].getNumberOfComponents(); i++) {
-                system.getPhases()[0].getComponents()[i]
-                        .setK(system.getPhases()[0].getComponents()[i].getFugasityCoeffisient()
-                                / system.getPhases()[1].getComponents()[i]
-                                        .getFugasityCoeffisient());
-                system.getPhases()[1].getComponents()[i]
-                        .setK(system.getPhases()[0].getComponents()[i].getFugasityCoeffisient()
-                                / system.getPhases()[1].getComponents()[i]
-                                        .getFugasityCoeffisient());
-            }
-
-            system.calc_x_y_nonorm();
-
-            funk = 0e0;
-            deriv = 0e0;
-
             for (int i = 0; i < system.getPhases()[0].getNumberOfComponents(); i++) {
                 dkidt = (system.getPhases()[0].getComponents()[i].getdfugdt()
                         - system.getPhases()[1].getComponents()[i].getdfugdt())
@@ -170,9 +115,10 @@
                 deriv = deriv + dyidt - dxidt;
             }
 
-            Told = system.getTemperature();
-            system.setTemperature((Told - funk / deriv * 0.7));
-            // System.out.println("Temp: " + system.getTemperature() + " funk " + funk);
+        @Override
+        public org.jfree.chart.JFreeChart getJFreeChart(String name) {
+                return null;
+        }
 
         } while ((Math.abs((system.getTemperature() - Told) / system.getTemperature()) > 1e-7
                 && iterations < 300) || iterations < 3);
@@ -193,5 +139,4 @@
     public SystemInterface getThermoSystem() {
         return system;
     }
->>>>>>> e5b15554
 }