--- conflicted
+++ resolved
@@ -11,11 +11,7 @@
  * cricondebarFlash class.
  * </p>
  *
-<<<<<<< HEAD
- * @author esol
-=======
  * @author asmund
->>>>>>> 24915a9b
  * @version $Id: $Id
  */
 public class cricondebarFlash extends constantDutyPressureFlash {
@@ -66,11 +62,7 @@
             system.getPhases()[1].getComponents()[i]
                     .setx(1.0 / system.getPhases()[0].getComponents()[i].getK()
                             * system.getPhases()[1].getComponents()[i].getz());
-<<<<<<< HEAD
-            ktot += Math.abs(system.getPhases()[1].getComponents()[i].getK() - 1.0);
-=======
             // ktot += Math.abs(system.getPhases()[1].getComponents()[i].getK() - 1.0);
->>>>>>> 24915a9b
         }
         xtotal = 0.0;
         for (int i = 0; i < system.getPhases()[1].getNumberOfComponents(); i++) {
@@ -269,10 +261,7 @@
                     - Math.log(system.getPhases()[1].getComponents()[i].getFugasityCoeffisient()
                             * system.getPhases()[1].getComponents()[i].getx()
                             * system.getPressure()));
-<<<<<<< HEAD
-=======
-
->>>>>>> 24915a9b
+
         }
         fvec.set(system.getPhase(0).getNumberOfComponents(), 0, 1.0 - sumxx);
         // logger.info("sumx" + sumxx);//
