package neqsim.thermodynamicOperations.flashOps.saturationOps;

import Jama.*;
import neqsim.thermo.system.SystemInterface;

/**
 * <p>
 * cricondenBarTemp class.
 * </p>
 *
 * @author asmund
 * @version $Id: $Id
 */
public class cricondenBarTemp implements java.io.Serializable {
    private static final long serialVersionUID = 1000;
    int neq = 0, iter = 0;
    int ic02p = -100, ic03p = -100, testcrit = 0, npCrit = 0;
    double beta = 0, ds = 0, dTmax = 1, dPmax = 1, avscp = 0.1, TC1 = 0, TC2 = 0, PC1 = 0, PC2 = 0;
    Matrix Jac;
    Matrix fvec;
    Matrix u;
    Matrix uold;
    Matrix Xgij;
    SystemInterface system;
    int numberOfComponents;
    int speceq = 0;
    Matrix a = new Matrix(4, 4);
    Matrix s = new Matrix(1, 4);
    Matrix xg;
    Matrix dx;
    Matrix xcoef;

<<<<<<< HEAD
    public cricondenBarTemp() {}

    /** Creates new nonlin */
=======
    /**
     * <p>
     * Constructor for cricondenBarTemp.
     * </p>
     */
    public cricondenBarTemp() {}

    /**
     * <p>
     * Constructor for cricondenBarTemp.
     * </p>
     *
     * @param system a {@link neqsim.thermo.system.SystemInterface} object
     * @param numberOfPhases a int
     * @param numberOfComponents a int
     */
>>>>>>> f5b5a8bf
    public cricondenBarTemp(SystemInterface system, int numberOfPhases, int numberOfComponents) {
        this.system = system;
        this.numberOfComponents = numberOfComponents;
        neq = numberOfComponents;
        Jac = new Matrix(neq, neq);
        fvec = new Matrix(neq, 1);
        u = new Matrix(neq, 1);
        Xgij = new Matrix(neq, 4);
        setu();
        uold = u.copy();
        // System.out.println("Spec : " +speceq);
    }

    /**
     * <p>
     * Setter for the field <code>fvec</code>.
     * </p>
     */
    public void setfvec() {
        for (int i = 0; i < numberOfComponents; i++) {
            fvec.set(i, 0, Math
                    .log(system.getPhases()[0].getComponents()[i].getFugasityCoeffisient()
                            * system.getPhases()[0].getComponents()[i].getx()
                            * system.getPressure())
                    - Math.log(system.getPhases()[1].getComponents()[i].getFugasityCoeffisient()
                            * system.getPhases()[1].getComponents()[i].getx()
                            * system.getPressure()));
<<<<<<< HEAD
=======

>>>>>>> f5b5a8bf
        }
    }

    /**
     * <p>
     * setJac.
     * </p>
     */
    public void setJac() {
        Jac.timesEquals(0.0);
        double dij = 0.0;

        double tempJ = 0.0, sumdyidbeta = 0, sumdxidbeta = 0;
        int nofc = numberOfComponents;

        for (int i = 0; i < numberOfComponents; i++) {
            for (int j = 0; j < numberOfComponents; j++) {
                dij = i == j ? 1.0 : 0.0;// Kroneckers delta
                tempJ = 1.0 / system.getBeta()
                        * (dij / system.getPhases()[0].getComponents()[i].getx() - 1.0
                                + system.getPhases()[0].getComponents()[i].getdfugdx(j))
                        + 1.0 / (1.0 - system.getBeta())
                                * (dij / system.getPhases()[1].getComponents()[i].getx() - 1.0
                                        + system.getPhases()[1].getComponents()[i].getdfugdx(j));
                Jac.set(i, j, tempJ);
            }
        }
    }

    /**
     * <p>
     * Setter for the field <code>u</code>.
     * </p>
     */
    public void setu() {
        for (int i = 0; i < numberOfComponents; i++) {
            u.set(i, 0, system.getBeta() * system.getPhases()[0].getComponents()[i].getx());
        }
    }

    /**
     * <p>
     * init.
     * </p>
     */
    public void init() {
        double temp = 0;

        for (int i = 0; i < numberOfComponents; i++) {
            temp += u.get(i, 0);
        }
        system.setBeta(temp);
        for (int i = 0; i < numberOfComponents; i++) {
            system.getPhases()[0].getComponents()[i].setx(u.get(i, 0) / system.getBeta());
            system.getPhases()[1].getComponents()[i]
                    .setx((system.getPhases()[0].getComponents()[i].getz() - u.get(i, 0))
                            / (1.0 - system.getBeta()));
            system.getPhases()[0].getComponents()[i]
                    .setK(system.getPhases()[0].getComponents()[i].getx()
                            / system.getPhases()[1].getComponents()[i].getx());
            system.getPhases()[1].getComponents()[i]
                    .setK(system.getPhases()[0].getComponents()[i].getK());
<<<<<<< HEAD
=======

>>>>>>> f5b5a8bf
        }

        system.init(3);
    }

    /**
     * <p>
     * solve.
     * </p>
     *
     * @return a double
     */
    public double solve() {
        iter++;
        init();
        setfvec();
        setJac();
        dx = Jac.solve(fvec);
        // dx.print(10,10);
        u.minusEquals(dx);
        return (dx.norm2() / u.norm2());
    }
}<|MERGE_RESOLUTION|>--- conflicted
+++ resolved
@@ -30,11 +30,6 @@
     Matrix dx;
     Matrix xcoef;
 
-<<<<<<< HEAD
-    public cricondenBarTemp() {}
-
-    /** Creates new nonlin */
-=======
     /**
      * <p>
      * Constructor for cricondenBarTemp.
@@ -51,7 +46,6 @@
      * @param numberOfPhases a int
      * @param numberOfComponents a int
      */
->>>>>>> f5b5a8bf
     public cricondenBarTemp(SystemInterface system, int numberOfPhases, int numberOfComponents) {
         this.system = system;
         this.numberOfComponents = numberOfComponents;
@@ -79,10 +73,7 @@
                     - Math.log(system.getPhases()[1].getComponents()[i].getFugasityCoeffisient()
                             * system.getPhases()[1].getComponents()[i].getx()
                             * system.getPressure()));
-<<<<<<< HEAD
-=======
 
->>>>>>> f5b5a8bf
         }
     }
 
@@ -145,10 +136,7 @@
                             / system.getPhases()[1].getComponents()[i].getx());
             system.getPhases()[1].getComponents()[i]
                     .setK(system.getPhases()[0].getComponents()[i].getK());
-<<<<<<< HEAD
-=======
 
->>>>>>> f5b5a8bf
         }
 
         system.init(3);
