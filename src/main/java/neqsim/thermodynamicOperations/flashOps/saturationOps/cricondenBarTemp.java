--- conflicted
+++ resolved
@@ -8,11 +8,7 @@
  * cricondenBarTemp class.
  * </p>
  *
-<<<<<<< HEAD
- * @author esol
-=======
  * @author asmund
->>>>>>> 24915a9b
  * @version $Id: $Id
  */
 public class cricondenBarTemp implements java.io.Serializable {
@@ -77,10 +73,7 @@
                     - Math.log(system.getPhases()[1].getComponents()[i].getFugasityCoeffisient()
                             * system.getPhases()[1].getComponents()[i].getx()
                             * system.getPressure()));
-<<<<<<< HEAD
-=======
 
->>>>>>> 24915a9b
         }
     }
 
@@ -143,10 +136,7 @@
                             / system.getPhases()[1].getComponents()[i].getx());
             system.getPhases()[1].getComponents()[i]
                     .setK(system.getPhases()[0].getComponents()[i].getK());
-<<<<<<< HEAD
-=======
 
->>>>>>> 24915a9b
         }
 
         system.init(3);
