--- conflicted
+++ resolved
@@ -19,15 +19,11 @@
 public class dewPointPressureFlash extends constantDutyTemperatureFlash {
     private static final long serialVersionUID = 1000;
 
-<<<<<<< HEAD
-    /** Creates new bubblePointFlash */
-=======
     /**
      * <p>
      * Constructor for dewPointPressureFlash.
      * </p>
      */
->>>>>>> e5b15554
     public dewPointPressureFlash() {}
 
     /**
