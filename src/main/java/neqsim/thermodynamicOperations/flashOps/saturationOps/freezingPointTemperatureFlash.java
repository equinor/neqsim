--- conflicted
+++ resolved
@@ -158,10 +158,6 @@
                         + "," + Niterations);
                 pr_writer.flush();
             }
-<<<<<<< HEAD
-            pr_writer.close();
-=======
->>>>>>> bbc43052
         } catch (SecurityException e) {
             logger.error("writeFile: caught security exception");
         } catch (IOException ioe) {
