--- conflicted
+++ resolved
@@ -21,11 +21,7 @@
  * freezingPointTemperatureFlash class.
  * </p>
  *
-<<<<<<< HEAD
- * @author esol
-=======
  * @author asmund
->>>>>>> 24915a9b
  * @version $Id: $Id
  */
 public class freezingPointTemperatureFlash extends constantDutyTemperatureFlash
