--- conflicted
+++ resolved
@@ -2,10 +2,7 @@
 
 import org.apache.logging.log4j.LogManager;
 import org.apache.logging.log4j.Logger;
-<<<<<<< HEAD
-=======
 
->>>>>>> 5c88a656
 import neqsim.thermo.system.SystemInterface;
 import neqsim.thermodynamicOperations.ThermodynamicOperations;
 
@@ -13,13 +10,8 @@
     private static final long serialVersionUID = 1000;
     static Logger logger = LogManager.getLogger(freezingPointTemperatureFlashOld.class);
 
-<<<<<<< HEAD
-    /** Creates new bubblePointFlash */
-    public freezingPointTemperatureFlashOld() {}
-=======
     public freezingPointTemperatureFlashOld() {
     }
->>>>>>> 5c88a656
 
     public freezingPointTemperatureFlashOld(SystemInterface system) {
         super(system);
@@ -105,10 +97,6 @@
     }
 
     @Override
-<<<<<<< HEAD
-    public void printToFile(String name) {}
-=======
 	public void printToFile(String name) {
     }
->>>>>>> 5c88a656
 }