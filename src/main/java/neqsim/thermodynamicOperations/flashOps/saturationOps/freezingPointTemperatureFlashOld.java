package neqsim.thermodynamicOperations.flashOps.saturationOps;

import org.apache.logging.log4j.LogManager;
import org.apache.logging.log4j.Logger;

import neqsim.thermo.system.SystemInterface;
import neqsim.thermodynamicOperations.ThermodynamicOperations;

public class freezingPointTemperatureFlashOld extends constantDutyTemperatureFlash {
    private static final long serialVersionUID = 1000;
    static Logger logger = LogManager.getLogger(freezingPointTemperatureFlashOld.class);

<<<<<<< HEAD
    /** Creates new bubblePointFlash */
    public freezingPointTemperatureFlashOld() {}
=======
    public freezingPointTemperatureFlashOld() {
    }
>>>>>>> bbc43052

    public freezingPointTemperatureFlashOld(SystemInterface system) {
        super(system);
    }

    @Override
    public void run() {
        ThermodynamicOperations ops = new ThermodynamicOperations(system);

        int iterations = 0;
        // int maxNumberOfIterations = 15000;
        // double yold = 0, ytotal = 1;
        double deriv = 0, funk = 0, funkOld = 0;
        double maxTemperature = 0, minTemperature = 1e6, oldTemperature = 0.0;
        for (int k = 0; k < system.getPhases()[0].getNumberOfComponents(); k++) {
            if (system.getPhase(3).getComponent(k).fugcoef(system.getPhase(3)) < 9e4
                    && system.getPhase(3).getComponent(k).doSolidCheck()) { // checks if solid can
                                                                            // be formed from
                                                                            // component k
                system.setTemperature(
                        system.getPhases()[0].getComponents()[k].getMeltingPointTemperature());
                system.init(0);
                system.init(1);
                iterations = 0;
                do {
                    funk = 0.0;
                    deriv = 0.0;
                    iterations++;
                    system.setSolidPhaseCheck(false);
                    ops.TPflash();
                    system.getPhase(3).getComponent(k).fugcoef(system.getPhase(3));

                    funk = system.getPhases()[0].getComponents()[k].getz();
                    logger.info("phase " + system.getNumberOfPhases());

                    for (int i = 0; i < system.getNumberOfPhases(); i++) {
                        funk -= system.getPhases()[i].getBeta()
                                * system.getPhases()[3].getComponents()[k].getFugasityCoeffisient()
                                / system.getPhases()[i].getComponents()[k].getFugasityCoeffisient();
                        deriv -= 0.01 * system.getPhases()[i].getBeta()
                                * (system.getPhases()[3].getComponents()[k].getFugasityCoeffisient()
                                        * Math.exp(system.getPhases()[i].getComponents()[k]
                                                .getdfugdt())
                                        * -1.0
                                        / Math.pow(
                                                system.getPhases()[i].getComponents()[k]
                                                        .getFugasityCoeffisient(),
                                                2.0)
                                        + Math.exp(system.getPhases()[3].getComponents()[k]
                                                .getdfugdt())
                                                / system.getPhases()[i].getComponents()[k]
                                                        .getFugasityCoeffisient());
                    }
                    if (iterations >= 2) {
                        deriv = -(funk - funkOld) / (system.getTemperature() - oldTemperature);
                    } else {
                        deriv = -funk;
                    }

                    oldTemperature = system.getTemperature();
                    funkOld = funk;

                    system.setTemperature(system.getTemperature()
                            + 0.5 * (iterations / (10.0 + iterations)) * funk / deriv);

                    logger.info("funk/deriv " + funk / deriv);
                    logger.info("temperature " + system.getTemperature());
                } while ((Math.abs(funk / deriv) >= 1e-6 && iterations < 100));

                // logger.info("funk " + funk + k + " " + system.getTemperature());
                if (system.getTemperature() < minTemperature) {
                    minTemperature = system.getTemperature();
                }
                if (system.getTemperature() > maxTemperature) {
                    maxTemperature = system.getTemperature();
                }
            }
        }

        system.setTemperature(maxTemperature);
        // logger.info("min freezing temp " + minTemperature);
        // logger.info("max freezing temp " + maxTemperature);
    }

    @Override
<<<<<<< HEAD
    public void printToFile(String name) {}
=======
	public void printToFile(String name) {
    }
>>>>>>> bbc43052
}<|MERGE_RESOLUTION|>--- conflicted
+++ resolved
@@ -10,13 +10,8 @@
     private static final long serialVersionUID = 1000;
     static Logger logger = LogManager.getLogger(freezingPointTemperatureFlashOld.class);
 
-<<<<<<< HEAD
-    /** Creates new bubblePointFlash */
-    public freezingPointTemperatureFlashOld() {}
-=======
     public freezingPointTemperatureFlashOld() {
     }
->>>>>>> bbc43052
 
     public freezingPointTemperatureFlashOld(SystemInterface system) {
         super(system);
@@ -102,10 +97,6 @@
     }
 
     @Override
-<<<<<<< HEAD
-    public void printToFile(String name) {}
-=======
 	public void printToFile(String name) {
     }
->>>>>>> bbc43052
 }