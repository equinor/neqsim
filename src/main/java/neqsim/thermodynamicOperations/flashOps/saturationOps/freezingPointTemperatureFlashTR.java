--- conflicted
+++ resolved
@@ -1,27 +1,12 @@
-<<<<<<< HEAD
-/*
- * bubblePointFlash.java
- *
- * Created on 14. oktober 2000, 16:
- * 
- */
-
-=======
->>>>>>> 5c88a656
 package neqsim.thermodynamicOperations.flashOps.saturationOps;
 
 import java.io.FileWriter;
 import java.io.IOException;
 import java.io.PrintWriter;
-<<<<<<< HEAD
+
 import org.apache.logging.log4j.LogManager;
 import org.apache.logging.log4j.Logger;
-=======
-
-import org.apache.logging.log4j.LogManager;
-import org.apache.logging.log4j.Logger;
-
->>>>>>> 5c88a656
+
 import neqsim.thermo.ThermodynamicConstantsInterface;
 import neqsim.thermo.system.SystemInterface;
 import neqsim.thermo.system.SystemSrkSchwartzentruberEos;
@@ -39,13 +24,8 @@
     public boolean CCequation = true;
     static Logger logger = LogManager.getLogger(freezingPointTemperatureFlashTR.class);
 
-<<<<<<< HEAD
-    /** Creates new bubblePointFlash */
-    public freezingPointTemperatureFlashTR() {}
-=======
     public freezingPointTemperatureFlashTR() {
     }
->>>>>>> 5c88a656
 
     public freezingPointTemperatureFlashTR(boolean Freeze) {
         noFreezeFlash = Freeze;
@@ -239,10 +219,6 @@
                         + "," + Niterations);
                 pr_writer.flush();
             }
-<<<<<<< HEAD
-            pr_writer.close();
-=======
->>>>>>> 5c88a656
         } catch (SecurityException e) {
             logger.info("writeFile: caught security exception");
         } catch (IOException ioe) {
