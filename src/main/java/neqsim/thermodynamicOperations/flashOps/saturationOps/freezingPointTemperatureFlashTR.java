<<<<<<< HEAD
/*
 * bubblePointFlash.java
 *
 * Created on 14. oktober 2000, 16:
 * 
 */

=======
>>>>>>> bbc43052
package neqsim.thermodynamicOperations.flashOps.saturationOps;

import java.io.FileWriter;
import java.io.IOException;
import java.io.PrintWriter;

import org.apache.logging.log4j.LogManager;
import org.apache.logging.log4j.Logger;

import neqsim.thermo.ThermodynamicConstantsInterface;
import neqsim.thermo.system.SystemInterface;
import neqsim.thermo.system.SystemSrkSchwartzentruberEos;
import neqsim.thermodynamicOperations.ThermodynamicOperations;

public class freezingPointTemperatureFlashTR extends constantDutyTemperatureFlash
        implements ThermodynamicConstantsInterface {
    private static final long serialVersionUID = 1000;
    public boolean noFreezeFlash = true;
    public int Niterations = 0;
    public String[] FCompNames = new String[10];
    public double[] FCompTemp = new double[10];
    public int compnr;
    public String name = "Frz";
    public boolean CCequation = true;
    static Logger logger = LogManager.getLogger(freezingPointTemperatureFlashTR.class);

<<<<<<< HEAD
    /** Creates new bubblePointFlash */
    public freezingPointTemperatureFlashTR() {}
=======
    public freezingPointTemperatureFlashTR() {
    }
>>>>>>> bbc43052

    public freezingPointTemperatureFlashTR(boolean Freeze) {
        noFreezeFlash = Freeze;
    }

    public freezingPointTemperatureFlashTR(SystemInterface system) {
        super(system);
    }

    public freezingPointTemperatureFlashTR(SystemInterface system, boolean Freeze) {
        super(system);
        noFreezeFlash = Freeze;
    }

    @Override
    public void run() {
        ThermodynamicOperations ops = new ThermodynamicOperations(system);

        int iterations = 0;
        // int maxNumberOfIterations = 15000;
        // double yold = 0, ytotal = 1;
        double deriv = 0, funk = 0, funkOld = 0;
        // double Testfunk = 0.00000000;
        double maxTemperature = 0, minTemperature = 1e6, oldTemperature = 0.0, newTemp = 0.0;
        double SolidFug = 0.0, temp = 0.0, pres = 0.0, Pvapsolid = 0.0, SolVapFugCoeff = 0.0,
                dfugdt = 0.0;
        double solvol = 0.0, soldens = 0.0, trpTemp = 0.0;

        // for(int k=0;k<system.getPhases()[0].getNumberOfComponents();k++){
        for (int k = 0; k < 1; k++) {
            // if(system.getPhase(0).getComponent(k).fugcoef(system.getPhase(0))<9e4){//&&
            // system.getPhase(3).getComponent(k).doSolidCheck()){ // solidCheck variablen
            // er satt naar man kaller setSolidCheck Funksjonen som maa kjores faer du
            // kjorer scriptet.
            FCompNames[k] = system.getPhase(0).getComponent(k).getComponentName();
            if (system.getPhase(0).getComponent(k).getHsub() < 1000) {
                CCequation = false;
            }

            if (noFreezeFlash) {
                system.setTemperature(
                        system.getPhases()[0].getComponents()[k].getTriplePointTemperature());
                logger.info("Starting at Triple point temperature "
                        + system.getPhase(0).getComponent(k).getComponentName());
            } else {
                system.setTemperature(system.getTemperature());
                logger.info("starting at Temperature  " + system.getTemperature());
            }

            // init reference system for vapor fugacity
            SystemInterface testSystem2 =
                    new SystemSrkSchwartzentruberEos(system.getTemperature(), system.getPressure());
            ThermodynamicOperations testOps2 = new ThermodynamicOperations(testSystem2);
            testSystem2.addComponent(system.getPhase(0).getComponent(k).getComponentName(), 1);

            oldTemperature = 0.0;
            funkOld = 0.0;
            newTemp = 0.0;
            system.init(0);
            system.init(1);
            iterations = 0;
            trpTemp = system.getPhase(0).getComponent(k).getTriplePointTemperature();

            do {
                funk = 0.0;
                deriv = 0.0;
                iterations++;
                newTemp = 0.0;
                temp = system.getTemperature();
                pres = system.getPressure();

                if (temp > trpTemp + 1) {
                    temp = trpTemp;
                }
                if (CCequation) {
                    Pvapsolid = system.getPhase(0).getComponent(k).getCCsolidVaporPressure(temp);
                    dfugdt = Math
                            .log((system.getPhase(0).getComponent(k).getCCsolidVaporPressuredT(temp)
                                    * Math.exp(solvol / (R * temp) * (pres - Pvapsolid))) / pres);
                } else {
                    Pvapsolid = system.getPhase(0).getComponent(k).getSolidVaporPressure(temp);
                    dfugdt = Math
                            .log((system.getPhase(0).getComponent(k).getSolidVaporPressuredT(temp)
                                    * Math.exp(solvol / (R * temp) * (pres - Pvapsolid))) / pres);
                }
                // Pvapsolid = system.getPhase(0).getComponent(k).getCCsolidVaporPressure(temp);
                // legge in sjekk paa om soldens eksisterer i databasen.

                soldens = system.getPhase(0).getComponent(k).getPureComponentSolidDensity(temp)
                        * 1000;

                logger.info("Solid density" + soldens);

                if (soldens > 2000) {
                    soldens = 1000;
                }
                solvol = 1.0 / soldens * system.getPhase(0).getComponent(k).getMolarMass();

                testSystem2.setTemperature(temp);
                testSystem2.setPressure(Pvapsolid);
                ops.TPflash();
                testOps2.TPflash();
                SolidFug = Pvapsolid / pres * Math.exp(solvol / (R * temp) * (pres - Pvapsolid));
                SolVapFugCoeff = testSystem2.getPhase(0).getComponent(0).getFugasityCoeffisient();

                funk = system.getPhases()[0].getComponents()[k].getz();

                for (int i = 0; i < system.getNumberOfPhases(); i++) {
                    funk -= system.getPhases()[i].getBeta() * SolidFug * SolVapFugCoeff
                            / system.getPhases()[i].getComponents()[k].getFugasityCoeffisient();
                    deriv -= 0.01 * system.getPhases()[i].getBeta() * (SolidFug * SolVapFugCoeff
                            * Math.exp(system.getPhases()[i].getComponents()[k].getdfugdt()) * -1.0
                            / Math.pow(system.getPhases()[i].getComponents()[k]
                                    .getFugasityCoeffisient(), 2.0)
                            + Math.exp(dfugdt) / system.getPhases()[i].getComponents()[k]
                                    .getFugasityCoeffisient());
                }
                if (iterations >= 2) {
                    deriv = -(funk - funkOld) / (system.getTemperature() - oldTemperature);
                } else {
                    deriv = -funk;
                }
                oldTemperature = system.getTemperature();
                funkOld = funk;

                if (oldTemperature < trpTemp + 1) {
                    newTemp = system.getTemperature()
                            + 0.5 * (iterations / (10.0 + iterations)) * funk / deriv;
                } else {
                    newTemp = system.getTemperature()
                            + 0.5 * (iterations / (10.0 + iterations)) * funk;
                }
                logger.info("newTEmp  " + newTemp);
                if (newTemp > (trpTemp + 5)) {
                    system.setTemperature(
                            system.getPhases()[0].getComponents()[k].getTriplePointTemperature()
                                    + 0.4);
                } else if (newTemp < 1) {
                    system.setTemperature(oldTemperature + 2);
                }
                // else if(newTemp=="NaN")system.setTemperature(oldTemperature*0.9374);
                else {
                    system.setTemperature(newTemp);
                }
                logger.info("funk " + funk);
                logger.info("temperature " + system.getTemperature());
            }
            // while(false);
            while ((Math.abs(funk) >= 0.001 && iterations < 100));
            // while((Math.abs(funk)>=0.000001 && iterations<100));
            FCompTemp[k] = system.getTemperature();
            logger.info("iterations " + iterations);
            Niterations = iterations;
            // logger.info("funk " + funk + k + " " + system.getTemperature());
            if (system.getTemperature() < minTemperature) {
                minTemperature = system.getTemperature();
            }
            if (system.getTemperature() > maxTemperature) {
                maxTemperature = system.getTemperature();
                // Testfunk = funk;
            }
        }
        // }
        // this.printToFile(name);
        system.setTemperature(maxTemperature);
        // system.setSolidPhaseCheck(true);
        // ops.TPflash();
        // logger.info("final funk:"+ Testfunk);
        // system.display();
        // logger.info("min freezing temp " + minTemperature);
        // logger.info("max freezing temp " + maxTemperature);
    }

    @Override
    public void printToFile(String name) {
        for (int n = 0; n < system.getPhases()[0].getNumberOfComponents(); n++) {
            name = name + "_" + system.getPhase(0).getComponent(n).getComponentName();
        }

        String myFile = "/java/" + name + ".frz";

        try (PrintWriter pr_writer = new PrintWriter(new FileWriter(myFile, true))) {
            pr_writer.println("name,freezeT,freezeP,z,iterations");
            pr_writer.flush();

            for (int k = 0; k < system.getPhases()[0].getNumberOfComponents(); k++) {
                // print line to output file
                pr_writer.println(FCompNames[k] + "," + java.lang.Double.toString(FCompTemp[k])
                        + "," + system.getPressure() + ","
                        + java.lang.Double.toString(system.getPhases()[0].getComponents()[k].getz())
                        + "," + Niterations);
                pr_writer.flush();
            }
<<<<<<< HEAD
            pr_writer.close();
=======
>>>>>>> bbc43052
        } catch (SecurityException e) {
            logger.info("writeFile: caught security exception");
        } catch (IOException ioe) {
            logger.info("writeFile: caught i/o exception");
        }
    }

    public int getNiterations() {
        return Niterations;
    }
}<|MERGE_RESOLUTION|>--- conflicted
+++ resolved
@@ -1,13 +1,3 @@
-<<<<<<< HEAD
-/*
- * bubblePointFlash.java
- *
- * Created on 14. oktober 2000, 16:
- * 
- */
-
-=======
->>>>>>> bbc43052
 package neqsim.thermodynamicOperations.flashOps.saturationOps;
 
 import java.io.FileWriter;
@@ -34,13 +24,8 @@
     public boolean CCequation = true;
     static Logger logger = LogManager.getLogger(freezingPointTemperatureFlashTR.class);
 
-<<<<<<< HEAD
-    /** Creates new bubblePointFlash */
-    public freezingPointTemperatureFlashTR() {}
-=======
     public freezingPointTemperatureFlashTR() {
     }
->>>>>>> bbc43052
 
     public freezingPointTemperatureFlashTR(boolean Freeze) {
         noFreezeFlash = Freeze;
@@ -234,10 +219,6 @@
                         + "," + Niterations);
                 pr_writer.flush();
             }
-<<<<<<< HEAD
-            pr_writer.close();
-=======
->>>>>>> bbc43052
         } catch (SecurityException e) {
             logger.info("writeFile: caught security exception");
         } catch (IOException ioe) {
