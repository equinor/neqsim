--- conflicted
+++ resolved
@@ -22,11 +22,6 @@
     private static final long serialVersionUID = 1000;
     static Logger logger = LogManager.getLogger(waterDewPointTemperatureFlash.class);
 
-<<<<<<< HEAD
-    /** Creates new bubblePointFlash */
-    public waterDewPointTemperatureFlash() {}
-
-=======
     /**
      * <p>
      * Constructor for waterDewPointTemperatureFlash.
@@ -41,7 +36,6 @@
      *
      * @param system a {@link neqsim.thermo.system.SystemInterface} object
      */
->>>>>>> f5b5a8bf
     public waterDewPointTemperatureFlash(SystemInterface system) {
         super(system);
     }
