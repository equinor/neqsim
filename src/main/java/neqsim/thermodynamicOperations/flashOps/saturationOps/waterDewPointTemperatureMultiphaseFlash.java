--- conflicted
+++ resolved
@@ -35,35 +35,6 @@
     super(system);
   }
 
-<<<<<<< HEAD
-    /** {@inheritDoc} */
-    @Override
-    public void run() {
-        ThermodynamicOperations TPflashOps = new ThermodynamicOperations(system);
-        system.setMultiPhaseCheck(true);
-        double dT = 0.1;
-        system.setTemperature(600.0);
-        do {
-            i++;
-            TPflashOps.TPflash();
-            if (system.hasPhaseType("aqueous")) {
-                dT = system.getPhaseOfType("aqueous").getComponent("water")
-                        .getNumberOfMolesInPhase()
-                        / system.getPhase(0).getComponent("water").getNumberOfmoles();
-                if (dT > 1.0) {
-                    dT = 1.0;
-                }
-                system.setTemperature(system.getTemperature() + dT);
-            } else {
-              dT = -10.0; // system.getPhaseOfType("aqueous").getComponent("water").getNumberOfMolesInPhase()
-                           // / system.getNumberOfMoles();
-                system.setTemperature(system.getTemperature() + dT);
-                // system.display();
-            }
-            // logger.info("dew temperature " + system.getTemperature());
-        } while ((i < 350 && Math.abs(dT) > 1e-5));
-        logger.info("i " + i);
-=======
   /** {@inheritDoc} */
   @Override
   public void run() {
@@ -85,7 +56,6 @@
         dT = -10.0; // system.getPhaseOfType("aqueous").getComponent("water").getNumberOfMolesInPhase()
                     // / system.getNumberOfMoles();
         system.setTemperature(system.getTemperature() + dT);
->>>>>>> b9d5f22d
         // system.display();
       }
       // logger.info("dew temperature " + system.getTemperature());
