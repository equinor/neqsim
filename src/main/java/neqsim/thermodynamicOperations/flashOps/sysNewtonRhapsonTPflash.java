--- conflicted
+++ resolved
@@ -1,8 +1,3 @@
-<<<<<<< HEAD
-
-
-=======
->>>>>>> 328264d8
 package neqsim.thermodynamicOperations.flashOps;
 
 import Jama.Matrix;
@@ -48,19 +43,11 @@
 
     public void setfvec() {
         for (int i = 0; i < numberOfComponents; i++) {
-<<<<<<< HEAD
-=======
-
->>>>>>> 328264d8
             fvec.set(i, 0, Math
                     .log(system.getPhase(0).getComponents()[i].getFugasityCoeffisient()
                             * system.getPhase(0).getComponents()[i].getx() * system.getPressure())
                     - Math.log(system.getPhase(1).getComponents()[i].getFugasityCoeffisient()
                             * system.getPhase(1).getComponents()[i].getx() * system.getPressure()));
-<<<<<<< HEAD
-=======
-
->>>>>>> 328264d8
         }
     }
 
@@ -108,10 +95,6 @@
                     / system.getPhase(1).getComponents()[i].getx());
             system.getPhase(1).getComponents()[i]
                     .setK(system.getPhase(0).getComponents()[i].getK());
-<<<<<<< HEAD
-=======
-
->>>>>>> 328264d8
         }
 
         system.init(3);
