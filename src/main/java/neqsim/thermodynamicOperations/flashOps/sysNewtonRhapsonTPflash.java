package neqsim.thermodynamicOperations.flashOps;

import Jama.Matrix;
import neqsim.thermo.system.SystemInterface;

/**
 * <p>
 * sysNewtonRhapsonTPflash class.
 * </p>
 *
<<<<<<< HEAD
 * @author esol
=======
 * @author asmund
>>>>>>> 24915a9b
 * @version $Id: $Id
 */
public class sysNewtonRhapsonTPflash implements java.io.Serializable {
    private static final long serialVersionUID = 1000;
    int neq = 0, iter = 0;
    int ic02p = -100, ic03p = -100, testcrit = 0, npCrit = 0;
    double beta = 0, ds = 0, dTmax = 1, dPmax = 1, avscp = 0.1, TC1 = 0, TC2 = 0, PC1 = 0, PC2 = 0;
    Matrix Jac;
    Matrix fvec;
    Matrix u;
    Matrix uold;
    Matrix Xgij;
    SystemInterface system;
    int numberOfComponents;
    int speceq = 0;
    Matrix a = new Matrix(4, 4);
    Matrix s = new Matrix(1, 4);
    Matrix xg;
    Matrix dx;
    Matrix xcoef;

    /**
     * <p>
     * Constructor for sysNewtonRhapsonTPflash.
     * </p>
     */
    public sysNewtonRhapsonTPflash() {}

    /**
     * <p>
     * Constructor for sysNewtonRhapsonTPflash.
     * </p>
     *
     * @param system a {@link neqsim.thermo.system.SystemInterface} object
     * @param numberOfPhases a int
     * @param numberOfComponents a int
     */
    public sysNewtonRhapsonTPflash(SystemInterface system, int numberOfPhases,
            int numberOfComponents) {
        this.system = system;
        this.numberOfComponents = numberOfComponents;
        neq = numberOfComponents;
        Jac = new Matrix(neq, neq);
        fvec = new Matrix(neq, 1);
        u = new Matrix(neq, 1);
        Xgij = new Matrix(neq, 4);
        setu();
        uold = u.copy();
        // System.out.println("Spec : " +speceq);
    }

    /**
     * <p>
     * Setter for the field <code>fvec</code>.
     * </p>
     */
    public void setfvec() {
        for (int i = 0; i < numberOfComponents; i++) {
            fvec.set(i, 0, Math
                    .log(system.getPhase(0).getComponents()[i].getFugasityCoeffisient()
                            * system.getPhase(0).getComponents()[i].getx() * system.getPressure())
                    - Math.log(system.getPhase(1).getComponents()[i].getFugasityCoeffisient()
                            * system.getPhase(1).getComponents()[i].getx() * system.getPressure()));
        }
    }

    /**
     * <p>
     * setJac.
     * </p>
     */
    public void setJac() {
        Jac.timesEquals(0.0);
        double dij = 0.0;

        double tempJ = 0.0, sumdyidbeta = 0, sumdxidbeta = 0;
        int nofc = numberOfComponents;

        for (int i = 0; i < numberOfComponents; i++) {
            for (int j = 0; j < numberOfComponents; j++) {
                dij = i == j ? 1.0 : 0.0;// Kroneckers delta
                tempJ = 1.0 / system.getBeta()
                        * (dij / system.getPhase(0).getComponents()[i].getx() - 1.0
                                + system.getPhase(0).getComponents()[i].getdfugdx(j))
                        + 1.0 / (1.0 - system.getBeta())
                                * (dij / system.getPhase(1).getComponents()[i].getx() - 1.0
                                        + system.getPhase(1).getComponents()[i].getdfugdx(j));
                Jac.set(i, j, tempJ);
            }
        }
    }

    /**
     * <p>
     * Setter for the field <code>u</code>.
     * </p>
     */
    public void setu() {
        for (int i = 0; i < numberOfComponents; i++) {
            u.set(i, 0, system.getBeta() * system.getPhase(0).getComponents()[i].getx());
        }
    }

    /**
     * <p>
     * init.
     * </p>
     */
    public void init() {
        double temp = 0;

        for (int i = 0; i < numberOfComponents; i++) {
            temp += u.get(i, 0);
        }

        system.setBeta(temp);
        for (int i = 0; i < numberOfComponents; i++) {
            system.getPhase(0).getComponents()[i].setx(u.get(i, 0) / system.getBeta());
            system.getPhase(1).getComponents()[i]
                    .setx((system.getPhase(0).getComponents()[i].getz() - u.get(i, 0))
                            / (1.0 - system.getBeta()));
            system.getPhase(0).getComponents()[i].setK(system.getPhase(0).getComponents()[i].getx()
                    / system.getPhase(1).getComponents()[i].getx());
            system.getPhase(1).getComponents()[i]
                    .setK(system.getPhase(0).getComponents()[i].getK());
        }

        system.init(3);
    }

    /**
     * <p>
     * solve.
     * </p>
     *
     * @return a double
     * @throws java.lang.Exception if any.
     */
    public double solve() throws Exception {
        try {
            iter++;
            init();
            setfvec();
            setJac();
            dx = Jac.solve(fvec);
            // dx.print(10,10);
            u.minusEquals(dx);
            return (dx.norm2() / u.norm2());
        } catch (Exception e) {
            throw e;
        }
    }
}<|MERGE_RESOLUTION|>--- conflicted
+++ resolved
@@ -8,11 +8,7 @@
  * sysNewtonRhapsonTPflash class.
  * </p>
  *
-<<<<<<< HEAD
- * @author esol
-=======
  * @author asmund
->>>>>>> 24915a9b
  * @version $Id: $Id
  */
 public class sysNewtonRhapsonTPflash implements java.io.Serializable {
