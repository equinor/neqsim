<<<<<<< HEAD


=======
>>>>>>> 328264d8
package neqsim.thermodynamicOperations.flashOps;

import Jama.Matrix;
import neqsim.MathLib.nonLinearSolver.newtonRhapson;
import neqsim.thermo.system.SystemInterface;

public class sysNewtonRhapsonTPflashNew implements java.io.Serializable {
    private static final long serialVersionUID = 1000;
    int neq = 0, iter = 0;
    int ic02p = -100, ic03p = -100, testcrit = 0, npCrit = 0;
    double beta = 0, ds = 0, dTmax = 1, dPmax = 1, avscp = 0.1, TC1 = 0, TC2 = 0, PC1 = 0, PC2 = 0;
    Matrix Jac;
    Matrix fvec;
    Matrix u;
    Matrix uold;
    Matrix Xgij;
    SystemInterface system;
    int numberOfComponents;
    int speceq = 0;
    Matrix a = new Matrix(4, 4);
    Matrix s = new Matrix(1, 4);
    Matrix xg;
    Matrix xcoef;
    newtonRhapson solver;
    boolean etterCP = false;
    boolean etterCP2 = false;

    public sysNewtonRhapsonTPflashNew() {}

    /** Creates new nonlin */
    public sysNewtonRhapsonTPflashNew(SystemInterface system, int numberOfPhases,
            int numberOfComponents) {
        this.system = system;
        this.numberOfComponents = numberOfComponents;
        neq = numberOfComponents + 1;
        Jac = new Matrix(neq, neq);
        fvec = new Matrix(neq, 1);
        u = new Matrix(neq, 1);
        Xgij = new Matrix(neq, 4);
        setu();
        uold = u.copy();
        // System.out.println("Spec : " +speceq);
        solver = new newtonRhapson();
        solver.setOrder(3);
    }

    public void setfvec() {
        for (int i = 0; i < numberOfComponents; i++) {
            fvec.set(i, 0, u.get(i, 0)
                    + Math.log(system.getPhases()[1].getComponents()[i].getFugasityCoeffisient()
                            / system.getPhases()[0].getComponents()[i].getFugasityCoeffisient()));
<<<<<<< HEAD
=======

>>>>>>> 328264d8
        }

        double fsum = 0.0;
        for (int i = 0; i < numberOfComponents; i++) {
            fsum = fsum + system.getPhases()[1].getComponents()[i].getx()
                    - system.getPhases()[0].getComponents()[i].getx();
        }
        fvec.set(numberOfComponents, 0, fsum);
        // fvec.print(0,20);
    }

    public void setJac() {
        Jac.timesEquals(0.0);
        double dij = 0.0;
        double[] dxidlnk = new double[numberOfComponents];
        double[] dyidlnk = new double[numberOfComponents];

        double[] dxidbeta = new double[numberOfComponents];
        double[] dyidbeta = new double[numberOfComponents];

        double tempJ = 0.0, sumdyidbeta = 0, sumdxidbeta = 0;
        int nofc = numberOfComponents;
        for (int i = 0; i < numberOfComponents; i++) {
            dxidlnk[i] = -system.getBeta() * system.getPhases()[0].getComponents()[i].getx()
                    * system.getPhases()[1].getComponents()[i].getx()
                    / system.getPhases()[0].getComponents()[i].getz();
            dyidlnk[i] = system.getPhases()[1].getComponents()[i].getx()
                    + system.getPhases()[0].getComponents()[i].getK() * dxidlnk[i];

            dyidbeta[i] = (system.getPhases()[0].getComponents()[i].getK()
                    * system.getPhases()[0].getComponents()[i].getz()
                    * (1 - system.getPhases()[0].getComponents()[i].getK()))
                    / Math.pow(1 - system.getBeta()
                            + system.getBeta() * system.getPhases()[0].getComponents()[i].getK(),
                            2);
            dxidbeta[i] = (system.getPhases()[0].getComponents()[i].getz()
                    * (1 - system.getPhases()[0].getComponents()[i].getK()))
                    / Math.pow(1 - system.getBeta()
                            + system.getBeta() * system.getPhases()[0].getComponents()[i].getK(),
                            2);

            sumdyidbeta += dyidbeta[i];
            sumdxidbeta += dxidbeta[i];
        }

        for (int i = 0; i < numberOfComponents; i++) {
            for (int j = 0; j < numberOfComponents; j++) {
                dij = i == j ? 1.0 : 0.0;// Kroneckers delta
                tempJ = dij + system.getPhases()[1].getComponents()[i].getdfugdx(j) * dyidlnk[j]
                        - system.getPhases()[0].getComponents()[i].getdfugdx(j) * dxidlnk[j];
                Jac.set(i, j, tempJ);
            }
            Jac.set(i, nofc, system.getPhases()[1].getComponents()[i].getdfugdx(i) * dyidbeta[i]
                    - system.getPhases()[0].getComponents()[i].getdfugdx(i) * dxidbeta[i]);
            Jac.set(nofc, i, dyidlnk[i] - dxidlnk[i]);
        }

        Jac.set(nofc, nofc, sumdyidbeta - sumdxidbeta);
    }

    public void setu() {
        for (int i = 0; i < numberOfComponents; i++) {
            u.set(i, 0, Math.log(system.getPhases()[0].getComponents()[i].getK()));
        }

        u.set(numberOfComponents, 0, system.getBeta());
    }

    public void init() {
        for (int i = 0; i < numberOfComponents; i++) {
            system.getPhases()[0].getComponents()[i].setK(Math.exp(u.get(i, 0)));
            system.getPhases()[1].getComponents()[i].setK(Math.exp(u.get(i, 0)));
        }
        system.setBeta(u.get(numberOfComponents, 0));
        system.calc_x_y();
        system.init(3);
    }

    public void solve(int np) {
        Matrix dx;
        iter = 0;
        do {
            iter++;
            init();
            setfvec();
            setJac();
            dx = Jac.solve(fvec);
            u.minusEquals(dx);
            // System.out.println("feilen: "+dx.norm2());
        } while (dx.norm2() / u.norm2() > 1.e-10);// && Double.isNaN(dx.norm2()));
        // System.out.println("iter: "+iter);
        init();
    }
}<|MERGE_RESOLUTION|>--- conflicted
+++ resolved
@@ -1,8 +1,3 @@
-<<<<<<< HEAD
-
-
-=======
->>>>>>> 328264d8
 package neqsim.thermodynamicOperations.flashOps;
 
 import Jama.Matrix;
@@ -54,10 +49,6 @@
             fvec.set(i, 0, u.get(i, 0)
                     + Math.log(system.getPhases()[1].getComponents()[i].getFugasityCoeffisient()
                             / system.getPhases()[0].getComponents()[i].getFugasityCoeffisient()));
-<<<<<<< HEAD
-=======
-
->>>>>>> 328264d8
         }
 
         double fsum = 0.0;
