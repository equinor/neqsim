/*
 * Cricondenbar point
 *
 * Created on 14. may 2019 by Nefeli
 */
package neqsim.thermodynamicOperations.phaseEnvelopeOps.multicomponentEnvelopeOps;

import Jama.Matrix;
import neqsim.thermo.system.SystemInterface;

/**
 * <p>
 * CricondenBarFlash class.
 * </p>
 *
 * @author asmund
 * @version $Id: $Id
 */
public class CricondenBarFlash extends pTphaseEnvelope {
    private static final long serialVersionUID = 1000;
    int neq = 0;
    double beta = 0;
    Matrix u;
    Matrix uold;
    Matrix uini;
    SystemInterface system;
    int numberOfComponents;
    int crico = 0;
    double DT = 1E-6;
    double funcT;
    double dfuncdT;
    double funcP;
    double dfuncdP;

    double f;
    double f1;
    double dfdt;
    double dfdt1;
    double DDQ;
    double T;
    double P;
    double Tini;
    double Pini;
    double T1;

    int ITER;
    int ITERX;
    int ITERT;
    int ITERP;

    // double [] cricondenBar ;
    // double [] cricondenBarX = new double [100] ;
    // double [] cricondenBarY = new double [100] ;

<<<<<<< HEAD
    public CricondenBarFlash() {}

=======
    /**
     * <p>
     * Constructor for CricondenBarFlash.
     * </p>
     */
    public CricondenBarFlash() {}

    /**
     * <p>
     * Constructor for CricondenBarFlash.
     * </p>
     *
     * @param system a {@link neqsim.thermo.system.SystemInterface} object
     * @param name a {@link java.lang.String} object
     * @param phaseFraction a double
     * @param cricondenBar an array of {@link double} objects
     * @param cricondenBarX an array of {@link double} objects
     * @param cricondenBarY an array of {@link double} objects
     */
>>>>>>> e5b15554
    public CricondenBarFlash(SystemInterface system, String name, double phaseFraction,
            double[] cricondenBar, double[] cricondenBarX, double[] cricondenBarY) {
        this.system = system;
        this.numberOfComponents = system.getPhase(0).getNumberOfComponents();
        u = new Matrix(numberOfComponents, 1); // this is the K values
        this.cricondenBar = cricondenBar;
        this.cricondenBarX = cricondenBarX;
        this.cricondenBarY = cricondenBarY;
        this.beta = phaseFraction;
    }

    /** {@inheritDoc} */
    @Override
    public void run() {
        // input values
        T = cricondenBar[0];
        P = cricondenBar[1];
        Tini = T;
        Pini = P;
        bubblePointFirst = false;
        system.setBeta(beta);
        system.setPhaseType(0, "oil");
        system.setPhaseType(1, "gas");

        for (int ii = 0; ii < numberOfComponents; ii++) {
            u.set(ii, 0, cricondenBarY[ii] / cricondenBarX[ii]);
            system.getPhase(0).getComponent(ii).setK(cricondenBarY[ii] / cricondenBarX[ii]);
            system.getPhase(0).getComponent(ii).setx(cricondenBarX[ii]);
            system.getPhase(1).getComponent(ii).setx(cricondenBarY[ii]);
            uini = u.copy();
        }
        setNewX();
        /*
         * //iter X for (int iterX=0 ; iterX <= 10000 ; iterX++ ){
         * 
         * system.setTemperature(T); system.setPressure(P);
         * 
         * uold = u.copy(); init(); setNewK(); setNewX();
         * 
         * double sumK=0.; for (int i=0 ; i < numberOfComponents ; i++ ){ sumK=
         * sumK+(uold.get(i,0)-u.get(i,0))*(uold.get(i,0)-u.get(i,0)); } if (iterX == 10000 ){
         * ITERX=-1; u=uini.copy(); setNewX(); break; } if (sumK <= 1E-7){ ITERX=iterX; setNewX();
         * break; } }
         */

        // starting loops
        for (int iter = 0; iter < 1000; iter++) {
            // iter T
            // solve dQ/dT=0 with Newton method, numerical derivatives
            for (int iterT = 0; iterT <= 1000; iterT++) {
                system.setTemperature(T);
                system.setPressure(P);
                init();
                funcT();
                f = funcT;
                dfdt = dfuncdT;

                T1 = T + DT;

                system.setTemperature(T1);
                system.setPressure(P);
                init();
                funcT();
                f1 = funcT;
                dfdt1 = dfuncdT;

                DDQ = (dfdt1 - dfdt) / DT;

                if (iterT == 1000) {
                    ITERT = -1;
                    break;
                }
                if (Math.abs(dfdt / DDQ) < 1E-7) {
                    ITERT = iterT;
                    break;
                }

                if (Math.abs(dfdt) < 1E-7) {
                    ITERT = iterT;
                    break;
                }

                T = T - dfdt / DDQ;
            }

            // iter P,X
            // solve Q=0 with Newton method, numerical derivatives
            for (int iterP = 0; iterP <= 10000; iterP++) {
                system.setTemperature(T);
                system.setPressure(P);

                uold = u.copy();
                init();
                setNewK();

                double sumK = 0.;

                for (int i = 0; i < numberOfComponents; i++) {
                    sumK = sumK + (uold.get(i, 0) - u.get(i, 0)) * (uold.get(i, 0) - u.get(i, 0));
                }

                setNewX();
                init();
                funcP();

                if ((Math.abs(funcP / dfuncdP) < 1E-7) || (sumK <= 1E-10)) {
                    ITERP = iterP;
                    break;
                }

                P = P - funcP / dfuncdP;

                if (P <= 0) {
                    P = P + funcP / dfuncdP;
                    u = u.copy();
                    setNewX();
                    // iterP = 10000;
                    break;
                }

                if (iterP == 10000) {
                    ITERP = -1;
                    break;
                }
            }

            // Test Convergence
            system.setTemperature(T);
            system.setPressure(P);
            init();
            funcT();
            funcP();

            if (Math.abs(dfuncdT) <= 1E-7 && Math.abs(funcP) <= 1E-7 && Math.abs(dfuncdP) >= 1E-7) {
                /*
                 * System.out.println("T        :  " + T); System.out.println("P        :  " + P);
                 * System.out.println("dfuncdT  :  " + dfuncdT); System.out.println("dfuncdP  :  " +
                 * dfuncdP); System.out.println("funcT    :  " + funcT);
                 * System.out.println("funcP    :  " + funcP);
                 * 
                 * System.out.println(ITERX); System.out.println(ITER); System.out.println(ITERT);
                 * System.out.println(ITERP);
                 */

                cricondenBar[0] = T;
                cricondenBar[1] = P;

                break;
            } else if (Math.abs(dfuncdT) <= 1E-7 && Math.abs(funcP) <= 1E-7
                    && Math.abs(dfuncdP) <= 1E-7) {
                T = -1;
                P = -1;
                /*
                 * System.out.println("T        :  " + T); System.out.println("P        :  " + P);
                 * System.out.println("dfuncdT  :  " + dfuncdT); System.out.println("dfuncdP  :  " +
                 * dfuncdP); System.out.println("funcT    :  " + funcT);
                 * System.out.println("funcP    :  " + funcP);
                 */
                cricondenBar[0] = T;
                cricondenBar[1] = P;

                break;
            }
        }
    }

    /**
     * <p>
     * setNewK.
     * </p>
     */
    public void setNewK() {
        for (int j = 0; j < numberOfComponents; j++) {
            double kap = system.getPhase(0).getComponent(j).getFugasityCoeffisient()
                    / system.getPhase(1).getComponent(j).getFugasityCoeffisient();
            system.getPhase(0).getComponents()[j].setK(kap);
            u.set(j, 0, kap);
        }
    }

    /**
     * <p>
     * setNewX.
     * </p>
     */
    public void setNewX() {
        double sumx = 0.;
        double sumy = 0.;
        double[] xx = new double[numberOfComponents];
        double[] yy = new double[numberOfComponents];

        for (int j = 0; j < numberOfComponents; j++) {
            xx[j] = system.getPhase(0).getComponents()[j].getz()
                    / (1.0 - system.getBeta() + system.getBeta() * u.get(j, 0));
            yy[j] = system.getPhase(1).getComponents()[j].getz() * u.get(j, 0)
                    / (1.0 - system.getBeta() + system.getBeta() * u.get(j, 0));

            xx[j] = system.getPhase(0).getComponents()[j].getz() / (1.0 - system.getBeta()
                    + system.getBeta() * system.getPhase(0).getComponents()[j].getK());
            yy[j] = system.getPhase(1).getComponents()[j].getz()
                    * system.getPhase(0).getComponents()[j].getK() / (1.0 - system.getBeta()
                            + system.getBeta() * system.getPhase(0).getComponents()[j].getK());

            sumx = sumx + xx[j];
            sumy = sumy + yy[j];
        }

        for (int j = 0; j < numberOfComponents; j++) {
            system.getPhase(0).getComponents()[j].setx(xx[j] / sumx);
            system.getPhase(1).getComponents()[j].setx(yy[j] / sumy);

            xx[j] = system.getPhase(0).getComponents()[j].getx();
            yy[j] = system.getPhase(1).getComponents()[j].getx();
        }
    }

    /**
     * <p>
     * init.
     * </p>
     */
    public void init() {
        // setNewX();
        system.init(3);
    }

    /**
     * <p>
     * funcT.
     * </p>
     */
    public void funcT() {
        funcT = -1.0;
        dfuncdT = 0.0;

        for (int j = 0; j < numberOfComponents; j++) {
            double xxf = system.getPhase(0).getComponent(j).getx();
            double yyf = system.getPhase(1).getComponent(j).getx();
            /*
             * double voll=system.getPhase(0).getMolarVolume(); double
             * volv=system.getPhase(1).getMolarVolume();
             * 
             * double T=system.getPhase(0).getPressure(); double
             * P=system.getPhase(1).getTemperature() ;
             */
            double fugl = system.getPhase(0).getComponent(j).getLogFugasityCoeffisient();
            double fugv = system.getPhase(1).getComponent(j).getLogFugasityCoeffisient();

            double fugTl = system.getPhase(0).getComponent(j).getdfugdt();
            double fugTv = system.getPhase(1).getComponent(j).getdfugdt();

            funcT = funcT + xxf + xxf * (Math.log(yyf) - Math.log(xxf) + fugv - fugl);
            dfuncdT = dfuncdT + xxf * (fugTv - fugTl);
        }
    }

    /**
     * <p>
     * funcP.
     * </p>
     */
    public void funcP() {
        funcP = -1.0;
        dfuncdP = 0.0;

        for (int j = 0; j < numberOfComponents; j++) {
            double xx = system.getPhase(0).getComponent(j).getx();
            double yy = system.getPhase(1).getComponent(j).getx();

            double fugl = system.getPhase(0).getComponents()[j].getLogFugasityCoeffisient();
            double fugv = system.getPhase(1).getComponents()[j].getLogFugasityCoeffisient();

            double fugPl = system.getPhase(0).getComponents()[j].getdfugdp();
            double fugPv = system.getPhase(1).getComponents()[j].getdfugdp();

            funcP = funcP + xx + xx * (Math.log(yy) - Math.log(xx) + fugv - fugl);
            dfuncdP = dfuncdP + xx * (fugPv - fugPl);
        }
    }
}<|MERGE_RESOLUTION|>--- conflicted
+++ resolved
@@ -52,10 +52,6 @@
     // double [] cricondenBarX = new double [100] ;
     // double [] cricondenBarY = new double [100] ;
 
-<<<<<<< HEAD
-    public CricondenBarFlash() {}
-
-=======
     /**
      * <p>
      * Constructor for CricondenBarFlash.
@@ -75,7 +71,6 @@
      * @param cricondenBarX an array of {@link double} objects
      * @param cricondenBarY an array of {@link double} objects
      */
->>>>>>> e5b15554
     public CricondenBarFlash(SystemInterface system, String name, double phaseFraction,
             double[] cricondenBar, double[] cricondenBarX, double[] cricondenBarY) {
         this.system = system;
