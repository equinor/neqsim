--- conflicted
+++ resolved
@@ -52,10 +52,6 @@
     // double [] cricondenBarX = new double [100] ;
     // double [] cricondenBarY = new double [100] ;
 
-<<<<<<< HEAD
-    public CricondenThermFlash() {}
-
-=======
     /**
      * <p>
      * Constructor for CricondenThermFlash.
@@ -75,7 +71,6 @@
      * @param cricondenThermX an array of {@link double} objects
      * @param cricondenThermY an array of {@link double} objects
      */
->>>>>>> e5b15554
     public CricondenThermFlash(SystemInterface system, String name, double phaseFraction,
             double[] cricondenTherm, double[] cricondenThermX, double[] cricondenThermY) {
         this.system = system;
