--- conflicted
+++ resolved
@@ -13,11 +13,7 @@
  * CricondenThermFlash class.
  * </p>
  *
-<<<<<<< HEAD
- * @author esol
-=======
  * @author asmund
->>>>>>> 24915a9b
  * @version $Id: $Id
  */
 public class CricondenThermFlash extends pTphaseEnvelope {
