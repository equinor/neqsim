<<<<<<< HEAD


=======
>>>>>>> 328264d8
/*
 * pTphaseEnvelope.java
 *
 * Created on 14. oktober 2000, 21:59 Updated on May 2019, by Nefeli
 */

package neqsim.thermodynamicOperations.phaseEnvelopeOps.multicomponentEnvelopeOps;

import java.text.DecimalFormat;
import javax.swing.JFrame;
import javax.swing.JPanel;
import javax.swing.JProgressBar;
import org.apache.logging.log4j.LogManager;
import org.apache.logging.log4j.Logger;
import neqsim.dataPresentation.JFreeChart.graph2b;
import neqsim.thermo.system.SystemInterface;
import neqsim.thermodynamicOperations.BaseOperation;
import neqsim.thermodynamicOperations.ThermodynamicOperations;

public class pTphaseEnvelope extends BaseOperation {
    private static final long serialVersionUID = 1000;
    static Logger logger = LogManager.getLogger(pTphaseEnvelope.class);

    double maxPressure = 1000.0;
    double minPressure = 1.0;
    double[][] copiedPoints = null;
    graph2b graph2 = null;
    SystemInterface system;
    boolean bubblePointFirst = true;
    boolean hascopiedPoints = false;
    double[] cricondenTherm = new double[3];
    double[] cricondenBar = new double[3];
    double[] cricondenThermX = new double[100];
    double[] cricondenThermY = new double[100];
    double[] cricondenBarX = new double[100];
    double[] cricondenBarY = new double[100];
    double phaseFraction = 1e-10;
    neqsim.dataPresentation.fileHandeling.createNetCDF.netCDF2D.NetCdf2D file1;
    neqsim.dataPresentation.fileHandeling.createNetCDF.netCDF2D.NetCdf2D file2;
    int i, j = 0, nummer = 0, iterations = 0, maxNumberOfIterations = 10000;
    double gibbsEnergy = 0, gibbsEnergyOld = 0;
    double Kold, deviation = 0, g0 = 0, g1 = 0, lowPres = 1.0;
    double lnOldOldK[], lnK[];
    boolean outputToFile = false;
    double lnOldK[];
    double lnKwil[];
    double oldDeltalnK[], deltalnK[];
    double tm[] = {1, 1};
    double beta = 1e-5;
    int lowestGibbsEnergyPhase = 0; // lowestGibbsEnergyPhase
    JProgressBar monitor;
    JFrame mainFrame;
    String fileName = "c:/file";
    JPanel mainPanel;
    double temp = 0, pres = 0, startPres = 0;
    double[][] points = new double[2][];
    double[] pointsH;
    double[][] pointsH2 = new double[4][];
    double[] pointsV;
    double[][] pointsV2 = new double[4][];
    double[] pointsS;
    double[][] pointsS2 = new double[4][];
    public double[][] points2 = new double[4][];
    double[][] points3 = new double[8][];
    boolean moreLines = false;
    boolean restart = true;
    int np = 0;
    // points[2] = new double[1000];
    int speceq = 0;
    String[] navn = {"bubble point", "dew point", "bubble point", "dew point", "dew points"};
    int npfirst;
    int ncrfirst;
    double Tcfirst;
    double Pcfirst;
    double Tmin = 0.0;

    double[] cricondenThermfirst = new double[3];
    double[] cricondenBarfirst = new double[3];
    double[] cricondenThermXfirst = new double[100];
    double[] cricondenThermYfirst = new double[100];
    double[] cricondenBarXfirst = new double[100];
    double[] cricondenBarYfirst = new double[100];

    public pTphaseEnvelope() {}

    public pTphaseEnvelope(SystemInterface system, String name, double phaseFraction,
            double lowPres, boolean bubfirst) {
        this.bubblePointFirst = bubfirst;
        if (name != null) {
            outputToFile = true;
            fileName = name;
        }
        this.system = system;
        this.phaseFraction = phaseFraction;
        lnOldOldK = new double[system.getPhase(0).getNumberOfComponents()];
        lnOldK = new double[system.getPhase(0).getNumberOfComponents()];
        lnK = new double[system.getPhase(0).getNumberOfComponents()];
        this.lowPres = lowPres;
        oldDeltalnK = new double[system.getPhase(0).getNumberOfComponents()];
        deltalnK = new double[system.getPhase(0).getNumberOfComponents()];
    }

    @Override
    public void run() {
        speceq = 0; // initialization
        try {
            points[0] = new double[10000]; // declarations for points
            points[1] = new double[10000]; // declarations for points

            pointsH = new double[10000]; // declarations for points
            pointsV = new double[10000]; // declarations for points
            pointsS = new double[10000]; // declarations for points
            system.init(0); // initialization

            // selects the most volatile and least volatile component based on Tc values
            // afterwards it uses them to define the speceq of the first point
            // based on the desired first point, dew/bubble
            for (int i = 0; i < system.getPhase(0).getNumberOfComponents(); i++) {
                if (system.getComponent(i).getz() < 1e-10) {
                    continue;
                }
                if (system.getPhase(0).getComponent(i).getIonicCharge() == 0) {
                    if (bubblePointFirst == true && system.getPhase(0).getComponents()[speceq]
                            .getTC() > system.getPhase(0).getComponents()[i].getTC()) {
                        speceq = system.getPhase(0).getComponent(i).getComponentNumber();
                    }
                    if (bubblePointFirst == false && system.getPhase(0).getComponents()[speceq]
                            .getTC() < system.getPhase(0).getComponents()[i].getTC()) {
                        speceq = system.getPhase(0).getComponent(i).getComponentNumber();
                    }
                }
            }

            // initiallized the first step of the phase envelope
            // pressure is already defined
            // temperature is the antoine vapor pressure of the selected component
            // (least or most volatile.
            pres = lowPres;
            // temp =
            // system.getPhase(0).getComponent(speceq).getAntoineVaporTemperature(pres);
            temp = tempKWilson(phaseFraction, pres);

            if (Double.isNaN(temp)) {
                temp = system.getPhase(0).getComponent(speceq).getTC() - 20.0;
            }
            system.setTemperature(temp);
            system.setPressure(pres);

            // creates object for class
            ThermodynamicOperations testOps = new ThermodynamicOperations(system);

            // this part converges the first phase envelope point.
            // if the plasefraction is more than 0.5 it does a dew point initiallization
            // else a bubble point initiallization

            for (int i = 0; i < 5; i++) {
                try {
                    if (phaseFraction < 0.5) {
                        temp += i * 2;
                        system.setTemperature(temp);
                        testOps.bubblePointTemperatureFlash();
                    } else {
                        temp += i * 2;
                        system.setTemperature(temp);
                        testOps.dewPointTemperatureFlash();
                    }
                } catch (Exception e) {
                    e.toString();
                }
                double tempNy = system.getTemperature();

                if (!Double.isNaN(tempNy)) {
                    temp = tempNy;
                    break;
                }
            }

            // this part sets the first envelope point into the system
            system.setBeta(phaseFraction);
            system.setPressure(pres);
            system.setTemperature(temp);

            sysNewtonRhapsonPhaseEnvelope nonLinSolver = new sysNewtonRhapsonPhaseEnvelope(system,
                    2, system.getPhase(0).getNumberOfComponents());
            startPres = system.getPressure();
            nonLinSolver.setu();
            for (np = 1; np < 9980; np++) {
                try {
                    // solves the np point of the envelope
                    nonLinSolver.calcInc(np);
                    nonLinSolver.solve(np);

                    // this catches the exceptions
                    double TT = system.getPhase(0).getTemperature();
                    double PP = system.getPhase(0).getPressure();
                } catch (Exception e0) {
                    // the envelope crushed.
                    // this part keeps the old values
                    // restarts the envelope from the other side
                    // and then stops

                    if (restart) {
                        restart = false;
                        // keep values
                        Tmin = points[0][np - 2];
                        npfirst = np - 1;
                        ncrfirst = nonLinSolver.getNpCrit();
                        if (ncrfirst == 0) {
                            ncrfirst = npfirst;
                        }
                        Tcfirst = system.getTC();
                        Pcfirst = system.getPC();

                        cricondenBarfirst = cricondenBar;
                        cricondenBarXfirst = cricondenBarX;
                        cricondenBarYfirst = cricondenBarY;

                        cricondenThermfirst = cricondenTherm;
                        cricondenThermXfirst = cricondenThermX;
                        cricondenThermYfirst = cricondenThermY;

                        hascopiedPoints = true;
                        copiedPoints = new double[5][np - 1];
                        for (int i = 0; i < np - 1; i++) {
                            copiedPoints[0][i] = points[0][i];
                            copiedPoints[1][i] = points[1][i];
                            copiedPoints[2][i] = pointsH[i];
                            copiedPoints[3][i] = pointsS[i];
                            copiedPoints[4][i] = pointsV[i];
                        }

                        // new settings
                        phaseFraction = 1.0 - phaseFraction;
                        if (bubblePointFirst) {
                            bubblePointFirst = false;
                        } else {
                            bubblePointFirst = true;
                        }
                        run();
                        /**/
                        break;
                    } else {
                        np = np - 1;
                        break;
                    }
                }

                // check for critical point
                double Kvallc = system.getPhase(0).getComponent(nonLinSolver.lc).getx()
                        / system.getPhase(1).getComponent(nonLinSolver.lc).getx();
                double Kvalhc = system.getPhase(0).getComponent(nonLinSolver.hc).getx()
                        / system.getPhase(1).getComponent(nonLinSolver.hc).getx();
                double densV = system.getPhase(0).getDensity();
                double densL = system.getPhase(1).getDensity();

                // System.out.println(np + " " + system.getTemperature() + " " +
                // system.getPressure() + " " + densV + " " + densL );

                if ((nonLinSolver.etterCP == false)) {
                    if (Kvallc < 1.05 && Kvalhc > 0.95) {
                        // close to the critical point
                        // invert phase types and find the CP Temp and Press

                        // System.out.println("critical point");
                        nonLinSolver.npCrit = np;
                        system.invertPhaseTypes();
                        nonLinSolver.etterCP = true;
                        // the critical point is found from interpolation plynimials based on K=1 of
                        // the
                        // most or least volatile component
                        nonLinSolver.calcCrit();
                    }
                }
                if (nonLinSolver.calcCP) {
                    nonLinSolver.calcCP = false;
                    nonLinSolver.npCrit = np;
                    nonLinSolver.calcCrit();
                }

                // stores critondenbar and cricondentherm
                // HERE the new cricoT and crico P values will be called instead
                if (system.getTemperature() > cricondenTherm[0]) {
                    cricondenTherm[1] = system.getPressure();
                    cricondenTherm[0] = system.getTemperature();
                    for (int ii = 0; ii < nonLinSolver.numberOfComponents; ii++) {
                        cricondenThermX[ii] = system.getPhase(1).getComponent(ii).getx();
                        cricondenThermY[ii] = system.getPhase(0).getComponent(ii).getx();
                    }
                } else {
                    nonLinSolver.ettercricoT = true;
                }
                if (system.getPressure() > cricondenBar[1]) {
                    cricondenBar[0] = system.getTemperature();
                    cricondenBar[1] = system.getPressure();
                    for (int ii = 0; ii < nonLinSolver.numberOfComponents; ii++) {
                        cricondenBarX[ii] = system.getPhase(1).getComponent(ii).getx();
                        cricondenBarY[ii] = system.getPhase(0).getComponent(ii).getx();
                    }
                }

                // Exit criteria
                if ((system.getPressure() < minPressure && nonLinSolver.ettercricoT)) {
                    break;
                }
                if (system.getPressure() > maxPressure) {
                    break;
                }
                if (system.getTemperature() > Tmin && !restart) {
                    break;
                }

                // Keeps the calculated points
                points[0][np - 1] = system.getTemperature();
                points[1][np - 1] = system.getPressure();
                pointsH[np - 1] = system.getPhase(1).getEnthalpy()
                        / system.getPhase(1).getNumberOfMolesInPhase()
                        / system.getPhase(1).getMolarMass() / 1e3;
                pointsV[np - 1] = system.getPhase(1).getDensity();
                pointsS[np - 1] = system.getPhase(1).getEntropy()
                        / system.getPhase(1).getNumberOfMolesInPhase()
                        / system.getPhase(1).getMolarMass() / 1e3;
            }

            try {
                int ncr = nonLinSolver.getNpCrit();
                if (ncr == 0) {
                    ncr = np;
                }
                int ncr2 = np - ncr;
                if (hascopiedPoints) {
                    // if it enters here the envelope crashed and restarted
                    // reallocate to have all values
                    points2 = new double[8][];
                    pointsH2 = new double[8][];
                    pointsS2 = new double[8][];
                    pointsV2 = new double[8][];
                }

                // points2 are plotted
                points2[0] = new double[ncr + 1];
                points2[1] = new double[ncr + 1];
                pointsH2[0] = new double[ncr + 1];
                pointsH2[1] = new double[ncr + 1];
                pointsS2[0] = new double[ncr + 1];
                pointsS2[1] = new double[ncr + 1];
                pointsV2[0] = new double[ncr + 1];
                pointsV2[1] = new double[ncr + 1];

                if (ncr2 > 2) {
                    points2[2] = new double[ncr2 - 2];
                    points2[3] = new double[ncr2 - 2];
                    pointsH2[2] = new double[ncr2 - 2];
                    pointsH2[3] = new double[ncr2 - 2];
                    pointsS2[2] = new double[ncr2 - 2];
                    pointsS2[3] = new double[ncr2 - 2];
                    pointsV2[2] = new double[ncr2 - 2];
                    pointsV2[3] = new double[ncr2 - 2];
                } else {
                    points2[2] = new double[0];
                    points2[3] = new double[0];
                    pointsH2[2] = new double[0];
                    pointsH2[3] = new double[0];
                    pointsS2[2] = new double[0];
                    pointsS2[3] = new double[0];
                    pointsV2[2] = new double[0];
                    pointsV2[3] = new double[0];
                }

                for (int i = 0; i < ncr; i++) {
                    // second branch up to critical point
                    points2[0][i] = points[0][i];
                    points2[1][i] = points[1][i];
                    pointsH2[1][i] = points[1][i];
                    pointsH2[0][i] = pointsH[i];
                    pointsS2[1][i] = points[1][i];
                    pointsS2[0][i] = pointsS[i];
                    pointsV2[1][i] = points[1][i];
                    pointsV2[0][i] = pointsV[i];
                }
                if (ncr2 > 2) {
                    for (int i = 1; i < (ncr2 - 2); i++) {
                        // second branch after the critical point
                        points2[2][i] = points[0][i + ncr - 1];
                        points2[3][i] = points[1][i + ncr - 1];
                        pointsH2[3][i] = points[1][i + ncr - 1];
                        pointsH2[2][i] = pointsH[i + ncr - 1];
                        pointsS2[3][i] = points[1][i + ncr - 1];
                        pointsS2[2][i] = pointsS[i + ncr - 1];
                        pointsV2[3][i] = points[1][i + ncr - 1];
                        pointsV2[2][i] = pointsV[i + ncr - 1];
                    }
                }

                if (hascopiedPoints) {
                    if (ncrfirst > npfirst) {
                        ncr = copiedPoints[0].length - 1;
                        ncr2 = npfirst - ncr;
                        npfirst = npfirst - 1;
                    } else {
                        ncr = ncrfirst;
                        ncr2 = npfirst - ncr;
                    }

                    points2[4] = new double[ncr + 1];
                    points2[5] = new double[ncr + 1];
                    pointsH2[4] = new double[ncr + 1];
                    pointsH2[5] = new double[ncr + 1];
                    pointsS2[4] = new double[ncr + 1];
                    pointsS2[5] = new double[ncr + 1];
                    pointsV2[4] = new double[ncr + 1];
                    pointsV2[5] = new double[ncr + 1];

                    if (ncr2 > 2) {
                        points2[6] = new double[ncr2 - 2];
                        points2[7] = new double[ncr2 - 2];
                        pointsH2[6] = new double[ncr2 - 2];
                        pointsH2[7] = new double[ncr2 - 2];
                        pointsS2[6] = new double[ncr2 - 2];
                        pointsS2[7] = new double[ncr2 - 2];
                        pointsV2[6] = new double[ncr2 - 2];
                        pointsV2[7] = new double[ncr2 - 2];
                    } else {
                        points2[6] = new double[0];
                        points2[7] = new double[0];
                        pointsH2[6] = new double[0];
                        pointsH2[7] = new double[0];
                        pointsS2[6] = new double[0];
                        pointsS2[7] = new double[0];
                        pointsV2[6] = new double[0];
                        pointsV2[7] = new double[0];
                    }

                    for (int i = 0; i < ncr; i++) {
                        // first branch up to the critical point
                        points2[4][i] = copiedPoints[0][i];
                        points2[5][i] = copiedPoints[1][i];
                        pointsH2[5][i] = copiedPoints[1][i];
                        pointsH2[4][i] = copiedPoints[2][i];
                        pointsS2[5][i] = copiedPoints[1][i];
                        pointsS2[4][i] = copiedPoints[3][i];
                        pointsV2[5][i] = copiedPoints[1][i];
                        pointsV2[4][i] = copiedPoints[4][i];
                    }
                    if (ncr2 > 2) {
                        for (int i = 1; i < (ncr2 - 2); i++) {
                            // first branch after the critical point
                            points2[6][i] = copiedPoints[0][i + ncr - 1];
                            points2[7][i] = copiedPoints[1][i + ncr - 1];
                            pointsH2[7][i] = copiedPoints[1][i + ncr - 1];
                            pointsH2[6][i] = copiedPoints[2][i + ncr - 1];
                            pointsS2[7][i] = copiedPoints[1][i + ncr - 1];
                            pointsS2[6][i] = copiedPoints[3][i + ncr - 1];
                            pointsV2[7][i] = copiedPoints[1][i + ncr - 1];
                            pointsV2[6][i] = copiedPoints[4][i + ncr - 1];
                        }
                    }
                }

                // critical point
                system.setTemperature(system.getTC());
                system.setPressure(system.getPC());

                points2[0][ncr] = system.getTC();
                points2[1][ncr] = system.getPC();
                if (ncr2 > 2) {
                    points2[2][0] = system.getTC();
                    points2[3][0] = system.getPC();
                }
            } catch (Exception e2) {
                double nef = 0.;
                // logger.error("error", e2);
            }

            try {
                if (outputToFile) {
                    // update this
                    String name1 = new String();
                    name1 = fileName + "Dew.nc";
                    file1 = new neqsim.dataPresentation.fileHandeling.createNetCDF.netCDF2D.NetCdf2D();
                    file1.setOutputFileName(name1);
                    file1.setXvalues(points2[2], "temp", "sec");
                    file1.setYvalues(points2[3], "pres", "meter");
                    file1.createFile();

                    String name2 = new String();
                    name2 = fileName + "Bub.nc";
                    file2 = new neqsim.dataPresentation.fileHandeling.createNetCDF.netCDF2D.NetCdf2D();
                    file2.setOutputFileName(name2);
                    file2.setXvalues(points2[0], "temp", "sec");
                    file2.setYvalues(points2[1], "pres", "meter");
                    file2.createFile();
                }
            } catch (Exception e3) {
                double nef = 0.;
                logger.error("error", e3);
            }
        } catch (Exception e4) {
            double nef = 0.;
            logger.error("error", e4);
        }
    }

    public void calcHydrateLine() {
        ThermodynamicOperations opsHyd = new ThermodynamicOperations(system);
        try {
            opsHyd.hydrateEquilibriumLine(10.0, 300.0);
        } catch (Exception e) {
            logger.error("error", e);
        }

        double[][] hydData = opsHyd.getData();
    }

    @Override
    public void displayResult() {
        DecimalFormat nf = new DecimalFormat();
        nf.setMaximumFractionDigits(1);
        nf.applyPattern("####.#");
        if (bubblePointFirst) {
            // bubble point side
            navn[0] = "bubble point 2";
            navn[1] = "dew point 2";
            navn[2] = "dew point 1";
            navn[3] = "bubble point 1";
        } else {
            // dew point side and does not crash
            navn[0] = "dew point 2";
            navn[1] = "bubble point 2";
            navn[2] = "dew point 1";
            navn[3] = "bubbl point 1";
        }

        double TC = system.getTC();
        double PC = system.getPC();

        String title2 = "";
        String title = "PT-graph  TC=" + String.valueOf(nf.format(TC)) + " PC="
                + String.valueOf(nf.format(PC));
        String title3 = "PH-graph  TC=" + String.valueOf(nf.format(TC)) + " PC="
                + String.valueOf(nf.format(PC));
        String title4 = "Density-graph  TC=" + String.valueOf(nf.format(TC)) + " PC="
                + String.valueOf(nf.format(PC));
        String title5 = "PS-graph  TC=" + String.valueOf(nf.format(TC)) + " PC="
                + String.valueOf(nf.format(PC));

        graph2b graph3 = new graph2b(pointsH2, navn, title3, "Enthalpy [kJ/kg]", "Pressure [bara]");
        graph3.setVisible(true);
        // graph3.saveFigure(new String(util.util.FileSystemSettings.tempDir +
        // "NeqSimTempFig4.png"));

        graph2b graph4 = new graph2b(pointsV2, navn, title4, "Density [kg/m^3]", "Pressure [bara]");
        graph4.setVisible(true);
        // graph4.saveFigure(util.util.FileSystemSettings.tempDir +
        // "NeqSimTempFig2.png");

        graph2b graph5 =
                new graph2b(pointsS2, navn, title5, "Entropy [kJ/kg*K]", "Pressure [bara]");
        graph5.setVisible(true);
        // graph5.saveFigure(util.util.FileSystemSettings.tempDir +
        // "NeqSimTempFig3.png");

        graph2 = new graph2b(points2, navn, title, "Temperature [K]", "Pressure [bara]");
        graph2.setVisible(true);
        // graph2.saveFigure(util.util.FileSystemSettings.tempDir +
        // "NeqSimTempFig1.png");

        /*
         * JDialog dialog = new JDialog(); Container dialogContentPane = dialog.getContentPane();
         * dialogContentPane.setLayout(new FlowLayout()); JFreeChartPanel chartPanel =
         * graph4.getChartPanel(); dialogContentPane.add(chartPanel); dialog.show();
         */
    }

    @Override
    public void printToFile(String name) {}

    @Override
    public org.jfree.chart.JFreeChart getJFreeChart(String name) {
        DecimalFormat nf = new DecimalFormat();
        nf.setMaximumFractionDigits(1);
        nf.applyPattern("####.#");
        if (bubblePointFirst) {
            // bubble point side
            navn[0] = "bubble point 2";
            navn[1] = "dew point 2";
            navn[2] = "dew point 1";
            navn[3] = "bubble point 1";
        } else {
            // dew point side and does not crash
            navn[0] = "dew point";
            navn[1] = "bubble point";
            navn[2] = "dew point";
            navn[3] = "bubbl point";
        }

        double TC = system.getTC();
        double PC = system.getPC();

        String title = "PT-graph  TC=" + String.valueOf(nf.format(TC)) + " PC="
                + String.valueOf(nf.format(PC));

        graph2 = new graph2b(points2, navn, title, "Temperature [K]", "Pressure [bara]");
        return graph2.getChart();
    }

    @Override
    public double[][] getPoints(int i) {
        return points2;
    }

    @Override
    public void addData(String name, double[][] data) {
        double[][] localPoints = new double[points2.length + data.length][];
        navn[localPoints.length / 2 - 1] = name;
        System.arraycopy(points2, 0, localPoints, 0, points2.length);
        System.arraycopy(data, 0, localPoints, points2.length, data.length);
        points2 = localPoints;
    }

    @Override
    public double[] get(String name) {
        if (name.equals("dewT")) {
            return points2[0];
        }
        if (name.equals("dewP")) {
            return points2[1];
        }
        if (name.equals("bubT")) {
            return points2[2];
        }
        if (name.equals("bubP")) {
            return points2[3];
        }
        // return points2[3];
        if (name.equals("dewT2")) {
            return points2[4];
        }
        if (name.equals("dewP2")) {
            return points2[5];
        }
        if (name.equals("bubT2")) {
            return points2[6];
        }
        if (name.equals("bubP2")) {
            return points2[7];
        }
        if (name.equals("dewH")) {
            return pointsH2[2];
        }
        if (name.equals("dewDens")) {
            return pointsV2[2];
        }
        if (name.equals("dewS")) {
            return pointsS2[2];
        }
        if (name.equals("bubH")) {
            return pointsH2[0];
        }
        if (name.equals("bubDens")) {
            return pointsV2[0];
        }
        if (name.equals("bubS")) {
            return pointsS2[0];
        }
        if (name.equals("cricondentherm")) {
            return cricondenTherm;
        }
        if (name.equals("cricondenthermX")) {
            return cricondenThermX;
        }
        if (name.equals("cricondenthermY")) {
            return cricondenThermY;
        }
        if (name.equals("cricondenbar")) {
            return cricondenBar;
        }
        if (name.equals("cricondenbarX")) {
            return cricondenBarX;
        }
        if (name.equals("cricondenbarY")) {
            return cricondenBarY;
        }
        if (name.equals("criticalPoint1")) {
            return new double[] {system.getTC(), system.getPC()};
        }
        if (name.equals("criticalPoint2")) {
            return new double[] {0, 0};
        } else {
            return null;
        }
    }

    @Override
    public void createNetCdfFile(String name) {
        fileName = name;
    }

    /**
     * Getter for property bubblePointFirst.
     *
     * @return Value of property bubblePointFirst.
     */

    public boolean isBubblePointFirst() {
        return bubblePointFirst;
    }

    /**
     * Setter for property bubblePointFirst.
     *
     * @param bubblePointFirst New value of property bubblePointFirst.
     */

    public void setBubblePointFirst(boolean bubblePointFirst) {
        this.bubblePointFirst = bubblePointFirst;
    }

    @Override
    public String[][] getResultTable() {
        return null;
    }

    public double tempKWilson(double beta, double P) {
        // Initiallizes the temperature of a saturation point for given pressure
        // based on K values of Wilson
        // see Michelsen book thermodynamics & computational aspects

        double initTc = 0.;
        double initPc = 0.;
        double initAc = 0.;
        double Tstart = 0.;
        double Tstartold = 0.;
        double initT = 0;
        double dinitT = 0;
        int numberOfComponents = system.getPhase(0).getNumberOfComponents();
        int lc = 0;
        int hc = 0;

        double[] Kwil = new double[numberOfComponents];

        double min = 100000.;
        double max = 0.;

        for (int i = 0; i < numberOfComponents; i++) {
            if (system.getPhase(0).getComponents()[i].getTC() > max) {
                max = system.getPhase(0).getComponents()[i].getTC();
                hc = i;
            }
            if (system.getPhase(0).getComponents()[i].getTC() < min) {
                min = system.getPhase(0).getComponents()[i].getTC();
                lc = i;
            }
        }

        try {
            if (beta <= 0.5) {
                initTc = system.getPhase(0).getComponents()[lc].getTC(); // closer to bubble point
                                                                         // get the lightest
                                                                         // component
                initPc = system.getPhase(0).getComponents()[lc].getPC();
                initAc = system.getPhase(0).getComponents()[lc].getAcentricFactor();
            } else if (beta > 0.5) {
                initTc = system.getPhase(0).getComponents()[hc].getTC(); // closer to dew point get
                                                                         // the heaviest
                                                                         // component
                initPc = system.getPhase(0).getComponents()[hc].getPC();
                initAc = system.getPhase(0).getComponents()[hc].getAcentricFactor();
            }

            // initial T based on the lightest/heaviest component
            Tstart = initTc * 5.373 * (1 + initAc) / (5.373 * (1 + initAc) - Math.log(P / initPc));

            // solve for Tstart with Newton
            for (int i = 0; i < 1000; i++) {
                initT = 0.;
                dinitT = 0.;
                for (int j = 0; j < numberOfComponents; j++) {
                    Kwil[j] = system.getPhase(0).getComponents()[j].getPC() / P * Math.exp(5.373
                            * (1. + system.getPhase(0).getComponents()[j].getAcentricFactor())
                            * (1. - system.getPhase(0).getComponents()[j].getTC() / Tstart));
                    // system.getPhases()[0].getComponents()[j].setK(Kwil[j]);
                }

                for (int j = 0; j < numberOfComponents; j++) {
                    if (beta < 0.5) {
                        initT = initT + system.getPhase(0).getComponents()[j].getz() * Kwil[j];
                        dinitT = dinitT + system.getPhase(0).getComponents()[j].getz() * Kwil[j]
                                * 5.373
                                * (1 + system.getPhase(0).getComponents()[j].getAcentricFactor())
                                * system.getPhase(0).getComponents()[j].getTC() / (Tstart * Tstart);
                    } else {
                        initT = initT + system.getPhase(0).getComponents()[j].getz() / Kwil[j];
                        dinitT = dinitT - system.getPhase(0).getComponents()[j].getz() / Kwil[j]
                                * 5.373
                                * (1 + system.getPhase(0).getComponents()[j].getAcentricFactor())
                                * system.getPhase(0).getComponents()[j].getTC() / (Tstart * Tstart);
                    }
                }

                initT = initT - 1.;
                if (Math.abs(initT / dinitT) > 0.1 * Tstart) {
                    Tstart = Tstart - 0.001 * initT / dinitT;
                } else {
                    Tstart = Tstart - initT / dinitT;
                }
                if (Math.abs(Tstart - Tstartold) < 1.e-5) {
                    return Tstart;
                }
                Tstartold = Tstart;
            }
        } catch (Exception e) {
            Tstart = initTc * 5.373 * (1 + initAc) / (5.373 * (1 + initAc) - Math.log(P / initPc));
        }
        if (Double.isNaN(Tstart) || Double.isInfinite(Tstart)) {
            Tstart = initTc * 5.373 * (1 + initAc) / (5.373 * (1 + initAc) - Math.log(P / initPc));
        }
        return Tstart;
    }
}<|MERGE_RESOLUTION|>--- conflicted
+++ resolved
@@ -1,14 +1,8 @@
-<<<<<<< HEAD
-
-
-=======
->>>>>>> 328264d8
 /*
  * pTphaseEnvelope.java
  *
  * Created on 14. oktober 2000, 21:59 Updated on May 2019, by Nefeli
  */
-
 package neqsim.thermodynamicOperations.phaseEnvelopeOps.multicomponentEnvelopeOps;
 
 import java.text.DecimalFormat;
