<<<<<<< HEAD


/*
 * pTphaseEnvelope.java
 *
 * Created on 14. oktober 2000, 21:59
 */
=======
>>>>>>> 328264d8
package neqsim.thermodynamicOperations.phaseEnvelopeOps.multicomponentEnvelopeOps;

import java.awt.FlowLayout;
import java.text.DecimalFormat;
import javax.swing.JFrame;
import javax.swing.JPanel;
import javax.swing.JProgressBar;
import org.apache.logging.log4j.LogManager;
import org.apache.logging.log4j.Logger;
import neqsim.dataPresentation.JFreeChart.graph2b;
import neqsim.thermo.system.SystemInterface;
import neqsim.thermodynamicOperations.BaseOperation;
import neqsim.thermodynamicOperations.ThermodynamicOperations;

/**
 * @author Even Solbraa
 * @version
 */
public class pTphaseEnvelopeNew extends BaseOperation {
    private static final long serialVersionUID = 1000;
    static Logger logger = LogManager.getLogger(pTphaseEnvelopeNew.class);

    graph2b graph2 = null;
    SystemInterface system;
    double[] cricondenTherm = new double[3];
    double[] cricondenBar = new double[3];
    double phaseFraction = 1e-10;
    neqsim.dataPresentation.fileHandeling.createNetCDF.netCDF2D.NetCdf2D file1;
    neqsim.dataPresentation.fileHandeling.createNetCDF.netCDF2D.NetCdf2D file2;
    int i, j = 0, nummer = 0, iterations = 0, maxNumberOfIterations = 10000;
    double lowPres = 1.0;
    boolean outputToFile = false;
    JProgressBar monitor;
    JFrame mainFrame;
    String fileName = "c:/file";
    JPanel mainPanel;
    double temp = 0, pres = 0;
    double[][] points = new double[2][];
    double[] pointsH = new double[10000];
    double[][] pointsH2 = new double[4][];
    double[] pointsV = new double[10000];

    ;
    double[][] pointsV2 = new double[4][];
    double[] pointsS = new double[10000];
    double[][] pointsS2 = new double[4][];
    public double[][] points2 = new double[4][];
    int np = 0;
    int speceq = 0;

    /** Creates new bubblePointFlash */
    public pTphaseEnvelopeNew() {}
<<<<<<< HEAD
=======

    public pTphaseEnvelopeNew(SystemInterface system, String name, double phaseFraction,
            double lowPres) {
>>>>>>> 328264d8

    public pTphaseEnvelopeNew(SystemInterface system, String name, double phaseFraction,
            double lowPres) {
        this.system = system;
        this.phaseFraction = phaseFraction;

        this.lowPres = lowPres;

        if (name != null) {
            outputToFile = true;
            fileName = name;
        }
        mainFrame = new JFrame("Progress Bar");
        mainPanel = new JPanel();
        mainPanel.setSize(200, 100);
        mainFrame.getContentPane().setLayout(new FlowLayout());
        mainPanel.setLayout(new FlowLayout());
        mainFrame.setSize(200, 100);
        monitor = new JProgressBar(0, 00);
        monitor.setSize(200, 100);
        monitor.setStringPainted(true);
        mainPanel.add(monitor);
        mainFrame.getContentPane().add(mainPanel);
        mainFrame.setVisible(true);
    }

    @Override
    public void run() {
        try {
            points[0] = new double[10000];
            points[1] = new double[10000];

            system.setPressure(lowPres);

            ThermodynamicOperations testOps = new ThermodynamicOperations(system);

            try {
                testOps.bubblePointTemperatureFlash();
            } catch (Exception e) {
                e.toString();
                return;
            }
            logger.info("temperature bubT = " + system.getTemperature());

            sysNewtonRhapsonPhaseEnvelope2 nonLinSolver =
                    new sysNewtonRhapsonPhaseEnvelope2(system);
            nonLinSolver.solve(1);
            nonLinSolver.calcInc(1);

            for (np = 1; np < 5; np++) {
                if (np % 5 == 0) {
                    monitor.setValue(np);
                    monitor.setString("Calculated points: " + np);
                }

                nonLinSolver.calcInc(np);
                nonLinSolver.solve(np);

                if (system.getTemperature() > cricondenTherm[0]) {
                    cricondenTherm[1] = system.getPressure();
                    cricondenTherm[0] = system.getTemperature();
                }
                if (system.getPressure() > cricondenBar[1]) {
                    cricondenBar[0] = system.getTemperature();
                    cricondenBar[1] = system.getPressure();
                }

                if (Double.isNaN(system.getTemperature())
                        || Double.isNaN(system.getTemperature())) {// ||
                                                                   // system.getPressure()
                                                                   // < lowPres) {
                    points[0][np - 1] = points[0][np - 3];
                    points[1][np - 1] = points[1][np - 3];
                    pointsH[np - 1] = pointsH[np - 3];
                    pointsV[np - 1] = pointsV[np - 3];
                    pointsS[np - 1] = pointsS[np - 3];

                    // logger.info("avbryter" + np);
                    break;
                }
                // logger.info("Ideal pres: " + getPressure());
                // logger.info("temp: " + system.getTemperature());
                points[0][np - 1] = system.getTemperature();
                points[1][np - 1] = system.getPressure();
                pointsH[np - 1] = system.getPhase(1).getEnthalpy()
                        / system.getPhase(1).getNumberOfMolesInPhase()
                        / system.getPhase(1).getMolarMass() / 1e3;
                pointsV[np - 1] = system.getPhase(1).getDensity();
                pointsS[np - 1] = system.getPhase(1).getEntropy()
                        / system.getPhase(1).getNumberOfMolesInPhase()
                        / system.getPhase(1).getMolarMass() / 1e3;
            }

            int ncr = nonLinSolver.getNpCrit();
            int ncr2 = np - ncr;

            logger.info("ncr: " + ncr + "  ncr2 . " + ncr2);
            points2[0] = new double[ncr + 1];
            points2[1] = new double[ncr + 1];
            pointsH2[0] = new double[ncr + 1];
            pointsH2[1] = new double[ncr + 1];
            pointsS2[0] = new double[ncr + 1];
            pointsS2[1] = new double[ncr + 1];
            pointsV2[0] = new double[ncr + 1];
            pointsV2[1] = new double[ncr + 1];
            if (ncr2 > 2) {
                points2[2] = new double[ncr2 - 2];
                points2[3] = new double[ncr2 - 2];
                pointsH2[2] = new double[ncr2 - 2];
                pointsH2[3] = new double[ncr2 - 2];
                pointsV2[2] = new double[ncr2 - 2];
                pointsV2[3] = new double[ncr2 - 2];
                pointsS2[2] = new double[ncr2 - 2];
                pointsS2[3] = new double[ncr2 - 2];
            } else {
                points2[2] = new double[0];
                points2[3] = new double[0];
                pointsH2[2] = new double[0];
                pointsH2[3] = new double[0];
                pointsV2[2] = new double[0];
                pointsV2[3] = new double[0];
                pointsS2[2] = new double[0];
                pointsS2[3] = new double[0];
            }

            for (int i = 0; i < ncr; i++) {
                points2[0][i] = points[0][i];
                points2[1][i] = points[1][i];

                pointsH2[1][i] = points[1][i];
                pointsH2[0][i] = pointsH[i];

                pointsS2[1][i] = points[1][i];
                pointsS2[0][i] = pointsS[i];

                pointsV2[1][i] = points[1][i];
                pointsV2[0][i] = pointsV[i];
            }

            system.setTemperature(system.getTC() + 0.001);
            system.setPressure(system.getPC() + 0.001);
            system.init(3);

            points2[0][ncr] = system.getTC();
            points2[1][ncr] = system.getPC();

            pointsH2[1][ncr] = system.getPC();
            pointsH2[0][ncr] =
                    system.getPhase(1).getEnthalpy() / system.getPhase(1).getNumberOfMolesInPhase()
                            / system.getPhase(1).getMolarMass() / 1e3;

            pointsS2[1][ncr] = system.getPC();
            pointsS2[0][ncr] =
                    system.getPhase(1).getEntropy() / system.getPhase(1).getNumberOfMolesInPhase()
                            / system.getPhase(1).getMolarMass() / 1e3;

            pointsV2[1][ncr] = system.getPC();
            pointsV2[0][ncr] = system.getPhase(1).getDensity();

            if (ncr2 > 2) {
                points2[2][0] = system.getTC();
                points2[3][0] = system.getPC();
                pointsH2[3][0] = system.getPC();
                pointsH2[2][0] = system.getPhase(1).getEnthalpy()
                        / system.getPhase(1).getNumberOfMolesInPhase()
                        / system.getPhase(1).getMolarMass() / 1e3;
                pointsS2[3][0] = system.getPC();
                pointsS2[2][0] = system.getPhase(1).getEntropy()
                        / system.getPhase(1).getNumberOfMolesInPhase()
                        / system.getPhase(1).getMolarMass() / 1e3;
                pointsV2[3][0] = system.getPC();
                pointsV2[2][0] = system.getPhase(1).getDensity();

                for (int i = 1; i < (ncr2 - 2); i++) {
                    points2[2][i] = points[0][i + ncr - 1];
                    points2[3][i] = points[1][i + ncr - 1];

                    pointsH2[3][i] = points[1][i + ncr - 1];
                    pointsH2[2][i] = pointsH[i + ncr - 1];

                    pointsS2[3][i] = points[1][i + ncr - 1];
                    pointsS2[2][i] = pointsS[i + ncr - 1];

                    pointsV2[3][i] = points[1][i + ncr - 1];
                    pointsV2[2][i] = pointsV[i + ncr - 1];
                }
            }
            // monitor.close();
            mainFrame.setVisible(false);

            if (outputToFile) {
                String name1 = new String();
                name1 = fileName + "Dew.nc";
                file1 = new neqsim.dataPresentation.fileHandeling.createNetCDF.netCDF2D.NetCdf2D();
                file1.setOutputFileName(name1);
                file1.setXvalues(points2[2], "temp", "sec");
                file1.setYvalues(points2[3], "pres", "meter");
                file1.createFile();

                String name2 = new String();
                name2 = fileName + "Bub.nc";
                file2 = new neqsim.dataPresentation.fileHandeling.createNetCDF.netCDF2D.NetCdf2D();
                file2.setOutputFileName(name2);
                file2.setXvalues(points2[0], "temp", "sec");
                file2.setYvalues(points2[1], "pres", "meter");
                file2.createFile();
            }
        } catch (Exception e) {
            logger.error("error", e);
        }
    }

    @Override
    public void displayResult() {
        DecimalFormat nf = new DecimalFormat();
        nf.setMaximumFractionDigits(1);
        nf.applyPattern("####.#");

        double TC = system.getTC();
        double PC = system.getPC();
        logger.info("tc : " + TC + "  PC : " + PC);
        String[] navn = {"bubble point", "dew point", "bubble point", "dew point"};
        String title2 = "";
        String title = "PT-graph  TC=" + String.valueOf(nf.format(TC)) + " PC="
                + String.valueOf(nf.format(PC));
        String title3 = "PH-graph  TC=" + String.valueOf(nf.format(TC)) + " PC="
                + String.valueOf(nf.format(PC));
        String title4 = "Density-graph  TC=" + String.valueOf(nf.format(TC)) + " PC="
                + String.valueOf(nf.format(PC));
        String title5 = "PS-graph  TC=" + String.valueOf(nf.format(TC)) + " PC="
                + String.valueOf(nf.format(PC));

        // logger.info("start flash");
        // logger.info("Tferdig..");

        graph2b graph3 = new graph2b(pointsH2, navn, title3, "Enthalpy [kJ/kg]", "Pressure [bara]");
        graph3.setVisible(true);
        graph3.saveFigure((neqsim.util.util.FileSystemSettings.tempDir + "NeqSimTempFig4.png"));

        graph2b graph4 = new graph2b(pointsV2, navn, title4, "Density [kg/m^3]", "Pressure [bara]");
        graph4.setVisible(true);
        graph4.saveFigure(neqsim.util.util.FileSystemSettings.tempDir + "NeqSimTempFig2.png");

        graph2b graph5 =
                new graph2b(pointsS2, navn, title5, "Entropy [kJ/kg*K]", "Pressure [bara]");
        graph5.setVisible(true);
        graph5.saveFigure(neqsim.util.util.FileSystemSettings.tempDir + "NeqSimTempFig3.png");

        graph2 = new graph2b(points2, navn, title, "Temperature [K]", "Pressure [bara]");
        graph2.setVisible(true);
        graph2.saveFigure(neqsim.util.util.FileSystemSettings.tempDir + "NeqSimTempFig1.png");

        /*
         * JDialog dialog = new JDialog(); Container dialogContentPane = dialog.getContentPane();
         * dialogContentPane.setLayout(new FlowLayout()); JFreeChartPanel chartPanel =
         * graph4.getChartPanel(); dialogContentPane.add(chartPanel); dialog.show();
         */
    }

    @Override
    public void printToFile(String name) {}

    @Override
    public org.jfree.chart.JFreeChart getJFreeChart(String name) {
        DecimalFormat nf = new DecimalFormat();
        nf.setMaximumFractionDigits(1);
        nf.applyPattern("####.#");

        double TC = system.getTC();
        double PC = system.getPC();
        logger.info("tc : " + TC + "  PC : " + PC);
        String[] navn = {"bubble point", "dew point", "bubble point", "dew point"};
        String title2 = "";
        String title = "PT-graph. TC=" + String.valueOf(nf.format(TC)) + "K, PC="
                + String.valueOf(nf.format(PC) + " bara");
        graph2 = new graph2b(points2, navn, title, "Temperature [K]", "Pressure [bara]");
        return graph2.getChart();
    }

    @Override
    public double[][] getPoints(int i) {
        return points2;
    }

    @Override
    public double[] get(String name) {
        if (name.equals("bubT")) {
            return points2[0];
        }
        if (name.equals("bubP")) {
            return points2[1];
        }
        if (name.equals("dewT")) {
            return points2[2];
        }
        if (name.equals("dewP")) {
            return points2[3];
        }
        if (name.equals("dewH")) {
            return pointsH2[2];
        }
        if (name.equals("dewDens")) {
            return pointsV2[2];
        }
        if (name.equals("dewS")) {
            return pointsS2[2];
        }
        if (name.equals("bubH")) {
            return pointsH2[0];
        }
        if (name.equals("bubDens")) {
            return pointsV2[0];
        }
        if (name.equals("bubS")) {
            return pointsS2[0];
        }
        if (name.equals("cricondentherm")) {
            return cricondenTherm;
        }
        if (name.equals("cricondenbar")) {
            return cricondenBar;
        } else {
            return null;
        }
    }

    @Override
    public void createNetCdfFile(String name) {
        fileName = name;
    }

    @Override
    public String[][] getResultTable() {
        return null;
    }
}<|MERGE_RESOLUTION|>--- conflicted
+++ resolved
@@ -1,13 +1,3 @@
-<<<<<<< HEAD
-
-
-/*
- * pTphaseEnvelope.java
- *
- * Created on 14. oktober 2000, 21:59
- */
-=======
->>>>>>> 328264d8
 package neqsim.thermodynamicOperations.phaseEnvelopeOps.multicomponentEnvelopeOps;
 
 import java.awt.FlowLayout;
@@ -60,12 +50,6 @@
 
     /** Creates new bubblePointFlash */
     public pTphaseEnvelopeNew() {}
-<<<<<<< HEAD
-=======
-
-    public pTphaseEnvelopeNew(SystemInterface system, String name, double phaseFraction,
-            double lowPres) {
->>>>>>> 328264d8
 
     public pTphaseEnvelopeNew(SystemInterface system, String name, double phaseFraction,
             double lowPres) {
