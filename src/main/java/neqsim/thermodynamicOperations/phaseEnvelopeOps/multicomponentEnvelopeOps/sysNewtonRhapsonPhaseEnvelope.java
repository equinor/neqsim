package neqsim.thermodynamicOperations.phaseEnvelopeOps.multicomponentEnvelopeOps;

import org.apache.logging.log4j.LogManager;
import org.apache.logging.log4j.Logger;
import Jama.Matrix;
import neqsim.MathLib.nonLinearSolver.newtonRhapson;
import neqsim.thermo.system.SystemInterface;

/**
 * <p>
 * sysNewtonRhapsonPhaseEnvelope class.
 * </p>
 *
 * @author asmund
 * @version $Id: $Id
 */
public class sysNewtonRhapsonPhaseEnvelope implements java.io.Serializable {
  private static final long serialVersionUID = 1000;
  static Logger logger = LogManager.getLogger(sysNewtonRhapsonPhaseEnvelope.class);

  double sumx = 0;
  double sumy = 0;
  int neq = 0;
  int iter = 0;
  int iter2 = 0;
  int ic02p = -100;
  int ic03p = -100;
  int testcrit = 0;
  int npCrit = 0;
  double beta = 0;
  double ds = 0;
  double dTmax = 10;
  double dPmax = 10;
  double TC1 = 0;
  double TC2 = 0;
  double PC1 = 0;
  double PC2 = 0;
  double specVal = 0.0;
  int lc = 0;
  int hc = 0;
  double sumlnKvals;
  Matrix Jac;
  Matrix fvec;
  Matrix u;
  Matrix uold;
  Matrix uolder;
  Matrix ucrit;
  Matrix ucritold;
  Matrix Xgij;
  SystemInterface system;
  int numberOfComponents;
  int speceq = 0;
  Matrix a = new Matrix(4, 4);
  Matrix dxds = null;
  Matrix s = new Matrix(1, 4);
  Matrix xg;
  Matrix xcoef;
  newtonRhapson solver;
  boolean etterCP = false;
  boolean etterCP2 = false;
  boolean calcCP = false;
  boolean ettercricoT = false;
  Matrix xcoefOld;
  double sign = 1.0;
  double dt;
  double dp;
  double norm;
  double vol = Math.pow(10, 5);
  double volold = Math.pow(10, 5);
  double volold2 = Math.pow(10, 5);

  /**
   * <p>
   * Constructor for sysNewtonRhapsonPhaseEnvelope.
   * </p>
   */
  public sysNewtonRhapsonPhaseEnvelope() {}

  /**
   * <p>
   * Constructor for sysNewtonRhapsonPhaseEnvelope.
   * </p>
   *
   * @param system a {@link neqsim.thermo.system.SystemInterface} object
   * @param numberOfPhases a int
   * @param numberOfComponents a int
   */
  public sysNewtonRhapsonPhaseEnvelope(SystemInterface system, int numberOfPhases,
      int numberOfComponents) {
    this.system = system;
    this.numberOfComponents = numberOfComponents;
    neq = numberOfComponents + 2;
    Jac = new Matrix(neq, neq); // this is the jacobian of the system of equations
    fvec = new Matrix(neq, 1); // this is the system of equations
    u = new Matrix(neq, 1); // this is the vector of variables
    Xgij = new Matrix(neq, 4);
    setu();
    uold = u.copy();
    findSpecEqInit();
    solver = new newtonRhapson();
    solver.setOrder(3);
  }

  /**
   * <p>
   * setfvec22.
   * </p>
   */
  public void setfvec22() {
    for (int i = 0; i < numberOfComponents; i++) {
      fvec.set(i, 0,
          Math.log(system.getPhase(0).getComponents()[i].getFugacityCoefficient()
              * system.getPhase(0).getComponents()[i].getx())
              - Math.log(system.getPhase(1).getComponents()[i].getFugacityCoefficient()
                  * system.getPhase(1).getComponents()[i].getx()));
    }
    double fsum = 0.0;
    for (int i = 0; i < numberOfComponents; i++) {
      fsum += system.getPhase(0).getComponents()[i].getx()
          - system.getPhase(1).getComponents()[i].getx();
    }
    fvec.set(numberOfComponents, 0, fsum);
    fvec.set(numberOfComponents, 0, sumy - sumx);
    fvec.set(numberOfComponents + 1, 0, u.get(speceq, 0) - specVal);
  }

  /**
   * <p>
   * Setter for the field <code>fvec</code>.
   * </p>
   */
  public void setfvec() {
    for (int i = 0; i < numberOfComponents; i++) {
      fvec.set(i, 0, u.get(i, 0) + system.getPhase(0).getComponents()[i].getLogFugacityCoefficient()
          - system.getPhase(1).getComponents()[i].getLogFugacityCoefficient());
    }
    fvec.set(numberOfComponents, 0, sumy - sumx);
    fvec.set(numberOfComponents + 1, 0, u.get(speceq, 0) - specVal);
  }

  /**
   * <p>
   * findSpecEqInit.
   * </p>
   */
  public void findSpecEqInit() {
    speceq = 0;
    int speceqmin = 0;

    system.getPhase(0).getComponents()[numberOfComponents - 1].getPC();
    system.getPhase(0).getComponents()[numberOfComponents - 1].getTC();
    system.getPhase(0).getComponents()[numberOfComponents - 1].getAcentricFactor();

    for (int i = 0; i < numberOfComponents; i++) {
      if (system.getComponent(i).getz() < 1e-10) {
        continue;
      }
      if (system.getPhase(0).getComponents()[i].getTC() > system.getPhase(0).getComponents()[speceq]
          .getTC()) {
        speceq = system.getPhase(0).getComponents()[i].getComponentNumber();
        specVal = u.get(i, 0);
        hc = i;
      }
      if (system.getPhase(0).getComponents()[i]
          .getTC() < system.getPhase(0).getComponents()[speceqmin].getTC()) {
        speceqmin = system.getPhase(0).getComponents()[i].getComponentNumber();
        lc = i;
      }
    }
  }

  /**
   * <p>
   * findSpecEq.
   * </p>
   */
  public void findSpecEq() {
    double max = 0;
    double max2 = 0.;
    int speceq2 = 0;

    for (int i = 0; i < numberOfComponents + 2; i++) {
      double testVal =
          Math.abs((Math.exp(u.get(i, 0)) - Math.exp(uold.get(i, 0))) / Math.exp(uold.get(i, 0)));

      // the most sensitive variable is calculated not by the difference,
      // but from the sensibility vector in the original Michelsen code

      if (testVal > max) {
        speceq = i;
        specVal = u.get(i, 0);
        max = testVal;
      }

      testVal = Math.abs(dxds.get(i, 0));

      if (testVal > max2) {
        speceq2 = i;
        // double specVal2 = u.get(i, 0);
        max2 = testVal;
      }
    }

    if (Double.isNaN(dxds.get(1, 0))) {
      speceq2 = numberOfComponents + 3;
    }

    if (speceq != speceq2) {
      speceq = speceq2;
    }
  }

  /**
   * <p>
   * useAsSpecEq.
   * </p>
   *
   * @param i a int
   */
  public void useAsSpecEq(int i) {
    speceq = i;
    specVal = u.get(i, 0);
    System.out.println("Enforced Scec Variable" + speceq + "  " + specVal);
  }

  /**
   * <p>
   * calc_x_y.
   * </p>
   */
  public final void calc_x_y() {
    sumx = 0;
    sumy = 0;
    for (int j = 0; j < system.getNumberOfPhases(); j++) {
      for (int i = 0; i < system.getPhase(0).getNumberOfComponents(); i++) {
        if (j == 0) {
          sumy += system.getPhase(j).getComponents()[i].getK()
              * system.getPhase(j).getComponents()[i].getz() / (1.0 - system.getBeta(0)
                  + system.getBeta(0) * system.getPhase(0).getComponents()[i].getK());
        }
<<<<<<< HEAD
        for (int i = 0; i < numberOfComponents; i++) {
            double dlnxdlnK = -1.0
                    / (1.0 + system.getBeta() * system.getPhase(0).getComponents()[i].getK()
                            - system.getBeta())
                    * system.getBeta() * system.getPhase(0).getComponents()[i].getK();
            double dlnydlnK = 1.0 - 1.0
                    / (system.getPhase(0).getComponents()[i].getK() * system.getBeta() + 1
                            - system.getBeta())
                    * system.getBeta() * system.getPhase(0).getComponents()[i].getK();
            for (int j = 0; j < numberOfComponents; j++) {
              dij = i == j ? 1.0 : 0.0; // Kroneckers deltaget
                tempJ = -dij + dij * dlnydlnK - dij * dlnxdlnK;
                Jac.set(i, j, tempJ);
            }
            tempJ = system.getTemperature() * (system.getPhase(0).getComponents()[i].getdfugdt()
                    - system.getPhase(1).getComponents()[i].getdfugdt());
            Jac.set(i, numberOfComponents, tempJ);
            tempJ = system.getPressure() * (system.getPhase(0).getComponents()[i].getdfugdp()
                    - system.getPhase(1).getComponents()[i].getdfugdp());
            Jac.set(i, numberOfComponents + 1, tempJ);
            Jac.set(numberOfComponents, i, dyidlnk[i] - dxidlnk[i]);
=======
        if (j == 1) {
          sumx += system.getPhase(0).getComponents()[i].getz() / (1.0 - system.getBeta(0)
              + system.getBeta(0) * system.getPhase(0).getComponents()[i].getK());
>>>>>>> b9d5f22d
        }
      }
    }
<<<<<<< HEAD

    /**
     * <p>
     * setJac.
     * </p>
     */
    public void setJac() {
        Jac.timesEquals(0.0);
        double dij = 0.0;
        double[] dxidlnk = new double[numberOfComponents];
        double[] dyidlnk = new double[numberOfComponents];
        double tempJ = 0.0;
        for (int i = 0; i < numberOfComponents; i++) {
            dxidlnk[i] = -system.getPhase(1).getComponents()[i].getz()
                    * Math.pow(system.getPhase(0).getComponents()[i].getK() * system.getBeta() + 1.0
                            - system.getBeta(), -2.0)
                    * system.getBeta() * system.getPhase(1).getComponents()[i].getK();
            dyidlnk[i] = system.getPhase(1).getComponents()[i].getz()
                    / (system.getPhase(0).getComponents()[i].getK() * system.getBeta() + 1.0
                            - system.getBeta())
                    * system.getPhase(1).getComponents()[i].getK()
                    - system.getPhase(0).getComponents()[i].getK()
                            * system.getPhase(1).getComponents()[i].getz()
                            / Math.pow(
                                    1.0 - system.getBeta()
                                            + system.getBeta()
                                                    * system.getPhase(0).getComponents()[i].getK(),
                                    2.0)
                            * system.getBeta() * system.getPhase(0).getComponents()[i].getK();
        }
        for (int i = 0; i < numberOfComponents; i++) {
            for (int j = 0; j < numberOfComponents; j++) {
              dij = i == j ? 1.0 : 0.0; // Kroneckers delta
                tempJ = dij + system.getPhase(0).getComponents()[i].getdfugdx(j) * dyidlnk[j]
                        - system.getPhase(1).getComponents()[i].getdfugdx(j) * dxidlnk[j];
                Jac.set(i, j, tempJ);
            }
            tempJ = system.getTemperature() * (system.getPhase(0).getComponents()[i].getdfugdt()
                    - system.getPhase(1).getComponents()[i].getdfugdt());
            Jac.set(i, numberOfComponents, tempJ);
            tempJ = system.getPressure() * (system.getPhase(0).getComponents()[i].getdfugdp()
                    - system.getPhase(1).getComponents()[i].getdfugdp());
            Jac.set(i, numberOfComponents + 1, tempJ);
            Jac.set(numberOfComponents, i, dyidlnk[i] - dxidlnk[i]);
            Jac.set(numberOfComponents + 1, i, 0.0);
        }
        Jac.set(numberOfComponents + 1, speceq, 1.0);
=======
  }

  /**
   * <p>
   * setJac2.
   * </p>
   */
  public void setJac2() {
    Jac.timesEquals(0.0);
    double dij = 0.0;
    double[] dxidlnk = new double[numberOfComponents];
    double[] dyidlnk = new double[numberOfComponents];
    double tempJ = 0.0;
    for (int i = 0; i < numberOfComponents; i++) {
      dxidlnk[i] = -system.getBeta() * system.getPhase(1).getComponents()[i].getx()
          * system.getPhase(0).getComponents()[i].getx()
          / system.getPhase(0).getComponents()[i].getz();
      dyidlnk[i] = system.getPhase(0).getComponents()[i].getx()
          + system.getPhase(1).getComponents()[i].getK() * dxidlnk[i];
>>>>>>> b9d5f22d
    }
    for (int i = 0; i < numberOfComponents; i++) {
      double dlnxdlnK =
          -1.0 / (1.0 + system.getBeta() * system.getPhase(0).getComponents()[i].getK()
              - system.getBeta()) * system.getBeta() * system.getPhase(0).getComponents()[i].getK();
      double dlnydlnK = 1.0 - 1.0
          / (system.getPhase(0).getComponents()[i].getK() * system.getBeta() + 1 - system.getBeta())
          * system.getBeta() * system.getPhase(0).getComponents()[i].getK();
      for (int j = 0; j < numberOfComponents; j++) {
        dij = i == j ? 1.0 : 0.0; // Kroneckers deltaget
        tempJ = -dij + dij * dlnydlnK - dij * dlnxdlnK;
        Jac.set(i, j, tempJ);
      }
      tempJ = system.getTemperature() * (system.getPhase(0).getComponents()[i].getdfugdt()
          - system.getPhase(1).getComponents()[i].getdfugdt());
      Jac.set(i, numberOfComponents, tempJ);
      tempJ = system.getPressure() * (system.getPhase(0).getComponents()[i].getdfugdp()
          - system.getPhase(1).getComponents()[i].getdfugdp());
      Jac.set(i, numberOfComponents + 1, tempJ);
      Jac.set(numberOfComponents, i, dyidlnk[i] - dxidlnk[i]);
    }
    Jac.set(numberOfComponents + 1, speceq, 1.0);
  }

  /**
   * <p>
   * setJac.
   * </p>
   */
  public void setJac() {
    Jac.timesEquals(0.0);
    double dij = 0.0;
    double[] dxidlnk = new double[numberOfComponents];
    double[] dyidlnk = new double[numberOfComponents];
    double tempJ = 0.0;
    for (int i = 0; i < numberOfComponents; i++) {
      dxidlnk[i] = -system.getPhase(1).getComponents()[i].getz()
          * Math.pow(system.getPhase(0).getComponents()[i].getK() * system.getBeta() + 1.0
              - system.getBeta(), -2.0)
          * system.getBeta() * system.getPhase(1).getComponents()[i].getK();
      dyidlnk[i] = system.getPhase(1).getComponents()[i].getz()
          / (system.getPhase(0).getComponents()[i].getK() * system.getBeta() + 1.0
              - system.getBeta())
          * system.getPhase(1).getComponents()[i].getK()
          - system.getPhase(0).getComponents()[i].getK()
              * system.getPhase(1).getComponents()[i].getz()
              / Math.pow(1.0 - system.getBeta()
                  + system.getBeta() * system.getPhase(0).getComponents()[i].getK(), 2.0)
              * system.getBeta() * system.getPhase(0).getComponents()[i].getK();
    }
    for (int i = 0; i < numberOfComponents; i++) {
      for (int j = 0; j < numberOfComponents; j++) {
        dij = i == j ? 1.0 : 0.0; // Kroneckers delta
        tempJ = dij + system.getPhase(0).getComponents()[i].getdfugdx(j) * dyidlnk[j]
            - system.getPhase(1).getComponents()[i].getdfugdx(j) * dxidlnk[j];
        Jac.set(i, j, tempJ);
      }
      tempJ = system.getTemperature() * (system.getPhase(0).getComponents()[i].getdfugdt()
          - system.getPhase(1).getComponents()[i].getdfugdt());
      Jac.set(i, numberOfComponents, tempJ);
      tempJ = system.getPressure() * (system.getPhase(0).getComponents()[i].getdfugdp()
          - system.getPhase(1).getComponents()[i].getdfugdp());
      Jac.set(i, numberOfComponents + 1, tempJ);
      Jac.set(numberOfComponents, i, dyidlnk[i] - dxidlnk[i]);
      Jac.set(numberOfComponents + 1, i, 0.0);
    }
    Jac.set(numberOfComponents + 1, speceq, 1.0);
  }

  /**
   * <p>
   * Setter for the field <code>u</code>.
   * </p>
   */
  public void setu() {
    for (int i = 0; i < numberOfComponents; i++) {
      u.set(i, 0, Math.log(system.getPhase(0).getComponents()[i].getK()));
    }
    u.set(numberOfComponents, 0, Math.log(system.getTemperature()));
    u.set(numberOfComponents + 1, 0, Math.log(system.getPressure()));
  }

  /**
   * <p>
   * init.
   * </p>
   */
  public void init() {
    for (int i = 0; i < numberOfComponents; i++) {
      system.getPhase(0).getComponents()[i].setK(Math.exp(u.get(i, 0)));
      system.getPhase(1).getComponents()[i].setK(Math.exp(u.get(i, 0)));
    }
    system.setTemperature(Math.exp(u.get(numberOfComponents, 0)));
    system.setPressure(Math.exp(u.get(numberOfComponents + 1, 0)));

    calc_x_y();
    system.calc_x_y();
    system.init(3);
  }

  /**
   * <p>
   * calcInc.
   * </p>
   *
   * @param np a int
   */
  public void calcInc(int np) {
    // First we need the sensitivity vector dX/dS
    // calculates the sensitivity vector and stores the xgij matrix

    init();

    if (np < 5) {
      // for the first five points use as spec eq the nc+1
      // which is pressure

      setu();
      speceq = numberOfComponents + 1;
      specVal = u.get(speceq, 0);
      setJac();
      fvec.timesEquals(0.0);
      fvec.set(speceq, 0, 1.0);
      dxds = Jac.solve(fvec);
      double dp = 0.1;
      ds = dp / dxds.get(numberOfComponents + 1, 0);

      Xgij.setMatrix(0, numberOfComponents + 1, np - 1, np - 1, u.copy());
      u.plusEquals(dxds.times(ds));
      specVal = u.get(speceq, 0);
    } else {
      // for the rest of the points use as spec eq the most sensitive variable
      int speceqOld = speceq;
      findSpecEq();
      if (speceq == numberOfComponents + 3) {
        speceq = speceqOld;
      }

      int intsign = Math.round(Math.round(dxds.get(speceq, 0) * 100000000));
      int sign1 = Integer.signum(intsign);
      ds = sign1 * ds;

      setfvec();
      setJac();
      fvec.timesEquals(0.0);
      fvec.set(numberOfComponents + 1, 0, 1.0);

      // calculate the dxds of the system
      dxds = Jac.solve(fvec);

      // check for critical point

      // check density
      // double densV = system.getPhase(0).getDensity();
      // double densL = system.getPhase(1).getDensity();
      // check the proximity to the critical point by addind the lnKs and finding the
      // highest
      double Kvallc =
          system.getPhase(0).getComponent(lc).getx() / system.getPhase(1).getComponent(lc).getx();
      double Kvalhc =
          system.getPhase(0).getComponent(hc).getx() / system.getPhase(1).getComponent(hc).getx();

      if ((etterCP == false)) {
        if (Kvallc < 1.05 && Kvalhc > 0.95) {
          calcCP = true;
          etterCP = true;
          npCrit = np;
          system.invertPhaseTypes();
          // System.out.println("critical point");
        }
      }

      // manipulate stepsize according to the number of iterations of the previous
      // point
      if (iter > 6) {
        ds *= 0.5;
      } else {
        if (iter < 3) {
          ds *= 1.1;
        }
        if (iter == 3) {
          ds *= 1.0;
        }
        if (iter == 4) {
          ds *= 0.9;
        }
        if (iter > 4) {
          ds *= 0.7;
        }
      }

      // Now we check wheater this ds is greater than dTmax and dPmax.
      intsign = Math.round(Math.round(ds * 100000000));
      int sign2 = Integer.signum(intsign);

      if ((1 + dTmax / system.getTemperature()) < Math.exp(dxds.get(numberOfComponents, 0) * ds)) {
        // logger.info("too high dT");
        ds = Math.log(1 + dTmax / system.getTemperature()) / dxds.get(numberOfComponents, 0);
      } else if ((1 - dTmax / system.getTemperature()) > Math
          .exp(dxds.get(numberOfComponents, 0) * ds)) {
        // logger.info("too low dT");
        ds = Math.log(1 - dTmax / system.getTemperature()) / dxds.get(numberOfComponents, 0);
      } else if ((1 + dPmax / system.getPressure()) < Math
          .exp(dxds.get(numberOfComponents + 1, 0) * ds)) {
        // logger.info("too low dP");
        ds = Math.log(1 + dPmax / system.getPressure()) / dxds.get(numberOfComponents + 1, 0);
      } else if ((1 - dPmax / system.getPressure()) > Math
          .exp(dxds.get(numberOfComponents + 1, 0) * ds)) {
        // logger.info("too low dP");
        ds = Math.log(1 - dPmax / system.getPressure()) / dxds.get(numberOfComponents + 1, 0);
      }
      ds = sign2 * Math.abs(ds);

      // store the values of the solution for the last 5 iterations
      Xgij.setMatrix(0, numberOfComponents + 1, 0, 2,
          Xgij.getMatrix(0, numberOfComponents + 1, 1, 3));
      Xgij.setMatrix(0, numberOfComponents + 1, 3, 3, u.copy());

      s.setMatrix(0, 0, 0, 3, Xgij.getMatrix(speceq, speceq, 0, 3));

      // calculate next u
      calcInc2(np);
    }
    // since you are calculating the next point the previous iterations should be
    // zero
    iter = 0;
    iter2 = 0;
  }

  /**
   * <p>
   * calcInc2.
   * </p>
   *
   * @param np a int
   */
  public void calcInc2(int np) {
    // Here we calcualte the estimate of the next point from the polynomial.
    for (int i = 0; i < 4; i++) {
      a.set(i, 0, 1.0);
      a.set(i, 1, s.get(0, i));
      a.set(i, 2, s.get(0, i) * s.get(0, i));
      a.set(i, 3, a.get(i, 2) * s.get(0, i));
    }

    // finds the estimate of the next point of the envelope that corresponds
    // to the most specified equation
    double sny;
    sny = ds * dxds.get(speceq, 0) + s.get(0, 3);
    specVal = sny;

    // finds the estimate of the next point of the envelope that corresponds
    // to all the equations
    for (int j = 0; j < neq; j++) {
      xg = Xgij.getMatrix(j, j, 0, 3);
      try {
        xcoef = a.solve(xg.transpose());
      } catch (Exception e) {
        xcoef = xcoefOld.copy();
      }
      u.set(j, 0, xcoef.get(0, 0)
          + sny * (xcoef.get(1, 0) + sny * (xcoef.get(2, 0) + sny * xcoef.get(3, 0))));
    }
    xcoefOld = xcoef.copy();
  }

  /**
   * <p>
   * calcCrit.
   * </p>
   */
  public void calcCrit() {
    // calculates the critical point based on interpolation polynomials
    Matrix aa = a.copy();
    Matrix ss = s.copy();
    Matrix xx = Xgij.copy();
    Matrix uu = u.copy();

    // Here we calcualte the estimate of the next point from the polynomial.
    for (int i = 0; i < 4; i++) {
      a.set(i, 0, 1.0);
      a.set(i, 1, s.get(0, i));
      a.set(i, 2, s.get(0, i) * s.get(0, i));
      a.set(i, 3, a.get(i, 2) * s.get(0, i));
    }

    double sny;
    sny = 0.;
    try {
      for (int j = 0; j < neq; j++) {
        xg = Xgij.getMatrix(j, j, 0, 3);
        try {
          xcoef = a.solve(xg.transpose());
        } catch (Exception e) {
          xcoef = xcoefOld.copy();
        }
        u.set(j, 0, xcoef.get(0, 0)
            + sny * (xcoef.get(1, 0) + sny * (xcoef.get(2, 0) + sny * xcoef.get(3, 0))));
      }
    } catch (Exception e) {
      logger.error("error", e);
    }

    system.setTC(Math.exp(u.get(numberOfComponents, 0)));
    system.setPC(Math.exp(u.get(numberOfComponents + 1, 0)));

    a = aa.copy();
    s = ss.copy();
    Xgij = xx.copy();
    u = uu.copy();
  }

  /**
   * <p>
   * Getter for the field <code>npCrit</code>.
   * </p>
   *
   * @return a int
   */
  public int getNpCrit() {
    return npCrit;
  }

  /**
   * <p>
   * sign.
   * </p>
   *
   * @param a a double
   * @param b a double
   * @return a double
   */
  public double sign(double a, double b) {
    a = Math.abs(a);
    b = b >= 0 ? 1.0 : -1.0;
    return a * b;
  }

  /**
   * <p>
   * solve.
   * </p>
   *
   * @param np a int
   */
  public void solve(int np) {
    // this method actually solves the phase evnelope point
    Matrix dx;
    double dxOldNorm = 1e10;

    do {
      iter++;
      init();
      setfvec();
      setJac();

      dx = Jac.solve(fvec);
      u.minusEquals(dx);

      if (Double.isNaN(dx.norm2()) || Double.isInfinite(dx.norm2())) {
        if (iter2 >= 15) {
          // deliberate crush
          ds = 0. / 0.;
          u.set(numberOfComponents, 0, ds);
          u.set(numberOfComponents + 1, 0, ds);
        }
        // if the norm is NAN reduce step and try again
        // logger.info("Double.isNaN(dx.norm2())........");
        iter2++;
        u = uold.copy();
        ds *= 0.5;
        calcInc2(np);
        solve(np);
      } else if (dxOldNorm < dx.norm2()) {
        if (iter2 == 0) {
          uolder = uold.copy();
        }
        if (iter2 >= 15) {
          // deliberate crush
          ds = 0. / 0.;
          u.set(numberOfComponents, 0, ds);
          u.set(numberOfComponents + 1, 0, ds);
        }
        // if the norm does not reduce there is a danger of entering trivial solution
        // reduce step and try again to avoid it
        // logger.info("dxOldNorm < dx.norm2()");
        iter2++;
        u = uold.copy();
        ds *= 0.5;
        calcInc2(np);
        solve(np);
      }

      if (Double.isNaN(dx.norm2())) {
        norm = 1e10;
      } else {
        norm = dx.norm2();
        dxOldNorm = norm;
      }
    } while (norm > 1.e-5);

    init();
    findSpecEq();

    // check density for direction
    volold2 = volold;
    volold = vol;
    vol = system.getPhase(0).getMolarVolume();
    uold = u.copy();

    if (volold < vol) {
      /*
       * volold=volold2; ds=-ds; u = uold.copy(); calcInc2(np); solve(np);
       */
    }

    /*
     * try { Matrix utest = u.copy(); } catch (Exception e0) { double nef = 0.; }
     */
  }

  /**
   * <p>
   * main.
   * </p>
   *
   * @param args an array of {@link java.lang.String} objects
   */
  public static void main(String[] args) {
    /*
     * sysNewtonRhapson test=new sysNewtonRhapson(); double[] constants = new double[]{0.4,0.4};
     * test.setx(constants); while (test.nonsol()>1.0e-8) { constants=test.getx();
     * logger.info(constants[0]+" "+constants[1]); } test.nonsol(); constants=test.getf();
     * logger.info(constants[0]+" "+constants[1]); System.exit(0);
     */ }
}<|MERGE_RESOLUTION|>--- conflicted
+++ resolved
@@ -238,85 +238,12 @@
               * system.getPhase(j).getComponents()[i].getz() / (1.0 - system.getBeta(0)
                   + system.getBeta(0) * system.getPhase(0).getComponents()[i].getK());
         }
-<<<<<<< HEAD
-        for (int i = 0; i < numberOfComponents; i++) {
-            double dlnxdlnK = -1.0
-                    / (1.0 + system.getBeta() * system.getPhase(0).getComponents()[i].getK()
-                            - system.getBeta())
-                    * system.getBeta() * system.getPhase(0).getComponents()[i].getK();
-            double dlnydlnK = 1.0 - 1.0
-                    / (system.getPhase(0).getComponents()[i].getK() * system.getBeta() + 1
-                            - system.getBeta())
-                    * system.getBeta() * system.getPhase(0).getComponents()[i].getK();
-            for (int j = 0; j < numberOfComponents; j++) {
-              dij = i == j ? 1.0 : 0.0; // Kroneckers deltaget
-                tempJ = -dij + dij * dlnydlnK - dij * dlnxdlnK;
-                Jac.set(i, j, tempJ);
-            }
-            tempJ = system.getTemperature() * (system.getPhase(0).getComponents()[i].getdfugdt()
-                    - system.getPhase(1).getComponents()[i].getdfugdt());
-            Jac.set(i, numberOfComponents, tempJ);
-            tempJ = system.getPressure() * (system.getPhase(0).getComponents()[i].getdfugdp()
-                    - system.getPhase(1).getComponents()[i].getdfugdp());
-            Jac.set(i, numberOfComponents + 1, tempJ);
-            Jac.set(numberOfComponents, i, dyidlnk[i] - dxidlnk[i]);
-=======
         if (j == 1) {
           sumx += system.getPhase(0).getComponents()[i].getz() / (1.0 - system.getBeta(0)
               + system.getBeta(0) * system.getPhase(0).getComponents()[i].getK());
->>>>>>> b9d5f22d
-        }
-      }
-    }
-<<<<<<< HEAD
-
-    /**
-     * <p>
-     * setJac.
-     * </p>
-     */
-    public void setJac() {
-        Jac.timesEquals(0.0);
-        double dij = 0.0;
-        double[] dxidlnk = new double[numberOfComponents];
-        double[] dyidlnk = new double[numberOfComponents];
-        double tempJ = 0.0;
-        for (int i = 0; i < numberOfComponents; i++) {
-            dxidlnk[i] = -system.getPhase(1).getComponents()[i].getz()
-                    * Math.pow(system.getPhase(0).getComponents()[i].getK() * system.getBeta() + 1.0
-                            - system.getBeta(), -2.0)
-                    * system.getBeta() * system.getPhase(1).getComponents()[i].getK();
-            dyidlnk[i] = system.getPhase(1).getComponents()[i].getz()
-                    / (system.getPhase(0).getComponents()[i].getK() * system.getBeta() + 1.0
-                            - system.getBeta())
-                    * system.getPhase(1).getComponents()[i].getK()
-                    - system.getPhase(0).getComponents()[i].getK()
-                            * system.getPhase(1).getComponents()[i].getz()
-                            / Math.pow(
-                                    1.0 - system.getBeta()
-                                            + system.getBeta()
-                                                    * system.getPhase(0).getComponents()[i].getK(),
-                                    2.0)
-                            * system.getBeta() * system.getPhase(0).getComponents()[i].getK();
-        }
-        for (int i = 0; i < numberOfComponents; i++) {
-            for (int j = 0; j < numberOfComponents; j++) {
-              dij = i == j ? 1.0 : 0.0; // Kroneckers delta
-                tempJ = dij + system.getPhase(0).getComponents()[i].getdfugdx(j) * dyidlnk[j]
-                        - system.getPhase(1).getComponents()[i].getdfugdx(j) * dxidlnk[j];
-                Jac.set(i, j, tempJ);
-            }
-            tempJ = system.getTemperature() * (system.getPhase(0).getComponents()[i].getdfugdt()
-                    - system.getPhase(1).getComponents()[i].getdfugdt());
-            Jac.set(i, numberOfComponents, tempJ);
-            tempJ = system.getPressure() * (system.getPhase(0).getComponents()[i].getdfugdp()
-                    - system.getPhase(1).getComponents()[i].getdfugdp());
-            Jac.set(i, numberOfComponents + 1, tempJ);
-            Jac.set(numberOfComponents, i, dyidlnk[i] - dxidlnk[i]);
-            Jac.set(numberOfComponents + 1, i, 0.0);
-        }
-        Jac.set(numberOfComponents + 1, speceq, 1.0);
-=======
+        }
+      }
+    }
   }
 
   /**
@@ -336,7 +263,6 @@
           / system.getPhase(0).getComponents()[i].getz();
       dyidlnk[i] = system.getPhase(0).getComponents()[i].getx()
           + system.getPhase(1).getComponents()[i].getK() * dxidlnk[i];
->>>>>>> b9d5f22d
     }
     for (int i = 0; i < numberOfComponents; i++) {
       double dlnxdlnK =
