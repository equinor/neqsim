--- conflicted
+++ resolved
@@ -11,11 +11,7 @@
  * sysNewtonRhapsonPhaseEnvelope class.
  * </p>
  *
-<<<<<<< HEAD
- * @author esol
-=======
  * @author asmund
->>>>>>> 24915a9b
  * @version $Id: $Id
  */
 public class sysNewtonRhapsonPhaseEnvelope implements java.io.Serializable {
