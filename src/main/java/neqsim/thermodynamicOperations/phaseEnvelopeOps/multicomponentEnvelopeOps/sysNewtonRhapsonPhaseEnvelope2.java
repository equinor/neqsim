--- conflicted
+++ resolved
@@ -96,33 +96,6 @@
       fsum += system.getPhase(0).getComponents()[i].getx()
           - system.getPhase(1).getComponents()[i].getx();
     }
-<<<<<<< HEAD
-
-    /**
-     * <p>
-     * findSpecEqInit.
-     * </p>
-     */
-    public void findSpecEqInit() {
-        speceq = 0;
-        int speceqmin = 0;
-
-        for (int i = 0; i < system.getPhase(0).getNumberOfComponents(); i++) {
-            if (system.getPhase(0).getComponents()[i]
-                    .getTC() > system.getPhase(0).getComponents()[speceq].getTC()) {
-                speceq = system.getPhase(0).getComponents()[i].getComponentNumber();
-            }
-            if (system.getPhase(0).getComponents()[i]
-                    .getTC() < system.getPhase(0).getComponents()[speceqmin].getTC()) {
-                speceqmin = system.getPhase(0).getComponents()[i].getComponentNumber();
-            }
-        }
-        avscp = 0.3; // (system.getPhase(0).getComponents()[speceq].getTC()-system.getPhase(0).getComponents()[speceqmin].getTC())/300.0;
-        logger.info("avscp: " + avscp);
-        dTmax = 10.0; // avscp*10;
-        dPmax = 10.0; // avscp*10;
-        logger.info("dTmax: " + dTmax + "  dPmax: " + dPmax);
-=======
     fvec.setEntry(system.getPhase(0).getNumberOfComponents(), 0, fsum);
     fvec.setEntry(system.getPhase(0).getNumberOfComponents() + 1, 0, 0);
   }
@@ -145,7 +118,6 @@
           .getTC() < system.getPhase(0).getComponents()[speceqmin].getTC()) {
         speceqmin = system.getPhase(0).getComponents()[i].getComponentNumber();
       }
->>>>>>> b9d5f22d
     }
     avscp = 0.3; // (system.getPhase(0).getComponents()[speceq].getTC()-system.getPhase(0).getComponents()[speceqmin].getTC())/300.0;
     logger.info("avscp: " + avscp);
@@ -168,45 +140,6 @@
       }
     }
 
-<<<<<<< HEAD
-    /**
-     * <p>
-     * setJac.
-     * </p>
-     */
-    public void setJac() {
-        Jac = Jac.scalarMultiply(0.0);
-        double dij = 0.0;
-        double[] dxidlnk = new double[system.getPhase(0).getNumberOfComponents()];
-        double[] dyidlnk = new double[system.getPhase(0).getNumberOfComponents()];
-        double tempJ = 0.0;
-        int nofc = system.getPhase(0).getNumberOfComponents();
-        for (int i = 0; i < system.getPhase(0).getNumberOfComponents(); i++) {
-            dxidlnk[i] = -system.getBeta() * system.getPhase(1).getComponents()[i].getx()
-                    * system.getPhase(0).getComponents()[i].getx()
-                    / system.getPhase(0).getComponents()[i].getz();
-            dyidlnk[i] = system.getPhase(0).getComponents()[i].getx()
-                    + system.getPhase(1).getComponents()[i].getK() * dxidlnk[i];
-            // logger.info("dxidlnk("+i+") "+dxidlnk[i]);
-            // logger.info("dyidlnk("+i+") "+dyidlnk[i]);
-        }
-        for (int i = 0; i < system.getPhase(0).getNumberOfComponents(); i++) {
-            for (int j = 0; j < system.getPhase(0).getNumberOfComponents(); j++) {
-              dij = i == j ? 1.0 : 0.0; // Kroneckers delta
-                tempJ = dij + system.getPhase(0).getComponents()[i].getdfugdx(j) * dyidlnk[j]
-                        - system.getPhase(1).getComponents()[i].getdfugdx(j) * dxidlnk[j];
-                Jac.setEntry(i, j, tempJ);
-            }
-            tempJ = system.getTemperature() * (system.getPhase(0).getComponents()[i].getdfugdt()
-                    - system.getPhase(1).getComponents()[i].getdfugdt());
-            Jac.setEntry(i, nofc, tempJ);
-            tempJ = system.getPressure() * (system.getPhase(0).getComponents()[i].getdfugdp()
-                    - system.getPhase(1).getComponents()[i].getdfugdp());
-            Jac.setEntry(i, nofc + 1, tempJ);
-            Jac.setEntry(nofc, i, dyidlnk[i] - dxidlnk[i]);
-        }
-        Jac.setEntry(nofc + 1, speceq, 1.0);
-=======
     // logger.info("spec eq: " + speceq);
   }
 
@@ -230,7 +163,6 @@
           + system.getPhase(1).getComponents()[i].getK() * dxidlnk[i];
       // logger.info("dxidlnk("+i+") "+dxidlnk[i]);
       // logger.info("dyidlnk("+i+") "+dyidlnk[i]);
->>>>>>> b9d5f22d
     }
     for (int i = 0; i < system.getPhase(0).getNumberOfComponents(); i++) {
       for (int j = 0; j < system.getPhase(0).getNumberOfComponents(); j++) {
