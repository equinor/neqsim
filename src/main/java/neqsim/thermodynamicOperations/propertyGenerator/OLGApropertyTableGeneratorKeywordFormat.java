--- conflicted
+++ resolved
@@ -1,8 +1,3 @@
-<<<<<<< HEAD
-
-
-=======
->>>>>>> 328264d8
 package neqsim.thermodynamicOperations.propertyGenerator;
 
 import java.io.BufferedWriter;
@@ -21,10 +16,6 @@
  */
 public class OLGApropertyTableGeneratorKeywordFormat
         extends neqsim.thermodynamicOperations.BaseOperation {
-<<<<<<< HEAD
-=======
-
->>>>>>> 328264d8
     private static final long serialVersionUID = 1000;
     static Logger logger = LogManager.getLogger(OLGApropertyTableGeneratorKeywordFormat.class);
 
@@ -166,10 +157,6 @@
 
     @Override
     public void run() {
-<<<<<<< HEAD
-=======
-
->>>>>>> 328264d8
         logger.info("Start creating arrays");
 
         nProps = 18;
