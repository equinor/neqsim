--- conflicted
+++ resolved
@@ -942,637 +942,6 @@
           writer.write("\n");
           Pcounter = 0;
         }
-<<<<<<< HEAD
-    }
-
-    /** {@inheritDoc} */
-    @Override
-    public void run() {
-        calcRSWTOB();
-        logger.info("RSWTOB " + RSWTOB);
-        nProps = 29;
-        props = new double[nProps][pressures.length][temperatures.length];
-        units = new String[nProps];
-        names = new String[nProps];
-
-        // int startGasTemperatures = 0;
-        boolean acceptedFlash = true;
-        for (int j = 0; j < temperatures.length; j++) {
-            thermoSystem.setTemperature(temperatures[j]);
-            for (int i = 0; i < pressures.length; i++) {
-                thermoSystem.setPressure(pressures[i]);
-                try {
-                    logger.info("TPflash... " + thermoSystem.getTemperature() + " pressure "
-                            + thermoSystem.getPressure());
-                    if (thermoSystem.getTemperature() > (273.15 + 106.8)) {
-                        logger.info("here I am");
-                        thermoOps.TPflash();
-                    } else {
-                        thermoOps.TPflash();
-                    }
-                    thermoSystem.init(3);
-                    thermoSystem.initPhysicalProperties();
-                    acceptedFlash = true;
-                } catch (Exception e) {
-                    acceptedFlash = false;
-                    logger.info("fail temperature " + thermoSystem.getTemperature()
-                            + " fail pressure " + thermoSystem.getPressure());
-
-                    thermoSystem.display();
-                    logger.error("error", e);
-                }
-
-                /*
-                 * logger.info("water density " +
-                 * thermoSystem.getPhase(2).getPhysicalProperties().getDensity());
-                 * logger.info("RSW " + thermoSystem.getPhase(0).getComponent("water").getx() *
-                 * thermoSystem.getPhase(0).getComponent("water").getMolarMass() /
-                 * thermoSystem.getPhase(0).getMolarMass()); logger.info("surf tens oil-water  " +
-                 * thermoSystem.getInterphaseProperties().getSurfaceTension(1, 2));
-                 * logger.info("surf tens gas-water  " +
-                 * thermoSystem.getInterphaseProperties().getSurfaceTension(0, 2));
-                 */
-                int k = 0;
-                if (thermoSystem.hasPhaseType("gas") && acceptedFlash) {
-                    int phaseNumb = thermoSystem.getPhaseNumberOfPhase("gas");
-
-                    props[k][i][j] =
-                            thermoSystem.getPhase(phaseNumb).getPhysicalProperties().getDensity();
-                    names[k] = "GAS DENSITY";
-                    units[k] = "KG/M3";
-                    k++;
-
-                    props[k][i][j] = thermoSystem.getPhase(phaseNumb).getdrhodP() / 1.0e5;
-                    names[k] = "DRHOG/DP";
-                    units[k] = "S2/M2";
-                    k++;
-
-                    props[k][i][j] = thermoSystem.getPhase(phaseNumb).getdrhodT();
-                    names[k] = "DRHOG/DT";
-                    units[k] = "KG/M3-K";
-                    k++;
-
-                    // double beta = 0.0;
-                    if (thermoSystem.hasPhaseType("oil")) {
-                        props[k][i][j] = thermoSystem.getPhase(phaseNumb).getBeta()
-                                * thermoSystem.getPhase(phaseNumb).getMolarMass()
-                                / (thermoSystem.getPhase(phaseNumb).getBeta()
-                                        * thermoSystem.getPhase(phaseNumb).getMolarMass()
-                                        + thermoSystem.getPhase("oil").getBeta()
-                                                * thermoSystem.getPhase("oil").getMolarMass());
-                    } else {
-                      props[k][i][j] = 1.0; // thermoSystem.getPhase(phaseNumb).getBeta() *
-                                             // thermoSystem.getPhase(phaseNumb).getMolarMass() /
-                                             // thermoSystem.getMolarMass();
-                    }
-                    names[k] = "GAS MASS FRACTION";
-                    units[k] = "-";
-                    k++;
-
-                    props[k][i][j] =
-                            thermoSystem.getPhase(phaseNumb).getPhysicalProperties().getViscosity();
-                    names[k] = "GAS VISCOSITY";
-                    units[k] = "NS/M2";
-                    k++;
-
-                    props[k][i][j] = thermoSystem.getPhase(phaseNumb).getCp()
-                            / thermoSystem.getPhase(phaseNumb).getNumberOfMolesInPhase()
-                            / thermoSystem.getPhase(phaseNumb).getMolarMass();
-                    names[k] = "GAS HEAT CAPACITY";
-                    units[k] = "J/KG-K";
-                    k++;
-
-                    props[k][i][j] = thermoSystem.getPhase(phaseNumb).getEnthalpy()
-                            / thermoSystem.getPhase(phaseNumb).getNumberOfMolesInPhase()
-                            / thermoSystem.getPhase(phaseNumb).getMolarMass();
-                    names[k] = "GAS ENTHALPY";
-                    units[k] = "J/KG";
-                    k++;
-
-                    props[k][i][j] = thermoSystem.getPhase(phaseNumb).getPhysicalProperties()
-                            .getConductivity();
-                    names[k] = "GAS THERMAL CONDUCTIVITY";
-                    units[k] = "W/M-K";
-                    k++;
-
-                    props[k][i][j] = thermoSystem.getPhase(phaseNumb).getEntropy()
-                            / thermoSystem.getPhase(phaseNumb).getNumberOfMolesInPhase()
-                            / thermoSystem.getPhase(phaseNumb).getMolarMass();
-                    names[k] = "GAS ENTROPY";
-                    units[k] = "J/KG/K";
-                    k++;
-                    hasGasValues = true;
-                    // set gas properties
-                } else {
-                    if (continuousDerivativesExtrapolation && hasGasValues) {
-                        do {
-                            if (i > 1) {
-                                props[k][i][j] = props[k][i - 1][j]
-                                        + (props[k][i - 1][j] - props[k][i - 2][j])
-                                                / (pressures[i - 1] - pressures[i - 2])
-                                                * (pressures[i] - pressures[i - 1]);
-                                // } //else if (j < 2) {
-                                // props[k][i][j] = 0; //props[k][i - 1][j] + (props[k][i - 1][j] -
-                                // props[k][i -
-                                // 2][j]) / (pressures[i - 1] - pressures[i - 2]) * (pressures[i] -
-                                // pressures[i
-                                // - 1]);
-                                // } else {
-                                // props[k][i][j] = 0; //props[k][i - 1][j - 1] + (props[k][i][j -
-                                // 1]
-                                // -
-                                // props[k][i][j - 2]) / (temperatures[j - 1] - temperatures[j - 2])
-                                // *
-                                // (temperatures[j] - temperatures[j - 1]) + (props[k][i - 1][j] -
-                                // props[k][i -
-                                // 2][j]) / (pressures[i - 1] - pressures[i - 2]) * (pressures[i] -
-                                // pressures[i
-                                // - 1]);
-                                // double newTemp = pressures[i];
-                                // double vall = xcoef[k].get(0, 0) + newTemp * (xcoef[k].get(1, 0)
-                                // + newTemp *
-                                // (xcoef[k].get(2, 0) + newTemp * xcoef[k].get(3, 0)));
-                                // props[k][i][j] = vall;
-                                // if(i>0 && props[k][i-1][j]>1e-10) props[k][i][j] =
-                                // props[k][i-1][j]*pressures[i]/pressures[i-1];
-                            }
-                            if (names[k].equals("GAS MASS FRACTION") && props[k][i][j] < 0) {
-                                props[k][i][j] = 0;
-                            }
-                            k++;
-                          } while (k < 9); // names[k] = "GAS DENSITY";
-                        // units[k] = "KG/M3";
-                        /*
-                         * } else if (false && !hasGasValues) { startGasTemperatures = j;
-                         */
-                    } else {
-                        gasSystem.setTemperature(temperatures[j]);
-                        gasSystem.setPressure(pressures[i]);
-                        gasSystem.init(3);
-                        gasSystem.initPhysicalProperties();
-                        // gasSystem.display();
-                        props[k][i][j] = gasSystem.getPhase(0).getPhysicalProperties().getDensity();
-                        names[k] = "GAS DENSITY";
-                        units[k] = "KG/M3";
-                        k++;
-                        props[k][i][j] = gasSystem.getPhase(0).getdrhodP() / 1.0e5;
-                        names[k] = "DRHOG/DP";
-                        units[k] = "S2/M2";
-                        k++;
-                        props[k][i][j] = gasSystem.getPhase(0).getdrhodT();
-                        names[k] = "DRHOG/DT";
-                        units[k] = "KG/M3-K";
-                        k++;
-
-                        props[k][i][j] = 0.0; // thermoSystem.getPhase(phaseNumb).getBeta() *
-                                             // thermoSystem.getPhase(phaseNumb).getMolarMass() /
-                                             // thermoSystem.getMolarMass();
-                        names[k] = "GAS MASS FRACTION";
-                        units[k] = "-";
-                        k++;
-
-                        props[k][i][j] =
-                                gasSystem.getPhase(0).getPhysicalProperties().getViscosity();
-                        names[k] = "GAS VISCOSITY";
-                        units[k] = "NS/M2";
-                        k++;
-
-                        props[k][i][j] = gasSystem.getPhase(0).getCp()
-                                / gasSystem.getPhase(0).getNumberOfMolesInPhase()
-                                / gasSystem.getPhase(0).getMolarMass();
-                        names[k] = "GAS HEAT CAPACITY";
-                        units[k] = "J/KG-K";
-                        k++;
-
-                        props[k][i][j] = gasSystem.getPhase(0).getEnthalpy()
-                                / gasSystem.getPhase(0).getNumberOfMolesInPhase()
-                                / gasSystem.getPhase(0).getMolarMass();
-                        names[k] = "GAS ENTHALPY";
-                        units[k] = "J/KG";
-                        k++;
-
-                        props[k][i][j] =
-                                gasSystem.getPhase(0).getPhysicalProperties().getConductivity();
-                        names[k] = "GAS THERMAL CONDUCTIVITY";
-                        units[k] = "W/M-K";
-                        k++;
-
-                        props[k][i][j] = gasSystem.getPhase(0).getEntropy()
-                                / gasSystem.getPhase(0).getNumberOfMolesInPhase()
-                                / gasSystem.getPhase(0).getMolarMass();
-                        names[k] = "GAS ENTROPY";
-                        units[k] = "J/KG/K";
-                        k++;
-                    }
-                }
-
-                if (thermoSystem.hasPhaseType("oil") && acceptedFlash) {
-                    int phaseNumb = thermoSystem.getPhaseNumberOfPhase("oil");
-
-                    props[k][i][j] =
-                            thermoSystem.getPhase(phaseNumb).getPhysicalProperties().getDensity();
-                    names[k] = "LIQUID DENSITY";
-                    units[k] = "KG/M3";
-                    k++;
-
-                    props[k][i][j] = thermoSystem.getPhase(phaseNumb).getdrhodP() / 1.0e5;
-                    names[k] = "DRHOL/DP";
-                    units[k] = "S2/M2";
-                    k++;
-
-                    props[k][i][j] = thermoSystem.getPhase(phaseNumb).getdrhodT();
-                    names[k] = "DRHOL/DT";
-                    units[k] = "KG/M3-K";
-                    k++;
-
-                    props[k][i][j] =
-                            thermoSystem.getPhase(phaseNumb).getPhysicalProperties().getViscosity();
-                    names[k] = "LIQUID VISCOSITY";
-                    units[k] = "NS/M2";
-                    k++;
-
-                    props[k][i][j] = thermoSystem.getPhase(phaseNumb).getCp()
-                            / thermoSystem.getPhase(phaseNumb).getNumberOfMolesInPhase()
-                            / thermoSystem.getPhase(phaseNumb).getMolarMass();
-                    names[k] = "LIQUID HEAT CAPACITY";
-                    units[k] = "J/KG-K";
-                    k++;
-
-                    props[k][i][j] = thermoSystem.getPhase(phaseNumb).getEnthalpy()
-                            / thermoSystem.getPhase(phaseNumb).getNumberOfMolesInPhase()
-                            / thermoSystem.getPhase(phaseNumb).getMolarMass();
-                    names[k] = "LIQUID ENTHALPY";
-                    units[k] = "J/KG";
-                    k++;
-
-                    props[k][i][j] = thermoSystem.getPhase(phaseNumb).getEntropy()
-                            / thermoSystem.getPhase(phaseNumb).getNumberOfMolesInPhase()
-                            / thermoSystem.getPhase(phaseNumb).getMolarMass();
-                    names[k] = "LIQUID ENTROPY";
-                    units[k] = "J/KG/K";
-                    k++;
-
-                    props[k][i][j] = thermoSystem.getPhase(phaseNumb).getPhysicalProperties()
-                            .getConductivity();
-                    names[k] = "LIQUID THERMAL CONDUCTIVITY";
-                    units[k] = "W/M-K";
-                    k++;
-                    hasOilValues = true;
-                } else {
-                    if (continuousDerivativesExtrapolation && hasOilValues) {
-                        do {
-                            if (i > 1) {
-                                props[k][i][j] = props[k][i - 1][j]
-                                        + (props[k][i - 1][j] - props[k][i - 2][j])
-                                                / (pressures[i - 1] - pressures[i - 2])
-                                                * (pressures[i] - pressures[i - 1]);
-                            }
-                            /*
-                             * if (i < 2) { props[k][i][j] = props[k][i][j - 1] + (props[k][i][j -
-                             * 1] - props[k][i][j - 2]) / (temperatures[j - 1] - temperatures[j -
-                             * 2]) * (temperatures[j] - temperatures[j - 1]); } else if (j < 2) {
-                             * props[k][i][j] = props[k][i - 1][j] + (props[k][i - 1][j] -
-                             * props[k][i - 2][j]) / (pressures[i - 1] - pressures[i - 2]) *
-                             * (pressures[i] - pressures[i - 1]); } else { props[k][i][j] =
-                             * props[k][i - 1][j - 1] + (props[k][i][j - 1] - props[k][i][j - 2]) /
-                             * (temperatures[j - 1] - temperatures[j - 2]) * (temperatures[j] -
-                             * temperatures[j - 1]) + (props[k][i - 1][j] - props[k][i - 2][j]) /
-                             * (pressures[i - 1] - pressures[i - 2]) * (pressures[i] - pressures[i -
-                             * 1]); } props[k][i][j] = 0.0;
-                             */
-                            k++;
-                          } while (k < 17); // names[k] = "GAS DENSITY";
-                        // units[k] = "KG/M3";
-                    } else {
-                        oilSystem.setPhaseType(0, 0);
-                        oilSystem.setTemperature(temperatures[j]);
-                        oilSystem.setPressure(pressures[i]);
-                        oilSystem.init(3);
-                        oilSystem.initPhysicalProperties();
-
-                        props[k][i][j] = oilSystem.getPhase(0).getPhysicalProperties().getDensity();
-                        names[k] = "LIQUID DENSITY";
-                        units[k] = "KG/M3";
-                        k++;
-
-                        props[k][i][j] = oilSystem.getPhase(0).getdrhodP() / 1.0e5;
-                        names[k] = "DRHOL/DP";
-                        units[k] = "S2/M2";
-                        k++;
-
-                        props[k][i][j] = oilSystem.getPhase(0).getdrhodT();
-                        names[k] = "DRHOL/DT";
-                        units[k] = "KG/M3-K";
-                        k++;
-
-                        props[k][i][j] =
-                                oilSystem.getPhase(0).getPhysicalProperties().getViscosity();
-                        names[k] = "LIQUID VISCOSITY";
-                        units[k] = "NS/M2";
-                        k++;
-
-                        props[k][i][j] = oilSystem.getPhase(0).getCp()
-                                / oilSystem.getPhase(0).getNumberOfMolesInPhase()
-                                / oilSystem.getPhase(0).getMolarMass();
-                        names[k] = "LIQUID HEAT CAPACITY";
-                        units[k] = "J/KG-K";
-                        k++;
-
-                        props[k][i][j] = oilSystem.getPhase(0).getEnthalpy()
-                                / oilSystem.getPhase(0).getNumberOfMolesInPhase()
-                                / oilSystem.getPhase(0).getMolarMass();
-                        names[k] = "LIQUID ENTHALPY";
-                        units[k] = "J/KG";
-                        k++;
-
-                        props[k][i][j] = oilSystem.getPhase(0).getEntropy()
-                                / oilSystem.getPhase(0).getNumberOfMolesInPhase()
-                                / oilSystem.getPhase(0).getMolarMass();
-                        names[k] = "LIQUID ENTROPY";
-                        units[k] = "J/KG/K";
-                        k++;
-
-                        props[k][i][j] =
-                                oilSystem.getPhase(0).getPhysicalProperties().getConductivity();
-                        names[k] = "LIQUID THERMAL CONDUCTIVITY";
-                        units[k] = "W/M-K";
-                        k++;
-                    }
-                    // setOilProperties();
-                    // set gas properties
-                }
-
-                if (thermoSystem.hasPhaseType("aqueous") && acceptedFlash) {
-                    int phaseNumb = thermoSystem.getPhaseNumberOfPhase("aqueous");
-
-                    props[k][i][j] = thermoSystem.getPhase(0).getComponent("water").getx()
-                            * thermoSystem.getPhase(0).getComponent("water").getMolarMass()
-                            / thermoSystem.getPhase(0).getMolarMass();
-                    names[k] = "WATER VAPOR MASS FRACTION";
-                    units[k] = "-";
-                    k++;
-
-                    props[k][i][j] =
-                            thermoSystem.getPhase(phaseNumb).getPhysicalProperties().getDensity();
-                    names[k] = "WATER DENSITY";
-                    units[k] = "KG/M3";
-                    k++;
-
-                    props[k][i][j] = thermoSystem.getPhase(phaseNumb).getdrhodP() / 1.0e5;
-                    names[k] = "DRHOWAT/DP";
-                    units[k] = "S2/M2";
-                    k++;
-
-                    props[k][i][j] = thermoSystem.getPhase(phaseNumb).getdrhodT();
-                    names[k] = "DRHOWAT/DT";
-                    units[k] = "KG/M3-K";
-                    k++;
-
-                    props[k][i][j] =
-                            thermoSystem.getPhase(phaseNumb).getPhysicalProperties().getViscosity();
-                    names[k] = "WATER VISCOSITY";
-                    units[k] = "NS/M2";
-                    k++;
-
-                    props[k][i][j] = thermoSystem.getPhase(phaseNumb).getCp()
-                            / thermoSystem.getPhase(phaseNumb).getNumberOfMolesInPhase()
-                            / thermoSystem.getPhase(phaseNumb).getMolarMass();
-                    names[k] = "WATER HEAT CAPACITY";
-                    units[k] = "J/KG-K";
-                    k++;
-
-                    props[k][i][j] = thermoSystem.getPhase(phaseNumb).getEnthalpy()
-                            / thermoSystem.getPhase(phaseNumb).getNumberOfMolesInPhase()
-                            / thermoSystem.getPhase(phaseNumb).getMolarMass();
-                    names[k] = "WATER ENTHALPY";
-                    units[k] = "J/KG";
-                    k++;
-
-                    props[k][i][j] = thermoSystem.getPhase(phaseNumb).getEntropy()
-                            / thermoSystem.getPhase(phaseNumb).getNumberOfMolesInPhase()
-                            / thermoSystem.getPhase(phaseNumb).getMolarMass();
-                    names[k] = "WATER ENTROPY";
-                    units[k] = "J/KG/K";
-                    k++;
-
-                    props[k][i][j] = thermoSystem.getPhase(phaseNumb).getPhysicalProperties()
-                            .getConductivity();
-                    names[k] = "WATER THERMAL CONDUCTIVITY";
-                    units[k] = "W/M-K";
-                    k++;
-                    hasWaterValues = true;
-                } else {
-                    if (continuousDerivativesExtrapolation && hasWaterValues) {
-                        do {
-                            if (j > 1) {
-                                props[k][i][j] = props[k][i][j - 1]
-                                        + (props[k][i][j - 1] - props[k][i][j - 2])
-                                                / (temperatures[j - 1] - temperatures[j - 2])
-                                                * (temperatures[j] - temperatures[j - 1]);
-                            }
-                            /*
-                             * if (i < 2) { props[k][i][j] = props[k][i][j - 1] + (props[k][i][j -
-                             * 1] - props[k][i][j - 2]) / (temperatures[j - 1] - temperatures[j -
-                             * 2]) * (temperatures[j] - temperatures[j - 1]); } else if (j < 2) {
-                             * props[k][i][j] = props[k][i - 1][j] + (props[k][i - 1][j] -
-                             * props[k][i - 2][j]) / (pressures[i - 1] - pressures[i - 2]) *
-                             * (pressures[i] - pressures[i - 1]); } else { props[k][i][j] =
-                             * props[k][i - 1][j - 1] + (props[k][i][j - 1] - props[k][i][j - 2]) /
-                             * (temperatures[j - 1] - temperatures[j - 2]) * (temperatures[j] -
-                             * temperatures[j - 1]) + (props[k][i - 1][j] - props[k][i - 2][j]) /
-                             * (pressures[i - 1] - pressures[i - 2]) * (pressures[i] - pressures[i -
-                             * 1]); } props[k][i][j] = 0.0;
-                             */
-                            k++;
-                          } while (k < 26); // names[k] = "GAS DENSITY";
-                        // units[k] = "KG/M3";
-                    } else {
-                        waterSystem.setTemperature(temperatures[j]);
-                        waterSystem.setPressure(pressures[i]);
-                        waterSystem.setPhaseType(0, 0);
-                        waterSystem.init(3);
-                        waterSystem.initPhysicalProperties();
-
-                        if (thermoSystem.getPhase(0).hasComponent("water")) {
-                            props[k][i][j] = thermoSystem.getPhase(0).getComponent("water").getz()
-                                    * thermoSystem.getPhase(0).getComponent("water").getMolarMass()
-                                    / thermoSystem.getPhase(0).getMolarMass();
-                        } else {
-                            props[k][i][j] = 0.0;
-                        }
-                        names[k] = "WATER VAPOR MASS FRACTION";
-                        units[k] = "-";
-                        k++;
-
-                        props[k][i][j] =
-                                waterSystem.getPhase(0).getPhysicalProperties().getDensity();
-                        names[k] = "WATER DENSITY";
-                        units[k] = "KG/M3";
-                        k++;
-
-                        props[k][i][j] = waterSystem.getPhase(0).getdrhodP() / 1.0e5;
-                        names[k] = "DRHOWAT/DP";
-                        units[k] = "S2/M2";
-                        k++;
-
-                        props[k][i][j] = waterSystem.getPhase(0).getdrhodT();
-                        names[k] = "DRHOWAT/DT";
-                        units[k] = "KG/M3-K";
-                        k++;
-
-                        props[k][i][j] =
-                                waterSystem.getPhase(0).getPhysicalProperties().getViscosity();
-                        names[k] = "WATER VISCOSITY";
-                        units[k] = "NS/M2";
-                        k++;
-
-                        props[k][i][j] = waterSystem.getPhase(0).getCp()
-                                / waterSystem.getPhase(0).getNumberOfMolesInPhase()
-                                / waterSystem.getPhase(0).getMolarMass();
-                        names[k] = "WATER HEAT CAPACITY";
-                        units[k] = "J/KG-K";
-                        k++;
-
-                        props[k][i][j] = waterSystem.getPhase(0).getEnthalpy()
-                                / waterSystem.getPhase(0).getNumberOfMolesInPhase()
-                                / waterSystem.getPhase(0).getMolarMass();
-                        names[k] = "WATER ENTHALPY";
-                        units[k] = "J/KG";
-                        k++;
-
-                        props[k][i][j] = waterSystem.getPhase(0).getEntropy()
-                                / waterSystem.getPhase(0).getNumberOfMolesInPhase()
-                                / waterSystem.getPhase(0).getMolarMass();
-                        names[k] = "WATER ENTROPY";
-                        units[k] = "J/KG/K";
-                        k++;
-
-                        props[k][i][j] =
-                                waterSystem.getPhase(0).getPhysicalProperties().getConductivity();
-                        names[k] = "WATER THERMAL CONDUCTIVITY";
-                        units[k] = "W/M-K";
-                        k++;
-                    }
-                }
-
-                if (thermoSystem.hasPhaseType("gas") && thermoSystem.hasPhaseType("oil")
-                        && acceptedFlash) {
-                    props[k][i][j] = thermoSystem.getInterphaseProperties().getSurfaceTension(
-                            thermoSystem.getPhaseNumberOfPhase("gas"),
-                            thermoSystem.getPhaseNumberOfPhase("oil"));
-                    names[k] = "VAPOR-LIQUID SURFACE TENSION";
-                    units[k] = "N/M";
-                    k++;
-                } else {
-                    if (continuousDerivativesExtrapolation && (i >= 2 || j >= 2)) {
-                        if (i < 2) {
-                            props[k][i][j] =
-                                    props[k][i][j - 1] + (props[k][i][j - 1] - props[k][i][j - 2])
-                                            / (temperatures[j - 1] - temperatures[j - 2])
-                                            * (temperatures[j] - temperatures[j - 1]);
-                        } else if (j < 2) {
-                            props[k][i][j] =
-                                    props[k][i - 1][j] + (props[k][i - 1][j] - props[k][i - 2][j])
-                                            / (pressures[i - 1] - pressures[i - 2])
-                                            * (pressures[i] - pressures[i - 1]);
-                        } else {
-                            props[k][i][j] = props[k][i - 1][j - 1]
-                                    + (props[k][i][j - 1] - props[k][i][j - 2])
-                                            / (temperatures[j - 1] - temperatures[j - 2])
-                                            * (temperatures[j] - temperatures[j - 1])
-                                    + (props[k][i - 1][j] - props[k][i - 2][j])
-                                            / (pressures[i - 1] - pressures[i - 2])
-                                            * (pressures[i] - pressures[i - 1]);
-                        }
-                        props[k][i][j] = 10.0e-3;
-                        k++;
-                    } else {
-                        props[k][i][j] = 10.0e-3;
-                        names[k] = "VAPOR-LIQUID SURFACE TENSION";
-                        units[k] = "N/M";
-                        k++;
-                    }
-                }
-
-                if (thermoSystem.hasPhaseType("gas") && thermoSystem.hasPhaseType("aqueous")
-                        && acceptedFlash) {
-                    props[k][i][j] = thermoSystem.getInterphaseProperties().getSurfaceTension(
-                            thermoSystem.getPhaseNumberOfPhase("gas"),
-                            thermoSystem.getPhaseNumberOfPhase("aqueous"));
-                    names[k] = "VAPOR-WATER SURFACE TENSION";
-                    units[k] = "N/M";
-                    k++;
-                } else {
-                    if (continuousDerivativesExtrapolation && (i >= 2 || j >= 2)) {
-                        if (i < 2) {
-                            props[k][i][j] =
-                                    props[k][i][j - 1] + (props[k][i][j - 1] - props[k][i][j - 2])
-                                            / (temperatures[j - 1] - temperatures[j - 2])
-                                            * (temperatures[j] - temperatures[j - 1]);
-                        } else if (j < 2) {
-                            props[k][i][j] =
-                                    props[k][i - 1][j] + (props[k][i - 1][j] - props[k][i - 2][j])
-                                            / (pressures[i - 1] - pressures[i - 2])
-                                            * (pressures[i] - pressures[i - 1]);
-                        } else {
-                            props[k][i][j] = props[k][i - 1][j - 1]
-                                    + (props[k][i][j - 1] - props[k][i][j - 2])
-                                            / (temperatures[j - 1] - temperatures[j - 2])
-                                            * (temperatures[j] - temperatures[j - 1])
-                                    + (props[k][i - 1][j] - props[k][i - 2][j])
-                                            / (pressures[i - 1] - pressures[i - 2])
-                                            * (pressures[i] - pressures[i - 1]);
-                        }
-                        props[k][i][j] = 60.0e-3;
-                        k++;
-                    } else {
-                        props[k][i][j] = 60.0e-3;
-                        names[k] = "VAPOR-WATER SURFACE TENSION";
-                        units[k] = "N/M";
-                        k++;
-                    }
-                }
-
-                if (thermoSystem.hasPhaseType("oil") && thermoSystem.hasPhaseType("aqueous")
-                        && acceptedFlash) {
-                    props[k][i][j] = thermoSystem.getInterphaseProperties().getSurfaceTension(
-                            thermoSystem.getPhaseNumberOfPhase("oil"),
-                            thermoSystem.getPhaseNumberOfPhase("aqueous"));
-                    names[k] = "LIQUID-WATER SURFACE TENSION";
-                    units[k] = "N/M";
-                    k++;
-                } else {
-                    if (continuousDerivativesExtrapolation && (i >= 2 || j >= 2)) {
-                        if (i < 2) {
-                            props[k][i][j] =
-                                    props[k][i][j - 1] + (props[k][i][j - 1] - props[k][i][j - 2])
-                                            / (temperatures[j - 1] - temperatures[j - 2])
-                                            * (temperatures[j] - temperatures[j - 1]);
-                        } else if (j < 2) {
-                            props[k][i][j] =
-                                    props[k][i - 1][j] + (props[k][i - 1][j] - props[k][i - 2][j])
-                                            / (pressures[i - 1] - pressures[i - 2])
-                                            * (pressures[i] - pressures[i - 1]);
-                        } else {
-                            props[k][i][j] = props[k][i - 1][j - 1]
-                                    + (props[k][i][j - 1] - props[k][i][j - 2])
-                                            / (temperatures[j - 1] - temperatures[j - 2])
-                                            * (temperatures[j] - temperatures[j - 1])
-                                    + (props[k][i - 1][j] - props[k][i - 2][j])
-                                            / (pressures[i - 1] - pressures[i - 2])
-                                            * (pressures[i] - pressures[i - 1]);
-                        }
-                        props[k][i][j] = 20.0e-3;
-                        k++;
-                    } else {
-                        props[k][i][j] = 20.0e-3;
-                        names[k] = "LIQUID-WATER SURFACE TENSION";
-                        units[k] = "N/M";
-                        k++;
-                    }
-                }
-            }
-=======
         writer.write(pressureLOG[i] + "    ");
         Pcounter++;
       }
@@ -1583,7 +952,6 @@
         if (Tcounter > 4) {
           writer.write("\n");
           Tcounter = 0;
->>>>>>> b9d5f22d
         }
         writer.write(temperatureLOG[i] + "    ");
         Tcounter++;
@@ -1619,22 +987,6 @@
         logger.info("Writing variable: " + names[k]);
         writer.write(names[k] + " (" + units[k] + ")\n");
         for (int i = 0; i < pressures.length; i++) {
-<<<<<<< HEAD
-            thermoSystem.setPressure(pressures[i]);
-            for (int j = 0; j < temperatures.length; j++) {
-              logger.info("pressure " + pressureLOG[i] + " temperature " + temperatureLOG[j]); // +
-                                                                                                // "
-                                                                                                // ROG
-                                                                                                // "
-                                                                                                // +
-                                                                                                // ROG[i][j]
-                                                                                                // +
-                                                                                                // "
-                                                                                                // ROL
-                                                                                                // "
-                                                                                                // +
-                                                                                                // ROL[i][j]);
-=======
           // thermoSystem.setPressure(pressures[i]);
           int counter = 0;
           for (int j = 0; j < temperatures.length; j++) {
@@ -1642,7 +994,6 @@
             if (counter > 4) {
               writer.write("\n");
               counter = 0;
->>>>>>> b9d5f22d
             }
             writer.write(props[k][i][j] + "    ");
             counter++;
