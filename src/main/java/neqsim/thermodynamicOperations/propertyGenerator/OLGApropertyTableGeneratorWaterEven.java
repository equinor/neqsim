--- conflicted
+++ resolved
@@ -713,497 +713,6 @@
         }
       }
     }
-<<<<<<< HEAD
-
-    /** {@inheritDoc} */
-    @Override
-    public void run() {
-        calcRSWTOB();
-        logger.info("RSWTOB " + RSWTOB);
-        nProps = 29;
-        props = new double[nProps][pressures.length][temperatures.length];
-        units = new String[nProps];
-        names = new String[nProps];
-
-        // int startGasTemperatures = 0;
-        boolean acceptedFlash = true;
-        for (int j = 0; j < temperatures.length; j++) {
-            thermoSystem.setTemperature(temperatures[j]);
-            for (int i = 0; i < pressures.length; i++) {
-                thermoSystem.setPressure(pressures[i]);
-                try {
-                    // logger.info("TPflash... " + thermoSystem.getTemperature() + " pressure " +
-                    // thermoSystem.getPressure());
-                    thermoOps.TPflash();
-                    // thermoSystem.createTable("test");
-                    thermoSystem.init(3);
-                    thermoSystem.initPhysicalProperties();
-                    // if(thermoSystem.getPressure()>120){
-                    // thermoSystem.display();
-                    // }
-                    // thermoSystem.display();
-                    acceptedFlash = true;
-                } catch (Exception e) {
-                    acceptedFlash = false;
-                    logger.info("fail temperature " + thermoSystem.getTemperature()
-                            + " fail pressure " + thermoSystem.getPressure());
-
-                    thermoSystem.display();
-                    logger.error("error", e);
-                }
-
-                /*
-                 * logger.info("water density " +
-                 * thermoSystem.getPhase(2).getPhysicalProperties().getDensity());
-                 * logger.info("RSW " + thermoSystem.getPhase(0).getComponent("water").getx() *
-                 * thermoSystem.getPhase(0).getComponent("water").getMolarMass() /
-                 * thermoSystem.getPhase(0).getMolarMass()); logger.info("surf tens oil-water  " +
-                 * thermoSystem.getInterphaseProperties().getSurfaceTension(1, 2));
-                 * logger.info("surf tens gas-water  " +
-                 * thermoSystem.getInterphaseProperties().getSurfaceTension(0, 2));
-                 */
-                int k = 0;
-                if (thermoSystem.hasPhaseType("gas") && acceptedFlash) {
-                    int phaseNumb = thermoSystem.getPhaseNumberOfPhase("gas");
-
-                    props[k][i][j] =
-                            thermoSystem.getPhase(phaseNumb).getPhysicalProperties().getDensity();
-                    names[k] = "GAS DENSITY";
-                    units[k] = "KG/M3";
-                    k++;
-
-                    props[k][i][j] = thermoSystem.getPhase(phaseNumb).getdrhodP() / 1.0e5;
-                    names[k] = "DRHOG/DP";
-                    units[k] = "S2/M2";
-                    k++;
-
-                    props[k][i][j] = thermoSystem.getPhase(phaseNumb).getdrhodT();
-                    names[k] = "DRHOG/DT";
-                    units[k] = "KG/M3-K";
-                    k++;
-
-                    if (thermoSystem.hasPhaseType("oil")) {
-                        props[k][i][j] = thermoSystem.getPhase(phaseNumb).getBeta()
-                                * thermoSystem.getPhase(phaseNumb).getMolarMass()
-                                / (thermoSystem.getPhase(phaseNumb).getBeta()
-                                        * thermoSystem.getPhase(phaseNumb).getMolarMass()
-                                        + thermoSystem.getPhase("oil").getBeta()
-                                                * thermoSystem.getPhase("oil").getMolarMass());
-                    } else {
-                      props[k][i][j] = 1.0; // thermoSystem.getPhase(phaseNumb).getBeta() *
-                                             // thermoSystem.getPhase(phaseNumb).getMolarMass() /
-                                             // thermoSystem.getMolarMass();
-                    }
-                    names[k] = "GAS MASS FRACTION";
-                    units[k] = "-";
-                    k++;
-
-                    props[k][i][j] =
-                            thermoSystem.getPhase(phaseNumb).getPhysicalProperties().getViscosity();
-                    names[k] = "GAS VISCOSITY";
-                    units[k] = "NS/M2";
-                    k++;
-
-                    props[k][i][j] = thermoSystem.getPhase(phaseNumb).getCp()
-                            / thermoSystem.getPhase(phaseNumb).getNumberOfMolesInPhase()
-                            / thermoSystem.getPhase(phaseNumb).getMolarMass();
-                    names[k] = "GAS HEAT CAPACITY";
-                    units[k] = "J/KG-K";
-                    k++;
-
-                    props[k][i][j] = thermoSystem.getPhase(phaseNumb).getEnthalpy()
-                            / thermoSystem.getPhase(phaseNumb).getNumberOfMolesInPhase()
-                            / thermoSystem.getPhase(phaseNumb).getMolarMass();
-                    names[k] = "GAS ENTHALPY";
-                    units[k] = "J/KG";
-                    k++;
-
-                    props[k][i][j] = thermoSystem.getPhase(phaseNumb).getPhysicalProperties()
-                            .getConductivity();
-                    names[k] = "GAS THERMAL CONDUCTIVITY";
-                    units[k] = "W/M-K";
-                    k++;
-
-                    props[k][i][j] = thermoSystem.getPhase(phaseNumb).getEntropy()
-                            / thermoSystem.getPhase(phaseNumb).getNumberOfMolesInPhase()
-                            / thermoSystem.getPhase(phaseNumb).getMolarMass();
-                    names[k] = "GAS ENTROPY";
-                    units[k] = "J/KG/K";
-                    k++;
-                    hasGasValues = true;
-                    // set gas properties
-                } else {
-                    if (continuousDerivativesExtrapolation && hasGasValues) {
-                        do {
-                            if (i > 1) {
-                                props[k][i][j] = props[k][i - 1][j]
-                                        + (props[k][i - 1][j] - props[k][i - 2][j])
-                                                / (pressures[i - 1] - pressures[i - 2])
-                                                * (pressures[i] - pressures[i - 1]);
-                                // } //else if (j < 2) {
-                                // props[k][i][j] = 0; //props[k][i - 1][j] + (props[k][i - 1][j] -
-                                // props[k][i -
-                                // 2][j]) / (pressures[i - 1] - pressures[i - 2]) * (pressures[i] -
-                                // pressures[i
-                                // - 1]);
-                                // } else {
-                                // props[k][i][j] = 0; //props[k][i - 1][j - 1] + (props[k][i][j -
-                                // 1]
-                                // -
-                                // props[k][i][j - 2]) / (temperatures[j - 1] - temperatures[j - 2])
-                                // *
-                                // (temperatures[j] - temperatures[j - 1]) + (props[k][i - 1][j] -
-                                // props[k][i -
-                                // 2][j]) / (pressures[i - 1] - pressures[i - 2]) * (pressures[i] -
-                                // pressures[i
-                                // - 1]);
-                                // double newTemp = pressures[i];
-                                // double vall = xcoef[k].get(0, 0) + newTemp * (xcoef[k].get(1, 0)
-                                // + newTemp *
-                                // (xcoef[k].get(2, 0) + newTemp * xcoef[k].get(3, 0)));
-                                // props[k][i][j] = vall;
-                                // if(i>0 && props[k][i-1][j]>1e-10) props[k][i][j] =
-                                // props[k][i-1][j]*pressures[i]/pressures[i-1];
-                            }
-                            if (names[k].equals("GAS MASS FRACTION") && props[k][i][j] < 0) {
-                                props[k][i][j] = 0;
-                            }
-                            k++;
-                          } while (k < 9); // names[k] = "GAS DENSITY";
-                        // units[k] = "KG/M3";
-                    }
-                    /*
-                     * else if (false && !hasGasValues) { startGasTemperatures = j; }
-                     */
-                }
-                /*
-                 * double[] gasVals = new double[9]; for (int kk = 0; kk < 9; kk++) { gasVals[kk] =
-                 * props[kk][i][j]; } Matrix gasVector = new Matrix(gasVals, 1).transpose();
-                 * XMatrixgas.setMatrix(0, 8, 0, 2, XMatrixgas.getMatrix(0, 8, 1, 3));
-                 * XMatrixgas.setMatrix(0, 8, 3, 3, gasVector); if (i > 3) { for (int ii = 0; ii <
-                 * 4; ii++) { aMatrix.set(ii, 0, 1.0); aMatrix.set(ii, 1, pressures[i - ii]);
-                 * aMatrix.set(ii, 2, pressures[i - ii] * pressures[i - ii]); aMatrix.set(ii, 3,
-                 * pressures[i - ii] * pressures[i - ii] * pressures[i - ii]); }
-                 * 
-                 * for (int jj = 0; jj < 9; jj++) { Matrix xg = XMatrixgas.getMatrix(jj, jj, 0, 3);
-                 * 
-                 * try { xcoef[jj] = aMatrix.solve(xg.transpose()); } catch (Exception e) {
-                 * logger.error("error",e); } // logger.info("xcoef " + j); // xcoef.print(10, 10);
-                 * //logger.info("dss: " +ds * dxds.get(speceq, 0)); // specVal = xcoef.get(0, 0) +
-                 * sny * (xcoef.get(1, 0) + sny * (xcoef.get(2, 0) + sny * xcoef.get(3, 0))); //
-                 * logger.info("vall" + vall); } }
-                 */
-                if (thermoSystem.hasPhaseType("oil") && acceptedFlash) {
-                    int phaseNumb = thermoSystem.getPhaseNumberOfPhase("oil");
-
-                    props[k][i][j] =
-                            thermoSystem.getPhase(phaseNumb).getPhysicalProperties().getDensity();
-                    names[k] = "LIQUID DENSITY";
-                    units[k] = "KG/M3";
-                    k++;
-
-                    props[k][i][j] = thermoSystem.getPhase(phaseNumb).getdrhodP() / 1.0e5;
-                    names[k] = "DRHOL/DP";
-                    units[k] = "S2/M2";
-                    k++;
-
-                    props[k][i][j] = thermoSystem.getPhase(phaseNumb).getdrhodT();
-                    names[k] = "DRHOL/DT";
-                    units[k] = "KG/M3-K";
-                    k++;
-
-                    props[k][i][j] =
-                            thermoSystem.getPhase(phaseNumb).getPhysicalProperties().getViscosity();
-                    names[k] = "LIQUID VISCOSITY";
-                    units[k] = "NS/M2";
-                    k++;
-
-                    props[k][i][j] = thermoSystem.getPhase(phaseNumb).getCp()
-                            / thermoSystem.getPhase(phaseNumb).getNumberOfMolesInPhase()
-                            / thermoSystem.getPhase(phaseNumb).getMolarMass();
-                    names[k] = "LIQUID HEAT CAPACITY";
-                    units[k] = "J/KG-K";
-                    k++;
-
-                    props[k][i][j] = thermoSystem.getPhase(phaseNumb).getEnthalpy()
-                            / thermoSystem.getPhase(phaseNumb).getNumberOfMolesInPhase()
-                            / thermoSystem.getPhase(phaseNumb).getMolarMass();
-                    names[k] = "LIQUID ENTHALPY";
-                    units[k] = "J/KG";
-                    k++;
-
-                    props[k][i][j] = thermoSystem.getPhase(phaseNumb).getEntropy()
-                            / thermoSystem.getPhase(phaseNumb).getNumberOfMolesInPhase()
-                            / thermoSystem.getPhase(phaseNumb).getMolarMass();
-                    names[k] = "LIQUID ENTROPY";
-                    units[k] = "J/KG/K";
-                    k++;
-
-                    props[k][i][j] = thermoSystem.getPhase(phaseNumb).getPhysicalProperties()
-                            .getConductivity();
-                    names[k] = "LIQUID THERMAL CONDUCTIVITY";
-                    units[k] = "W/M-K";
-                    k++;
-                    hasOilValues = true;
-                } else {
-                    if (continuousDerivativesExtrapolation && hasOilValues) {
-                        do {
-                            if (j > 1) {
-                                props[k][i][j] = props[k][i][j - 1]
-                                        + (props[k][i][j - 1] - props[k][i][j - 2])
-                                                / (temperatures[j - 1] - temperatures[j - 2])
-                                                * (temperatures[j] - temperatures[j - 1]);
-                            }
-                            /*
-                             * if (i < 2) { props[k][i][j] = props[k][i][j - 1] + (props[k][i][j -
-                             * 1] - props[k][i][j - 2]) / (temperatures[j - 1] - temperatures[j -
-                             * 2]) * (temperatures[j] - temperatures[j - 1]); } else if (j < 2) {
-                             * props[k][i][j] = props[k][i - 1][j] + (props[k][i - 1][j] -
-                             * props[k][i - 2][j]) / (pressures[i - 1] - pressures[i - 2]) *
-                             * (pressures[i] - pressures[i - 1]); } else { props[k][i][j] =
-                             * props[k][i - 1][j - 1] + (props[k][i][j - 1] - props[k][i][j - 2]) /
-                             * (temperatures[j - 1] - temperatures[j - 2]) * (temperatures[j] -
-                             * temperatures[j - 1]) + (props[k][i - 1][j] - props[k][i - 2][j]) /
-                             * (pressures[i - 1] - pressures[i - 2]) * (pressures[i] - pressures[i -
-                             * 1]); } props[k][i][j] = 0.0;
-                             */
-                            k++;
-                          } while (k < 17); // names[k] = "GAS DENSITY";
-                        // units[k] = "KG/M3";
-                    }
-                    // setOilProperties();
-                    // set gas properties
-                }
-
-                if (thermoSystem.hasPhaseType("aqueous") && acceptedFlash) {
-                    int phaseNumb = thermoSystem.getPhaseNumberOfPhase("aqueous");
-
-                    props[k][i][j] = thermoSystem.getPhase(0).getComponent("water").getx()
-                            * thermoSystem.getPhase(0).getComponent("water").getMolarMass()
-                            / thermoSystem.getPhase(0).getMolarMass();
-                    names[k] = "WATER VAPOR MASS FRACTION";
-                    units[k] = "-";
-                    k++;
-
-                    props[k][i][j] =
-                            thermoSystem.getPhase(phaseNumb).getPhysicalProperties().getDensity();
-                    names[k] = "WATER DENSITY";
-                    units[k] = "KG/M3";
-                    k++;
-
-                    props[k][i][j] = thermoSystem.getPhase(phaseNumb).getdrhodP() / 1.0e5;
-                    names[k] = "DRHOWAT/DP";
-                    units[k] = "S2/M2";
-                    k++;
-
-                    props[k][i][j] = thermoSystem.getPhase(phaseNumb).getdrhodT();
-                    names[k] = "DRHOWAT/DT";
-                    units[k] = "KG/M3-K";
-                    k++;
-
-                    props[k][i][j] =
-                            thermoSystem.getPhase(phaseNumb).getPhysicalProperties().getViscosity();
-                    names[k] = "WATER VISCOSITY";
-                    units[k] = "NS/M2";
-                    k++;
-
-                    props[k][i][j] = thermoSystem.getPhase(phaseNumb).getCp()
-                            / thermoSystem.getPhase(phaseNumb).getNumberOfMolesInPhase()
-                            / thermoSystem.getPhase(phaseNumb).getMolarMass();
-                    names[k] = "WATER HEAT CAPACITY";
-                    units[k] = "J/KG-K";
-                    k++;
-
-                    props[k][i][j] = thermoSystem.getPhase(phaseNumb).getEnthalpy()
-                            / thermoSystem.getPhase(phaseNumb).getNumberOfMolesInPhase()
-                            / thermoSystem.getPhase(phaseNumb).getMolarMass();
-                    names[k] = "WATER ENTHALPY";
-                    units[k] = "J/KG";
-                    k++;
-
-                    props[k][i][j] = thermoSystem.getPhase(phaseNumb).getEntropy()
-                            / thermoSystem.getPhase(phaseNumb).getNumberOfMolesInPhase()
-                            / thermoSystem.getPhase(phaseNumb).getMolarMass();
-                    names[k] = "WATER ENTROPY";
-                    units[k] = "J/KG/K";
-                    k++;
-
-                    props[k][i][j] = thermoSystem.getPhase(phaseNumb).getPhysicalProperties()
-                            .getConductivity();
-                    names[k] = "WATER THERMAL CONDUCTIVITY";
-                    units[k] = "W/M-K";
-                    k++;
-                    hasWaterValues = true;
-                } else {
-                    if (continuousDerivativesExtrapolation && hasWaterValues) {
-                        do {
-                            if (j > 1) {
-                                props[k][i][j] = props[k][i][j - 1]
-                                        + (props[k][i][j - 1] - props[k][i][j - 2])
-                                                / (temperatures[j - 1] - temperatures[j - 2])
-                                                * (temperatures[j] - temperatures[j - 1]);
-                            }
-                            /*
-                             * if (i < 2) { props[k][i][j] = props[k][i][j - 1] + (props[k][i][j -
-                             * 1] - props[k][i][j - 2]) / (temperatures[j - 1] - temperatures[j -
-                             * 2]) * (temperatures[j] - temperatures[j - 1]); } else if (j < 2) {
-                             * props[k][i][j] = props[k][i - 1][j] + (props[k][i - 1][j] -
-                             * props[k][i - 2][j]) / (pressures[i - 1] - pressures[i - 2]) *
-                             * (pressures[i] - pressures[i - 1]); } else { props[k][i][j] =
-                             * props[k][i - 1][j - 1] + (props[k][i][j - 1] - props[k][i][j - 2]) /
-                             * (temperatures[j - 1] - temperatures[j - 2]) * (temperatures[j] -
-                             * temperatures[j - 1]) + (props[k][i - 1][j] - props[k][i - 2][j]) /
-                             * (pressures[i - 1] - pressures[i - 2]) * (pressures[i] - pressures[i -
-                             * 1]); } props[k][i][j] = 0.0;
-                             */
-                            k++;
-                          } while (k < 26); // names[k] = "GAS DENSITY";
-                        // units[k] = "KG/M3";
-                    }
-                }
-
-                if (thermoSystem.hasPhaseType("gas") && thermoSystem.hasPhaseType("oil")
-                        && acceptedFlash) {
-                    props[k][i][j] = thermoSystem.getInterphaseProperties().getSurfaceTension(
-                            thermoSystem.getPhaseNumberOfPhase("gas"),
-                            thermoSystem.getPhaseNumberOfPhase("oil"));
-                    names[k] = "VAPOR-LIQUID SURFACE TENSION";
-                    units[k] = "N/M";
-                    k++;
-                } else {
-                    if (continuousDerivativesExtrapolation) {// && (i >= 2 || j >= 2)) {
-                        if (!thermoSystem.hasPhaseType("gas")) {
-                            if (i > 2 && j >= 2) {
-                                // props[k][i][j] = props[k][i][j - 1] + (props[k][i][j - 1] -
-                                // props[k][i][j -
-                                // 2]) / (temperatures[j - 1] - temperatures[j - 2]) *
-                                // (temperatures[j] -
-                                // temperatures[j - 1]);
-                            }
-                        } else {
-                            // props[k][i][j] = props[k][i - 1][j] + (props[k][i - 1][j] -
-                            // props[k][i -
-                            // 2][j]) / (pressures[i - 1] - pressures[i - 2]) * (pressures[i] -
-                            // pressures[i
-                            // - 1]);
-                        }
-
-                        /*
-                         * else if (j < 2) { props[k][i][j] = props[k][i - 1][j] + (props[k][i -
-                         * 1][j] - props[k][i - 2][j]) / (pressures[i - 1] - pressures[i - 2]) *
-                         * (pressures[i] - pressures[i - 1]); } else { props[k][i][j] = props[k][i -
-                         * 1][j - 1] + (props[k][i][j - 1] - props[k][i][j - 2]) / (temperatures[j -
-                         * 1] - temperatures[j - 2]) * (temperatures[j] - temperatures[j - 1]) +
-                         * (props[k][i - 1][j] - props[k][i - 2][j]) / (pressures[i - 1] -
-                         * pressures[i - 2]) * (pressures[i] - pressures[i - 1]); } props[k][i][j] =
-                         * 0.0;
-                         */
-                        props[k][i][j] = 10.0e-3;
-                        k++;
-                    } else {
-                        props[k][i][j] = 10.0e-3;
-                        names[k] = "VAPOR-LIQUID SURFACE TENSION";
-                        units[k] = "N/M";
-                        k++;
-                    }
-                }
-
-                if (thermoSystem.hasPhaseType("gas") && thermoSystem.hasPhaseType("aqueous")
-                        && acceptedFlash) {
-                    props[k][i][j] = thermoSystem.getInterphaseProperties().getSurfaceTension(
-                            thermoSystem.getPhaseNumberOfPhase("gas"),
-                            thermoSystem.getPhaseNumberOfPhase("aqueous"));
-                    names[k] = "VAPOR-WATER SURFACE TENSION";
-                    units[k] = "N/M";
-                    k++;
-                } else {
-                    if (continuousDerivativesExtrapolation) {// && (i >= 2 || j >= 2)) {
-                        if (!thermoSystem.hasPhaseType("gas")) {
-                            if (j >= 2) {
-                                // props[k][i][j] = props[k][i][j - 1] + (props[k][i][j - 1] -
-                                // props[k][i][j -
-                                // 2]) / (temperatures[j - 1] - temperatures[j - 2]) *
-                                // (temperatures[j] -
-                                // temperatures[j - 1]);
-                            }
-                        } else {
-                            // props[k][i][j] = props[k][i - 1][j] + (props[k][i - 1][j] -
-                            // props[k][i -
-                            // 2][j]) / (pressures[i - 1] - pressures[i - 2]) * (pressures[i] -
-                            // pressures[i
-                            // - 1]);
-                        }
-
-                        if (i < 2) {
-                            props[k][i][j] =
-                                    props[k][i][j - 1] + (props[k][i][j - 1] - props[k][i][j - 2])
-                                            / (temperatures[j - 1] - temperatures[j - 2])
-                                            * (temperatures[j] - temperatures[j - 1]);
-                        } else if (j < 2) {
-                            props[k][i][j] =
-                                    props[k][i - 1][j] + (props[k][i - 1][j] - props[k][i - 2][j])
-                                            / (pressures[i - 1] - pressures[i - 2])
-                                            * (pressures[i] - pressures[i - 1]);
-                        } else {
-                            props[k][i][j] = props[k][i - 1][j - 1]
-                                    + (props[k][i][j - 1] - props[k][i][j - 2])
-                                            / (temperatures[j - 1] - temperatures[j - 2])
-                                            * (temperatures[j] - temperatures[j - 1])
-                                    + (props[k][i - 1][j] - props[k][i - 2][j])
-                                            / (pressures[i - 1] - pressures[i - 2])
-                                            * (pressures[i] - pressures[i - 1]);
-                        }
-                        props[k][i][j] = 60.0e-3;
-                        // props[k][i][j] = 10.0e-3;
-                        k++;
-                    } else {
-                        props[k][i][j] = 60.0e-3;
-                        names[k] = "VAPOR-WATER SURFACE TENSION";
-                        units[k] = "N/M";
-                        k++;
-                    }
-                }
-
-                if (thermoSystem.hasPhaseType("oil") && thermoSystem.hasPhaseType("aqueous")
-                        && acceptedFlash) {
-                    props[k][i][j] = thermoSystem.getInterphaseProperties().getSurfaceTension(
-                            thermoSystem.getPhaseNumberOfPhase("oil"),
-                            thermoSystem.getPhaseNumberOfPhase("aqueous"));
-                    names[k] = "LIQUID-WATER SURFACE TENSION";
-                    units[k] = "N/M";
-                    k++;
-                } else {
-                    if (continuousDerivativesExtrapolation) {// && (i >= 2 || j >= 2)) {
-                        if (i < 2) {
-                            props[k][i][j] =
-                                    props[k][i][j - 1] + (props[k][i][j - 1] - props[k][i][j - 2])
-                                            / (temperatures[j - 1] - temperatures[j - 2])
-                                            * (temperatures[j] - temperatures[j - 1]);
-                        } else if (j < 2) {
-                            props[k][i][j] =
-                                    props[k][i - 1][j] + (props[k][i - 1][j] - props[k][i - 2][j])
-                                            / (pressures[i - 1] - pressures[i - 2])
-                                            * (pressures[i] - pressures[i - 1]);
-                        } else {
-                            props[k][i][j] = props[k][i - 1][j - 1]
-                                    + (props[k][i][j - 1] - props[k][i][j - 2])
-                                            / (temperatures[j - 1] - temperatures[j - 2])
-                                            * (temperatures[j] - temperatures[j - 1])
-                                    + (props[k][i - 1][j] - props[k][i - 2][j])
-                                            / (pressures[i - 1] - pressures[i - 2])
-                                            * (pressures[i] - pressures[i - 1]);
-                        }
-                        props[k][i][j] = 20.0e-3;
-                        k++;
-                    } else {
-                        props[k][i][j] = 20.0e-3;
-                        names[k] = "LIQUID-WATER SURFACE TENSION";
-                        units[k] = "N/M";
-                        k++;
-                    }
-                }
-            }
-=======
     logger.info("Finished TPflash...");
     if (thermoSystem.getPhase(0).hasComponent("water")) {
       thermoSystem.removeComponent("water");
@@ -1264,7 +773,6 @@
         if (Pcounter > 4) {
           writer.write("\n");
           Pcounter = 0;
->>>>>>> b9d5f22d
         }
         writer.write(pressureLOG[i] + "    ");
         Pcounter++;
@@ -1311,22 +819,6 @@
         logger.info("Writing variable: " + names[k]);
         writer.write(names[k] + " (" + units[k] + ")\n");
         for (int i = 0; i < pressures.length; i++) {
-<<<<<<< HEAD
-            thermoSystem.setPressure(pressures[i]);
-            for (int j = 0; j < temperatures.length; j++) {
-              logger.info("pressure " + pressureLOG[i] + " temperature " + temperatureLOG[j]); // +
-                                                                                                // "
-                                                                                                // ROG
-                                                                                                // "
-                                                                                                // +
-                                                                                                // ROG[i][j]
-                                                                                                // +
-                                                                                                // "
-                                                                                                // ROL
-                                                                                                // "
-                                                                                                // +
-                                                                                                // ROL[i][j]);
-=======
           // thermoSystem.setPressure(pressures[i]);
           int counter = 0;
           for (int j = 0; j < temperatures.length; j++) {
@@ -1334,7 +826,6 @@
             if (counter > 4) {
               writer.write("\n");
               counter = 0;
->>>>>>> b9d5f22d
             }
             writer.write(props[k][i][j] + "    ");
             counter++;
