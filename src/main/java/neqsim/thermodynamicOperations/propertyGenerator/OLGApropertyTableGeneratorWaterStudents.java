--- conflicted
+++ resolved
@@ -26,29 +26,6 @@
   private static final long serialVersionUID = 1000;
   static Logger logger = LogManager.getLogger(OLGApropertyTableGeneratorWaterStudents.class);
 
-<<<<<<< HEAD
-  SystemInterface thermoSystem = null, gasSystem = null, oilSystem = null, waterSystem = null;
-  ThermodynamicOperations thermoOps = null;
-  double[] pressures, temperatureLOG, temperatures, pressureLOG = null;
-  double[] bubP, bubT, dewP, bubPLOG, dewPLOG;
-  Matrix XMatrixgas, XMatrixoil, XMatrixwater;
-  double[][] ROG = null;
-  double maxPressure;
-  double minPressure;
-  double maxTemperature, TLC, GLW, GL, GW; // TLC = Top left corner. GOW=Gas+Liquid+Water, GO =
-                                           // Gas+Liquid, GW =
-                                           // Gas+Water
-  double minTemperature, VLS, VWS, LWS;; // VLS=Stop value for vapor-liqid surface tension.
-                                         // VWS=Stop value for
-                                         // vapor-water surface tension. LWS=Stop value for
-                                         // liquid-water surface
-                                         // tension
-                                         // double VLB, VLT, VWT, VWB, LWB, LWT;
-                                         // double[][] ROL, CPG, CPHL, HG, HHL, TCG, TCHL, VISG,
-                                         // VISHL, SIGGHL, SEG,
-                                         // SEHL, RS;
-  double TC, PC;
-=======
   SystemInterface thermoSystem = null;
   SystemInterface gasSystem = null;
   SystemInterface oilSystem = null;
@@ -80,19 +57,14 @@
   double LWS;
   double TC;
   double PC;
->>>>>>> b9d5f22d
   double RSWTOB;
   double[][][] props;
   int nProps;
   String[] names;
   Matrix[] xcoef = new Matrix[9];
   String[] units;
-<<<<<<< HEAD
-  int temperatureSteps, pressureSteps;
-=======
   int temperatureSteps;
   int pressureSteps;
->>>>>>> b9d5f22d
   boolean continuousDerivativesExtrapolation = true;
   boolean hasGasValues = false;
   boolean hasOilValues = false;
@@ -282,14 +254,6 @@
    * </p>
    */
   public void initCalc() {
-<<<<<<< HEAD
-    double stdTemp = 288.15, stdPres = 1.01325;
-    // double GOR, GLR;
-    double molfracs[] = new double[thermoSystem.getPhase(0).getNumberOfComponents()];
-    double MW[] = new double[thermoSystem.getPhase(0).getNumberOfComponents()];
-    double dens[] = new double[thermoSystem.getPhase(0).getNumberOfComponents()];
-    String components[] = new String[thermoSystem.getPhase(0).getNumberOfComponents()];
-=======
     double stdTemp = 288.15;
     double stdPres = 1.01325;
     // double GOR, GLR;
@@ -297,7 +261,6 @@
     double[] MW = new double[thermoSystem.getPhase(0).getNumberOfComponents()];
     double[] dens = new double[thermoSystem.getPhase(0).getNumberOfComponents()];
     String[] components = new String[thermoSystem.getPhase(0).getNumberOfComponents()];
->>>>>>> b9d5f22d
 
     for (int i = 0; i < molfracs.length; i++) {
       molfracs[i] = thermoSystem.getPhase(0).getComponent(i).getz();
@@ -1442,11 +1405,7 @@
         }
       }
     } catch (IOException ex) {
-<<<<<<< HEAD
-      logger.error(ex.getMessage());
-=======
       ex.printStackTrace();
->>>>>>> b9d5f22d
     }
   }
 
