--- conflicted
+++ resolved
@@ -1357,1004 +1357,6 @@
           writer.write("\n");
           bubPcounter = 0;
         }
-<<<<<<< HEAD
-
-        // int startGasTemperatures = 0, startLiquid = 0, startWater = 0;
-        boolean acceptedFlash = true;
-        for (int j = 0; j < enthalpies.length; j++) {
-            // thermoSystem.setTemperature(enthalpies[j]);
-            for (int i = 0; i < pressures.length; i++) {
-                thermoSystem.setPressure(pressures[i]);
-                try {
-                    logger.info("PHflash... " + thermoSystem.getTemperature() + " pressure "
-                            + thermoSystem.getPressure());
-                    thermoOps.PHflash(enthalpies[j], 0);
-                    logger.info(" temperature " + thermoSystem.getTemperature() + " enthalpy "
-                            + enthalpies[j]);
-                    thermoSystem.init(3);
-                    thermoSystem.initPhysicalProperties();
-                    acceptedFlash = true;
-                } catch (Exception e) {
-                    acceptedFlash = false;
-                    logger.info("fail temperature " + thermoSystem.getTemperature()
-                            + " fail pressure " + thermoSystem.getPressure());
-
-                    thermoSystem.display();
-                    logger.error("error", e);
-                }
-
-                /*
-                 * logger.info("water density " +
-                 * thermoSystem.getPhase(2).getPhysicalProperties().getDensity());
-                 * logger.info("RSW " + thermoSystem.getPhase(0).getComponent("water").getx() *
-                 * thermoSystem.getPhase(0).getComponent("water").getMolarMass() /
-                 * thermoSystem.getPhase(0).getMolarMass()); logger.info("surf tens oil-water  " +
-                 * thermoSystem.getInterphaseProperties().getSurfaceTension(1, 2));
-                 * logger.info("surf tens gas-water  " +
-                 * thermoSystem.getInterphaseProperties().getSurfaceTension(0, 2));
-                 */
-                int k = 0;
-                if (thermoSystem.hasPhaseType("gas") && acceptedFlash) {
-                    int phaseNumb = thermoSystem.getPhaseNumberOfPhase("gas");
-
-                    props[k][i][j] =
-                            thermoSystem.getPhase(phaseNumb).getPhysicalProperties().getDensity();
-                    names[k] = "GAS DENSITY";
-                    units[k] = "KG/M3";
-                    k++;
-
-                    props[k][i][j] = thermoSystem.getPhase(phaseNumb).getdrhodP() / 1.0e5;
-                    names[k] = "DRHOG/DP";
-                    units[k] = "S2/M2";
-                    k++;
-
-                    props[k][i][j] = thermoSystem.getPhase(phaseNumb).getdrhodT();
-                    names[k] = "DRHOG/DT";
-                    units[k] = "KG/M3-K";
-                    k++;
-
-                    if (thermoSystem.hasPhaseType("oil")) {
-                        props[k][i][j] = thermoSystem.getPhase(phaseNumb).getBeta()
-                                * thermoSystem.getPhase(phaseNumb).getMolarMass()
-                                / (thermoSystem.getPhase(phaseNumb).getBeta()
-                                        * thermoSystem.getPhase(phaseNumb).getMolarMass()
-                                        + thermoSystem.getPhase("oil").getBeta()
-                                                * thermoSystem.getPhase("oil").getMolarMass());
-                    } else {
-                      props[k][i][j] = 1.0; // thermoSystem.getPhase(phaseNumb).getBeta() *
-                                             // thermoSystem.getPhase(phaseNumb).getMolarMass() /
-                                             // thermoSystem.getMolarMass();
-                    }
-                    names[k] = "GAS MASS FRACTION";
-                    units[k] = "-";
-                    k++;
-
-                    props[k][i][j] =
-                            thermoSystem.getPhase(phaseNumb).getPhysicalProperties().getViscosity();
-                    names[k] = "GAS VISCOSITY";
-                    units[k] = "NS/M2";
-                    k++;
-
-                    props[k][i][j] = thermoSystem.getPhase(phaseNumb).getCp()
-                            / thermoSystem.getPhase(phaseNumb).getNumberOfMolesInPhase()
-                            / thermoSystem.getPhase(phaseNumb).getMolarMass();
-                    names[k] = "GAS HEAT CAPACITY";
-                    units[k] = "J/KG-K";
-                    k++;
-
-                    props[k][i][j] = thermoSystem.getPhase(phaseNumb).getEnthalpy()
-                            / thermoSystem.getPhase(phaseNumb).getNumberOfMolesInPhase()
-                            / thermoSystem.getPhase(phaseNumb).getMolarMass();
-                    names[k] = "GAS ENTHALPY";
-                    units[k] = "J/KG";
-                    k++;
-
-                    props[k][i][j] = thermoSystem.getPhase(phaseNumb).getPhysicalProperties()
-                            .getConductivity();
-                    names[k] = "GAS THERMAL CONDUCTIVITY";
-                    units[k] = "W/M-K";
-                    k++;
-
-                    props[k][i][j] = thermoSystem.getPhase(phaseNumb).getEntropy()
-                            / thermoSystem.getPhase(phaseNumb).getNumberOfMolesInPhase()
-                            / thermoSystem.getPhase(phaseNumb).getMolarMass();
-                    names[k] = "GAS ENTROPY";
-                    units[k] = "J/KG/K";
-                    k++;
-                    hasGasValues = true;
-                    // set gas properties
-                } else if (continuousDerivativesExtrapolation && hasGasValues) {
-                    do {
-                        /*
-                         * if (j>1 && i>1) { props[k][i][j] = 0.5 * ((props[k][i][j - 1] +
-                         * (props[k][i][j - 1] - props[k][i][j - 2]) / (enthalpies[j - 1] -
-                         * enthalpies[j - 2]) * (enthalpies[j] - enthalpies[j - 1])) + (props[k][i -
-                         * 1][j] + (props[k][i - 1][j] - props[k][i - 2][j]) / (pressures[i - 1] -
-                         * pressures[i - 2]) * (pressures[i] - pressures[i - 1]))); if
-                         * (names[k].equals("GAS MASS FRACTION") && props[k][i][j] < 0) {
-                         * props[k][i][j] = 0; } }
-                         */
-
-                        /*
-                         * if (j > 1) { props[k][i][j] = props[k][i][j - 1] + (props[k][i][j - 1] -
-                         * props[k][i][j - 2]) / (enthalpies[j - 1] - enthalpies[j - 2]) *
-                         * (enthalpies[j] - enthalpies[j - 1]); }
-                         */
-                        if (i > 1) {
-                            props[k][i][j] =
-                                    props[k][i - 1][j] + (props[k][i - 1][j] - props[k][i - 2][j])
-                                            / (pressures[i - 1] - pressures[i - 2])
-                                            * (pressures[i] - pressures[i - 1]);
-                            // } //else if (j < 2) {
-                            // props[k][i][j] = 0; //props[k][i - 1][j] + (props[k][i - 1][j] -
-                            // props[k][i -
-                            // 2][j]) / (pressures[i - 1] - pressures[i - 2]) * (pressures[i] -
-                            // pressures[i
-                            // - 1]);
-                            // } else {
-                            // props[k][i][j] = 0; //props[k][i - 1][j - 1] + (props[k][i][j - 1] -
-                            // props[k][i][j - 2]) / (enthalpies[j - 1] - enthalpies[j - 2]) *
-                            // (enthalpies[j] - enthalpies[j - 1]) + (props[k][i - 1][j] -
-                            // props[k][i -
-                            // 2][j]) / (pressures[i - 1] - pressures[i - 2]) * (pressures[i] -
-                            // pressures[i
-                            // - 1]);
-                            // double newTemp = pressures[i];
-                            // double vall = xcoef[k].get(0, 0) + newTemp * (xcoef[k].get(1, 0) +
-                            // newTemp *
-                            // (xcoef[k].get(2, 0) + newTemp * xcoef[k].get(3, 0)));
-                            // props[k][i][j] = vall;
-                            // if(i>0 && props[k][i-1][j]>1e-10) props[k][i][j] =
-                            // props[k][i-1][j]*pressures[i]/pressures[i-1];
-
-                            if (names[k].equals("GAS MASS FRACTION") && props[k][i][j] < 0) {
-                                props[k][i][j] = 0;
-                            }
-                            if (names[k].equals("GAS DENSITY") && props[k][i][j] < 0) {
-                                props[k][i][j] = 0.1;
-                            }
-                            if (names[k].equals("GAS VISCOSITY") && props[k][i][j] < 0) {
-                                props[k][i][j] = 0;
-                            }
-                            if (names[k].equals("GAS THERMAL CONDUCTIVITY") && props[k][i][j] < 0) {
-                                props[k][i][j] = 0;
-                            }
-                        }
-                        if (j > 1) {
-                            props[k][i][j] =
-                                    props[k][i][j - 1] + (props[k][i][j - 1] - props[k][i][j - 2])
-                                            / (enthalpies[j - 1] - enthalpies[j - 2])
-                                            * (enthalpies[j] - enthalpies[j - 1]);
-                            if (names[k].equals("GAS MASS FRACTION") && props[k][i][j] < 0) {
-                                props[k][i][j] = 0;
-                            }
-                            if (names[k].equals("GAS MASS FRACTION") && props[k][i][j] < 0) {
-                                props[k][i][j] = 0;
-                            }
-                            if (names[k].equals("GAS DENSITY") && props[k][i][j] <= 0) {
-                                props[k][i][j] = 0.1;
-                            }
-                            if (names[k].equals("GAS VISCOSITY") && props[k][i][j] < 0) {
-                                props[k][i][j] = 0;
-                            }
-                            if (names[k].equals("GAS THERMAL CONDUCTIVITY") && props[k][i][j] < 0) {
-                                props[k][i][j] = 0;
-                            }
-                            if (names[k].equals("GAS HEAT CAPACITY") && props[k][i][j] < 0) {
-                                props[k][i][j] = 0;
-                            }
-                        }
-                        k++;
-                      } while (k < 9); // names[k] = "GAS DENSITY";
-                    // units[k] = "KG/M3";
-                    /*
-                     * } else if (false && !hasGasValues) { startGasTemperatures = j;
-                     */
-                } else {
-                    gasSystem.setTemperature(enthalpies[j]);
-                    gasSystem.setPressure(pressures[i]);
-                    gasSystem.init(3);
-                    gasSystem.initPhysicalProperties();
-                    // gasSystem.display();
-                    props[k][i][j] = gasSystem.getPhase(0).getPhysicalProperties().getDensity();
-                    names[k] = "GAS DENSITY";
-                    units[k] = "KG/M3";
-                    k++;
-                    props[k][i][j] = gasSystem.getPhase(0).getdrhodP() / 1.0e5;
-                    names[k] = "DRHOG/DP";
-                    units[k] = "S2/M2";
-                    k++;
-                    props[k][i][j] = gasSystem.getPhase(0).getdrhodT();
-                    names[k] = "DRHOG/DT";
-                    units[k] = "KG/M3-K";
-                    k++;
-
-                    props[k][i][j] = 0.0; // thermoSystem.getPhase(phaseNumb).getBeta() *
-                                         // thermoSystem.getPhase(phaseNumb).getMolarMass() /
-                                         // thermoSystem.getMolarMass();
-                    names[k] = "GAS MASS FRACTION";
-                    units[k] = "-";
-                    k++;
-
-                    props[k][i][j] = gasSystem.getPhase(0).getPhysicalProperties().getViscosity();
-                    names[k] = "GAS VISCOSITY";
-                    units[k] = "NS/M2";
-                    k++;
-
-                    props[k][i][j] = gasSystem.getPhase(0).getCp()
-                            / gasSystem.getPhase(0).getNumberOfMolesInPhase()
-                            / gasSystem.getPhase(0).getMolarMass();
-                    names[k] = "GAS HEAT CAPACITY";
-                    units[k] = "J/KG-K";
-                    k++;
-
-                    props[k][i][j] = gasSystem.getPhase(0).getEnthalpy()
-                            / gasSystem.getPhase(0).getNumberOfMolesInPhase()
-                            / gasSystem.getPhase(0).getMolarMass();
-                    names[k] = "GAS ENTHALPY";
-                    units[k] = "J/KG";
-                    k++;
-
-                    props[k][i][j] =
-                            gasSystem.getPhase(0).getPhysicalProperties().getConductivity();
-                    names[k] = "GAS THERMAL CONDUCTIVITY";
-                    units[k] = "W/M-K";
-                    k++;
-
-                    props[k][i][j] = gasSystem.getPhase(0).getEntropy()
-                            / gasSystem.getPhase(0).getNumberOfMolesInPhase()
-                            / gasSystem.getPhase(0).getMolarMass();
-                    names[k] = "GAS ENTROPY";
-                    units[k] = "J/KG/K";
-                    k++;
-                }
-
-                if (thermoSystem.hasPhaseType("oil") && acceptedFlash) {
-                    int phaseNumb = thermoSystem.getPhaseNumberOfPhase("oil");
-
-                    props[k][i][j] =
-                            thermoSystem.getPhase(phaseNumb).getPhysicalProperties().getDensity();
-                    names[k] = "LIQUID DENSITY";
-                    units[k] = "KG/M3";
-                    k++;
-
-                    props[k][i][j] = thermoSystem.getPhase(phaseNumb).getdrhodP() / 1.0e5;
-                    names[k] = "DRHOL/DP";
-                    units[k] = "S2/M2";
-                    k++;
-
-                    props[k][i][j] = thermoSystem.getPhase(phaseNumb).getdrhodT();
-                    names[k] = "DRHOL/DT";
-                    units[k] = "KG/M3-K";
-                    k++;
-
-                    props[k][i][j] =
-                            thermoSystem.getPhase(phaseNumb).getPhysicalProperties().getViscosity();
-                    names[k] = "LIQUID VISCOSITY";
-                    units[k] = "NS/M2";
-                    k++;
-
-                    props[k][i][j] = thermoSystem.getPhase(phaseNumb).getCp()
-                            / thermoSystem.getPhase(phaseNumb).getNumberOfMolesInPhase()
-                            / thermoSystem.getPhase(phaseNumb).getMolarMass();
-                    names[k] = "LIQUID HEAT CAPACITY";
-                    units[k] = "J/KG-K";
-                    k++;
-
-                    props[k][i][j] = thermoSystem.getPhase(phaseNumb).getEnthalpy()
-                            / thermoSystem.getPhase(phaseNumb).getNumberOfMolesInPhase()
-                            / thermoSystem.getPhase(phaseNumb).getMolarMass();
-                    names[k] = "LIQUID ENTHALPY";
-                    units[k] = "J/KG";
-                    k++;
-
-                    props[k][i][j] = thermoSystem.getPhase(phaseNumb).getEntropy()
-                            / thermoSystem.getPhase(phaseNumb).getNumberOfMolesInPhase()
-                            / thermoSystem.getPhase(phaseNumb).getMolarMass();
-                    names[k] = "LIQUID ENTROPY";
-                    units[k] = "J/KG/K";
-                    k++;
-
-                    props[k][i][j] = thermoSystem.getPhase(phaseNumb).getPhysicalProperties()
-                            .getConductivity();
-                    names[k] = "LIQUID THERMAL CONDUCTIVITY";
-                    units[k] = "W/M-K";
-                    k++;
-                    hasOilValues = true;
-                } else if (continuousDerivativesExtrapolation && hasOilValues) {
-                    do {
-                        // if (i>1) {
-                        // props[k][i][j] = props[k][i - 1][j] + (props[k][i - 1][j] - props[k][i -
-                        // 2][j]) / (pressures[i - 1] - pressures[i - 2]) * (pressures[i] -
-                        // pressures[i
-                        // - 1]);
-                        // }
-                        // if (j>1 && i>1) {
-                        // props[k][i][j] = 0.5 * ((props[k][i - 1][j] + (props[k][i - 1][j] -
-                        // props[k][i - 2][j]) / (enthalpies[i - 1] - enthalpies[i - 2]) *
-                        // (enthalpies[i] - enthalpies[i - 1])) + (props[k][i - 1][j] + (props[k][i
-                        // -
-                        // 1][j] - props[k][i - 2][j]) / (pressures[i - 1] - pressures[i - 2]) *
-                        // (pressures[i] - pressures[i - 1])));
-                        // }
-                        /*
-                         * if (j > 2) { props[k][i][j] = 0.5*((props[k][i][j - 1] + (props[k][i][j -
-                         * 1] - props[k][i][j - 2]) / (enthalpies[j - 1] - enthalpies[j - 2]) *
-                         * (enthalpies[j] - enthalpies[j - 1])) +(props[k][i][j - 1] +
-                         * (props[k][i][j - 1] - props[k][i][j - 3]) / (enthalpies[j - 1] -
-                         * enthalpies[j - 3]) * (enthalpies[j] - enthalpies[j - 1]))); }
-                         */
-                        if (j < 2 && i < 2) {
-                            if (names[k].equals("LIQUID DENSITY") && props[k][i][j] <= 0) {
-                                props[k][i][j] = 100;
-                            }
-                            if (names[k].equals("LIQUID DENSITY") && props[k][i][j] > 900) {
-                                props[k][i][j] = 900;
-                            }
-                            if (names[k].equals("LIQUID VISCOSITY") && props[k][i][j] < 0) {
-                                props[k][i][j] = 0;
-                            }
-                            if (names[k].equals("LIQUID THERMAL CONDUCTIVITY")
-                                    && props[k][i][j] < 0) {
-                                props[k][i][j] = 0;
-                            }
-                            if (names[k].equals("LIQUID HEAT CAPACITY") && props[k][i][j] < 0) {
-                                props[k][i][j] = 0;
-                            }
-                        }
-                        if (j > 1) {
-                            props[k][i][j] =
-                                    props[k][i][j - 1] + (props[k][i][j - 1] - props[k][i][j - 2])
-                                            / (enthalpies[j - 1] - enthalpies[j - 2])
-                                            * (enthalpies[j] - enthalpies[j - 1]);
-                            if (names[k].equals("LIQUID DENSITY") && props[k][i][j] <= 0) {
-                                props[k][i][j] = 100;
-                            }
-                            if (names[k].equals("LIQUID DENSITY") && props[k][i][j] > 900) {
-                                props[k][i][j] = 900;
-                            }
-                            if (names[k].equals("LIQUID VISCOSITY") && props[k][i][j] < 0) {
-                                props[k][i][j] = 0;
-                            }
-                            if (names[k].equals("LIQUID THERMAL CONDUCTIVITY")
-                                    && props[k][i][j] < 0) {
-                                props[k][i][j] = 0;
-                            }
-                            if (names[k].equals("LIQUID HEAT CAPACITY") && props[k][i][j] < 0) {
-                                props[k][i][j] = 0;
-                            }
-                        }
-                        if (i > 1) {
-                            props[k][i][j] =
-                                    props[k][i - 1][j] + (props[k][i - 1][j] - props[k][i - 2][j])
-                                            / (pressures[i - 1] - pressures[i - 2])
-                                            * (pressures[i] - pressures[i - 1]);
-                            if (names[k].equals("LIQUID DENSITY") && props[k][i][j] <= 0) {
-                                props[k][i][j] = 100;
-                            }
-                            if (names[k].equals("LIQUID DENSITY") && props[k][i][j] > 900) {
-                                props[k][i][j] = 900;
-                            }
-                            if (names[k].equals("LIQUID VISCOSITY") && props[k][i][j] < 0) {
-                                props[k][i][j] = 0;
-                            }
-                            if (names[k].equals("LIQUID THERMAL CONDUCTIVITY")
-                                    && props[k][i][j] < 0) {
-                                props[k][i][j] = 0;
-                            }
-                            if (names[k].equals("LIQUID HEAT CAPACITY") && props[k][i][j] < 0) {
-                                props[k][i][j] = 0;
-                            }
-                        }
-
-                        // if (j > 1 && TLC==3) {
-                        // props[k][i][j] = props[k][i][j - 1] + (props[k][i][j - 1] - props[k][i][j
-                        // -
-                        // 2]) / (enthalpies[j - 1] - enthalpies[j - 2]) * (enthalpies[j] -
-                        // enthalpies[j
-                        // - 1]);
-                        // if (j>1) {
-                        // props[k][i][j] = props[k][i][j - 1] + (props[k][i][j - 1] - props[k][i][j
-                        // -
-                        // 2]) / (enthalpies[j - 1] - enthalpies[j - 2]) * (enthalpies[j] -
-                        // enthalpies[j
-                        // - 1]);
-                        // } else if (j < 2) {
-                        // props[k][i][j] = props[k][i - 1][j] + (props[k][i - 1][j] - props[k][i -
-                        // 2][j]) / (pressures[i - 1] - pressures[i - 2]) * (pressures[i] -
-                        // pressures[i
-                        // - 1]);
-                        // } else {
-                        // props[k][i][j] = props[k][i - 1][j - 1] + (props[k][i][j - 1] -
-                        // props[k][i][j
-                        // - 2]) / (enthalpies[j - 1] - enthalpies[j - 2]) * (enthalpies[j] -
-                        // enthalpies[j - 1]) + (props[k][i - 1][j] - props[k][i - 2][j]) /
-                        // (pressures[i
-                        // - 1] - pressures[i - 2]) * (pressures[i] - pressures[i - 1]);
-                        // }
-                        // props[k][i][j] = 0.0;*/
-                        // }
-                        k++;
-                      } while (k < 17); // names[k] = "GAS DENSITY";
-                    // units[k] = "KG/M3";
-                } else {
-                    oilSystem.setPhaseType(0, 0);
-                    // oilSystem.setTemperature(enthalpies[j]);
-                    oilSystem.setPressure(pressures[i]);
-                    oilSystem.init(3);
-                    oilSystem.initPhysicalProperties();
-
-                    props[k][i][j] = oilSystem.getPhase(0).getPhysicalProperties().getDensity();
-                    names[k] = "LIQUID DENSITY";
-                    units[k] = "KG/M3";
-                    k++;
-
-                    props[k][i][j] = oilSystem.getPhase(0).getdrhodP() / 1.0e5;
-                    names[k] = "DRHOL/DP";
-                    units[k] = "S2/M2";
-                    k++;
-
-                    props[k][i][j] = oilSystem.getPhase(0).getdrhodT();
-                    names[k] = "DRHOL/DT";
-                    units[k] = "KG/M3-K";
-                    k++;
-
-                    props[k][i][j] = oilSystem.getPhase(0).getPhysicalProperties().getViscosity();
-                    names[k] = "LIQUID VISCOSITY";
-                    units[k] = "NS/M2";
-                    k++;
-
-                    props[k][i][j] = oilSystem.getPhase(0).getCp()
-                            / oilSystem.getPhase(0).getNumberOfMolesInPhase()
-                            / oilSystem.getPhase(0).getMolarMass();
-                    names[k] = "LIQUID HEAT CAPACITY";
-                    units[k] = "J/KG-K";
-                    k++;
-
-                    props[k][i][j] = oilSystem.getPhase(0).getTemperature() - 273.15;
-                    names[k] = "LIQUID TEMPERATURE";
-                    units[k] = "C";
-                    k++;
-
-                    props[k][i][j] = oilSystem.getPhase(0).getEntropy()
-                            / oilSystem.getPhase(0).getNumberOfMolesInPhase()
-                            / oilSystem.getPhase(0).getMolarMass();
-                    names[k] = "LIQUID ENTROPY";
-                    units[k] = "J/KG/K";
-                    k++;
-
-                    props[k][i][j] =
-                            oilSystem.getPhase(0).getPhysicalProperties().getConductivity();
-                    names[k] = "LIQUID THERMAL CONDUCTIVITY";
-                    units[k] = "W/M-K";
-                    k++;
-                } // setOilProperties();
-                  // set gas properties
-
-                if (thermoSystem.hasPhaseType("aqueous") && acceptedFlash) {
-                    int phaseNumb = thermoSystem.getPhaseNumberOfPhase("aqueous");
-                    if (thermoSystem.hasPhaseType("gas")) {
-                        props[k][i][j] = thermoSystem.getPhase("gas").getComponent("water").getx()
-                                * thermoSystem.getPhase("gas").getComponent("water").getMolarMass()
-                                / thermoSystem.getPhase("gas").getMolarMass();
-                    }
-                    if (thermoSystem.hasPhaseType("oil")) {
-                        props[k][i][j] += thermoSystem.getPhase("oil").getComponent("water").getx()
-                                * thermoSystem.getPhase("oil").getComponent("water").getMolarMass()
-                                / thermoSystem.getPhase("oil").getMolarMass();
-                    }
-                    names[k] = "WATER VAPOR MASS FRACTION";
-                    units[k] = "-";
-                    k++;
-
-                    props[k][i][j] =
-                            thermoSystem.getPhase(phaseNumb).getPhysicalProperties().getDensity();
-                    names[k] = "WATER DENSITY";
-                    units[k] = "KG/M3";
-                    k++;
-
-                    props[k][i][j] = thermoSystem.getPhase(phaseNumb).getdrhodP() / 1.0e5;
-                    names[k] = "DRHOWAT/DP";
-                    units[k] = "S2/M2";
-                    k++;
-
-                    props[k][i][j] = thermoSystem.getPhase(phaseNumb).getdrhodT();
-                    names[k] = "DRHOWAT/DT";
-                    units[k] = "KG/M3-K";
-                    k++;
-
-                    props[k][i][j] =
-                            thermoSystem.getPhase(phaseNumb).getPhysicalProperties().getViscosity();
-                    names[k] = "WATER VISCOSITY";
-                    units[k] = "NS/M2";
-                    k++;
-
-                    props[k][i][j] = thermoSystem.getPhase(phaseNumb).getCp()
-                            / thermoSystem.getPhase(phaseNumb).getNumberOfMolesInPhase()
-                            / thermoSystem.getPhase(phaseNumb).getMolarMass();
-                    names[k] = "WATER HEAT CAPACITY";
-                    units[k] = "J/KG-K";
-                    k++;
-
-                    props[k][i][j] = thermoSystem.getPhase(phaseNumb).getTemperature() - 273.15;
-                    names[k] = "WATER TEMPERATURE";
-                    units[k] = "C";
-                    k++;
-
-                    props[k][i][j] = thermoSystem.getPhase(phaseNumb).getEntropy()
-                            / thermoSystem.getPhase(phaseNumb).getNumberOfMolesInPhase()
-                            / thermoSystem.getPhase(phaseNumb).getMolarMass();
-                    names[k] = "WATER ENTROPY";
-                    units[k] = "J/KG/K";
-                    k++;
-
-                    props[k][i][j] = thermoSystem.getPhase(phaseNumb).getPhysicalProperties()
-                            .getConductivity();
-                    names[k] = "WATER THERMAL CONDUCTIVITY";
-                    units[k] = "W/M-K";
-                    k++;
-                    hasWaterValues = true;
-                } else if (continuousDerivativesExtrapolation && hasWaterValues) {
-                    do {
-                        /*
-                         * if (j > 2) { props[k][i][j] = 0.5*((props[k][i][j - 1] + (props[k][i][j -
-                         * 1] - props[k][i][j - 2]) / (enthalpies[j - 1] - enthalpies[j - 2]) *
-                         * (enthalpies[j] - enthalpies[j - 1])) +(props[k][i][j - 1] +
-                         * (props[k][i][j - 1] - props[k][i][j - 3]) / (enthalpies[j - 1] -
-                         * enthalpies[j - 3]) * (enthalpies[j] - enthalpies[j - 1]))); if
-                         * (names[k].equals("WATER VAPOR MASS FRACTION") && props[k][i][j] > 1) {
-                         * props[k][i][j] = 1; } }
-                         */
-                        if (j > 1) {
-                            props[k][i][j] =
-                                    props[k][i][j - 1] + (props[k][i][j - 1] - props[k][i][j - 2])
-                                            / (enthalpies[j - 1] - enthalpies[j - 2])
-                                            * (enthalpies[j] - enthalpies[j - 1]);
-                            if (names[k].equals("WATER VAPOR MASS FRACTION")
-                                    && props[k][i][j] > 1) {
-                                props[k][i][j] = 1;
-                            }
-                            if (names[k].equals("WATER DENSITY") && props[k][i][j] <= 0) {
-                                props[k][i][j] = 1000;
-                            }
-                            if (names[k].equals("WATER VISCOSITY") && props[k][i][j] < 0) {
-                                props[k][i][j] = 0;
-                            }
-                            if (names[k].equals("WATER THERMAL CONDUCTIVITY")
-                                    && props[k][i][j] < 0) {
-                                props[k][i][j] = 0;
-                            }
-                            if (names[k].equals("WATER VAPOR MASS FRACTION")
-                                    && props[k][i][j] < 0) {
-                                props[k][i][j] = 0;
-                            }
-                            if (names[k].equals("WATER HEAT CAPACITY") && props[k][i][j] < 0) {
-                                props[k][i][j] = 0;
-                            }
-                        }
-                        /*
-                         * if (j > 1 && TLC == 3) { props[k][i][j] = props[k][i][j-1] +
-                         * (props[k][i][j-1] - props[k][i][j-2]) / (enthalpies[j - 1] - enthalpies[j
-                         * - 2]) * (enthalpies[j] - enthalpies[j - 1]); if (j>1) { props[k][i][j] =
-                         * props[k][i][j-1] + (props[k][i][j-1] - props[k][i][j-2]) / (enthalpies[j
-                         * - 1] - enthalpies[j - 2]) * (enthalpies[j] - enthalpies[j - 1]); if
-                         * (names[k].equals("WATER VAPOR MASS FRACTION") && props[k][i][j] > 1) {
-                         * props[k][i][j] = 1; } }
-                         */
-                        if (i > 1) {
-                            props[k][i][j] =
-                                    props[k][i - 1][j] + (props[k][i - 1][j] - props[k][i - 2][j])
-                                            / (pressures[i - 1] - pressures[i - 2])
-                                            * (pressures[i] - pressures[i - 1]);
-                            if (names[k].equals("WATER VAPOR MASS FRACTION")
-                                    && props[k][i][j] > 1) {
-                                props[k][i][j] = 1;
-                            }
-
-                            if (names[k].equals("WATER DENSITY") && props[k][i][j] <= 0) {
-                                props[k][i][j] = 1000;
-                            }
-                            if (names[k].equals("WATER VISCOSITY") && props[k][i][j] < 0) {
-                                props[k][i][j] = 0;
-                            }
-                            if (names[k].equals("WATER THERMAL CONDUCTIVITY")
-                                    && props[k][i][j] < 0) {
-                                props[k][i][j] = 0;
-                            }
-                            if (names[k].equals("WATER VAPOR MASS FRACTION")
-                                    && props[k][i][j] < 0) {
-                                props[k][i][j] = 0;
-                            }
-                            if (names[k].equals("WATER HEAT CAPACITY") && props[k][i][j] < 0) {
-                                props[k][i][j] = 0;
-                            }
-                        }
-
-                        /*
-                         * if (i < 2) { props[k][i][j] = props[k][i][j - 1] + (props[k][i][j - 1] -
-                         * props[k][i][j - 2]) / (enthalpies[j - 1] - enthalpies[j - 2]) *
-                         * (enthalpies[j] - enthalpies[j - 1]); } else if (j < 2) { props[k][i][j] =
-                         * props[k][i - 1][j] + (props[k][i - 1][j] - props[k][i - 2][j]) /
-                         * (pressures[i - 1] - pressures[i - 2]) * (pressures[i] - pressures[i -
-                         * 1]); } else { props[k][i][j] = props[k][i - 1][j - 1] + (props[k][i][j -
-                         * 1] - props[k][i][j - 2]) / (enthalpies[j - 1] - enthalpies[j - 2]) *
-                         * (enthalpies[j] - enthalpies[j - 1]) + (props[k][i - 1][j] - props[k][i -
-                         * 2][j]) / (pressures[i - 1] - pressures[i - 2]) * (pressures[i] -
-                         * pressures[i - 1]); } props[k][i][j] = 0.0;
-                         */
-                        k++;
-                      } while (k < 26); // names[k] = "GAS DENSITY";
-                    // units[k] = "KG/M3";
-                } else {
-                    waterSystem.setTemperature(enthalpies[j]);
-                    waterSystem.setPressure(pressures[i]);
-                    waterSystem.setPhaseType(0, 0);
-                    waterSystem.init(3);
-                    waterSystem.initPhysicalProperties();
-
-                    if (thermoSystem.getPhase(0).hasComponent("water")) {
-                        props[k][i][j] = thermoSystem.getPhase(0).getComponent("water").getz()
-                                * thermoSystem.getPhase(0).getComponent("water").getMolarMass()
-                                / thermoSystem.getPhase(0).getMolarMass();;
-                    } else {
-                        props[k][i][j] = 0.0;
-                    }
-                    names[k] = "WATER VAPOR MASS FRACTION";
-                    units[k] = "-";
-                    k++;
-
-                    props[k][i][j] = waterSystem.getPhase(0).getPhysicalProperties().getDensity();
-                    names[k] = "WATER DENSITY";
-                    units[k] = "KG/M3";
-                    k++;
-
-                    props[k][i][j] = waterSystem.getPhase(0).getdrhodP() / 1.0e5;
-                    names[k] = "DRHOWAT/DP";
-                    units[k] = "S2/M2";
-                    k++;
-
-                    props[k][i][j] = waterSystem.getPhase(0).getdrhodT();
-                    names[k] = "DRHOWAT/DT";
-                    units[k] = "KG/M3-K";
-                    k++;
-
-                    props[k][i][j] = waterSystem.getPhase(0).getPhysicalProperties().getViscosity();
-                    names[k] = "WATER VISCOSITY";
-                    units[k] = "NS/M2";
-                    k++;
-
-                    props[k][i][j] = waterSystem.getPhase(0).getCp()
-                            / waterSystem.getPhase(0).getNumberOfMolesInPhase()
-                            / waterSystem.getPhase(0).getMolarMass();
-                    names[k] = "WATER HEAT CAPACITY";
-                    units[k] = "J/KG-K";
-                    k++;
-
-                    props[k][i][j] = waterSystem.getPhase(0).getTemperature();
-                    names[k] = "WATER TEMPERATURE";
-                    units[k] = "C";
-                    k++;
-
-                    props[k][i][j] = waterSystem.getPhase(0).getEntropy()
-                            / waterSystem.getPhase(0).getNumberOfMolesInPhase()
-                            / waterSystem.getPhase(0).getMolarMass();
-                    names[k] = "WATER ENTROPY";
-                    units[k] = "J/KG/K";
-                    k++;
-
-                    props[k][i][j] =
-                            waterSystem.getPhase(0).getPhysicalProperties().getConductivity();
-                    names[k] = "WATER THERMAL CONDUCTIVITY";
-                    units[k] = "W/M-K";
-                    k++;
-                }
-
-                if (thermoSystem.hasPhaseType("gas") && thermoSystem.hasPhaseType("oil")
-                        && acceptedFlash) {
-                    props[k][i][j] = thermoSystem.getInterphaseProperties().getSurfaceTension(
-                            thermoSystem.getPhaseNumberOfPhase("gas"),
-                            thermoSystem.getPhaseNumberOfPhase("oil"));
-                    names[k] = "VAPOR-LIQUID SURFACE TENSION";
-                    units[k] = "N/M";
-                    k++;
-                } else {
-                    if (continuousDerivativesExtrapolation && (i >= 2 || j >= 2)) {
-                        if (VLS == 1) {
-                            props[k][i][j] = 5.0e-3;
-                            // k++;
-                        }
-                        // if (j>1 && thermoSystem.hasPhaseType("gas") && VLS==0 && acceptedFlash) {
-                        if (j > 1 && (GLW == 1 || GL == 1) && VLS == 0) {
-                            props[k][i][j] =
-                                    props[k][i][j - 1] + (props[k][i][j - 1] - props[k][i][j - 2])
-                                            / (enthalpies[j - 1] - enthalpies[j - 2])
-                                            * (enthalpies[j] - enthalpies[j - 1]);
-                            /*
-                             * if (names[k].equals("VAPOR-LIQUID SURFACE TENSION") && props[k][i][j]
-                             * < 5.0e-3) { props[k][i][j] = 7.5e-3; VLS=1; } if
-                             * (names[k].equals("VAPOR-LIQUID SURFACE TENSION") && props[k][i][j] >
-                             * 30.0e-3) { props[k][i][j] = 20.0e-3; VLS=1; }
-                             */
-                            if (props[k][i][j] < 5.0e-3) {
-                                props[k][i][j] = 5.0e-3;
-                                VLS = 1;
-                            }
-                            if (props[k][i][j] > 1.1 * props[k][i][j - 1]) {
-                                props[k][i][j] = props[k][i][j - 1];
-                            }
-                            if (props[k][i][j] < 0.9 * props[k][i][j - 1]) {
-                                props[k][i][j] = props[k][i][j - 1];
-                            }
-                            // } else if (i>1 && thermoSystem.hasPhaseType("oil") && VLS == 0 &&
-                            // acceptedFlash) {
-                            // } else if (i > 1 && TLC < 3 && VLS==0) {
-                        } else if (i > 1 && (GLW == 0 || GL == 0) && VLS == 0) {
-                            props[k][i][j] =
-                                    props[k][i - 1][j] + (props[k][i - 1][j] - props[k][i - 2][j])
-                                            / (pressures[i - 1] - pressures[i - 2])
-                                            * (pressures[i] - pressures[i - 1]);
-                            if (props[k][i][j] < 5.0e-3) {
-                                props[k][i][j] = 5.0e-3;
-                                VLS = 1;
-                            }
-                            if (props[k][i][j] > 1.1 * props[k][i - 1][j]) {
-                                props[k][i][j] = props[k][i - 1][j];
-                            }
-                            if (props[k][i][j] < 0.9 * props[k][i - 1][j]) {
-                                props[k][i][j] = props[k][i - 1][j];
-                            }
-                        } else if (j > 0 && i > 0) {
-                            props[k][i][j] = 0.5 * (props[k][i - 1][j] + props[k][i][j - 1]);
-                        } else if (j > 0) {
-                            props[k][i][j] = props[k][i][j - 1];
-                        } else if (i > 0) {
-                            props[k][i][j] = props[k][i - 1][j];
-                        } else {
-                            // props[k][i][j] = props[k][i - 1][j - 1] + (props[k][i][j - 1] -
-                            // props[k][i][j
-                            // - 2]) / (enthalpies[j - 1] - enthalpies[j - 2]) * (enthalpies[j] -
-                            // enthalpies[j - 1]) + (props[k][i - 1][j] - props[k][i - 2][j]) /
-                            // (pressures[i
-                            // - 1] - pressures[i - 2]) * (pressures[i] - pressures[i - 1]);
-                            props[k][i][j] = 10.0e-3;
-                        }
-
-                        // k++;
-                    } else if (j > 0 && i > 0) {
-                        props[k][i][j] = 0.5 * (props[k][i - 1][j] + props[k][i][j - 1]);
-                        // k++;
-                    } else if (j > 0) {
-                        props[k][i][j] = props[k][i][j - 1];
-                        // k++;
-                    } else if (i > 0) {
-                        props[k][i][j] = props[k][i - 1][j];
-                        // k++;
-                    } else {
-                        props[k][i][j] = 10.0e-3;
-                        names[k] = "VAPOR-LIQUID SURFACE TENSION";
-                        units[k] = "N/M";
-                        // k++;
-                    }
-                    k++;
-                }
-
-                if (thermoSystem.hasPhaseType("gas") && thermoSystem.hasPhaseType("aqueous")
-                        && acceptedFlash) {
-                    props[k][i][j] = thermoSystem.getInterphaseProperties().getSurfaceTension(
-                            thermoSystem.getPhaseNumberOfPhase("gas"),
-                            thermoSystem.getPhaseNumberOfPhase("aqueous"));
-                    names[k] = "VAPOR-WATER SURFACE TENSION";
-                    units[k] = "N/M";
-                    k++;
-                } else {
-                    if (continuousDerivativesExtrapolation && (i >= 2 || j >= 2)) {
-                        if (VWS == 1) {
-                            props[k][i][j] = 5.0e-3;
-                            // k++;
-                        }
-                        // if (j>1 && thermoSystem.hasPhaseType("gas") && VWS == 0 && acceptedFlash)
-                        // {
-                        // if (j > 1 && TLC==3 && VWS==0) {
-                        if (j > 1 && (GLW == 1 || GW == 1) && VWS == 0) {
-                            props[k][i][j] =
-                                    props[k][i][j - 1] + (props[k][i][j - 1] - props[k][i][j - 2])
-                                            / (enthalpies[j - 1] - enthalpies[j - 2])
-                                            * (enthalpies[j] - enthalpies[j - 1]);
-                            /*
-                             * if (names[k].equals("VAPOR-WATER SURFACE TENSION") && props[k][i][j]
-                             * < 10.0e-3) { props[k][i][j] = 35.0e-3; VWS=1; } if
-                             * (names[k].equals("VAPOR-WATER SURFACE TENSION") && props[k][i][j] >
-                             * 150.0e-3) { props[k][i][j] = 105.0e-3; VWS=1; }
-                             */
-                            if (props[k][i][j] < 5.0e-3) {
-                                props[k][i][j] = 5.0e-3;
-                                VWS = 1;
-                            }
-                            if (props[k][i][j] > 1.1 * props[k][i][j - 1]) {
-                                props[k][i][j] = props[k][i][j - 1];
-                            }
-                            if (props[k][i][j] < 0.9 * props[k][i][j - 1]) {
-                                props[k][i][j] = props[k][i][j - 1];
-                            }
-                            // } else if (j>1 && thermoSystem.hasPhaseType("aqueous") && VWS ==0 &&
-                            // acceptedFlash) {
-                            // } else if (i > 1 && TLC < 3 && VWS==0) {
-                        } else if (i > 1 && (GLW == 0 || GL == 0) && VWS == 0) {
-                            props[k][i][j] =
-                                    props[k][i - 1][j] + (props[k][i - 1][j] - props[k][i - 2][j])
-                                            / (pressures[i - 1] - pressures[i - 2])
-                                            * (pressures[i] - pressures[i - 1]);
-                            /*
-                             * if (names[k].equals("VAPOR-WATER SURFACE TENSION") && props[k][i][j]
-                             * < 10.0e-3) { props[k][i][j] = 35.0e-3; VWS=1; } if
-                             * (names[k].equals("VAPOR-WATER SURFACE TENSION") && props[k][i][j] >
-                             * 150.0e-3) { props[k][i][j] = 105.0e-3; VWS=1; }
-                             */
-                            if (props[k][i][j] < 5.0e-3) {
-                                props[k][i][j] = 5.0e-3;
-                                VWS = 1;
-                            }
-                            if (props[k][i][j] > 1.1 * props[k][i - 1][j]) {
-                                props[k][i][j] = props[k][i - 1][j];
-                            }
-                            if (props[k][i][j] < 0.9 * props[k][i - 1][j]) {
-                                props[k][i][j] = props[k][i - 1][j];
-                            }
-                        } else if (j > 0 && i > 0) {
-                            props[k][i][j] = 0.5 * (props[k][i - 1][j] + props[k][i][j - 1]);
-                        } else if (j > 0) {
-                            props[k][i][j] = props[k][i][j - 1];
-                        } else if (i > 0) {
-                            props[k][i][j] = props[k][i - 1][j];
-                        } else {
-                            // props[k][i][j] = props[k][i - 1][j - 1] + (props[k][i][j - 1] -
-                            // props[k][i][j
-                            // - 2]) / (enthalpies[j - 1] - enthalpies[j - 2]) * (enthalpies[j] -
-                            // enthalpies[j - 1]) + (props[k][i - 1][j] - props[k][i - 2][j]) /
-                            // (pressures[i
-                            // - 1] - pressures[i - 2]) * (pressures[i] - pressures[i - 1]);
-                            props[k][i][j] = 60.0e-3;
-                        }
-
-                        // k++;
-                    } else if (j > 0 && i > 0) {
-                        props[k][i][j] = 0.5 * (props[k][i - 1][j] + props[k][i][j - 1]);
-                        // k++;
-                    } else if (j > 0) {
-                        props[k][i][j] = props[k][i][j - 1];
-                        // k++;
-                    } else if (i > 0) {
-                        props[k][i][j] = props[k][i - 1][j];
-                        // k++;
-                    } else {
-                        props[k][i][j] = 60.0e-3;
-                        names[k] = "VAPOR-WATER SURFACE TENSION";
-                        units[k] = "N/M";
-                        // k++;
-                    }
-                    k++;
-                }
-
-                if (thermoSystem.hasPhaseType("oil") && thermoSystem.hasPhaseType("aqueous")
-                        && acceptedFlash) {
-                    props[k][i][j] = thermoSystem.getInterphaseProperties().getSurfaceTension(
-                            thermoSystem.getPhaseNumberOfPhase("oil"),
-                            thermoSystem.getPhaseNumberOfPhase("aqueous"));
-                    names[k] = "LIQUID-WATER SURFACE TENSION";
-                    units[k] = "N/M";
-                    k++;
-                } else {
-                    if (continuousDerivativesExtrapolation && (i >= 2 || j >= 2)) {
-                        if (LWS == 1) {
-                            props[k][i][j] = 5.0e-3;
-                            // k++;
-                        }
-                        if (j > 1 && LWS == 0) {
-                            // if (j > 1 && TLC==3 && LWS==0) {
-                            // if (j>1 && LWS==0 && acceptedFlash) {
-                            props[k][i][j] =
-                                    props[k][i][j - 1] + (props[k][i][j - 1] - props[k][i][j - 2])
-                                            / (enthalpies[j - 1] - enthalpies[j - 2])
-                                            * (enthalpies[j] - enthalpies[j - 1]);
-                            /*
-                             * if (j > 2) { props[k][i][j] = 0.5*((props[k][i][j - 1] +
-                             * (props[k][i][j - 1] - props[k][i][j - 2]) / (enthalpies[j - 1] -
-                             * enthalpies[j - 2]) * (enthalpies[j] - enthalpies[j - 1]))
-                             * +(props[k][i][j - 1] + (props[k][i][j - 1] - props[k][i][j - 3]) /
-                             * (enthalpies[j - 1] - enthalpies[j - 3]) * (enthalpies[j] -
-                             * enthalpies[j - 1]))); if
-                             * (names[k].equals("LIQUID-WATER SURFACE TENSION") && props[k][i][j] <
-                             * 10.0e-3) { props[k][i][j] = 25.0e-3; LWS=1; }
-                             * 
-                             * if (names[k].equals("LIQUID-WATER SURFACE TENSION") && props[k][i][j]
-                             * > 120.0e-3) { props[k][i][j] = 80.0e-3; LWS=1; } }
-                             */
-
-                            /*
-                             * if (names[k].equals("LIQUID-WATER SURFACE TENSION") && props[k][i][j]
-                             * < 10.0e-3) { props[k][i][j] = 25.0e-3; LWS=1; } if
-                             * (names[k].equals("LIQUID-WATER SURFACE TENSION") && props[k][i][j] >
-                             * 120.0e-3) { props[k][i][j] = 80.0e-3; LWS=1; }
-                             */
-                            if (props[k][i][j] < 5.0e-3) {
-                                props[k][i][j] = 5.0e-3;
-                                LWS = 1;
-                            }
-                            if (props[k][i][j] > 1.1 * props[k][i][j - 1]) {
-                                props[k][i][j] = props[k][i][j - 1];
-                            }
-                            if (props[k][i][j] < 0.9 * props[k][i][j - 1]) {
-                                props[k][i][j] = props[k][i][j - 1];
-                            }
-                            // } else if (i > 1 && LWS==0 && acceptedFlash) {
-                            // } else if (i > 1 && TLC < 3 && LWS==0) {
-                            // props[k][i][j] = props[k][i - 1][j] + (props[k][i - 1][j] -
-                            // props[k][i -
-                            // 2][j]) / (pressures[i - 1] - pressures[i - 2]) * (pressures[i] -
-                            // pressures[i
-                            // - 1]);
-                            /*
-                             * if (i > 2) { props[k][i][j] = 0.5*((props[k][i - 1][j] + (props[k][i
-                             * - 1][j] - props[k][i - 2][j]) / (pressures[i - 1] - pressures[i - 2])
-                             * * (pressures[i] - pressures[i - 1])) +(props[k][i - 1][j] +
-                             * (props[k][i - 1][j] - props[k][i - 3][j]) / (pressures[i - 1] -
-                             * pressures[i - 3]) * (pressures[i] - pressures[i - 1]))); if
-                             * (names[k].equals("LIQUID-WATER SURFACE TENSION") && props[k][i][j] <
-                             * 10.0e-3) { props[k][i][j] = 25.0e-3; LWS=1; }
-                             * 
-                             * if (names[k].equals("LIQUID-WATER SURFACE TENSION") && props[k][i][j]
-                             * > 120.0e-3) { props[k][i][j] = 80.0e-3; LWS=1; } }
-                             */
-
-                            /*
-                             * if (names[k].equals("LIQUID-WATER SURFACE TENSION") && props[k][i][j]
-                             * < 10.0e-3) { props[k][i][j] = 25.0e-3; LWS=1; } if
-                             * (names[k].equals("LIQUID-WATER SURFACE TENSION") && props[k][i][j] >
-                             * 120.0e-3) { props[k][i][j] = 80.0e-3; LWS=1; }
-                             */
-
-                            /*
-                             * if (props[k][i][j] < 5.0e-3) { props[k][i][j] = 5.0e-3; LWS = 1; } if
-                             * (props[k][i][j] > 1.1* props[k][i - 1][j]) { props[k][i][j] =
-                             * props[k][i - 1][j]; } if (props[k][i][j] < 0.9* props[k][i - 1][j]) {
-                             * props[k][i][j] = props[k][i - 1][j]; }
-                             */
-                            // } else if (j >0 && i > 0) {
-                            // props[k][i][j] = 0.5 * (props[k][i - 1][j] + props[k][i][j - 1]);
-                        } else if (j > 0) {
-                            props[k][i][j] = props[k][i][j - 1];
-                        } else if (i > 0) {
-                            props[k][i][j] = props[k][i - 1][j];
-                        } else {
-                            // props[k][i][j] = props[k][i - 1][j - 1] + (props[k][i][j - 1] -
-                            // props[k][i][j
-                            // - 2]) / (enthalpies[j - 1] - enthalpies[j - 2]) * (enthalpies[j] -
-                            // enthalpies[j - 1]) + (props[k][i - 1][j] - props[k][i - 2][j]) /
-                            // (pressures[i
-                            // - 1] - pressures[i - 2]) * (pressures[i] - pressures[i - 1]);
-                            props[k][i][j] = 40.0e-3;
-                        }
-
-                        // k++;
-                        // } else if (j >0 && i > 0) {
-                        // props[k][i][j] = 0.5 * (props[k][i - 1][j] + props[k][i][j - 1]);
-                        // k++;
-                    } else if (j > 0) {
-                        props[k][i][j] = props[k][i][j - 1];
-                        // k++;
-                    } else if (i > 0) {
-                        props[k][i][j] = props[k][i - 1][j];
-                        // k++;
-                    } else {
-                        props[k][i][j] = 40.0e-3;
-                        names[k] = "LIQUID-WATER SURFACE TENSION";
-                        units[k] = "N/M";
-                        // k++;
-                    }
-                    k++;
-                }
-            }
-=======
         writer.write(bubPLOG[i] + "    ");
         bubPcounter++;
       }
@@ -2365,7 +1367,6 @@
         if (dewPcounter > 4) {
           writer.write("\n");
           dewPcounter = 0;
->>>>>>> b9d5f22d
         }
         writer.write(dewPLOG[i] + "    ");
         dewPcounter++;
@@ -2379,18 +1380,6 @@
         logger.info("Writing variable: " + names[k]);
         writer.write(names[k] + " (" + units[k] + ")\n");
         for (int i = 0; i < pressures.length; i++) {
-<<<<<<< HEAD
-            thermoSystem.setPressure(pressures[i]);
-            for (int j = 0; j < enthalpies.length; j++) {
-              logger.info("pressure " + pressureLOG[i] + " enthalpy " + enthalpiesLOG[j]); // + "
-                                                                                            // ROG "
-                                                                                            // +
-                                                                                            // ROG[i][j]
-                                                                                            // + "
-                                                                                            // ROL "
-                                                                                            // +
-                                                                                            // ROL[i][j]);
-=======
           // thermoSystem.setPressure(pressures[i]);
           int counter = 0;
           for (int j = 0; j < enthalpies.length; j++) {
@@ -2398,7 +1387,6 @@
             if (counter > 4) {
               writer.write("\n");
               counter = 0;
->>>>>>> b9d5f22d
             }
             writer.write(props[k][i][j] + "    ");
             counter++;
