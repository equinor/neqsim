--- conflicted
+++ resolved
@@ -1,8 +1,3 @@
-<<<<<<< HEAD
-
-
-=======
->>>>>>> 328264d8
 package neqsim.thermodynamicOperations.util.example;
 
 import org.apache.logging.log4j.LogManager;
@@ -20,12 +15,9 @@
 public class TVflash {
     static Logger logger = LogManager.getLogger(TVflash.class);
 
-<<<<<<< HEAD
-=======
-    /** Creates new TPflash */
+    /** Creates new TVflash */
     public TVflash() {}
 
->>>>>>> 328264d8
     public static void main(String args[]) {
         // SystemInterface testSystem2 = (SystemInterface)
         // util.serialization.SerializationManager.open("c:/test.fluid");
