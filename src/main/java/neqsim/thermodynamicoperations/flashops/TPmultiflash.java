--- conflicted
+++ resolved
@@ -1641,11 +1641,7 @@
       } while ((Math.abs(chemdev) > 1e-10 && iterOut < 100)
           || (iterOut < 3 && system.isChemicalSystem()));
 
-<<<<<<< HEAD
       boolean hasRemovedPhase = removeVanishingPhasesKeepComposition();
-=======
-      boolean hasRemovedPhase = removeLowBetaPhasesKeepComposition();
->>>>>>> a41a8271
       if (hasRemovedPhase) {
         doStabilityAnalysis = false;
       }
