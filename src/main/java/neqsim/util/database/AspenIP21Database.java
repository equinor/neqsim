--- conflicted
+++ resolved
@@ -1,11 +1,3 @@
-<<<<<<< HEAD
-
-/*
- * To change this license header, choose License Headers in Project Properties. To change this
- * template file, choose Tools | Templates and open the template in the editor.
- */
-=======
->>>>>>> 328264d8
 package neqsim.util.database;
 
 import java.sql.Connection;
@@ -19,10 +11,6 @@
  */
 public class AspenIP21Database
         implements neqsim.util.util.FileSystemSettings, java.io.Serializable {
-<<<<<<< HEAD
-=======
-
->>>>>>> 328264d8
     private static final long serialVersionUID = 1000;
 
     protected Connection databaseConnection = null;
