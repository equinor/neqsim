package neqsim.util.database;

/*
 * testPointbase.java
 *
 * Created on 1. november 2001, 08:56
 */
import java.sql.Connection;
import java.sql.DriverManager;
import java.sql.ResultSet;
import java.sql.SQLException;
import java.sql.Statement;
import java.util.ArrayList;
import java.util.List;
import java.util.Properties;
import org.apache.logging.log4j.LogManager;
import org.apache.logging.log4j.Logger;

/**
 * <p>
 * NeqSimDataBase class.
 * </p>
 *
 * @author Even Solbraa
 * @version Dec 2018
 */
public class NeqSimDataBase implements neqsim.util.util.FileSystemSettings, java.io.Serializable {
    /**
     * <p>
     * createTemporaryTables.
     * </p>
     *
     * @return the createTemporaryTables
     */
    public static boolean createTemporaryTables() {
        return createTemporaryTables;
    }

    /**
     * <p>
     * Setter for the field <code>createTemporaryTables</code>.
     * </p>
     *
     * @param createTemporaryTables the createTemporaryTables to set
     */
    public static void setCreateTemporaryTables(boolean createTemporaryTables) {
        NeqSimDataBase.createTemporaryTables = createTemporaryTables;
    }

    private static final long serialVersionUID = 1000;
    /** Constant <code>dataBasePath=""</code> */
    public static String dataBasePath = "";
    static Logger logger = LogManager.getLogger(NeqSimDataBase.class);
    private static boolean createTemporaryTables = false;

    //private static String dataBaseType = "Derby";
    //private static String connectionString = "jdbc:derby:classpath:data/neqsimthermodatabase";
    private static String username = "remote";
    private static String password = "remote";

<<<<<<< HEAD
    static String dataBaseType = "MSAccessUCanAccess";
    public static String connectionString = "jdbc:ucanaccess://C:/Users/esol/OneDrive - Equinor/programming/neqsimdatabase/MSAccess/NeqSimDataBase.mdb;memory=true";
=======
    // static String dataBaseType = "MSAccessUCanAccess";
    // public static String connectionString =
    // "jdbc:ucanaccess://C:/Users/esol/OneDrive -
    // Equinor/programming/neqsimdatabase/MSAccess/NeqSimDataBase.mdb;memory=true";
>>>>>>> 67dc5e3c

    private Statement statement = null;
    protected Connection databaseConnection = null;

    /**
     * <p>
     * Constructor for NeqSimDataBase.
     * </p>
     */
    public NeqSimDataBase() {
        setDataBaseType(dataBaseType);

        try {
            databaseConnection = this.openConnection();
            statement = databaseConnection.createStatement();
        } catch (Exception ex) {
            logger.error("SQLException " + ex.getMessage());
            throw new RuntimeException(ex);
        }
    }

    /**
     * <p>
     * openConnection.
     * </p>
     *
     * @return a Connection object
     * @throws java.sql.SQLException if any.
     * @throws java.lang.ClassNotFoundException if any.
     */
    public Connection openConnection() throws SQLException, ClassNotFoundException {
        javax.naming.InitialContext ctx = null;
        javax.sql.DataSource ds = null;
        try {
            if (System.getenv("NEQSIMTHERMODB_CS") != null) {
                Properties properties = new Properties();
                properties.setProperty("user", System.getenv("MYSQL_USER"));
                properties.setProperty("password", System.getenv("MYSQL_PASSWORD"));
                properties.setProperty("useSSL", "false");
                return DriverManager.getConnection(System.getenv("NEQSIMTHERMODB_CS"), properties);
            } else if (dataBaseType.equals("MSAccess")) {
                String dir = "";
                if (System.getProperty("NeqSim.home") == null) {
                    dir = neqsim.util.util.FileSystemSettings.root
                            + "\\programming\\NeqSimSourceCode\\java\\neqsim";
                } else {
                    dir = System.getProperty("NeqSim.home");
                }
                return DriverManager
                        .getConnection("jdbc:odbc:DRIVER={Microsoft Access Driver (*.mdb)};DBQ="
                                + dir + "\\data\\NeqSimDatabase");
            } else if (dataBaseType.equals("H2") || dataBaseType.equals("H2RT")) {
                return DriverManager.getConnection(connectionString, "sa", "");
            } else if (dataBaseType.equals("MSAccessUCanAccess")) {
                return DriverManager.getConnection(getConnectionString());
            } else if (dataBaseType.equals("mySQL") || dataBaseType.equals("mySQLNTNU")
                    || dataBaseType.equals("Derby")) {
                return DriverManager.getConnection(getConnectionString(), username, password);
            } else if (dataBaseType.equals("mySQLNeqSimWeb")) {
                ctx = new javax.naming.InitialContext();
                ds = (javax.sql.DataSource) ctx.lookup("java:comp/env/jdbc/NeqsimThermoDatabase");
                return ds.getConnection();
            } else {
                return DriverManager.getConnection(getConnectionString());
            }
        } catch (Exception ex) {
            logger.error("error loading NeqSimDataBase... " + ex.toString());
            throw new RuntimeException(ex);
        } finally {
            try {
                if (ctx != null) {
                    ctx.close();
                }
            } catch (Exception e) {
                logger.error("error", e);
            }
        }
    }

    /**
     * <p>
     * getConnection.
     * </p>
     *
     * @return a Connection object
     */
    public Connection getConnection() {
        return databaseConnection;
    }

    /**
     * <p>
     * getResultSet.
     * </p>
     *
     * @param sqlString a {@link java.lang.String} object
     * @return a ResultSet object
     */
    public ResultSet getResultSet(String sqlString) {
        try {
            ResultSet result = getStatement().executeQuery(sqlString);
            return result;
        } catch (Exception e) {
            logger.error("error loading NeqSimbataBase " + e.toString());
            throw new RuntimeException(e);
        }
    }

    /**
     * <p>
     * execute.
     * </p>
     *
     * @param sqlString a {@link java.lang.String} object
     */
    public void execute(String sqlString) {
        try {
            if (databaseConnection == null) {
                databaseConnection = this.openConnection();
                setStatement(databaseConnection.createStatement());
            }
            getStatement().execute(sqlString);
        } catch (Exception e) {
            logger.error("error in NeqSimDataBase " + e.toString(), e);
            logger.error("The database must be rgistered on the local DBMS to work.");
            throw new RuntimeException(e);
        }
    }

    /**
     * <p>
     * Getter for the field <code>dataBaseType</code>.
     * </p>
     *
     * @return a {@link java.lang.String} object
     */
    public static String getDataBaseType() {
        return dataBaseType;
    }

    /**
     * <p>
     * Setter for the field <code>dataBaseType</code>.
     * </p>
     *
     * @param aDataBaseType a {@link java.lang.String} object
     */
    public static void setDataBaseType(String aDataBaseType) {
        setDataBaseType(aDataBaseType, null);
    }

    /**
     * <p>
     * Setter for the field <code>dataBaseType</code>.
     * </p>
     *
     * @param aDataBaseType a {@link java.lang.String} object
     * @param connectionString a {@link java.lang.String} object
     */
    public static void setDataBaseType(String aDataBaseType, String connectionString) {
        dataBaseType = aDataBaseType;

        if (connectionString != null) {
            NeqSimDataBase.connectionString = connectionString;
        }

        try {
            if (dataBaseType.equals("MSAccess")) {
                Class.forName("sun.jdbc.odbc.JdbcOdbcDriver").getDeclaredConstructor()
                        .newInstance();
            } else if (dataBaseType.equals("H2")) {
                Class.forName("org.h2.Driver");
            } else if (dataBaseType.equals("H2RT")) {
                Class.forName("org.h2.Driver");
            } else if (dataBaseType.equals("MSAccessUCanAccess")) {
                Class.forName("net.ucanaccess.jdbc.UcanaccessDriver");
            } else if (dataBaseType.equals("mySQL")) {
                Class.forName("com.mysql.cj.jdbc.Driver").getDeclaredConstructor().newInstance();
            } else if (dataBaseType.equals("mySQLNTNU")) {
                Class.forName("com.mysql.cj.jdbc.Driver").getDeclaredConstructor().newInstance();
            } else if (dataBaseType.equals("Derby")) {
                Class.forName("org.apache.derby.jdbc.EmbeddedDriver").getDeclaredConstructor()
                        .newInstance();
            } else if (dataBaseType.equals("oracle")) {
                Class.forName("oracle.jdbc.driver.OracleDriver").getDeclaredConstructor()
                        .newInstance();
            } else if (dataBaseType.equals("oracleST")) {
                Class.forName("oracle.jdbc.driver.OracleDriver").getDeclaredConstructor()
                        .newInstance();
            } else {
                Class.forName("sun.jdbc.odbc.JdbcOdbcDriver");
            }
        } catch (Exception ex) {
            logger.error("error loading database driver.. " + ex.toString());
            throw new RuntimeException(ex);
        }
    }

    /**
     * <p>
     * Getter for the field <code>statement</code>.
     * </p>
     *
     * @return a Statement object
     */
    public Statement getStatement() {
        return statement;
    }

    /**
     * <p>
     * Setter for the field <code>statement</code>.
     * </p>
     *
     * @param statement a Statement object
     */
    public void setStatement(Statement statement) {
        this.statement = statement;
    }

    /**
     * <p>
     * Setter for the field <code>username</code>.
     * </p>
     *
     * @param aUsername the username to set
     */
    public static void setUsername(String aUsername) {
        username = aUsername;
    }

    /**
     * <p>
     * Setter for the field <code>password</code>.
     * </p>
     *
     * @param aPassword the password to set
     */
    public static void setPassword(String aPassword) {
        password = aPassword;
    }

    /**
     * <p>
     * Getter for the field <code>connectionString</code>.
     * </p>
     *
     * @return the connectionString
     */
    public static String getConnectionString() {
        return connectionString;
    }

    /**
     * <p>
     * Setter for the field <code>connectionString</code>.
     * </p>
     *
     * @param aConnectionString the connectionString to set
     */
    public static void setConnectionString(String aConnectionString) {
        connectionString = aConnectionString;
    }

    /**
     * <p>
     * main.
     * </p>
     *
     * @param args an array of {@link java.lang.String} objects
     */
    public static void main(String[] args) {
        NeqSimDataBase database = new NeqSimDataBase();

        ResultSet dataSet = database.getResultSet("SELECT * FROM comp WHERE NAME='methane'");

        try {
            dataSet.next();
            logger.info("dataset " + dataSet.getString("molarmass"));
        } catch (Exception e) {
            logger.error("failed " + e.toString());
            throw new RuntimeException(e);
        }
    }

    /**
     * <p>
     * getComponentNames.
     * </p>
     *
     * @return an array of {@link java.lang.String} objects
     */
    public static String[] getComponentNames() {
        NeqSimDataBase database = new NeqSimDataBase();
        try {
            List<String> names = new ArrayList<>();
            ResultSet dataSet = database.getResultSet("SELECT name FROM comp ORDER BY ID");
            while (dataSet.next()) {
                names.add(dataSet.getString("name"));
            }
            return names.toArray(new String[0]);
        } catch (Exception e) {
            throw new RuntimeException(e);
        }
    }

    /**
     * <p>
     * hasComponent.
     * </p>
     *
     * @param compName a {@link java.lang.String} object
     * @return a boolean
     */
    public static boolean hasComponent(String compName) {
        neqsim.util.database.NeqSimDataBase database = new neqsim.util.database.NeqSimDataBase();
        java.sql.ResultSet dataSet = null;
        String[] names = null;
        try {
            dataSet = database
                    .getResultSet("select count(*) from comp WHERE NAME='" + compName + "'");
            dataSet.next();
            int size = dataSet.getInt(1);
            if (size == 0) {
                return false;
            } else {
                return true;
            }
        } catch (Exception e) {
            throw new RuntimeException(e);
        } finally {
            try {
                if (dataSet != null) {
                    dataSet.close();
                }
                if (database.getStatement() != null) {
                    database.getStatement().close();
                }
                if (database.getConnection() != null) {
                    database.getConnection().close();
                }
            } catch (Exception e) {
                logger.error("error closing database.....", e);
            }
        }
    }
}<|MERGE_RESOLUTION|>--- conflicted
+++ resolved
@@ -1,10 +1,5 @@
 package neqsim.util.database;
 
-/*
- * testPointbase.java
- *
- * Created on 1. november 2001, 08:56
- */
 import java.sql.Connection;
 import java.sql.DriverManager;
 import java.sql.ResultSet;
@@ -58,15 +53,10 @@
     private static String username = "remote";
     private static String password = "remote";
 
-<<<<<<< HEAD
-    static String dataBaseType = "MSAccessUCanAccess";
-    public static String connectionString = "jdbc:ucanaccess://C:/Users/esol/OneDrive - Equinor/programming/neqsimdatabase/MSAccess/NeqSimDataBase.mdb;memory=true";
-=======
     // static String dataBaseType = "MSAccessUCanAccess";
     // public static String connectionString =
     // "jdbc:ucanaccess://C:/Users/esol/OneDrive -
     // Equinor/programming/neqsimdatabase/MSAccess/NeqSimDataBase.mdb;memory=true";
->>>>>>> 67dc5e3c
 
     private Statement statement = null;
     protected Connection databaseConnection = null;
