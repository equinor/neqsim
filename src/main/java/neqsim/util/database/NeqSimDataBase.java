/*
 * Copyright 2018 ESOL.
 *
 * Licensed under the Apache License, Version 2.0 (the "License");
 * you may not use this file except in compliance with the License.
 * You may obtain a copy of the License at
 *
 *      http://www.apache.org/licenses/LICENSE-2.0
 *
 * Unless required by applicable law or agreed to in writing, software
 * distributed under the License is distributed on an "AS IS" BASIS,
 * WITHOUT WARRANTIES OR CONDITIONS OF ANY KIND, either express or implied.
 * See the License for the specific language governing permissions and
 * limitations under the License.
 */
package neqsim.util.database;

/*
 * testPointbase.java
 *
 * Created on 1. november 2001, 08:56
 */
import java.nio.file.FileSystems;
import java.nio.file.Path;
import java.sql.*;
import org.apache.log4j.Logger;

/**
 *
 * @author Even Solbraa
 * @version Dec 2018
 */
public final class NeqSimDataBase implements neqsim.util.util.FileSystemSettings, java.io.Serializable {

    /**
     * @return the createTemporaryTables
     */
    public boolean createTemporaryTables() {
        return createTemporaryTables;
    }

    /**
     * @param createTemporaryTables the createTemporaryTables to set
     */
    public void setCreateTemporaryTables(boolean createTemporaryTables) {
        this.createTemporaryTables = createTemporaryTables;
    }

    private static final long serialVersionUID = 1000;
    public static String dataBasePath = "", username = "remote", password = "remote";
    static Logger logger = Logger.getLogger(NeqSimDataBase.class);
    private boolean createTemporaryTables = false;

    private static String dataBaseType = "Derby";
    private static String connectionString = "jdbc:derby:classpath:data/neqsimthermodatabase";
   // private static String connectionString = "jdbc:derby:C:/programming/NeqSimSourceCode/java/neqsim/data/webdb/neqsimthermodatabase";
    //
    //private static String dataBaseType = "H2RT";
    //private static String connectionString = "jdbc:h2:C:/Users/esol/OneDrive - Statoil ASA/programming/neqsimsource/src/main/resources/data/neqsimH2DB/neqsim.db;DATABASE_TO_UPPER=false";
    // private static String username = "sa";
    // private static String password = "";    
    //private static String dataBaseType ="MSAccess";
    //public static String dataBasePath = "C:/programming/NeqSimSourceCode/java/neqsim/data/NeqSimDatabase.mdb";
   // private static String dataBaseType = "MSAccessUCanAccess";
   // public static String connectionString = "jdbc:ucanaccess://C:/programming/NeqSimSourceCode/java/neqsim/data/NeqSimDatabase.mdb;memory=true";
    //
    //private static String dataBaseType ="mySQLNTNU";
    //private static String connectionString = "jdbc:mysql://iept1122.ivt.ntnu.no:3306/neqsimthermodatabase";
    // private static String username = "remote";
    // private static String password = "remote";
    //
    //private static String dataBaseType ="mySQL";
    //private static String connectionString = "jdbc:mysql://tr-w33:3306/neqsimthermodatabase";
    // private static String username = "remote";
    // private static String password = "remote";  
    //
    //private static String dataBaseType ="mySQLNeqSimWeb";
    //
    private Statement statement = null;
    protected Connection databaseConnection = null;

    /**
     * Creates new testPointbase
     */
    public NeqSimDataBase() {

        setDataBaseType(dataBaseType);

        try {
            databaseConnection = this.openConnection();
            statement = databaseConnection.createStatement();
        } catch (Exception ex) {
            logger.error("SQLException " + ex.getMessage());
            throw new RuntimeException(ex);

        }
    }

    /**
     * Creates new NeqSimDataBase
     */
    public Connection openConnection() throws SQLException, ClassNotFoundException {
        javax.naming.InitialContext ctx = null;
        javax.sql.DataSource ds = null;

        try {
            if (dataBaseType.equals("MSAccess")) {
                String dir = "";
                if (System.getProperty("NeqSim.home") == null) {
                    dir = neqsim.util.util.FileSystemSettings.root + "\\programming\\NeqSimSourceCode\\java\\neqsim";
                } else {
                    dir = System.getProperty("NeqSim.home");
                }
                return DriverManager.getConnection("jdbc:odbc:DRIVER={Microsoft Access Driver (*.mdb)};DBQ=" + dir + "\\data\\NeqSimDatabase");

            } else if (dataBaseType.equals("H2")) {
<<<<<<< HEAD
                //  Path path = FileSystems.getDefault().getPath(dataBasePath);
                //  return DriverManager.getConnection("jdbc:h2:" + path.toAbsolutePath().toString() + ";DATABASE_TO_UPPER=false", "sa", "");
                return DriverManager.getConnection(connectionString, "sa", "");
            } else if (dataBaseType.equals("mySQL") || dataBaseType.equals("mySQLNTNU") || dataBaseType.equals("Derby") || dataBaseType.equals("H2RT") || dataBaseType.equals("MSAccessUCanAccess")) {
=======
                return DriverManager.getConnection(connectionString, "sa",""); 
            } else if (dataBaseType.equals("MSAccessUCanAccess")) {
                return DriverManager.getConnection("jdbc:ucanaccess://" + dataBasePath + ";memory=true");
            } else if (dataBaseType.equals("mySQL") || dataBaseType.equals("mySQLNTNU") || dataBaseType.equals("Derby")) {
>>>>>>> b471e3aa
                return DriverManager.getConnection(getConnectionString(), username, password);
            } else if (dataBaseType.equals("oracle")) {
                return DriverManager.getConnection("jdbc:oracle:thin:@db13.statoil.no:10002:U461", "neqsim", "neqsim");
            } else if (dataBaseType.equals("mySQLNeqSimWeb")) {
                ctx = new javax.naming.InitialContext();
                ds = (javax.sql.DataSource) ctx.lookup("java:comp/env/jdbc/NeqsimDataSource");
                if (ctx != null) {
                    ctx.close();
                }
                return ds.getConnection();
            } else {
                return DriverManager.getConnection(getConnectionString(), username, password);
            }
        } catch (Exception ex) {
            logger.error("error loading NeqSimDataBase... " + ex.toString());
            throw new RuntimeException(ex);
        } finally {
            try {
                if (ctx != null) {
                    ctx.close();
                }
            } catch (Exception e) {
                logger.error("error", e);
            }
        }

    }

    public Connection getConnection() {
        return databaseConnection;
    }

    public ResultSet getResultSet(String sqlString) {
        try {
            ResultSet result = getStatement().executeQuery(sqlString);
            return result;
        } catch (Exception e) {
            logger.error("error loading NeqSimbataBase " + e.toString());
            throw new RuntimeException(e);
        }
    }

    public void execute(String sqlString) {
        try {
            if (databaseConnection == null) {
                databaseConnection = this.openConnection();
                setStatement(databaseConnection.createStatement());
            }
            getStatement().execute(sqlString);
        } catch (Exception e) {
            logger.error("error in NeqSimDataBase " + e.toString(), e);
            logger.error("The database must be rgistered on the local DBMS to work.");
            throw new RuntimeException(e);
        }
    }

    public static String getDataBaseType() {
        return dataBaseType;
    }

    public static void setDataBaseType(String aDataBaseType, String connectionString) {
        dataBaseType = aDataBaseType;
        if (connectionString != null) {
            NeqSimDataBase.connectionString = connectionString;
        }
        setDataBaseType(aDataBaseType);
    }

    public static void setDataBaseType(String aDataBaseType) {
        setDataBaseType(aDataBaseType, null);
    }
    
    public static void setDataBaseType(String aDataBaseType, String connectionString) {
        dataBaseType = aDataBaseType;
<<<<<<< HEAD

=======
        if (connectionString!=null) {
            NeqSimDataBase.connectionString = connectionString;
        }
>>>>>>> b471e3aa
        try {
            if (dataBaseType.equals("MSAccess")) {
                Class.forName("sun.jdbc.odbc.JdbcOdbcDriver").newInstance();
            } else if (dataBaseType.equals("H2")) {
                Class.forName("org.h2.Driver");
            } else if (dataBaseType.equals("H2RT")) {
                Class.forName("org.h2.Driver");
            } else if (dataBaseType.equals("MSAccessUCanAccess")) {
                Class.forName("net.ucanaccess.jdbc.UcanaccessDriver");
            } else if (dataBaseType.equals("mySQL")) {
                Class.forName("com.mysql.cj.jdbc.Driver").newInstance();
            } else if (dataBaseType.equals("mySQLNTNU")) {
                Class.forName("com.mysql.cj.jdbc.Driver").newInstance();
            } else if (dataBaseType.equals("Derby")) {
                Class.forName("org.apache.derby.jdbc.EmbeddedDriver").newInstance();
            } else if (dataBaseType.equals("oracle")) {
                Class.forName("oracle.jdbc.driver.OracleDriver").newInstance();
            } else if (dataBaseType.equals("oracleST")) {
                Class.forName("oracle.jdbc.driver.OracleDriver").newInstance();
            } else {
                Class.forName("sun.jdbc.odbc.JdbcOdbcDriver");
            }
        } catch (Exception ex) {
            logger.error("error loading database driver.. " + ex.toString());
            throw new RuntimeException(ex);
        }
    }

    public Statement
            getStatement() {
        return statement;

    }

    public void setStatement(Statement statement
    ) {
        this.statement
                = statement;

    }

    /**
     * @param aUsername the username to set
     */
    public static void setUsername(String aUsername) {
        username = aUsername;
    }

    /**
     * @param aPassword the password to set
     */
    public static void setPassword(String aPassword) {
        password = aPassword;
    }

    /**
     * @return the connectionString
     */
    public static String getConnectionString() {
        return connectionString;
    }

    /**
     * @param aConnectionString the connectionString to set
     */
    public static void setConnectionString(String aConnectionString) {
        connectionString = aConnectionString;
    }

    public static void main(String[] args
    ) {
        /*
        // example of how to use mySQL  database
        neqsim.util.database.NeqSimDataBase.setDataBaseType("mySQL");
        neqsim.util.database.NeqSimDataBase.setConnectionString("jdbc:mysql://tr-w33:3306/neqsimthermodatabase");
        neqsim.util.database.NeqSimDataBase.setUsername("remote");
        neqsim.util.database.NeqSimDataBase.setPassword("remote");
         */

        // example of how to use local Access database
        NeqSimDataBase.dataBasePath
                = "C:/programming/NeqSimSourceCode/java/neqsim/data/NeqSimDatabase.mdb";
        NeqSimDataBase.dataBaseType
                = "MSAccessUCanAccess";

        neqsim.util.database.NeqSimDataBase.setDataBaseType("MSAccessUCanAccess");
        //neqsim.util.database.NeqSimDataBase.setConnectionString("jdbc:derby:classpath:data/neqsimthermodatabase");//jdbc:mysql://tr-w33:3306/neqsimthermodatabase");"jdbc:derby://localhost:1527/neqsimthermodatabase"
        //  neqsim.util.database.NeqSimDataBase.setConnectionString("jdbc:derby:classpath:data/neqsimthermodatabase");
        neqsim.util.database.NeqSimDataBase.setUsername("remote");
        neqsim.util.database.NeqSimDataBase.setPassword("remote");

        NeqSimDataBase database = new NeqSimDataBase();

        ResultSet dataSet = database.getResultSet("SELECT * FROM COMP WHERE NAME='methane'");

        try {
            dataSet.next();
            logger.info("dataset " + dataSet.getString("molarmass"));

        } catch (Exception e) {
            logger.error("failed " + e.toString());
            throw new RuntimeException(e);
        }

    }

    public static String[] getComponentNames() {
        neqsim.util.database.NeqSimDataBase database = new neqsim.util.database.NeqSimDataBase();
        java.sql.ResultSet dataSet = null;
        String[] names = null;
        try {
            dataSet = database.getResultSet("select count(*) from COMP");
            dataSet.next();
            int size = dataSet.getInt(1);

            dataSet = database.getResultSet(("SELECT * FROM COMP ORDER BY ID"));

            names = new String[size];
            for (int i = 0; i < size; i++) {
                dataSet.next();
                names[i] = dataSet.getString("name");
            }
        } catch (Exception e) {
            throw new RuntimeException(e);
        }
        return names;
    }

    public static boolean hasComponent(String compName) {
        neqsim.util.database.NeqSimDataBase database = new neqsim.util.database.NeqSimDataBase();
        java.sql.ResultSet dataSet = null;
        String[] names = null;
        try {
            dataSet = database.getResultSet("select count(*) from COMP WHERE NAME='" + compName + "'");
            dataSet.next();
            int size = dataSet.getInt(1);
            if (size == 0) {
                return false;
            } else {
                return true;
            }
        } catch (Exception e) {
            throw new RuntimeException(e);
        }
    }
}<|MERGE_RESOLUTION|>--- conflicted
+++ resolved
@@ -113,18 +113,13 @@
                 }
                 return DriverManager.getConnection("jdbc:odbc:DRIVER={Microsoft Access Driver (*.mdb)};DBQ=" + dir + "\\data\\NeqSimDatabase");
 
-            } else if (dataBaseType.equals("H2")) {
-<<<<<<< HEAD
+            } else if (dataBaseType.equals("H2") || dataBaseType.equals("H2RT")) {
                 //  Path path = FileSystems.getDefault().getPath(dataBasePath);
                 //  return DriverManager.getConnection("jdbc:h2:" + path.toAbsolutePath().toString() + ";DATABASE_TO_UPPER=false", "sa", "");
                 return DriverManager.getConnection(connectionString, "sa", "");
-            } else if (dataBaseType.equals("mySQL") || dataBaseType.equals("mySQLNTNU") || dataBaseType.equals("Derby") || dataBaseType.equals("H2RT") || dataBaseType.equals("MSAccessUCanAccess")) {
-=======
-                return DriverManager.getConnection(connectionString, "sa",""); 
-            } else if (dataBaseType.equals("MSAccessUCanAccess")) {
+           } else if (dataBaseType.equals("MSAccessUCanAccess")) {
                 return DriverManager.getConnection("jdbc:ucanaccess://" + dataBasePath + ";memory=true");
             } else if (dataBaseType.equals("mySQL") || dataBaseType.equals("mySQLNTNU") || dataBaseType.equals("Derby")) {
->>>>>>> b471e3aa
                 return DriverManager.getConnection(getConnectionString(), username, password);
             } else if (dataBaseType.equals("oracle")) {
                 return DriverManager.getConnection("jdbc:oracle:thin:@db13.statoil.no:10002:U461", "neqsim", "neqsim");
@@ -199,13 +194,11 @@
     
     public static void setDataBaseType(String aDataBaseType, String connectionString) {
         dataBaseType = aDataBaseType;
-<<<<<<< HEAD
-
-=======
+
         if (connectionString!=null) {
             NeqSimDataBase.connectionString = connectionString;
         }
->>>>>>> b471e3aa
+      
         try {
             if (dataBaseType.equals("MSAccess")) {
                 Class.forName("sun.jdbc.odbc.JdbcOdbcDriver").newInstance();
