package neqsim.util.database;

import java.net.URL;
import java.sql.Connection;
import java.sql.DriverManager;
import java.sql.ResultSet;
import java.sql.SQLException;
import java.sql.Statement;
import java.util.ArrayList;
import java.util.List;
import java.util.Properties;
import org.apache.logging.log4j.LogManager;
import org.apache.logging.log4j.Logger;

/**
 * <p>
 * NeqSimDataBase class.
 * </p>
 *
 * @author Even Solbraa
 * @version Dec 2018
 */
public class NeqSimDataBase
    implements neqsim.util.util.FileSystemSettings, java.io.Serializable, AutoCloseable {
  private static final long serialVersionUID = 1000;
  static Logger logger = LogManager.getLogger(NeqSimDataBase.class);

  /** Constant <code>dataBasePath=""</code>. */
  public static String dataBasePath = "";

  private static boolean createTemporaryTables = false;

  private static String username = "remote";
  private static String password = "remote";

  // Default databasetype
  private static String dataBaseType = "H2fromCSV";
  private static String connectionString = "jdbc:h2:mem:neqsimthermodatabase";
  /** True if h2 database has been initialized, i.e., populated with tables */
  private static boolean h2IsInitialized = false;
  /** True while h2 database is being initialized. */
  private static boolean h2IsInitalizing = false;
  // static String dataBaseType = "MSAccessUCanAccess";
  // public static String connectionString =
  // "jdbc:ucanaccess://C:/Users/esol/OneDrive -
  // Equinor/programming/neqsimdatabase/MSAccess/NeqSimDataBase.mdb;memory=true";

  private Statement statement = null;
  protected Connection databaseConnection = null;

  /**
   * <p>
   * Constructor for NeqSimDataBase.
   * </p>
   */
  public NeqSimDataBase() {
    // Fill tables from csv-files if not initialized and not currently being initialized.
    if (dataBaseType == "H2fromCSV" && !h2IsInitialized && !h2IsInitalizing) {
      initH2DatabaseFromCSVfiles();
    }
    setDataBaseType(dataBaseType);

    try {
      databaseConnection = this.openConnection();
      statement = databaseConnection.createStatement();
    } catch (Exception ex) {
      logger.error("SQLException ", ex);
      throw new RuntimeException(ex);
    }
  }

  /**
   * <p>
   * openConnection.
   * </p>
   *
   * @return a Connection object
   * @throws java.sql.SQLException if any.
   * @throws java.lang.ClassNotFoundException if any.
   */
  public Connection openConnection() throws SQLException, ClassNotFoundException {
    javax.naming.InitialContext ctx = null;
    javax.sql.DataSource ds = null;
    try {
      if (System.getenv("NEQSIMTHERMODB_CS") != null) {
        Properties properties = new Properties();
        properties.setProperty("user", System.getenv("MYSQL_USER"));
        properties.setProperty("password", System.getenv("MYSQL_PASSWORD"));
        properties.setProperty("useSSL", "false");
        return DriverManager.getConnection(System.getenv("NEQSIMTHERMODB_CS"), properties);
      } else if (dataBaseType.equals("MSAccess")) {
        String dir = "";
        if (System.getProperty("NeqSim.home") == null) {
          dir = neqsim.util.util.FileSystemSettings.root
              + "\\programming\\NeqSimSourceCode\\java\\neqsim";
        } else {
          dir = System.getProperty("NeqSim.home");
        }
        return DriverManager.getConnection("jdbc:odbc:DRIVER={Microsoft Access Driver (*.mdb)};DBQ="
            + dir + "\\data\\NeqSimDatabase");
      } else if (dataBaseType.equals("H2fromCSV") || dataBaseType.equals("H2")
          || dataBaseType.equals("H2RT")) {
        return DriverManager.getConnection(connectionString, "sa", "");
      } else if (dataBaseType.equals("MSAccessUCanAccess")) {
        return DriverManager.getConnection(getConnectionString());
      } else if (dataBaseType.equals("mySQL") || dataBaseType.equals("mySQLNTNU")
          || dataBaseType.equals("Derby")) {
        return DriverManager.getConnection(getConnectionString(), username, password);
      } else if (dataBaseType.equals("mySQLNeqSimWeb")) {
        ctx = new javax.naming.InitialContext();
        ds = (javax.sql.DataSource) ctx.lookup("java:comp/env/jdbc/NeqsimThermoDatabase");
        return ds.getConnection();
      } else {
        return DriverManager.getConnection(getConnectionString());
      }
    } catch (Exception ex) {
      logger.error("error loading NeqSimDataBase... ", ex);
      throw new RuntimeException(ex);
    } finally {
      try {
        if (ctx != null) {
          ctx.close();
        }
      } catch (Exception ex) {
        logger.error(ex.getMessage(), ex);
      }
    }
  }

  /**
   * <p>
   * getConnection.
   * </p>
   *
   * @return a Connection object
   */
  public Connection getConnection() {
    return databaseConnection;
  }

  /**
   * <p>
   * Getter for the field <code>statement</code>.
   * </p>
   *
   * @return a Statement object
   */
  public Statement getStatement() {
    return statement;
  }

  /**
   * <p>
   * Setter for the field <code>statement</code>.
   * </p>
   *
   * @param statement a Statement object
   */
  public void setStatement(Statement statement) {
    this.statement = statement;
  }


  /**
   * <p>
   * Execute query using execute.
   * </p>
   *
   * @param sqlString Query to execute.
   */
  public boolean execute(String sqlString) {
    try {
      if (databaseConnection == null) {
        databaseConnection = this.openConnection();
        setStatement(databaseConnection.createStatement());
      }
      return getStatement().execute(sqlString);
    } catch (Exception ex) {
      logger.error("error in NeqSimDataBase ", ex);
      // TODO: should be checked against database type.
      logger.error("The database must be registered on the local DBMS to work.");
      throw new RuntimeException(ex);
    }
  }

  /**
   * <p>
   * Execute query using executeQuery but do not return anything.
   * </p>
   *
   * @param sqlString Query to execute.
   */
  public void executeQuery(String sqlString) {
    try {
      if (databaseConnection == null) {
        databaseConnection = this.openConnection();
        setStatement(databaseConnection.createStatement());
      }
      getStatement().executeQuery(sqlString);
    } catch (Exception ex) {
      logger.error("error in NeqSimDataBase ", ex);
      // TODO: should be checked against database type.
      logger.error("The database must be registered on the local DBMS to work.");
      throw new RuntimeException(ex);
    }
  }

  /**
   * <p>
   * Execute query using executeQueryy and return ResultSet.
   * </p>
   *
   * @param sqlString Query to execute.
   * @return a ResultSet object
   */
  public ResultSet getResultSet(String sqlString) {
    try {
      return getStatement().executeQuery(sqlString);
    } catch (Exception ex) {
      logger.error("error loading NeqSimbataBase ", ex);
      throw new RuntimeException(ex);
    }
  }

  @Override
  public void close() throws Exception {
    if (databaseConnection != null) {
      databaseConnection.close();
    }
    if (statement != null) {
      statement.close();
    }
  }

  /**
   * <p>
   * createTemporaryTables.
   * </p>
   *
   * @return the createTemporaryTables
   */
  public static boolean createTemporaryTables() {
    return createTemporaryTables;
  }

  /**
   * <p>
   * Setter for the field <code>createTemporaryTables</code>.
   * </p>
   *
   * @param createTemporaryTables the createTemporaryTables to set
   */
  public static void setCreateTemporaryTables(boolean createTemporaryTables) {
    NeqSimDataBase.createTemporaryTables = createTemporaryTables;
  }

  /**
   * <p>
   * Getter for the field <code>dataBaseType</code>.
   * </p>
   *
   * @return a {@link java.lang.String} object
   */
  public static String getDataBaseType() {
    return dataBaseType;
  }

  /**
   * <p>
   * Setter for the field <code>dataBaseType</code>.
   * </p>
   *
   * @param aDataBaseType a {@link java.lang.String} object
   */
  public static void setDataBaseType(String aDataBaseType) {
    setDataBaseType(aDataBaseType, null);
  }

  /**
   * <p>
   * Setter for the field <code>dataBaseType</code>.
   * </p>
   *
   * @param aDataBaseType a {@link java.lang.String} object
   * @param connectionString a {@link java.lang.String} object
   */
  public static void setDataBaseType(String aDataBaseType, String connectionString) {
    dataBaseType = aDataBaseType;

    if (connectionString != null) {
      NeqSimDataBase.connectionString = connectionString;
    }

    try {
      if (dataBaseType.equals("MSAccess")) {
        Class.forName("sun.jdbc.odbc.JdbcOdbcDriver").getDeclaredConstructor().newInstance();
      } else if (dataBaseType.equals("H2fromCSV") || dataBaseType.equals("H2")
          || dataBaseType.equals("H2RT")) {
        Class.forName("org.h2.Driver");
      } else if (dataBaseType.equals("MSAccessUCanAccess")) {
        Class.forName("net.ucanaccess.jdbc.UcanaccessDriver");
      } else if (dataBaseType.equals("mySQL")) {
        Class.forName("com.mysql.cj.jdbc.Driver").getDeclaredConstructor().newInstance();
      } else if (dataBaseType.equals("mySQLNTNU")) {
        Class.forName("com.mysql.cj.jdbc.Driver").getDeclaredConstructor().newInstance();
      } else if (dataBaseType.equals("Derby")) {
        Class.forName("org.apache.derby.jdbc.EmbeddedDriver").getDeclaredConstructor()
            .newInstance();
      } else if (dataBaseType.equals("oracle")) {
        Class.forName("oracle.jdbc.driver.OracleDriver").getDeclaredConstructor().newInstance();
      } else if (dataBaseType.equals("oracleST")) {
        Class.forName("oracle.jdbc.driver.OracleDriver").getDeclaredConstructor().newInstance();
      } else {
        Class.forName("sun.jdbc.odbc.JdbcOdbcDriver");
      }
    } catch (Exception ex) {
      logger.error("error loading database driver.. ", ex);
      throw new RuntimeException(ex);
    }
  }

  /**
   * <p>
   * Setter for the field <code>username</code>.
   * </p>
   *
   * @param aUsername the username to set
   */
  public static void setUsername(String aUsername) {
    username = aUsername;
  }

  /**
   * <p>
   * Setter for the field <code>password</code>.
   * </p>
   *
   * @param aPassword the password to set
   */
  public static void setPassword(String aPassword) {
    password = aPassword;
  }

  /**
   * <p>
   * Getter for the field <code>connectionString</code>.
   * </p>
   *
   * @return the connectionString
   */
  public static String getConnectionString() {
    return connectionString;
  }

  /**
   * <p>
   * Setter for the field <code>connectionString</code>.
   * </p>
   *
   * @param aConnectionString the connectionString to set
   */
  public static void setConnectionString(String aConnectionString) {
    connectionString = aConnectionString;
  }

  /**
   * <p>
   * getComponentNames.
   * </p>
   *
   * @return an array of {@link java.lang.String} objects
   */
  public static String[] getComponentNames() {
    try (NeqSimDataBase database = new NeqSimDataBase();
        ResultSet dataSet = database.getResultSet("SELECT name FROM comp ORDER BY ID")) {
      List<String> names = new ArrayList<>();
      while (dataSet.next()) {
        names.add(dataSet.getString("name"));
      }
      return names.toArray(new String[0]);
    } catch (Exception ex) {
      throw new RuntimeException(ex);
    }
  }

  /**
   * <p>
   * hasComponent.
   * </p>
   *
   * @param compName a {@link java.lang.String} object
   * @return a boolean
   */
  public static boolean hasComponent(String compName) {
    try (neqsim.util.database.NeqSimDataBase database = new neqsim.util.database.NeqSimDataBase();
        java.sql.ResultSet dataSet =
            database.getResultSet("select count(*) from comp WHERE NAME='" + compName + "'")) {
      dataSet.next();
      int size = dataSet.getInt(1);
      if (size == 0) {
        return false;
      } else {
        return true;
      }
    } catch (Exception ex) {
      throw new RuntimeException(ex);
    }
  }


  /**
   * Drops and re-creates table from contents in csv file.
   * 
   * @param tableName Name of table to replace
   */
  public static void updateTable(String tableName) {
    updateTable(tableName, "data/" + tableName + ".csv");
  }

  /**
   * Drops and re-creates table from contents in csv file.
   * 
   * @param tableName Name of table to replace
   * @param path Path to csv file to
   */
  public static void updateTable(String tableName, String path) {
    try (neqsim.util.database.NeqSimDataBase database = new neqsim.util.database.NeqSimDataBase()) {
      URL url = database.getClass().getClassLoader().getResource(path);
      if (url == null) {
        throw new RuntimeException(new neqsim.util.exception.InvalidInputException("NeqSimDataBase",
            "updateTable", "path", "- Resource " + path + " not found"));
      }

      database.execute("DROP TABLE IF EXISTS " + tableName);
      String sqlString = "CREATE TABLE " + tableName + " AS SELECT * FROM CSVREAD('" + url + "')";
      database.execute(sqlString);
    } catch (RuntimeException ex) {
      throw ex;
    } catch (Exception ex) {
      logger.error("Failed updating table " + tableName, ex);
    }
  }

  public static void initH2DatabaseFromCSVfiles() {
    h2IsInitalizing = true;
    neqsim.util.database.NeqSimDataBase.connectionString =
        "jdbc:h2:mem:neqsimthermodatabase;DB_CLOSE_DELAY=-1";
    neqsim.util.database.NeqSimDataBase.createTemporaryTables = false;
    neqsim.util.database.NeqSimDataBase.dataBaseType = "H2";

    try {
      updateTable("COMP");
      updateTable("INTER");
      updateTable("element");
      updateTable("ISO6976constants");
      updateTable("ISO6976constants2016");
      updateTable("STOCCOEFDATA");
      updateTable("REACTIONDATA");
      updateTable("ReactionKSPdata");
      updateTable("AdsorptionParameters");

      updateTable("UNIFACcomp");
      updateTable("UNIFACcompUMRPRU");
      updateTable("UNIFACGroupParam");
      updateTable("UNIFACInterParam");

      updateTable("UNIFACInterParamA_UMR");
      updateTable("UNIFACInterParamA_UMRMC");

      updateTable("UNIFACInterParamB");
      updateTable("UNIFACInterParamB_UMR");
      updateTable("UNIFACInterParamB_UMRMC");

      updateTable("UNIFACInterParamC");
      updateTable("UNIFACInterParamC_UMR");
      updateTable("UNIFACInterParamC_UMRMC");
      updateTable("MBWR32param");

<<<<<<< HEAD
=======

      // TODO: missing tables: ionicData, reactiondatakenteisenberg, purecomponentvapourpressures,
      // binarysystemviscosity, binaryliquiddiffusioncoefficientdata,
      // purecomponentconductivitydata, purecomponentdensity, purecomponentsurfacetension2,
      // BinaryComponentSurfaceTension, purecomponentsurfacetension,
      // purecomponentviscosity,PureComponentVapourPressures
      // technicalrequirements, technicalrequirements_process, materialpipeproperties,
      // materialplateproperties, fittings, LuciaData, Luciadata8
>>>>>>> 43ea1c27

      try (neqsim.util.database.NeqSimDataBase database =
          new neqsim.util.database.NeqSimDataBase()) {
        database.execute("CREATE TABLE comptemp AS SELECT * FROM comp");
        database.execute("CREATE TABLE intertemp AS SELECT * FROM inter");
      }

      h2IsInitalizing = false;
      h2IsInitialized = true;
    } catch (Exception ex) {
      logger.error(ex.getMessage(), ex);
    }
  }
}<|MERGE_RESOLUTION|>--- conflicted
+++ resolved
@@ -476,9 +476,6 @@
       updateTable("UNIFACInterParamC_UMRMC");
       updateTable("MBWR32param");
 
-<<<<<<< HEAD
-=======
-
       // TODO: missing tables: ionicData, reactiondatakenteisenberg, purecomponentvapourpressures,
       // binarysystemviscosity, binaryliquiddiffusioncoefficientdata,
       // purecomponentconductivitydata, purecomponentdensity, purecomponentsurfacetension2,
@@ -486,7 +483,6 @@
       // purecomponentviscosity,PureComponentVapourPressures
       // technicalrequirements, technicalrequirements_process, materialpipeproperties,
       // materialplateproperties, fittings, LuciaData, Luciadata8
->>>>>>> 43ea1c27
 
       try (neqsim.util.database.NeqSimDataBase database =
           new neqsim.util.database.NeqSimDataBase()) {
