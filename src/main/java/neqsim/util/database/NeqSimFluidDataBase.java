<<<<<<< HEAD


=======
>>>>>>> 328264d8
package neqsim.util.database;

/*
 * testPointbase.java
 *
 * Created on 1. november 2001, 08:56
 */
import java.sql.Connection;
import java.sql.DriverManager;
import java.sql.ResultSet;
import java.sql.SQLException;
import java.sql.Statement;

/**
 *
 * @author esol
 * @version The database is used for storing fluid info and recreating a fluid it uses the database
 *          neqsimfluiddatabase for storing fluid information
 */
public class NeqSimFluidDataBase
        implements neqsim.util.util.FileSystemSettings, java.io.Serializable {
<<<<<<< HEAD
=======

>>>>>>> 328264d8
    private static final long serialVersionUID = 1000;

    static boolean started = false;
    protected Connection databaseConnection;
    public static boolean useOnlineBase = false;
    static int numb = 0;
    Statement statement = null;

    /** Creates new testPointbase */
    public NeqSimFluidDataBase() {
        try {
            if (useOnlineBase) {
                // Class.forName("org.gjt.mm.mysql.Driver");
            } else {
                numb++;
                if (numb == 1) {
                    Class.forName("sun.jdbc.odbc.JdbcOdbcDriver");
                }
            }
            databaseConnection = this.openConnection("FluidDatabase");
            statement = databaseConnection.createStatement();
        } catch (Exception e) {
            System.out.println("error in FluidDatabase " + e.toString());
            System.out.println("The database must be rgistered on the local DBMS to work.");
        }
    }

    /** Creates new FluidDatabase */

    public Connection openConnection(String database) throws SQLException, ClassNotFoundException {
        if (useOnlineBase) {
            Class.forName("org.gjt.mm.mysql.Driver");
            return DriverManager.getConnection("jdbc:mysql:" + database);
        } else {
            String dir = "";
            if (System.getProperty("NeqSim.home") == null) {
                dir = neqsim.util.util.FileSystemSettings.root + "\\java\\neqsim";
            } else {
                dir = System.getProperty("NeqSim.home");
            }
            return DriverManager
                    .getConnection("jdbc:odbc:DRIVER={Microsoft Access Driver (*.mdb)};DBQ=" + dir
                            + "\\data\\" + database);
            // return DriverManager.getConnection("jdbc:odbc:FluidDatabase");
        }
    }

    public Connection getConnection() {
        return databaseConnection;
    }

    public ResultSet getResultSet(String database, String sqlString) {
        try {
            ResultSet result = statement.executeQuery(sqlString);
            return result;
        } catch (Exception e) {
            System.out.println("error in FluidDatabase " + e.toString());
            System.out.println("The database must be rgistered on the local DBMS to work.");
        }
        return null;
    }

    public ResultSet getResultSet(String sqlString) {
        return this.getResultSet("FluidDatabase", sqlString);
    }

    public void execute(String sqlString) {
        try {
            if (databaseConnection == null) {
                databaseConnection = this.openConnection("FluidDatabase");
                statement = databaseConnection.createStatement();
            }
            statement.execute(sqlString);
        } catch (Exception e) {
            System.out.println("error in FluidDatabase " + e.toString());
            System.out.println("The database must be rgistered on the local DBMS to work.");
        }
    }

    public static void main(String[] args) {
        NeqSimFluidDataBase database = new NeqSimFluidDataBase();
        ResultSet dataSet =
                database.getResultSet("FluidDatabase", "SELECT * FROM comp where name='water'");
        try {
            dataSet.next();
            System.out.println("dataset " + dataSet.getString("molarmass"));
        } catch (Exception e) {
            System.out.println("failed " + e.toString());
        }
        System.out.println("ok");
    }
}<|MERGE_RESOLUTION|>--- conflicted
+++ resolved
@@ -1,8 +1,3 @@
-<<<<<<< HEAD
-
-
-=======
->>>>>>> 328264d8
 package neqsim.util.database;
 
 /*
@@ -24,10 +19,6 @@
  */
 public class NeqSimFluidDataBase
         implements neqsim.util.util.FileSystemSettings, java.io.Serializable {
-<<<<<<< HEAD
-=======
-
->>>>>>> 328264d8
     private static final long serialVersionUID = 1000;
 
     static boolean started = false;
