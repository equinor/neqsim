--- conflicted
+++ resolved
@@ -1,7 +1,3 @@
-<<<<<<< HEAD
-
-=======
->>>>>>> 328264d8
 package neqsim.util.database;
 
 /*
@@ -23,10 +19,6 @@
  */
 public class NeqSimTechnicalDesignDatabase
         implements neqsim.util.util.FileSystemSettings, java.io.Serializable {
-<<<<<<< HEAD
-=======
-
->>>>>>> 328264d8
     /**
      * @return the createTemporaryTables
      */
