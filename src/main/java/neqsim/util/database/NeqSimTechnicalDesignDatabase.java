package neqsim.util.database;

/*
 * testPointbase.java
 *
 * Created on 1. november 2001, 08:56
 */
import java.sql.Connection;
import java.sql.DriverManager;
import java.sql.ResultSet;
import java.sql.SQLException;
import java.sql.Statement;
import org.apache.logging.log4j.LogManager;
import org.apache.logging.log4j.Logger;

/**
 * @author Even Solbraa
 * @version Dec 2018
 */
public class NeqSimTechnicalDesignDatabase
        implements neqsim.util.util.FileSystemSettings, java.io.Serializable {
    /**
     * @return the createTemporaryTables
     */
    public boolean createTemporaryTables() {
        return createTemporaryTables;
    }

    /**
     * @param createTemporaryTables the createTemporaryTables to set
     */
    public void setCreateTemporaryTables(boolean createTemporaryTables) {
        NeqSimTechnicalDesignDatabase.createTemporaryTables = createTemporaryTables;
    }

    private static final long serialVersionUID = 1000;
    public static String dataBasePath = "";
    public static String username = "", password = "";
    static Logger logger = LogManager.getLogger(NeqSimTechnicalDesignDatabase.class);
    private static boolean createTemporaryTables = false;

    private static String dataBaseType = "MSAccessUCanAccess";
    public static String connectionString =
            "jdbc:ucanaccess://C:/Users/esol/OneDrive - Equinor/programming/neqsimdatabase/MSAccess/NeqSimTechnicalDesignData.accdb;memory=true";

    private Statement statement = null;
    protected Connection databaseConnection = null;

    /**
     * Creates new testPointbase
     */
    public NeqSimTechnicalDesignDatabase() {
        setDataBaseType(dataBaseType);

        try {
            databaseConnection = this.openConnection();
            statement = databaseConnection.createStatement();
        } catch (Exception ex) {
            logger.error("SQLException " + ex.getMessage());
            throw new RuntimeException(ex);
        }
    }

    /**
     * Creates new NeqSimDataBase
     */
    public Connection openConnection() throws SQLException, ClassNotFoundException {
        javax.naming.InitialContext ctx = null;
        javax.sql.DataSource ds = null;

        try {
            if (dataBaseType.equals("MSAccessUCanAccess")) {
                return DriverManager.getConnection(getConnectionString());
            } else if (dataBaseType.equals("mySQL") || dataBaseType.equals("mySQLNTNU")
                    || dataBaseType.equals("Derby")) {
                return DriverManager.getConnection(getConnectionString(), username, password);
            } else if (dataBaseType.equals("mySQLNeqSimWeb")) {
                ctx = new javax.naming.InitialContext();
                ds = (javax.sql.DataSource) ctx.lookup("java:comp/env/jdbc/NeqsimDataSource");
                if (ctx != null) {
                    ctx.close();
                }
                return ds.getConnection();
            } else {
                return DriverManager.getConnection(getConnectionString(), username, password);
            }
        } catch (Exception ex) {
            logger.error("error loading NeqSimDataBase... " + ex.toString());
            throw new RuntimeException(ex);
        } finally {
            try {
                if (ctx != null) {
                    ctx.close();
                }
            } catch (Exception e) {
                logger.error("error", e);
            }
        }
    }

    public Connection getConnection() {
        return databaseConnection;
    }

    public ResultSet getResultSet(String sqlString) {
        try {
            ResultSet result = getStatement().executeQuery(sqlString);
            return result;
        } catch (Exception e) {
            logger.error("error loading NeqSimbataBase " + e.toString());
            throw new RuntimeException(e);
        }
    }

    public void execute(String sqlString) {
        try {
            if (databaseConnection == null) {
                databaseConnection = this.openConnection();
                setStatement(databaseConnection.createStatement());
            }
            getStatement().execute(sqlString);
        } catch (Exception e) {
            logger.error("error in NeqSimDataBase " + e.toString(), e);
            logger.error("The database must be rgistered on the local DBMS to work.");
            throw new RuntimeException(e);
        }
    }

    public static String getDataBaseType() {
        return dataBaseType;
    }

    public static void setDataBaseType(String aDataBaseType) {
        setDataBaseType(aDataBaseType, null);
    }

    public static void setDataBaseType(String aDataBaseType, String connectionString) {
        dataBaseType = aDataBaseType;

        if (connectionString != null) {
            NeqSimTechnicalDesignDatabase.connectionString = connectionString;
        }

        try {
            if (dataBaseType.equals("MSAccess")) {
                Class.forName("sun.jdbc.odbc.JdbcOdbcDriver").getDeclaredConstructor()
                        .newInstance();
            } else if (dataBaseType.equals("H2")) {
                Class.forName("org.h2.Driver");
            } else if (dataBaseType.equals("H2RT")) {
                Class.forName("org.h2.Driver");
            } else if (dataBaseType.equals("MSAccessUCanAccess")) {
                Class.forName("net.ucanaccess.jdbc.UcanaccessDriver");
            } else if (dataBaseType.equals("mySQL")) {
                Class.forName("com.mysql.cj.jdbc.Driver").getDeclaredConstructor().newInstance();
            } else if (dataBaseType.equals("mySQLNTNU")) {
                Class.forName("com.mysql.cj.jdbc.Driver").getDeclaredConstructor().newInstance();
            } else if (dataBaseType.equals("Derby")) {
                Class.forName("org.apache.derby.jdbc.EmbeddedDriver").getDeclaredConstructor()
                        .newInstance();
            } else if (dataBaseType.equals("oracle")) {
                Class.forName("oracle.jdbc.driver.OracleDriver").getDeclaredConstructor()
                        .newInstance();
            } else if (dataBaseType.equals("oracleST")) {
                Class.forName("oracle.jdbc.driver.OracleDriver").getDeclaredConstructor()
                        .newInstance();
            } else {
                Class.forName("sun.jdbc.odbc.JdbcOdbcDriver");
            }
        } catch (Exception ex) {
            logger.error("error loading database driver.. " + ex.toString());
            throw new RuntimeException(ex);
        }
    }

    public Statement getStatement() {
        return statement;
    }

    public void setStatement(Statement statement) {
        this.statement = statement;
    }

    /**
     * @param aUsername the username to set
     */
    public static void setUsername(String aUsername) {
        username = aUsername;
    }

    /**
     * @param aPassword the password to set
     */
    public static void setPassword(String aPassword) {
        password = aPassword;
    }

    /**
     * @return the connectionString
     */
    public static String getConnectionString() {
        return connectionString;
    }

    /**
     * @param aConnectionString the connectionString to set
     */
    public static void setConnectionString(String aConnectionString) {
        connectionString = aConnectionString;
    }
<<<<<<< HEAD

    public static void main(String[] args) {}
=======
>>>>>>> dda87986
}<|MERGE_RESOLUTION|>--- conflicted
+++ resolved
@@ -208,9 +208,4 @@
     public static void setConnectionString(String aConnectionString) {
         connectionString = aConnectionString;
     }
-<<<<<<< HEAD
-
-    public static void main(String[] args) {}
-=======
->>>>>>> dda87986
 }