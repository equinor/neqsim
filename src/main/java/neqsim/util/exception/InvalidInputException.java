/*
 * VolumeIsNaNException.java
 *
 * Created on 1. mai 2001, 13:19
 */

package neqsim.util.exception;

/**
 * <p>
 * InvalidInputException class.
 * </p>
 *
 * @author Even Solbraa
 * @version $Id: $Id
 */
public class InvalidInputException extends neqsim.util.exception.ThermoException {
    private static final long serialVersionUID = 1000;

    /**
     * <p>
     * Constructor for InvalidInputException.
     * </p>
     */
    public InvalidInputException() {}

    /**
     * Constructs an <code>VolumeIsNaNException</code> with the specified detail message.
<<<<<<< HEAD
     * 
=======
     *
>>>>>>> e5b15554
     * @param msg the detail message.
     */
    public InvalidInputException(String msg) {
        super(msg);
    }
}<|MERGE_RESOLUTION|>--- conflicted
+++ resolved
@@ -26,11 +26,7 @@
 
     /**
      * Constructs an <code>VolumeIsNaNException</code> with the specified detail message.
-<<<<<<< HEAD
-     * 
-=======
      *
->>>>>>> e5b15554
      * @param msg the detail message.
      */
     public InvalidInputException(String msg) {
