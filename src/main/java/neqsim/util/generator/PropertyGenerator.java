--- conflicted
+++ resolved
@@ -316,10 +316,6 @@
         return 0.0;
     }
 
-<<<<<<< HEAD
-    static void main(String[] args) {}
-=======
     static void main(String[] args) {
     }
->>>>>>> 5c88a656
 }