--- conflicted
+++ resolved
@@ -1,7 +1,3 @@
-<<<<<<< HEAD
-
-=======
->>>>>>> 328264d8
 package neqsim.util.unit;
 
 /**
