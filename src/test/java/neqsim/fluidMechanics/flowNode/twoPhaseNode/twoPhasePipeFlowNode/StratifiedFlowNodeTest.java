--- conflicted
+++ resolved
@@ -14,10 +14,6 @@
     testSystem.addComponent("methane", 1100, "kg/hr", 0);
     testSystem.addComponent("nC10", 11.1, "kg/hr", 1);
     testSystem.setMixingRule(2);
-<<<<<<< HEAD
-    testSystem.initBeta();
-=======
->>>>>>> 0932a8d1
 
     PipeData pipe1 = new PipeData(0.1, 0.00025);
 
