package neqsim.fluidMechanics.flowNode.twoPhaseNode.twoPhasePipeFlowNode;

import org.junit.jupiter.api.Test;
import neqsim.fluidMechanics.geometryDefinitions.pipe.PipeData;
import neqsim.thermo.phase.PhaseType;
import neqsim.thermo.system.SystemInterface;
import neqsim.thermo.system.SystemSrkEos;

public class StratifiedFlowNodeTest {
  @Test
  void testInit() {
    SystemInterface testSystem = new SystemSrkEos(313.3, 100.01325);
    testSystem.addComponent("methane", 1100, "kg/hr", 0);
    testSystem.addComponent("nC10", 11.1, "kg/hr", 1);
    testSystem.setMixingRule(2);
<<<<<<< HEAD
    testSystem.initBeta();
=======
>>>>>>> 36a7091f

    PipeData pipe1 = new PipeData(0.1, 0.00025);

    StratifiedFlowNode test = new StratifiedFlowNode(testSystem, pipe1);
    test.setInterphaseModelType(1);
    test.setLengthOfNode(0.1);
    test.getFluidBoundary().setHeatTransferCalc(false);
    test.getFluidBoundary().setMassTransferCalc(true);

    for (int i = 0; i < 10; i++) {
      test.initFlowCalc();
      test.calcFluxes();
      test.update();
      /*
       * System.out.println( "flux methane " + test.getFluidBoundary().getInterphaseMolarFlux(0) +
       * " [mol/m2*sec]"); System.out.println( "flux nC10 " +
       * test.getFluidBoundary().getInterphaseMolarFlux(1) + " [mol/m2*sec]");
       * System.out.println("gas velocity " + test.getSuperficialVelocity(0) + " m/sec");
       * System.out.println("liquid velocity " + test.getVelocity(1) + " m/sec");
       * System.out.println("liquid holdup " + test.getPhaseFraction(1) + "-");
       * System.out.println("interface contact area " + test.getInterphaseContactLength(0) +
       * "m2/m"); System.out.println("gas flow rate " + test.getMassFlowRate(0) * 60 * 60 +
       * " kg/hr"); System.out.println("liquid flow rate " + test.getMassFlowRate(1) * 60 * 60 +
       * " kg/hr");
       */
    }
  }

  @Test
  void testInit2() {
    SystemInterface testSystem = new SystemSrkEos(313.3, 100.01325);
    testSystem.addComponent("methane", 1100, "kg/hr", 0);
    testSystem.addComponent("nC10", 11.1, "kg/hr", 1);
    testSystem.setMixingRule(2);
    testSystem.initProperties();
    // testSystem.prettyPrint();
    PipeData pipe1 = new PipeData(0.1, 0.00025);

    StratifiedFlowNode test = new StratifiedFlowNode(testSystem, pipe1);
    test.setInterphaseModelType(1);
    test.setLengthOfNode(0.001);
    test.getFluidBoundary().setHeatTransferCalc(false);
    test.getFluidBoundary().setMassTransferCalc(true);

    test.initFlowCalc();
    test.calcFluxes();

    System.out.println(
        "flux methane " + test.getFluidBoundary().getInterphaseMolarFlux(0) + " [mol/m2*sec]");
    System.out.println(
        "flux nC10 " + test.getFluidBoundary().getInterphaseMolarFlux(1) + " [mol/m2*sec]");

    SystemInterface gasPhase = testSystem.phaseToSystem("gas");
    SystemInterface oilPhase = testSystem.phaseToSystem("oil");

    oilPhase.addComponent("methane",
        test.getFluidBoundary().getInterphaseMolarFlux(0) * 1.0 * test.getInterphaseContactArea());
    oilPhase.addComponent(1,
        test.getFluidBoundary().getInterphaseMolarFlux(1) * 1.0 * test.getInterphaseContactArea());
    oilPhase.initBeta();
    oilPhase.init_x_y();
    oilPhase.initProperties();
    oilPhase.prettyPrint();

    SystemInterface newFluid = new SystemSrkEos(313.3, 100.01325);
    newFluid.addFluid(gasPhase, 0);
    newFluid.addFluid(oilPhase, 1);
    newFluid.setMixingRule(2);
    newFluid.initProperties();
    newFluid.prettyPrint();

    StratifiedFlowNode test2 = new StratifiedFlowNode(newFluid, pipe1);
    test2.setInterphaseModelType(1);
    test2.setLengthOfNode(0.001);
    test2.getFluidBoundary().setHeatTransferCalc(false);
    test2.getFluidBoundary().setMassTransferCalc(true);
    test2.initFlowCalc();
    test2.calcFluxes();

    System.out.println(
        "flux methane " + test2.getFluidBoundary().getInterphaseMolarFlux(0) + " [mol/m2*sec]");
    System.out.println(
        "flux nC10 " + test2.getFluidBoundary().getInterphaseMolarFlux(1) + " [mol/m2*sec]");

    oilPhase.addComponent(0, test2.getFluidBoundary().getInterphaseMolarFlux(0) * 100.0
        * test.getInterphaseContactArea());
    oilPhase.addComponent(1, test2.getFluidBoundary().getInterphaseMolarFlux(1) * 100.0
        * test.getInterphaseContactArea());
    oilPhase.initBeta();
    oilPhase.init_x_y();
    oilPhase.initProperties();

    gasPhase = test2.getBulkSystem().phaseToSystem("gas");

    SystemInterface newFluid2 = new SystemSrkEos(313.3, 100.01325);
    newFluid2.addFluid(gasPhase, 0);
    newFluid2.addFluid(oilPhase, 1);
    newFluid2.setMixingRule(2);
    newFluid2.initProperties();
    newFluid2.prettyPrint();

    StratifiedFlowNode test3 = new StratifiedFlowNode(newFluid2, pipe1);
    test3.setInterphaseModelType(1);
    test3.setLengthOfNode(0.001);
    test3.getFluidBoundary().setHeatTransferCalc(false);
    test3.getFluidBoundary().setMassTransferCalc(true);
    test3.initFlowCalc();
    test3.calcFluxes();

    System.out.println(
        "flux methane " + test3.getFluidBoundary().getInterphaseMolarFlux(0) + " [mol/m2*sec]");
    System.out.println(
        "flux nC10 " + test3.getFluidBoundary().getInterphaseMolarFlux(1) + " [mol/m2*sec]");


  }



  @Test
  void testInit3() {

    SystemInterface[] gasPhases = new SystemInterface[10];
    SystemInterface[] oilPhases = new SystemInterface[10];
    StratifiedFlowNode[] nodes = new StratifiedFlowNode[10];
    SystemInterface[] fluids = new SystemInterface[10];
    PipeData[] pipes = new PipeData[10];

    SystemInterface testSystem = new SystemSrkEos(313.3, 100.01325);
    testSystem.addComponent("methane", 1100, "kg/hr", 0);
    testSystem.addComponent("nC10", 11.1, "kg/hr", 1);
    testSystem.setMixingRule(2);
    testSystem.initProperties();

    gasPhases[0] = testSystem.phaseToSystem(0);
    gasPhases[0].setTotalFlowRate(1100.0, "kg/hr");
    gasPhases[0].setNumberOfPhases(1);
    gasPhases[0].setPhaseType(0, PhaseType.GAS);

    for (int i = 0; i < oilPhases.length; i++) {
      oilPhases[i] = testSystem.phaseToSystem(1);
      oilPhases[i].setTotalFlowRate(10.0, "kg/hr");
      oilPhases[i].setNumberOfPhases(1);
      oilPhases[i].setPhaseType(0, PhaseType.OIL);
    }

    for (int time = 0; time < 4000; time++) {
      for (int i = 0; i < 9; i++) {
        fluids[i] = new SystemSrkEos(313.3, 100.01325);
        fluids[i].addFluid(gasPhases[i], 0);
        fluids[i].addFluid(oilPhases[i], 1);
        fluids[i].setMixingRule(2);
        fluids[i].initProperties();

        pipes[i] = new PipeData(0.1, 0.00025);

        nodes[i] = new StratifiedFlowNode(fluids[i], pipes[i]);
        nodes[i].setInterphaseModelType(1);
        nodes[i].setLengthOfNode(0.01);
        nodes[i].getFluidBoundary().setHeatTransferCalc(false);
        nodes[i].getFluidBoundary().setMassTransferCalc(true);

        nodes[i].initFlowCalc();
        nodes[i].calcFluxes();
        nodes[i].update();

        if (i <= 9) {
          gasPhases[i + 1] = nodes[i].getBulkSystem().phaseToSystem(0);
        }
        oilPhases[i] = nodes[i].getBulkSystem().phaseToSystem(1);

        // gasPhases[i + 1].prettyPrint();
        // oilPhases[i].prettyPrint();
        System.out.println(
            "time " + time + " node " + i + "  mass oil " + oilPhases[i].getFlowRate("kg/hr"));
      }
    }

  }

}<|MERGE_RESOLUTION|>--- conflicted
+++ resolved
@@ -13,14 +13,10 @@
     testSystem.addComponent("methane", 1100, "kg/hr", 0);
     testSystem.addComponent("nC10", 11.1, "kg/hr", 1);
     testSystem.setMixingRule(2);
-<<<<<<< HEAD
-    testSystem.initBeta();
-=======
->>>>>>> 36a7091f
 
     PipeData pipe1 = new PipeData(0.1, 0.00025);
 
-    StratifiedFlowNode test = new StratifiedFlowNode(testSystem, pipe1);
+    StratifiedFlowNode test = new StratifiedFlowNode(testSystem, puipe1);
     test.setInterphaseModelType(1);
     test.setLengthOfNode(0.1);
     test.getFluidBoundary().setHeatTransferCalc(false);
