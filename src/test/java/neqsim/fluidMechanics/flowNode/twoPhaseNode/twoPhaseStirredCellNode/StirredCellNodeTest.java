package neqsim.fluidMechanics.flowNode.twoPhaseNode.twoPhaseStirredCellNode;

import org.junit.jupiter.api.Test;
import neqsim.fluidMechanics.geometryDefinitions.stirredCell.StirredCell;
import neqsim.thermo.system.SystemInterface;
import neqsim.thermo.system.SystemSrkEos;

public class StirredCellNodeTest {
  @Test
  void testUpdate() {
    SystemInterface testSystem = new SystemSrkEos(313.3, 10.01325);
    StirredCell pipe1 = new StirredCell(2.0, 0.05);
    // testSystem.addComponent("CO2", 1, "kg/hr", 0);
    testSystem.addComponent("methane", 10, "kg/hr", 0);
    // testSystem.addComponent("ethane", 1, "kg/hr", 0);
    // testSystem.addComponent("n-hexane", 1.206862204876, "kg/min", 0);
    testSystem.addComponent("nC10", 3, "kg/hr", 1);
    testSystem.setMixingRule(2);
    testSystem.initBeta();

    StirredCellNode test = new StirredCellNode(testSystem, pipe1);
    test.setInterphaseModelType(1);
    test.getFluidBoundary().useFiniteFluxCorrection(true);
    test.getFluidBoundary().useThermodynamicCorrections(true);

    test.setStirrerSpeed(10.0 / 60.0);
    test.setStirrerDiameter(1.0);
<<<<<<< HEAD
    test.setDt(0.0010);
=======
    test.setDt(0.00010);
>>>>>>> 1c85bbf9

    for (int i = 0; i < 10; i++) {
      test.initFlowCalc();
      test.calcFluxes();
      test.update();
      /*
       * System.out.println( "flux methane " + test.getFluidBoundary().getInterphaseMolarFlux(0) +
       * " [mol/m2*sec]"); System.out.println( "flux nC10 " +
       * test.getFluidBoundary().getInterphaseMolarFlux(1) + " [mol/m2*sec]");
       */
    }
<<<<<<< HEAD
=======
    // test.getBulkSystem().prettyPrint();
>>>>>>> 1c85bbf9
  }
}<|MERGE_RESOLUTION|>--- conflicted
+++ resolved
@@ -16,7 +16,6 @@
     // testSystem.addComponent("n-hexane", 1.206862204876, "kg/min", 0);
     testSystem.addComponent("nC10", 3, "kg/hr", 1);
     testSystem.setMixingRule(2);
-    testSystem.initBeta();
 
     StirredCellNode test = new StirredCellNode(testSystem, pipe1);
     test.setInterphaseModelType(1);
@@ -25,25 +24,12 @@
 
     test.setStirrerSpeed(10.0 / 60.0);
     test.setStirrerDiameter(1.0);
-<<<<<<< HEAD
     test.setDt(0.0010);
-=======
-    test.setDt(0.00010);
->>>>>>> 1c85bbf9
 
     for (int i = 0; i < 10; i++) {
       test.initFlowCalc();
       test.calcFluxes();
       test.update();
-      /*
-       * System.out.println( "flux methane " + test.getFluidBoundary().getInterphaseMolarFlux(0) +
-       * " [mol/m2*sec]"); System.out.println( "flux nC10 " +
-       * test.getFluidBoundary().getInterphaseMolarFlux(1) + " [mol/m2*sec]");
-       */
     }
-<<<<<<< HEAD
-=======
-    // test.getBulkSystem().prettyPrint();
->>>>>>> 1c85bbf9
   }
 }