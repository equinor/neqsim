package neqsim.fluidMechanics.util.example;

import neqsim.processSimulation.processEquipment.pipeline.Pipeline;
import neqsim.processSimulation.processEquipment.pipeline.TwoPhasePipeLine;
import neqsim.processSimulation.processEquipment.stream.NeqStream;
import neqsim.processSimulation.processEquipment.stream.Stream;
import neqsim.processSimulation.processSystem.ProcessSystem;
import neqsim.thermo.system.SystemInterface;
import neqsim.thermo.system.SystemSrkEos;

/**
<<<<<<< HEAD
 * <p>
 * WettedWall_CO2_water class.
 * </p>
 *
 * @author esol
=======
 * <p>WettedWall_CO2_water class.</p>
 *
 * @author asmund
>>>>>>> 24915a9b
 * @version $Id: $Id
 * @since 2.2.3
 */
public class WettedWall_CO2_water {
    /**
     * This method is just meant to test the thermo package.
     *
     * @param args an array of {@link java.lang.String} objects
     */
    public static void main(String args[]) {
        SystemInterface testSystem = new SystemSrkEos((273.15 + 5.0), 45.00);
        testSystem.addComponent("methane", 0.15, 0);
        // testSystem.addComponent("CO2", 0.05, 1);
        testSystem.addComponent("n-heptane", 0.5, 1);
        testSystem.createDatabase(true);
        testSystem.setMixingRule(2);

        Stream stream1 = new NeqStream(testSystem);

        Pipeline pipe = new TwoPhasePipeLine(stream1);

        pipe.setOutputFileName("c:/tempNew2.nc");
        pipe.setInitialFlowPattern("annular");

        int numberOfLegs = 1, numberOfNodesInLeg = 500;
        double[] legHeights = {0, 0};
        double[] legPositions = {0.0, 1.5};
        double[] pipeDiameters = {0.02507588, 0.02507588};
        double[] outerTemperature = {295.0, 295.0};
        double[] pipeWallRoughness = {1.0e-5, 1.0e-5};
        pipe.setNumberOfLegs(numberOfLegs);
        pipe.setNumberOfNodesInLeg(numberOfNodesInLeg);
        pipe.setLegPositions(legPositions);
        pipe.setHeightProfile(legHeights);
        pipe.setPipeDiameters(pipeDiameters);
        pipe.setPipeWallRoughness(pipeWallRoughness);
        pipe.setOuterTemperatures(outerTemperature);
        pipe.setEquilibriumMassTransfer(false);
        pipe.setEquilibriumHeatTransfer(false);

        ProcessSystem operations = new ProcessSystem();
        operations.add(stream1);
        operations.add(pipe);

        operations.run();
        operations.displayResult();
    }
}<|MERGE_RESOLUTION|>--- conflicted
+++ resolved
@@ -9,17 +9,9 @@
 import neqsim.thermo.system.SystemSrkEos;
 
 /**
-<<<<<<< HEAD
- * <p>
- * WettedWall_CO2_water class.
- * </p>
- *
- * @author esol
-=======
  * <p>WettedWall_CO2_water class.</p>
  *
  * @author asmund
->>>>>>> 24915a9b
  * @version $Id: $Id
  * @since 2.2.3
  */
