--- conflicted
+++ resolved
@@ -64,63 +64,6 @@
      *
      * // testSystem.getCharacterization().characterisePlusFraction();
      */
-<<<<<<< HEAD
-    @SuppressWarnings("unused")
-    public static void main(String args[]) {
-        SystemInterface testSystem = new SystemSrkCPAstatoil(273.15 + 20, 30.0);
-        // SystemInterface testSystem = new SystemSrkCPAstatoil(273.15+20, 1.0);
-        // SystemInterface testSystem = new SystemPrEos1978(273.15+10, 12.0);
-        ThermodynamicOperations testOps = new ThermodynamicOperations(testSystem);
-
-        // testSystem.addComponent("TEG", 10.71);
-        testSystem.addComponent("methane", 14.01);
-        // testSystem.changeComponentName("methane", "methaneHYME");
-        // testSystem.addComponent("ethane", 0.01);
-        // testSystem.addComponent("nitrogen", 1.1);
-        // testSystem.addComponent("n-heptane", 51);
-        // testSystem.addComponent("ethane", 8.53);
-        // testSystem.addComponent("methane", 82.7);
-        // testSystem.addComponent("ethane", 7.5);
-        // testSystem.addComponent("propane", 3.4);
-        // testSystem.addComponent("i-butane", 0.5);
-        // testSystem.addComponent("n-butane", 0.9);
-        // testSystem.addComponent("i-pentane", 10.24);
-        // testSystem.addComponent("water", 0.4);
-        testSystem.addComponent("MEG", 99.5); // , "kg/sec");
-        testSystem.addComponent("water", 0.5); // , "kg/sec");
-        // testSystem.addTBPfraction("C7", 10.36, 110.0 / 1000.0, 0.82);
-        // testSystem.addTBPfraction("C10", 5.31, 150.0 / 1000.0, 0.89);
-        // testSystem.addComponent("water", 1.1);
-        /*
-         * testSystem.addComponent("i-butane", 1.95); testSystem.addComponent("n-butane", 1.95);
-         * testSystem.addComponent("n-pentane", 0.95); testSystem.addComponent("i-pentane", 0.95);
-         *
-         * testSystem.addTBPfraction("C6",0.10,100.0/1000.0,0.8);
-         * testSystem.addTBPfraction("C7",0.060,110.0/1000.0,0.82);
-         * testSystem.addTBPfraction("C8",0.00453,120.0/1000.0,0.83);
-         * testSystem.addTBPfraction("C9",0.0031,130.0/1000.0,0.85);
-         *
-         * // testSystem.addPlusFraction("C10+", 0.008201, 142.0/1000, 0.9);
-         *
-         * // testSystem.getCharacterization().characterisePlusFraction();
-         */
-        testSystem.createDatabase(true);
-        testSystem.setMixingRule(10);
-        // testSystem.setMultiPhaseCheck(true);
-        // testSystem.setPhysicalPropertyModel(6);
-        // testSystem.initPhysicalProperties();
-        // testSystem.getInterphaseProperties().setInterfacialTensionModel(3);
-        // testSystem.useVolumeCorrection(true);
-        try {
-            testOps.TPflash();
-            // testSystem.tuneModel("viscosity",1.5e-4,0);
-            // testOps.bubblePointPressureFlash(false);
-        } catch (Exception e) {
-            logger.error(e.toString());
-        }
-
-        testSystem.initPhysicalProperties();
-=======
     testSystem.createDatabase(true);
     testSystem.setMixingRule(10);
     // testSystem.setMultiPhaseCheck(true);
@@ -135,7 +78,6 @@
     } catch (Exception e) {
       logger.error(e.toString());
     }
->>>>>>> b9d5f22d
 
     testSystem.initPhysicalProperties();
 
