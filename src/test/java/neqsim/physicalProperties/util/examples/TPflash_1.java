--- conflicted
+++ resolved
@@ -6,14 +6,6 @@
 import neqsim.thermo.system.SystemSrkEos;
 import neqsim.thermodynamicOperations.ThermodynamicOperations;
 
-<<<<<<< HEAD
-/**
- * <p>
- * TPflash_1 class.
- * </p>
- *
- * @author esol
-=======
 /*
 *
 * @author  esol
@@ -23,7 +15,6 @@
  * <p>TPflash_1 class.</p>
  *
  * @author asmund
->>>>>>> 24915a9b
  * @version $Id: $Id
  * @since 2.2.3
  */
@@ -31,13 +22,7 @@
     static Logger logger = LogManager.getLogger(TPflash_1.class);
 
     /**
-<<<<<<< HEAD
-     * <p>
-     * main.
-     * </p>
-=======
      * <p>main.</p>
->>>>>>> 24915a9b
      *
      * @param args an array of {@link java.lang.String} objects
      */
