--- conflicted
+++ resolved
@@ -31,31 +31,6 @@
     // testSystem.addComponent("CO2", 2.826);
     // testSystem.addComponent("nitrogen", 0.546);
 
-<<<<<<< HEAD
-        // SystemInterface testSystem = new SystemPrEos(273.15 + 30, 1);
-        // SystemInterface testSystem = new SystemSrkCPAs(273.65, 30.3);
-        // testSystem.getCharacterization().setTBPModel("PedersenSRK"); //(RiaziDaubert
-        // PedersenPR PedersenSRK
-        // testSystem.getCharacterization().setLumpingModel("no"); //"abLumping";
-        // testSystem.getCharacterization().getLumpingModel().setNumberOfLumpedComponents(3);
-        testSystem.getCharacterization().setTBPModel("PedersenSRK");
-        testSystem.addComponent("nitrogen", 0.037);
-        testSystem.addComponent("CO2", 0.475);
-        testSystem.addComponent("methane", 8.135);
-        testSystem.addComponent("ethane", 3.477);
-        testSystem.addComponent("propane", 1.64);
-        testSystem.addComponent("i-butane", 1.22);
-        testSystem.addComponent("n-butane", 6.857);
-        testSystem.addComponent("i-pentane", 6.492);
-        testSystem.addComponent("n-pentane", 7.515);
-        // testSystem.addTBPfraction("C6", 9.123, 84.9 / 1000.0, 0.6675);
-        testSystem.addTBPfraction("C7", 13.162, 90.0 / 1000.0, 0.7509);
-        // testSystem.addTBPfraction("C8", 12.641, 101.8 / 1000.0, 0.7782);
-        // testSystem.addTBPfraction("C9", 7.126, 115.3 / 1000.0, 0.7928);
-        // testSystem.addTBPfraction("C10", 22.098, 230.3 / 1000.0, 0.8454);
-        // testSystem.setHeavyTBPfractionAsPlusFraction();
-        // testSystem.getCharacterization().characterisePlusFraction();
-=======
     // SystemInterface testSystem = new SystemPrEos(273.15 + 30, 1);
     // SystemInterface testSystem = new SystemSrkCPAs(273.65, 30.3);
     // testSystem.getCharacterization().setTBPModel("PedersenSRK"); //(RiaziDaubert
@@ -79,7 +54,6 @@
     // testSystem.addTBPfraction("C10", 22.098, 230.3 / 1000.0, 0.8454);
     // testSystem.setHeavyTBPfractionAsPlusFraction();
     // testSystem.getCharacterization().characterisePlusFraction();
->>>>>>> b9d5f22d
 
     testSystem.createDatabase(true);
     testSystem.setMixingRule(2);
