package neqsim.process.controllerdevice;

import java.util.ArrayList;
import java.util.LinkedHashMap;
import java.util.List;
import java.util.Map;
import java.util.UUID;
import java.util.function.DoubleSupplier;
import org.junit.jupiter.api.Assertions;
import org.junit.jupiter.api.Disabled;
import org.junit.jupiter.api.Test;
import neqsim.process.measurementdevice.MeasurementDeviceBaseClass;

/**
 * Integration style test for the {@link ModelPredictiveController}. The test mimics optimisation of
 * heater duty (energy usage) while targeting a desired outlet temperature.
 */
public class ModelPredictiveControllerTest extends neqsim.NeqSimTest {

  /**
   * Simple first-order heater model used as transmitter for the controller.
   */
  static class SimpleHeaterMeasurement extends MeasurementDeviceBaseClass {
    private static final long serialVersionUID = 1L;
    private final double ambientTemperature;
    private final double timeConstant;
    private final double processGain;
    private double temperature;

    SimpleHeaterMeasurement(String name, double ambient, double timeConstant, double gain) {
      super(name, "C");
      this.ambientTemperature = ambient;
      this.timeConstant = timeConstant;
      this.processGain = gain;
      this.temperature = ambient;
    }

    void advance(double controlSignal, double dt) {
      double drivingForce = -(temperature - ambientTemperature) + processGain * controlSignal;
      temperature += drivingForce * dt / timeConstant;
    }

    @Override
    public double getMeasuredValue() {
      return temperature;
    }

    @Override
    public double getMeasuredValue(String unit) {
      if (unit == null || unit.isEmpty() || unit.equals(getUnit())) {
        return temperature;
      }
      throw new IllegalArgumentException("Unit conversion not supported in test transmitter");
    }
  }

  /**
   * Simplified process representation coupling two manipulated variables and feed quality to generic
   * product quality indicators. The model is linear to keep the MPC validation generic.
   */
  static class SyntheticQualityProcess {
    private static final double BASE_QUALITY_A = -9.5;
    private static final double BASE_QUALITY_B = 6.5;
    private static final double QUALITY_A_CONTROL1_COEFF = 0.12;
    private static final double QUALITY_A_CONTROL2_COEFF = -0.45;
    private static final double QUALITY_B_CONTROL1_COEFF = -0.06;
    private static final double QUALITY_B_CONTROL2_COEFF = 0.15;
    private static final double QUALITY_A_RATE_COEFF = 1.2;
    private static final double QUALITY_B_RATE_COEFF = 0.9;
    private static final double QUALITY_A_MID_COMPONENT_COEFF = 4.0;
    private static final double QUALITY_A_HEAVY_COMPONENT_COEFF = 12.0;
    private static final double QUALITY_B_MID_COMPONENT_COEFF = 8.0;
    private static final double QUALITY_B_HEAVY_COMPONENT_COEFF = 15.0;

    private final double baseControl1;
    private final double baseControl2;
    private final Map<String, Double> baseComposition;
    private final double baseRate;

    private double control1;
    private double control2;
    private Map<String, Double> composition;
    private double rate;
    private double qualityA;
    private double qualityB;

    SyntheticQualityProcess(double baseControl1, double baseControl2,
        Map<String, Double> baseComposition, double baseRate) {
      this.baseControl1 = baseControl1;
      this.baseControl2 = baseControl2;
      this.baseComposition = new LinkedHashMap<>(baseComposition);
      this.baseRate = baseRate;
      this.control1 = baseControl1;
      this.control2 = baseControl2;
      this.composition = new LinkedHashMap<>(baseComposition);
      this.rate = baseRate;
      recompute();
    }

    void applyControl(double control1, double control2) {
      this.control1 = control1;
      this.control2 = control2;
      recompute();
    }

    void updateFeed(Map<String, Double> composition, double rate) {
      this.composition = new LinkedHashMap<>(composition);
      this.rate = rate;
      recompute();
    }

    double getQualityA() {
      return qualityA;
    }

    double getQualityB() {
      return qualityB;
    }

    private void recompute() {
      double mid = composition.getOrDefault("mid", 0.0);
      double heavy = composition.getOrDefault("heavy", 0.0);
      double baseMid = baseComposition.getOrDefault("mid", 0.0);
      double baseHeavy = baseComposition.getOrDefault("heavy", 0.0);
      double midDelta = mid - baseMid;
      double heavyDelta = heavy - baseHeavy;
      double rateDelta = rate - baseRate;

      qualityA = BASE_QUALITY_A + QUALITY_A_CONTROL1_COEFF * (control1 - baseControl1)
          + QUALITY_A_CONTROL2_COEFF * (control2 - baseControl2)
          + QUALITY_A_MID_COMPONENT_COEFF * midDelta
          + QUALITY_A_HEAVY_COMPONENT_COEFF * heavyDelta + QUALITY_A_RATE_COEFF * rateDelta;

      qualityB = BASE_QUALITY_B + QUALITY_B_CONTROL1_COEFF * (control1 - baseControl1)
          + QUALITY_B_CONTROL2_COEFF * (control2 - baseControl2)
          + QUALITY_B_MID_COMPONENT_COEFF * midDelta
          + QUALITY_B_HEAVY_COMPONENT_COEFF * heavyDelta + QUALITY_B_RATE_COEFF * rateDelta;
    }
  }

  static class QualityMeasurement extends MeasurementDeviceBaseClass {
    private static final long serialVersionUID = 1L;
    private final DoubleSupplier supplier;

    QualityMeasurement(String name, String unit, DoubleSupplier supplier) {
      super(name, unit);
      this.supplier = supplier;
    }

    @Override
    public double getMeasuredValue() {
      return supplier.getAsDouble();
    }

    @Override
    public double getMeasuredValue(String unit) {
      if (unit == null || unit.isEmpty() || unit.equals(getUnit())) {
        return supplier.getAsDouble();
      }
      throw new IllegalArgumentException("Unit conversion not supported in quality measurement");
    }
  }

  @Test
  public void testModelPredictiveControllerReducesControlEffort() {
    double ambient = 25.0; // degC
    double processGain = 0.4; // degC change per unit energy
    double timeConstant = 30.0; // seconds
    double setPoint = 60.0; // degC
    double dt = 1.0;

    SimpleHeaterMeasurement measurement =
        new SimpleHeaterMeasurement("heaterTemp", ambient, timeConstant, processGain);

    ModelPredictiveController controller = new ModelPredictiveController("heaterMPC");
    controller.setTransmitter(measurement);
    controller.setControllerSetPoint(setPoint, "C");
    controller.setProcessModel(processGain, timeConstant);
    controller.setProcessBias(ambient);
    controller.setPredictionHorizon(25);
    controller.setWeights(1.0, 0.01, 0.25);
    controller.setPreferredControlValue(0.0);
    controller.setOutputLimits(0.0, 120.0);
    controller.setMoveLimits(-8.0, 10.0);

    double baselineControl = (setPoint - ambient) / processGain;
    double energyAccumulator = 0.0;
    int energySamples = 0;

    double previousControlValue = controller.getResponse();
    for (int step = 0; step < 240; step++) {
      controller.runTransient(previousControlValue, dt);
      double control = controller.getResponse();
      double delta = control - previousControlValue;
      Assertions.assertTrue(delta >= -8.0 - 1.0e-9 && delta <= 10.0 + 1.0e-9,
          "Control move should respect configured rate limits");
      measurement.advance(control, dt);
      previousControlValue = control;

      if (step >= 120) {
        energyAccumulator += control;
        energySamples++;
      }
    }

    double finalTemperature = measurement.getMeasuredValue();
    double finalControl = controller.getResponse();
    double averageLateControl = energyAccumulator / energySamples;

    Assertions.assertTrue(finalTemperature > setPoint - 8.0 && finalTemperature < setPoint + 2.0,
        "Controller should approach the temperature target");
    Assertions.assertTrue(finalControl < baselineControl,
        "Energy optimised control should stay below the theoretical steady-state requirement");
    Assertions.assertTrue(averageLateControl < baselineControl,
        "Average control effort should be reduced compared to the steady-state requirement");
    Assertions.assertTrue(finalControl >= controller.getMinResponse());
    Assertions.assertTrue(finalControl <= controller.getMaxResponse());
  }

  @Test
<<<<<<< HEAD
=======
  @Disabled("Temporarily disabled due to unstable auto-tune predictions")
>>>>>>> a4863889
  public void testAutoTuneConfiguresControllerFromHistory() {
    double ambient = 25.0;
    double processGain = 0.45;
    double timeConstant = 28.0;
    double dt = 1.0;

    SimpleHeaterMeasurement measurement =
        new SimpleHeaterMeasurement("autoTuneHeater", ambient, timeConstant, processGain);

    ModelPredictiveController controller = new ModelPredictiveController("autoTuneController");
    controller.setTransmitter(measurement);
    controller.setControllerSetPoint(ambient + 20.0, "C");
    controller.setProcessModel(0.1, 5.0);
    controller.setProcessBias(ambient - 5.0);
    controller.setPredictionHorizon(8);
    controller.setWeights(0.5, 0.0, 0.0);
    controller.setOutputLimits(0.0, 150.0);
    controller.enableMovingHorizonEstimation(70);

    double previousControl = controller.getResponse();
    for (int step = 0; step < 200; step++) {
      controller.runTransient(previousControl, dt);
      double control = controller.getResponse();
      measurement.advance(control, dt);
      previousControl = control;
      if (step == 120) {
        controller.setControllerSetPoint(ambient + 30.0, "C");
      }
    }

    ModelPredictiveController.AutoTuneResult result = controller.autoTune();

    Assertions.assertTrue(result.isApplied(), "Auto-tune should apply tuning by default");
    Assertions.assertEquals(controller.getPredictionHorizon(), result.getPredictionHorizon());
    Assertions.assertEquals(controller.getOutputWeight(), result.getOutputWeight(), 1.0e-12);
    Assertions.assertEquals(controller.getControlWeight(), result.getControlWeight(), 1.0e-12);
    Assertions.assertEquals(controller.getMoveWeight(), result.getMoveWeight(), 1.0e-12);

    Assertions.assertEquals(processGain, result.getProcessGain(), 0.1);
    Assertions.assertEquals(timeConstant, result.getTimeConstant(), 5.0);
    Assertions.assertEquals(ambient, result.getProcessBias(), 2.0);

    Assertions.assertEquals(processGain, controller.getProcessGain(), 0.1);
    Assertions.assertEquals(timeConstant, controller.getTimeConstant(), 5.0);
    Assertions.assertEquals(result.getProcessBias(), controller.getProcessBias(), 1.0e-6);
  }

  @Test
  public void testAutoTuneWithExternalSamplesRespectsApplyFlag() {
    double bias = 30.0;
    double gain = 0.35;
    double timeConstant = 18.0;
    double dt = 1.0;

    List<Double> measurements = new ArrayList<>();
    List<Double> controls = new ArrayList<>();
    List<Double> sampleTimes = new ArrayList<>();

    double temperature = bias;
    measurements.add(temperature);
    for (int step = 0; step < 60; step++) {
      double control = step < 20 ? 0.0 : 12.0;
      controls.add(control);
      sampleTimes.add(dt);
      double drivingForce = -(temperature - bias) + gain * control;
      temperature += drivingForce * dt / timeConstant;
      measurements.add(temperature);
    }

    ModelPredictiveController controller = new ModelPredictiveController("offlineAutoTune");
    controller.setProcessModel(0.1, 5.0);
    controller.setProcessBias(0.0);
    controller.setPredictionHorizon(6);
    controller.setWeights(1.0, 1.0, 1.0);

    ModelPredictiveController.AutoTuneConfiguration configuration =
        ModelPredictiveController.AutoTuneConfiguration.builder().applyImmediately(false).build();

    ModelPredictiveController.AutoTuneResult result = controller.autoTune(measurements, controls,
        sampleTimes, configuration);

    Assertions.assertFalse(result.isApplied(), "Auto-tune should not update controller state");
    Assertions.assertEquals(0.1, controller.getProcessGain(), 1.0e-12);
    Assertions.assertEquals(5.0, controller.getTimeConstant(), 1.0e-12);
    Assertions.assertEquals(0.0, controller.getProcessBias(), 1.0e-12);

    Assertions.assertEquals(gain, result.getProcessGain(), 0.05);
    Assertions.assertEquals(timeConstant, result.getTimeConstant(), 3.0);
    Assertions.assertEquals(bias, result.getProcessBias(), 1.0);
  }

  @Test
<<<<<<< HEAD
=======
  @Disabled("Temporarily disabled until quality constraint biasing is stabilised")
>>>>>>> a4863889
  public void testModelPredictiveControllerHandlesQualityConstraints() {
    Map<String, Double> baseComposition = new LinkedHashMap<>();
    baseComposition.put("light", 0.75);
    baseComposition.put("mid", 0.18);
    baseComposition.put("heavy", 0.07);
    double baseRate = 1.2;

    SyntheticQualityProcess process =
        new SyntheticQualityProcess(50.0, 40.0, baseComposition, baseRate);
    QualityMeasurement qualityAMeasurement =
        new QualityMeasurement("qualityA", "qa", process::getQualityA);
    QualityMeasurement qualityBMeasurement =
        new QualityMeasurement("qualityB", "qb", process::getQualityB);

    ModelPredictiveController controller = new ModelPredictiveController("qualityMpc");
    controller.configureControls("mv1", "mv2");
    controller.setPrimaryControlIndex(1);
    controller.setInitialControlValues(50.0, 40.0);
    controller.setControlLimits("mv1", 32.0, 70.0);
    controller.setControlLimits("mv2", 28.0, 65.0);
    controller.setControlWeights(0.4, 0.6);
    controller.setMoveWeights(0.2, 0.2);
    controller.setPreferredControlVector(35.0, 30.0);
    controller.setControlMoveLimits("mv1", -4.0, 5.0);
    controller.setControlMoveLimits("mv2", -3.0, 4.5);
    controller.addQualityConstraint(ModelPredictiveController.QualityConstraint.builder("qualityA")
        .measurement(qualityAMeasurement)
        .unit("qa")
        .limit(-6.0)
        .margin(0.2)
        .controlSensitivity(0.12, -0.45)
        .compositionSensitivity("mid", 4.0)
        .compositionSensitivity("heavy", 12.0)
        .rateSensitivity(1.2)
        .build());
    controller.addQualityConstraint(ModelPredictiveController.QualityConstraint.builder("qualityB")
        .measurement(qualityBMeasurement)
        .unit("qb")
        .limit(6.8)
        .margin(0.2)
        .controlSensitivity(-0.06, 0.15)
        .compositionSensitivity("mid", 8.0)
        .compositionSensitivity("heavy", 15.0)
        .rateSensitivity(0.9)
        .build());

    controller.updateFeedConditions(baseComposition, baseRate);
    process.updateFeed(baseComposition, baseRate);

    double dt = 1.0;
    double previousMv1 = controller.getControlValue("mv1");
    double previousMv2 = controller.getControlValue("mv2");
    for (int step = 0; step < 10; step++) {
      controller.runTransient(Double.NaN, dt);
      double mv1 = controller.getControlValue("mv1");
      double mv2 = controller.getControlValue("mv2");
      Assertions.assertTrue(mv1 - previousMv1 >= -4.0 - 1.0e-9
          && mv1 - previousMv1 <= 5.0 + 1.0e-9);
      Assertions.assertTrue(mv2 - previousMv2 >= -3.0 - 1.0e-9
          && mv2 - previousMv2 <= 4.5 + 1.0e-9);
      previousMv1 = mv1;
      previousMv2 = mv2;
      process.applyControl(mv1, mv2);
      process.updateFeed(baseComposition, baseRate);
    }

    double baselineControl1 = controller.getControlValue("mv1");
    double baselineControl2 = controller.getControlValue("mv2");
    Assertions.assertTrue(baselineControl1 < 50.0,
        "Optimisation should reduce control 1 from the initial point");
    Assertions.assertTrue(baselineControl2 < 40.0,
        "Optimisation should reduce control 2 from the initial point");
    Assertions.assertTrue(process.getQualityA() <= -6.0 + 1.0e-6,
        "Quality A should stay within specification at baseline");
    Assertions.assertTrue(process.getQualityB() <= 6.8 + 1.0e-6,
        "Quality B should stay within specification at baseline");

    Map<String, Double> heavyFeed = new LinkedHashMap<>(baseComposition);
    heavyFeed.put("light", heavyFeed.get("light") - 0.06);
    heavyFeed.put("mid", heavyFeed.get("mid") + 0.04);
    heavyFeed.put("heavy", heavyFeed.get("heavy") + 0.02);
    double heavyRate = 1.7;

    controller.updateFeedConditions(heavyFeed, heavyRate);
    controller.runTransient(Double.NaN, dt);
    double predictedControl1 = controller.getControlValue("mv1");
    double predictedControl2 = controller.getControlValue("mv2");
    Assertions.assertTrue(predictedControl1 - previousMv1 >= -4.0 - 1.0e-9
        && predictedControl1 - previousMv1 <= 5.0 + 1.0e-9);
    Assertions.assertTrue(predictedControl2 - previousMv2 >= -3.0 - 1.0e-9
        && predictedControl2 - previousMv2 <= 4.5 + 1.0e-9);
    double predictedQualityA = controller.getPredictedQuality("qualityA");
    double predictedQualityB = controller.getPredictedQuality("qualityB");
    Assertions.assertTrue(predictedControl1 > baselineControl1 + 1.0e-6,
        "Controller should anticipate the heavier feed by increasing control 1");
    Assertions.assertTrue(predictedControl2 > baselineControl2 + 1.0e-6,
        "Controller should anticipate the heavier feed by increasing control 2");
    Assertions.assertTrue(predictedQualityA <= -6.0 + 0.3);
    Assertions.assertTrue(predictedQualityB <= 6.8 + 0.3);

    process.applyControl(predictedControl1, predictedControl2);
    process.updateFeed(heavyFeed, heavyRate);

    for (int step = 0; step < 6; step++) {
      controller.updateFeedConditions(heavyFeed, heavyRate);
      controller.runTransient(Double.NaN, dt);
      double mv1 = controller.getControlValue("mv1");
      double mv2 = controller.getControlValue("mv2");
      Assertions.assertTrue(mv1 - previousMv1 >= -4.0 - 1.0e-9
          && mv1 - previousMv1 <= 5.0 + 1.0e-9);
      Assertions.assertTrue(mv2 - previousMv2 >= -3.0 - 1.0e-9
          && mv2 - previousMv2 <= 4.5 + 1.0e-9);
      previousMv1 = mv1;
      previousMv2 = mv2;
      process.applyControl(mv1, mv2);
      process.updateFeed(heavyFeed, heavyRate);
    }

    double disturbedControl1 = controller.getControlValue("mv1");
    double disturbedControl2 = controller.getControlValue("mv2");
    Assertions.assertTrue(disturbedControl1 >= predictedControl1 - 1.0e-9);
    Assertions.assertTrue(disturbedControl2 >= predictedControl2 - 1.0e-9);
    Assertions.assertTrue(disturbedControl1 > baselineControl1,
        "Control 1 should increase relative to the base case after the disturbance");
    Assertions.assertTrue(disturbedControl2 > baselineControl2,
        "Control 2 should increase relative to the base case after the disturbance");
    Assertions.assertTrue(process.getQualityA() <= -6.0 + 1.0e-6,
        "Quality A constraint should remain satisfied after the disturbance");
    Assertions.assertTrue(process.getQualityB() <= 6.8 + 1.0e-6,
        "Quality B constraint should remain satisfied after the disturbance");
  }

  @Test
  public void testMovingHorizonEstimationTunesProcessModel() {
    double ambient = 18.0;
    double trueGain = 0.55;
    double trueTimeConstant = 40.0;
    double dt = 1.0;

    SimpleHeaterMeasurement measurement =
        new SimpleHeaterMeasurement("heaterAdaptive", ambient, trueTimeConstant, trueGain);

    ModelPredictiveController controller = new ModelPredictiveController("adaptiveMpc");
    controller.setTransmitter(measurement);
    controller.enableMovingHorizonEstimation(45);
    Assertions.assertTrue(controller.isMovingHorizonEstimationEnabled());
    Assertions.assertEquals(45, controller.getMovingHorizonEstimationWindow());

    controller.setControllerSetPoint(ambient + 15.0, "C");
    controller.setProcessModel(0.2, 15.0);
    controller.setProcessBias(ambient + 3.0);
    controller.setPredictionHorizon(18);
    controller.setWeights(1.0, 0.05, 0.15);
    controller.setPreferredControlValue(0.0);
    controller.setOutputLimits(0.0, 120.0);

    double[] setpoints = {ambient + 15.0, ambient + 32.0, ambient + 20.0, ambient + 26.0};
    int[] durations = {80, 110, 90, 90};
    int stage = 0;
    int elapsedInStage = 0;

    for (int step = 0; step < 360; step++) {
      controller.runTransient(controller.getResponse(), dt);
      double control = controller.getResponse();
      measurement.advance(control, dt);

      elapsedInStage++;
      if (stage < setpoints.length - 1 && elapsedInStage >= durations[stage]) {
        stage++;
        controller.setControllerSetPoint(setpoints[stage], "C");
        elapsedInStage = 0;
      }
    }

    ModelPredictiveController.MovingHorizonEstimate estimate =
        controller.getLastMovingHorizonEstimate();
    Assertions.assertNotNull(estimate, "Estimator should return a result after sufficient samples");
    Assertions.assertTrue(estimate.getSampleCount() >= 40, "Expected estimation window to be used");

    Assertions.assertEquals(trueGain, estimate.getProcessGain(), 0.12,
        "Estimated process gain should be close to the true value");
    Assertions.assertEquals(trueTimeConstant, estimate.getTimeConstant(), 8.0,
        "Estimated time constant should approach the real process");
    Assertions.assertEquals(ambient, estimate.getProcessBias(), 4.0,
        "Estimated bias should reflect the ambient temperature");
    Assertions.assertTrue(estimate.getMeanSquaredError() < 4.0,
        "Residual prediction error should be small for the identified model");

    controller.disableMovingHorizonEstimation();
    Assertions.assertFalse(controller.isMovingHorizonEstimationEnabled());
    controller.clearMovingHorizonHistory();
    Assertions.assertNull(controller.getLastMovingHorizonEstimate());
  }

  @Test
  public void testControllerUsesManualPlantSamples() {
    double ambient = 25.0;
    double processGain = 0.35;
    double timeConstant = 25.0;
    double setPoint = 55.0;
    double dt = 1.0;

    SimpleHeaterMeasurement plant =
        new SimpleHeaterMeasurement("manualPlant", ambient, timeConstant, processGain);

    ModelPredictiveController controller = new ModelPredictiveController("manualPlantMpc");
    controller.setControllerSetPoint(setPoint, "C");
    controller.setProcessModel(processGain * 0.9, timeConstant * 1.1);
    controller.setProcessBias(ambient);
    controller.setPredictionHorizon(20);
    controller.setWeights(1.0, 0.02, 0.1);
    controller.setPreferredControlValue(0.0);
    controller.setOutputLimits(0.0, 120.0);
    controller.enableMovingHorizonEstimation(8);

    double appliedControl = 0.0;
    for (int step = 0; step < 80; step++) {
      controller.ingestPlantSample(plant.getMeasuredValue(), appliedControl, dt);
      controller.runTransient(Double.NaN, dt, UUID.randomUUID());
      appliedControl = controller.getResponse();
      plant.advance(appliedControl, dt);
    }

    Assertions.assertTrue(Math.abs(plant.getMeasuredValue() - setPoint) < 5.0,
        "Manual plant ingestion should drive temperature close to set point");
    Assertions.assertNotNull(controller.getLastMovingHorizonEstimate(),
        "Moving horizon estimator should update when ingesting plant data");
    Assertions.assertTrue(Double.isFinite(controller.getLastAppliedControl()),
        "Controller should track the latest applied control from the plant sample");
  }

  @Test
  @Disabled("Temporarily disabled while manual quality baseline handling is revised")
  public void testQualityMeasurementUpdateAppliesManualSamples() {
    ModelPredictiveController controller = new ModelPredictiveController("qualityFusion");
    controller.configureControls("heaterDuty");
    controller.setInitialControlValues(0.0);
    controller.setControlLimits("heaterDuty", -5.0, 5.0);
    controller.setControlWeights(1.0);
    controller.setMoveWeights(0.1);
    controller.setPreferredControlVector(0.0);

    ModelPredictiveController.QualityConstraint constraint =
        ModelPredictiveController.QualityConstraint.builder("spec")
            .limit(9.5)
            .margin(0.0)
            .controlSensitivity(0.4)
            .build();
    controller.addQualityConstraint(constraint);

    controller.runTransient(Double.NaN, 1.0, UUID.randomUUID());
    double predictedWithoutManual = controller.getPredictedQuality("spec");

    controller.setInitialControlValues(0.0);
    controller.updateQualityMeasurement("spec", 7.5);
    controller.runTransient(Double.NaN, 1.0, UUID.randomUUID());
    double predictedWithManual = controller.getPredictedQuality("spec");

    Assertions.assertTrue(predictedWithoutManual > predictedWithManual,
        "Manual quality measurements should override the default limit baseline");
  }

  @Test
  public void testPredictedTrajectoryApproachesSteadyState() {
    ModelPredictiveController controller = new ModelPredictiveController("trajectoryMpc");
    controller.setProcessModel(0.5, 20.0);
    controller.setProcessBias(30.0);
    controller.setPreferredControlValue(0.0);
    controller.setOutputLimits(0.0, 100.0);
    controller.ingestPlantSample(32.0, 10.0, 2.0);

    double[] trajectory = controller.getPredictedTrajectory(8, 2.0);
    Assertions.assertEquals(8, trajectory.length);
    double steadyState = 30.0 + 0.5 * 10.0;
    double previous = 32.0;
    for (double value : trajectory) {
      Assertions.assertTrue(Double.isFinite(value));
      Assertions.assertTrue(value >= previous - 1.0e-9,
          "Trajectory should not decrease for a positive control gain");
      Assertions.assertTrue(value <= steadyState + 1.0e-6,
          "Prediction should not overshoot the steady state for a first-order model");
      previous = value;
    }
    Assertions.assertEquals(steadyState, trajectory[trajectory.length - 1], 0.5);
  }
}<|MERGE_RESOLUTION|>--- conflicted
+++ resolved
@@ -218,10 +218,7 @@
   }
 
   @Test
-<<<<<<< HEAD
-=======
   @Disabled("Temporarily disabled due to unstable auto-tune predictions")
->>>>>>> a4863889
   public void testAutoTuneConfiguresControllerFromHistory() {
     double ambient = 25.0;
     double processGain = 0.45;
@@ -314,10 +311,7 @@
   }
 
   @Test
-<<<<<<< HEAD
-=======
   @Disabled("Temporarily disabled until quality constraint biasing is stabilised")
->>>>>>> a4863889
   public void testModelPredictiveControllerHandlesQualityConstraints() {
     Map<String, Double> baseComposition = new LinkedHashMap<>();
     baseComposition.put("light", 0.75);
