--- conflicted
+++ resolved
@@ -134,10 +134,7 @@
 
     comp1.getCompressorChart().generateSurgeCurve();
     comp1.getSurgeFlowRate();
-<<<<<<< HEAD
-=======
-
->>>>>>> d490525a
+
     CompressorChartKhader2015 testChart = new CompressorChartKhader2015(stream_1.getFluid(), 0.9);
     testChart.setCurves(chartConditions, speed, flow, head, flow, polyEff);
     testChart.generateStoneWallCurve();
