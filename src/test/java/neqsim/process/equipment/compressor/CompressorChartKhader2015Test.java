--- conflicted
+++ resolved
@@ -90,10 +90,6 @@
         comp1.getCompressorChart().getPolytropicHead(stream_1.getFlowRate("m3/hr"), compspeed),
         0.01);
 
-<<<<<<< HEAD
-=======
-
->>>>>>> 8c73b62c
     Assertions.assertEquals(0.00256412315,
         compChart.getCorrectedCurves(chartConditions, speed, flow, head, polyEff, polyEff)
             .get(0).correctedFlowFactor[0],
@@ -129,13 +125,11 @@
         comp1.getCompressorChart().getPolytropicHead(stream_1.getFlowRate("m3/hr"), compspeed),
         0.01);
 
-<<<<<<< HEAD
     ((CompressorChartKhader2015) comp1.getCompressorChart()).setImpellerOuterDiameter(0.9);
     comp1.getCompressorChart().setCurves(chartConditions, speed, flow, head, polyEff);
     comp1.run();
     Assertions.assertEquals(75.11224727, comp1.getOutletStream().getPressure("bara"), 0.01);
-=======
->>>>>>> 8c73b62c
+
     // compChart.prettyPrintChartValues();
     // compChart.prettyPrintRealCurvesForFluid();
   }
