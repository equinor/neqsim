package neqsim.process.equipment.distillation;

import static org.junit.jupiter.api.Assertions.assertEquals;
import org.junit.jupiter.api.Test;
import neqsim.process.equipment.stream.Stream;
import neqsim.process.equipment.stream.StreamInterface;
import neqsim.thermo.system.SystemInterface;
import neqsim.thermo.system.SystemSrkCPAstatoil;
import neqsim.thermodynamicoperations.ThermodynamicOperations;

public class DistillationColumnTest {
  /**
   * @throws java.lang.Exception
   */
  @Test
  public void testRun() {
    neqsim.thermo.system.SystemInterface richTEG =
        new neqsim.thermo.system.SystemSrkCPAstatoil(273.15 + 42.0, 10.00);
    richTEG.addComponent("nitrogen", 0.0003884521907420086);
    richTEG.addComponent("CO2", 0.3992611934362681);
    richTEG.addComponent("methane", 0.1707852619527612);
    richTEG.addComponent("ethane", 0.20533172990208282);
    richTEG.addComponent("propane", 0.28448628224749795);
    richTEG.addComponent("i-butane", 0.04538593257021818);
    richTEG.addComponent("n-butane", 0.1078982825);
    richTEG.addComponent("i-pentane", 0.08015009931573362);
    richTEG.addComponent("n-pentane", 0.07597175884128077);
    richTEG.addComponent("n-hexane", 0.735238469338);
    richTEG.addComponent("n-heptane", 0.0);
    richTEG.addComponent("nC8", 0.0);
    richTEG.addComponent("nC9", 0.0);
    richTEG.addComponent("benzene", 0.001);
    richTEG.addComponent("water", 9.281170624865437);
    richTEG.addComponent("TEG", 88.61393191277175);
    richTEG.setMixingRule(10);
    richTEG.setMultiPhaseCheck(false);
    richTEG.init(0);

    neqsim.thermo.system.SystemInterface gasToReboiler =
        new neqsim.thermo.system.SystemSrkCPAstatoil(273.15 + 42.0, 10.00);
    gasToReboiler.addComponent("nitrogen", 0.007104922868929818);
    gasToReboiler.addComponent("CO2", 4.944830745821265);
    gasToReboiler.addComponent("methane", 3.013439464714221);
    gasToReboiler.addComponent("ethane", 3.1119159322353815);
    gasToReboiler.addComponent("propane", 4.001381171330917);
    gasToReboiler.addComponent("i-butane", 0.6934008192075206);
    gasToReboiler.addComponent("n-butane", 1.684816349773283);
    gasToReboiler.addComponent("i-pentane", 1.24185783393270);
    gasToReboiler.addComponent("n-pentane", 1.32322868124);
    gasToReboiler.addComponent("n-hexane", 12.2651);
    gasToReboiler.addComponent("n-heptane", 0.0);
    gasToReboiler.addComponent("nC8", 0.0);
    gasToReboiler.addComponent("nC9", 0.0);
    gasToReboiler.addComponent("benzene", 0.000);
    gasToReboiler.addComponent("water", 63.419578687948665);
    gasToReboiler.addComponent("TEG", 4.293253985703371);
    gasToReboiler.setMixingRule(10);
    gasToReboiler.setMultiPhaseCheck(false);
    gasToReboiler.init(0);

    Stream richTEGStream = new Stream("richTEGS", richTEG);
    richTEGStream.setFlowRate(9400.0, "kg/hr");
    richTEGStream.setTemperature(100, "C");
    richTEGStream.setPressure(1.12, "bara");
    richTEGStream.run();

    Stream gasToReboilerStream = new Stream("gasToReboilerS", gasToReboiler);
    gasToReboilerStream.setFlowRate(290, "kg/hr");
    gasToReboilerStream.setTemperature(200, "C");
    gasToReboilerStream.setPressure(1.12, "bara");
    gasToReboilerStream.run();

    DistillationColumn column = new DistillationColumn("TEG regeneration column", 1, true, true);
    column.addFeedStream(richTEGStream, 1);
    column.getReboiler().setOutTemperature(273.15 + 202);
    column.getCondenser().setOutTemperature(273.15 + 88.165861);
    // column.getCondenser().setHeatInput(-50000);
    column.getTray(1).addStream(gasToReboilerStream);
    column.setTopPressure(1.12);
    column.setBottomPressure(1.12);
    column.setInternalDiameter(0.56);
    column.setMaxNumberOfIterations(40);
    column.run();

    double waterFlowRateInColumn =
        richTEGStream.getFluid().getPhase(0).getComponent("water").getFlowRate("kg/hr")
            + richTEGStream.getFluid().getPhase(1).getComponent("water").getFlowRate("kg/hr");
    double waterFlowRateInColumn2 = richTEGStream.getFluid().getComponent("water").getMolarMass()
        * richTEGStream.getFluid().getFlowRate("mole/hr")
        * richTEGStream.getFluid().getComponent("water").getz();
    assertEquals(waterFlowRateInColumn, waterFlowRateInColumn2, 0.00001);

    double waterFlowRateInColumnGasToReb = gasToReboilerStream.getFluid().getFlowRate("mole/hr")
        * gasToReboilerStream.getFluid().getComponent("water").getMolarMass()
        * gasToReboilerStream.getFluid().getComponent("water").getz();
    double waterFlowRateOutColumn = column.getGasOutStream().getFluid().getFlowRate("mole/hr")
        * column.getGasOutStream().getFluid().getComponent("water").getMolarMass()
        * column.getGasOutStream().getFluid().getComponent("water").getz();
    double waterFlowRateOutColumnLeanTEG =
        column.getLiquidOutStream().getFluid().getFlowRate("mole/hr")
            * column.getLiquidOutStream().getFluid().getComponent("water").getMolarMass()
            * column.getLiquidOutStream().getFluid().getComponent("water").getz();

    double totalWaterIn = waterFlowRateInColumn2 + waterFlowRateInColumnGasToReb;
    double totalWaterOut = waterFlowRateOutColumn + waterFlowRateOutColumnLeanTEG;
    /*
     * System.out.println("Column in is " + totalWaterIn + " kg/hr");
     * System.out.println("Column out is " + totalWaterOut + " kg/hr");
     * System.out.println("Column is solved  " + column.solved());
     *
     * System.out.println("Calc Water Flow rate via fluid component " + waterFlowRateInColumn);
     * System.out.println("Calc Water Flow rate via molar mass and flow rate total " +
     * waterFlowRateInColumn2 + " kg/hr");
     *
     * System.out .println("condenser temperature " +
     * column.getCondenser().getFluid().getTemperature("C")); System.out.println("condenser duty " +
     * ((Condenser) column.getCondenser()).getDuty());
     */
    assertEquals(totalWaterIn, totalWaterOut, 1.0);
  }

  /**
   * @throws java.lang.Exception
   */
  @Test
  public void deethanizerTest() {
    neqsim.thermo.system.SystemInterface gasToDeethanizer =
        new neqsim.thermo.system.SystemSrkEos(216, 30.00);
    gasToDeethanizer.addComponent("nitrogen", 1.67366E-3);
    gasToDeethanizer.addComponent("CO2", 1.06819E-4);
    gasToDeethanizer.addComponent("methane", 5.14168E-1);
    gasToDeethanizer.addComponent("ethane", 1.92528E-1);
    gasToDeethanizer.addComponent("propane", 1.70001E-1);
    gasToDeethanizer.addComponent("i-butane", 3.14561E-2);
    gasToDeethanizer.addComponent("n-butane", 5.58678E-2);
    gasToDeethanizer.addComponent("i-pentane", 1.29573E-2);
    gasToDeethanizer.addComponent("n-pentane", 1.23719E-2);
    gasToDeethanizer.addComponent("n-hexane", 5.12878E-3);
    gasToDeethanizer.addComponent("n-heptane", 1.0E-2);
    gasToDeethanizer.setMixingRule("classic");

    Stream gasToDeethanizerStream = new Stream("gasToDeethanizer", gasToDeethanizer);
    gasToDeethanizerStream.setFlowRate(100.0, "kg/hr");
    gasToDeethanizerStream.run();

    // gasToDeethanizerStream.getFluid().prettyPrint();

    DistillationColumn column = new DistillationColumn("Deethanizer", 5, true, false);
    column.addFeedStream(gasToDeethanizerStream, 5);
    column.getReboiler().setOutTemperature(105.0 + 273.15);
    column.setTopPressure(30.0);
    column.setBottomPressure(32.0);
    column.setMaxNumberOfIterations(50);
    column.run();
    column.run();

    double massbalance = (gasToDeethanizerStream.getFlowRate("kg/hr")
        - column.getLiquidOutStream().getFlowRate("kg/hr")
        - column.getGasOutStream().getFlowRate("kg/hr"))
        / gasToDeethanizerStream.getFlowRate("kg/hr") * 100;

    assertEquals(0.0, massbalance, 0.2);
    // column.getGasOutStream().getFluid().prettyPrint();
    // column.getLiquidOutStream().getFluid().prettyPrint();
  }

  /**
   * @throws java.lang.Exception
   */
  @Test
  public void debutanizerTest() {
    neqsim.thermo.system.SystemInterface gasToDbutanizer =
        new neqsim.thermo.system.SystemSrkEos(289.0, 11.00);
    gasToDbutanizer.addComponent("nitrogen", 3.09189E-7);
    gasToDbutanizer.addComponent("CO2", 2.20812E-4);
    gasToDbutanizer.addComponent("methane", 0.097192E-1);
    gasToDbutanizer.addComponent("ethane", 0.15433E-1);
    gasToDbutanizer.addComponent("propane", 2.01019E-1);
    gasToDbutanizer.addComponent("i-butane", 2.953E-2);
    gasToDbutanizer.addComponent("n-butane", 3.91507E-2);
    gasToDbutanizer.addComponent("i-pentane", 4.03877E-3);
    gasToDbutanizer.addComponent("n-pentane", 2.98172E-3);
    gasToDbutanizer.addComponent("n-hexane", 3.92672E-4);
    gasToDbutanizer.addComponent("n-heptane", 8.52258E-3);
    gasToDbutanizer.setMixingRule("classic");

    StreamInterface gasToDebutanizerStream = new Stream("gasToDbutanizer", gasToDbutanizer);
    gasToDebutanizerStream.setFlowRate(100.0, "kg/hr");
    gasToDebutanizerStream.run();

    // gasToDebutanizerStream.getFluid().prettyPrint();

    DistillationColumn column = new DistillationColumn("Deethanizer", 1, true, true);
    column.addFeedStream(gasToDebutanizerStream, 1);
    ((Condenser) column.getCondenser()).setRefluxRatio(0.1);
    ((Condenser) column.getCondenser()).setTotalCondenser(true);
    column.getCondenser().setOutTemperature(gasToDbutanizer.getTemperature() - 10.0);
    column.getReboiler().setOutTemperature(gasToDbutanizer.getTemperature() + 50.0);
    column.setTopPressure(9.0);
    column.setBottomPressure(13.0);
    column.run();
    // ((Condenser) column.getCondenser()).getProductOutStream().getFluid().prettyPrint();

    // column.getReboiler().getLiquidOutStream().getFluid().prettyPrint();

    double massbalance = (gasToDebutanizerStream.getFlowRate("kg/hr")
        - column.getReboiler().getLiquidOutStream().getFlowRate("kg/hr")
        - ((Condenser) column.getCondenser()).getProductOutStream().getFlowRate("kg/hr"))
        / gasToDebutanizerStream.getFlowRate("kg/hr") * 100;

    assertEquals(0.0, massbalance, 0.2);
  }

  /**
   *
   */
  @Test
  public void testMEGregeneration() {
    SystemSrkCPAstatoil fluid1 = new SystemSrkCPAstatoil(273.15 + 40, 6.0);

    // Add components
    fluid1.addComponent("nitrogen", 0.1);
    fluid1.addComponent("CO2", 0.05);
    fluid1.addComponent("methane", 9.0);
    fluid1.addComponent("ethane", 0.5);
    fluid1.addComponent("propane", 0.3);
    fluid1.addComponent("water", 75.0);
    fluid1.addComponent("MEG", 25.0);

    // Set mixing rule (10 => classic CPA mixing rule)
    fluid1.setMixingRule(10);

    // Perform TP flash
    ThermodynamicOperations ops = new ThermodynamicOperations(fluid1);
    try {
      ops.TPflash();
    } catch (Exception e) {
      e.printStackTrace();
    }

    SystemInterface feedGas = fluid1.phaseToSystem(0);
    SystemInterface feedMEG = fluid1.phaseToSystem(1);

    // Calculate weight fraction of MEG in the first liquid phase
    double wtMEG = feedMEG.getPhase(0).getWtFrac("MEG") * 100.0;

    assertEquals(53.3718940, wtMEG, 0.2);

    // 1) Create a stream named 'stream1' using feedMEG
    Stream stream1 = new Stream("stream 1", feedMEG);
    stream1.setFlowRate(6000.0, "kg/hr");
    stream1.setTemperature(80.0, "C");
    stream1.setPressure(1.021, "bara");
    stream1.run();

    // 1) Create a stream named 'stream1' using feedMEG
    Stream stripgas = new Stream("stream 2", feedGas);
    stripgas.setFlowRate(10.0, "kg/hr");
    stripgas.setTemperature(80.0, "C");
    stripgas.setPressure(1.021, "bara");
    stripgas.run();

    DistillationColumn distillationColumn = new DistillationColumn("MEG column", 2, true, true);
    distillationColumn.addFeedStream(stream1, 1);
    distillationColumn.addFeedStream(stripgas, 1);
    distillationColumn.getReboiler().setOutTemperature(273.15 + 140.0);
    distillationColumn.getCondenser().setOutTemperature(273.15 + 35.0);
    distillationColumn.setTopPressure(1.021);
    distillationColumn.setBottomPressure(1.021);
    distillationColumn.getCondenser().setSeparation_with_liquid_reflux(true, 370.0, "kg/hr");

    distillationColumn.run();

    distillationColumn.toJson();
    /*
     * System.out.println("---------- PROCESS RESULTS ----------");
     * System.out.println("density feed " + stream1.getFluid().getDensity("kg/m3") + " kg/m3");
     * System.out.println("Distillation column top gas flow:    " +
     * distillationColumn.getGasOutStream().getFlowRate("kg/hr") + " kg/hr");
     * System.out.println("Distillation column top temperature:    " +
     * distillationColumn.getGasOutStream().getTemperature("C") + " C");
     * System.out.println("Distillation column bottom liquid flow: " +
     * distillationColumn.getLiquidOutStream().getFlowRate("kg/hr") + " kg/hr");
     * System.out.println("Split to water treatment: " +
     * distillationColumn.getCondenser().getLiquidProductStream().getFlowRate("kg/hr") + " kg/hr");
     * System.out.println("Split to resycle to column: " +
     * distillationColumn.getCondenser().getLiquidOutStream().getFlowRate("kg/hr") + " kg/hr");
     * System.out.println("wt% MEG to treatment " + (distillationColumn.getCondenser()
     * .getLiquidProductStream().getFluid().getPhase(0).getWtFrac("MEG") * 100) + " wt%");
     * System.out.println("wt% MEG to treatment " + (distillationColumn.getCondenser()
     * .getLiquidProductStream().getFluid().getPhase(0).getWtFrac("MEG") * 100) + " wt%");
     * System.out.println("flow MEG to treatment " + distillationColumn.getCondenser()
     * .getLiquidProductStream().getFluid().getComponent("MEG").getFlowRate("kg/hr") + " kg/hr");
     * System.out.println("density reflux " +
     * distillationColumn.getCondenser().getLiquidProductStream().getFluid().getDensity("kg/m3") +
     * " kg/m3"); System.out.println("wt% MEG " +
     * (distillationColumn.getLiquidOutStream().getFluid().getPhase(0).getWtFrac("MEG") * 100) +
     * " wt%"); System.out.println("KOF " +
     * (distillationColumn.getCondenser().getLiquidProductStream()
     * .getFluid().getPhase(0).getWtFrac("MEG") * 1e6 / 1.547) + " KOF"); System.out
     * .println("Reboiler duty " + (distillationColumn.getReboiler().getDuty() / 1e6) + " MW");
     * System.out .println("Condenser duty " + (distillationColumn.getCondenser().getDuty() / 1e6) +
     * " MW"); System.out.println( "Condenser temperature " +
     * (distillationColumn.getCondenser().getTemperature()) + " C"); System.out
     * .println("Tray 1 temperature " + (distillationColumn.getTray(1).getTemperature()) + " C");
     * System.out .println("Tray 2 temperature " + (distillationColumn.getTray(2).getTemperature())
     * + " C");
     */
  }

  @Test
  public void testBroydenSolver() {
    neqsim.thermo.system.SystemInterface simpleSystem =
        new neqsim.thermo.system.SystemSrkEos(298.15, 5.0);
    simpleSystem.addComponent("methane", 1.0);
    simpleSystem.addComponent("ethane", 1.0);
    simpleSystem.createDatabase(true);
    simpleSystem.setMixingRule("classic");

    Stream feed = new Stream("feed", simpleSystem);
    feed.run();

    DistillationColumn column = new DistillationColumn("test column", 1, true, true);
    column.addFeedStream(feed, 1);
<<<<<<< HEAD
    column.runBroyden(java.util.UUID.randomUUID());
=======
    column.runBroyden();
>>>>>>> e49b6985

    assertEquals(true, column.solved());
  }
}<|MERGE_RESOLUTION|>--- conflicted
+++ resolved
@@ -322,11 +322,8 @@
 
     DistillationColumn column = new DistillationColumn("test column", 1, true, true);
     column.addFeedStream(feed, 1);
-<<<<<<< HEAD
     column.runBroyden(java.util.UUID.randomUUID());
-=======
-    column.runBroyden();
->>>>>>> e49b6985
+
 
     assertEquals(true, column.solved());
   }
