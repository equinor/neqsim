--- conflicted
+++ resolved
@@ -85,7 +85,6 @@
     // assertEquals(60.0, hot3OutletTemp, 0.1);
     // assertEquals(30.0, cold3OutletTemp, 0.1);
 
-<<<<<<< HEAD
     assertEquals(12.09, solvedHot1OutletTemp, 1.0);
     assertEquals(58.38, cold1OutletTemp, 1.0);
     assertEquals(95.0, solvedCold2OutletTemp, 1.0);
@@ -259,18 +258,6 @@
     // Composite Curve Points for Ploting
     heatEx.getCompositeCurve();
 
-=======
-    // assertEquals(12.09, solvedHot1OutletTemp, 2.0);
-    // assertEquals(58.38, cold1OutletTemp, 2.0);
-    // assertEquals(95.0, solvedCold2OutletTemp, 2.0);
-
-    // Check UA and approach temp
-    // assertEquals(5.0, heatEx.getTemperatureApproach(), 1e-2);
-
-    // heatEx.getPrintStreams();
-    // heatEx.getCompositeCurve();
-
->>>>>>> 81e039a3
   }
 
   @Test
