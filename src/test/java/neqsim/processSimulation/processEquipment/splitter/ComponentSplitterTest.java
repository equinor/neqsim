--- conflicted
+++ resolved
@@ -163,7 +163,7 @@
 
     splitter.setFlowRates(new double[] {5.0, 0.5}, "MSm3/day");
     processOps.run();
-<<<<<<< HEAD
+
     assertEquals(5.00000000, exportStream.getFlowRate("MSm3/day"), 1e-4);
     assertEquals(0.5, resycStream1.getFlowRate("MSm3/day"), 1e-4);
     assertEquals(41.9139926125338, valve1.getPercentValveOpening(), 1e-2);
@@ -172,16 +172,7 @@
     processOps.run();
     assertEquals(5.00000000, exportStream.getFlowRate("MSm3/day"), 1e-4);
     assertEquals(0.5, resycStream1.getFlowRate("MSm3/day"), 1e-4);
-=======
-    assertEquals(5.00000000, exportStream.getFlowRate("MSm3/day"), 1e-6);
-    assertEquals(0.1, resycStream1.getFlowRate("MSm3/day"), 1e-6);
-    assertEquals(8.4328749964588, valve1.getPercentValveOpening(), 1e-2);
 
-    splitter.setFlowRates(new double[] {-1, 0.5}, "MSm3/day");
-    processOps.run();
-    assertEquals(5.00000000, exportStream.getFlowRate("MSm3/day"), 1e-6);
-    assertEquals(0.5, resycStream1.getFlowRate("MSm3/day"), 1e-6);
->>>>>>> c2ac468f
   }
 
 }