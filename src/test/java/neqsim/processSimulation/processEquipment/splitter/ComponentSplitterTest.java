package neqsim.processSimulation.processEquipment.splitter;

import static org.junit.jupiter.api.Assertions.assertEquals;
import org.apache.logging.log4j.LogManager;
import org.apache.logging.log4j.Logger;
import org.junit.jupiter.api.BeforeEach;
import org.junit.jupiter.api.Test;
import neqsim.processSimulation.processEquipment.compressor.Compressor;
import neqsim.processSimulation.processEquipment.mixer.Mixer;
import neqsim.processSimulation.processEquipment.stream.Stream;
import neqsim.processSimulation.processEquipment.stream.StreamInterface;
import neqsim.processSimulation.processEquipment.util.Recycle;
import neqsim.processSimulation.processEquipment.valve.ThrottlingValve;
import neqsim.processSimulation.processSystem.ProcessSystem;
import neqsim.thermo.system.SystemSrkEos;

class ComponentSplitterTest {
  static Logger logger = LogManager.getLogger(ComponentSplitterTest.class);

  static neqsim.thermo.system.SystemInterface testSystem = null;
  double pressure_inlet = 85.0;
  double temperature_inlet = 35.0;
  double gasFlowRate = 5.0;
  ProcessSystem processOps = null;

  @BeforeEach
  public void setUpBeforeClass() throws Exception {
    testSystem = new SystemSrkEos(298.0, 10.0);
    testSystem.addComponent("methane", 100.0);
    testSystem.addComponent("ethane", 10.0);
    testSystem.addComponent("propane", 10.0);
    processOps = new ProcessSystem();
    Stream inletStream = new Stream("inletStream", testSystem);
    inletStream.setName("inlet stream");
    inletStream.setPressure(pressure_inlet, "bara");
    inletStream.setTemperature(temperature_inlet, "C");
    inletStream.setFlowRate(gasFlowRate, "MSm3/day");

    ComponentSplitter splitter = new ComponentSplitter("splitter", inletStream);
    splitter.setSplitFactors(new double[] {1.00, 0.0, 0.0});

    StreamInterface stream1 = new Stream("stream 1", splitter.getSplitStream(0));
    StreamInterface stream2 = new Stream("stream 2", splitter.getSplitStream(1));

    processOps.add(inletStream);
    processOps.add(splitter);
    processOps.add(stream1);
    processOps.add(stream2);
  }

  @Test
  public void configSplitter() {
    testSystem = new SystemSrkEos(298.0, 10.0);
    testSystem.addComponent("methane", 100.0);
    testSystem.addComponent("ethane", 10.0);
    testSystem.addComponent("propane", 10.0);
    processOps = new ProcessSystem();
    Stream inletStream = new Stream("inletStream", testSystem);
    inletStream.setName("inlet stream");
    inletStream.setPressure(pressure_inlet, "bara");
    inletStream.setTemperature(temperature_inlet, "C");
    inletStream.setFlowRate(gasFlowRate, "MSm3/day");
    inletStream.run();
    Splitter splitter = new Splitter("splitter", inletStream, 3);
    splitter.run();
    assertEquals(0.815104472498348, splitter.getSplitStream(0).getFluid().getPhase(0).getZ(), 0.01);
    assertEquals(0.815104472498348, splitter.getSplitStream(1).getFluid().getPhase(0).getZ(), 0.01);
    assertEquals(0.815104472498348, splitter.getSplitStream(2).getFluid().getPhase(0).getZ(), 0.01);
  }

<<<<<<< HEAD

=======
>>>>>>> e8869133
  @Test
  public void testRun() {
    processOps.run();
    // ((StreamInterface)processOps.getUnit("stream 1")).displayResult();
    // ((StreamInterface)processOps.getUnit("stream 2")).displayResult();
    assertEquals(((StreamInterface) processOps.getUnit("stream 1")).getFluid()
        .getComponent("methane").getx(), 1.0, 1e-6);
    assertEquals(((StreamInterface) processOps.getUnit("stream 2")).getFluid()
        .getComponent("methane").getx(), 0.0, 1e-6);
  }

  @Test
  public void testRunSplitter() {
    testSystem = new SystemSrkEos(298.0, 10.0);
    testSystem.addComponent("methane", 100.0);
    testSystem.addComponent("ethane", 10.0);
    testSystem.addComponent("propane", 10.0);
    processOps = new ProcessSystem();
    Stream inletStream = new Stream("inletStream", testSystem);
    inletStream.setName("inlet stream");
    inletStream.setPressure(pressure_inlet, "bara");
    inletStream.setTemperature(temperature_inlet, "C");
    inletStream.setFlowRate(gasFlowRate, "MSm3/day");

    Splitter splitter = new Splitter("splitter", inletStream);
    splitter.setSplitNumber(2);
    splitter.setFlowRates(new double[] {4.0, 1.0}, "MSm3/day");
    // splitter.setFlowRates(new double[] {-1.0, 1.0}, "MSm3/day");

    StreamInterface stream1 = splitter.getSplitStream(0);
    StreamInterface stream2 = splitter.getSplitStream(1);

    ThrottlingValve valve1 = new ThrottlingValve("valve", stream1);
    valve1.setCv(500.0);
    valve1.setOutletPressure(5.0);

    processOps.add(inletStream);
    processOps.add(splitter);
    processOps.add(stream1);
    processOps.add(stream2);
    processOps.add(valve1);

    processOps.run();

    assertEquals(stream1.getFlowRate("MSm3/day"), 4.0, 1e-6);
    assertEquals(stream2.getFlowRate("MSm3/day"), 1.0, 1e-6);
    logger.info("valve opening " + valve1.getPercentValveOpening());

    splitter.setFlowRates(new double[] {-1, 4.9}, "MSm3/day");
    processOps.run();

    logger.info("valve opening " + valve1.getPercentValveOpening());
    assertEquals(0.1, splitter.getSplitStream(0).getFlowRate("MSm3/day"), 1e-6);
    assertEquals(4.9, splitter.getSplitStream(1).getFlowRate("MSm3/day"), 1e-6);
  }

  @Test
  public void testRunSplitter2() {
    testSystem = new SystemSrkEos(298.0, 55.0);
    testSystem.addComponent("methane", 100.0);
    testSystem.addComponent("ethane", 10.0);

    processOps = new ProcessSystem();

    Stream inletStream = new Stream("inletStream", testSystem);
    inletStream.setName("inlet stream");
    inletStream.setPressure(55.0, "bara");
    inletStream.setTemperature(25.0, "C");
    inletStream.setFlowRate(5.0, "MSm3/day");

    Stream streamresycl = inletStream.clone();

    Mixer mixer1 = new Mixer("mixer 1");
    mixer1.addStream(inletStream);
    mixer1.addStream(streamresycl);

    Compressor compressor1 = new Compressor("compressor 1", mixer1.getOutletStream());
    compressor1.setOutletPressure(100.0);

    Stream compressedStream = (Stream) compressor1.getOutletStream();

    Splitter splitter = new Splitter("splitter 1", compressedStream);
    splitter.setFlowRates(new double[] {5.0, 0.1}, "MSm3/day");

    StreamInterface resycStream1 = splitter.getSplitStream(1);

    ThrottlingValve valve1 = new ThrottlingValve("valve 1", resycStream1);
    valve1.setOutletPressure(55.0);
    valve1.setCv(500.0);

    Recycle recycle1 = new Recycle("recycle 1");
    recycle1.addStream(valve1.getOutletStream());
    recycle1.setOutletStream(streamresycl);
    recycle1.setFlowAccuracy(1e-6);

    StreamInterface exportStream = splitter.getSplitStream(0);

    processOps.add(inletStream);
    processOps.add(streamresycl);
    processOps.add(mixer1);
    processOps.add(compressor1);
    processOps.add(compressedStream);
    processOps.add(splitter);
    processOps.add(resycStream1);
    processOps.add(valve1);
    processOps.add(recycle1);
    processOps.add(exportStream);

    processOps.run();
    assertEquals(5.0, exportStream.getFlowRate("MSm3/day"), 1e-6);
    assertEquals(0.1, resycStream1.getFlowRate("MSm3/day"), 1e-6);
    // assertEquals(8.43553108874272, valve1.getPercentValveOpening(), 1e-2);

    splitter.setFlowRates(new double[] {5.0, 0.5}, "MSm3/day");
    processOps.run();

    assertEquals(5.00000000, exportStream.getFlowRate("MSm3/day"), 1e-4);
    assertEquals(0.5, resycStream1.getFlowRate("MSm3/day"), 1e-4);
    // assertEquals(41.9139926125338, valve1.getPercentValveOpening(), 1e-2);

    splitter.setFlowRates(new double[] {-1, 2.5}, "MSm3/day");
    processOps.run();
    assertEquals(5.00000000, exportStream.getFlowRate("MSm3/day"), 1e-4);
    assertEquals(2.5, resycStream1.getFlowRate("MSm3/day"), 1e-4);

    splitter.setFlowRates(new double[] {5.0, 0.0}, "MSm3/day");
    processOps.run();
    assertEquals(5.0, exportStream.getFlowRate("MSm3/day"), 1e-6);
    assertEquals(0.0, resycStream1.getFlowRate("MSm3/day"), 1e-6);

    splitter.setFlowRates(new double[] {5.0, 3.0}, "MSm3/day");
    processOps.run();
    assertEquals(5.0, exportStream.getFlowRate("MSm3/day"), 1e-6);
    assertEquals(3.0, resycStream1.getFlowRate("MSm3/day"), 1e-6);

    splitter.setFlowRates(new double[] {-1, 0.0}, "MSm3/day");
    processOps.run();
    assertEquals(5.0, exportStream.getFlowRate("MSm3/day"), 1e-6);
    assertEquals(0.0, resycStream1.getFlowRate("MSm3/day"), 1e-6);
  }
}<|MERGE_RESOLUTION|>--- conflicted
+++ resolved
@@ -68,10 +68,6 @@
     assertEquals(0.815104472498348, splitter.getSplitStream(2).getFluid().getPhase(0).getZ(), 0.01);
   }
 
-<<<<<<< HEAD
-
-=======
->>>>>>> e8869133
   @Test
   public void testRun() {
     processOps.run();
