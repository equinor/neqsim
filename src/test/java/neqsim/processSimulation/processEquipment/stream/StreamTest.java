--- conflicted
+++ resolved
@@ -1,50 +1,46 @@
-/**
- * 
- */
 package neqsim.processSimulation.processEquipment.stream;
 
 import static org.junit.jupiter.api.Assertions.assertEquals;
-<<<<<<< HEAD
-=======
 import org.junit.jupiter.api.Assertions;
->>>>>>> dd6051ac
 import org.junit.jupiter.api.BeforeEach;
 import org.junit.jupiter.api.Test;
 import neqsim.processSimulation.processSystem.ProcessSystem;
 import neqsim.thermo.system.SystemSrkEos;
+
 /**
  * @author ESOL
  *
  */
 class StreamTest {
-		static neqsim.thermo.system.SystemInterface testSystem = null;
-	 	double pressure_inlet = 85.0;
-	    double temperature_inlet = 35.0;
-	    double gasFlowRate = 5.0;
-	    ProcessSystem processOps = null;
-	/**
-	 * @throws java.lang.Exception
-	 */
-	@BeforeEach
-	public void setUpBeforeClass() throws Exception {
-		  	testSystem = new SystemSrkEos(298.0, 10.0);
-	        testSystem.addComponent("methane", 100.0);
-	        processOps = new ProcessSystem();
-            Stream inletStream = new Stream("inletStream", testSystem);
-	        inletStream.setName("inlet stream");
-	        inletStream.setPressure(pressure_inlet, "bara");
-	        inletStream.setTemperature(temperature_inlet, "C");
-	        inletStream.setFlowRate(gasFlowRate, "MSm3/day");
-	       
-	        processOps.add(inletStream);
-	        processOps.run();
-	}
-	
-	@Test
-	public void testLCV() {
-		processOps.run();
-		((Stream)processOps.getUnit("inlet stream")).LCV();
-        assertEquals(3.58980282482032E7, ((Stream)processOps.getUnit("inlet stream")).LCV(), 1.0);
+    static neqsim.thermo.system.SystemInterface testSystem = null;
+    double pressure_inlet = 85.0;
+    double temperature_inlet = 35.0;
+    double gasFlowRate = 5.0;
+    ProcessSystem processOps = null;
+
+    /**
+     * @throws java.lang.Exception
+     */
+    @BeforeEach
+    public void setUpBeforeClass() throws Exception {
+        testSystem = new SystemSrkEos(298.0, 10.0);
+        testSystem.addComponent("methane", 100.0);
+        processOps = new ProcessSystem();
+        Stream inletStream = new Stream("inletStream", testSystem);
+        inletStream.setName("inlet stream");
+        inletStream.setPressure(pressure_inlet, "bara");
+        inletStream.setTemperature(temperature_inlet, "C");
+        inletStream.setFlowRate(gasFlowRate, "MSm3/day");
+
+        processOps.add(inletStream);
+        processOps.run();
+    }
+
+    @Test
+    public void testLCV() {
+        processOps.run();
+        ((Stream) processOps.getUnit("inlet stream")).LCV();
+        assertEquals(3.58980282482032E7, ((Stream) processOps.getUnit("inlet stream")).LCV(), 1.0);
         // 18978 J/Sm3
     }
 
