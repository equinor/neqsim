--- conflicted
+++ resolved
@@ -54,13 +54,8 @@
     column.addFeedStream(TEGtoRegenerator, 1);
     column.getReboiler().setOutTemperature(273.15 + 209.0);
     column.getCondenser().setOutTemperature(273.15 + 104.0);
-<<<<<<< HEAD
-    // column.getReboiler().addStream(gasToReboiler);
-    column.getTray(1).addStream(gasToReboiler); // this does not work at the moment
-=======
+    column.getTray(1).addStream(gasToReboiler);
     column.getReboiler().addStream(gasToReboiler);
-    // column.getTray(1).addStream(gasToReboiler); //this does not work at the moment
->>>>>>> 295e9d07
     column.setTopPressure(0.1 + 1.01325);
     column.setBottomPressure(0.2 + 1.01325);
 
