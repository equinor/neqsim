--- conflicted
+++ resolved
@@ -158,13 +158,8 @@
         + column.getLiquidOutStream().getFluid().getComponent("water").getTotalFlowRate("kg/hr"));
     System.out.println("water gas from regenerator "
         + column.getGasOutStream().getFluid().getComponent("water").getTotalFlowRate("kg/hr"));
-<<<<<<< HEAD
     System.out.println("water from stripping gas "
         + gasToReboiler.getFluid().getComponent("water").getTotalFlowRate("kg/hr"));
-=======
-        System.out.println("water from stripping gas "
-        +  gasToReboiler.getFluid().getComponent("water").getTotalFlowRate("kg/hr"));
->>>>>>> 71533308
 
     double waterBalanceColumn =
         column.getLiquidOutStream().getFluid().getComponent("water").getTotalFlowRate("kg/hr")
