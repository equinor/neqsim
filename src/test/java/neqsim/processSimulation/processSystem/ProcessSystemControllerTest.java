--- conflicted
+++ resolved
@@ -11,113 +11,6 @@
 import neqsim.processSimulation.processEquipment.valve.ThrottlingValve;
 import neqsim.thermo.system.SystemInterface;
 
-<<<<<<< HEAD
-public class ProcessSystemControllerTest extends neqsim.NeqSimTest{
-    ProcessSystem p;
-
-    @BeforeEach
-    public void setUp() {
-        p = new ProcessSystem();
-    }
-
-    @Test
-    public void testGetName() {
-        String name = "TestProsess";
-        p.setName(name);
-        Assertions.assertEquals(name, p.getName());
-    }
-
-    @Test
-    void testGetTime() {
-
-    }
-
-    @Test
-    void testGetTimeStep() {
-
-    }
-
-    private SystemInterface getTestSystem() {
-        neqsim.thermo.system.SystemInterface testSystem = new neqsim.thermo.system.SystemSrkEos((273.15 + 25.0), 10.00);
-        testSystem.addComponent("methane", 0.900);
-        testSystem.addComponent("ethane", 0.100);
-        testSystem.addComponent("n-heptane", 0.1);
-        testSystem.createDatabase(true);
-        testSystem.setMixingRule(2);
-        return testSystem;
-    }
-    
-    private double getRandomDistrurbanceFlowRate() {
-      double max = 5;
-      double min = -5;
-      double random_double = (int)Math.floor(Math.random()*(max-min+1)+min);
-      return random_double;
-    }
-
-    @Test
-    public void testStaticSimulationWithController() {
-        neqsim.thermo.system.SystemInterface testSystem = getTestSystem();
-        
-        Stream stream_1 = new Stream("Stream1", testSystem);
-        stream_1.setFlowRate(100.0+getRandomDistrurbanceFlowRate(), "kg/hr");
-        stream_1.setPressure(10.0, "bara");
-        stream_1.setCalculateSteadyState(true);
-        
-        ThrottlingValve valve_1 = new ThrottlingValve("valve_1", stream_1);
-        valve_1.setOutletPressure(5.0);
-
-        Separator separator_1 = new Separator("sep 1");
-        separator_1.addStream(valve_1.getOutStream());
-
-        VolumeFlowTransmitter flowTransmitter = new VolumeFlowTransmitter(separator_1.getGasOutStream());
-        flowTransmitter.setUnit("kg/hr");
-        flowTransmitter.setMaximumValue(150.0);
-        flowTransmitter.setMinimumValue(10.0);
-        
-        ControllerDeviceInterface flowController = new ControllerDeviceBaseClass();
-        flowController.setTransmitter(flowTransmitter);
-        flowController.setReverseActing(true);
-        flowController.setControllerSetPoint(65.0+getRandomDistrurbanceFlowRate());
-        flowController.setControllerParameters(0.5, 100.100, 0.0);
-
-        p.add(stream_1);
-        p.add(valve_1);
-        p.add(separator_1);
-        p.add(flowTransmitter);
-        stream_1.setController(flowController);
-
-        p.run();
-
-        // transient behaviour
-        p.setTimeStep(1.0);
-        for (int i = 0; i < 55; i++) {
-          flowController.setControllerSetPoint(65.0+getRandomDistrurbanceFlowRate());
-          p.runTransient();
-           System.out.println("flow rate " + valve_1.getOutStream().getFluid().getPhase("gas").getFlowRate("kg/hr") +" controller response " + flowController.getResponse()
-                    + " valve opening " + valve_1.getPercentValveOpening() + " pressure "
-                    + separator_1.getGasOutStream().getPressure());
-        }
-        
-        for (int i = 0; i < 100; i++) {
-          flowController.setControllerSetPoint(55.0+getRandomDistrurbanceFlowRate());
-          //stream_1.runTransient(1.0);
-          p.runTransient();
-           System.out.println("flow rate " + valve_1.getOutStream().getFluid().getPhase("gas").getFlowRate("kg/hr") +" controller response " + flowController.getResponse()
-                    + " valve opening " + valve_1.getPercentValveOpening() + " pressure "
-                    + separator_1.getGasOutStream().getPressure());
-        }
-        
-        // transient behaviour
-        p.setTimeStep(1.0);
-        for (int i = 0; i < 55; i++) {
-          flowController.setControllerSetPoint(75.0+getRandomDistrurbanceFlowRate());
-          p.runTransient();
-           System.out.println("flow rate " + valve_1.getOutStream().getFluid().getPhase("gas").getFlowRate("kg/hr") +" controller response " + flowController.getResponse()
-                    + " valve opening " + valve_1.getPercentValveOpening() + " pressure "
-                    + separator_1.getGasOutStream().getPressure());
-            //p.runTransient();
-        }
-=======
 public class ProcessSystemControllerTest extends neqsim.NeqSimTest {
   ProcessSystem p;
 
@@ -168,6 +61,7 @@
     Stream stream_1 = new Stream("Stream1", testSystem);
     stream_1.setFlowRate(100.0 + getRandomDistrurbanceFlowRate(), "kg/hr");
     stream_1.setPressure(10.0, "bara");
+    stream_1.setCalculateSteadyState(true);
 
     ThrottlingValve valve_1 = new ThrottlingValve("valve_1", stream_1);
     valve_1.setOutletPressure(5.0);
@@ -178,14 +72,14 @@
     VolumeFlowTransmitter flowTransmitter =
         new VolumeFlowTransmitter(separator_1.getGasOutStream());
     flowTransmitter.setUnit("kg/hr");
-    flowTransmitter.setMaximumValue(110.0);
-    flowTransmitter.setMinimumValue(90.0);
+    flowTransmitter.setMaximumValue(150.0);
+    flowTransmitter.setMinimumValue(10.0);
 
     ControllerDeviceInterface flowController = new ControllerDeviceBaseClass();
     flowController.setTransmitter(flowTransmitter);
     flowController.setReverseActing(true);
     flowController.setControllerSetPoint(65.0 + getRandomDistrurbanceFlowRate());
-    flowController.setControllerParameters(0.01, 0.10, 0.100);
+    flowController.setControllerParameters(0.5, 100.100, 0.0);
 
     p.add(stream_1);
     p.add(valve_1);
@@ -197,7 +91,7 @@
 
     // transient behaviour
     p.setTimeStep(1.0);
-    for (int i = 0; i < 25; i++) {
+    for (int i = 0; i < 55; i++) {
       flowController.setControllerSetPoint(65.0 + getRandomDistrurbanceFlowRate());
       p.runTransient();
       System.out.println(
@@ -205,9 +99,30 @@
               + " controller response " + flowController.getResponse() + " valve opening "
               + valve_1.getPercentValveOpening() + " pressure "
               + separator_1.getGasOutStream().getPressure());
+    }
+
+    for (int i = 0; i < 100; i++) {
+      flowController.setControllerSetPoint(55.0 + getRandomDistrurbanceFlowRate());
+      // stream_1.runTransient(1.0);
+      p.runTransient();
+      System.out.println(
+          "flow rate " + valve_1.getOutStream().getFluid().getPhase("gas").getFlowRate("kg/hr")
+              + " controller response " + flowController.getResponse() + " valve opening "
+              + valve_1.getPercentValveOpening() + " pressure "
+              + separator_1.getGasOutStream().getPressure());
+    }
+
+    // transient behaviour
+    p.setTimeStep(1.0);
+    for (int i = 0; i < 55; i++) {
+      flowController.setControllerSetPoint(75.0 + getRandomDistrurbanceFlowRate());
+      p.runTransient();
+      System.out.println(
+          "flow rate " + valve_1.getOutStream().getFluid().getPhase("gas").getFlowRate("kg/hr")
+              + " controller response " + flowController.getResponse() + " valve opening "
+              + valve_1.getPercentValveOpening() + " pressure "
+              + separator_1.getGasOutStream().getPressure());
       // p.runTransient();
->>>>>>> 77e367c5
     }
   }
-
 }