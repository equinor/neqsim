--- conflicted
+++ resolved
@@ -54,16 +54,12 @@
     @Test
     public void testDynamicCalculation() {
         neqsim.thermo.system.SystemInterface testSystem = getTestSystem();
-        
+
         Stream stream_1 = new Stream("Stream1", testSystem);
-<<<<<<< HEAD
-        ThrottlingValve valve_1 = new ThrottlingValve("valve_1", stream_1);
-=======
         stream_1.setFlowRate(50.0, "kg/hr");
         stream_1.setPressure(10.0, "bara");
-        
-        ThrottlingValve valve_1 = new ThrottlingValve(stream_1);
->>>>>>> 26922fe9
+
+        ThrottlingValve valve_1 = new ThrottlingValve("valve_1", stream_1);
         valve_1.setOutletPressure(5.0);
         valve_1.setPercentValveOpening(50);
 
@@ -102,9 +98,9 @@
         // transient behaviour
         p.setTimeStep(1.0);
         for (int i = 0; i < 5; i++) {
-          //  System.out.println("volume flow " + flowTransmitter.getMeasuredValue()
-          //          + " valve opening " + valve_1.getPercentValveOpening() + " pressure "
-          //          + separator_1.getGasOutStream().getPressure());
+            // System.out.println("volume flow " + flowTransmitter.getMeasuredValue()
+            // + " valve opening " + valve_1.getPercentValveOpening() + " pressure "
+            // + separator_1.getGasOutStream().getPressure());
             p.runTransient();
         }
     }
