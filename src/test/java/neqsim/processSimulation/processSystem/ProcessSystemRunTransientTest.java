package neqsim.processSimulation.processSystem;

import org.junit.jupiter.api.Assertions;
import org.junit.jupiter.api.BeforeEach;
import org.junit.jupiter.api.Test;
import neqsim.processSimulation.controllerDevice.ControllerDeviceBaseClass;
import neqsim.processSimulation.controllerDevice.ControllerDeviceInterface;
import neqsim.processSimulation.measurementDevice.LevelTransmitter;
import neqsim.processSimulation.measurementDevice.PressureTransmitter;
import neqsim.processSimulation.measurementDevice.VolumeFlowTransmitter;
import neqsim.processSimulation.processEquipment.separator.Separator;
import neqsim.processSimulation.processEquipment.stream.Stream;
import neqsim.processSimulation.processEquipment.valve.ThrottlingValve;
import neqsim.thermo.system.SystemInterface;

public class ProcessSystemRunTransientTest extends neqsim.NeqSimTest{
    ProcessSystem p;

    @BeforeEach
    public void setUp() {
        p = new ProcessSystem();
    }

    @Test
    public void testGetName() {
        String name = "TestProsess";
        p.setName(name);
        Assertions.assertEquals(name, p.getName());
    }

    @Test
    void testGetTime() {

    }

    @Test
    void testGetTimeStep() {

    }

    private SystemInterface getTestSystem() {
        neqsim.thermo.system.SystemInterface testSystem = new neqsim.thermo.system.SystemSrkEos((273.15 + 25.0), 10.00);
        testSystem.addComponent("methane", 0.900);
        testSystem.addComponent("ethane", 0.100);
        testSystem.addComponent("n-heptane", 1.00);
        testSystem.createDatabase(true);
        testSystem.setMixingRule(2);
        return testSystem;
    }

   // @Test
    public void testDynamicCalculation() {
        neqsim.thermo.system.SystemInterface testSystem = getTestSystem();
        
        Stream stream_1 = new Stream("Stream1", testSystem);
        stream_1.setFlowRate(50.0, "kg/hr");
        stream_1.setPressure(10.0, "bara");
        
        ThrottlingValve valve_1 = new ThrottlingValve("valve_1", stream_1);
        valve_1.setOutletPressure(5.0);
        valve_1.setPercentValveOpening(50);

        Separator separator_1 = new Separator("sep 1");
        separator_1.addStream(valve_1.getOutStream());

        ThrottlingValve valve_2 = new ThrottlingValve("valve_2", separator_1.getLiquidOutStream());
        valve_2.setOutletPressure(1.0);
        valve_2.setPercentValveOpening(50);

        ThrottlingValve valve_3 = new ThrottlingValve("valve_3", separator_1.getGasOutStream());
        valve_3.setOutletPressure(1.0);
        valve_3.setPercentValveOpening(50);

        VolumeFlowTransmitter flowTransmitter = new VolumeFlowTransmitter(stream_1);
        flowTransmitter.setUnit("kg/hr");
        flowTransmitter.setMaximumValue(100.0);
        flowTransmitter.setMinimumValue(1.0);

        ControllerDeviceInterface flowController = new ControllerDeviceBaseClass();
        flowController.setTransmitter(flowTransmitter);
        flowController.setReverseActing(true);
        flowController.setControllerSetPoint(63.5);
        flowController.setControllerParameters(0.1, 0.10, 0.0);

        p.add(stream_1);
        p.add(valve_1);
        p.add(separator_1);
        p.add(valve_2);
        p.add(valve_3);
        p.add(flowTransmitter);
        valve_1.setController(flowController);

        p.run();

        // transient behaviour
        p.setTimeStep(1.0);
        for (int i = 0; i < 5; i++) {
          //  System.out.println("volume flow " + flowTransmitter.getMeasuredValue()
          //          + " valve opening " + valve_1.getPercentValveOpening() + " pressure "
          //          + separator_1.getGasOutStream().getPressure());
            p.runTransient();
        }
    }

    @Test
    public void testDynamicCalculation2() {
        
        neqsim.thermo.system.SystemInterface testSystem = getTestSystem();

        neqsim.thermo.system.SystemInterface testSystem2 = new neqsim.thermo.system.SystemSrkEos((273.15 + 25.0),
                10.00);
        testSystem2.addComponent("methane", 1.1);
        testSystem2.addComponent("ethane", 0.10001);
        testSystem2.addComponent("n-heptane", 1.001);
        testSystem2.setMixingRule(2);

        Stream purgeStream = new Stream("Purge Stream", testSystem2);
        ThrottlingValve purgeValve = new ThrottlingValve("purgeValve", purgeStream);
        purgeValve.setOutletPressure(7.0);
        purgeValve.setPercentValveOpening(50.0);

        Stream stream_1 = new Stream("Stream1", testSystem);
        stream_1.setCalculateSteadyState(false);
        ThrottlingValve valve_1 = new ThrottlingValve("valve_1", stream_1);
        valve_1.setOutletPressure(7.0);
        valve_1.setPercentValveOpening(50);
        valve_1.setRunTransient(true);

        Separator separator_1 = new Separator("separator_1");
        separator_1.addStream(valve_1.getOutStream());
        separator_1.addStream(purgeValve.getOutStream());
<<<<<<< HEAD
        separator_1.setRunTransient(true);
=======
        separator_1.setCalculateSteadyState(true);
>>>>>>> 5f0e5c62

        ThrottlingValve valve_2 = new ThrottlingValve("valve_2", separator_1.getLiquidOutStream());
        valve_2.setOutletPressure(5.0);
        valve_2.setPercentValveOpening(50);
<<<<<<< HEAD
        valve_2.setRunTransient(true);
=======
        valve_2.setCalculateSteadyState(true);
>>>>>>> 5f0e5c62
        // valve_2.setCv(10.0);

        ThrottlingValve valve_3 = new ThrottlingValve("valve_3", separator_1.getGasOutStream());
        valve_3.setOutletPressure(5.0);
        valve_3.setPercentValveOpening(50);
<<<<<<< HEAD
        valve_3.setRunTransient(true);
=======
        valve_3.setCalculateSteadyState(true);
>>>>>>> 5f0e5c62
        // valve_3.setCv(10.0);

        LevelTransmitter separatorLevelTransmitter = new LevelTransmitter(separator_1);
        separatorLevelTransmitter.setName("separatorLevelTransmitter1");
        separatorLevelTransmitter.setUnit("meter");
        separatorLevelTransmitter.setMaximumValue(1.0);
        separatorLevelTransmitter.setMinimumValue(0.0);

        ControllerDeviceInterface separatorLevelController = new ControllerDeviceBaseClass();
        separatorLevelController.setReverseActing(true);
        separatorLevelController.setTransmitter(separatorLevelTransmitter);
        separatorLevelController.setControllerSetPoint(0.3);
<<<<<<< HEAD
        separatorLevelController.setControllerParameters(0.01, 100.0, 0.0);
=======
        separatorLevelController.setControllerParameters(1, 1000.0, 0.0);
>>>>>>> 5f0e5c62

        PressureTransmitter separatorPressureTransmitter = new PressureTransmitter(separator_1.getGasOutStream());
        separatorPressureTransmitter.setUnit("bar");
        separatorPressureTransmitter.setMaximumValue(10.0);
        separatorPressureTransmitter.setMinimumValue(1.0);

        ControllerDeviceInterface separatorPressureController = new ControllerDeviceBaseClass();
        separatorPressureController.setTransmitter(separatorPressureTransmitter);
        separatorPressureController.setReverseActing(false);
        separatorPressureController.setControllerSetPoint(7.0);
<<<<<<< HEAD
        separatorPressureController.setControllerParameters(0.05, 10.0, 0.0);
=======
        separatorPressureController.setControllerParameters(0.5, 10.0, 0.0);
>>>>>>> 5f0e5c62

        p.add(stream_1);
        p.add(valve_1);

        p.add(purgeStream);
        p.add(purgeValve);
        p.add(separator_1);
        p.add(valve_2);
        p.add(valve_3);

        // add transmitters
        p.add(separatorLevelTransmitter);
        valve_2.setController(separatorLevelController);

        p.add(separatorPressureTransmitter);
        valve_3.setController(separatorPressureController);

        p.run();
        // p.displayResult();
        p.setTimeStep(0.01);
<<<<<<< HEAD
        for (int i = 0; i < 500; i++) {
          // System.out.println("pressure "+separator_1.getGasOutStream().getPressure()+ " flow "+
          // separator_1.getGasOutStream().getFlowRate("kg/hr"));
=======
        for(int i=0;i<500;i++) {
          //System.out.println("pressure "+separator_1.getGasOutStream().getPressure()+ " flow "+ separator_1.getGasOutStream().getFlowRate("kg/hr") + " sepr height "+separatorLevelTransmitter.getMeasuredValue());
>>>>>>> 5f0e5c62
          p.runTransient();
          }
        
        valve_1.setPercentValveOpening(60);
        
<<<<<<< HEAD
        for (int i = 0; i < 100; i++) {
          // System.out.println("pressure "+separator_1.getGasOutStream().getPressure()+ " flow "+
          // separator_1.getGasOutStream().getFlowRate("kg/hr"));
=======
        for(int i=0;i<10;i++) {
       // System.out.println("pressure "+separator_1.getGasOutStream().getPressure()+ " flow "+ separator_1.getGasOutStream().getFlowRate("kg/hr"));
>>>>>>> 5f0e5c62
        p.runTransient();
        }
    }
}<|MERGE_RESOLUTION|>--- conflicted
+++ resolved
@@ -129,30 +129,18 @@
         Separator separator_1 = new Separator("separator_1");
         separator_1.addStream(valve_1.getOutStream());
         separator_1.addStream(purgeValve.getOutStream());
-<<<<<<< HEAD
-        separator_1.setRunTransient(true);
-=======
         separator_1.setCalculateSteadyState(true);
->>>>>>> 5f0e5c62
 
         ThrottlingValve valve_2 = new ThrottlingValve("valve_2", separator_1.getLiquidOutStream());
         valve_2.setOutletPressure(5.0);
         valve_2.setPercentValveOpening(50);
-<<<<<<< HEAD
-        valve_2.setRunTransient(true);
-=======
         valve_2.setCalculateSteadyState(true);
->>>>>>> 5f0e5c62
         // valve_2.setCv(10.0);
 
         ThrottlingValve valve_3 = new ThrottlingValve("valve_3", separator_1.getGasOutStream());
         valve_3.setOutletPressure(5.0);
         valve_3.setPercentValveOpening(50);
-<<<<<<< HEAD
-        valve_3.setRunTransient(true);
-=======
         valve_3.setCalculateSteadyState(true);
->>>>>>> 5f0e5c62
         // valve_3.setCv(10.0);
 
         LevelTransmitter separatorLevelTransmitter = new LevelTransmitter(separator_1);
@@ -165,11 +153,7 @@
         separatorLevelController.setReverseActing(true);
         separatorLevelController.setTransmitter(separatorLevelTransmitter);
         separatorLevelController.setControllerSetPoint(0.3);
-<<<<<<< HEAD
-        separatorLevelController.setControllerParameters(0.01, 100.0, 0.0);
-=======
         separatorLevelController.setControllerParameters(1, 1000.0, 0.0);
->>>>>>> 5f0e5c62
 
         PressureTransmitter separatorPressureTransmitter = new PressureTransmitter(separator_1.getGasOutStream());
         separatorPressureTransmitter.setUnit("bar");
@@ -180,11 +164,7 @@
         separatorPressureController.setTransmitter(separatorPressureTransmitter);
         separatorPressureController.setReverseActing(false);
         separatorPressureController.setControllerSetPoint(7.0);
-<<<<<<< HEAD
-        separatorPressureController.setControllerParameters(0.05, 10.0, 0.0);
-=======
         separatorPressureController.setControllerParameters(0.5, 10.0, 0.0);
->>>>>>> 5f0e5c62
 
         p.add(stream_1);
         p.add(valve_1);
@@ -205,27 +185,17 @@
         p.run();
         // p.displayResult();
         p.setTimeStep(0.01);
-<<<<<<< HEAD
         for (int i = 0; i < 500; i++) {
           // System.out.println("pressure "+separator_1.getGasOutStream().getPressure()+ " flow "+
           // separator_1.getGasOutStream().getFlowRate("kg/hr"));
-=======
-        for(int i=0;i<500;i++) {
-          //System.out.println("pressure "+separator_1.getGasOutStream().getPressure()+ " flow "+ separator_1.getGasOutStream().getFlowRate("kg/hr") + " sepr height "+separatorLevelTransmitter.getMeasuredValue());
->>>>>>> 5f0e5c62
           p.runTransient();
           }
         
         valve_1.setPercentValveOpening(60);
         
-<<<<<<< HEAD
         for (int i = 0; i < 100; i++) {
           // System.out.println("pressure "+separator_1.getGasOutStream().getPressure()+ " flow "+
           // separator_1.getGasOutStream().getFlowRate("kg/hr"));
-=======
-        for(int i=0;i<10;i++) {
-       // System.out.println("pressure "+separator_1.getGasOutStream().getPressure()+ " flow "+ separator_1.getGasOutStream().getFlowRate("kg/hr"));
->>>>>>> 5f0e5c62
         p.runTransient();
         }
     }
