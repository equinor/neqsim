--- conflicted
+++ resolved
@@ -56,11 +56,7 @@
         stream_1.setFlowRate(50.0, "kg/hr");
         stream_1.setPressure(10.0, "bara");
         
-<<<<<<< HEAD
-        ThrottlingValve valve_1 = new ThrottlingValve(stream_1);
-=======
         ThrottlingValve valve_1 = new ThrottlingValve("valve_1", stream_1);
->>>>>>> d7609fe9
         valve_1.setOutletPressure(5.0);
         valve_1.setPercentValveOpening(50);
 
@@ -110,15 +106,6 @@
     public void testDynamicCalculation2() {
         
         neqsim.thermo.system.SystemInterface testSystem = getTestSystem();
-<<<<<<< HEAD
-        neqsim.thermo.system.SystemInterface purgeSystem = getTestSystem();
-        purgeSystem.setMolarComposition(new double[] {0.9, 0.1, 0.0});
-        
-        Stream purgeStream = new Stream("Purge Stream", purgeSystem);
-        purgeStream.setFlowRate(1.0, "kg/hr");
-        
-        ThrottlingValve purgeValve = new ThrottlingValve(purgeStream);
-=======
 
         neqsim.thermo.system.SystemInterface testSystem2 = new neqsim.thermo.system.SystemSrkEos((273.15 + 25.0),
                 10.00);
@@ -129,18 +116,11 @@
 
         Stream purgeStream = new Stream("Purge Stream", testSystem2);
         ThrottlingValve purgeValve = new ThrottlingValve("purgeValve", purgeStream);
->>>>>>> d7609fe9
         purgeValve.setOutletPressure(7.0);
         purgeValve.setPercentValveOpening(50.0);
 
         Stream stream_1 = new Stream("Stream1", testSystem);
-<<<<<<< HEAD
-        stream_1.setFlowRate(50.0, "kg/hr");
-        
-        ThrottlingValve valve_1 = new ThrottlingValve(stream_1);
-=======
         ThrottlingValve valve_1 = new ThrottlingValve("valve_1", stream_1);
->>>>>>> d7609fe9
         valve_1.setOutletPressure(7.0);
         valve_1.setPercentValveOpening(50);
 
@@ -200,13 +180,6 @@
         p.run();
         // p.displayResult();
         p.setTimeStep(0.0001);
-<<<<<<< HEAD
-        
-        for (int i = 0; i < 2; i++) {
-           p.runTransient();
-        }
-=======
         p.runTransient();
->>>>>>> d7609fe9
     }
 }