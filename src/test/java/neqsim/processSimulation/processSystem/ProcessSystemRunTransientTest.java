package neqsim.processSimulation.processSystem;

import org.junit.jupiter.api.Assertions;
import org.junit.jupiter.api.BeforeEach;
import org.junit.jupiter.api.Test;
import neqsim.processSimulation.controllerDevice.ControllerDeviceBaseClass;
import neqsim.processSimulation.controllerDevice.ControllerDeviceInterface;
import neqsim.processSimulation.measurementDevice.LevelTransmitter;
import neqsim.processSimulation.measurementDevice.PressureTransmitter;
import neqsim.processSimulation.measurementDevice.VolumeFlowTransmitter;
import neqsim.processSimulation.processEquipment.separator.Separator;
import neqsim.processSimulation.processEquipment.stream.Stream;
import neqsim.processSimulation.processEquipment.valve.ThrottlingValve;
import neqsim.thermo.system.SystemInterface;

public class ProcessSystemRunTransientTest extends neqsim.NeqSimTest{
    ProcessSystem p;

    @BeforeEach
    public void setUp() {
        p = new ProcessSystem();
    }

    @Test
    public void testGetName() {
        String name = "TestProsess";
        p.setName(name);
        Assertions.assertEquals(name, p.getName());
    }

    @Test
    void testGetTime() {

    }

    @Test
    void testGetTimeStep() {

    }

    private SystemInterface getTestSystem() {
        neqsim.thermo.system.SystemInterface testSystem = new neqsim.thermo.system.SystemSrkEos((273.15 + 25.0), 10.00);
        testSystem.addComponent("methane", 0.900);
        testSystem.addComponent("ethane", 0.100);
        testSystem.addComponent("n-heptane", 1.00);
        testSystem.createDatabase(true);
        testSystem.setMixingRule(2);
        return testSystem;
    }

   // @Test
    public void testDynamicCalculation() {
        neqsim.thermo.system.SystemInterface testSystem = getTestSystem();
        
        Stream stream_1 = new Stream("Stream1", testSystem);
        stream_1.setFlowRate(50.0, "kg/hr");
        stream_1.setPressure(10.0, "bara");
        
        ThrottlingValve valve_1 = new ThrottlingValve("valve_1", stream_1);
        valve_1.setOutletPressure(5.0);
        valve_1.setPercentValveOpening(50);

        Separator separator_1 = new Separator("sep 1");
        separator_1.addStream(valve_1.getOutStream());

        ThrottlingValve valve_2 = new ThrottlingValve("valve_2", separator_1.getLiquidOutStream());
        valve_2.setOutletPressure(1.0);
        valve_2.setPercentValveOpening(50);

        ThrottlingValve valve_3 = new ThrottlingValve("valve_3", separator_1.getGasOutStream());
        valve_3.setOutletPressure(1.0);
        valve_3.setPercentValveOpening(50);

        VolumeFlowTransmitter flowTransmitter = new VolumeFlowTransmitter(stream_1);
        flowTransmitter.setUnit("kg/hr");
        flowTransmitter.setMaximumValue(100.0);
        flowTransmitter.setMinimumValue(1.0);

        ControllerDeviceInterface flowController = new ControllerDeviceBaseClass();
        flowController.setTransmitter(flowTransmitter);
        flowController.setReverseActing(true);
        flowController.setControllerSetPoint(63.5);
        flowController.setControllerParameters(0.1, 0.10, 0.0);

        p.add(stream_1);
        p.add(valve_1);
        p.add(separator_1);
        p.add(valve_2);
        p.add(valve_3);
        p.add(flowTransmitter);
        valve_1.setController(flowController);

        p.run();

        // transient behaviour
        p.setTimeStep(1.0);
        for (int i = 0; i < 5; i++) {
          //  System.out.println("volume flow " + flowTransmitter.getMeasuredValue()
          //          + " valve opening " + valve_1.getPercentValveOpening() + " pressure "
          //          + separator_1.getGasOutStream().getPressure());
            p.runTransient();
        }
    }

    @Test
    public void testDynamicCalculation2() {
        
        neqsim.thermo.system.SystemInterface testSystem = getTestSystem();

        neqsim.thermo.system.SystemInterface testSystem2 = new neqsim.thermo.system.SystemSrkEos((273.15 + 25.0),
                10.00);
        testSystem2.addComponent("methane", 1.1);
        testSystem2.addComponent("ethane", 0.10001);
        testSystem2.addComponent("n-heptane", 1.001);
        testSystem2.setMixingRule(2);

        Stream purgeStream = new Stream("Purge Stream", testSystem2);
        ThrottlingValve purgeValve = new ThrottlingValve("purgeValve", purgeStream);
        purgeValve.setOutletPressure(7.0);
        purgeValve.setPercentValveOpening(50.0);

        Stream stream_1 = new Stream("Stream1", testSystem);
        stream_1.setCalculateSteadyState(false);
        ThrottlingValve valve_1 = new ThrottlingValve("valve_1", stream_1);
        valve_1.setOutletPressure(7.0);
        valve_1.setPercentValveOpening(50);

        Separator separator_1 = new Separator("separator_1");
        separator_1.addStream(valve_1.getOutStream());
        separator_1.addStream(purgeValve.getOutStream());
        separator_1.setCalculateSteadyState(true);

        ThrottlingValve valve_2 = new ThrottlingValve("valve_2", separator_1.getLiquidOutStream());
        valve_2.setOutletPressure(5.0);
        valve_2.setPercentValveOpening(50);
        valve_2.setCalculateSteadyState(true);
        // valve_2.setCv(10.0);

        ThrottlingValve valve_3 = new ThrottlingValve("valve_3", separator_1.getGasOutStream());
        valve_3.setOutletPressure(5.0);
        valve_3.setPercentValveOpening(50);
        valve_3.setCalculateSteadyState(true);
        // valve_3.setCv(10.0);

        LevelTransmitter separatorLevelTransmitter = new LevelTransmitter(separator_1);
        separatorLevelTransmitter.setName("separatorLevelTransmitter1");
        separatorLevelTransmitter.setUnit("meter");
        separatorLevelTransmitter.setMaximumValue(1.0);
        separatorLevelTransmitter.setMinimumValue(0.0);

        ControllerDeviceInterface separatorLevelController = new ControllerDeviceBaseClass();
        separatorLevelController.setReverseActing(true);
        separatorLevelController.setTransmitter(separatorLevelTransmitter);
        separatorLevelController.setControllerSetPoint(0.3);
<<<<<<< HEAD
        separatorLevelController.setControllerParameters(0.01, 100.0, 0.0);
=======
        separatorLevelController.setControllerParameters(1, 1000.0, 0.0);
>>>>>>> 6be16771

        PressureTransmitter separatorPressureTransmitter = new PressureTransmitter(separator_1.getGasOutStream());
        separatorPressureTransmitter.setUnit("bar");
        separatorPressureTransmitter.setMaximumValue(10.0);
        separatorPressureTransmitter.setMinimumValue(1.0);

        ControllerDeviceInterface separatorPressureController = new ControllerDeviceBaseClass();
        separatorPressureController.setTransmitter(separatorPressureTransmitter);
        separatorPressureController.setReverseActing(false);
        separatorPressureController.setControllerSetPoint(7.0);
        separatorPressureController.setControllerParameters(0.5, 10.0, 0.0);

        p.add(stream_1);
        p.add(valve_1);

        p.add(purgeStream);
        p.add(purgeValve);
        p.add(separator_1);
        p.add(valve_2);
        p.add(valve_3);

        // add transmitters
        p.add(separatorLevelTransmitter);
        valve_2.setController(separatorLevelController);

        p.add(separatorPressureTransmitter);
        valve_3.setController(separatorPressureController);

        p.run();
        // p.displayResult();
        p.setTimeStep(0.01);
        for(int i=0;i<500;i++) {
          //System.out.println("pressure "+separator_1.getGasOutStream().getPressure()+ " flow "+ separator_1.getGasOutStream().getFlowRate("kg/hr") + " sepr height "+separatorLevelTransmitter.getMeasuredValue());
          p.runTransient();
          }
        
        valve_1.setPercentValveOpening(60);
        
        for(int i=0;i<10;i++) {
       // System.out.println("pressure "+separator_1.getGasOutStream().getPressure()+ " flow "+ separator_1.getGasOutStream().getFlowRate("kg/hr"));
        p.runTransient();
        }
    }
}<|MERGE_RESOLUTION|>--- conflicted
+++ resolved
@@ -152,11 +152,7 @@
         separatorLevelController.setReverseActing(true);
         separatorLevelController.setTransmitter(separatorLevelTransmitter);
         separatorLevelController.setControllerSetPoint(0.3);
-<<<<<<< HEAD
-        separatorLevelController.setControllerParameters(0.01, 100.0, 0.0);
-=======
         separatorLevelController.setControllerParameters(1, 1000.0, 0.0);
->>>>>>> 6be16771
 
         PressureTransmitter separatorPressureTransmitter = new PressureTransmitter(separator_1.getGasOutStream());
         separatorPressureTransmitter.setUnit("bar");
