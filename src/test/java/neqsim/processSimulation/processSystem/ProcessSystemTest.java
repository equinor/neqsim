--- conflicted
+++ resolved
@@ -12,7 +12,6 @@
 public class ProcessSystemTest {
     ProcessSystem p;
     String _name = "TestProcess";
-
 
     @BeforeEach
     public void setUp() {
@@ -92,17 +91,10 @@
     public void testRemoveUnit() {
         Separator sep = new Separator("sep");
         p.add(sep);
-<<<<<<< HEAD
-        Assertions.assertEquals(p.size(), 1);
+        Assertions.assertEquals(1, p.size());
         p.removeUnit("sep");
-        Assertions.assertEquals(p.size(), 0);
-=======
-        Assertions.assertEquals(1, p.size());
-        p.removeUnit("");
-        Assertions.assertEquals(0, p.size());
->>>>>>> b114abd0
-    }
-
+        Assertions.assertEquals(0, p.size());
+    }
 
     @Test
     public void testAddUnitsWithNoName() {
@@ -124,13 +116,8 @@
         Separator sep2 = new Separator("sep");
         p.add(sep2);
 
-<<<<<<< HEAD
         Assertions.assertEquals(0, p.getUnitNumber("sep"));
         Assertions.assertEquals(1, p.getUnitNumber("sep2"));
-=======
-        Assertions.assertEquals(0, p.getUnitNumber(""));
-        Assertions.assertEquals(1, p.getUnitNumber("Separator2"));
->>>>>>> b114abd0
 
         p.removeUnit("");
         p.add(sep);
@@ -164,7 +151,8 @@
     }
 
     @Test
-    void testDisplayResult() {}
+    void testDisplayResult() {
+    }
 
     @Test
     void testGetAllUnitNames() {
@@ -211,8 +199,6 @@
 
     }
 
-
-
     @Test
     void testGetPower() {
 
@@ -233,13 +219,11 @@
 
     }
 
-
     @Test
     void testGetUnitOperations() {
 
     }
 
-
     @Test
     void testOpen() {
 
@@ -250,7 +234,6 @@
 
     }
 
-
     @Test
     void testReplaceObject() {
 
@@ -287,7 +270,8 @@
     }
 
     @Test
-    void testSetName() {}
+    void testSetName() {
+    }
 
     @Test
     void testSetSystemMechanicalDesign() {
@@ -300,5 +284,6 @@
     }
 
     @Test
-    void testView() {}
+    void testView() {
+    }
 }