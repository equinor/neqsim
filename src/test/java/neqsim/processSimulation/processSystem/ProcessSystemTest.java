--- conflicted
+++ resolved
@@ -90,11 +90,7 @@
         Separator sep = new Separator("sep");
         p.add(sep);
         Assertions.assertEquals(1, p.size());
-<<<<<<< HEAD
-        p.removeUnit("sep");
-=======
         p.removeUnit("Separator");
->>>>>>> 24e54ba3
         Assertions.assertEquals(0, p.size());
     }
 
