package neqsim.processSimulation.processSystem;

import java.util.ArrayList;
import org.junit.jupiter.api.Assertions;
import org.junit.jupiter.api.BeforeEach;
import org.junit.jupiter.api.Test;
import neqsim.processSimulation.measurementDevice.HydrateEquilibriumTemperatureAnalyser;
import neqsim.processSimulation.processEquipment.ProcessEquipmentInterface;
import neqsim.processSimulation.processEquipment.absorber.SimpleTEGAbsorber;
import neqsim.processSimulation.processEquipment.absorber.WaterStripperColumn;
import neqsim.processSimulation.processEquipment.distillation.DistillationColumn;
import neqsim.processSimulation.processEquipment.filter.Filter;
import neqsim.processSimulation.processEquipment.heatExchanger.HeatExchanger;
import neqsim.processSimulation.processEquipment.heatExchanger.Heater;
import neqsim.processSimulation.processEquipment.mixer.StaticMixer;
import neqsim.processSimulation.processEquipment.pump.Pump;
import neqsim.processSimulation.processEquipment.separator.Separator;
import neqsim.processSimulation.processEquipment.stream.Stream;
import neqsim.processSimulation.processEquipment.util.Calculator;
import neqsim.processSimulation.processEquipment.util.Recycle;
import neqsim.processSimulation.processEquipment.util.SetPoint;
import neqsim.processSimulation.processEquipment.util.StreamSaturatorUtil;
import neqsim.processSimulation.processEquipment.valve.ThrottlingValve;

public class ProcessSystemTest extends neqsim.NeqSimTest {
  ProcessSystem p;
  String _name = "TestProcess";
<<<<<<< HEAD

  @BeforeEach
  public void setUp() {
    p = new ProcessSystem();
    p.setName(_name);
  }

  @Test
  void testGetName() {
    Assertions.assertEquals(_name, p.getName());
  }

  @Test
  public void testSetTimeStep() {
    double timeStep = p.getTimeStep() * 2;
    Assertions.assertEquals(timeStep / 2, p.getTimeStep());
    Assertions.assertNotEquals(timeStep, p.getTimeStep());

    p.setTimeStep(timeStep);
    Assertions.assertEquals(timeStep, p.getTimeStep());
    Assertions.assertNotEquals(timeStep / 2, p.getTimeStep());
  }

  @Test
  public void testHasUnitName() {
    String sepName = "TestSep";
    Assertions.assertFalse(p.hasUnitName(sepName));
    p.add(new Separator(sepName));
    Assertions.assertTrue(p.hasUnitName(sepName));
  }

  @Test
  void testAdd() {
    String sepName = "TestSep";
    Separator sep = new Separator("sep");
    sep.setName(sepName);
    p.add(sep);

    ArrayList<ProcessEquipmentInterface> list = p.getUnitOperations();

    Assertions.assertTrue(sep == p.getUnit(sepName));

    Assertions.assertEquals(1, list.size());
    Assertions.assertEquals(1, p.size());

    Assertions.assertTrue((Separator) list.get(0) == sep);

    p.removeUnit(sepName);
    Assertions.assertNull(p.getUnit(sepName));
    Assertions.assertEquals(0, p.size());

    list = p.getUnitOperations();

    Assertions.assertEquals(0, list.size());

    p.add(sep);
    Assertions.assertEquals(1, p.size());

    p.clear();
    Assertions.assertEquals(0, p.size());
=======


  @BeforeEach
  public void setUp() {
    p = new ProcessSystem();
    p.setName(_name);
  }

  @Test
  void testGetName() {
    Assertions.assertEquals(_name, p.getName());
  }

  @Test
  public void testSetTimeStep() {
    double timeStep = p.getTimeStep() * 2;
    Assertions.assertEquals(timeStep / 2, p.getTimeStep());
    Assertions.assertNotEquals(timeStep, p.getTimeStep());

    p.setTimeStep(timeStep);
    Assertions.assertEquals(timeStep, p.getTimeStep());
    Assertions.assertNotEquals(timeStep / 2, p.getTimeStep());
  }

  @Test
  public void testHasUnitName() {
    String sepName = "TestSep";
    Assertions.assertFalse(p.hasUnitName(sepName));
    p.add(new Separator(sepName));
    Assertions.assertTrue(p.hasUnitName(sepName));
  }

  @Test
  void testAdd() {
    String sepName = "TestSep";
    Separator sep = new Separator("sep");
    sep.setName(sepName);
    p.add(sep);

    ArrayList<ProcessEquipmentInterface> list = p.getUnitOperations();

    Assertions.assertTrue(sep == p.getUnit(sepName));

    Assertions.assertEquals(1, list.size());
    Assertions.assertEquals(1, p.size());

    Assertions.assertTrue((Separator) list.get(0) == sep);

    p.removeUnit(sepName);
    Assertions.assertNull(p.getUnit(sepName));
    Assertions.assertEquals(0, p.size());

    list = p.getUnitOperations();

    Assertions.assertEquals(0, list.size());
>>>>>>> 62d77113

    p.add(sep);
    Assertions.assertEquals(1, p.size());

<<<<<<< HEAD
    p.clearAll();
    Assertions.assertEquals(0, p.size());
  }

  @Test
  public void testAddUnitTwice() {
    Separator sep = new Separator("sep");
    p.add(sep);
    p.add(sep); // Won't add the copy
    Assertions.assertEquals(1, p.size());
  }

  @Test
  public void testRemoveUnit() {
    Separator sep = new Separator("Separator");
    p.add(sep);
    Assertions.assertEquals(1, p.size());
    p.removeUnit("Separator");
=======
    p.clear();
    Assertions.assertEquals(0, p.size());

    p.add(sep);
    Assertions.assertEquals(1, p.size());

    p.clearAll();
>>>>>>> 62d77113
    Assertions.assertEquals(0, p.size());
  }

  @Test
<<<<<<< HEAD
  public void testAddUnitsWithNoName() {
    Separator sep = new Separator();
    p.add(sep);
    sep = new Separator();
    p.add(sep);
    Assertions.assertEquals(2, p.size());
    p.removeUnit("Separator2");
    Assertions.assertEquals(1, p.size());
    p.removeUnit("Separator");
    Assertions.assertEquals(0, p.size());
  }

  @Test
  public void testGetUnitNumber() {
    Separator sep = new Separator("Separator");
    p.add(sep);
    Separator sep2 = new Separator("Separator2");
    p.add(sep2);

    Assertions.assertEquals(0, p.getUnitNumber("Separator"));
    Assertions.assertEquals(1, p.getUnitNumber("Separator2"));

    p.removeUnit("Separator");
    p.add(sep);

    Assertions.assertEquals(0, p.getUnitNumber("Separator2"));
    Assertions.assertEquals(1, p.getUnitNumber("Separator"));
  }

  @Test
  public void testSetSurroundingTemperature() {
    double temp = 200;
    p.setSurroundingTemperature(temp);
    Assertions.assertEquals(temp, p.getSurroundingTemperature());
  }

  @Test
  void testClear() {
    p.clear();
  }

  @Test
  void testClearAll() {
    p.clearAll();
  }

  @Test
  void testCopy() {
    ProcessSystem sys2 = p.copy();
    Assertions.assertTrue(p.equals(sys2));
    Assertions.assertEquals(p, sys2);
  }

  @Test
  void testDisplayResult() {}

  @Test
  void testGetAllUnitNames() {

  }

  @Test
  void testGetConditionMonitor() {

  }

  @Test
  void testGetCoolerDuty() {

  }

  @Test
  void testGetCostEstimator() {

  }

  @Test
  void testGetEntropyProduction() {

  }

  @Test
  void testGetExergyChange() {

  }

  @Test
  void testGetHeaterDuty() {

  }

  @Test
  void testGetMeasurementDevice() {

  }

  @Test
  void testGetMechanicalWeight() {

  }

  @Test
  void testGetPower() {

  }

  @Test
  void testGetSurroundingTemperature() {
=======
  public void testAddUnitTwice() {
    Separator sep = new Separator("sep");
    p.add(sep);
    p.add(sep); // Won't add the copy
    Assertions.assertEquals(1, p.size());
  }

  @Test
  public void testRemoveUnit() {
    Separator sep = new Separator("Separator");
    p.add(sep);
    Assertions.assertEquals(1, p.size());
    p.removeUnit("Separator");
    Assertions.assertEquals(0, p.size());
  }


  @Test
  @SuppressWarnings("deprecation")
  public void testAddUnitsWithNoName() {
    Separator sep = new Separator();
    p.add(sep);
    sep = new Separator();
    p.add(sep);
    Assertions.assertEquals(2, p.size());
    p.removeUnit("Separator2");
    Assertions.assertEquals(1, p.size());
    p.removeUnit("Separator");
    Assertions.assertEquals(0, p.size());
  }

  @Test
  public void testGetUnitNumber() {
    Separator sep = new Separator("Separator");
    p.add(sep);
    Separator sep2 = new Separator("Separator2");
    p.add(sep2);

    Assertions.assertEquals(0, p.getUnitNumber("Separator"));
    Assertions.assertEquals(1, p.getUnitNumber("Separator2"));

    p.removeUnit("Separator");
    p.add(sep);

    Assertions.assertEquals(0, p.getUnitNumber("Separator2"));
    Assertions.assertEquals(1, p.getUnitNumber("Separator"));
  }

  @Test
  public void testSetSurroundingTemperature() {
    double temp = 200;
    p.setSurroundingTemperature(temp);
    Assertions.assertEquals(temp, p.getSurroundingTemperature());
  }

  @Test
  void testClear() {
    p.clear();
  }

  @Test
  void testClearAll() {
    p.clearAll();
  }

  @Test
  void testCopy() {
    ProcessSystem sys2 = p.copy();
    Assertions.assertTrue(p.equals(sys2));
    Assertions.assertEquals(p, sys2);
  }

  @Test
  void testDisplayResult() {}

  @Test
  void testGetAllUnitNames() {

  }

  @Test
  void testGetConditionMonitor() {

  }

  @Test
  void testGetCoolerDuty() {

  }

  @Test
  void testGetCostEstimator() {

  }

  @Test
  void testGetEntropyProduction() {

  }

  @Test
  void testGetExergyChange() {

  }

  @Test
  void testGetHeaterDuty() {

  }

  @Test
  void testGetMeasurementDevice() {
>>>>>>> 62d77113

  }

  @Test
<<<<<<< HEAD
  void testGetSystemMechanicalDesign() {

  }

  @Test
  void testGetUnit() {

  }

  @Test
  void testGetUnitOperations() {
=======
  void testGetMechanicalWeight() {

  }



  @Test
  void testGetPower() {
>>>>>>> 62d77113

  }

  @Test
<<<<<<< HEAD
  void testOpen() {
=======
  void testGetSurroundingTemperature() {
>>>>>>> 62d77113

  }

  @Test
<<<<<<< HEAD
  void testPrintLogFile() {
=======
  void testGetSystemMechanicalDesign() {
>>>>>>> 62d77113

  }

  @Test
<<<<<<< HEAD
  void testReplaceObject() {

  }

  @Test
  void testReportMeasuredValues() {

  }

=======
  void testGetUnit() {

  }


  @Test
  void testGetUnitOperations() {

  }


  @Test
  void testOpen() {

  }

  @Test
  void testPrintLogFile() {

  }


  @Test
  void testReplaceObject() {

  }

  @Test
  void testReportMeasuredValues() {

  }

>>>>>>> 62d77113
  @Test
  void testReportResults() {

  }

  @Test
  void testRun() {

  }

  @Test
  void testRunAsThread() {

  }

  @Test
  void testSave() {

  }

  @Test
  void testSetFluid() {

  }

  @Test
  void testSetName() {}

  @Test
  void testSetSystemMechanicalDesign() {

  }

  @Test
  void testSize() {

  }

  @Test
  void testView() {}

  @Test
  public void runTEGProcessTest() {
    neqsim.thermo.system.SystemInterface feedGas =
        new neqsim.thermo.system.SystemSrkCPAstatoil(273.15 + 42.0, 10.00);
    feedGas.addComponent("nitrogen", 1.42);
    feedGas.addComponent("CO2", 0.5339);
    feedGas.addComponent("methane", 95.2412);
    feedGas.addComponent("ethane", 2.2029);
    feedGas.addComponent("propane", 0.3231);
    feedGas.addComponent("i-butane", 0.1341);
    feedGas.addComponent("n-butane", 0.0827);
    feedGas.addComponent("i-pentane", 0.0679);
    feedGas.addComponent("n-pentane", 0.035);
    feedGas.addComponent("n-hexane", 0.0176);
    feedGas.addComponent("benzene", 0.0017);
    feedGas.addComponent("toluene", 0.0043);
    feedGas.addComponent("m-Xylene", 0.0031);
    feedGas.addComponent("water", 0.0);
    feedGas.addComponent("TEG", 0);
    feedGas.setMixingRule(10);
    feedGas.setMultiPhaseCheck(true);

    Stream dryFeedGas = new Stream("dry feed gas", feedGas);
    dryFeedGas.setFlowRate(25.32, "MSm3/day");
    dryFeedGas.setTemperature(25.0, "C");
    dryFeedGas.setPressure(87.12, "bara");

    StreamSaturatorUtil saturatedFeedGas = new StreamSaturatorUtil("water saturator", dryFeedGas);

    Stream waterSaturatedFeedGas =
        new Stream("water saturated feed gas", saturatedFeedGas.getOutStream());

    HydrateEquilibriumTemperatureAnalyser hydrateTAnalyser =
        new HydrateEquilibriumTemperatureAnalyser(waterSaturatedFeedGas);
    hydrateTAnalyser.setName("hydrate temperature analyser");

    neqsim.thermo.system.SystemInterface feedTEG = feedGas.clone();
    feedTEG.setMolarComposition(
        new double[] {0.0, 0.0, 0.0, 0.0, 0.0, 0.0, 0.0, 0.0, 0.0, 0.0, 0.0, 0.0, 0.0, 0.03, 0.97});

    Heater feedTPsetterToAbsorber = new Heater("TP of gas to absorber", waterSaturatedFeedGas);
    feedTPsetterToAbsorber.setOutPressure(87.12, "bara");
    feedTPsetterToAbsorber.setOutTemperature(27.93, "C");

    Stream feedToAbsorber =
        new Stream("feed to TEG absorber", feedTPsetterToAbsorber.getOutStream());

    Stream TEGFeed = new Stream("lean TEG to absorber", feedTEG);
    TEGFeed.setFlowRate(14.68 * 1100.0, "kg/hr");
    TEGFeed.setTemperature(43.4, "C");
    TEGFeed.setPressure(87.12, "bara");

    SimpleTEGAbsorber absorber = new SimpleTEGAbsorber("TEG absorber");
    absorber.addGasInStream(feedToAbsorber);
    absorber.addSolventInStream(TEGFeed);
    absorber.setNumberOfStages(5);
    absorber.setStageEfficiency(0.5);

    Stream dehydratedGas = new Stream("dry gas from absorber", absorber.getGasOutStream());

    Stream richTEG = new Stream("rich TEG from absorber", absorber.getSolventOutStream());
    /*
     * WaterDewPointAnalyser waterDewPointAnalyser = new WaterDewPointAnalyser(dehydratedGas);
     * waterDewPointAnalyser.setName("water dew point analyser");
     */
    HydrateEquilibriumTemperatureAnalyser waterDewPointAnalyser =
        new HydrateEquilibriumTemperatureAnalyser(dehydratedGas);
    waterDewPointAnalyser.setReferencePressure(70.0);
    waterDewPointAnalyser.setName("water dew point analyser");

    ThrottlingValve glycol_flash_valve = new ThrottlingValve("Rich TEG HP flash valve", richTEG);
    glycol_flash_valve.setOutletPressure(5.5);

    Heater richGLycolHeaterCondenser =
        new Heater("rich TEG preheater", glycol_flash_valve.getOutStream());

    HeatExchanger heatEx2 =
        new HeatExchanger("rich TEG heat exchanger 1", richGLycolHeaterCondenser.getOutStream());
    heatEx2.setGuessOutTemperature(273.15 + 62.0);
    heatEx2.setUAvalue(200.0);

    Separator flashSep = new Separator("degasing separator", heatEx2.getOutStream(0));

    Stream flashGas = new Stream("gas from degasing separator", flashSep.getGasOutStream());

    Stream flashLiquid =
        new Stream("liquid from degasing separator", flashSep.getLiquidOutStream());

    Filter fineFilter = new Filter("TEG fine filter", flashLiquid);
    fineFilter.setDeltaP(0.05, "bara");

    Filter carbonFilter = new Filter("activated carbon filter", fineFilter.getOutStream());
    carbonFilter.setDeltaP(0.01, "bara");

    HeatExchanger heatEx =
        new HeatExchanger("rich TEG heat exchanger 2", carbonFilter.getOutStream());
    heatEx.setGuessOutTemperature(273.15 + 130.0);
    heatEx.setUAvalue(390.0);

    ThrottlingValve glycol_flash_valve2 =
        new ThrottlingValve("LP flash valve", heatEx.getOutStream(0));
    glycol_flash_valve2.setName("Rich TEG LP flash valve");
    glycol_flash_valve2.setOutletPressure(1.23);

    neqsim.thermo.system.SystemInterface stripGas = feedGas.clone();
    // stripGas.setMolarComposition(new double[] { 0.0, 0.0, 1.0, 0.0, 0.0, 0.0,
    // 0.0, 0.0, 0.0, 0.0, 0.0, 0.0 });

    Stream strippingGas = new Stream("stripGas", stripGas);
    strippingGas.setFlowRate(255.0, "Sm3/hr");
    strippingGas.setTemperature(80.0, "C");
    strippingGas.setPressure(1.02, "bara");

    Stream gasToReboiler = strippingGas.clone();
    gasToReboiler.setName("gas to reboiler");

    DistillationColumn column = new DistillationColumn(1, true, true);
    column.setName("TEG regeneration column");
    column.addFeedStream(glycol_flash_valve2.getOutStream(), 0);
    column.getReboiler().setOutTemperature(273.15 + 201.0);
    column.getCondenser().setOutTemperature(273.15 + 92.0);
    column.getReboiler().addStream(gasToReboiler);
    column.setTopPressure(1.01325);
    column.setBottomPressure(1.02);

    Heater coolerRegenGas = new Heater("regen gas cooler", column.getGasOutStream());
    coolerRegenGas.setOutTemperature(273.15 + 7.5);

    Separator sepregenGas = new Separator("regen gas separator", coolerRegenGas.getOutStream());

    Stream gasToFlare = new Stream("gas to flare", sepregenGas.getGasOutStream());

    Stream liquidToTrreatment = new Stream("water to treatment", sepregenGas.getLiquidOutStream());

    WaterStripperColumn stripper = new WaterStripperColumn("TEG stripper");
    stripper.addSolventInStream(column.getLiquidOutStream());
    stripper.addGasInStream(strippingGas);
    stripper.setNumberOfStages(4);
    stripper.setStageEfficiency(0.5);
    /*
     * DistillationColumn stripper = new DistillationColumn(3, false, false);
     * stripper.setName("TEG stripper"); stripper.addFeedStream(column.getLiquidOutStream(), 2);
     * stripper.getTray(0).addStream(strippingGas);
     */
    Recycle recycleGasFromStripper = new Recycle("stripping gas recirc");
    recycleGasFromStripper.addStream(stripper.getGasOutStream());
    recycleGasFromStripper.setOutletStream(gasToReboiler);

    Heater bufferTank = new Heater("TEG buffer tank", stripper.getLiquidOutStream());
    bufferTank.setOutTemperature(273.15 + 191.0);

    Pump hotLeanTEGPump = new Pump("hot lean TEG pump", bufferTank.getOutStream());// stripper.getSolventOutStream());
    hotLeanTEGPump.setOutletPressure(5.0);
    hotLeanTEGPump.setIsentropicEfficiency(0.6);

    heatEx.setFeedStream(1, hotLeanTEGPump.getOutStream());

    heatEx2.setFeedStream(1, heatEx.getOutStream(1));

    Heater coolerhOTteg3 = new Heater("lean TEG cooler", heatEx2.getOutStream(1));
    coolerhOTteg3.setOutTemperature(273.15 + 35.41);

    Pump hotLeanTEGPump2 = new Pump("lean TEG HP pump", coolerhOTteg3.getOutStream());
    hotLeanTEGPump2.setOutletPressure(87.2);
    hotLeanTEGPump2.setIsentropicEfficiency(0.75);

    SetPoint pumpHPPresSet =
        new SetPoint("HP pump set", hotLeanTEGPump2, "pressure", feedToAbsorber);

    Stream leanTEGtoabs = new Stream("lean TEG to absorber", hotLeanTEGPump2.getOutStream());

    neqsim.thermo.system.SystemInterface pureTEG = feedGas.clone();
    pureTEG.setMolarComposition(
        new double[] {0.0, 0.0, 0.0, 0.0, 0.0, 0.0, 0.0, 0.0, 0.0, 0.0, 0.0, 0.0, 0.0, 0.0, 1.0});

    Stream makeupTEG = new Stream("makeup TEG", pureTEG);
    makeupTEG.setFlowRate(1e-6, "kg/hr");
    makeupTEG.setTemperature(43.0, "C");
    makeupTEG.setPressure(52.21, "bara");

    Calculator makeupCalculator = new Calculator("TEG makeup calculator");
    makeupCalculator.addInputVariable(dehydratedGas);
    makeupCalculator.addInputVariable(flashGas);
    makeupCalculator.addInputVariable(gasToFlare);
    makeupCalculator.addInputVariable(liquidToTrreatment);
    makeupCalculator.setOutputVariable(makeupTEG);

    StaticMixer makeupMixer = new StaticMixer("makeup mixer");
    makeupMixer.addStream(leanTEGtoabs);
    makeupMixer.addStream(makeupTEG);

    Recycle resycleLeanTEG = new Recycle("lean TEG resycle");
    resycleLeanTEG.addStream(makeupMixer.getOutStream());
    resycleLeanTEG.setOutletStream(TEGFeed);
    resycleLeanTEG.setPriority(200);
    resycleLeanTEG.setDownstreamProperty("flow rate");

    richGLycolHeaterCondenser.setEnergyStream(column.getCondenser().getEnergyStream());
    // richGLycolHeater.isSetEnergyStream();

    neqsim.processSimulation.processSystem.ProcessSystem operations =
        new neqsim.processSimulation.processSystem.ProcessSystem();
    operations.add(dryFeedGas);
    operations.add(saturatedFeedGas);
    operations.add(waterSaturatedFeedGas);
    operations.add(hydrateTAnalyser);
    operations.add(feedTPsetterToAbsorber);
    operations.add(feedToAbsorber);
    operations.add(TEGFeed);
    operations.add(absorber);
    operations.add(dehydratedGas);
    operations.add(waterDewPointAnalyser);
    operations.add(richTEG);
    operations.add(glycol_flash_valve);
    operations.add(richGLycolHeaterCondenser);
    operations.add(heatEx2);
    operations.add(flashSep);
    operations.add(flashGas);

    operations.add(flashLiquid);
    operations.add(fineFilter);
    operations.add(carbonFilter);
    operations.add(heatEx);
    operations.add(glycol_flash_valve2);
    operations.add(gasToReboiler);
    operations.add(column);
    operations.add(coolerRegenGas);
    operations.add(sepregenGas);
    operations.add(gasToFlare);
    operations.add(liquidToTrreatment);
    operations.add(strippingGas);
    operations.add(stripper);
    operations.add(recycleGasFromStripper);
    operations.add(bufferTank);
    operations.add(hotLeanTEGPump);
    operations.add(coolerhOTteg3);
    operations.add(pumpHPPresSet);
    operations.add(hotLeanTEGPump2);
    operations.add(leanTEGtoabs);
    operations.add(makeupCalculator);
    operations.add(makeupTEG);
    operations.add(makeupMixer);
    operations.add(resycleLeanTEG);
    // operations.run();
  }
}<|MERGE_RESOLUTION|>--- conflicted
+++ resolved
@@ -25,7 +25,6 @@
 public class ProcessSystemTest extends neqsim.NeqSimTest {
   ProcessSystem p;
   String _name = "TestProcess";
-<<<<<<< HEAD
 
   @BeforeEach
   public void setUp() {
@@ -86,68 +85,10 @@
 
     p.clear();
     Assertions.assertEquals(0, p.size());
-=======
-
-
-  @BeforeEach
-  public void setUp() {
-    p = new ProcessSystem();
-    p.setName(_name);
-  }
-
-  @Test
-  void testGetName() {
-    Assertions.assertEquals(_name, p.getName());
-  }
-
-  @Test
-  public void testSetTimeStep() {
-    double timeStep = p.getTimeStep() * 2;
-    Assertions.assertEquals(timeStep / 2, p.getTimeStep());
-    Assertions.assertNotEquals(timeStep, p.getTimeStep());
-
-    p.setTimeStep(timeStep);
-    Assertions.assertEquals(timeStep, p.getTimeStep());
-    Assertions.assertNotEquals(timeStep / 2, p.getTimeStep());
-  }
-
-  @Test
-  public void testHasUnitName() {
-    String sepName = "TestSep";
-    Assertions.assertFalse(p.hasUnitName(sepName));
-    p.add(new Separator(sepName));
-    Assertions.assertTrue(p.hasUnitName(sepName));
-  }
-
-  @Test
-  void testAdd() {
-    String sepName = "TestSep";
-    Separator sep = new Separator("sep");
-    sep.setName(sepName);
-    p.add(sep);
-
-    ArrayList<ProcessEquipmentInterface> list = p.getUnitOperations();
-
-    Assertions.assertTrue(sep == p.getUnit(sepName));
-
-    Assertions.assertEquals(1, list.size());
-    Assertions.assertEquals(1, p.size());
-
-    Assertions.assertTrue((Separator) list.get(0) == sep);
-
-    p.removeUnit(sepName);
-    Assertions.assertNull(p.getUnit(sepName));
-    Assertions.assertEquals(0, p.size());
-
-    list = p.getUnitOperations();
-
-    Assertions.assertEquals(0, list.size());
->>>>>>> 62d77113
-
-    p.add(sep);
-    Assertions.assertEquals(1, p.size());
-
-<<<<<<< HEAD
+
+    p.add(sep);
+    Assertions.assertEquals(1, p.size());
+
     p.clearAll();
     Assertions.assertEquals(0, p.size());
   }
@@ -166,20 +107,10 @@
     p.add(sep);
     Assertions.assertEquals(1, p.size());
     p.removeUnit("Separator");
-=======
-    p.clear();
     Assertions.assertEquals(0, p.size());
-
-    p.add(sep);
-    Assertions.assertEquals(1, p.size());
-
-    p.clearAll();
->>>>>>> 62d77113
-    Assertions.assertEquals(0, p.size());
-  }
-
-  @Test
-<<<<<<< HEAD
+  }
+
+  @Test
   public void testAddUnitsWithNoName() {
     Separator sep = new Separator();
     p.add(sep);
@@ -234,309 +165,83 @@
   }
 
   @Test
-  void testDisplayResult() {}
-
-  @Test
-  void testGetAllUnitNames() {
-
-  }
-
-  @Test
-  void testGetConditionMonitor() {
-
-  }
-
-  @Test
-  void testGetCoolerDuty() {
-
-  }
-
-  @Test
-  void testGetCostEstimator() {
-
-  }
-
-  @Test
-  void testGetEntropyProduction() {
-
-  }
-
-  @Test
-  void testGetExergyChange() {
-
-  }
-
-  @Test
-  void testGetHeaterDuty() {
-
-  }
-
-  @Test
-  void testGetMeasurementDevice() {
-
-  }
-
-  @Test
-  void testGetMechanicalWeight() {
-
-  }
-
-  @Test
-  void testGetPower() {
-
-  }
-
-  @Test
-  void testGetSurroundingTemperature() {
-=======
-  public void testAddUnitTwice() {
-    Separator sep = new Separator("sep");
-    p.add(sep);
-    p.add(sep); // Won't add the copy
-    Assertions.assertEquals(1, p.size());
-  }
-
-  @Test
-  public void testRemoveUnit() {
-    Separator sep = new Separator("Separator");
-    p.add(sep);
-    Assertions.assertEquals(1, p.size());
-    p.removeUnit("Separator");
-    Assertions.assertEquals(0, p.size());
-  }
-
-
-  @Test
-  @SuppressWarnings("deprecation")
-  public void testAddUnitsWithNoName() {
-    Separator sep = new Separator();
-    p.add(sep);
-    sep = new Separator();
-    p.add(sep);
-    Assertions.assertEquals(2, p.size());
-    p.removeUnit("Separator2");
-    Assertions.assertEquals(1, p.size());
-    p.removeUnit("Separator");
-    Assertions.assertEquals(0, p.size());
-  }
-
-  @Test
-  public void testGetUnitNumber() {
-    Separator sep = new Separator("Separator");
-    p.add(sep);
-    Separator sep2 = new Separator("Separator2");
-    p.add(sep2);
-
-    Assertions.assertEquals(0, p.getUnitNumber("Separator"));
-    Assertions.assertEquals(1, p.getUnitNumber("Separator2"));
-
-    p.removeUnit("Separator");
-    p.add(sep);
-
-    Assertions.assertEquals(0, p.getUnitNumber("Separator2"));
-    Assertions.assertEquals(1, p.getUnitNumber("Separator"));
-  }
-
-  @Test
-  public void testSetSurroundingTemperature() {
-    double temp = 200;
-    p.setSurroundingTemperature(temp);
-    Assertions.assertEquals(temp, p.getSurroundingTemperature());
-  }
-
-  @Test
-  void testClear() {
-    p.clear();
-  }
-
-  @Test
-  void testClearAll() {
-    p.clearAll();
-  }
-
-  @Test
-  void testCopy() {
-    ProcessSystem sys2 = p.copy();
-    Assertions.assertTrue(p.equals(sys2));
-    Assertions.assertEquals(p, sys2);
-  }
-
-  @Test
-  void testDisplayResult() {}
-
-  @Test
-  void testGetAllUnitNames() {
-
-  }
-
-  @Test
-  void testGetConditionMonitor() {
-
-  }
-
-  @Test
-  void testGetCoolerDuty() {
-
-  }
-
-  @Test
-  void testGetCostEstimator() {
-
-  }
-
-  @Test
-  void testGetEntropyProduction() {
-
-  }
-
-  @Test
-  void testGetExergyChange() {
-
-  }
-
-  @Test
-  void testGetHeaterDuty() {
-
-  }
-
-  @Test
-  void testGetMeasurementDevice() {
->>>>>>> 62d77113
-
-  }
-
-  @Test
-<<<<<<< HEAD
-  void testGetSystemMechanicalDesign() {
-
-  }
-
-  @Test
-  void testGetUnit() {
-
-  }
-
-  @Test
-  void testGetUnitOperations() {
-=======
-  void testGetMechanicalWeight() {
-
-  }
-
-
-
-  @Test
-  void testGetPower() {
->>>>>>> 62d77113
-
-  }
-
-  @Test
-<<<<<<< HEAD
-  void testOpen() {
-=======
-  void testGetSurroundingTemperature() {
->>>>>>> 62d77113
-
-  }
-
-  @Test
-<<<<<<< HEAD
-  void testPrintLogFile() {
-=======
-  void testGetSystemMechanicalDesign() {
->>>>>>> 62d77113
-
-  }
-
-  @Test
-<<<<<<< HEAD
-  void testReplaceObject() {
-
-  }
-
-  @Test
-  void testReportMeasuredValues() {
-
-  }
-
-=======
-  void testGetUnit() {
-
-  }
-
-
-  @Test
-  void testGetUnitOperations() {
-
-  }
-
-
-  @Test
-  void testOpen() {
-
-  }
-
-  @Test
-  void testPrintLogFile() {
-
-  }
-
-
-  @Test
-  void testReplaceObject() {
-
-  }
-
-  @Test
-  void testReportMeasuredValues() {
-
-  }
-
->>>>>>> 62d77113
-  @Test
-  void testReportResults() {
-
-  }
-
-  @Test
-  void testRun() {
-
-  }
-
-  @Test
-  void testRunAsThread() {
-
-  }
-
-  @Test
-  void testSave() {
-
-  }
-
-  @Test
-  void testSetFluid() {
-
-  }
-
-  @Test
-  void testSetName() {}
-
-  @Test
-  void testSetSystemMechanicalDesign() {
-
-  }
-
-  @Test
-  void testSize() {
-
-  }
-
-  @Test
-  void testView() {}
-
-  @Test
   public void runTEGProcessTest() {
+    neqsim.thermo.system.SystemInterface feedGas =
+        new neqsim.thermo.system.SystemSrkCPAstatoil(273.15 + 42.0, 10.00);
+    feedGas.addComponent("nitrogen", 1.42);
+    feedGas.addComponent("CO2", 0.5339);
+    feedGas.addComponent("methane", 95.2412);
+    feedGas.addComponent("ethane", 2.2029);
+    feedGas.addComponent("propane", 0.3231);
+    feedGas.addComponent("i-butane", 0.1341);
+    feedGas.addComponent("n-butane", 0.0827);
+    feedGas.addComponent("i-pentane", 0.0679);
+    feedGas.addComponent("n-pentane", 0.035);
+    feedGas.addComponent("n-hexane", 0.0176);
+    feedGas.addComponent("benzene", 0.0017);
+    feedGas.addComponent("toluene", 0.0043);
+    feedGas.addComponent("m-Xylene", 0.0031);
+    feedGas.addComponent("water", 0.0);
+    feedGas.addComponent("TEG", 0);
+    feedGas.setMixingRule(10);
+    feedGas.setMultiPhaseCheck(true);
+
+    Stream dryFeedGas = new Stream("dry feed gas", feedGas);
+    dryFeedGas.setFlowRate(25.32, "MSm3/day");
+    dryFeedGas.setTemperature(25.0, "C");
+    dryFeedGas.setPressure(87.12, "bara");
+
+    StreamSaturatorUtil saturatedFeedGas = new StreamSaturatorUtil("water saturator", dryFeedGas);
+
+    Stream waterSaturatedFeedGas =
+        new Stream("water saturated feed gas", saturatedFeedGas.getOutStream());
+
+    HydrateEquilibriumTemperatureAnalyser hydrateTAnalyser =
+        new HydrateEquilibriumTemperatureAnalyser(waterSaturatedFeedGas);
+    hydrateTAnalyser.setName("hydrate temperature analyser");
+
+    neqsim.thermo.system.SystemInterface feedTEG = feedGas.clone();
+    feedTEG.setMolarComposition(
+        new double[] {0.0, 0.0, 0.0, 0.0, 0.0, 0.0, 0.0, 0.0, 0.0, 0.0, 0.0, 0.0, 0.0, 0.03, 0.97});
+
+    Heater feedTPsetterToAbsorber = new Heater("TP of gas to absorber", waterSaturatedFeedGas);
+    feedTPsetterToAbsorber.setOutPressure(87.12, "bara");
+    feedTPsetterToAbsorber.setOutTemperature(27.93, "C");
+
+    Stream feedToAbsorber =
+        new Stream("feed to TEG absorber", feedTPsetterToAbsorber.getOutStream());
+
+    Stream TEGFeed = new Stream("lean TEG to absorber", feedTEG);
+    TEGFeed.setFlowRate(14.68 * 1100.0, "kg/hr");
+    TEGFeed.setTemperature(43.4, "C");
+    TEGFeed.setPressure(87.12, "bara");
+
+    SimpleTEGAbsorber absorber = new SimpleTEGAbsorber("TEG absorber");
+    absorber.addGasInStream(feedToAbsorber);
+    absorber.addSolventInStream(TEGFeed);
+    absorber.setNumberOfStages(5);
+    absorber.setStageEfficiency(0.5);
+
+    Stream dehydratedGas = new Stream("dry gas from absorber", absorber.getGasOutStream());
+
+    Stream richTEG = new Stream("rich TEG from absorber", absorber.getSolventOutStream());
+    /*
+     * WaterDewPointAnalyser waterDewPointAnalyser = new WaterDewPointAnalyser(dehydratedGas);
+     * waterDewPointAnalyser.setName("water dew point analyser");
+     */
+    HydrateEquilibriumTemperatureAnalyser waterDewPointAnalyser =
+        new HydrateEquilibriumTemperatureAnalyser(dehydratedGas);
+    waterDewPointAnalyser.setReferencePressure(70.0);
+    waterDewPointAnalyser.setName("water dew point analyser");
+
+    ThrottlingValve glycol_flash_valve = new ThrottlingValve("Rich TEG HP flash valve", richTEG);
+    glycol_flash_valve.setOutletPressure(5.5);
+
+    Heater richGLycolHeaterCondenser =
+        new Heater("rich TEG preheater", glycol_flash_valve.getOutStream());
+
+    @Test
+
     neqsim.thermo.system.SystemInterface feedGas =
         new neqsim.thermo.system.SystemSrkCPAstatoil(273.15 + 42.0, 10.00);
     feedGas.addComponent("nitrogen", 1.42);
