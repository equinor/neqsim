package neqsim.processSimulation.processSystem;

import java.util.ArrayList;
import org.junit.jupiter.api.Assertions;
import org.junit.jupiter.api.BeforeEach;
import org.junit.jupiter.api.Test;
import neqsim.processSimulation.measurementDevice.HydrateEquilibriumTemperatureAnalyser;
import neqsim.processSimulation.measurementDevice.WaterDewPointAnalyser;
import neqsim.processSimulation.processEquipment.ProcessEquipmentInterface;
import neqsim.processSimulation.processEquipment.absorber.SimpleTEGAbsorber;
import neqsim.processSimulation.processEquipment.absorber.WaterStripperColumn;
import neqsim.processSimulation.processEquipment.distillation.DistillationColumn;
import neqsim.processSimulation.processEquipment.filter.Filter;
import neqsim.processSimulation.processEquipment.heatExchanger.HeatExchanger;
import neqsim.processSimulation.processEquipment.heatExchanger.Heater;
import neqsim.processSimulation.processEquipment.mixer.StaticMixer;
import neqsim.processSimulation.processEquipment.pump.Pump;
import neqsim.processSimulation.processEquipment.separator.Separator;
import neqsim.processSimulation.processEquipment.splitter.Splitter;
import neqsim.processSimulation.processEquipment.stream.Stream;
import neqsim.processSimulation.processEquipment.util.Calculator;
import neqsim.processSimulation.processEquipment.util.Recycle;
import neqsim.processSimulation.processEquipment.util.SetPoint;
import neqsim.processSimulation.processEquipment.util.StreamSaturatorUtil;
import neqsim.processSimulation.processEquipment.valve.ThrottlingValve;

public class ProcessSystemTest extends neqsim.NeqSimTest {
  ProcessSystem p;
  String _name = "TestProcess";

  @BeforeEach
  public void setUp() {
    p = new ProcessSystem();
    p.setName(_name);
  }

  @Test
  void testGetName() {
    Assertions.assertEquals(_name, p.getName());
  }

  @Test
  public void testSetTimeStep() {
    double timeStep = p.getTimeStep() * 2;
    Assertions.assertEquals(timeStep / 2, p.getTimeStep());
    Assertions.assertNotEquals(timeStep, p.getTimeStep());

    p.setTimeStep(timeStep);
    Assertions.assertEquals(timeStep, p.getTimeStep());
    Assertions.assertNotEquals(timeStep / 2, p.getTimeStep());
  }

  @Test
  public void testHasUnitName() {
    String sepName = "TestSep";
    Assertions.assertFalse(p.hasUnitName(sepName));
    p.add(new Separator(sepName));
    Assertions.assertTrue(p.hasUnitName(sepName));
  }

  @Test
  void testAdd() {
    String sepName = "TestSep";
    Separator sep = new Separator("sep");
    sep.setName(sepName);
    p.add(sep);

    ArrayList<ProcessEquipmentInterface> list = p.getUnitOperations();

    Assertions.assertTrue(sep == p.getUnit(sepName));

    Assertions.assertEquals(1, list.size());
    Assertions.assertEquals(1, p.size());

    Assertions.assertTrue((Separator) list.get(0) == sep);

    p.removeUnit(sepName);
    Assertions.assertNull(p.getUnit(sepName));
    Assertions.assertEquals(0, p.size());

    list = p.getUnitOperations();

    Assertions.assertEquals(0, list.size());

    p.add(sep);
    Assertions.assertEquals(1, p.size());

    p.clear();
    Assertions.assertEquals(0, p.size());

    p.add(sep);
    Assertions.assertEquals(1, p.size());

    p.clearAll();
    Assertions.assertEquals(0, p.size());
  }

  @Test
  public void testAddUnitTwice() {
    Separator sep = new Separator("sep");
    p.add(sep);
    p.add(sep); // Won't add the copy
    Assertions.assertEquals(1, p.size());
  }

  @Test
  public void testRemoveUnit() {
    Separator sep = new Separator("Separator");
    p.add(sep);
    Assertions.assertEquals(1, p.size());
    p.removeUnit("Separator");
    Assertions.assertEquals(0, p.size());
  }

  @Test
  @SuppressWarnings("deprecation")
  public void testAddUnitsWithNoName() {
    Separator sep = new Separator();
    p.add(sep);
    sep = new Separator();
    p.add(sep);
    Assertions.assertEquals(2, p.size());
    p.removeUnit("Separator2");
    Assertions.assertEquals(1, p.size());
    p.removeUnit("Separator");
    Assertions.assertEquals(0, p.size());
  }

  @Test
  public void testGetUnitNumber() {
    Separator sep = new Separator("Separator");
    p.add(sep);
    Separator sep2 = new Separator("Separator2");
    p.add(sep2);

    Assertions.assertEquals(0, p.getUnitNumber("Separator"));
    Assertions.assertEquals(1, p.getUnitNumber("Separator2"));

    p.removeUnit("Separator");
    p.add(sep);

    Assertions.assertEquals(0, p.getUnitNumber("Separator2"));
    Assertions.assertEquals(1, p.getUnitNumber("Separator"));
  }

  @Test
  public void testSetSurroundingTemperature() {
    double temp = 200;
    p.setSurroundingTemperature(temp);
    Assertions.assertEquals(temp, p.getSurroundingTemperature());
  }

  @Test
  void testClear() {
    p.clear();
  }

  @Test
  void testClearAll() {
    p.clearAll();
  }

  @Test
  void testCopy() {
    ProcessSystem sys2 = p.copy();
    Assertions.assertTrue(p.equals(sys2));
    Assertions.assertEquals(p, sys2);
  }

  @Test
  void testDisplayResult() {}

  @Test
  void testGetAllUnitNames() {

  }

  @Test
  void testGetConditionMonitor() {

  }

  @Test
  void testGetCoolerDuty() {

  }

  @Test
  void testGetCostEstimator() {

  }

  @Test
  void testGetEntropyProduction() {

  }

  @Test
  void testGetExergyChange() {

  }

  @Test
  void testGetHeaterDuty() {

  }

  @Test
  void testGetMeasurementDevice() {

  }

  @Test
  void testGetMechanicalWeight() {

  }

  @Test
  void testGetPower() {

  }

  @Test
  void testGetSurroundingTemperature() {

  }

  @Test
  void testGetSystemMechanicalDesign() {

  }

  @Test
  void testGetUnit() {

  }

  @Test
  void testGetUnitOperations() {

  }

  @Test
  void testOpen() {

  }

  @Test
  void testPrintLogFile() {

  }

  @Test
  void testReplaceObject() {

  }

  @Test
  void testReportMeasuredValues() {

  }

  @Test
  void testReportResults() {

  }

  @Test
  void testRun() {

  }

  @Test
  void testRunAsThread() {

  }

  @Test
  void testSave() {

  }

  @Test
  void testSetFluid() {

  }

  @Test
  void testSetName() {}

  @Test
  void testSetSystemMechanicalDesign() {

  }

  @Test
  void testSize() {

  }

  @Test
  void testView() {}

  @Test
  public void runTEGProcessTest() {
    neqsim.thermo.system.SystemInterface feedGas =
        new neqsim.thermo.system.SystemSrkCPAstatoil(273.15 + 42.0, 10.00);
    feedGas.addComponent("nitrogen", 1.42);
    feedGas.addComponent("CO2", 0.5339);
    feedGas.addComponent("methane", 95.2412);
    feedGas.addComponent("ethane", 2.2029);
    feedGas.addComponent("propane", 0.3231);
    feedGas.addComponent("i-butane", 0.1341);
    feedGas.addComponent("n-butane", 0.0827);
    feedGas.addComponent("i-pentane", 0.0679);
    feedGas.addComponent("n-pentane", 0.035);
    feedGas.addComponent("n-hexane", 0.0176);
    feedGas.addComponent("benzene", 0.0017);
    feedGas.addComponent("toluene", 0.0043);
    feedGas.addComponent("m-Xylene", 0.0031);
    feedGas.addComponent("water", 0.0);
    feedGas.addComponent("TEG", 0);
    feedGas.setMixingRule(10);
    feedGas.setMultiPhaseCheck(false);

    Stream dryFeedGas = new Stream("dry feed gas", feedGas);
    dryFeedGas.setFlowRate(25.32, "MSm3/day");
    dryFeedGas.setTemperature(25.0, "C");
    dryFeedGas.setPressure(87.12, "bara");

    StreamSaturatorUtil saturatedFeedGas = new StreamSaturatorUtil("water saturator", dryFeedGas);

    Stream waterSaturatedFeedGas =
        new Stream("water saturated feed gas", saturatedFeedGas.getOutletStream());

    HydrateEquilibriumTemperatureAnalyser hydrateTAnalyser =
        new HydrateEquilibriumTemperatureAnalyser(waterSaturatedFeedGas);
    hydrateTAnalyser.setName("hydrate temperature analyser");

    neqsim.thermo.system.SystemInterface feedTEG = feedGas.clone();
    feedTEG.setMolarComposition(
        new double[] {0.0, 0.0, 0.0, 0.0, 0.0, 0.0, 0.0, 0.0, 0.0, 0.0, 0.0, 0.0, 0.0, 0.03, 0.97});

    Heater feedTPsetterToAbsorber = new Heater("TP of gas to absorber", waterSaturatedFeedGas);
    feedTPsetterToAbsorber.setOutPressure(87.12, "bara");
    feedTPsetterToAbsorber.setOutTemperature(27.93, "C");

    Stream feedToAbsorber =
        new Stream("feed to TEG absorber", feedTPsetterToAbsorber.getOutletStream());

    Stream TEGFeed = new Stream("lean TEG to absorber", feedTEG);
    TEGFeed.setFlowRate(14.68 * 1100.0, "kg/hr");
    TEGFeed.setTemperature(43.4, "C");
    TEGFeed.setPressure(87.12, "bara");

    SimpleTEGAbsorber absorber = new SimpleTEGAbsorber("TEG absorber");
    absorber.addGasInStream(feedToAbsorber);
    absorber.addSolventInStream(TEGFeed);
    absorber.setNumberOfStages(5);
    absorber.setStageEfficiency(0.5);

    Stream dehydratedGas = new Stream("dry gas from absorber", absorber.getGasOutStream());

    Stream richTEG = new Stream("rich TEG from absorber", absorber.getSolventOutStream());
    /*
     * WaterDewPointAnalyser waterDewPointAnalyser = new WaterDewPointAnalyser(dehydratedGas);
     * waterDewPointAnalyser.setName("water dew point analyser");
     */
    HydrateEquilibriumTemperatureAnalyser waterDewPointAnalyser =
        new HydrateEquilibriumTemperatureAnalyser(dehydratedGas);
    waterDewPointAnalyser.setReferencePressure(70.0);
    waterDewPointAnalyser.setName("water dew point analyser");

    ThrottlingValve glycol_flash_valve = new ThrottlingValve("Rich TEG HP flash valve", richTEG);
    glycol_flash_valve.setOutletPressure(5.5);

    Heater richGLycolHeaterCondenser =
        new Heater("rich TEG preheater", glycol_flash_valve.getOutletStream());

    HeatExchanger heatEx2 =
        new HeatExchanger("rich TEG heat exchanger 1", richGLycolHeaterCondenser.getOutletStream());
    heatEx2.setGuessOutTemperature(273.15 + 62.0);
    heatEx2.setUAvalue(200.0);

    Separator flashSep = new Separator("degasing separator", heatEx2.getOutStream(0));

    Stream flashGas = new Stream("gas from degasing separator", flashSep.getGasOutStream());

    Stream flashLiquid =
        new Stream("liquid from degasing separator", flashSep.getLiquidOutStream());

    Filter fineFilter = new Filter("TEG fine filter", flashLiquid);
    fineFilter.setDeltaP(0.05, "bara");

    Filter carbonFilter = new Filter("activated carbon filter", fineFilter.getOutletStream());
    carbonFilter.setDeltaP(0.01, "bara");

    HeatExchanger heatEx =
        new HeatExchanger("rich TEG heat exchanger 2", carbonFilter.getOutletStream());
    heatEx.setGuessOutTemperature(273.15 + 130.0);
    heatEx.setUAvalue(390.0);

    ThrottlingValve glycol_flash_valve2 =
        new ThrottlingValve("LP flash valve", heatEx.getOutStream(0));
    glycol_flash_valve2.setName("Rich TEG LP flash valve");
    glycol_flash_valve2.setOutletPressure(1.23);

    neqsim.thermo.system.SystemInterface stripGas = feedGas.clone();
    // stripGas.setMolarComposition(new double[] { 0.0, 0.0, 1.0, 0.0, 0.0, 0.0,
    // 0.0, 0.0, 0.0, 0.0, 0.0, 0.0 });

    Stream strippingGas = new Stream("stripGas", stripGas);
    strippingGas.setFlowRate(255.0, "Sm3/hr");
    strippingGas.setTemperature(80.0, "C");
    strippingGas.setPressure(1.02, "bara");

    Stream gasToReboiler = strippingGas.clone();
    gasToReboiler.setName("gas to reboiler");

    DistillationColumn column = new DistillationColumn(1, true, true);
    column.setName("TEG regeneration column");
    column.addFeedStream(glycol_flash_valve2.getOutletStream(), 1);
    column.getReboiler().setOutTemperature(273.15 + 201.0);
    column.getCondenser().setOutTemperature(273.15 + 92.0);
    column.getTray(1).addStream(gasToReboiler);
    column.setTopPressure(1.01325);
    column.setBottomPressure(1.02);

    Heater coolerRegenGas = new Heater("regen gas cooler", column.getGasOutStream());
    coolerRegenGas.setOutTemperature(273.15 + 7.5);

    Separator sepregenGas = new Separator("regen gas separator", coolerRegenGas.getOutletStream());

    Stream gasToFlare = new Stream("gas to flare", sepregenGas.getGasOutStream());

    Stream liquidToTrreatment = new Stream("water to treatment", sepregenGas.getLiquidOutStream());

    WaterStripperColumn stripper = new WaterStripperColumn("TEG stripper");
    stripper.addSolventInStream(column.getLiquidOutStream());
    stripper.addGasInStream(strippingGas);
    stripper.setNumberOfStages(4);
    stripper.setStageEfficiency(0.5);
    /*
     * DistillationColumn stripper = new DistillationColumn(3, false, false);
     * stripper.setName("TEG stripper"); stripper.addFeedStream(column.getLiquidOutStream(), 2);
     * stripper.getTray(0).addStream(strippingGas);
     */
    Recycle recycleGasFromStripper = new Recycle("stripping gas recirc");
    recycleGasFromStripper.addStream(stripper.getGasOutStream());
    recycleGasFromStripper.setOutletStream(gasToReboiler);

    Heater bufferTank = new Heater("TEG buffer tank", stripper.getLiquidOutStream());
    bufferTank.setOutTemperature(273.15 + 191.0);

    Pump hotLeanTEGPump = new Pump("hot lean TEG pump", bufferTank.getOutletStream()); // stripper.getSolventOutStream());
    hotLeanTEGPump.setOutletPressure(5.0);
    hotLeanTEGPump.setIsentropicEfficiency(0.6);

    heatEx.setFeedStream(1, hotLeanTEGPump.getOutletStream());

    heatEx2.setFeedStream(1, heatEx.getOutStream(1));

    Heater coolerhOTteg3 = new Heater("lean TEG cooler", heatEx2.getOutStream(1));
    coolerhOTteg3.setOutTemperature(273.15 + 35.41);

    Pump hotLeanTEGPump2 = new Pump("lean TEG HP pump", coolerhOTteg3.getOutletStream());
    hotLeanTEGPump2.setOutletPressure(87.2);
    hotLeanTEGPump2.setIsentropicEfficiency(0.75);

    SetPoint pumpHPPresSet =
        new SetPoint("HP pump set", hotLeanTEGPump2, "pressure", feedToAbsorber);

    Stream leanTEGtoabs = new Stream("lean TEG to absorber", hotLeanTEGPump2.getOutletStream());

    neqsim.thermo.system.SystemInterface pureTEG = feedGas.clone();
    pureTEG.setMolarComposition(
        new double[] {0.0, 0.0, 0.0, 0.0, 0.0, 0.0, 0.0, 0.0, 0.0, 0.0, 0.0, 0.0, 0.0, 0.0, 1.0});

    Stream makeupTEG = new Stream("makeup TEG", pureTEG);
    makeupTEG.setFlowRate(1e-6, "kg/hr");
    makeupTEG.setTemperature(43.0, "C");
    makeupTEG.setPressure(52.21, "bara");

    Calculator makeupCalculator = new Calculator("TEG makeup calculator");
    makeupCalculator.addInputVariable(dehydratedGas);
    makeupCalculator.addInputVariable(flashGas);
    makeupCalculator.addInputVariable(gasToFlare);
    makeupCalculator.addInputVariable(liquidToTrreatment);
    makeupCalculator.setOutputVariable(makeupTEG);

    StaticMixer makeupMixer = new StaticMixer("makeup mixer");
    makeupMixer.addStream(leanTEGtoabs);
    makeupMixer.addStream(makeupTEG);

    Recycle resycleLeanTEG = new Recycle("lean TEG resycle");
    resycleLeanTEG.addStream(makeupMixer.getOutletStream());
    resycleLeanTEG.setOutletStream(TEGFeed);
    resycleLeanTEG.setPriority(200);
    resycleLeanTEG.setDownstreamProperty("flow rate");

    richGLycolHeaterCondenser.setEnergyStream(column.getCondenser().getEnergyStream());
    // richGLycolHeater.isSetEnergyStream();

    neqsim.processSimulation.processSystem.ProcessSystem operations =
        new neqsim.processSimulation.processSystem.ProcessSystem();
    operations.add(dryFeedGas);
    operations.add(saturatedFeedGas);
    operations.add(waterSaturatedFeedGas);
    operations.add(hydrateTAnalyser);
    operations.add(feedTPsetterToAbsorber);
    operations.add(feedToAbsorber);
    operations.add(TEGFeed);
    operations.add(absorber);
    operations.add(dehydratedGas);
    operations.add(waterDewPointAnalyser);
    operations.add(richTEG);
    operations.add(glycol_flash_valve);
    operations.add(richGLycolHeaterCondenser);
    operations.add(heatEx2);
    operations.add(flashSep);
    operations.add(flashGas);

    operations.add(flashLiquid);
    operations.add(fineFilter);
    operations.add(carbonFilter);
    operations.add(heatEx);
    operations.add(glycol_flash_valve2);
    operations.add(gasToReboiler);
    operations.add(column);
    operations.add(coolerRegenGas);
    operations.add(sepregenGas);
    operations.add(gasToFlare);
    operations.add(liquidToTrreatment);
    operations.add(strippingGas);
    operations.add(stripper);
    operations.add(recycleGasFromStripper);
    operations.add(bufferTank);
    operations.add(hotLeanTEGPump);
    operations.add(coolerhOTteg3);
    operations.add(pumpHPPresSet);
    operations.add(hotLeanTEGPump2);
    operations.add(leanTEGtoabs);
    operations.add(makeupCalculator);
    operations.add(makeupTEG);
    operations.add(makeupMixer);
    operations.add(resycleLeanTEG);
    //operations.run();
  }

  @Test
  public void runTEGProcessTest3(){
    neqsim.thermo.system.SystemInterface feedGasTrainB = new neqsim.thermo.system.SystemSrkCPAstatoil(273.15 + 42.0,
    10.00);
		feedGasTrainB.addComponent("nitrogen", 0.00258);
		feedGasTrainB.addComponent("CO2", 0.035499);
		feedGasTrainB.addComponent("methane", 0.8947);
		feedGasTrainB.addComponent("ethane", 0.06244);
		feedGasTrainB.addComponent("propane", 0.0028639);
		feedGasTrainB.addComponent("i-butane", 0.00038631);
		feedGasTrainB.addComponent("n-butane", 0.0008039);
		feedGasTrainB.addComponent("i-pentane", 0.0001482);
		feedGasTrainB.addComponent("n-pentane", 0.001733);
		feedGasTrainB.addComponent("n-hexane", 6.2645e-5);
		feedGasTrainB.addComponent("benzene", 1.044e-5);
		feedGasTrainB.addComponent("water", 0.0002626);
		feedGasTrainB.addComponent("TEG", 0);
		feedGasTrainB.setMixingRule(10);
		feedGasTrainB.setMultiPhaseCheck(false);
		feedGasTrainB.init(0);
    

    Stream satGasTrainB = new Stream("Saturated gas train B", feedGasTrainB);
    satGasTrainB.setFlowRate(309292.3538, "kg/hr");
    satGasTrainB.setTemperature(20, "C");
    satGasTrainB.setPressure(40, "bara");

    Heater feedTPsetterToAbsorber = new Heater("TP of gas to absorber", satGasTrainB);
    feedTPsetterToAbsorber.setOutPressure(44.44, "bara");
    feedTPsetterToAbsorber.setOutTemperature(16.365, "C");

    Stream feedToAbsorber = new Stream("feed to TEG absorber", feedTPsetterToAbsorber.getOutletStream());

    HydrateEquilibriumTemperatureAnalyser hydrateTAnalyser2 = new HydrateEquilibriumTemperatureAnalyser(feedToAbsorber);
    hydrateTAnalyser2.setName("hydrate temperature gas to absorber");

    neqsim.thermo.system.SystemInterface feedTEG = (neqsim.thermo.system.SystemInterface) feedGasTrainB.clone();
    feedTEG.setMolarComposition(new double[] { 0.0, 0.0, 0.0, 0.0, 0.0, 0.0, 0.0, 0.0, 0.0, 0.0, 0.0, 0.01, 0.99 });

    Stream TEGFeed = new Stream("lean TEG to absorber", feedTEG);
    TEGFeed.setFlowRate(8922.476, "kg/hr");
    TEGFeed.setTemperature(35, "C");
    TEGFeed.setPressure(44.44, "bara");

    SimpleTEGAbsorber absorber = new SimpleTEGAbsorber("TEG absorber");
    absorber.addGasInStream(feedToAbsorber);
    absorber.addSolventInStream(TEGFeed);
    absorber.setNumberOfStages(4);
    absorber.setStageEfficiency(0.75);
    absorber.setInternalDiameter(3.65);

    Stream dehydratedGas = new Stream("dry gas from absorber", absorber.getGasOutStream());

    Stream richTEG = new Stream("rich TEG from absorber", absorber.getLiquidOutStream());

    HydrateEquilibriumTemperatureAnalyser waterDewPointAnalyser = new HydrateEquilibriumTemperatureAnalyser(
        dehydratedGas);
    waterDewPointAnalyser.setReferencePressure(70.0);
    waterDewPointAnalyser.setName("hydrate dew point analyser");

    WaterDewPointAnalyser waterDewPointAnalyser2 = new WaterDewPointAnalyser(dehydratedGas);
    waterDewPointAnalyser2.setReferencePressure(70.0);
    waterDewPointAnalyser2.setName("water dew point analyser");
    
    Heater condHeat = new Heater("Condenser heat exchanger", richTEG);

    ThrottlingValve glycol_flash_valve = new ThrottlingValve("Flash valve", condHeat.getOutletStream());
    glycol_flash_valve.setName("Rich TEG HP flash valve");
    glycol_flash_valve.setOutletPressure(7.013);
    
    HeatExchanger heatEx2 = new HeatExchanger("rich TEG heat exchanger 1", glycol_flash_valve.getOutletStream());
    heatEx2.setGuessOutTemperature(273.15 + 90);
    heatEx2.setUAvalue(1450);

    neqsim.thermo.system.SystemInterface feedWater = (neqsim.thermo.system.SystemInterface) feedGasTrainB.clone();
    feedWater.setMolarComposition(new double[] { 0.0, 0.0, 0.0, 0.0, 0.0, 0.0, 0.0, 0.0, 0.0, 0.0, 0.0, 1.0, 0.0 });

    Stream waterFeed = new Stream("lean TEG to absorber", feedWater);
    waterFeed.setFlowRate(0, "kg/hr");
    waterFeed.setTemperature(90, "C");
    waterFeed.setPressure(7.013, "bara");

    Separator flashSep = new Separator("degasing separator", heatEx2.getOutStream(0));
    flashSep.setInternalDiameter(1.2);

    Stream flashGas = new Stream("gas from degasing separator", flashSep.getGasOutStream());

    Stream flashLiquid = new Stream("liquid from degasing separator", flashSep.getLiquidOutStream());

    Filter filter = new Filter("TEG fine filter",flashLiquid);
    filter.setDeltaP(0, "bara");

    HeatExchanger heatEx = new HeatExchanger("lean/rich TEG heat-exchanger", filter.getOutletStream());
    heatEx.setGuessOutTemperature(273.15 + 105);
    heatEx.setUAvalue(9140);

    ThrottlingValve glycol_flash_valve2 = new ThrottlingValve("LP flash valve", heatEx.getOutStream(0));
    glycol_flash_valve2.setName("Rich TEG LP flash valve");
    glycol_flash_valve2.setOutletPressure(1.2096);

    neqsim.thermo.system.SystemInterface stripGas = (neqsim.thermo.system.SystemInterface) feedGasTrainB.clone();
    stripGas.setMolarComposition(new double[] { 0, 1, 0, 0,
       0, 0, 0, 0.0, 0.0, 0.0, 0.0, 1e-6, 0.0 });

    Stream strippingGas = new Stream("stripGas", stripGas);
    strippingGas.setFlowRate(153, "kg/hr");
    strippingGas.setTemperature(18.8918, "C");
    strippingGas.setPressure(1, "bara");

    StreamSaturatorUtil saturatedStrippingGas = new StreamSaturatorUtil("water saturator Stripping gas",strippingGas);
    
    Heater strippingGasTPsetter = new Heater("TP of stripping gas", saturatedStrippingGas.getOutletStream());
    strippingGasTPsetter.setOutPressure(1.2096, "bara");
    strippingGasTPsetter.setOutTemperature(193.46, "C");

    Stream gasToReboiler = (Stream) (strippingGasTPsetter.getOutletStream()).clone();
    gasToReboiler.setName("gas to reboiler");

    DistillationColumn column = new DistillationColumn(1, true, true);
    column.setName("TEG regeneration column");
    column.addFeedStream(glycol_flash_valve2.getOutletStream(), 1);
    column.getReboiler().setOutTemperature(273.15 + 204.269);
    column.getCondenser().setOutTemperature(273.15 + 102.79);
    //column.getReboiler().addStream(gasToReboiler);
    column.getTray(0).addStream(gasToReboiler);
    column.setTopPressure(1.1963);
    column.setBottomPressure(1.2096);
    column.setInternalDiameter(0.56);

    Heater coolerRegenGas = new Heater("regen gas cooler", column.getGasOutStream());
    coolerRegenGas.setOutTemperature(273.15 + 18.8918);

    Separator sepregenGas = new Separator("regen gas separator",coolerRegenGas.getOutletStream());

    Stream gasToFlare = new Stream("gas to flare", sepregenGas.getGasOutStream());

    Stream liquidToTrreatment = new Stream("water to treatment",sepregenGas.getLiquidOutStream());
    liquidToTrreatment.setName("water to treatment");

    WaterStripperColumn stripper = new WaterStripperColumn("TEG stripper");
    stripper.addSolventInStream(column.getLiquidOutStream());
    stripper.addGasInStream(strippingGasTPsetter.getOutletStream());
    stripper.setNumberOfStages(3);
    stripper.setStageEfficiency(0.8);

    Recycle recycleGasFromStripper = new Recycle("stripping gas recirc");
    recycleGasFromStripper.addStream(stripper.getGasOutStream());
    recycleGasFromStripper.setOutletStream(gasToReboiler);

    neqsim.thermo.system.SystemInterface pureTEG = (neqsim.thermo.system.SystemInterface) feedGasTrainB.clone();
    pureTEG.setMolarComposition(new double[] { 0.0, 0.0, 0.0, 0.0, 0.0, 0.0, 0.0, 0.0, 0.0, 0.0, 0.0, 0.0, 1.0 });

    Stream makeupTEG = new Stream("makeup TEG", pureTEG);
    makeupTEG.setFlowRate(1e-5, "kg/hr");
    makeupTEG.setTemperature(20.46, "C");
    makeupTEG.setPressure(1.2096, "bara");

    Calculator makeupCalculator = new Calculator("TEG makeup calculator");
    makeupCalculator.addInputVariable(dehydratedGas);
    makeupCalculator.addInputVariable(flashGas);
    makeupCalculator.addInputVariable(gasToFlare);
    makeupCalculator.addInputVariable(liquidToTrreatment);
    makeupCalculator.setOutputVariable(makeupTEG);

    StaticMixer makeupMixer = new StaticMixer("makeup mixer");
    makeupMixer.addStream(stripper.getLiquidOutStream());
    makeupMixer.addStream(makeupTEG);
    
    heatEx.setFeedStream(1, makeupMixer.getOutletStream());
    heatEx2.setFeedStream(1, heatEx.getOutStream(1));

    
    Pump hotLeanTEGPump = new Pump("lean TEG LP pump", heatEx2.getOutStream(1));
    hotLeanTEGPump.setOutletPressure(44.44);
    hotLeanTEGPump.setIsentropicEfficiency(1);

    Heater coolerhOTteg3 = new Heater("lean TEG cooler", hotLeanTEGPump.getOutletStream());
    coolerhOTteg3.setOutTemperature(273.15 + 35);

    condHeat.setEnergyStream(column.getCondenser().getEnergyStream());

    Stream leanTEGtoabs = new Stream("lean TEG to absorber", coolerhOTteg3.getOutletStream());

    Recycle resycleLeanTEG = new Recycle("lean TEG resycle");
    resycleLeanTEG.addStream(leanTEGtoabs);
    resycleLeanTEG.setOutletStream(TEGFeed);
    resycleLeanTEG.setPriority(200);
    resycleLeanTEG.setDownstreamProperty("flow rate");


    neqsim.processSimulation.processSystem.ProcessSystem operations = new neqsim.processSimulation.processSystem.ProcessSystem();
    operations.add(satGasTrainB);
    operations.add(feedTPsetterToAbsorber);
    operations.add(feedToAbsorber);
    operations.add(hydrateTAnalyser2);
    operations.add(TEGFeed);
    operations.add(absorber);
    operations.add(dehydratedGas);
    operations.add(richTEG);
    operations.add(waterDewPointAnalyser);
    operations.add(waterDewPointAnalyser2);
  
    operations.add(condHeat);
    
    operations.add(glycol_flash_valve);
    operations.add(heatEx2);
    operations.add(waterFeed);
    operations.add(flashSep);
    operations.add(flashGas);
    operations.add(flashLiquid);

    operations.add(filter);
    operations.add(heatEx);
    operations.add(glycol_flash_valve2);
    operations.add(strippingGas);
    operations.add(saturatedStrippingGas);
    operations.add(strippingGasTPsetter);


    operations.add(gasToReboiler);
    operations.add(column);

    operations.add(coolerRegenGas);
    operations.add(sepregenGas);
    operations.add(gasToFlare);
    operations.add(liquidToTrreatment);
  
    operations.add(stripper);
    operations.add(recycleGasFromStripper);
      

    operations.add(makeupTEG);
    operations.add(makeupCalculator);
    operations.add(makeupMixer);
    operations.add(hotLeanTEGPump);
    operations.add(coolerhOTteg3);
    operations.add(leanTEGtoabs);
    operations.add(resycleLeanTEG);
    //operations.run();
<<<<<<< HEAD
=======
  }

  @Test
  public void runTEGProcessTest2() {
    neqsim.thermo.system.SystemInterface feedGas = new neqsim.thermo.system.SystemSrkCPAstatoil(273.15 + 42.0,
    10.00);
    feedGas.addComponent("nitrogen", 0.245);
		feedGas.addComponent("CO2", 3.4);
		feedGas.addComponent("methane", 85.7);
		feedGas.addComponent("ethane", 5.981);
		feedGas.addComponent("propane", 0.2743);
		feedGas.addComponent("i-butane", 0.037);
		feedGas.addComponent("n-butane", 0.077);
		feedGas.addComponent("i-pentane", 0.0142);
		feedGas.addComponent("n-pentane", 0.0166);
		feedGas.addComponent("n-hexane", 0.006);
		feedGas.addComponent("benzene", 0.001);
		feedGas.addComponent("water", 0.0);
		feedGas.addComponent("TEG", 0);
    feedGas.setMixingRule(10);
    feedGas.setMultiPhaseCheck(false);
    feedGas.init(0);
   
    Stream dryFeedGasSmøbukk = new Stream("dry feed gas Smøbukk", feedGas);
    dryFeedGasSmøbukk.setFlowRate(10.0, "MSm3/day");
    dryFeedGasSmøbukk.setTemperature(25.0, "C");
    dryFeedGasSmøbukk.setPressure(40.0, "bara");

    StreamSaturatorUtil saturatedFeedGasSmøbukk = new StreamSaturatorUtil(dryFeedGasSmøbukk);
    saturatedFeedGasSmøbukk.setName("water saturator Smøbukk");

    Stream waterSaturatedFeedGasSmøbukk = new Stream(saturatedFeedGasSmøbukk.getOutStream());
    waterSaturatedFeedGasSmøbukk.setName("water saturated feed gas Smøbukk");

    HydrateEquilibriumTemperatureAnalyser hydrateTAnalyserSmøbukk = new HydrateEquilibriumTemperatureAnalyser(
        waterSaturatedFeedGasSmøbukk);
    hydrateTAnalyserSmøbukk.setName("hydrate temperature analyser Smøbukk");

    Splitter SmøbukkSplit = new Splitter("Smøbukk Splitter", waterSaturatedFeedGasSmøbukk);
    double[] splitSmøbukk = {1.0-1e-10, 1e-10};
    SmøbukkSplit.setSplitFactors(splitSmøbukk);

        
    Stream dryFeedGasMidgard= new Stream("dry feed gas Midgard201", feedGas.clone());
    dryFeedGasMidgard.setFlowRate(10, "MSm3/day");
    dryFeedGasMidgard.setTemperature(5, "C");
    dryFeedGasMidgard.setPressure(40.0, "bara");

    StreamSaturatorUtil saturatedFeedGasMidgard = new StreamSaturatorUtil(dryFeedGasMidgard);
    saturatedFeedGasMidgard.setName("water saturator Midgard");

    Stream waterSaturatedFeedGasMidgard = new Stream(saturatedFeedGasMidgard.getOutStream());
    waterSaturatedFeedGasMidgard.setName("water saturated feed gas Midgard");

    HydrateEquilibriumTemperatureAnalyser hydrateTAnalyserMidgard = new HydrateEquilibriumTemperatureAnalyser(
        waterSaturatedFeedGasMidgard);
    hydrateTAnalyserMidgard.setName("hydrate temperature analyser Midgard");

    
    Splitter MidgardSplit = new Splitter("Midgard Splitter", waterSaturatedFeedGasMidgard);
    double[] splitMidgard= {1e-10, 1-1e-10};
    MidgardSplit.setSplitFactors(splitMidgard);


    StaticMixer TrainB = new StaticMixer("mixer TrainB");
    TrainB.addStream(SmøbukkSplit.getSplitStream(1));
    TrainB.addStream(MidgardSplit.getSplitStream(1));


    Heater feedTPsetterToAbsorber = new Heater("TP of gas to absorber", TrainB.getOutletStream());
    feedTPsetterToAbsorber.setOutPressure(40.0, "bara");
    feedTPsetterToAbsorber.setOutTemperature(37.0, "C");

    Stream feedToAbsorber = new Stream("feed to TEG absorber", feedTPsetterToAbsorber.getOutletStream());

    HydrateEquilibriumTemperatureAnalyser hydrateTAnalyser2 = new HydrateEquilibriumTemperatureAnalyser(feedToAbsorber);
    hydrateTAnalyser2.setName("hydrate temperature gas to absorber");

    WaterDewPointAnalyser waterDewPointAnalyserToAbsorber = new WaterDewPointAnalyser(feedToAbsorber);
    waterDewPointAnalyserToAbsorber.setMethod("multiphase");
    waterDewPointAnalyserToAbsorber.setReferencePressure(40.0);
    waterDewPointAnalyserToAbsorber.setName("water dew point gas to absorber");

    neqsim.thermo.system.SystemInterface feedTEG = (neqsim.thermo.system.SystemInterface) feedGas.clone();
    feedTEG.setMolarComposition(new double[] { 0.0, 0.0, 0.0, 0.0, 0.0, 0.0, 0.0, 0.0, 0.0, 0.0, 0.0, 0.01, 0.99 });

    Stream TEGFeed = new Stream("lean TEG to absorber", feedTEG);
    TEGFeed.setFlowRate(8000.0, "kg/hr");
    TEGFeed.setTemperature(40.0, "C");
    TEGFeed.setPressure(40.0, "bara");

    SimpleTEGAbsorber absorber = new SimpleTEGAbsorber("TEG absorber");
    absorber.addGasInStream(feedToAbsorber);
    absorber.addSolventInStream(TEGFeed);
    absorber.setNumberOfStages(4);
    absorber.setStageEfficiency(0.8);
    absorber.setInternalDiameter(2.240);

    Stream dehydratedGas = new Stream(absorber.getGasOutStream());
    dehydratedGas.setName("dry gas from absorber");

    Stream richTEG = new Stream(absorber.getLiquidOutStream());
    richTEG.setName("rich TEG from absorber");

    HydrateEquilibriumTemperatureAnalyser waterDewPointAnalyser = new HydrateEquilibriumTemperatureAnalyser(
        dehydratedGas);
    waterDewPointAnalyser.setReferencePressure(70.0);
    waterDewPointAnalyser.setName("hydrate dew point analyser");

    WaterDewPointAnalyser waterDewPointAnalyser2 = new WaterDewPointAnalyser(dehydratedGas);
    waterDewPointAnalyser2.setReferencePressure(70.0);
    waterDewPointAnalyser2.setName("water dew point analyser");
    
    Heater condHeat = new Heater(richTEG);
    condHeat.setName("Condenser heat exchanger");

    ThrottlingValve glycol_flash_valve = new ThrottlingValve("Flash valve", condHeat.getOutStream());
    glycol_flash_valve.setName("Rich TEG HP flash valve");
    glycol_flash_valve.setOutletPressure(7.0);
    
    HeatExchanger heatEx2 = new HeatExchanger(glycol_flash_valve.getOutStream());
    heatEx2.setName("rich TEG heat exchanger 1");
    heatEx2.setGuessOutTemperature(273.15 + 90.0);
    heatEx2.setUAvalue(1450.0);

    neqsim.thermo.system.SystemInterface feedWater = (neqsim.thermo.system.SystemInterface) feedGas.clone();
    feedWater.setMolarComposition(new double[] { 0.0, 0.0, 0.0, 0.0, 0.0, 0.0, 0.0, 0.0, 0.0, 0.0, 0.0, 1.0, 0.0 });

    double addedWaterRate = 0.0;
    Stream waterFeed = new Stream("lean TEG to absorber", feedWater);
    waterFeed.setFlowRate(addedWaterRate, "kg/hr");
    waterFeed.setTemperature(90.0, "C");
    waterFeed.setPressure(7.0, "bara");

    Separator flashSep = new Separator(heatEx2.getOutStream(0));
    if(addedWaterRate>0){
      flashSep.addStream(waterFeed);
    }
    flashSep.setName("degasing separator");
    flashSep.setInternalDiameter(1.2);

    Stream flashGas = new Stream(flashSep.getGasOutStream());
    flashGas.setName("gas from degasing separator");

    Stream flashLiquid = new Stream(flashSep.getLiquidOutStream());
    flashLiquid.setName("liquid from degasing separator");

    Filter filter = new Filter(flashLiquid);
    filter.setName("TEG fine filter");
    filter.setDeltaP(0.0, "bara");

    HeatExchanger heatEx = new HeatExchanger(filter.getOutStream());
    heatEx.setName("lean/rich TEG heat-exchanger");
    heatEx.setGuessOutTemperature(273.15 + 140.0);
    heatEx.setUAvalue(9140.0);

    double reboilerPressure = 1.4;
    double condenserPressure = 1.2;
    double feedPressureGLycol = (reboilerPressure+condenserPressure)/2.0; //enters middle of column
    double feedPressureStripGas = (reboilerPressure+condenserPressure)/2.0; //enters middle of column

    ThrottlingValve glycol_flash_valve2 = new ThrottlingValve("LP flash valve", heatEx.getOutStream(0));
    glycol_flash_valve2.setName("Rich TEG LP flash valve");
    glycol_flash_valve2.setOutletPressure(feedPressureGLycol);

    neqsim.thermo.system.SystemInterface stripGas = (neqsim.thermo.system.SystemInterface) feedGas.clone();
    stripGas.setMolarComposition(new double[] { 0.0, 0.0, 1.0, 0.0, 0.0, 0.0, 0.0, 0.0, 0.0, 0.0, 0.0, 0.0, 0.0 });

    Stream strippingGas = new Stream("stripGas", stripGas);
    strippingGas.setFlowRate(250.0*0.8, "kg/hr");
    strippingGas.setTemperature(180.0, "C");
    strippingGas.setPressure(feedPressureStripGas, "bara");

    Stream gasToReboiler = (Stream) strippingGas.clone();
    gasToReboiler.setName("gas to reboiler");

    DistillationColumn column = new DistillationColumn(1, true, true);
    column.setName("TEG regeneration column");
    column.addFeedStream(glycol_flash_valve2.getOutStream(), 1);
    column.getReboiler().setOutTemperature(273.15 + 202.0);
    column.getCondenser().setOutTemperature(273.15 + 89.0);
    column.getTray(1).addStream(gasToReboiler);
    column.setTopPressure(condenserPressure);
    column.setBottomPressure(reboilerPressure);
    column.setInternalDiameter(0.56);

    Heater coolerRegenGas = new Heater(column.getGasOutStream());
    coolerRegenGas.setName("regen gas cooler");
    coolerRegenGas.setOutTemperature(273.15 + 15.0);

    Separator sepregenGas = new Separator(coolerRegenGas.getOutStream());
    sepregenGas.setName("regen gas separator");

    Stream gasToFlare = new Stream(sepregenGas.getGasOutStream());
    gasToFlare.setName("gas to flare");

    Stream liquidToTrreatment = new Stream(sepregenGas.getLiquidOutStream());
    liquidToTrreatment.setName("water to treatment");


    WaterStripperColumn stripper = new WaterStripperColumn("TEG stripper");
    stripper.addSolventInStream(column.getLiquidOutStream());
    stripper.addGasInStream(strippingGas);
    stripper.setNumberOfStages(3);
    stripper.setStageEfficiency(0.8);

    Recycle recycleGasFromStripper = new Recycle("stripping gas recirc");
    recycleGasFromStripper.addStream(stripper.getGasOutStream());
    recycleGasFromStripper.setOutletStream(gasToReboiler);

    neqsim.thermo.system.SystemInterface pureTEG = (neqsim.thermo.system.SystemInterface) feedGas.clone();
    pureTEG.setMolarComposition(new double[] { 0.0, 0.0, 0.0, 0.0, 0.0, 0.0, 0.0, 0.0, 0.0, 0.0, 0.0, 0.0, 1.0 });

    heatEx.setFeedStream(1, stripper.getLiquidOutStream());

    heatEx2.setFeedStream(1, heatEx.getOutStream(1));

    
    Pump hotLeanTEGPump = new Pump(heatEx2.getOutStream(1));
    hotLeanTEGPump.setName("lean TEG LP pump");
    hotLeanTEGPump.setOutletPressure(40.0);
    hotLeanTEGPump.setIsentropicEfficiency(0.9);

    Stream makeupTEG = new Stream("makeup TEG", pureTEG);
    makeupTEG.setFlowRate(1e-6, "kg/hr");
    makeupTEG.setTemperature(100.0, "C");
    makeupTEG.setPressure(40.0, "bara");

    Calculator makeupCalculator = new Calculator("TEG makeup calculator");
    makeupCalculator.addInputVariable(dehydratedGas);
    makeupCalculator.addInputVariable(flashGas);
    makeupCalculator.addInputVariable(gasToFlare);
    makeupCalculator.addInputVariable(liquidToTrreatment);
    makeupCalculator.setOutputVariable(makeupTEG);

    StaticMixer makeupMixer = new StaticMixer("makeup mixer");
    makeupMixer.addStream(hotLeanTEGPump.getOutStream());
    //makeupMixer.addStream(makeupTEG);

    Heater coolerhOTteg3 = new Heater(makeupMixer.getOutStream());
    coolerhOTteg3.setName("lean TEG cooler");
    coolerhOTteg3.setOutTemperature(273.15 + 40.0);

    condHeat.setEnergyStream(column.getCondenser().getEnergyStream());

    Stream leanTEGtoabs = new Stream(coolerhOTteg3.getOutStream());
    leanTEGtoabs.setName("lean TEG to absorber");

    Recycle resycleLeanTEG = new Recycle("lean TEG resycle");
    resycleLeanTEG.addStream(leanTEGtoabs);
    resycleLeanTEG.setOutletStream(TEGFeed);
    resycleLeanTEG.setPriority(200);
    resycleLeanTEG.setDownstreamProperty("flow rate");


    neqsim.processSimulation.processSystem.ProcessSystem operations = new neqsim.processSimulation.processSystem.ProcessSystem();
    operations.add(dryFeedGasSmøbukk);
    operations.add(saturatedFeedGasSmøbukk);
    operations.add(waterSaturatedFeedGasSmøbukk);
    operations.add(hydrateTAnalyserSmøbukk);
    operations.add(SmøbukkSplit);

    operations.add(dryFeedGasMidgard);
    operations.add(saturatedFeedGasMidgard);
    operations.add(waterSaturatedFeedGasMidgard);
    operations.add(hydrateTAnalyserMidgard);

    operations.add(MidgardSplit);

    operations.add(TrainB);
    


    operations.add(feedTPsetterToAbsorber);
    operations.add(feedToAbsorber);
    operations.add(hydrateTAnalyser2);
    operations.add(waterDewPointAnalyserToAbsorber);
    operations.add(TEGFeed);
    operations.add(absorber);
    operations.add(dehydratedGas);
    operations.add(richTEG);
    operations.add(waterDewPointAnalyser);
    operations.add(waterDewPointAnalyser2);
  
    operations.add(condHeat);
    
    operations.add(glycol_flash_valve);
    operations.add(heatEx2);
    operations.add(waterFeed);
    operations.add(flashSep);
    operations.add(flashGas);
    operations.add(flashLiquid);

    operations.add(filter);
    operations.add(heatEx);
    operations.add(glycol_flash_valve2);
    operations.add(strippingGas);

    operations.add(gasToReboiler);
    operations.add(column);

    operations.add(coolerRegenGas);
    operations.add(sepregenGas);
    operations.add(gasToFlare);
    operations.add(liquidToTrreatment);
  
    operations.add(stripper);
    operations.add(recycleGasFromStripper);
      


    operations.add(hotLeanTEGPump);
    operations.add(makeupTEG);
    operations.add(makeupCalculator);
    operations.add(makeupMixer);
    operations.add(coolerhOTteg3);
    operations.add(leanTEGtoabs);
    operations.add(resycleLeanTEG);

    operations.run();

>>>>>>> 7606540b
  }
}<|MERGE_RESOLUTION|>--- conflicted
+++ resolved
@@ -786,8 +786,6 @@
     operations.add(leanTEGtoabs);
     operations.add(resycleLeanTEG);
     //operations.run();
-<<<<<<< HEAD
-=======
   }
 
   @Test
@@ -1108,7 +1106,5 @@
     operations.add(resycleLeanTEG);
 
     operations.run();
-
->>>>>>> 7606540b
   }
 }