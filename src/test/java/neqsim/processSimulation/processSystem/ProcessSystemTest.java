package neqsim.processSimulation.processSystem;

import java.util.ArrayList;
import org.junit.jupiter.api.Assertions;
import org.junit.jupiter.api.BeforeEach;
import org.junit.jupiter.api.Test;
import neqsim.processSimulation.processEquipment.ProcessEquipmentInterface;
import neqsim.processSimulation.processEquipment.separator.Separator;

public class ProcessSystemTest {
    ProcessSystem p;
    String _name = "TestProcess";

    @BeforeEach
    public void setUp() {
        p = new ProcessSystem();
        p.setName(_name);
    }

    @Test
    void testGetName() {
        Assertions.assertEquals(_name, p.getName());
    }

    @Test
    public void testSetTimeStep() {
        double timeStep = p.getTimeStep() * 2;
        Assertions.assertEquals(timeStep / 2, p.getTimeStep());
        Assertions.assertNotEquals(timeStep, p.getTimeStep());

        p.setTimeStep(timeStep);
        Assertions.assertEquals(timeStep, p.getTimeStep());
        Assertions.assertNotEquals(timeStep / 2, p.getTimeStep());
    }

    @Test
    public void testHasUnitName() {
        String sepName = "TestSep";
        Assertions.assertFalse(p.hasUnitName(sepName));
        p.add(new Separator(sepName));
        Assertions.assertTrue(p.hasUnitName(sepName));
    }

    @Test
    void testAdd() {
        String sepName = "TestSep";
<<<<<<< HEAD
        Separator sep = new Separator(sepName);
=======
        Separator sep = new Separator("sep");
        sep.setName(sepName);
>>>>>>> a2dcb88c
        p.add(sep);

        ArrayList<ProcessEquipmentInterface> list = p.getUnitOperations();

        Assertions.assertTrue(sep == p.getUnit(sepName));

        Assertions.assertEquals(1, list.size());
        Assertions.assertEquals(1, p.size());

        Assertions.assertTrue((Separator) list.get(0) == sep);

        p.removeUnit(sepName);
        Assertions.assertNull(p.getUnit(sepName));
        Assertions.assertEquals(0, p.size());

        list = p.getUnitOperations();

        Assertions.assertEquals(0, list.size());

        p.add(sep);
        Assertions.assertEquals(1, p.size());

        p.clear();
        Assertions.assertEquals(0, p.size());

        p.add(sep);
        Assertions.assertEquals(1, p.size());

        p.clearAll();
        Assertions.assertEquals(0, p.size());
    }

    @Test
    public void testAddUnitTwice() {
        Separator sep = new Separator("sep");
        p.add(sep);
        p.add(sep); // Won't add the copy
        Assertions.assertEquals(1, p.size());
    }

    @Test
    public void testRemoveUnit() {
<<<<<<< HEAD
        Separator sep = new Separator("sep");
=======
        Separator sep = new Separator("Separator");
>>>>>>> a2dcb88c
        p.add(sep);
        Assertions.assertEquals(1, p.size());
        p.removeUnit("Separator");
        Assertions.assertEquals(0, p.size());
    }

    @Test
    public void testAddUnitsWithNoName() {
        Separator sep = new Separator();
        p.add(sep);
        sep = new Separator();
        p.add(sep);
        Assertions.assertEquals(2, p.size());
        p.removeUnit("Separator2");
        Assertions.assertEquals(1, p.size());
        p.removeUnit("Separator");
        Assertions.assertEquals(0, p.size());
    }

    @Test
    public void testGetUnitNumber() {
        Separator sep = new Separator("Separator");
        p.add(sep);
<<<<<<< HEAD
        Separator sep2 = new Separator("Separator");
=======
        Separator sep2 = new Separator("Separator2");
>>>>>>> a2dcb88c
        p.add(sep2);

        Assertions.assertEquals(0, p.getUnitNumber("Separator"));
        Assertions.assertEquals(1, p.getUnitNumber("Separator2"));

        p.removeUnit("Separator");
        p.add(sep);

        Assertions.assertEquals(0, p.getUnitNumber("Separator2"));
        Assertions.assertEquals(1, p.getUnitNumber("Separator"));
    }

    @Test
    public void testSetSurroundingTemperature() {
        double temp = 200;
        p.setSurroundingTemperature(temp);
        Assertions.assertEquals(temp, p.getSurroundingTemperature());
    }

    @Test
    void testClear() {
        p.clear();
    }

    @Test
    void testClearAll() {
        p.clearAll();
    }

    @Test
    void testCopy() {
        ProcessSystem sys2 = p.copy();
        Assertions.assertTrue(p.equals(sys2));
        Assertions.assertEquals(p, sys2);
    }

    @Test
    void testDisplayResult() {}

    @Test
    void testGetAllUnitNames() {

    }

    @Test
    void testGetConditionMonitor() {

    }

    @Test
    void testGetCoolerDuty() {

    }

    @Test
    void testGetCostEstimator() {

    }

    @Test
    void testGetEntropyProduction() {

    }

    @Test
    void testGetExergyChange() {

    }

    @Test
    void testGetHeaterDuty() {

    }

    @Test
    void testGetMeasurementDevice() {

    }

    @Test
    void testGetMechanicalWeight() {

    }

    @Test
    void testGetPower() {

    }

    @Test
    void testGetSurroundingTemperature() {

    }

    @Test
    void testGetSystemMechanicalDesign() {

    }

    @Test
    void testGetUnit() {

    }

    @Test
    void testGetUnitOperations() {

    }

    @Test
    void testOpen() {

    }

    @Test
    void testPrintLogFile() {

    }

    @Test
    void testReplaceObject() {

    }

    @Test
    void testReportMeasuredValues() {

    }

    @Test
    void testReportResults() {

    }

    @Test
    void testRun() {

    }

    @Test
    void testRunAsThread() {

    }

    @Test
    void testSave() {

    }

    @Test
    void testSetFluid() {

    }

    @Test
    void testSetName() {}

    @Test
    void testSetSystemMechanicalDesign() {

    }

    @Test
    void testSize() {

    }

    @Test
    void testView() {}
}<|MERGE_RESOLUTION|>--- conflicted
+++ resolved
@@ -44,12 +44,8 @@
     @Test
     void testAdd() {
         String sepName = "TestSep";
-<<<<<<< HEAD
-        Separator sep = new Separator(sepName);
-=======
         Separator sep = new Separator("sep");
         sep.setName(sepName);
->>>>>>> a2dcb88c
         p.add(sep);
 
         ArrayList<ProcessEquipmentInterface> list = p.getUnitOperations();
@@ -92,11 +88,7 @@
 
     @Test
     public void testRemoveUnit() {
-<<<<<<< HEAD
-        Separator sep = new Separator("sep");
-=======
         Separator sep = new Separator("Separator");
->>>>>>> a2dcb88c
         p.add(sep);
         Assertions.assertEquals(1, p.size());
         p.removeUnit("Separator");
@@ -120,11 +112,7 @@
     public void testGetUnitNumber() {
         Separator sep = new Separator("Separator");
         p.add(sep);
-<<<<<<< HEAD
-        Separator sep2 = new Separator("Separator");
-=======
         Separator sep2 = new Separator("Separator2");
->>>>>>> a2dcb88c
         p.add(sep2);
 
         Assertions.assertEquals(0, p.getUnitNumber("Separator"));
