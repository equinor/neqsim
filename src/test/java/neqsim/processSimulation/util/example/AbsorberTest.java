--- conflicted
+++ resolved
@@ -3,17 +3,9 @@
 import neqsim.processSimulation.processEquipment.stream.Stream;
 
 /**
-<<<<<<< HEAD
- * <p>
- * AbsorberTest class.
- * </p>
- *
- * @author esol
-=======
  * <p>AbsorberTest class.</p>
  *
  * @author asmund
->>>>>>> 24915a9b
  * @version $Id: $Id
  * @since 2.2.3
  */
