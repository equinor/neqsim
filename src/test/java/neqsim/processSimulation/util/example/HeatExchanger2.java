package neqsim.processSimulation.util.example;

import neqsim.processSimulation.processEquipment.heatExchanger.HeatExchanger;
import neqsim.processSimulation.processEquipment.separator.Separator;
import neqsim.processSimulation.processEquipment.stream.Stream;
import neqsim.processSimulation.processEquipment.util.Recycle;
import neqsim.processSimulation.processEquipment.valve.ThrottlingValve;
import neqsim.thermodynamicOperations.ThermodynamicOperations;

/**
 * <p>
 * HeatExchanger2 class.
 * </p>
 *
 * @author asmund
 * @version $Id: $Id
 * @since 2.2.3
 */
public class HeatExchanger2 {
    /**
     * This method is just meant to test the thermo package.
     *
     * @param args an array of {@link java.lang.String} objects
     */
    public static void main(String args[]) {
        neqsim.thermo.system.SystemInterface testSystem =
                new neqsim.thermo.system.SystemSrkEos((273.15 + 60.0), 20.00);
        testSystem.addComponent("methane", 120.00);
        testSystem.addComponent("ethane", 120.0);
        testSystem.addComponent("n-heptane", 30.0);
        testSystem.createDatabase(true);
        testSystem.setMixingRule(2);
        ThermodynamicOperations testOps = new ThermodynamicOperations(testSystem);
        testOps.TPflash();

        Stream stream_Hot = new Stream("Stream1", testSystem);
        Stream stream_Cold = new Stream("Stream1", testSystem.clone());

<<<<<<< HEAD
        HeatExchanger heatEx = new HeatExchanger("heatex");
=======
        HeatExchanger heatEx = new HeatExchanger("heatEx");
>>>>>>> a2dcb88c
        heatEx.setFeedStream(0, stream_Hot);
        heatEx.setFeedStream(1, stream_Cold);// resyc.getOutStream());

        Separator sep = new Separator("sep", stream_Hot);

        Stream oilOutStream = new Stream("oilOutStream", sep.getLiquidOutStream());

        ThrottlingValve valv1 = new ThrottlingValve("valv1", oilOutStream);
        valv1.setOutletPressure(5.0);

<<<<<<< HEAD
        Recycle resyc = new Recycle();
        resyc.addStream(valv1.getOutletStream());
=======
        Recycle resyc = new Recycle("resyc");
        resyc.addStream(valv1.getOutStream());
>>>>>>> a2dcb88c
        resyc.setOutletStream(stream_Cold);

        neqsim.processSimulation.processSystem.ProcessSystem operations =
                new neqsim.processSimulation.processSystem.ProcessSystem();
        operations.add(stream_Hot);
        operations.add(heatEx);
        operations.add(sep);
        operations.add(oilOutStream);
        operations.add(valv1);
        operations.add(resyc);

        operations.run();

        heatEx.getOutStream(0).displayResult();
        resyc.getOutStream().displayResult();
    }
}<|MERGE_RESOLUTION|>--- conflicted
+++ resolved
@@ -36,11 +36,7 @@
         Stream stream_Hot = new Stream("Stream1", testSystem);
         Stream stream_Cold = new Stream("Stream1", testSystem.clone());
 
-<<<<<<< HEAD
-        HeatExchanger heatEx = new HeatExchanger("heatex");
-=======
         HeatExchanger heatEx = new HeatExchanger("heatEx");
->>>>>>> a2dcb88c
         heatEx.setFeedStream(0, stream_Hot);
         heatEx.setFeedStream(1, stream_Cold);// resyc.getOutStream());
 
@@ -51,13 +47,8 @@
         ThrottlingValve valv1 = new ThrottlingValve("valv1", oilOutStream);
         valv1.setOutletPressure(5.0);
 
-<<<<<<< HEAD
-        Recycle resyc = new Recycle();
-        resyc.addStream(valv1.getOutletStream());
-=======
         Recycle resyc = new Recycle("resyc");
         resyc.addStream(valv1.getOutStream());
->>>>>>> a2dcb88c
         resyc.setOutletStream(stream_Cold);
 
         neqsim.processSimulation.processSystem.ProcessSystem operations =
