--- conflicted
+++ resolved
@@ -9,17 +9,9 @@
 import neqsim.thermodynamicOperations.ThermodynamicOperations;
 
 /**
-<<<<<<< HEAD
- * <p>
- * HeatExchanger2 class.
- * </p>
- *
- * @author esol
-=======
  * <p>HeatExchanger2 class.</p>
  *
  * @author asmund
->>>>>>> 24915a9b
  * @version $Id: $Id
  * @since 2.2.3
  */
