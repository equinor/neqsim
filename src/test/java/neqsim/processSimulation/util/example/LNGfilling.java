--- conflicted
+++ resolved
@@ -10,13 +10,7 @@
 import neqsim.processSimulation.processEquipment.stream.Stream;
 
 /**
-<<<<<<< HEAD
- * <p>
- * LNGfilling class.
- * </p>
-=======
  * <p>LNGfilling class.</p>
->>>>>>> 24915a9b
  *
  * @author ESOL
  * @version $Id: $Id
@@ -24,13 +18,7 @@
  */
 public class LNGfilling {
     /**
-<<<<<<< HEAD
-     * <p>
-     * main.
-     * </p>
-=======
      * <p>main.</p>
->>>>>>> 24915a9b
      *
      * @param args an array of {@link java.lang.String} objects
      */
