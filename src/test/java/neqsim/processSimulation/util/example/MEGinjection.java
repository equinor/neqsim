--- conflicted
+++ resolved
@@ -68,12 +68,7 @@
         feedGasMEGmixer.addStream(feedGasStream);
         feedGasMEGmixer.addStream(MEGFeed);
 
-<<<<<<< HEAD
-        Heater pipeline = new Heater("pipelineHeater", feedGasMEGmixer.getOutStream());
-        pipeline.setName("gas-MEG pipeline");
-=======
         Heater pipeline = new Heater("gas-MEG pipeline", feedGasMEGmixer.getOutStream());
->>>>>>> a2dcb88c
         pipeline.setOutTemperature(273.15 + 35.5);
         pipeline.setOutPressure(80.2);
 
