package neqsim.processSimulation.util.example;

import neqsim.processSimulation.processEquipment.heatExchanger.Heater;
import neqsim.processSimulation.processEquipment.mixer.StaticMixer;
import neqsim.processSimulation.processEquipment.separator.ThreePhaseSeparator;
import neqsim.processSimulation.processEquipment.splitter.Splitter;
import neqsim.processSimulation.processEquipment.stream.Stream;
import neqsim.processSimulation.processEquipment.util.Adjuster;
import neqsim.processSimulation.processEquipment.valve.ThrottlingValve;

/**
 * <p>
 * MEGinjection class.
 * </p>
 *
 * @author asmund
 * @version $Id: $Id
 * @since 2.2.3
 */
public class MEGinjection {
<<<<<<< HEAD
  /**
   * <p>
   * main.
   * </p>
   *
   * @param args an array of {@link java.lang.String} objects
   */
  public static void main(String[] args) {
    // Create the input fluid to the TEG process and saturate it with water at
    // scrubber conditions
    neqsim.thermo.system.SystemInterface feedGas =
        new neqsim.thermo.system.SystemSrkCPAstatoil(273.15 + 42.0, 10.00);
    feedGas.addComponent("nitrogen", 1.03);
    feedGas.addComponent("CO2", 1.42);
    feedGas.addComponent("methane", 83.88);
    feedGas.addComponent("ethane", 8.07);
    feedGas.addComponent("propane", 3.54);
    feedGas.addComponent("i-butane", 0.54);
    feedGas.addComponent("n-butane", 0.84);
    feedGas.addComponent("i-pentane", 0.21);
    feedGas.addComponent("n-pentane", 0.19);
    feedGas.addComponent("n-hexane", 0.28);
    feedGas.addComponent("n-heptane", 1.28);
    feedGas.addComponent("n-octane", 1.28);
    feedGas.addComponent("n-nonane", 2.28);
    feedGas.addComponent("water", 2.0);
    feedGas.addComponent("MEG", 0.0);
    feedGas.createDatabase(true);
    feedGas.setMixingRule(10);
    feedGas.setMultiPhaseCheck(true);

    Stream feedGasStream = new Stream("feed fluid", feedGas);
    feedGasStream.run();
    feedGasStream.setFlowRate(11.23, "MSm3/day");
    feedGasStream.setTemperature(50.0, "C");
    feedGasStream.setPressure(55.00, "bara");

    neqsim.thermo.system.SystemInterface feedMEG = feedGas.clone();
    feedMEG.setMolarComposition(
        new double[] {0.0, 0.0, 0.0, 0.0, 0.0, 0.0, 0.0, 0.0, 0.0, 0.0, 0.0, 0.0, 0.0, 0.1, 0.9});

    Stream MEGFeed = new Stream("lean MEG feed stream", feedMEG);
    MEGFeed.setFlowRate(1000.0, "kg/hr");
    MEGFeed.setTemperature(50.0, "C");
    MEGFeed.setPressure(55.0, "bara");

    StaticMixer feedGasMEGmixer = new StaticMixer("MEG-gas mixer");
    feedGasMEGmixer.addStream(feedGasStream);
    feedGasMEGmixer.addStream(MEGFeed);

    Heater pipeline = new Heater("gas-MEG pipeline", feedGasMEGmixer.getOutletStream());
    pipeline.setOutTemperature(273.15 + 35.5);
    pipeline.setOutPressure(80.2);

    Stream mixerStream = (Stream) pipeline.getOutletStream();
    mixerStream.setName("feed gas and MEG");

    Adjuster adjuster = new Adjuster("MEG adjuster");
    adjuster.setAdjustedVariable(MEGFeed, "mass flow");
    adjuster.setTargetVariable(mixerStream, "mass fraction", 0.6, "-", "aqueous", "MEG");

    neqsim.processSimulation.processSystem.ProcessSystem MEGwelloperations =
        new neqsim.processSimulation.processSystem.ProcessSystem();
    MEGwelloperations.add(feedGasStream);
    MEGwelloperations.add(MEGFeed);
    MEGwelloperations.add(feedGasMEGmixer);
    MEGwelloperations.add(pipeline);
    MEGwelloperations.add(mixerStream);
    MEGwelloperations.add(adjuster);

    MEGwelloperations.run();
    // operations.run();

    MEGwelloperations.save("c:/temp/MEGinjection.neqsim");

    Stream feedStream =
        new Stream("feed to onhore", (Stream) MEGwelloperations.getUnit("feed gas and MEG"));

    ThrottlingValve onshoreChockeValve = new ThrottlingValve("onshore choke valve", feedStream);
    onshoreChockeValve.setOutletPressure(70.3);

    ThreePhaseSeparator slugCatcher =
        new ThreePhaseSeparator("slug catcher", onshoreChockeValve.getOutletStream());

    neqsim.thermo.system.SystemInterface feedMEGOnshore = feedGas.clone();
    feedMEG.setMolarComposition(
        new double[] {0.0, 0.0, 0.0, 0.0, 0.0, 0.0, 0.0, 0.0, 0.0, 0.0, 0.0, 0.0, 0.0, 0.1, 0.9});

    Stream MEGFeedOnshore = new Stream("lean MEG feed stream", feedMEGOnshore);
    MEGFeedOnshore.setFlowRate(1000.0, "kg/hr");
    MEGFeedOnshore.setTemperature(35.0, "C");
    MEGFeedOnshore.setPressure(80.0, "bara");

    neqsim.processSimulation.processEquipment.splitter.Splitter MEGsplitter =
        new Splitter("MEG splitter", MEGFeedOnshore);
    MEGsplitter.setSplitFactors(new double[] {0.1, 0.1, 0.8});

    StaticMixer MEGmixer1 = new StaticMixer("MEG mixer 1");
    MEGmixer1.addStream(slugCatcher.getGasOutStream());
    MEGmixer1.addStream(MEGsplitter.getSplitStream(0));

    ThrottlingValve DPvalve1 = new ThrottlingValve("DP valve 1", MEGmixer1.getOutStream());
    DPvalve1.setOutletPressure(70.0);

    neqsim.processSimulation.processSystem.ProcessSystem onshoreOperations =
        new neqsim.processSimulation.processSystem.ProcessSystem();
    onshoreOperations.add(feedStream);
    onshoreOperations.add(onshoreChockeValve);
    onshoreOperations.add(slugCatcher);
    onshoreOperations.add(MEGFeedOnshore);
    onshoreOperations.add(MEGsplitter);
    onshoreOperations.add(MEGmixer1);
    onshoreOperations.add(DPvalve1);

    onshoreOperations.run();

    onshoreOperations.save("c:/temp/MEGonshore.neqsim");

    // feedGasMEGmixer.getThermoSystem().display();
    DPvalve1.getThermoSystem().display();
  }
=======
    /**
     * <p>
     * main.
     * </p>
     *
     * @param args an array of {@link java.lang.String} objects
     */
    public static void main(String[] args) {
        // Create the input fluid to the TEG process and saturate it with water at
        // scrubber conditions
        neqsim.thermo.system.SystemInterface feedGas =
                new neqsim.thermo.system.SystemSrkCPAstatoil(273.15 + 42.0, 10.00);
        feedGas.addComponent("nitrogen", 1.03);
        feedGas.addComponent("CO2", 1.42);
        feedGas.addComponent("methane", 83.88);
        feedGas.addComponent("ethane", 8.07);
        feedGas.addComponent("propane", 3.54);
        feedGas.addComponent("i-butane", 0.54);
        feedGas.addComponent("n-butane", 0.84);
        feedGas.addComponent("i-pentane", 0.21);
        feedGas.addComponent("n-pentane", 0.19);
        feedGas.addComponent("n-hexane", 0.28);
        feedGas.addComponent("n-heptane", 1.28);
        feedGas.addComponent("n-octane", 1.28);
        feedGas.addComponent("n-nonane", 2.28);
        feedGas.addComponent("water", 2.0);
        feedGas.addComponent("MEG", 0.0);
        feedGas.createDatabase(true);
        feedGas.setMixingRule(10);
        feedGas.setMultiPhaseCheck(true);

        Stream feedGasStream = new Stream("feed fluid", feedGas);
        feedGasStream.run();
        feedGasStream.setFlowRate(11.23, "MSm3/day");
        feedGasStream.setTemperature(50.0, "C");
        feedGasStream.setPressure(55.00, "bara");

        neqsim.thermo.system.SystemInterface feedMEG = feedGas.clone();
        feedMEG.setMolarComposition(new double[] {0.0, 0.0, 0.0, 0.0, 0.0, 0.0, 0.0, 0.0, 0.0, 0.0,
                0.0, 0.0, 0.0, 0.1, 0.9});

        Stream MEGFeed = new Stream("lean MEG feed stream", feedMEG);
        MEGFeed.setFlowRate(1000.0, "kg/hr");
        MEGFeed.setTemperature(50.0, "C");
        MEGFeed.setPressure(55.0, "bara");

        StaticMixer feedGasMEGmixer = new StaticMixer("MEG-gas mixer");
        feedGasMEGmixer.addStream(feedGasStream);
        feedGasMEGmixer.addStream(MEGFeed);

        Heater pipeline = new Heater("gas-MEG pipeline", feedGasMEGmixer.getOutletStream());
        pipeline.setOutTemperature(273.15 + 35.5);
        pipeline.setOutPressure(80.2);

        Stream mixerStream = (Stream) pipeline.getOutletStream();
        mixerStream.setName("feed gas and MEG");

        Adjuster adjuster = new Adjuster("MEG adjuster");
        adjuster.setAdjustedVariable(MEGFeed, "mass flow");
        adjuster.setTargetVariable(mixerStream, "mass fraction", 0.6, "-", "aqueous", "MEG");

        neqsim.processSimulation.processSystem.ProcessSystem MEGwelloperations =
                new neqsim.processSimulation.processSystem.ProcessSystem();
        MEGwelloperations.add(feedGasStream);
        MEGwelloperations.add(MEGFeed);
        MEGwelloperations.add(feedGasMEGmixer);
        MEGwelloperations.add(pipeline);
        MEGwelloperations.add(mixerStream);
        MEGwelloperations.add(adjuster);

        MEGwelloperations.run();
        // operations.run();

        MEGwelloperations.save("c:/temp/MEGinjection.neqsim");

        Stream feedStream = new Stream("feed to onhore",
                (Stream) MEGwelloperations.getUnit("feed gas and MEG"));

        ThrottlingValve onshoreChockeValve = new ThrottlingValve("onshore choke valve", feedStream);
        onshoreChockeValve.setOutletPressure(70.3);

        ThreePhaseSeparator slugCatcher =
            new ThreePhaseSeparator("slug catcher", onshoreChockeValve.getOutletStream());

        neqsim.thermo.system.SystemInterface feedMEGOnshore = feedGas.clone();
        feedMEG.setMolarComposition(new double[] {0.0, 0.0, 0.0, 0.0, 0.0, 0.0, 0.0, 0.0, 0.0, 0.0,
                0.0, 0.0, 0.0, 0.1, 0.9});

        Stream MEGFeedOnshore = new Stream("lean MEG feed stream", feedMEGOnshore);
        MEGFeedOnshore.setFlowRate(1000.0, "kg/hr");
        MEGFeedOnshore.setTemperature(35.0, "C");
        MEGFeedOnshore.setPressure(80.0, "bara");

        neqsim.processSimulation.processEquipment.splitter.Splitter MEGsplitter =
                new Splitter("MEG splitter", MEGFeedOnshore);
        MEGsplitter.setSplitFactors(new double[] {0.1, 0.1, 0.8});

        StaticMixer MEGmixer1 = new StaticMixer("MEG mixer 1");
        MEGmixer1.addStream(slugCatcher.getGasOutStream());
        MEGmixer1.addStream(MEGsplitter.getSplitStream(0));

        ThrottlingValve DPvalve1 = new ThrottlingValve("DP valve 1", MEGmixer1.getOutletStream());
        DPvalve1.setOutletPressure(70.0);

        neqsim.processSimulation.processSystem.ProcessSystem onshoreOperations =
                new neqsim.processSimulation.processSystem.ProcessSystem();
        onshoreOperations.add(feedStream);
        onshoreOperations.add(onshoreChockeValve);
        onshoreOperations.add(slugCatcher);
        onshoreOperations.add(MEGFeedOnshore);
        onshoreOperations.add(MEGsplitter);
        onshoreOperations.add(MEGmixer1);
        onshoreOperations.add(DPvalve1);

        onshoreOperations.run();

        onshoreOperations.save("c:/temp/MEGonshore.neqsim");

        // feedGasMEGmixer.getThermoSystem().display();
        DPvalve1.getThermoSystem().display();
    }
>>>>>>> f88df2d5
}<|MERGE_RESOLUTION|>--- conflicted
+++ resolved
@@ -18,7 +18,6 @@
  * @since 2.2.3
  */
 public class MEGinjection {
-<<<<<<< HEAD
   /**
    * <p>
    * main.
@@ -120,7 +119,7 @@
     MEGmixer1.addStream(slugCatcher.getGasOutStream());
     MEGmixer1.addStream(MEGsplitter.getSplitStream(0));
 
-    ThrottlingValve DPvalve1 = new ThrottlingValve("DP valve 1", MEGmixer1.getOutStream());
+    ThrottlingValve DPvalve1 = new ThrottlingValve("DP valve 1", MEGmixer1.getOutletStream());
     DPvalve1.setOutletPressure(70.0);
 
     neqsim.processSimulation.processSystem.ProcessSystem onshoreOperations =
@@ -140,127 +139,4 @@
     // feedGasMEGmixer.getThermoSystem().display();
     DPvalve1.getThermoSystem().display();
   }
-=======
-    /**
-     * <p>
-     * main.
-     * </p>
-     *
-     * @param args an array of {@link java.lang.String} objects
-     */
-    public static void main(String[] args) {
-        // Create the input fluid to the TEG process and saturate it with water at
-        // scrubber conditions
-        neqsim.thermo.system.SystemInterface feedGas =
-                new neqsim.thermo.system.SystemSrkCPAstatoil(273.15 + 42.0, 10.00);
-        feedGas.addComponent("nitrogen", 1.03);
-        feedGas.addComponent("CO2", 1.42);
-        feedGas.addComponent("methane", 83.88);
-        feedGas.addComponent("ethane", 8.07);
-        feedGas.addComponent("propane", 3.54);
-        feedGas.addComponent("i-butane", 0.54);
-        feedGas.addComponent("n-butane", 0.84);
-        feedGas.addComponent("i-pentane", 0.21);
-        feedGas.addComponent("n-pentane", 0.19);
-        feedGas.addComponent("n-hexane", 0.28);
-        feedGas.addComponent("n-heptane", 1.28);
-        feedGas.addComponent("n-octane", 1.28);
-        feedGas.addComponent("n-nonane", 2.28);
-        feedGas.addComponent("water", 2.0);
-        feedGas.addComponent("MEG", 0.0);
-        feedGas.createDatabase(true);
-        feedGas.setMixingRule(10);
-        feedGas.setMultiPhaseCheck(true);
-
-        Stream feedGasStream = new Stream("feed fluid", feedGas);
-        feedGasStream.run();
-        feedGasStream.setFlowRate(11.23, "MSm3/day");
-        feedGasStream.setTemperature(50.0, "C");
-        feedGasStream.setPressure(55.00, "bara");
-
-        neqsim.thermo.system.SystemInterface feedMEG = feedGas.clone();
-        feedMEG.setMolarComposition(new double[] {0.0, 0.0, 0.0, 0.0, 0.0, 0.0, 0.0, 0.0, 0.0, 0.0,
-                0.0, 0.0, 0.0, 0.1, 0.9});
-
-        Stream MEGFeed = new Stream("lean MEG feed stream", feedMEG);
-        MEGFeed.setFlowRate(1000.0, "kg/hr");
-        MEGFeed.setTemperature(50.0, "C");
-        MEGFeed.setPressure(55.0, "bara");
-
-        StaticMixer feedGasMEGmixer = new StaticMixer("MEG-gas mixer");
-        feedGasMEGmixer.addStream(feedGasStream);
-        feedGasMEGmixer.addStream(MEGFeed);
-
-        Heater pipeline = new Heater("gas-MEG pipeline", feedGasMEGmixer.getOutletStream());
-        pipeline.setOutTemperature(273.15 + 35.5);
-        pipeline.setOutPressure(80.2);
-
-        Stream mixerStream = (Stream) pipeline.getOutletStream();
-        mixerStream.setName("feed gas and MEG");
-
-        Adjuster adjuster = new Adjuster("MEG adjuster");
-        adjuster.setAdjustedVariable(MEGFeed, "mass flow");
-        adjuster.setTargetVariable(mixerStream, "mass fraction", 0.6, "-", "aqueous", "MEG");
-
-        neqsim.processSimulation.processSystem.ProcessSystem MEGwelloperations =
-                new neqsim.processSimulation.processSystem.ProcessSystem();
-        MEGwelloperations.add(feedGasStream);
-        MEGwelloperations.add(MEGFeed);
-        MEGwelloperations.add(feedGasMEGmixer);
-        MEGwelloperations.add(pipeline);
-        MEGwelloperations.add(mixerStream);
-        MEGwelloperations.add(adjuster);
-
-        MEGwelloperations.run();
-        // operations.run();
-
-        MEGwelloperations.save("c:/temp/MEGinjection.neqsim");
-
-        Stream feedStream = new Stream("feed to onhore",
-                (Stream) MEGwelloperations.getUnit("feed gas and MEG"));
-
-        ThrottlingValve onshoreChockeValve = new ThrottlingValve("onshore choke valve", feedStream);
-        onshoreChockeValve.setOutletPressure(70.3);
-
-        ThreePhaseSeparator slugCatcher =
-            new ThreePhaseSeparator("slug catcher", onshoreChockeValve.getOutletStream());
-
-        neqsim.thermo.system.SystemInterface feedMEGOnshore = feedGas.clone();
-        feedMEG.setMolarComposition(new double[] {0.0, 0.0, 0.0, 0.0, 0.0, 0.0, 0.0, 0.0, 0.0, 0.0,
-                0.0, 0.0, 0.0, 0.1, 0.9});
-
-        Stream MEGFeedOnshore = new Stream("lean MEG feed stream", feedMEGOnshore);
-        MEGFeedOnshore.setFlowRate(1000.0, "kg/hr");
-        MEGFeedOnshore.setTemperature(35.0, "C");
-        MEGFeedOnshore.setPressure(80.0, "bara");
-
-        neqsim.processSimulation.processEquipment.splitter.Splitter MEGsplitter =
-                new Splitter("MEG splitter", MEGFeedOnshore);
-        MEGsplitter.setSplitFactors(new double[] {0.1, 0.1, 0.8});
-
-        StaticMixer MEGmixer1 = new StaticMixer("MEG mixer 1");
-        MEGmixer1.addStream(slugCatcher.getGasOutStream());
-        MEGmixer1.addStream(MEGsplitter.getSplitStream(0));
-
-        ThrottlingValve DPvalve1 = new ThrottlingValve("DP valve 1", MEGmixer1.getOutletStream());
-        DPvalve1.setOutletPressure(70.0);
-
-        neqsim.processSimulation.processSystem.ProcessSystem onshoreOperations =
-                new neqsim.processSimulation.processSystem.ProcessSystem();
-        onshoreOperations.add(feedStream);
-        onshoreOperations.add(onshoreChockeValve);
-        onshoreOperations.add(slugCatcher);
-        onshoreOperations.add(MEGFeedOnshore);
-        onshoreOperations.add(MEGsplitter);
-        onshoreOperations.add(MEGmixer1);
-        onshoreOperations.add(DPvalve1);
-
-        onshoreOperations.run();
-
-        onshoreOperations.save("c:/temp/MEGonshore.neqsim");
-
-        // feedGasMEGmixer.getThermoSystem().display();
-        DPvalve1.getThermoSystem().display();
-    }
->>>>>>> f88df2d5
 }