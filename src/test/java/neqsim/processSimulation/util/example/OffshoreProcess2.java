package neqsim.processSimulation.util.example;

import neqsim.processSimulation.processEquipment.mixer.Mixer;
import neqsim.processSimulation.processEquipment.mixer.StaticPhaseMixer;
import neqsim.processSimulation.processEquipment.separator.Separator;
import neqsim.processSimulation.processEquipment.stream.Stream;
import neqsim.processSimulation.processEquipment.stream.StreamInterface;
import neqsim.thermo.system.SystemInterface;
import neqsim.thermo.system.SystemSrkCPA;
import neqsim.thermodynamicOperations.ThermodynamicOperations;

/**
<<<<<<< HEAD
 * <p>
 * OffshoreProcess2 class.
 * </p>
 *
 * @author esol
=======
 * <p>OffshoreProcess2 class.</p>
 *
 * @author asmund
>>>>>>> 24915a9b
 * @version $Id: $Id
 * @since 2.2.3
 */
public class OffshoreProcess2 {
    /**
     * This method is just meant to test the thermo package.
     *
     * @param args an array of {@link java.lang.String} objects
     */
    @SuppressWarnings("unused")
    public static void main(String args[]) {
        SystemInterface testSystem = new SystemSrkCPA(273.15 + 20.0, 31.0);
        // SystemInterface testSystem = new SystemSrkSchwartzentruberEos(273.15+20.0,
        // 31.0);
        ThermodynamicOperations testOps = new ThermodynamicOperations(testSystem);

        testSystem.addComponent("nitrogen", 0.372);
        testSystem.addComponent("CO2", 3.344);
        testSystem.addComponent("methane", 82.224);
        testSystem.addComponent("ethane", 6.812);
        testSystem.addComponent("propane", 2.771);
        testSystem.addComponent("i-butane", 0.434);
        testSystem.addComponent("n-butane", 0.9);
        testSystem.addComponent("n-pentane", 0.356);
        testSystem.addComponent("i-pentane", 0.303);

        testSystem.addTBPfraction("C6", 10.428, 86.178 / 1000.0, 0.664);
        testSystem.addTBPfraction("C7", 0.626, 96.00 / 1000.0, 0.738);
        testSystem.addTBPfraction("C8", 0.609, 107.00 / 1000.0, 0.7650);
        testSystem.addTBPfraction("C9", 0.309, 121.00 / 1000.0, 0.781);
        testSystem.addTBPfraction("C10-C11", 0.254, 140.09 / 1000.0, 0.7936);
        testSystem.addTBPfraction("C12-C13", 0.137, 167.558 / 1000.0, 0.8082);
        testSystem.addTBPfraction("C14-C15", 0.067, 197.395 / 1000.0, 0.8205);
        testSystem.addTBPfraction("C16-C17", 0.03, 229.026 / 1000.0, 0.8313);
        testSystem.addTBPfraction("C18-C20", 0.017, 261.991 / 1000.0, 0.8428);
        testSystem.addTBPfraction("C21-C23", 0.005, 303.531 / 1000.0, 0.8551);
        testSystem.addComponent("water", 1.0e-10);

        testSystem.createDatabase(true);
        testSystem.setMixingRule(7);

        SystemInterface testSystem2 = new SystemSrkCPA(273.15 + 20.0, 31.0);
        testSystem2.addComponent("water", 10.0);
        testSystem2.setMixingRule(7);

        Stream stream_1 = new Stream("Stream1", testSystem);

        Separator separator = new Separator("Separator 1", stream_1);

        StreamInterface stream_2 = separator.getGasOutStream();
        stream_2.setName("gas out stream");

        StreamInterface stream_3 = separator.getLiquidOutStream();
        stream_3.setName("liquid out stream");

        Stream stream_4 = new Stream("water_stream", testSystem2);

        Mixer mixer = new StaticPhaseMixer("Mixer 1");
        mixer.addStream(stream_2);
        mixer.addStream(stream_4);

        neqsim.processSimulation.processSystem.ProcessSystem operations =
                new neqsim.processSimulation.processSystem.ProcessSystem();
        operations.add(stream_1);
        operations.add(separator);
        operations.add(stream_2);
        operations.add(stream_3);
        operations.add(stream_4);
        operations.add(mixer);

        operations.run();
        operations.displayResult();

        // ThermodynamicOperations testOps = new ThermodynamicOperations(testSystem);
        // testOps.calcPTphaseEnvelope();
        // testOps.displayResult();
    }
}<|MERGE_RESOLUTION|>--- conflicted
+++ resolved
@@ -10,17 +10,9 @@
 import neqsim.thermodynamicOperations.ThermodynamicOperations;
 
 /**
-<<<<<<< HEAD
- * <p>
- * OffshoreProcess2 class.
- * </p>
- *
- * @author esol
-=======
  * <p>OffshoreProcess2 class.</p>
  *
  * @author asmund
->>>>>>> 24915a9b
  * @version $Id: $Id
  * @since 2.2.3
  */
