--- conflicted
+++ resolved
@@ -24,348 +24,6 @@
  * @since 2.2.3
  */
 public class OffshoreProcess3 {
-<<<<<<< HEAD
-	/**
-	 * <p>main.</p>
-	 *
-	 * @param args an array of {@link java.lang.String} objects
-	 */
-	public static void main(String[] args) {
-		neqsim.thermo.system.SystemInterface testSystem = new SystemSrkEos(354.2, 120.0);
-
-		testSystem.addComponent("nitrogen", 1.0);
-		testSystem.addComponent("CO2", 1.42);
-		testSystem.addComponent("methane", 60.88);
-		testSystem.addComponent("ethane", 8.07);
-		testSystem.addComponent("propane", 3.54);
-		testSystem.addComponent("i-butane", 0.54);
-		testSystem.addComponent("n-butane", 0.2);
-		testSystem.addComponent("i-pentane", 0.21);
-		testSystem.addComponent("n-pentane", 0.19);
-		testSystem.addComponent("n-hexane", 0.28);
-		testSystem.addComponent("n-heptane", 5.0);
-		testSystem.addComponent("water", 1.5);
-
-		testSystem.createDatabase(true);
-		testSystem.setMixingRule(2);
-		testSystem.setMultiPhaseCheck(true);
-		neqsim.thermo.system.SystemInterface fluid3 =
-				neqsim.thermo.Fluid.create("black oil with water");
-
-		Stream wellStream = new Stream("well stream", fluid3);
-		// wellStream.setFluid(testSystem);
-		wellStream.setFlowRate(14.23, "MSm3/day");
-		wellStream.setTemperature(41.0, "C");
-		wellStream.setPressure(120.0, "bara");
-
-		Heater inletTempControl = new Heater(wellStream);
-		inletTempControl.setName("well stream cooler/heater");
-		inletTempControl.setOutTemperature(50.0, "C");
-		inletTempControl.setOutPressure(55.21, "bara");
-
-		ThrottlingValve valve =
-				new ThrottlingValve("inlet choke valve", inletTempControl.getOutStream());
-		valve.setOutletPressure(35.21);
-
-		Stream oilToInletSep = new Stream((SystemInterface) fluid3.clone());
-		oilToInletSep.setFlowRate(1e-10, "kg/hr");
-		ThreePhaseSeparator inletSeparator =
-				new ThreePhaseSeparator("1st stage separator", valve.getOutStream());
-		inletSeparator.setEntrainment(0.005, "mass", "product", "aqueous", "oil");
-		inletSeparator.setEntrainment(500e-6, "mole", "product", "oil", "aqueous");
-		inletSeparator.addStream(oilToInletSep);
-
-		Heater heater1 = new Heater(inletSeparator.getOilOutStream());
-		heater1.setName("oil cooler/heater to 2nd stage");
-		heater1.setOutTemperature(85.0, "C");
-
-		ThrottlingValve valve2 = new ThrottlingValve(heater1.getOutStream());
-		valve2.setName("oil HP to MP valve");
-		valve2.setOutletPressure(7.0);
-
-		ThrottlingValve waterDPvalve = new ThrottlingValve(inletSeparator.getWaterOutStream());
-		waterDPvalve.setName("Water HP to LP valve");
-		waterDPvalve.setOutletPressure(1.01325);
-
-		Separator waterStabSep =
-				new Separator("water degasing separator", waterDPvalve.getOutStream());
-
-		Stream waterToTreatment = new Stream(waterStabSep.getLiquidOutStream());
-		waterToTreatment.setName("water to treatment");
-
-		Stream gasFromWaterTreatment = new Stream(waterStabSep.getGasOutStream());
-		gasFromWaterTreatment.setName("gas from water treatment");
-
-		Stream oilToSep = new Stream((SystemInterface) fluid3.clone());
-		oilToSep.setFlowRate(1e-10, "kg/hr");
-
-		ThreePhaseSeparator mpseparator =
-				new ThreePhaseSeparator("2nd stage separator", valve2.getOutStream());
-		mpseparator.addStream(oilToSep);
-
-		ThrottlingValve valvempValve = new ThrottlingValve(mpseparator.getOilOutStream());
-		valvempValve.setName("oil MP to LP valve");
-		valvempValve.setOutletPressure(2.1);
-
-		ThreePhaseSeparator lpseparator =
-				new ThreePhaseSeparator("3rd stage separator", valvempValve.getOutStream());
-		Stream stableOilStream = (Stream) lpseparator.getOilOutStream();
-		stableOilStream.setName("stable oil");
-
-		Compressor lpcompressor = new Compressor(lpseparator.getGasOutStream());
-		lpcompressor.setName("1st stage recompressor");
-		// lpcompressor.setOutletPressure(15.0);
-		SetPoint compressorPresSet2 =
-				new SetPoint("comp pres LP set", lpcompressor, "pressure", valve2.getOutStream());
-
-		Cooler lpgasheater = new Cooler(lpcompressor.getOutStream());
-		lpgasheater.setName("1st stage gas cooler");
-		lpgasheater.setOutTemperature(35.0, "C");
-
-		neqsim.thermo.system.SystemInterface coolingWaterSYstm =
-				(neqsim.thermo.system.SystemInterface) fluid3.clone();
-		// coolingWaterSYstm.setMolarComposition(new double[] { 0.0, 0.0, 1.0, 0.0, 0.0,
-		// 0.0, 0.0, 0.0, 0.0, 0.0, 0.0, 0.0 });
-		coolingWaterSYstm.removeMoles();
-		coolingWaterSYstm.addComponent("water", 1.0);
-
-		/*
-		 * Stream coolingWater = new Stream("cooling water", coolingWaterSYstm);
-		 * coolingWater.setFlowRate(500900.2, "kg/hr"); coolingWater.setTemperature(10.0, "C");
-		 * coolingWater.setPressure(10.0, "bara");
-		 * 
-		 * HeatExchanger heatEx = new HeatExchanger(lpcompressor.getOutStream());
-		 * heatEx.setName("LP heat Exchanger"); heatEx.setGuessOutTemperature(273.15+40.0);
-		 * heatEx.setUAvalue(45000.0); heatEx.setFeedStream(1, coolingWater);
-		 * 
-		 */
-
-		Cooler lpHeatExchanger = new Cooler(lpcompressor.getOutStream());
-		lpgasheater.setName("1st stage gas heat exchanger");
-		lpgasheater.setOutTemperature(35.0, "C");
-
-		Separator lpscrubber = new Separator("2nd stage scrubber", lpgasheater.getOutStream());
-		Stream liqFromlpscrubber = (Stream) lpscrubber.getLiquidOutStream();
-
-		Recycle lpscrubberResyc = new Recycle("mpscrubberRes");
-		lpscrubberResyc.addStream(liqFromlpscrubber);
-		lpscrubberResyc.setOutletStream(oilToSep);
-
-		Mixer mixermp = new Mixer("mp gas mixer");
-		mixermp.addStream(lpscrubber.getGasOutStream());
-		mixermp.addStream(mpseparator.getGasOutStream());
-
-		Compressor compressor2stage = new Compressor(mixermp.getOutStream());
-		compressor2stage.setName("2nd stage recompressor");
-		compressor2stage.setIsentropicEfficiency(0.75);
-		// compressor2stage.setOutletPressure(75.0);
-
-		SetPoint compressorPresSet =
-				new SetPoint("comp pres set", compressor2stage, "pressure", inletSeparator);
-
-		Heater secondndstagecooler = new Heater(compressor2stage.getOutStream());
-		secondndstagecooler.setName("2nd stage cooler");
-		secondndstagecooler.setOutTemperature(290.0);
-
-		Separator scrubbberfrom2ndstage =
-				new Separator("scrubber of mix gas HP", secondndstagecooler.getOutStream());
-
-		Mixer mixer = new Mixer("HP rich gas mixer");
-		mixer.addStream(inletSeparator.getGasOutStream());
-		mixer.addStream(scrubbberfrom2ndstage.getGasOutStream());
-
-		Heater dewPointScrubberCooler = new Heater(mixer.getOutStream());
-		dewPointScrubberCooler.setName("dew point scrubber cooler2");
-		dewPointScrubberCooler.setOutTemperature(273.15 + 32.3);
-
-		Separator mpscrubber =
-				new Separator("dew point control scrubber", dewPointScrubberCooler.getOutStream());
-
-		Stream liqFrommpscrubber = (Stream) mpscrubber.getLiquidOutStream();
-
-		Recycle mpscrubberResyc = new Recycle("hpscrubberRes");
-		mpscrubberResyc.addStream(liqFrommpscrubber);
-		mpscrubberResyc.addStream(scrubbberfrom2ndstage.getLiquidOutStream());
-		mpscrubberResyc.setOutletStream(oilToSep);
-
-		MoleFractionControllerUtil waterRemoval =
-				new MoleFractionControllerUtil(mpscrubber.getGasOutStream());
-		waterRemoval.setMoleFraction("water", 10.0e-6);
-
-		Stream richGas = new Stream(waterRemoval.getOutStream());
-		richGas.setName("rich gas");
-
-		Compressor exportGasCompressor = new Compressor(richGas);
-		exportGasCompressor.setName("1st stage export compressor");
-		exportGasCompressor.setIsentropicEfficiency(0.75);
-		exportGasCompressor.setOutletPressure(richGas.getPressure() * 2.5);
-
-		Cooler exportGasCompressorCooler = new Cooler(exportGasCompressor.getOutStream());
-		exportGasCompressorCooler.setName("1st stage export gas cooler");
-		exportGasCompressorCooler.setOutTemperature(35.0, "C");
-
-		Compressor exportGasCompressor2 = new Compressor(exportGasCompressorCooler.getOutStream());
-		exportGasCompressor2.setName("2nd stage export compressor");
-		exportGasCompressor2.setIsentropicEfficiency(0.75);
-		exportGasCompressor2.setOutletPressure(
-				exportGasCompressorCooler.getOutStream().getPressure() * 2.5 * 2.5);
-
-		Cooler exportGasCompressorCooler2 = new Cooler(exportGasCompressor2.getOutStream());
-		exportGasCompressorCooler2.setName("2nd stage export gas cooler");
-		exportGasCompressorCooler2.setOutTemperature(35.0, "C");
-
-		Stream exportGas = new Stream(exportGasCompressorCooler2.getOutStream());
-		exportGas.setName("export gas");
-
-		neqsim.processSimulation.processSystem.ProcessSystem operations =
-				new neqsim.processSimulation.processSystem.ProcessSystem();
-		operations.add(wellStream);
-		operations.add(inletTempControl);
-		operations.add(valve);
-		operations.add(inletSeparator);
-		operations.add(oilToInletSep);
-		operations.add(heater1);
-		operations.add(valve2);
-		operations.add(waterDPvalve);
-		operations.add(waterStabSep);
-		operations.add(waterToTreatment);
-		operations.add(gasFromWaterTreatment);
-		operations.add(mpseparator);
-		operations.add(oilToSep);
-		operations.add(valvempValve);
-		operations.add(lpseparator);
-		operations.add(stableOilStream);
-		operations.add(compressorPresSet2);
-		operations.add(lpcompressor);
-		operations.add(lpgasheater);
-		// operations.add(coolingWater);
-		// operations.add(heatEx);
-		operations.add(lpHeatExchanger);
-		operations.add(lpscrubber);
-		operations.add(liqFromlpscrubber);
-		operations.add(lpscrubberResyc);
-		operations.add(mixermp);
-
-		operations.add(compressorPresSet);
-		operations.add(compressor2stage);
-		operations.add(secondndstagecooler);
-		operations.add(scrubbberfrom2ndstage);
-		operations.add(mixer);
-		operations.add(dewPointScrubberCooler);
-		operations.add(mpscrubber);
-		operations.add(liqFrommpscrubber);
-		operations.add(mpscrubberResyc);
-		operations.add(waterRemoval);
-		operations.add(richGas);
-		operations.add(exportGasCompressor);
-		operations.add(exportGasCompressorCooler);
-		operations.add(exportGasCompressor2);
-		operations.add(exportGasCompressorCooler2);
-		operations.add(exportGas);
-		// ProcessSystem operations2 = operations.open("c:/temp/offshorePro.neqsim");
-		// ((Heater) operations2.getUnit("dew point scrubber
-		// cooler2")).setOutTemperature(298.15);
-		// operations2.run();
-		// ((Stream) operations2.getUnit("rich gas")).phaseEnvelope();
-
-		// operations.displayResult();
-		// inletSeparator.displayResult();
-		// richGas.displayResult();
-		// richGas.displayResult();
-		// mpseparator.displayResult();
-
-		// oilToSep.displayResult();
-		// lppump.displayResult();
-
-		operations.run();
-		exportGas.displayResult();
-		exportGasCompressor2.generateCompressorCurves();
-		exportGasCompressor2.setUsePolytropicCalc(true);
-		exportGasCompressor2.setSpeed(11500);
-		exportGasCompressor2.getCompressorChart().setHeadUnit("kJ/kg");
-		exportGasCompressor2.run();
-		System.out.println("power " + exportGasCompressor2.getPower());
-		// operations.run();
-		exportGas.displayResult();
-		/*
-		 * // System.out.println("second stage comp power " + ((Compressor)
-		 * operations.getUnit("2nd stage recompressor")).getPower()/1.0e3 + " kW");
-		 * 
-		 * // System.out.println("first stage   comp power " + ((Compressor)
-		 * operations.getUnit("1st stage recompressor")).getPower()/1.0e3 + " kW");
-		 * 
-		 * System.out.println("gas from inlet separator " + ((Separator)
-		 * operations.getUnit("1st stage separator"))
-		 * .getGasOutStream().getFluid().getFlowRate("MSm3/day"));
-		 * 
-		 * System.out .println("pressure of export oil  " + ((Stream)
-		 * operations.getUnit("stable oil")).getPressure("bara"));
-		 * 
-		 * System.out.println( "temperature of export oil  " + ((Stream)
-		 * operations.getUnit("stable oil")).getTemperature("C"));
-		 * 
-		 * System.out.println("TVP of export oil (30.0 C) " + ((Stream)
-		 * operations.getUnit("stable oil")).TVP(30.0, "C"));
-		 * 
-		 * // System.out.println("entropy production " + // operations.getEntropyProduction("J/K") +
-		 * " J/K"); // System.out.println("mass balance  separator " + ((Separator)
-		 * operations.getUnit("scrubber of mix gas HP")).getMassBalance("kg/sec") + " kg/sec");
-		 * 
-		 * 
-		 * // liqFromlpscrubber.displayResult(); // richGas.phaseEnvelope(); //
-		 * richGas.displayResult(); operations.save("c:/temp/offshorePro.neqsim");
-		 * inletSeparator.getLiquidOutStream().getFluid().display();
-		 * inletSeparator.getWaterOutStream().getFluid().display(); exportGas.displayResult(); /*
-		 * Hydrocyclone hydroSyc = new Hydrocyclone(inletSeparator.getWaterOutStream());
-		 * hydroSyc.run(); hydroSyc.getGasOutStream().getFluid().display();
-		 * hydroSyc.getLiquidOutStream().getFluid().display();
-		 */
-		// ProcessSystem operations2 = operations.open("c:/temp/offshorePro.neqsim");
-		// operations2.run();
-		// cooler1stagecomp.getOutStream().phaseEnvelope();
-		// coolingWater.run();
-
-		// liqFromlpscrubber.displayResult();
-		// richGas.phaseEnvelope();
-		// richGas.displayResult();
-		operations.save("c:/temp/offshorePro.neqsim");
-		inletSeparator.getLiquidOutStream().getFluid().display();
-		inletSeparator.getWaterOutStream().getFluid().display();
-
-		/*
-		 * Hydrocyclone hydroSyc = new Hydrocyclone(inletSeparator.getWaterOutStream());
-		 * hydroSyc.run(); hydroSyc.getGasOutStream().getFluid().display();
-		 * hydroSyc.getLiquidOutStream().getFluid().display();
-		 */
-		// ProcessSystem operations2 = operations.open("c:/temp/offshorePro.neqsim");
-		// operations2.run();
-		// cooler1stagecomp.getOutStream().phaseEnvelope();
-		// coolingWater.run();
-
-		// coolingWater.getFluid().init(3);
-		// heatEx.run();heatEx.run();
-		// heatEx.getOutStream(0).getFluid().display();
-		// heatEx.getOutStream(1).getFluid().display();
-		// System.out.println("entropy production heat exchanger "
-		// +heatEx.getEntropyProduction("J/K") + " J/K");
-		// System.out.println("mass balance production heat exchanger "
-		// +heatEx.getMassBalance("kg/sec"));
-
-		/*
-		 * System.out.println("Cooler Duty " +operations.getCoolerDuty("J/sec")/1.0e6 +" MW");
-		 * System.out.println("Heater Duty " +operations.getHeaterDuty("J/sec")/1.0e6+" MW");
-		 * System.out.println("Power " +operations.getPower("W")/1.0e6+" MW");
-		 * 
-		 * System.out.println("exergy change " + operations.getExergyChange("J"));
-		 * System.out.println("total weight " + operations.getMechanicalWeight("kg") +" kg");
-		 */
-
-		System.out.println("Cooler Duty " + operations.getCoolerDuty("J/sec") / 1.0e6 + " MW");
-		System.out.println("Heater Duty " + operations.getHeaterDuty("J/sec") / 1.0e6 + " MW");
-		System.out.println("Power " + operations.getPower("W") / 1.0e6 + " MW");
-
-		System.out.println("exergy change " + operations.getExergyChange("J"));
-=======
     /**
      * <p>
      * main.
@@ -699,7 +357,6 @@
         System.out.println("Power " + operations.getPower("W") / 1.0e6 + " MW");
 
         System.out.println("exergy change " + operations.getExergyChange("J"));
->>>>>>> 24915a9b
         System.out.println("total weight " + operations.getMechanicalWeight("kg") + " kg");
     }
 }