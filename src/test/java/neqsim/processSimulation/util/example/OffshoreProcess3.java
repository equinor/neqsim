--- conflicted
+++ resolved
@@ -78,18 +78,11 @@
                 new Heater("oil cooler/heater to 2nd stage", inletSeparator.getOilOutStream());
         heater1.setOutTemperature(85.0, "C");
 
-<<<<<<< HEAD
-        ThrottlingValve valve2 = new ThrottlingValve("oil HP to MP valve", heater1.getOutletStream());
-        valve2.setOutletPressure(7.0);
-
-        ThrottlingValve waterDPvalve = new ThrottlingValve("Water HP to LP valve", inletSeparator.getWaterOutStream());
-=======
         ThrottlingValve valve2 = new ThrottlingValve("oil HP to MP valve", heater1.getOutStream());
         valve2.setOutletPressure(7.0);
 
         ThrottlingValve waterDPvalve =
                 new ThrottlingValve("Water HP to LP valve", inletSeparator.getWaterOutStream());
->>>>>>> a2dcb88c
         waterDPvalve.setOutletPressure(1.01325);
 
         Separator waterStabSep =
@@ -108,12 +101,8 @@
                 new ThreePhaseSeparator("2nd stage separator", valve2.getOutletStream());
         mpseparator.addStream(oilToSep);
 
-<<<<<<< HEAD
-        ThrottlingValve valvempValve = new ThrottlingValve("oil MP to LP valve", mpseparator.getOilOutStream());
-=======
         ThrottlingValve valvempValve =
                 new ThrottlingValve("oil MP to LP valve", mpseparator.getOilOutStream());
->>>>>>> a2dcb88c
         valvempValve.setOutletPressure(2.1);
 
         ThreePhaseSeparator lpseparator =
@@ -127,11 +116,7 @@
         SetPoint compressorPresSet2 =
                 new SetPoint("comp pres LP set", lpcompressor, "pressure", valve2.getOutletStream());
 
-<<<<<<< HEAD
-        Cooler lpgasheater = new Cooler("1st stage gas cooler", lpcompressor.getOutletStream());
-=======
         Cooler lpgasheater = new Cooler("1st stage gas cooler", lpcompressor.getOutStream());
->>>>>>> a2dcb88c
         lpgasheater.setOutTemperature(35.0, "C");
 
         neqsim.thermo.system.SystemInterface coolingWaterSYstm = fluid3.clone();
@@ -151,12 +136,8 @@
          * 
          */
 
-<<<<<<< HEAD
-        Cooler lpHeatExchanger = new Cooler("1st stage gas heat exchanger", lpcompressor.getOutletStream());
-=======
         Cooler lpHeatExchanger =
                 new Cooler("1st stage gas heat exchanger", lpcompressor.getOutStream());
->>>>>>> a2dcb88c
         lpgasheater.setOutTemperature(35.0, "C");
 
         Separator lpscrubber = new Separator("2nd stage scrubber", lpgasheater.getOutletStream());
@@ -178,13 +159,8 @@
         SetPoint compressorPresSet =
                 new SetPoint("comp pres set", compressor2stage, "pressure", inletSeparator);
 
-<<<<<<< HEAD
-        Heater secondndstagecooler = new Heater(compressor2stage.getOutletStream());
-        secondndstagecooler.setName("2nd stage cooler");
-=======
         Heater secondndstagecooler =
                 new Heater("2nd stage cooler", compressor2stage.getOutStream());
->>>>>>> a2dcb88c
         secondndstagecooler.setOutTemperature(290.0);
 
         Separator scrubbberfrom2ndstage =
@@ -218,36 +194,18 @@
         exportGasCompressor.setIsentropicEfficiency(0.75);
         exportGasCompressor.setOutletPressure(richGas.getPressure() * 2.5);
 
-<<<<<<< HEAD
-        Cooler exportGasCompressorCooler = new Cooler(exportGasCompressor.getOutletStream());
-        exportGasCompressorCooler.setName("1st stage export gas cooler");
-        exportGasCompressorCooler.setOutTemperature(35.0, "C");
-
-        Compressor exportGasCompressor2 = new Compressor(exportGasCompressorCooler.getOutletStream());
-        exportGasCompressor2.setName("2nd stage export compressor");
-=======
         Cooler exportGasCompressorCooler = new Cooler("1st stage export gas cooler",exportGasCompressor.getOutStream());
         exportGasCompressorCooler.setOutTemperature(35.0, "C");
 
         Compressor exportGasCompressor2 = new Compressor("2nd stage export compressor",exportGasCompressorCooler.getOutStream());
->>>>>>> a2dcb88c
         exportGasCompressor2.setIsentropicEfficiency(0.75);
         exportGasCompressor2.setOutletPressure(
                 exportGasCompressorCooler.getOutletStream().getPressure() * 2.5 * 2.5);
 
-<<<<<<< HEAD
-        Cooler exportGasCompressorCooler2 = new Cooler(exportGasCompressor2.getOutletStream());
-        exportGasCompressorCooler2.setName("2nd stage export gas cooler");
-        exportGasCompressorCooler2.setOutTemperature(35.0, "C");
-
-        Stream exportGas = new Stream(exportGasCompressorCooler2.getOutletStream());
-        exportGas.setName("export gas");
-=======
         Cooler exportGasCompressorCooler2 = new Cooler("2nd stage export gas cooler",exportGasCompressor2.getOutStream());
         exportGasCompressorCooler2.setOutTemperature(35.0, "C");
 
         Stream exportGas = new Stream("export gas",exportGasCompressorCooler2.getOutStream());
->>>>>>> a2dcb88c
 
         neqsim.processSimulation.processSystem.ProcessSystem operations =
                 new neqsim.processSimulation.processSystem.ProcessSystem();
