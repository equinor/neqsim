--- conflicted
+++ resolved
@@ -66,16 +66,12 @@
                 new Compressor("Compressor 1 - first stage", waterSaturatedFeedGas);
         inletCompressor.setOutletPressure(70.0, "bara");
 
-<<<<<<< HEAD
-        Cooler interstageGasCooler = new Cooler("interstageGasCooler", inletCompressor.getOutletStream());
-=======
         Cooler interstageGasCooler =
                 new Cooler("Compressor 1 - interstage cooler", inletCompressor.getOutStream());
->>>>>>> a2dcb88c
         interstageGasCooler.setOutTemperature(40.0, "C");
 
-        Compressor inletCompressor2ndstage =
-                new Compressor("Compressor 1 - second stage", interstageGasCooler.getOutletStream());
+        Compressor inletCompressor2ndstage = new Compressor("Compressor 1 - second stage",
+                interstageGasCooler.getOutletStream());
         inletCompressor2ndstage.setOutletPressure(105.0, "bara");
 
         neqsim.thermo.system.SystemInterface feedMEG = feedGas.clone();
@@ -100,12 +96,8 @@
         MEGmixer2.addStream(inletGasCooler.getOutStream());
         MEGmixer2.addStream(MEGsplitter1.getSplitStream(1));
 
-<<<<<<< HEAD
-        HeatExchanger heatEx = new HeatExchanger("gas-gas heat exchanger", MEGmixer2.getOutStream());
-=======
         HeatExchanger heatEx =
                 new HeatExchanger("gas-gas heat exchanger", MEGmixer2.getOutStream());
->>>>>>> a2dcb88c
         heatEx.setGuessOutTemperature(273.15 - 10.0);
         heatEx.setUAvalue(30000.0);
 
@@ -146,12 +138,8 @@
         Stream flashLiquidStream =
                 new Stream("rich TEG from flash drum", flashDrumSep.getLiquidOutStream());
 
-<<<<<<< HEAD
-        HeatExchanger columnPreHeater = new HeatExchanger("MEG/MEG heat exchanger", flashLiquidStream);
-=======
         HeatExchanger columnPreHeater =
                 new HeatExchanger("MEG/MEG heat exchanger", flashLiquidStream);
->>>>>>> a2dcb88c
         columnPreHeater.setGuessOutTemperature(273.15 + 120.0);
         columnPreHeater.setUAvalue(500.0);
 
