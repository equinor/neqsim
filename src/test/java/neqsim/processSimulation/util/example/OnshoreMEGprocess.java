--- conflicted
+++ resolved
@@ -28,286 +28,270 @@
  * @since 2.2.3
  */
 public class OnshoreMEGprocess {
-    /**
-     * <p>
-     * main.
-     * </p>
-     *
-     * @param args an array of {@link java.lang.String} objects
-     */
-    public static void main(String[] args) {
-        neqsim.thermo.system.SystemInterface feedGas =
-                new neqsim.thermo.system.SystemSrkCPAstatoil(273.15 + 42.0, 10.00);
-        feedGas.addComponent("nitrogen", 0.4);
-        feedGas.addComponent("CO2", 0.00042);
-        feedGas.addComponent("methane", 99.0);
-        feedGas.addComponent("ethane", 0.07);
-        feedGas.addComponent("propane", 0.054);
-        feedGas.addComponent("i-butane", 0.0054);
-        feedGas.addComponent("n-butane", 0.0084);
-        feedGas.addComponent("water", 0.0);
-        feedGas.addComponent("MEG", 0);
-        feedGas.createDatabase(true);
-        feedGas.setMixingRule(10);
-        feedGas.setMultiPhaseCheck(true);
-
-        Stream dryFeedGas = new Stream("feed gas", feedGas);
-        dryFeedGas.setFlowRate(10.5, "MSm3/day");
-        dryFeedGas.setTemperature(6.0, "C");
-        dryFeedGas.setPressure(53.0, "bara");
-
-        StreamSaturatorUtil saturatedFeedGas =
-                new StreamSaturatorUtil("water saturator", dryFeedGas);
-
-        Stream waterSaturatedFeedGas =
-                new Stream("water saturated feed gas", saturatedFeedGas.getOutletStream());
-
-        Compressor inletCompressor =
-                new Compressor("Compressor 1 - first stage", waterSaturatedFeedGas);
-        inletCompressor.setOutletPressure(70.0, "bara");
-
-        Cooler interstageGasCooler =
-<<<<<<< HEAD
-                new Cooler("Compressor 1 - interstage cooler", inletCompressor.getOutletStream());
-=======
-            new Cooler("Compressor 1 - interstage cooler", inletCompressor.getOutletStream());
->>>>>>> 57a800e1
-        interstageGasCooler.setOutTemperature(40.0, "C");
-
-        Compressor inletCompressor2ndstage = new Compressor("Compressor 1 - second stage",
-                interstageGasCooler.getOutletStream());
-        inletCompressor2ndstage.setOutletPressure(105.0, "bara");
-
-        neqsim.thermo.system.SystemInterface feedMEG = feedGas.clone();
-        feedMEG.setMolarComposition(new double[] {0.0, 0.0, 0.0, 0.0, 0.0, 0.0, 0.0, 0.4, 0.6});
-
-        Stream MEGFeed = new Stream("lean MEG to header", feedMEG);
-        MEGFeed.setFlowRate(1000.0, "kg/hr");
-        MEGFeed.setTemperature(20.0, "C");
-        MEGFeed.setPressure(105.0, "bara");
-
-        Splitter MEGsplitter1 = new Splitter("lean MEG header", MEGFeed);
-        MEGsplitter1.setSplitFactors(new double[] {0.01, 0.94, 0.05});
-
-        StaticMixer MEGmixer1 = new StaticMixer("MEG mixer 1");
-        MEGmixer1.addStream(inletCompressor2ndstage.getOutletStream());
-        MEGmixer1.addStream(MEGsplitter1.getSplitStream(0));
-
-        Cooler inletGasCooler = new Cooler("dehydration cooler", MEGmixer1.getOutletStream());
-        inletGasCooler.setOutTemperature(10.0, "C");
-
-        StaticMixer MEGmixer2 = new StaticMixer("MEG mixer 2");
-        MEGmixer2.addStream(inletGasCooler.getOutletStream());
-        MEGmixer2.addStream(MEGsplitter1.getSplitStream(1));
-
-        HeatExchanger heatEx =
-                new HeatExchanger("gas-gas heat exchanger", MEGmixer2.getOutletStream());
-        heatEx.setGuessOutTemperature(273.15 - 10.0);
-        heatEx.setUAvalue(30000.0);
-
-        StaticMixer MEGmixer3 = new StaticMixer("MEG mixer 3");
-        MEGmixer3.addStream(heatEx.getOutStream(0));
-        MEGmixer3.addStream(MEGsplitter1.getSplitStream(2));
-
-        ThrottlingValve presRedValveLT =
-                new ThrottlingValve("JT valve", MEGmixer3.getOutletStream());
-        presRedValveLT.setOutletPressure(92.0);
-
-        ThreePhaseSeparator mpseparator =
-                new ThreePhaseSeparator("low temperature scrubber",
-                        presRedValveLT.getOutletStream());
-
-        Stream coldGasFromSep = new Stream("gas from cold scrubber", mpseparator.getGasOutStream());
-
-        heatEx.setFeedStream(1, coldGasFromSep);
-
-        Stream heatedGasFromLPSep =
-                new Stream("heated gas from cold scrubber", heatEx.getOutStream(1));
-
-        Stream richMEGstream = new Stream("rich cold MEG stream", mpseparator.getWaterOutStream());
-
-        Heater richMEGstreamHeater = new Heater("rich MEG pre-heater", richMEGstream);
-        richMEGstreamHeater.setOutTemperature(15.0, "C");
-
-        Heater richMEGstreamHeater2 =
-                new Heater("column condenser HX", richMEGstreamHeater.getOutStream());
-        // richMEGstreamHeater2.setOutTemperature(22.0, "C");
-
-        ThrottlingValve presRedValve3 =
-                new ThrottlingValve("valve to flash drum", richMEGstreamHeater2.getOutStream());
-        presRedValve3.setOutletPressure(3.9);
-
-        Separator flashDrumSep = new Separator("rich MEG flash drum", presRedValve3.getOutStream());
-
-        Stream flashGasStream = new Stream("gas from flash drum", flashDrumSep.getGasOutStream());
-
-        Stream flashLiquidStream =
-                new Stream("rich TEG from flash drum", flashDrumSep.getLiquidOutStream());
-
-        HeatExchanger columnPreHeater =
-                new HeatExchanger("MEG/MEG heat exchanger", flashLiquidStream);
-        columnPreHeater.setGuessOutTemperature(273.15 + 120.0);
-        columnPreHeater.setUAvalue(500.0);
-
-        ThrottlingValve presRedValve4 =
-                new ThrottlingValve("valve to regenerator", columnPreHeater.getOutStream(0));
-        presRedValve4.setOutletPressure(1.23);
-
-        DistillationColumn column = new DistillationColumn(2, true, true);
-        column.setName("MEG regeneration column");
-        column.addFeedStream(presRedValve4.getOutStream(), 0);
-        column.getReboiler().setOutTemperature(273.15 + 135.0);
-        column.getCondenser().setOutTemperature(273.15 + 105.0);
-        column.setTopPressure(1.0);
-        column.setBottomPressure(1.23);
-
-        Cooler coolerRegenGas =
-                new Cooler("regeneration overhead  gas cooler", column.getGasOutStream());
-        coolerRegenGas.setOutTemperature(273.15 + 20.0);
-
-        Separator sepregenGas =
-                new Separator("overhead condenser scrubber", coolerRegenGas.getOutStream());
-
-        Stream gasToFlare =
-                new Stream("gas to flare from regenerator", sepregenGas.getGasOutStream());
-
-        Stream waterToSea =
-                new Stream("condensed water from regenerator", sepregenGas.getLiquidOutStream());
-
-        Cooler bufferTank = new Cooler("MEG buffer tank", column.getLiquidOutStream());
-        bufferTank.setOutTemperature(273.15 + 130.0);
-
-        Pump hotLeanMEGPump = new Pump("hot lean MEG pump", bufferTank.getOutStream());
-        hotLeanMEGPump.setOutletPressure(105.0);
-        hotLeanMEGPump.setIsentropicEfficiency(0.75);
-
-        Stream streamHotPump =
-                new Stream("stream from hot lean MEG pump", hotLeanMEGPump.getOutStream());
-
-        columnPreHeater.setFeedStream(1, streamHotPump);
-
-        Cooler coolerHotMEG2 = new Cooler("lean MEG cooler", columnPreHeater.getOutStream(1));
-        coolerHotMEG2.setOutTemperature(273.15 + 20.0);
-
-        Stream leanMEGtoMixer =
-                new Stream("lean MEG to makeup mixer", coolerHotMEG2.getOutStream());
-
-        neqsim.thermo.system.SystemInterface pureMEG = feedGas.clone();
-        pureMEG.setMolarComposition(new double[] {0.0, 0.0, 0.0, 0.0, 0.0, 0.0, 0.0, 0.0, 1.0});
-
-        Stream makeupMEG = new Stream("makeup MEG", pureMEG);
-        makeupMEG.setFlowRate(1e-6, "kg/hr");
-        makeupMEG.setTemperature(20.0, "C");
-        makeupMEG.setPressure(105.0, "bara");
-
-        Calculator makeupCalculator = new Calculator("MEG makeup calculator");
-        makeupCalculator.addInputVariable(coldGasFromSep);
-        makeupCalculator.addInputVariable(waterToSea);
-        makeupCalculator.addInputVariable(gasToFlare);
-        makeupCalculator.addInputVariable(flashGasStream);
-        makeupCalculator.setOutputVariable(makeupMEG);
-
-        StaticMixer makeupMixer = new StaticMixer("MEG makeup mixer");
-        makeupMixer.addStream(leanMEGtoMixer);
-        makeupMixer.addStream(makeupMEG);
-
-        Stream streamToResycle = new Stream("streamToResycle", makeupMixer.getOutStream());
-
-        Recycle resycleLeanMEG = new Recycle("lean MEG resycle");
-        resycleLeanMEG.addStream(streamToResycle);
-        resycleLeanMEG.setOutletStream(MEGFeed);
-        // resycleLeanMEG.setPriority(200);
-        resycleLeanMEG.setDownstreamProperty("flow rate");
-
-        richMEGstreamHeater2.setEnergyStream(column.getCondenser().getEnergyStream());
-
-        neqsim.processSimulation.processSystem.ProcessSystem operations =
-                new neqsim.processSimulation.processSystem.ProcessSystem();
-        operations.add(dryFeedGas);
-        operations.add(saturatedFeedGas);
-        operations.add(waterSaturatedFeedGas);
-        operations.add(inletCompressor);
-        operations.add(interstageGasCooler);
-        operations.add(inletCompressor2ndstage);
-        operations.add(MEGFeed);
-        operations.add(MEGsplitter1);
-        operations.add(MEGmixer1);
-        operations.add(inletGasCooler);
-        operations.add(MEGmixer2);
-        operations.add(heatEx);
-        operations.add(MEGmixer3);
-        operations.add(presRedValveLT);
-        operations.add(mpseparator);
-        operations.add(coldGasFromSep);
-        operations.add(heatedGasFromLPSep);
-        operations.add(richMEGstream);
-        operations.add(richMEGstreamHeater);
-        operations.add(richMEGstreamHeater2);
-        operations.add(presRedValve3);
-        operations.add(flashDrumSep);
-        operations.add(flashGasStream);
-        operations.add(flashLiquidStream);
-        operations.add(columnPreHeater);
-        operations.add(presRedValve4);
-        operations.add(column);
-        operations.add(coolerRegenGas);
-        operations.add(sepregenGas);
-        operations.add(gasToFlare);
-        operations.add(waterToSea);
-        operations.add(bufferTank);
-        operations.add(hotLeanMEGPump);
-        operations.add(streamHotPump);
-        operations.add(columnPreHeater);
-        operations.add(coolerHotMEG2);
-        operations.add(leanMEGtoMixer);
-        operations.add(makeupCalculator);
-        operations.add(makeupMEG);
-        operations.add(makeupMixer);
-        operations.add(streamToResycle);
-        operations.add(resycleLeanMEG);
-
-        // operations = ProcessSystem.open("c:/temp/onshoreMEGprocess.neqsim");
-        operations.run();
-        System.out.println("MEG flow rate " + resycleLeanMEG.getFluid().getFlowRate("kg/hr"));
-
-        // presRedValve4.displayResult();
-        // System.out.println(
-        // "temperature after cross cooler " +heatEx.getOutStream(0).getTemperature("C"));
-
-        System.out.println("Heat ex 2 duty " + richMEGstreamHeater2.getDuty() / 1.0e3 + " kW");
-        System.out.println("Heat ex 2 duty2 " + richMEGstreamHeater2.getDuty() / 1.0e3 + " kW");
-
-        System.out.println("MEG flow rate " + richMEGstream.getFluid().getFlowRate("kg/hr"));
-        System.out.println("MEG feed to column rate "
-                + presRedValve4.getOutStream().getFluid().getFlowRate("kg/hr"));
-
-        System.out.println("MEG flow rate " + resycleLeanMEG.getFluid().getFlowRate("kg/hr"));
-        System.out.println(
-                "Reboiler duty [kW] " + ((Reboiler) column.getReboiler()).getDuty() / 1.0e3);
-        System.out.println(
-                "Condenser duty [kW] " + ((Condenser) column.getCondenser()).getDuty() / 1.0e3);
-        System.out.println(
-                "wt% lean MEG  " + MEGFeed.getFluid().getPhase("aqueous").getWtFrac("MEG") * 100.0);
-        // System.out.println("heat ex out temperature " +
-        // heatEx.getOutStream(0).getTemperature("C"));
-        System.out.println("cold gas temperature " + coldGasFromSep.getTemperature("C"));
-        System.out.println("column glycol pre heater temperature "
-                + columnPreHeater.getOutStream(0).getTemperature("C"));
-        System.out.println("column glycol pre heater temperature "
-                + columnPreHeater.getOutStream(1).getTemperature("C"));
-
-        // presRedValve4.getOutStream().displayResult();
-        gasToFlare.displayResult();
-        waterToSea.displayResult();
-        System.out.println("lean MEG wt% "
-                + column.getLiquidOutStream().getFluid().getPhase("aqueous").getWtFrac("MEG")
-                        * 100.0);
-        System.out.println("hydrate temperature 1 "
-                + (inletGasCooler.getOutStream().getHydrateEquilibriumTemperature() - 273.15)
-                + " wt% MEG "
-                + inletGasCooler.getOutStream().getFluid().getPhase("aqueous").getWtFrac("MEG")
-                        * 100.0);
-
-        operations.save("c:/temp/MEGdehydrationProcess.neqsim");
-    }
+  /**
+   * <p>
+   * main.
+   * </p>
+   *
+   * @param args an array of {@link java.lang.String} objects
+   */
+  public static void main(String[] args) {
+    neqsim.thermo.system.SystemInterface feedGas =
+        new neqsim.thermo.system.SystemSrkCPAstatoil(273.15 + 42.0, 10.00);
+    feedGas.addComponent("nitrogen", 0.4);
+    feedGas.addComponent("CO2", 0.00042);
+    feedGas.addComponent("methane", 99.0);
+    feedGas.addComponent("ethane", 0.07);
+    feedGas.addComponent("propane", 0.054);
+    feedGas.addComponent("i-butane", 0.0054);
+    feedGas.addComponent("n-butane", 0.0084);
+    feedGas.addComponent("water", 0.0);
+    feedGas.addComponent("MEG", 0);
+    feedGas.createDatabase(true);
+    feedGas.setMixingRule(10);
+    feedGas.setMultiPhaseCheck(true);
+
+    Stream dryFeedGas = new Stream("feed gas", feedGas);
+    dryFeedGas.setFlowRate(10.5, "MSm3/day");
+    dryFeedGas.setTemperature(6.0, "C");
+    dryFeedGas.setPressure(53.0, "bara");
+
+    StreamSaturatorUtil saturatedFeedGas = new StreamSaturatorUtil("water saturator", dryFeedGas);
+
+    Stream waterSaturatedFeedGas =
+        new Stream("water saturated feed gas", saturatedFeedGas.getOutletStream());
+
+    Compressor inletCompressor =
+        new Compressor("Compressor 1 - first stage", waterSaturatedFeedGas);
+    inletCompressor.setOutletPressure(70.0, "bara");
+
+    Cooler interstageGasCooler =
+        new Cooler("Compressor 1 - interstage cooler", inletCompressor.getOutletStream());
+    interstageGasCooler.setOutTemperature(40.0, "C");
+
+    Compressor inletCompressor2ndstage =
+        new Compressor("Compressor 1 - second stage", interstageGasCooler.getOutletStream());
+    inletCompressor2ndstage.setOutletPressure(105.0, "bara");
+
+    neqsim.thermo.system.SystemInterface feedMEG = feedGas.clone();
+    feedMEG.setMolarComposition(new double[] {0.0, 0.0, 0.0, 0.0, 0.0, 0.0, 0.0, 0.4, 0.6});
+
+    Stream MEGFeed = new Stream("lean MEG to header", feedMEG);
+    MEGFeed.setFlowRate(1000.0, "kg/hr");
+    MEGFeed.setTemperature(20.0, "C");
+    MEGFeed.setPressure(105.0, "bara");
+
+    Splitter MEGsplitter1 = new Splitter("lean MEG header", MEGFeed);
+    MEGsplitter1.setSplitFactors(new double[] {0.01, 0.94, 0.05});
+
+    StaticMixer MEGmixer1 = new StaticMixer("MEG mixer 1");
+    MEGmixer1.addStream(inletCompressor2ndstage.getOutletStream());
+    MEGmixer1.addStream(MEGsplitter1.getSplitStream(0));
+
+    Cooler inletGasCooler = new Cooler("dehydration cooler", MEGmixer1.getOutletStream());
+    inletGasCooler.setOutTemperature(10.0, "C");
+
+    StaticMixer MEGmixer2 = new StaticMixer("MEG mixer 2");
+    MEGmixer2.addStream(inletGasCooler.getOutletStream());
+    MEGmixer2.addStream(MEGsplitter1.getSplitStream(1));
+
+    HeatExchanger heatEx = new HeatExchanger("gas-gas heat exchanger", MEGmixer2.getOutletStream());
+    heatEx.setGuessOutTemperature(273.15 - 10.0);
+    heatEx.setUAvalue(30000.0);
+
+    StaticMixer MEGmixer3 = new StaticMixer("MEG mixer 3");
+    MEGmixer3.addStream(heatEx.getOutStream(0));
+    MEGmixer3.addStream(MEGsplitter1.getSplitStream(2));
+
+    ThrottlingValve presRedValveLT = new ThrottlingValve("JT valve", MEGmixer3.getOutletStream());
+    presRedValveLT.setOutletPressure(92.0);
+
+    ThreePhaseSeparator mpseparator =
+        new ThreePhaseSeparator("low temperature scrubber", presRedValveLT.getOutletStream());
+
+    Stream coldGasFromSep = new Stream("gas from cold scrubber", mpseparator.getGasOutStream());
+
+    heatEx.setFeedStream(1, coldGasFromSep);
+
+    Stream heatedGasFromLPSep = new Stream("heated gas from cold scrubber", heatEx.getOutStream(1));
+
+    Stream richMEGstream = new Stream("rich cold MEG stream", mpseparator.getWaterOutStream());
+
+    Heater richMEGstreamHeater = new Heater("rich MEG pre-heater", richMEGstream);
+    richMEGstreamHeater.setOutTemperature(15.0, "C");
+
+    Heater richMEGstreamHeater2 =
+        new Heater("column condenser HX", richMEGstreamHeater.getOutStream());
+    // richMEGstreamHeater2.setOutTemperature(22.0, "C");
+
+    ThrottlingValve presRedValve3 =
+        new ThrottlingValve("valve to flash drum", richMEGstreamHeater2.getOutStream());
+    presRedValve3.setOutletPressure(3.9);
+
+    Separator flashDrumSep = new Separator("rich MEG flash drum", presRedValve3.getOutStream());
+
+    Stream flashGasStream = new Stream("gas from flash drum", flashDrumSep.getGasOutStream());
+
+    Stream flashLiquidStream =
+        new Stream("rich TEG from flash drum", flashDrumSep.getLiquidOutStream());
+
+    HeatExchanger columnPreHeater = new HeatExchanger("MEG/MEG heat exchanger", flashLiquidStream);
+    columnPreHeater.setGuessOutTemperature(273.15 + 120.0);
+    columnPreHeater.setUAvalue(500.0);
+
+    ThrottlingValve presRedValve4 =
+        new ThrottlingValve("valve to regenerator", columnPreHeater.getOutStream(0));
+    presRedValve4.setOutletPressure(1.23);
+
+    DistillationColumn column = new DistillationColumn(2, true, true);
+    column.setName("MEG regeneration column");
+    column.addFeedStream(presRedValve4.getOutStream(), 0);
+    column.getReboiler().setOutTemperature(273.15 + 135.0);
+    column.getCondenser().setOutTemperature(273.15 + 105.0);
+    column.setTopPressure(1.0);
+    column.setBottomPressure(1.23);
+
+    Cooler coolerRegenGas =
+        new Cooler("regeneration overhead  gas cooler", column.getGasOutStream());
+    coolerRegenGas.setOutTemperature(273.15 + 20.0);
+
+    Separator sepregenGas =
+        new Separator("overhead condenser scrubber", coolerRegenGas.getOutStream());
+
+    Stream gasToFlare = new Stream("gas to flare from regenerator", sepregenGas.getGasOutStream());
+
+    Stream waterToSea =
+        new Stream("condensed water from regenerator", sepregenGas.getLiquidOutStream());
+
+    Cooler bufferTank = new Cooler("MEG buffer tank", column.getLiquidOutStream());
+    bufferTank.setOutTemperature(273.15 + 130.0);
+
+    Pump hotLeanMEGPump = new Pump("hot lean MEG pump", bufferTank.getOutStream());
+    hotLeanMEGPump.setOutletPressure(105.0);
+    hotLeanMEGPump.setIsentropicEfficiency(0.75);
+
+    Stream streamHotPump =
+        new Stream("stream from hot lean MEG pump", hotLeanMEGPump.getOutStream());
+
+    columnPreHeater.setFeedStream(1, streamHotPump);
+
+    Cooler coolerHotMEG2 = new Cooler("lean MEG cooler", columnPreHeater.getOutStream(1));
+    coolerHotMEG2.setOutTemperature(273.15 + 20.0);
+
+    Stream leanMEGtoMixer = new Stream("lean MEG to makeup mixer", coolerHotMEG2.getOutStream());
+
+    neqsim.thermo.system.SystemInterface pureMEG = feedGas.clone();
+    pureMEG.setMolarComposition(new double[] {0.0, 0.0, 0.0, 0.0, 0.0, 0.0, 0.0, 0.0, 1.0});
+
+    Stream makeupMEG = new Stream("makeup MEG", pureMEG);
+    makeupMEG.setFlowRate(1e-6, "kg/hr");
+    makeupMEG.setTemperature(20.0, "C");
+    makeupMEG.setPressure(105.0, "bara");
+
+    Calculator makeupCalculator = new Calculator("MEG makeup calculator");
+    makeupCalculator.addInputVariable(coldGasFromSep);
+    makeupCalculator.addInputVariable(waterToSea);
+    makeupCalculator.addInputVariable(gasToFlare);
+    makeupCalculator.addInputVariable(flashGasStream);
+    makeupCalculator.setOutputVariable(makeupMEG);
+
+    StaticMixer makeupMixer = new StaticMixer("MEG makeup mixer");
+    makeupMixer.addStream(leanMEGtoMixer);
+    makeupMixer.addStream(makeupMEG);
+
+    Stream streamToResycle = new Stream("streamToResycle", makeupMixer.getOutStream());
+
+    Recycle resycleLeanMEG = new Recycle("lean MEG resycle");
+    resycleLeanMEG.addStream(streamToResycle);
+    resycleLeanMEG.setOutletStream(MEGFeed);
+    // resycleLeanMEG.setPriority(200);
+    resycleLeanMEG.setDownstreamProperty("flow rate");
+
+    richMEGstreamHeater2.setEnergyStream(column.getCondenser().getEnergyStream());
+
+    neqsim.processSimulation.processSystem.ProcessSystem operations =
+        new neqsim.processSimulation.processSystem.ProcessSystem();
+    operations.add(dryFeedGas);
+    operations.add(saturatedFeedGas);
+    operations.add(waterSaturatedFeedGas);
+    operations.add(inletCompressor);
+    operations.add(interstageGasCooler);
+    operations.add(inletCompressor2ndstage);
+    operations.add(MEGFeed);
+    operations.add(MEGsplitter1);
+    operations.add(MEGmixer1);
+    operations.add(inletGasCooler);
+    operations.add(MEGmixer2);
+    operations.add(heatEx);
+    operations.add(MEGmixer3);
+    operations.add(presRedValveLT);
+    operations.add(mpseparator);
+    operations.add(coldGasFromSep);
+    operations.add(heatedGasFromLPSep);
+    operations.add(richMEGstream);
+    operations.add(richMEGstreamHeater);
+    operations.add(richMEGstreamHeater2);
+    operations.add(presRedValve3);
+    operations.add(flashDrumSep);
+    operations.add(flashGasStream);
+    operations.add(flashLiquidStream);
+    operations.add(columnPreHeater);
+    operations.add(presRedValve4);
+    operations.add(column);
+    operations.add(coolerRegenGas);
+    operations.add(sepregenGas);
+    operations.add(gasToFlare);
+    operations.add(waterToSea);
+    operations.add(bufferTank);
+    operations.add(hotLeanMEGPump);
+    operations.add(streamHotPump);
+    operations.add(columnPreHeater);
+    operations.add(coolerHotMEG2);
+    operations.add(leanMEGtoMixer);
+    operations.add(makeupCalculator);
+    operations.add(makeupMEG);
+    operations.add(makeupMixer);
+    operations.add(streamToResycle);
+    operations.add(resycleLeanMEG);
+
+    // operations = ProcessSystem.open("c:/temp/onshoreMEGprocess.neqsim");
+    operations.run();
+    System.out.println("MEG flow rate " + resycleLeanMEG.getFluid().getFlowRate("kg/hr"));
+
+    // presRedValve4.displayResult();
+    // System.out.println(
+    // "temperature after cross cooler " +heatEx.getOutStream(0).getTemperature("C"));
+
+    System.out.println("Heat ex 2 duty " + richMEGstreamHeater2.getDuty() / 1.0e3 + " kW");
+    System.out.println("Heat ex 2 duty2 " + richMEGstreamHeater2.getDuty() / 1.0e3 + " kW");
+
+    System.out.println("MEG flow rate " + richMEGstream.getFluid().getFlowRate("kg/hr"));
+    System.out.println(
+        "MEG feed to column rate " + presRedValve4.getOutStream().getFluid().getFlowRate("kg/hr"));
+
+    System.out.println("MEG flow rate " + resycleLeanMEG.getFluid().getFlowRate("kg/hr"));
+    System.out.println("Reboiler duty [kW] " + ((Reboiler) column.getReboiler()).getDuty() / 1.0e3);
+    System.out
+        .println("Condenser duty [kW] " + ((Condenser) column.getCondenser()).getDuty() / 1.0e3);
+    System.out.println(
+        "wt% lean MEG  " + MEGFeed.getFluid().getPhase("aqueous").getWtFrac("MEG") * 100.0);
+    // System.out.println("heat ex out temperature " +
+    // heatEx.getOutStream(0).getTemperature("C"));
+    System.out.println("cold gas temperature " + coldGasFromSep.getTemperature("C"));
+    System.out.println("column glycol pre heater temperature "
+        + columnPreHeater.getOutStream(0).getTemperature("C"));
+    System.out.println("column glycol pre heater temperature "
+        + columnPreHeater.getOutStream(1).getTemperature("C"));
+
+    // presRedValve4.getOutStream().displayResult();
+    gasToFlare.displayResult();
+    waterToSea.displayResult();
+    System.out.println("lean MEG wt% "
+        + column.getLiquidOutStream().getFluid().getPhase("aqueous").getWtFrac("MEG") * 100.0);
+    System.out.println("hydrate temperature 1 "
+        + (inletGasCooler.getOutStream().getHydrateEquilibriumTemperature() - 273.15) + " wt% MEG "
+        + inletGasCooler.getOutStream().getFluid().getPhase("aqueous").getWtFrac("MEG") * 100.0);
+
+    operations.save("c:/temp/MEGdehydrationProcess.neqsim");
+  }
 }