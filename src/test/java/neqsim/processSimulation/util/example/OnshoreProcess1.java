--- conflicted
+++ resolved
@@ -16,17 +16,9 @@
 import neqsim.processSimulation.processEquipment.valve.ThrottlingValve;
 
 /**
-<<<<<<< HEAD
- * <p>
- * OnshoreProcess1 class.
- * </p>
- *
- * @author esol
-=======
  * <p>OnshoreProcess1 class.</p>
  *
  * @author asmund
->>>>>>> 24915a9b
  * @version $Id: $Id
  * @since 2.2.3
  */
