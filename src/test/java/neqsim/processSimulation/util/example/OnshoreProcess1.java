--- conflicted
+++ resolved
@@ -1,7 +1,5 @@
 package neqsim.processSimulation.util.example;
 
-import org.apache.logging.log4j.LogManager;
-import org.apache.logging.log4j.Logger;
 import neqsim.processSimulation.measurementDevice.MeasurementDeviceInterface;
 import neqsim.processSimulation.measurementDevice.MolarMassAnalyser;
 import neqsim.processSimulation.measurementDevice.PressureTransmitter;
@@ -27,22 +25,13 @@
  * @since 2.2.3
  */
 public class OnshoreProcess1 {
-<<<<<<< HEAD
-  static Logger logger = LogManager.getLogger(OnshoreProcess1.class);
-
-=======
->>>>>>> b9d5f22d
   /**
    * This method is just meant to test the thermo package.
    *
    * @param args an array of {@link java.lang.String} objects
    */
   @SuppressWarnings("unused")
-<<<<<<< HEAD
-  public static void main(String args[]) {
-=======
   public static void main(String[] args) {
->>>>>>> b9d5f22d
     try {
       double totalProductionRate = 222.5808099 * 3600.0; // kg/time
       double formationWater = 0.02; // m^3/day
@@ -64,21 +53,6 @@
       double reservoirPressureSnohvit = 264.4; // bar
       double snohvitFormationWaterFlowRate = formationWater * 1000.0 / 3600.0 / 0.018 / 24.0;
       // molefractions
-<<<<<<< HEAD
-      double nitrogen_s = 2.525, CO2_s = 5.262, methane_s = 81.006, ethane_s = 5.027,
-          propane_s = 2.534, ibutane_s = 0.4, nbutane_s = 0.83, benzene_s = 0.078, toluene_s = 0.09,
-          mXylene_s = 0.061, water_s = 4.0;
-      double C6_s = 0.352, C7_s = 0.469, C8_s = 0.407, C9_s = 0.203, C10_s = 0.086, C11_s = 0.063,
-          C12_s = 0.062, C13_s = 0.049, C14_s = 0.033, C15_s = 0.025, C16_s = 0.015, C17_s = 0.015,
-          C18_s = 0.010, C19_s = 0.007, C20plus_s = 0.031;
-      double C6_M_s = 85.0, C7_M_s = 90.7, C8_M_s = 104.1, C9_M_s = 119.8, C10_M_s = 133.0,
-          C11_M_s = 147.0, C12_M_s = 159.0, C13_M_s = 173.0, C14_M_s = 188.0, C15_M_s = 202.0,
-          C16_M_s = 213.0, C17_M_s = 230.0, C18_M_s = 247.0, C19_M_s = 258.0, C20plus_M_s = 315.0;
-      double C6_d_s = 0.668, C7_d_s = 0.745, C8_d_s = 0.767, C9_d_s = 0.776, C10_d_s = 0.783,
-          C11_d_s = 0.787, C12_d_s = 0.799, C13_d_s = 0.811, C14_d_s = 0.821, C15_d_s = 0.828,
-          C16_d_s = 0.836, C17_d_s = 0.834, C18_d_s = 0.835, C19_d_s = 0.845, C20plus_d_s = 0.872;
-
-=======
       double nitrogen_s = 2.525;
       double CO2_s = 5.262;
       double methane_s = 81.006;
@@ -136,25 +110,12 @@
       double C18_d_s = 0.835;
       double C19_d_s = 0.845;
       double C20plus_d_s = 0.872;
->>>>>>> b9d5f22d
       // Albatross reservoir system
       double reservoirGasMolarMassAlbatross = 0.022; // kg/mol
       double reservoirGasFlowAlbatross = (1.0 - productionSplit) * totalProductionRate; // kg/time
       double reservoirTemperatureAlbatross = 273.15 + 65.0; // K
       double reservoirPressureAlbatross = 210.0; // bar
       // molefractions
-<<<<<<< HEAD
-      double nitrogen_a = 0.1, CO2_a = 7.0, methane_a = 80.43, ethane_a = 4.99, propane_a = 2.51,
-          ibutane_a = 0.39, nbutane_a = 0.82, benzene_a = 0.077, toluene_a = 0.089,
-          mXylene_a = 0.06, water_a = 2.0;
-      double C6_a = 0.352, C7_a = 0.91, C8_a = 0.317, C9_a = 0.142, C10_a = 0.141, C11_a = 0.063,
-          C12_a = 0.062;
-      double C6_M_a = 85.0, C7_M_a = 90.7, C8_M_a = 104.1, C9_M_a = 119.8, C10_M_a = 133.0,
-          C11_M_a = 147.0, C12_M_a = 159.0;
-      double C6_d_a = 0.668, C7_d_a = 0.745, C8_d_a = 0.767, C9_d_a = 0.776, C10_d_a = 0.783,
-          C11_d_a = 0.787, C12_d_a = 0.799;
-
-=======
       double nitrogen_a = 0.1;
       double CO2_a = 7.0;
       double methane_a = 80.43;
@@ -188,7 +149,6 @@
       double C10_d_a = 0.783;
       double C11_d_a = 0.787;
       double C12_d_a = 0.799;
->>>>>>> b9d5f22d
       neqsim.thermo.system.SystemInterface testSystem = new neqsim.thermo.system.SystemSrkEos(
           reservoirTemperatureSnohvit, reservoirPressureSnohvit);
       neqsim.thermo.system.SystemInterface testSystem3 = new neqsim.thermo.system.SystemSrkEos(
@@ -533,39 +493,24 @@
       operations.displayResult();
       operations.reportMeasuredValues();
 
-<<<<<<< HEAD
       double wateraqphase =
           slugCatcher.getWaterOutStream().getThermoSystem().getTotalNumberOfMoles()
-=======
-      double wateraqphase = slugCatcher.getWaterOutStream().getThermoSystem()
-          .getTotalNumberOfMoles()
->>>>>>> b9d5f22d
               * slugCatcher.getWaterOutStream().getThermoSystem().getPhase(0).getComponent("water")
                   .getMolarMass()
               * slugCatcher.getWaterOutStream().getThermoSystem().getPhase(0).getComponent("water")
                   .getx()
               * 3600.0;
 
-<<<<<<< HEAD
       System.out.println("kg water in gas phase from slug catcher "
           + slugCatcher.getGasOutStream().getThermoSystem().getTotalNumberOfMoles()
-=======
-      System.out.println("kg water in gas phase from slug catcher " + slugCatcher.getGasOutStream()
-          .getThermoSystem().getTotalNumberOfMoles()
->>>>>>> b9d5f22d
               * slugCatcher.getGasOutStream().getThermoSystem().getPhase(0).getComponent("water")
                   .getMolarMass()
               * slugCatcher.getGasOutStream().getThermoSystem().getPhase(0).getComponent("water")
                   .getx()
               * 3600.0
           + " kg/hr");
-<<<<<<< HEAD
       System.out.println("kg water in condensate phase from slug catcher "
           + slugCatcher.getOilOutStream().getThermoSystem().getTotalNumberOfMoles()
-=======
-      System.out.println("kg water in condensate phase from slug catcher " + slugCatcher
-          .getOilOutStream().getThermoSystem().getTotalNumberOfMoles()
->>>>>>> b9d5f22d
               * slugCatcher.getOilOutStream().getThermoSystem().getPhase(0).getComponent("water")
                   .getMolarMass()
               * slugCatcher.getOilOutStream().getThermoSystem().getPhase(0).getComponent("water")
@@ -579,26 +524,16 @@
               .getMolarMass()
           * slugCatcher.getWaterOutStream().getThermoSystem().getPhase(0).getComponent("MEG").getx()
           * 3600.0;
-<<<<<<< HEAD
       System.out.println("kg MEG in gas phase from slug catcher "
           + slugCatcher.getGasOutStream().getThermoSystem().getTotalNumberOfMoles()
-=======
-      System.out.println("kg MEG in gas phase from slug catcher " + slugCatcher.getGasOutStream()
-          .getThermoSystem().getTotalNumberOfMoles()
->>>>>>> b9d5f22d
               * slugCatcher.getGasOutStream().getThermoSystem().getPhase(0).getComponent("MEG")
                   .getMolarMass()
               * slugCatcher.getGasOutStream().getThermoSystem().getPhase(0).getComponent("MEG")
                   .getx()
               * 3600.0
           + " kg/hr");
-<<<<<<< HEAD
       System.out.println("kg MEG in condensate phase from slug catcher "
           + slugCatcher.getOilOutStream().getThermoSystem().getTotalNumberOfMoles()
-=======
-      System.out.println("kg MEG in condensate phase from slug catcher " + slugCatcher
-          .getOilOutStream().getThermoSystem().getTotalNumberOfMoles()
->>>>>>> b9d5f22d
               * slugCatcher.getOilOutStream().getThermoSystem().getPhase(0).getComponent("MEG")
                   .getMolarMass()
               * slugCatcher.getOilOutStream().getThermoSystem().getPhase(0).getComponent("MEG")
@@ -614,34 +549,20 @@
           + volumeTransmitter3.getMeasuredValue() / 1.0e6 + " MSm^3/day");
       System.out.println("gas rate from slug catcher "
           + volumeTransmitter3.getMeasuredValue() / 1.0e6 + " MSm^3/day");
-<<<<<<< HEAD
       System.out.println("water in gas phase from slug catcher "
           + slugCatcher.getGasOutStream().getThermoSystem().getTotalNumberOfMoles()
-=======
-      System.out.println("water in gas phase from slug catcher " + slugCatcher.getGasOutStream()
-          .getThermoSystem().getTotalNumberOfMoles()
->>>>>>> b9d5f22d
               * slugCatcher.getGasOutStream().getThermoSystem().getPhase(0).getComponent("water")
                   .getMolarMass()
               * slugCatcher.getGasOutStream().getThermoSystem().getPhase(0).getComponent("water")
                   .getx()
               * 3600.0 / (volumeTransmitter3.getMeasuredValue() / 24.0) * 1000.0
           + " gr water/Sm^3 gas");
-<<<<<<< HEAD
       System.out.println("gas rate "
           + slugCatcher.getGasOutStream().getThermoSystem().getTotalNumberOfMoles()
               * slugCatcher.getGasOutStream().getThermoSystem().getPhase(0).getMolarMass() * 3600.0
           + " kg gas/hr");
     } catch (Exception e) {
-      logger.error(e.getMessage());
-=======
-      System.out.println("gas rate " + slugCatcher.getGasOutStream().getThermoSystem()
-          .getTotalNumberOfMoles()
-              * slugCatcher.getGasOutStream().getThermoSystem().getPhase(0).getMolarMass() * 3600.0
-          + " kg gas/hr");
-    } catch (Exception e) {
       e.printStackTrace();
->>>>>>> b9d5f22d
     }
   }
 }