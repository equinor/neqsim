--- conflicted
+++ resolved
@@ -10,17 +10,9 @@
 import neqsim.processSimulation.processEquipment.valve.ThrottlingValve;
 
 /**
-<<<<<<< HEAD
- * <p>
- * TEGAbsorberTest class.
- * </p>
- *
- * @author esol
-=======
  * <p>TEGAbsorberTest class.</p>
  *
  * @author asmund
->>>>>>> 24915a9b
  * @version $Id: $Id
  * @since 2.2.3
  */
