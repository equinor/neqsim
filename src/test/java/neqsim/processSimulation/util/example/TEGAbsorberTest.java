--- conflicted
+++ resolved
@@ -72,11 +72,7 @@
         ThrottlingValve LP_valve = new ThrottlingValve("LPventil", MPstreamLiq);
         LP_valve.setOutletPressure(1.5);
 
-<<<<<<< HEAD
-        ReBoiler reboiler = new ReBoiler("reboiler", LP_valve.getOutletStream());
-=======
         ReBoiler reboiler = new ReBoiler("reboiler", LP_valve.getOutStream());
->>>>>>> a2dcb88c
         reboiler.setReboilerDuty(20000.0);
 
         neqsim.thermo.system.SystemSrkEos testSystem3 =
