--- conflicted
+++ resolved
@@ -14,29 +14,15 @@
 import neqsim.processSimulation.processEquipment.valve.ThrottlingValve;
 
 /**
-<<<<<<< HEAD
- * <p>
- * TEGdehydrationProcess2 class.
- * </p>
- *
- * @author esol
-=======
  * <p>TEGdehydrationProcess2 class.</p>
  *
  * @author asmund
->>>>>>> 24915a9b
  * @version $Id: $Id
  * @since 2.2.3
  */
 public class TEGdehydrationProcess2 {
     /**
-<<<<<<< HEAD
-     * <p>
-     * main.
-     * </p>
-=======
      * <p>main.</p>
->>>>>>> 24915a9b
      *
      * @param args an array of {@link java.lang.String} objects
      */
