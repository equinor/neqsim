package neqsim.processSimulation.util.example;

import neqsim.processSimulation.processEquipment.absorber.SimpleTEGAbsorber;
import neqsim.processSimulation.processEquipment.absorber.WaterStripperColumn;
import neqsim.processSimulation.processEquipment.distillation.Condenser;
import neqsim.processSimulation.processEquipment.distillation.DistillationColumn;
import neqsim.processSimulation.processEquipment.distillation.Reboiler;
import neqsim.processSimulation.processEquipment.heatExchanger.HeatExchanger;
import neqsim.processSimulation.processEquipment.heatExchanger.Heater;
import neqsim.processSimulation.processEquipment.mixer.StaticMixer;
import neqsim.processSimulation.processEquipment.pump.Pump;
import neqsim.processSimulation.processEquipment.separator.Separator;
import neqsim.processSimulation.processEquipment.stream.Stream;
import neqsim.processSimulation.processEquipment.util.Calculator;
import neqsim.processSimulation.processEquipment.util.Recycle;
import neqsim.processSimulation.processEquipment.util.StreamSaturatorUtil;
import neqsim.processSimulation.processEquipment.valve.ThrottlingValve;

/**
 * <p>
 * TEGdehydrationProcessDistillation class.
 * </p>
 *
 * @author asmund
 * @version $Id: $Id
 * @since 2.2.3
 */
public class TEGdehydrationProcessDistillation {
    /**
     * <p>
     * main.
     * </p>
     *
     * @param args an array of {@link java.lang.String} objects
     */
    @SuppressWarnings("unused")
    public static void main(String[] args) {
        // Create the input fluid to the TEG process and saturate it with water at
        // scrubber conditions
        neqsim.thermo.system.SystemInterface feedGas =
                new neqsim.thermo.system.SystemSrkCPAstatoil(273.15 + 42.0, 10.00);
        feedGas.addComponent("nitrogen", 1.03);
        feedGas.addComponent("CO2", 1.42);
        feedGas.addComponent("methane", 83.88);
        feedGas.addComponent("ethane", 8.07);
        feedGas.addComponent("propane", 3.54);
        feedGas.addComponent("i-butane", 0.54);
        feedGas.addComponent("n-butane", 0.84);
        feedGas.addComponent("i-pentane", 0.21);
        feedGas.addComponent("n-pentane", 0.19);
        feedGas.addComponent("n-hexane", 0.28);
        feedGas.addComponent("water", 0.0);
        feedGas.addComponent("TEG", 0);
        feedGas.createDatabase(true);
        feedGas.setMixingRule(10);
        feedGas.setMultiPhaseCheck(true);

        Stream dryFeedGas = new Stream("dry feed gas", feedGas);
        dryFeedGas.setFlowRate(11.23, "MSm3/day");
        dryFeedGas.setTemperature(30.4, "C");
        dryFeedGas.setPressure(52.21, "bara");

        StreamSaturatorUtil saturatedFeedGas =
                new StreamSaturatorUtil("water saturator", dryFeedGas);

        Stream waterSaturatedFeedGas =
                new Stream("water saturated feed gas", saturatedFeedGas.getOutStream());

        neqsim.thermo.system.SystemInterface feedTEG = feedGas.clone();
        feedTEG.setMolarComposition(
                new double[] {0.0, 0.0, 0.0, 0.0, 0.0, 0.0, 0.0, 0.0, 0.0, 0.0, 0.03, 0.97});

        Stream TEGFeed = new Stream("lean TEG to absorber", feedTEG);
        TEGFeed.setFlowRate(6862.5, "kg/hr");
        TEGFeed.setTemperature(43.0, "C");
        TEGFeed.setPressure(52.21, "bara");

        SimpleTEGAbsorber absorber = new SimpleTEGAbsorber("TEG absorber");
        absorber.addGasInStream(waterSaturatedFeedGas);
        absorber.addSolventInStream(TEGFeed);
        absorber.setNumberOfStages(5);
        absorber.setStageEfficiency(0.55);

        Stream dehydratedGas = new Stream("dry gas from absorber", absorber.getGasOutStream());
        Stream richTEG = new Stream("rich TEG from absorber", absorber.getSolventOutStream());

        ThrottlingValve glycol_flash_valve =
                new ThrottlingValve("Rich TEG HP flash valve", richTEG);
        glycol_flash_valve.setOutletPressure(4.9);

<<<<<<< HEAD
        Heater richGLycolHeaterCondenser = new Heater("richGLycolHeaterCondenser", glycol_flash_valve.getOutStream());
        richGLycolHeaterCondenser.setName("rich TEG preheater");

        HeatExchanger heatEx2 = new HeatExchanger("heatEx2", richGLycolHeaterCondenser.getOutStream());
        heatEx2.setName("rich TEG heat exchanger 1");
=======
        Heater richGLycolHeaterCondenser =
                new Heater("rich TEG preheater", glycol_flash_valve.getOutStream());

        HeatExchanger heatEx2 = new HeatExchanger("rich TEG heat exchanger 1",
                richGLycolHeaterCondenser.getOutStream());
>>>>>>> a2dcb88c
        heatEx2.setGuessOutTemperature(273.15 + 62.0);
        heatEx2.setUAvalue(220.0);

        Separator flashSep = new Separator("degasing separator", heatEx2.getOutStream(0));

        Stream flashGas = new Stream("gas from degasing separator", flashSep.getGasOutStream());

        Stream flashLiquid =
                new Stream("liquid from degasing separator", flashSep.getLiquidOutStream());

<<<<<<< HEAD
        HeatExchanger heatEx = new HeatExchanger("heatEx", flashLiquid);
        heatEx.setName("rich TEG heat exchanger 2");
=======
        HeatExchanger heatEx = new HeatExchanger("rich TEG heat exchanger 2", flashLiquid);
>>>>>>> a2dcb88c
        heatEx.setGuessOutTemperature(273.15 + 130.0);
        heatEx.setUAvalue(600.0);

        ThrottlingValve glycol_flash_valve2 =
                new ThrottlingValve("LP flash valve", heatEx.getOutStream(0));
        glycol_flash_valve2.setName("Rich TEG LP flash valve");
        glycol_flash_valve2.setOutletPressure(1.23);

        neqsim.thermo.system.SystemInterface stripGas = feedGas.clone();
        stripGas.setMolarComposition(
                new double[] {0.0, 0.0, 1.0, 0.0, 0.0, 0.0, 0.0, 0.0, 0.0, 0.0, 0.0, 0.0});

        Stream strippingGas = new Stream("stripGas", stripGas);
        strippingGas.setFlowRate(40.0, "Sm3/hr");
        strippingGas.setTemperature(80.0, "C");
        strippingGas.setPressure(1.23, "bara");

        Stream gasToReboiler = strippingGas.clone();
        gasToReboiler.setName("gas to reboiler");

        DistillationColumn column = new DistillationColumn(1, true, true);
        column.setName("TEG regeneration column");
        column.addFeedStream(glycol_flash_valve2.getOutStream(), 0);
        column.getReboiler().setOutTemperature(273.15 + 206.6);
        column.getCondenser().setOutTemperature(273.15 + 100.0);
        column.getReboiler().addStream(gasToReboiler);
        column.setTopPressure(1.0);
        column.setBottomPressure(1.23);

<<<<<<< HEAD
        Heater coolerRegenGas = new Heater("coolerRegenGas", column.getGasOutStream());
        coolerRegenGas.setName("regen gas cooler");
=======
        Heater coolerRegenGas = new Heater("regen gas cooler", column.getGasOutStream());
        coolerRegenGas.setName();
>>>>>>> a2dcb88c
        coolerRegenGas.setOutTemperature(273.15 + 35.5);

        Separator sepregenGas = new Separator("regen gas separator", coolerRegenGas.getOutStream());

        Stream gasToFlare = new Stream("gas to flare", sepregenGas.getGasOutStream());

        Stream liquidToTrreatment =
                new Stream("water to treatment", sepregenGas.getLiquidOutStream());

        WaterStripperColumn stripper = new WaterStripperColumn("TEG stripper");
        stripper.addSolventInStream(column.getLiquidOutStream());
        stripper.addGasInStream(strippingGas);
        stripper.setNumberOfStages(4);
        stripper.setStageEfficiency(0.5);

        Recycle recycleGasFromStripper = new Recycle("stripping gas recirc");
        recycleGasFromStripper.addStream(stripper.getGasOutStream());
        recycleGasFromStripper.setOutletStream(gasToReboiler);

        Heater bufferTank = new Heater("TEG buffer tank", stripper.getSolventOutStream());
        bufferTank.setOutTemperature(273.15 + 185.0);

<<<<<<< HEAD
        Pump hotLeanTEGPump = new Pump("hotLeanTEGPump", bufferTank.getOutStream());// stripper.getSolventOutStream());
        hotLeanTEGPump.setName("hot lean TEG pump");
=======
        Pump hotLeanTEGPump = new Pump("hot lean TEG pump",bufferTank.getOutStream());// stripper.getSolventOutStream());
>>>>>>> a2dcb88c
        hotLeanTEGPump.setOutletPressure(20.0);
        hotLeanTEGPump.setIsentropicEfficiency(0.75);

        heatEx.setFeedStream(1, hotLeanTEGPump.getOutStream());

        heatEx2.setFeedStream(1, heatEx.getOutStream(1));

<<<<<<< HEAD
        Heater coolerhOTteg3 = new Heater("coolerhOTteg3", heatEx2.getOutStream(1));
        coolerhOTteg3.setName("lean TEG cooler");
        coolerhOTteg3.setOutTemperature(273.15 + 43.0);

        Pump hotLeanTEGPump2 = new Pump("hotLeanTEGPump2", coolerhOTteg3.getOutStream());
        hotLeanTEGPump2.setName("lean TEG HP pump");
=======
        Heater coolerhOTteg3 = new Heater("lean TEG cooler",heatEx2.getOutStream(1));
        coolerhOTteg3.setOutTemperature(273.15 + 43.0);

        Pump hotLeanTEGPump2 = new Pump("lean TEG HP pump",coolerhOTteg3.getOutStream());
>>>>>>> a2dcb88c
        hotLeanTEGPump2.setOutletPressure(52.21);
        hotLeanTEGPump2.setIsentropicEfficiency(0.75);

        Stream leanTEGtoabs = new Stream("lean TEG to absorber",hotLeanTEGPump2.getOutStream());

        neqsim.thermo.system.SystemInterface pureTEG = feedGas.clone();
        pureTEG.setMolarComposition(
                new double[] {0.0, 0.0, 0.0, 0.0, 0.0, 0.0, 0.0, 0.0, 0.0, 0.0, 0.0, 1.0});

        Stream makeupTEG = new Stream("makeup TEG", pureTEG);
        makeupTEG.setFlowRate(1e-6, "kg/hr");
        makeupTEG.setTemperature(43.0, "C");
        makeupTEG.setPressure(52.21, "bara");

        Calculator makeupCalculator = new Calculator("TEG makeup calculator");
        makeupCalculator.addInputVariable(dehydratedGas);
        makeupCalculator.addInputVariable(flashGas);
        makeupCalculator.addInputVariable(gasToFlare);
        makeupCalculator.addInputVariable(liquidToTrreatment);
        makeupCalculator.setOutputVariable(makeupTEG);

        StaticMixer makeupMixer = new StaticMixer("makeup mixer");
        makeupMixer.addStream(leanTEGtoabs);
        makeupMixer.addStream(makeupTEG);

        Recycle resycleLeanTEG = new Recycle("lean TEG resycle");
        resycleLeanTEG.addStream(makeupMixer.getOutStream());
        resycleLeanTEG.setOutletStream(TEGFeed);
        resycleLeanTEG.setPriority(200);
        resycleLeanTEG.setDownstreamProperty("flow rate");

        richGLycolHeaterCondenser.setEnergyStream(column.getCondenser().getEnergyStream());
        // richGLycolHeater.isSetEnergyStream();

        neqsim.processSimulation.processSystem.ProcessSystem operations =
                new neqsim.processSimulation.processSystem.ProcessSystem();
        operations.add(dryFeedGas);
        operations.add(saturatedFeedGas);
        operations.add(waterSaturatedFeedGas);
        operations.add(TEGFeed);
        operations.add(absorber);
        operations.add(dehydratedGas);
        operations.add(richTEG);
        operations.add(glycol_flash_valve);
        operations.add(richGLycolHeaterCondenser);
        operations.add(heatEx2);
        operations.add(flashSep);
        operations.add(flashGas);
        operations.add(flashLiquid);
        operations.add(heatEx);
        operations.add(glycol_flash_valve2);
        operations.add(gasToReboiler);
        operations.add(column);
        operations.add(coolerRegenGas);
        operations.add(sepregenGas);
        operations.add(gasToFlare);
        operations.add(liquidToTrreatment);
        operations.add(strippingGas);
        operations.add(stripper);
        operations.add(recycleGasFromStripper);
        operations.add(bufferTank);
        operations.add(hotLeanTEGPump);
        operations.add(coolerhOTteg3);
        operations.add(hotLeanTEGPump2);
        operations.add(leanTEGtoabs);
        operations.add(makeupCalculator);
        operations.add(makeupTEG);
        operations.add(makeupMixer);
        operations.add(resycleLeanTEG);

        operations.run();
        // operations.run();

        operations.save("c:/temp/TEGprocessHX.neqsim");
        /// operations = ProcessSystem.open("c:/temp/TEGprocess.neqsim");
        // ((DistillationColumn)operations.getUnit("TEG regeneration
        /// column")).setTopPressure(1.2);
        // operations.run();
        // ((DistillationColumn)operations.getUnit("TEG regeneration
        /// column")).setNumberOfTrays(2);
        System.out.println(
                "water in wet gas  " + ((Stream) operations.getUnit("water saturated feed gas"))
                        .getFluid().getPhase(0).getComponent("water").getz() * 1.0e6 * 0.01802
                        * 101325.0 / (8.314 * 288.15));
        System.out.println(
                "water in dry gas  " + ((Stream) operations.getUnit("dry gas from absorber"))
                        .getFluid().getPhase(0).getComponent("water").getz() * 1.0e6);
        System.out.println("reboiler duty (KW) "
                + ((Reboiler) ((DistillationColumn) operations.getUnit("TEG regeneration column"))
                        .getReboiler()).getDuty() / 1.0e3);
        System.out.println("wt lean TEG "
                + ((WaterStripperColumn) operations.getUnit("TEG stripper")).getSolventOutStream()
                        .getFluid().getPhase("aqueous").getWtFrac("TEG") * 100.0);

        double waterInWetGasppm =
                waterSaturatedFeedGas.getFluid().getPhase(0).getComponent("water").getz() * 1.0e6;
        double waterInWetGaskgMSm3 = waterInWetGasppm * 0.01802 * 101325.0 / (8.314 * 288.15);
        double TEGfeedwt = TEGFeed.getFluid().getPhase("aqueous").getWtFrac("TEG");
        double TEGfeedflw = TEGFeed.getFlowRate("kg/hr");
        double waterInDehydratedGasppm =
                dehydratedGas.getFluid().getPhase(0).getComponent("water").getz() * 1.0e6;
        double waterInDryGaskgMSm3 =
                waterInDehydratedGasppm * 0.01802 * 101325.0 / (8.314 * 288.15);
        double richTEG2 = richTEG.getFluid().getPhase("aqueous").getWtFrac("TEG");
        System.out.println(
                "reboiler duty (KW) " + ((Reboiler) column.getReboiler()).getDuty() / 1.0e3);
        System.out.println("flow rate from reboiler "
                + ((Reboiler) column.getReboiler()).getLiquidOutStream().getFlowRate("kg/hr"));
        System.out.println("flow rate from stripping column "
                + stripper.getLiquidOutStream().getFlowRate("kg/hr"));
        System.out.println("flow rate from pump2  "
                + hotLeanTEGPump2.getOutStream().getFluid().getFlowRate("kg/hr"));
        System.out.println("makeup TEG  " + makeupTEG.getFluid().getFlowRate("kg/hr"));

        TEGFeed.getFluid().display();
        absorber.run();

        System.out.println("pump power " + hotLeanTEGPump.getDuty());
        System.out.println("pump2 power " + hotLeanTEGPump2.getDuty());
        System.out.println("wt lean TEG after reboiler "
                + column.getLiquidOutStream().getFluid().getPhase("aqueous").getWtFrac("TEG"));
        System.out.println("temperature from pump "
                + (hotLeanTEGPump2.getOutStream().getTemperature() - 273.15));

        System.out.println("flow rate from reboiler "
                + ((Reboiler) column.getReboiler()).getLiquidOutStream().getFlowRate("kg/hr"));
        System.out.println("flow rate from pump2  "
                + hotLeanTEGPump2.getOutStream().getFluid().getFlowRate("kg/hr"));
        System.out.println("flow rate to flare  " + gasToFlare.getFluid().getFlowRate("kg/hr"));

        System.out.println("condenser duty  "
                + ((Condenser) ((DistillationColumn) operations.getUnit("TEG regeneration column"))
                        .getCondenser()).getDuty() / 1.0e3);
        System.out.println("richGLycolHeaterCondenser duty  "
                + richGLycolHeaterCondenser.getEnergyStream().getDuty() / 1.0e3);
        System.out.println("richGLycolHeaterCondenser temperature out  "
                + richGLycolHeaterCondenser.getOutStream().getTemperature("C"));
        richGLycolHeaterCondenser.run();

        hotLeanTEGPump.getOutStream().displayResult();
        flashLiquid.displayResult();

        System.out.println("Temperature rich TEG out of reflux condenser "
                + richGLycolHeaterCondenser.getOutStream().getTemperature("C"));
        heatEx.displayResult();
        System.out.println("glycol out temperature "
                + glycol_flash_valve2.getOutStream().getFluid().getTemperature("C"));
        System.out
                .println("glycol out temperature2 " + heatEx2.getOutStream(0).getTemperature("C"));
        System.out
                .println("glycol out temperature2 " + heatEx2.getOutStream(1).getTemperature("C"));

        System.out.println("out water rate LP valve" + glycol_flash_valve2.getOutStream().getFluid()
                .getPhase(0).getComponent("water").getNumberOfmoles());
        System.out.println("glycol out water rate reboil " + ((Reboiler) column.getReboiler())
                .getLiquidOutStream().getFluid().getComponent("water").getNumberOfmoles());
        System.out.println("glycol out water rate condens " + ((Condenser) column.getCondenser())
                .getGasOutStream().getFluid().getComponent("water").getNumberOfmoles());
        System.out.println("recycle out water rate  " + recycleGasFromStripper.getOutletStream()
                .getFluid().getComponent("water").getNumberOfmoles());
    }
}<|MERGE_RESOLUTION|>--- conflicted
+++ resolved
@@ -88,19 +88,11 @@
                 new ThrottlingValve("Rich TEG HP flash valve", richTEG);
         glycol_flash_valve.setOutletPressure(4.9);
 
-<<<<<<< HEAD
-        Heater richGLycolHeaterCondenser = new Heater("richGLycolHeaterCondenser", glycol_flash_valve.getOutStream());
-        richGLycolHeaterCondenser.setName("rich TEG preheater");
-
-        HeatExchanger heatEx2 = new HeatExchanger("heatEx2", richGLycolHeaterCondenser.getOutStream());
-        heatEx2.setName("rich TEG heat exchanger 1");
-=======
         Heater richGLycolHeaterCondenser =
                 new Heater("rich TEG preheater", glycol_flash_valve.getOutStream());
 
         HeatExchanger heatEx2 = new HeatExchanger("rich TEG heat exchanger 1",
                 richGLycolHeaterCondenser.getOutStream());
->>>>>>> a2dcb88c
         heatEx2.setGuessOutTemperature(273.15 + 62.0);
         heatEx2.setUAvalue(220.0);
 
@@ -111,12 +103,7 @@
         Stream flashLiquid =
                 new Stream("liquid from degasing separator", flashSep.getLiquidOutStream());
 
-<<<<<<< HEAD
-        HeatExchanger heatEx = new HeatExchanger("heatEx", flashLiquid);
-        heatEx.setName("rich TEG heat exchanger 2");
-=======
         HeatExchanger heatEx = new HeatExchanger("rich TEG heat exchanger 2", flashLiquid);
->>>>>>> a2dcb88c
         heatEx.setGuessOutTemperature(273.15 + 130.0);
         heatEx.setUAvalue(600.0);
 
@@ -146,13 +133,7 @@
         column.setTopPressure(1.0);
         column.setBottomPressure(1.23);
 
-<<<<<<< HEAD
-        Heater coolerRegenGas = new Heater("coolerRegenGas", column.getGasOutStream());
-        coolerRegenGas.setName("regen gas cooler");
-=======
         Heater coolerRegenGas = new Heater("regen gas cooler", column.getGasOutStream());
-        coolerRegenGas.setName();
->>>>>>> a2dcb88c
         coolerRegenGas.setOutTemperature(273.15 + 35.5);
 
         Separator sepregenGas = new Separator("regen gas separator", coolerRegenGas.getOutStream());
@@ -175,12 +156,7 @@
         Heater bufferTank = new Heater("TEG buffer tank", stripper.getSolventOutStream());
         bufferTank.setOutTemperature(273.15 + 185.0);
 
-<<<<<<< HEAD
-        Pump hotLeanTEGPump = new Pump("hotLeanTEGPump", bufferTank.getOutStream());// stripper.getSolventOutStream());
-        hotLeanTEGPump.setName("hot lean TEG pump");
-=======
-        Pump hotLeanTEGPump = new Pump("hot lean TEG pump",bufferTank.getOutStream());// stripper.getSolventOutStream());
->>>>>>> a2dcb88c
+        Pump hotLeanTEGPump = new Pump("hot lean TEG pump", bufferTank.getOutStream());// stripper.getSolventOutStream());
         hotLeanTEGPump.setOutletPressure(20.0);
         hotLeanTEGPump.setIsentropicEfficiency(0.75);
 
@@ -188,23 +164,14 @@
 
         heatEx2.setFeedStream(1, heatEx.getOutStream(1));
 
-<<<<<<< HEAD
-        Heater coolerhOTteg3 = new Heater("coolerhOTteg3", heatEx2.getOutStream(1));
-        coolerhOTteg3.setName("lean TEG cooler");
+        Heater coolerhOTteg3 = new Heater("lean TEG cooler", heatEx2.getOutStream(1));
         coolerhOTteg3.setOutTemperature(273.15 + 43.0);
 
-        Pump hotLeanTEGPump2 = new Pump("hotLeanTEGPump2", coolerhOTteg3.getOutStream());
-        hotLeanTEGPump2.setName("lean TEG HP pump");
-=======
-        Heater coolerhOTteg3 = new Heater("lean TEG cooler",heatEx2.getOutStream(1));
-        coolerhOTteg3.setOutTemperature(273.15 + 43.0);
-
-        Pump hotLeanTEGPump2 = new Pump("lean TEG HP pump",coolerhOTteg3.getOutStream());
->>>>>>> a2dcb88c
+        Pump hotLeanTEGPump2 = new Pump("lean TEG HP pump", coolerhOTteg3.getOutStream());
         hotLeanTEGPump2.setOutletPressure(52.21);
         hotLeanTEGPump2.setIsentropicEfficiency(0.75);
 
-        Stream leanTEGtoabs = new Stream("lean TEG to absorber",hotLeanTEGPump2.getOutStream());
+        Stream leanTEGtoabs = new Stream("lean TEG to absorber", hotLeanTEGPump2.getOutStream());
 
         neqsim.thermo.system.SystemInterface pureTEG = feedGas.clone();
         pureTEG.setMolarComposition(
