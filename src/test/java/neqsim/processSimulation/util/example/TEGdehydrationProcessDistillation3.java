package neqsim.processSimulation.util.example;

import neqsim.processSimulation.processEquipment.absorber.SimpleTEGAbsorber;
import neqsim.processSimulation.processEquipment.absorber.WaterStripperColumn;
import neqsim.processSimulation.processEquipment.distillation.Condenser;
import neqsim.processSimulation.processEquipment.distillation.DistillationColumn;
import neqsim.processSimulation.processEquipment.distillation.Reboiler;
import neqsim.processSimulation.processEquipment.heatExchanger.HeatExchanger;
import neqsim.processSimulation.processEquipment.heatExchanger.Heater;
import neqsim.processSimulation.processEquipment.mixer.StaticMixer;
import neqsim.processSimulation.processEquipment.pump.Pump;
import neqsim.processSimulation.processEquipment.separator.Separator;
import neqsim.processSimulation.processEquipment.stream.Stream;
import neqsim.processSimulation.processEquipment.util.Calculator;
import neqsim.processSimulation.processEquipment.util.Recycle;
import neqsim.processSimulation.processEquipment.util.StreamSaturatorUtil;
import neqsim.processSimulation.processEquipment.valve.ThrottlingValve;

/**
 * <p>
 * TEGdehydrationProcessDistillation3 class.
 * </p>
 *
 * @author asmund
 * @version $Id: $Id
 * @since 2.2.3
 */
public class TEGdehydrationProcessDistillation3 {
    /**
     * <p>
     * main.
     * </p>
     *
     * @param args an array of {@link java.lang.String} objects
     */
    @SuppressWarnings("unused")
    public static void main(String[] args) {
        // Create the input fluid to the TEG process and saturate it with water at
        // scrubber conditions
        neqsim.thermo.system.SystemInterface feedGas =
                new neqsim.thermo.system.SystemSrkCPAstatoil(273.15 + 42.0, 10.00);
        feedGas.addComponent("nitrogen", 1.03);
        feedGas.addComponent("CO2", 1.42);
        feedGas.addComponent("methane", 83.88);
        feedGas.addComponent("ethane", 8.07);
        feedGas.addComponent("propane", 3.54);
        feedGas.addComponent("i-butane", 0.54);
        feedGas.addComponent("n-butane", 0.84);
        feedGas.addComponent("i-pentane", 0.21);
        feedGas.addComponent("n-pentane", 0.19);
        feedGas.addComponent("n-hexane", 0.28);
        feedGas.addComponent("water", 0.0);
        feedGas.addComponent("TEG", 0);
        feedGas.createDatabase(true);
        feedGas.setMixingRule(10);
        feedGas.setMultiPhaseCheck(false);

        Stream dryFeedGas = new Stream("dry feed gas", feedGas);
        dryFeedGas.setFlowRate(11.23, "MSm3/day");
        dryFeedGas.setTemperature(30.4, "C");
        dryFeedGas.setPressure(52.21, "bara");

        StreamSaturatorUtil saturatedFeedGas =
                new StreamSaturatorUtil("water saturator", dryFeedGas);

        Stream waterSaturatedFeedGas =
                new Stream("water saturated feed gas", saturatedFeedGas.getOutStream());

        neqsim.thermo.system.SystemInterface feedTEG = feedGas.clone();
        feedTEG.setMolarComposition(
                new double[] {0.0, 0.0, 0.0, 0.0, 0.0, 0.0, 0.0, 0.0, 0.0, 0.0, 0.03, 0.97});

        Stream TEGFeed = new Stream("lean TEG to absorber", feedTEG);
        TEGFeed.setFlowRate(6862.5, "kg/hr");
        TEGFeed.setTemperature(43.0, "C");
        TEGFeed.setPressure(52.21, "bara");

        SimpleTEGAbsorber absorber = new SimpleTEGAbsorber("TEG absorber");
        absorber.addGasInStream(waterSaturatedFeedGas);
        absorber.addSolventInStream(TEGFeed);
        absorber.setNumberOfStages(5);
        absorber.setStageEfficiency(0.55);

        Stream dehydratedGas = new Stream("dry gas from absorber", absorber.getGasOutStream());
        Stream richTEG = new Stream("rich TEG from absorber", absorber.getSolventOutStream());

        ThrottlingValve glycol_flash_valve =
                new ThrottlingValve("Rich TEG HP flash valve", richTEG);
        glycol_flash_valve.setOutletPressure(4.9);

<<<<<<< HEAD
        Heater richGLycolHeaterCondenser = new Heater("richGLycolHeaterCondenser", glycol_flash_valve.getOutStream());
        richGLycolHeaterCondenser.setName("rich TEG preheater");

        Heater richGLycolHeater = new Heater("richGLycolHeater", richGLycolHeaterCondenser.getOutStream());
        richGLycolHeater.setName("rich TEG heater HP");
=======
        Heater richGLycolHeaterCondenser =
                new Heater("rich TEG preheater", glycol_flash_valve.getOutStream());

        Heater richGLycolHeater =
                new Heater("rich TEG heater HP", richGLycolHeaterCondenser.getOutStream());
>>>>>>> a2dcb88c
        richGLycolHeater.setOutTemperature(273.15 + 62.0);

        Separator flashSep = new Separator("degasing separator", richGLycolHeater.getOutStream());

        Stream flashGas = new Stream("gas from degasing separator", flashSep.getGasOutStream());

        Stream flashLiquid =
                new Stream("liquid from degasing separator", flashSep.getLiquidOutStream());

<<<<<<< HEAD
        Heater richGLycolHeater2 = new Heater("richGLycolHeater2", flashLiquid);
        richGLycolHeater2.setName("LP rich glycol heater");
=======
        Heater richGLycolHeater2 = new Heater("LP rich glycol heater", flashLiquid);
>>>>>>> a2dcb88c
        richGLycolHeater2.setOutTemperature(273.15 + 139.0);
        richGLycolHeater2.setOutPressure(1.23);

        neqsim.thermo.system.SystemInterface stripGas = feedGas.clone();
        stripGas.setMolarComposition(
                new double[] {0.0, 0.0, 1.0, 0.0, 0.0, 0.0, 0.0, 0.0, 0.0, 0.0, 0.0, 0.0});

        Stream strippingGas = new Stream("stripGas", stripGas);
        strippingGas.setFlowRate(90.2, "Sm3/hr");
        strippingGas.setTemperature(80.0, "C");
        strippingGas.setPressure(1.23, "bara");

        Stream gasToReboiler = strippingGas.clone();
        gasToReboiler.setName("gas to reboiler");

        DistillationColumn column = new DistillationColumn(1, true, true);
        column.setName("TEG regeneration column");
        column.addFeedStream(richGLycolHeater2.getOutStream(), 0);
        column.getReboiler().setOutTemperature(273.15 + 206.6);
        column.getCondenser().setOutTemperature(273.15 + 101.0);
        column.getReboiler().addStream(gasToReboiler);
        column.setTopPressure(1.2);
        column.setBottomPressure(1.23);

<<<<<<< HEAD
        Heater coolerRegenGas = new Heater("coolerRegenGas", column.getGasOutStream());
        coolerRegenGas.setName("regen gas cooler");
=======
        Heater coolerRegenGas = new Heater("regen gas cooler", column.getGasOutStream());
>>>>>>> a2dcb88c
        coolerRegenGas.setOutTemperature(273.15 + 35.5);

        Separator sepregenGas = new Separator("regen gas separator", coolerRegenGas.getOutStream());

        Stream gasToFlare = new Stream("gas to flare", sepregenGas.getGasOutStream());

        Stream liquidToTrreatment =
                new Stream("water to treatment", sepregenGas.getLiquidOutStream());

        WaterStripperColumn stripper = new WaterStripperColumn("TEG stripper");
        stripper.addSolventInStream(column.getLiquidOutStream());
        stripper.addGasInStream(strippingGas);
        stripper.setNumberOfStages(4);
        stripper.setStageEfficiency(0.5);

        Recycle recycleGasFromStripper = new Recycle("stripping gas recirc");
        recycleGasFromStripper.addStream(stripper.getGasOutStream());
        recycleGasFromStripper.setOutletStream(gasToReboiler);

        Heater bufferTank = new Heater("TEG buffer tank", stripper.getSolventOutStream());
        bufferTank.setOutTemperature(273.15 + 185.0);

<<<<<<< HEAD
        Pump hotLeanTEGPump = new Pump("hotLeanTEGPump", bufferTank.getOutStream());
        hotLeanTEGPump.setName("hot lean TEG pump");
        hotLeanTEGPump.setOutletPressure(20.0);
        hotLeanTEGPump.setIsentropicEfficiency(0.75);

        Heater coolerhOTteg = new Heater("coolerhOTteg", hotLeanTEGPump.getOutStream());
        coolerhOTteg.setName("hot lean TEG cooler");
        coolerhOTteg.setOutTemperature(273.15 + 116.8);

        Heater coolerhOTteg2 = new Heater("coolerhOTteg2", coolerhOTteg.getOutStream());
        coolerhOTteg2.setName("medium hot lean TEG cooler");
        coolerhOTteg2.setOutTemperature(273.15 + 89.3);

        Heater coolerhOTteg3 = new Heater("coolerhOTteg3", coolerhOTteg2.getOutStream());
        coolerhOTteg3.setName("lean TEG cooler");
        coolerhOTteg3.setOutTemperature(273.15 + 43.0);

        Pump hotLeanTEGPump2 = new Pump("hotLeanTEGPump2", coolerhOTteg3.getOutStream());
        hotLeanTEGPump2.setName("lean TEG HP pump");
=======
        Pump hotLeanTEGPump = new Pump("hot lean TEG pump", bufferTank.getOutStream());
        hotLeanTEGPump.setOutletPressure(20.0);
        hotLeanTEGPump.setIsentropicEfficiency(0.75);

        Heater coolerhOTteg = new Heater("hot lean TEG cooler", hotLeanTEGPump.getOutStream());
        coolerhOTteg.setOutTemperature(273.15 + 116.8);

        Heater coolerhOTteg2 =
                new Heater("medium hot lean TEG cooler", coolerhOTteg.getOutStream());
        coolerhOTteg2.setOutTemperature(273.15 + 89.3);

        Heater coolerhOTteg3 = new Heater("lean TEG cooler", coolerhOTteg2.getOutStream());
        coolerhOTteg3.setOutTemperature(273.15 + 43.0);

        Pump hotLeanTEGPump2 = new Pump("lean TEG HP pump", coolerhOTteg3.getOutStream());
>>>>>>> a2dcb88c
        hotLeanTEGPump2.setOutletPressure(52.21);
        hotLeanTEGPump2.setIsentropicEfficiency(0.75);

        Stream leanTEGtoabs = new Stream("lean TEG to absorber", hotLeanTEGPump2.getOutStream());

        neqsim.thermo.system.SystemInterface pureTEG = feedGas.clone();
        pureTEG.setMolarComposition(
                new double[] {0.0, 0.0, 0.0, 0.0, 0.0, 0.0, 0.0, 0.0, 0.0, 0.0, 0.0, 1.0});

        Stream makeupTEG = new Stream("makeup TEG", pureTEG);
        makeupTEG.setFlowRate(1e-6, "kg/hr");
        makeupTEG.setTemperature(43.0, "C");
        makeupTEG.setPressure(52.21, "bara");

        Calculator makeupCalculator = new Calculator("makeup calculator");
        makeupCalculator.addInputVariable(dehydratedGas);
        makeupCalculator.addInputVariable(flashGas);
        makeupCalculator.addInputVariable(gasToFlare);
        makeupCalculator.addInputVariable(liquidToTrreatment);
        makeupCalculator.setOutputVariable(makeupTEG);

        StaticMixer makeupMixer = new StaticMixer("makeup mixer");
        makeupMixer.addStream(leanTEGtoabs);
        makeupMixer.addStream(makeupTEG);

        Recycle resycleLeanTEG = new Recycle("lean TEG resycle");
        resycleLeanTEG.addStream(makeupMixer.getOutStream());
        resycleLeanTEG.setOutletStream(TEGFeed);
        resycleLeanTEG.setPriority(200);
        resycleLeanTEG.setDownstreamProperty("flow rate");

        richGLycolHeaterCondenser.setEnergyStream(column.getCondenser().getEnergyStream());
        richGLycolHeater.isSetEnergyStream();

        neqsim.processSimulation.processSystem.ProcessSystem operations =
                new neqsim.processSimulation.processSystem.ProcessSystem();
        operations.add(dryFeedGas);
        operations.add(saturatedFeedGas);
        operations.add(waterSaturatedFeedGas);
        operations.add(TEGFeed);
        operations.add(absorber);
        operations.add(dehydratedGas);
        operations.add(richTEG);
        operations.add(glycol_flash_valve);
        operations.add(richGLycolHeaterCondenser);
        operations.add(richGLycolHeater);
        operations.add(flashSep);
        operations.add(flashGas);
        operations.add(flashLiquid);
        operations.add(richGLycolHeater2);
        operations.add(gasToReboiler);
        operations.add(column);
        operations.add(coolerRegenGas);
        operations.add(sepregenGas);
        operations.add(gasToFlare);
        operations.add(liquidToTrreatment);
        operations.add(strippingGas);
        operations.add(stripper);
        operations.add(recycleGasFromStripper);
        operations.add(bufferTank);
        operations.add(hotLeanTEGPump);
        operations.add(coolerhOTteg);
        operations.add(coolerhOTteg2);
        operations.add(coolerhOTteg3);
        operations.add(hotLeanTEGPump2);
        operations.add(leanTEGtoabs);
        operations.add(makeupCalculator);
        operations.add(makeupTEG);
        operations.add(makeupMixer);
        operations.add(resycleLeanTEG);

        operations.run();
        // operations.run();

        operations.save("c:/temp/TEGprocess.neqsim");
        /// operations = ProcessSystem.open("c:/temp/TEGprocess.neqsim");
        // ((DistillationColumn)operations.getUnit("TEG regeneration
        /// column")).setTopPressure(1.2);
        // operations.run();
        // ((DistillationColumn)operations.getUnit("TEG regeneration
        /// column")).setNumberOfTrays(2);
        System.out.println(
                "water in wet gas  " + ((Stream) operations.getUnit("water saturated feed gas"))
                        .getFluid().getPhase(0).getComponent("water").getz() * 1.0e6 * 0.01802
                        * 101325.0 / (8.314 * 288.15));
        System.out.println(
                "water in dry gas  " + ((Stream) operations.getUnit("dry gas from absorber"))
                        .getFluid().getPhase(0).getComponent("water").getz() * 1.0e6);
        System.out.println("reboiler duty (KW) "
                + ((Reboiler) ((DistillationColumn) operations.getUnit("TEG regeneration column"))
                        .getReboiler()).getDuty() / 1.0e3);
        System.out.println("wt lean TEG "
                + ((WaterStripperColumn) operations.getUnit("TEG stripper")).getSolventOutStream()
                        .getFluid().getPhase("aqueous").getWtFrac("TEG") * 100.0);

        double waterInWetGasppm =
                waterSaturatedFeedGas.getFluid().getPhase(0).getComponent("water").getz() * 1.0e6;
        double waterInWetGaskgMSm3 = waterInWetGasppm * 0.01802 * 101325.0 / (8.314 * 288.15);
        double TEGfeedwt = TEGFeed.getFluid().getPhase("aqueous").getWtFrac("TEG");
        double TEGfeedflw = TEGFeed.getFlowRate("kg/hr");
        double waterInDehydratedGasppm =
                dehydratedGas.getFluid().getPhase(0).getComponent("water").getz() * 1.0e6;
        double waterInDryGaskgMSm3 =
                waterInDehydratedGasppm * 0.01802 * 101325.0 / (8.314 * 288.15);
        double richTEG2 = richTEG.getFluid().getPhase("aqueous").getWtFrac("TEG");
        System.out.println(
                "reboiler duty (KW) " + ((Reboiler) column.getReboiler()).getDuty() / 1.0e3);
        System.out.println("flow rate from reboiler "
                + ((Reboiler) column.getReboiler()).getLiquidOutStream().getFlowRate("kg/hr"));
        System.out.println("flow rate from stripping column "
                + stripper.getLiquidOutStream().getFlowRate("kg/hr"));
        System.out.println("flow rate from pump2  "
                + hotLeanTEGPump2.getOutStream().getFluid().getFlowRate("kg/hr"));
        System.out.println("makeup TEG  " + makeupTEG.getFluid().getFlowRate("kg/hr"));

        TEGFeed.getFluid().display();
        absorber.run();

        System.out.println("pump power " + hotLeanTEGPump.getDuty());
        System.out.println("pump2 power " + hotLeanTEGPump2.getDuty());
        System.out.println("wt lean TEG after reboiler "
                + column.getLiquidOutStream().getFluid().getPhase("aqueous").getWtFrac("TEG"));
        System.out.println("temperature from pump "
                + (hotLeanTEGPump2.getOutStream().getTemperature() - 273.15));

        System.out.println("flow rate from reboiler "
                + ((Reboiler) column.getReboiler()).getLiquidOutStream().getFlowRate("kg/hr"));
        System.out.println("flow rate from pump2  "
                + hotLeanTEGPump2.getOutStream().getFluid().getFlowRate("kg/hr"));
        System.out.println("condenser duty  "
                + ((Condenser) ((DistillationColumn) operations.getUnit("TEG regeneration column"))
                        .getCondenser()).getDuty() / 1.0e3);
        System.out.println("richGLycolHeaterCondenser duty  "
                + richGLycolHeaterCondenser.getEnergyStream().getDuty() / 1.0e3);
        System.out.println("richGLycolHeaterCondenser temperature out  "
                + richGLycolHeaterCondenser.getOutStream().getTemperature("C"));
        richGLycolHeaterCondenser.run();

        hotLeanTEGPump.getOutStream().displayResult();
        flashLiquid.displayResult();

<<<<<<< HEAD
        HeatExchanger heatEx = new HeatExchanger("heatEx", flashLiquid, hotLeanTEGPump.getOutStream());
=======
        HeatExchanger heatEx =
                new HeatExchanger("heatEx", flashLiquid, hotLeanTEGPump.getOutStream());
>>>>>>> a2dcb88c
        heatEx.setUAvalue(350.0);
        heatEx.run();
        heatEx.displayResult();
    }
}<|MERGE_RESOLUTION|>--- conflicted
+++ resolved
@@ -88,19 +88,11 @@
                 new ThrottlingValve("Rich TEG HP flash valve", richTEG);
         glycol_flash_valve.setOutletPressure(4.9);
 
-<<<<<<< HEAD
-        Heater richGLycolHeaterCondenser = new Heater("richGLycolHeaterCondenser", glycol_flash_valve.getOutStream());
-        richGLycolHeaterCondenser.setName("rich TEG preheater");
-
-        Heater richGLycolHeater = new Heater("richGLycolHeater", richGLycolHeaterCondenser.getOutStream());
-        richGLycolHeater.setName("rich TEG heater HP");
-=======
         Heater richGLycolHeaterCondenser =
                 new Heater("rich TEG preheater", glycol_flash_valve.getOutStream());
 
         Heater richGLycolHeater =
                 new Heater("rich TEG heater HP", richGLycolHeaterCondenser.getOutStream());
->>>>>>> a2dcb88c
         richGLycolHeater.setOutTemperature(273.15 + 62.0);
 
         Separator flashSep = new Separator("degasing separator", richGLycolHeater.getOutStream());
@@ -110,12 +102,7 @@
         Stream flashLiquid =
                 new Stream("liquid from degasing separator", flashSep.getLiquidOutStream());
 
-<<<<<<< HEAD
-        Heater richGLycolHeater2 = new Heater("richGLycolHeater2", flashLiquid);
-        richGLycolHeater2.setName("LP rich glycol heater");
-=======
         Heater richGLycolHeater2 = new Heater("LP rich glycol heater", flashLiquid);
->>>>>>> a2dcb88c
         richGLycolHeater2.setOutTemperature(273.15 + 139.0);
         richGLycolHeater2.setOutPressure(1.23);
 
@@ -140,12 +127,7 @@
         column.setTopPressure(1.2);
         column.setBottomPressure(1.23);
 
-<<<<<<< HEAD
-        Heater coolerRegenGas = new Heater("coolerRegenGas", column.getGasOutStream());
-        coolerRegenGas.setName("regen gas cooler");
-=======
         Heater coolerRegenGas = new Heater("regen gas cooler", column.getGasOutStream());
->>>>>>> a2dcb88c
         coolerRegenGas.setOutTemperature(273.15 + 35.5);
 
         Separator sepregenGas = new Separator("regen gas separator", coolerRegenGas.getOutStream());
@@ -168,27 +150,6 @@
         Heater bufferTank = new Heater("TEG buffer tank", stripper.getSolventOutStream());
         bufferTank.setOutTemperature(273.15 + 185.0);
 
-<<<<<<< HEAD
-        Pump hotLeanTEGPump = new Pump("hotLeanTEGPump", bufferTank.getOutStream());
-        hotLeanTEGPump.setName("hot lean TEG pump");
-        hotLeanTEGPump.setOutletPressure(20.0);
-        hotLeanTEGPump.setIsentropicEfficiency(0.75);
-
-        Heater coolerhOTteg = new Heater("coolerhOTteg", hotLeanTEGPump.getOutStream());
-        coolerhOTteg.setName("hot lean TEG cooler");
-        coolerhOTteg.setOutTemperature(273.15 + 116.8);
-
-        Heater coolerhOTteg2 = new Heater("coolerhOTteg2", coolerhOTteg.getOutStream());
-        coolerhOTteg2.setName("medium hot lean TEG cooler");
-        coolerhOTteg2.setOutTemperature(273.15 + 89.3);
-
-        Heater coolerhOTteg3 = new Heater("coolerhOTteg3", coolerhOTteg2.getOutStream());
-        coolerhOTteg3.setName("lean TEG cooler");
-        coolerhOTteg3.setOutTemperature(273.15 + 43.0);
-
-        Pump hotLeanTEGPump2 = new Pump("hotLeanTEGPump2", coolerhOTteg3.getOutStream());
-        hotLeanTEGPump2.setName("lean TEG HP pump");
-=======
         Pump hotLeanTEGPump = new Pump("hot lean TEG pump", bufferTank.getOutStream());
         hotLeanTEGPump.setOutletPressure(20.0);
         hotLeanTEGPump.setIsentropicEfficiency(0.75);
@@ -204,7 +165,6 @@
         coolerhOTteg3.setOutTemperature(273.15 + 43.0);
 
         Pump hotLeanTEGPump2 = new Pump("lean TEG HP pump", coolerhOTteg3.getOutStream());
->>>>>>> a2dcb88c
         hotLeanTEGPump2.setOutletPressure(52.21);
         hotLeanTEGPump2.setIsentropicEfficiency(0.75);
 
@@ -346,12 +306,8 @@
         hotLeanTEGPump.getOutStream().displayResult();
         flashLiquid.displayResult();
 
-<<<<<<< HEAD
-        HeatExchanger heatEx = new HeatExchanger("heatEx", flashLiquid, hotLeanTEGPump.getOutStream());
-=======
         HeatExchanger heatEx =
                 new HeatExchanger("heatEx", flashLiquid, hotLeanTEGPump.getOutStream());
->>>>>>> a2dcb88c
         heatEx.setUAvalue(350.0);
         heatEx.run();
         heatEx.displayResult();
