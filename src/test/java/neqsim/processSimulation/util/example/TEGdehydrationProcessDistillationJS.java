package neqsim.processSimulation.util.example;

import neqsim.processSimulation.measurementDevice.HydrateEquilibriumTemperatureAnalyser;
import neqsim.processSimulation.processEquipment.absorber.SimpleTEGAbsorber;
import neqsim.processSimulation.processEquipment.absorber.WaterStripperColumn;
import neqsim.processSimulation.processEquipment.distillation.DistillationColumn;
import neqsim.processSimulation.processEquipment.filter.Filter;
import neqsim.processSimulation.processEquipment.heatExchanger.HeatExchanger;
import neqsim.processSimulation.processEquipment.heatExchanger.Heater;
import neqsim.processSimulation.processEquipment.mixer.StaticMixer;
import neqsim.processSimulation.processEquipment.pump.Pump;
import neqsim.processSimulation.processEquipment.separator.Separator;
import neqsim.processSimulation.processEquipment.stream.Stream;
import neqsim.processSimulation.processEquipment.util.Calculator;
import neqsim.processSimulation.processEquipment.util.Recycle;
import neqsim.processSimulation.processEquipment.util.SetPoint;
import neqsim.processSimulation.processEquipment.util.StreamSaturatorUtil;
import neqsim.processSimulation.processEquipment.valve.ThrottlingValve;

/**
<<<<<<< HEAD
 * <p>
 * TEGdehydrationProcessDistillationJS class.
 * </p>
 *
 * @author esol
=======
 * <p>TEGdehydrationProcessDistillationJS class.</p>
 *
 * @author asmund
>>>>>>> 24915a9b
 * @version $Id: $Id
 * @since 2.2.3
 */
public class TEGdehydrationProcessDistillationJS {
    /**
     * The flow rate of gas from the scrubber controlling the dew point (MSm3/hr)
     */
    public double feedGasFlowRate = 5.0;

    /**
     * The temperature of the gas from the scrubber controlling the dew point (Celisuis)
     */
    public double feedGasTemperature = 30.4;

    /**
     * The pressure of the gas from the scrubber controlling the dew point (bara)
     */
    public double feedGasPressure = 52.21;

    /**
     * The temperature of the gas entering the TEG absorption column (Celisuis)
     */
    public double absorberFeedGasTemperature = 35.0;

    /**
     * The pressure of the gas entering the TEG absorption column (bara)
     */
    public double absorberFeedGasPressure = 52.21;

    /**
     * The flow rate of lean TEG entering the absorption column (kg/hr)
     */
    public double leanTEGFlowRate = 6862.5;

    /**
     * The temperature of the lean TEG entering the absorption column (Celcius)
     */
    public double leanTEGTemperature = 43.0;

    /**
     * The pressure in the flash drum (bara)
     */
    public double flashDrumPressure = 5.5;

    /**
     * Number of equilibrium stages in TEG absorpber
     */
    public int numberOfEquilibriumStagesTEGabsorber = 5;

    /**
     * Stage efficiency in TEG absorpber
     */
    public double stageEfficiencyStripper = 0.5;

    /**
     * Number of equilibrium stages in TEG absorpber
     */
    public int numberOfEquilibriumStagesStripper = 4;

    /**
     * Stage efficiency in TEG absorpber
     */
    public double stageEfficiencyTEGabsorber = 0.55;

    /**
     * UA value of rich TEG heat exchanger 1
     */
    public double UAvalueRichTEGHeatExchanger_1 = 220.0;

    /**
     * UA value of rich TEG heat exchanger 2
     */
    public double UAvalueRichTEGHeatExchanger_2 = 600.0;

    /**
     * Pressure in reboiler (bara)
     */
    public double reboilerPressure = 1.2;

    /**
     * Temperature in condenser(Celcius)
     */
    public double condenserTemperature = 100.0;

    /**
     * Pressure in condenser (bara)
     */
    public double condenserPressure = 1.0;

    /**
     * Temperature in reboiler (Celcius)
     */
    public double reboilerTemperature = 205.0;

    /**
     * Stripping gas flow rate (Sm3/hr)
     */
    public double strippingGasRate = 55.0;

    /**
     * Stripping gas feed temperature (Celcius)
     */
    public double strippingGasFeedTemperature = 80.0;

    /**
     * TEG buffer tank temperature (Celcius)
     */
    public double bufferTankTemperatureTEG = 185.0;

    /**
     * temperature of after regeneration gas cooler (Celcius)
     */
    public double regenerationGasCoolerTemperature = 35.0;

    /**
     * isentropic efficiency of hot lean TEG pump (0.0-1.0)
     */
    public double hotTEGpumpIsentropicEfficiency = 0.75;

    /**
     * pressure after hot lean TEG pump (bara)
     */
    public double hotTEGpumpPressure = 5.0;

    /**
     * isentropic efficiency of cold lean TEG pump (0.0-1.0)
     */
    public double coldTEGpumpIsentropicEfficiency = 0.75;

    /**
<<<<<<< HEAD
     * <p>
     * Constructor for TEGdehydrationProcessDistillationJS.
     * </p>
=======
     * <p>Constructor for TEGdehydrationProcessDistillationJS.</p>
>>>>>>> 24915a9b
     */
    public TEGdehydrationProcessDistillationJS() {}

    /**
<<<<<<< HEAD
     * <p>
     * getProcess.
     * </p>
=======
     * <p>getProcess.</p>
>>>>>>> 24915a9b
     *
     * @return a {@link neqsim.processSimulation.processSystem.ProcessSystem} object
     */
    public neqsim.processSimulation.processSystem.ProcessSystem getProcess() {
        // Create the input fluid to the TEG process and saturate it with water at
        // scrubber conditions
        neqsim.thermo.system.SystemInterface feedGas =
                new neqsim.thermo.system.SystemSrkCPAstatoil(273.15 + 42.0, 10.00);
        feedGas.addComponent("nitrogen", 1.42);
        feedGas.addComponent("CO2", 0.5339);
        feedGas.addComponent("methane", 95.2412);
        feedGas.addComponent("ethane", 2.2029);
        feedGas.addComponent("propane", 0.3231);
        feedGas.addComponent("i-butane", 0.1341);
        feedGas.addComponent("n-butane", 0.0827);
        feedGas.addComponent("i-pentane", 0.0679);
        feedGas.addComponent("n-pentane", 0.035);
        feedGas.addComponent("n-hexane", 0.0176);
        feedGas.addComponent("benzene", 0.0017);
        feedGas.addComponent("toluene", 0.0043);
        feedGas.addComponent("m-Xylene", 0.0031);
        feedGas.addComponent("water", 0.0);
        feedGas.addComponent("TEG", 0);
        feedGas.setMixingRule(10);
        feedGas.setMultiPhaseCheck(true);

        Stream dryFeedGas = new Stream("dry feed gas", feedGas);
        dryFeedGas.setFlowRate(feedGasFlowRate, "MSm3/day");
        dryFeedGas.setTemperature(feedGasTemperature, "C");
        dryFeedGas.setPressure(feedGasPressure, "bara");

        StreamSaturatorUtil saturatedFeedGas = new StreamSaturatorUtil(dryFeedGas);
        saturatedFeedGas.setName("water saturator");

        Stream waterSaturatedFeedGas = new Stream(saturatedFeedGas.getOutStream());
        waterSaturatedFeedGas.setName("water saturated feed gas");

        HydrateEquilibriumTemperatureAnalyser hydrateTAnalyser =
                new HydrateEquilibriumTemperatureAnalyser(waterSaturatedFeedGas);
        hydrateTAnalyser.setName("hydrate temperature analyser");

        neqsim.thermo.system.SystemInterface feedTEG =
                (neqsim.thermo.system.SystemInterface) feedGas.clone();
        feedTEG.setMolarComposition(new double[] {0.0, 0.0, 0.0, 0.0, 0.0, 0.0, 0.0, 0.0, 0.0, 0.0,
                0.0, 0.0, 0.0, 0.03, 0.97});

        Heater feedTPsetterToAbsorber = new Heater("TP of gas to absorber", waterSaturatedFeedGas);
        feedTPsetterToAbsorber.setOutPressure(absorberFeedGasPressure, "bara");
        feedTPsetterToAbsorber.setOutTemperature(absorberFeedGasTemperature, "C");

        Stream feedToAbsorber = new Stream(feedTPsetterToAbsorber.getOutStream());
        feedToAbsorber.setName("feed to TEG absorber");

        Stream TEGFeed = new Stream("lean TEG to absorber", feedTEG);
        TEGFeed.setFlowRate(leanTEGFlowRate, "kg/hr");
        TEGFeed.setTemperature(leanTEGTemperature, "C");
        TEGFeed.setPressure(absorberFeedGasPressure, "bara");

        SimpleTEGAbsorber absorber = new SimpleTEGAbsorber();
        absorber.setName("TEG absorber");
        absorber.addGasInStream(feedToAbsorber);
        absorber.addSolventInStream(TEGFeed);
        absorber.setNumberOfStages(numberOfEquilibriumStagesTEGabsorber);
        absorber.setStageEfficiency(stageEfficiencyTEGabsorber);

        Stream dehydratedGas = new Stream(absorber.getGasOutStream());
        dehydratedGas.setName("dry gas from absorber");

        Stream richTEG = new Stream(absorber.getSolventOutStream());
        richTEG.setName("rich TEG from absorber");

        HydrateEquilibriumTemperatureAnalyser waterDewPointAnalyser =
                new HydrateEquilibriumTemperatureAnalyser(dehydratedGas);
        waterDewPointAnalyser.setName("water dew point analyser");
        ThrottlingValve glycol_flash_valve = new ThrottlingValve("Flash valve", richTEG);
        glycol_flash_valve.setName("Rich TEG HP flash valve");
        glycol_flash_valve.setOutletPressure(flashDrumPressure);

        Heater richGLycolHeaterCondenser = new Heater(glycol_flash_valve.getOutStream());
        richGLycolHeaterCondenser.setName("rich TEG preheater");

        HeatExchanger heatEx2 = new HeatExchanger(richGLycolHeaterCondenser.getOutStream());
        heatEx2.setName("rich TEG heat exchanger 1");
        heatEx2.setGuessOutTemperature(273.15 + 62.0);
        heatEx2.setUAvalue(UAvalueRichTEGHeatExchanger_1);

        Separator flashSep = new Separator(heatEx2.getOutStream(0));
        flashSep.setName("degasing separator");

        Stream flashGas = new Stream(flashSep.getGasOutStream());
        flashGas.setName("gas from degasing separator");

        Stream flashLiquid = new Stream(flashSep.getLiquidOutStream());
        flashLiquid.setName("liquid from degasing separator");

        Filter fineFilter = new Filter(flashLiquid);
        fineFilter.setName("TEG fine filter");
        fineFilter.setDeltaP(0.05, "bara");

        Filter carbonFilter = new Filter(fineFilter.getOutStream());
        carbonFilter.setName("activated carbon filter");
        carbonFilter.setDeltaP(0.01, "bara");

        HeatExchanger heatEx = new HeatExchanger(carbonFilter.getOutStream());
        heatEx.setName("rich TEG heat exchanger 2");
        heatEx.setGuessOutTemperature(273.15 + 130.0);
        heatEx.setUAvalue(UAvalueRichTEGHeatExchanger_2);

        ThrottlingValve glycol_flash_valve2 =
                new ThrottlingValve("LP flash valve", heatEx.getOutStream(0));
        glycol_flash_valve2.setName("Rich TEG LP flash valve");
        glycol_flash_valve2.setOutletPressure(reboilerPressure);

        neqsim.thermo.system.SystemInterface stripGas =
                (neqsim.thermo.system.SystemInterface) feedGas.clone();

        Stream strippingGas = new Stream("stripGas", stripGas);
        strippingGas.setFlowRate(strippingGasRate, "Sm3/hr");
        strippingGas.setTemperature(strippingGasFeedTemperature, "C");
        strippingGas.setPressure(reboilerPressure, "bara");

        Stream gasToReboiler = (Stream) strippingGas.clone();
        gasToReboiler.setName("gas to reboiler");

        DistillationColumn column = new DistillationColumn(1, true, true);
        column.setName("TEG regeneration column");
        column.addFeedStream(glycol_flash_valve2.getOutStream(), 0);
        column.getReboiler().setOutTemperature(273.15 + reboilerTemperature);
        column.getCondenser().setOutTemperature(273.15 + condenserTemperature);
        column.getReboiler().addStream(gasToReboiler);
        column.setTopPressure(condenserPressure);
        column.setBottomPressure(reboilerPressure);

        Heater coolerRegenGas = new Heater(column.getGasOutStream());
        coolerRegenGas.setName("regen gas cooler");
        coolerRegenGas.setOutTemperature(273.15 + regenerationGasCoolerTemperature);

        Separator sepregenGas = new Separator(coolerRegenGas.getOutStream());
        sepregenGas.setName("regen gas separator");

        Stream gasToFlare = new Stream(sepregenGas.getGasOutStream());
        gasToFlare.setName("gas to flare");

        Stream liquidToTrreatment = new Stream(sepregenGas.getLiquidOutStream());
        liquidToTrreatment.setName("water to treatment");

        WaterStripperColumn stripper = new WaterStripperColumn("TEG stripper");
        stripper.addSolventInStream(column.getLiquidOutStream());
        stripper.addGasInStream(strippingGas);
        stripper.setNumberOfStages(numberOfEquilibriumStagesStripper);
        stripper.setStageEfficiency(stageEfficiencyStripper);

        Recycle recycleGasFromStripper = new Recycle("stripping gas recirc");
        recycleGasFromStripper.addStream(stripper.getGasOutStream());
        recycleGasFromStripper.setOutletStream(gasToReboiler);

        Heater bufferTank = new Heater("TEG buffer tank", stripper.getSolventOutStream());
        bufferTank.setOutTemperature(273.15 + bufferTankTemperatureTEG);

        Pump hotLeanTEGPump = new Pump(bufferTank.getOutStream());
        hotLeanTEGPump.setName("hot lean TEG pump");
        hotLeanTEGPump.setOutletPressure(hotTEGpumpPressure);
        hotLeanTEGPump.setIsentropicEfficiency(hotTEGpumpIsentropicEfficiency);

        heatEx.setFeedStream(1, hotLeanTEGPump.getOutStream());

        heatEx2.setFeedStream(1, heatEx.getOutStream(1));

        Heater coolerhOTteg3 = new Heater(heatEx2.getOutStream(1));
        coolerhOTteg3.setName("lean TEG cooler");
        coolerhOTteg3.setOutTemperature(273.15 + leanTEGTemperature);

        Pump hotLeanTEGPump2 = new Pump(coolerhOTteg3.getOutStream());
        hotLeanTEGPump2.setName("lean TEG HP pump");
        hotLeanTEGPump2.setOutletPressure(absorberFeedGasPressure);
        hotLeanTEGPump2.setIsentropicEfficiency(coldTEGpumpIsentropicEfficiency);

        SetPoint pumpHPPresSet =
                new SetPoint("HP pump set", hotLeanTEGPump2, "pressure", feedToAbsorber);

        Stream leanTEGtoabs = new Stream(hotLeanTEGPump2.getOutStream());
        leanTEGtoabs.setName("lean TEG to absorber");

        neqsim.thermo.system.SystemInterface pureTEG =
                (neqsim.thermo.system.SystemInterface) feedGas.clone();
        pureTEG.setMolarComposition(new double[] {0.0, 0.0, 0.0, 0.0, 0.0, 0.0, 0.0, 0.0, 0.0, 0.0,
                0.0, 0.0, 0.0, 0.0, 1.0});

        Stream makeupTEG = new Stream("makeup TEG", pureTEG);
        makeupTEG.setFlowRate(1e-6, "kg/hr");
        makeupTEG.setTemperature(leanTEGTemperature, "C");
        makeupTEG.setPressure(absorberFeedGasPressure, "bara");

        Calculator makeupCalculator = new Calculator("TEG makeup calculator");
        makeupCalculator.addInputVariable(dehydratedGas);
        makeupCalculator.addInputVariable(flashGas);
        makeupCalculator.addInputVariable(gasToFlare);
        makeupCalculator.addInputVariable(liquidToTrreatment);
        makeupCalculator.setOutputVariable(makeupTEG);

        StaticMixer makeupMixer = new StaticMixer("makeup mixer");
        makeupMixer.addStream(leanTEGtoabs);
        makeupMixer.addStream(makeupTEG);

        Recycle resycleLeanTEG = new Recycle("lean TEG resycle");
        resycleLeanTEG.addStream(makeupMixer.getOutStream());
        resycleLeanTEG.setOutletStream(TEGFeed);
        resycleLeanTEG.setPriority(200);
        resycleLeanTEG.setDownstreamProperty("flow rate");

        richGLycolHeaterCondenser.setEnergyStream(column.getCondenser().getEnergyStream());
        // richGLycolHeater.isSetEnergyStream();

        neqsim.processSimulation.processSystem.ProcessSystem operations =
                new neqsim.processSimulation.processSystem.ProcessSystem();
        operations.add(dryFeedGas);
        operations.add(saturatedFeedGas);
        operations.add(waterSaturatedFeedGas);
        operations.add(hydrateTAnalyser);
        operations.add(feedTPsetterToAbsorber);
        operations.add(feedToAbsorber);
        operations.add(TEGFeed);
        operations.add(absorber);
        operations.add(dehydratedGas);
        operations.add(waterDewPointAnalyser);
        operations.add(richTEG);
        operations.add(glycol_flash_valve);
        operations.add(richGLycolHeaterCondenser);
        operations.add(heatEx2);
        operations.add(flashSep);
        operations.add(flashGas);

        operations.add(flashLiquid);
        operations.add(fineFilter);
        operations.add(carbonFilter);
        operations.add(heatEx);
        operations.add(glycol_flash_valve2);
        operations.add(gasToReboiler);
        operations.add(column);
        operations.add(coolerRegenGas);
        operations.add(sepregenGas);
        operations.add(gasToFlare);
        operations.add(liquidToTrreatment);
        operations.add(strippingGas);
        operations.add(stripper);
        operations.add(recycleGasFromStripper);
        operations.add(bufferTank);
        operations.add(hotLeanTEGPump);
        operations.add(coolerhOTteg3);
        operations.add(pumpHPPresSet);
        operations.add(hotLeanTEGPump2);
        operations.add(leanTEGtoabs);
        operations.add(makeupCalculator);
        operations.add(makeupTEG);
        operations.add(makeupMixer);
        operations.add(resycleLeanTEG);

        return operations;
    }

    /**
<<<<<<< HEAD
     * <p>
     * main.
     * </p>
=======
     * <p>main.</p>
>>>>>>> 24915a9b
     *
     * @param args an array of {@link java.lang.String} objects
     */
    public static void main(String[] args) {
        TEGdehydrationProcessDistillationJS tempClass = new TEGdehydrationProcessDistillationJS();
        neqsim.processSimulation.processSystem.ProcessSystem operations = tempClass.getProcess();
        operations.run();

        operations.save("c:/temp/TEGprocessJS.neqsim");
    }
}<|MERGE_RESOLUTION|>--- conflicted
+++ resolved
@@ -18,17 +18,9 @@
 import neqsim.processSimulation.processEquipment.valve.ThrottlingValve;
 
 /**
-<<<<<<< HEAD
- * <p>
- * TEGdehydrationProcessDistillationJS class.
- * </p>
- *
- * @author esol
-=======
  * <p>TEGdehydrationProcessDistillationJS class.</p>
  *
  * @author asmund
->>>>>>> 24915a9b
  * @version $Id: $Id
  * @since 2.2.3
  */
@@ -159,24 +151,12 @@
     public double coldTEGpumpIsentropicEfficiency = 0.75;
 
     /**
-<<<<<<< HEAD
-     * <p>
-     * Constructor for TEGdehydrationProcessDistillationJS.
-     * </p>
-=======
      * <p>Constructor for TEGdehydrationProcessDistillationJS.</p>
->>>>>>> 24915a9b
      */
     public TEGdehydrationProcessDistillationJS() {}
 
     /**
-<<<<<<< HEAD
-     * <p>
-     * getProcess.
-     * </p>
-=======
      * <p>getProcess.</p>
->>>>>>> 24915a9b
      *
      * @return a {@link neqsim.processSimulation.processSystem.ProcessSystem} object
      */
@@ -438,13 +418,7 @@
     }
 
     /**
-<<<<<<< HEAD
-     * <p>
-     * main.
-     * </p>
-=======
      * <p>main.</p>
->>>>>>> 24915a9b
      *
      * @param args an array of {@link java.lang.String} objects
      */
