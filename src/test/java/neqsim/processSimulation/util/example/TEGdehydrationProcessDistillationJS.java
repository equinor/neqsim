--- conflicted
+++ resolved
@@ -237,12 +237,8 @@
         glycol_flash_valve.setName("Rich TEG HP flash valve");
         glycol_flash_valve.setOutletPressure(flashDrumPressure);
 
-<<<<<<< HEAD
-        Heater richGLycolHeaterCondenser = new Heater("rich TEG preheater", glycol_flash_valve.getOutStream());
-=======
         Heater richGLycolHeaterCondenser =
                 new Heater("rich TEG preheater", glycol_flash_valve.getOutStream());
->>>>>>> a2dcb88c
 
         HeatExchanger heatEx2 = new HeatExchanger("rich TEG heat exchanger 1",
                 richGLycolHeaterCondenser.getOutStream());
@@ -262,12 +258,8 @@
         Filter carbonFilter = new Filter("activated carbon filter", fineFilter.getOutStream());
         carbonFilter.setDeltaP(0.01, "bara");
 
-<<<<<<< HEAD
-        HeatExchanger heatEx = new HeatExchanger("rich TEG heat exchanger 2", carbonFilter.getOutStream());
-=======
         HeatExchanger heatEx =
                 new HeatExchanger("rich TEG heat exchanger 2", carbonFilter.getOutStream());
->>>>>>> a2dcb88c
         heatEx.setGuessOutTemperature(273.15 + 130.0);
         heatEx.setUAvalue(UAvalueRichTEGHeatExchanger_2);
 
