--- conflicted
+++ resolved
@@ -15,27 +15,6 @@
  * @since 2.2.3
  */
 public class TestNeqsim {
-<<<<<<< HEAD
-    /**
-     * <p>main.</p>
-     *
-     * @param args the command line arguments
-     */
-    @SuppressWarnings("unused")
-    public static void main(String[] args) {
-      SystemInterface testFluid = new SystemSrkEos(298.15, 10.0); // SystemSrkCPAstatoil(298.1,
-                                                                   // 10.9); //298.15 K
-
-        testFluid.addComponent("methane", 8.8316);
-        testFluid.addComponent("nitrogen", 0.0296682);
-        testFluid.addComponent("CO2", 0.0209667);
-        testFluid.addComponent("ethane", 0.28915);
-        testFluid.addComponent("propane", 0.116637);
-        testFluid.addComponent("i-butane", 0.0222488);
-        testFluid.addComponent("n-butane", 0.0315726);
-        testFluid.addComponent("i-pentane", 0.0097763);
-        testFluid.addComponent("n-pentane", 0.0104928);
-=======
   /**
    * <p>
    * main.
@@ -47,7 +26,6 @@
   public static void main(String[] args) {
     SystemInterface testFluid = new SystemSrkEos(298.15, 10.0); // SystemSrkCPAstatoil(298.1,
                                                                 // 10.9); //298.15 K
->>>>>>> b9d5f22d
 
     testFluid.addComponent("methane", 8.8316);
     testFluid.addComponent("nitrogen", 0.0296682);
@@ -68,15 +46,6 @@
     testFluid.addComponent("water", 0.39944);
     // testFluid.addComponent("MEG", 0.173083);
 
-<<<<<<< HEAD
-        // for(int i=0;i<10;i++){
-        Stream stream1 = new Stream("stream1", testFluid);
-        Compressor compressor1 = new Compressor("compressor1", stream1);
-        compressor1.setOutletPressure(26.590909); // (20+5*i)
-        compressor1.setUsePolytropicCalc(true);
-        compressor1.setPolytropicEfficiency(0.64951);
-        Stream stream2 = new Stream("stream2", compressor1.getOutletStream());
-=======
     testFluid.createDatabase(true);
     testFluid.setMixingRule(2); // use 10 for CPA and 2 for SRK/PR
     testFluid.setMultiPhaseCheck(true);
@@ -89,7 +58,6 @@
     double[] Density_Vapour = new double[10];
     double[] Density_liquid = new double[10];
     double[] Density = new double[10];
->>>>>>> b9d5f22d
 
     // for(int i=0;i<10;i++){
     Stream stream1 = new Stream("stream1", testFluid);
