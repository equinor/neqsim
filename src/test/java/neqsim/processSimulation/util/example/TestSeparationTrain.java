package neqsim.processSimulation.util.example;

import neqsim.processSimulation.processEquipment.compressor.Compressor;
import neqsim.processSimulation.processEquipment.heatExchanger.Cooler;
import neqsim.processSimulation.processEquipment.heatExchanger.Heater;
import neqsim.processSimulation.processEquipment.mixer.Mixer;
import neqsim.processSimulation.processEquipment.separator.Separator;
import neqsim.processSimulation.processEquipment.separator.ThreePhaseSeparator;
import neqsim.processSimulation.processEquipment.stream.Stream;
import neqsim.processSimulation.processEquipment.util.Recycle;
import neqsim.processSimulation.processEquipment.valve.ThrottlingValve;

/**
 * <p>TestSeparationTrain class.</p>
 *
 * @author ESOL
 * @version $Id: $Id
 * @since 2.2.3
 */
public class TestSeparationTrain {
    /**
     * <p>main.</p>
     *
     * @param args an array of {@link java.lang.String} objects
     */
    public static void main(String args[]) {
        double inletPressure = 15.00; // bar
        double inletTemperatuure = 273.15 + 50.0; // K

        double secondstagePressure = 5.00; // bar'
        double thirdstagePressure = 1.50; // bar

        neqsim.thermo.system.SystemInterface testSystem =
                new neqsim.thermo.system.SystemSrkCPAstatoil(inletTemperatuure, inletPressure);

        testSystem.addComponent("methane", 50);
        testSystem.addComponent("propane", 5);
        testSystem.addComponent("nC10", 50);
        testSystem.addComponent("water", 50);

        testSystem.createDatabase(true);
        testSystem.setMixingRule(10);
        testSystem.setMultiPhaseCheck(true);

        Stream wellStream = new Stream("Well stream", testSystem);
        Separator inletSeparator = new Separator("Inlet separator", wellStream);

        Heater liquidOutHeater = new Heater("liquidOutHeater", inletSeparator.getLiquidOutStream());
        liquidOutHeater.setOutTemperature(273.15 + 55.0);

        ThreePhaseSeparator firstStageSeparator =
            new ThreePhaseSeparator("1st stage Separator", liquidOutHeater.getOutletStream());

        ThrottlingValve valve1 =
                new ThrottlingValve("snohvit valve", firstStageSeparator.getOilOutStream());
        valve1.setOutletPressure(secondstagePressure);

        ThreePhaseSeparator secondStageSeparator =
            new ThreePhaseSeparator("2nd stage Separator", valve1.getOutletStream());

        ThrottlingValve thirdStageValve =
                new ThrottlingValve("snohvit valve2", secondStageSeparator.getLiquidOutStream());
        thirdStageValve.setOutletPressure(thirdstagePressure);

        ThreePhaseSeparator thirdStageSeparator =
            new ThreePhaseSeparator("3rd stage Separator", thirdStageValve.getOutletStream());

        Compressor thirdStageCompressor =
                new Compressor("thirdStageCompressor", thirdStageSeparator.getGasOutStream());
        thirdStageCompressor.setOutletPressure(secondstagePressure);

        Mixer thirdStageMixer = new Mixer();
        thirdStageMixer.addStream(thirdStageCompressor.getOutletStream());
        thirdStageMixer.addStream(secondStageSeparator.getGasOutStream());

        Cooler thirdSstageCoooler =
                new Cooler("thirdSstageCoooler", thirdStageMixer.getOutStream());
        thirdSstageCoooler.setOutTemperature(273.15 + 30.0);

        ThreePhaseSeparator thirdStageScrubber = new ThreePhaseSeparator(
            "Third stage gas resirc scrubber", thirdSstageCoooler.getOutletStream());
        secondStageSeparator.addStream(thirdStageScrubber.getOilOutStream());
        secondStageSeparator.addStream(thirdStageScrubber.getWaterOutStream());

        Compressor secondStageCompressor =
                new Compressor("secondStageCompressor", thirdStageScrubber.getGasOutStream());
        secondStageCompressor.setOutletPressure(inletPressure);

        Mixer HPgasMixer = new Mixer();
        HPgasMixer.addStream(inletSeparator.getGasOutStream());
        HPgasMixer.addStream(secondStageCompressor.getOutletStream());

        Cooler oilCooler = new Cooler("oilCooler", thirdStageSeparator.getLiquidOutStream());
        oilCooler.setOutTemperature(273.15 + 30.0);

        Cooler inletGasCooler = new Cooler("inletGasCooler", HPgasMixer.getOutletStream());
        inletGasCooler.setOutTemperature(273.15 + 30.0);

        Separator gasInletScrubber =
<<<<<<< HEAD
                new Separator("Gas scrubber inlet", inletGasCooler.getOutletStream());
=======
            new Separator("Gas scrubber inlet", inletGasCooler.getOutletStream());
>>>>>>> 109057a5

        Recycle HPliquidRecycle = new Recycle("HPliquidRecycle");
        double tolerance = 1e-10;
        HPliquidRecycle.setTolerance(tolerance);
        HPliquidRecycle.addStream(gasInletScrubber.getLiquidOutStream());
        inletSeparator.addStream(HPliquidRecycle.getOutletStream());

        neqsim.processSimulation.processSystem.ProcessSystem operations =
                new neqsim.processSimulation.processSystem.ProcessSystem();
        operations.add(wellStream);
        operations.add(inletSeparator);
        operations.add(liquidOutHeater);
        operations.add(firstStageSeparator);
        operations.add(valve1);
        operations.add(secondStageSeparator);
        operations.add(thirdStageValve);
        operations.add(thirdStageSeparator);
        operations.add(thirdStageCompressor);
        operations.add(thirdStageMixer);
        operations.add(thirdSstageCoooler);
        operations.add(thirdStageScrubber);
        operations.add(HPliquidRecycle);

        operations.add(secondStageCompressor);

        operations.add(oilCooler);
        operations.add(HPgasMixer);
        operations.add(inletGasCooler);
        operations.add(gasInletScrubber);

        operations.run();
        // secondStageSeparator.addStream(thirdStageScrubber.getWaterOutStream());
        // operations.run();
        // secondStageSeparator.displayResult();
        gasInletScrubber.getGasOutStream().displayResult();
        firstStageSeparator.displayResult();
        // secondStageSeparator.displayResult();
        // thirdStageSeparator.displayResult();
        // inletSeparator.displayResult();
        // operations.displayResult();
        // liquidOutHeater.getOutStream().getThermoSystem().display();
    }
}<|MERGE_RESOLUTION|>--- conflicted
+++ resolved
@@ -11,137 +11,136 @@
 import neqsim.processSimulation.processEquipment.valve.ThrottlingValve;
 
 /**
- * <p>TestSeparationTrain class.</p>
+ * <p>
+ * TestSeparationTrain class.
+ * </p>
  *
  * @author ESOL
  * @version $Id: $Id
  * @since 2.2.3
  */
 public class TestSeparationTrain {
-    /**
-     * <p>main.</p>
-     *
-     * @param args an array of {@link java.lang.String} objects
-     */
-    public static void main(String args[]) {
-        double inletPressure = 15.00; // bar
-        double inletTemperatuure = 273.15 + 50.0; // K
+  /**
+   * <p>
+   * main.
+   * </p>
+   *
+   * @param args an array of {@link java.lang.String} objects
+   */
+  public static void main(String args[]) {
+    double inletPressure = 15.00; // bar
+    double inletTemperatuure = 273.15 + 50.0; // K
 
-        double secondstagePressure = 5.00; // bar'
-        double thirdstagePressure = 1.50; // bar
+    double secondstagePressure = 5.00; // bar'
+    double thirdstagePressure = 1.50; // bar
 
-        neqsim.thermo.system.SystemInterface testSystem =
-                new neqsim.thermo.system.SystemSrkCPAstatoil(inletTemperatuure, inletPressure);
+    neqsim.thermo.system.SystemInterface testSystem =
+        new neqsim.thermo.system.SystemSrkCPAstatoil(inletTemperatuure, inletPressure);
 
-        testSystem.addComponent("methane", 50);
-        testSystem.addComponent("propane", 5);
-        testSystem.addComponent("nC10", 50);
-        testSystem.addComponent("water", 50);
+    testSystem.addComponent("methane", 50);
+    testSystem.addComponent("propane", 5);
+    testSystem.addComponent("nC10", 50);
+    testSystem.addComponent("water", 50);
 
-        testSystem.createDatabase(true);
-        testSystem.setMixingRule(10);
-        testSystem.setMultiPhaseCheck(true);
+    testSystem.createDatabase(true);
+    testSystem.setMixingRule(10);
+    testSystem.setMultiPhaseCheck(true);
 
-        Stream wellStream = new Stream("Well stream", testSystem);
-        Separator inletSeparator = new Separator("Inlet separator", wellStream);
+    Stream wellStream = new Stream("Well stream", testSystem);
+    Separator inletSeparator = new Separator("Inlet separator", wellStream);
 
-        Heater liquidOutHeater = new Heater("liquidOutHeater", inletSeparator.getLiquidOutStream());
-        liquidOutHeater.setOutTemperature(273.15 + 55.0);
+    Heater liquidOutHeater = new Heater("liquidOutHeater", inletSeparator.getLiquidOutStream());
+    liquidOutHeater.setOutTemperature(273.15 + 55.0);
 
-        ThreePhaseSeparator firstStageSeparator =
-            new ThreePhaseSeparator("1st stage Separator", liquidOutHeater.getOutletStream());
+    ThreePhaseSeparator firstStageSeparator =
+        new ThreePhaseSeparator("1st stage Separator", liquidOutHeater.getOutletStream());
 
-        ThrottlingValve valve1 =
-                new ThrottlingValve("snohvit valve", firstStageSeparator.getOilOutStream());
-        valve1.setOutletPressure(secondstagePressure);
+    ThrottlingValve valve1 =
+        new ThrottlingValve("snohvit valve", firstStageSeparator.getOilOutStream());
+    valve1.setOutletPressure(secondstagePressure);
 
-        ThreePhaseSeparator secondStageSeparator =
-            new ThreePhaseSeparator("2nd stage Separator", valve1.getOutletStream());
+    ThreePhaseSeparator secondStageSeparator =
+        new ThreePhaseSeparator("2nd stage Separator", valve1.getOutletStream());
 
-        ThrottlingValve thirdStageValve =
-                new ThrottlingValve("snohvit valve2", secondStageSeparator.getLiquidOutStream());
-        thirdStageValve.setOutletPressure(thirdstagePressure);
+    ThrottlingValve thirdStageValve =
+        new ThrottlingValve("snohvit valve2", secondStageSeparator.getLiquidOutStream());
+    thirdStageValve.setOutletPressure(thirdstagePressure);
 
-        ThreePhaseSeparator thirdStageSeparator =
-            new ThreePhaseSeparator("3rd stage Separator", thirdStageValve.getOutletStream());
+    ThreePhaseSeparator thirdStageSeparator =
+        new ThreePhaseSeparator("3rd stage Separator", thirdStageValve.getOutletStream());
 
-        Compressor thirdStageCompressor =
-                new Compressor("thirdStageCompressor", thirdStageSeparator.getGasOutStream());
-        thirdStageCompressor.setOutletPressure(secondstagePressure);
+    Compressor thirdStageCompressor =
+        new Compressor("thirdStageCompressor", thirdStageSeparator.getGasOutStream());
+    thirdStageCompressor.setOutletPressure(secondstagePressure);
 
-        Mixer thirdStageMixer = new Mixer();
-        thirdStageMixer.addStream(thirdStageCompressor.getOutletStream());
-        thirdStageMixer.addStream(secondStageSeparator.getGasOutStream());
+    Mixer thirdStageMixer = new Mixer();
+    thirdStageMixer.addStream(thirdStageCompressor.getOutletStream());
+    thirdStageMixer.addStream(secondStageSeparator.getGasOutStream());
 
-        Cooler thirdSstageCoooler =
-                new Cooler("thirdSstageCoooler", thirdStageMixer.getOutStream());
-        thirdSstageCoooler.setOutTemperature(273.15 + 30.0);
+    Cooler thirdSstageCoooler = new Cooler("thirdSstageCoooler", thirdStageMixer.getOutletStream());
+    thirdSstageCoooler.setOutTemperature(273.15 + 30.0);
 
-        ThreePhaseSeparator thirdStageScrubber = new ThreePhaseSeparator(
-            "Third stage gas resirc scrubber", thirdSstageCoooler.getOutletStream());
-        secondStageSeparator.addStream(thirdStageScrubber.getOilOutStream());
-        secondStageSeparator.addStream(thirdStageScrubber.getWaterOutStream());
+    ThreePhaseSeparator thirdStageScrubber = new ThreePhaseSeparator(
+        "Third stage gas resirc scrubber", thirdSstageCoooler.getOutletStream());
+    secondStageSeparator.addStream(thirdStageScrubber.getOilOutStream());
+    secondStageSeparator.addStream(thirdStageScrubber.getWaterOutStream());
 
-        Compressor secondStageCompressor =
-                new Compressor("secondStageCompressor", thirdStageScrubber.getGasOutStream());
-        secondStageCompressor.setOutletPressure(inletPressure);
+    Compressor secondStageCompressor =
+        new Compressor("secondStageCompressor", thirdStageScrubber.getGasOutStream());
+    secondStageCompressor.setOutletPressure(inletPressure);
 
-        Mixer HPgasMixer = new Mixer();
-        HPgasMixer.addStream(inletSeparator.getGasOutStream());
-        HPgasMixer.addStream(secondStageCompressor.getOutletStream());
+    Mixer HPgasMixer = new Mixer();
+    HPgasMixer.addStream(inletSeparator.getGasOutStream());
+    HPgasMixer.addStream(secondStageCompressor.getOutletStream());
 
-        Cooler oilCooler = new Cooler("oilCooler", thirdStageSeparator.getLiquidOutStream());
-        oilCooler.setOutTemperature(273.15 + 30.0);
+    Cooler oilCooler = new Cooler("oilCooler", thirdStageSeparator.getLiquidOutStream());
+    oilCooler.setOutTemperature(273.15 + 30.0);
 
-        Cooler inletGasCooler = new Cooler("inletGasCooler", HPgasMixer.getOutletStream());
-        inletGasCooler.setOutTemperature(273.15 + 30.0);
+    Cooler inletGasCooler = new Cooler("inletGasCooler", HPgasMixer.getOutletStream());
+    inletGasCooler.setOutTemperature(273.15 + 30.0);
 
-        Separator gasInletScrubber =
-<<<<<<< HEAD
-                new Separator("Gas scrubber inlet", inletGasCooler.getOutletStream());
-=======
-            new Separator("Gas scrubber inlet", inletGasCooler.getOutletStream());
->>>>>>> 109057a5
+    Separator gasInletScrubber =
+        new Separator("Gas scrubber inlet", inletGasCooler.getOutletStream());
 
-        Recycle HPliquidRecycle = new Recycle("HPliquidRecycle");
-        double tolerance = 1e-10;
-        HPliquidRecycle.setTolerance(tolerance);
-        HPliquidRecycle.addStream(gasInletScrubber.getLiquidOutStream());
-        inletSeparator.addStream(HPliquidRecycle.getOutletStream());
+    Recycle HPliquidRecycle = new Recycle("HPliquidRecycle");
+    double tolerance = 1e-10;
+    HPliquidRecycle.setTolerance(tolerance);
+    HPliquidRecycle.addStream(gasInletScrubber.getLiquidOutStream());
+    inletSeparator.addStream(HPliquidRecycle.getOutletStream());
 
-        neqsim.processSimulation.processSystem.ProcessSystem operations =
-                new neqsim.processSimulation.processSystem.ProcessSystem();
-        operations.add(wellStream);
-        operations.add(inletSeparator);
-        operations.add(liquidOutHeater);
-        operations.add(firstStageSeparator);
-        operations.add(valve1);
-        operations.add(secondStageSeparator);
-        operations.add(thirdStageValve);
-        operations.add(thirdStageSeparator);
-        operations.add(thirdStageCompressor);
-        operations.add(thirdStageMixer);
-        operations.add(thirdSstageCoooler);
-        operations.add(thirdStageScrubber);
-        operations.add(HPliquidRecycle);
+    neqsim.processSimulation.processSystem.ProcessSystem operations =
+        new neqsim.processSimulation.processSystem.ProcessSystem();
+    operations.add(wellStream);
+    operations.add(inletSeparator);
+    operations.add(liquidOutHeater);
+    operations.add(firstStageSeparator);
+    operations.add(valve1);
+    operations.add(secondStageSeparator);
+    operations.add(thirdStageValve);
+    operations.add(thirdStageSeparator);
+    operations.add(thirdStageCompressor);
+    operations.add(thirdStageMixer);
+    operations.add(thirdSstageCoooler);
+    operations.add(thirdStageScrubber);
+    operations.add(HPliquidRecycle);
 
-        operations.add(secondStageCompressor);
+    operations.add(secondStageCompressor);
 
-        operations.add(oilCooler);
-        operations.add(HPgasMixer);
-        operations.add(inletGasCooler);
-        operations.add(gasInletScrubber);
+    operations.add(oilCooler);
+    operations.add(HPgasMixer);
+    operations.add(inletGasCooler);
+    operations.add(gasInletScrubber);
 
-        operations.run();
-        // secondStageSeparator.addStream(thirdStageScrubber.getWaterOutStream());
-        // operations.run();
-        // secondStageSeparator.displayResult();
-        gasInletScrubber.getGasOutStream().displayResult();
-        firstStageSeparator.displayResult();
-        // secondStageSeparator.displayResult();
-        // thirdStageSeparator.displayResult();
-        // inletSeparator.displayResult();
-        // operations.displayResult();
-        // liquidOutHeater.getOutStream().getThermoSystem().display();
-    }
+    operations.run();
+    // secondStageSeparator.addStream(thirdStageScrubber.getWaterOutStream());
+    // operations.run();
+    // secondStageSeparator.displayResult();
+    gasInletScrubber.getGasOutStream().displayResult();
+    firstStageSeparator.displayResult();
+    // secondStageSeparator.displayResult();
+    // thirdStageSeparator.displayResult();
+    // inletSeparator.displayResult();
+    // operations.displayResult();
+    // liquidOutHeater.getOutStream().getThermoSystem().display();
+  }
 }