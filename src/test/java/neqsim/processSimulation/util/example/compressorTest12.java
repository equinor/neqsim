package neqsim.processSimulation.util.example;

import org.junit.jupiter.api.Test;

import neqsim.processSimulation.processEquipment.compressor.Compressor;
import neqsim.processSimulation.processEquipment.stream.Stream;
import neqsim.thermo.system.SystemInterface;

/**
 * <p>compressorTest12 class.</p>
 *
 * @author asmund
 * @version $Id: $Id
 * @since 2.2.3
 */
public class compressorTest12 {
    public static SystemInterface getSystem() {
        neqsim.thermo.system.SystemInterface testSystem =
                new neqsim.thermo.system.SystemSrkEos(265, 49.6);
        testSystem.addComponent("methane", 92);
        testSystem.addComponent("ethane", 4.4);
        testSystem.addComponent("propane", 0.9);
        testSystem.addComponent("CO2", 2);
        testSystem.addComponent("nitrogen", 4.4);
        testSystem.addComponent("i-butane", 0.1);
        testSystem.addComponent("n-butane", 0.1);
        testSystem.addComponent("i-pentane", 1e-12);
        testSystem.addComponent("n-pentane", 1e-12);
        testSystem.addComponent("2-m-C5", 1e-12);
        testSystem.addComponent("n-hexane", 1e-12);
        testSystem.addComponent("3-m-C5", 1e-12);
        testSystem.addComponent("n-heptane", 1e-12);
        testSystem.addComponent("c-hexane", 1e-12);
        testSystem.addComponent("benzene", 1e-12);
        testSystem.addComponent("n-octane", 1e-12);
        testSystem.addComponent("c-C7", 1e-12);
        testSystem.addComponent("toluene", 1e-12);
        testSystem.addComponent("n-nonane", 1e-12);
        testSystem.addComponent("c-C8", 1e-12);
        testSystem.addComponent("m-Xylene", 1e-12);
        testSystem.addComponent("nC10", 1e-12);
        testSystem.createDatabase(true);
        return testSystem;
    }

    @Test
    public void testRun() {
        SystemInterface testSystem = getSystem();
        // testSystem.setMixingRule(2);
        // ThermodynamicOperations testOps = new ThermodynamicOperations(testSystem);
        // testOps.TPflash();

<<<<<<< HEAD
        Stream pre = new Stream(testSystem);
        Compressor ka501 = new Compressor("KA501", pre);
=======
        Stream pre = new Stream("pre", testSystem);
        Compressor ka501 = new Compressor("ka501");
>>>>>>> a2dcb88c
        ka501.setInletStream(pre);
        double p = 64.5 + 1; // insert pressure after comp
        double t = 287; // insert temp after comp
        ka501.setOutletPressure(p);

        pre.run();
        ka501.run();
        ka501.solveEfficiency(t);
    }
}<|MERGE_RESOLUTION|>--- conflicted
+++ resolved
@@ -1,13 +1,14 @@
 package neqsim.processSimulation.util.example;
 
 import org.junit.jupiter.api.Test;
-
 import neqsim.processSimulation.processEquipment.compressor.Compressor;
 import neqsim.processSimulation.processEquipment.stream.Stream;
 import neqsim.thermo.system.SystemInterface;
 
 /**
- * <p>compressorTest12 class.</p>
+ * <p>
+ * compressorTest12 class.
+ * </p>
  *
  * @author asmund
  * @version $Id: $Id
@@ -50,13 +51,8 @@
         // ThermodynamicOperations testOps = new ThermodynamicOperations(testSystem);
         // testOps.TPflash();
 
-<<<<<<< HEAD
-        Stream pre = new Stream(testSystem);
-        Compressor ka501 = new Compressor("KA501", pre);
-=======
         Stream pre = new Stream("pre", testSystem);
         Compressor ka501 = new Compressor("ka501");
->>>>>>> a2dcb88c
         ka501.setInletStream(pre);
         double p = 64.5 + 1; // insert pressure after comp
         double t = 287; // insert temp after comp
