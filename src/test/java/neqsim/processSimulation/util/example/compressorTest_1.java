package neqsim.processSimulation.util.example;

import org.apache.logging.log4j.LogManager;
import org.apache.logging.log4j.Logger;
import neqsim.processSimulation.processEquipment.compressor.Compressor;
import neqsim.processSimulation.processEquipment.stream.Stream;

/**
 * <p>
 * compressorTest_1 class.
 * </p>
 *
 * @author asmund
 * @version $Id: $Id
 * @since 2.2.3
 */
public class compressorTest_1 {
    static Logger logger = LogManager.getLogger(compressorTest_1.class);

    /**
     * This method is just meant to test the thermo package.
     *
     * @param args an array of {@link java.lang.String} objects
     */
    public static void main(String args[]) {
        neqsim.thermo.system.SystemInterface testSystem =
                new neqsim.thermo.system.SystemSrkCPAstatoil((273.15 + 20.0), 10.00);
        testSystem.addComponent("nitrogen", 0.8);
        testSystem.addComponent("oxygen", 2.0);
        // testSystem.addComponent("water", 0.2);
        testSystem.createDatabase(true);
        testSystem.setMixingRule(9);

        Stream stream_1 = new Stream("Stream1", testSystem);

        Compressor comp_1 = new Compressor("compressor", stream_1);
        comp_1.setOutletPressure(40.0);
        comp_1.setUsePolytropicCalc(true);

        comp_1.setPolytropicEfficiency(0.74629255);

        neqsim.processSimulation.processSystem.ProcessSystem operations =
                new neqsim.processSimulation.processSystem.ProcessSystem();
        operations.add(stream_1);
        operations.add(comp_1);

        operations.run();

        // comp_1.solvePolytropicEfficiency(380.0);
        // operations.displayResult();
        logger.info("power " + comp_1.getTotalWork());

<<<<<<< HEAD
        System.out.println("speed of sound "
                + comp_1.getOutletStream().getThermoSystem().getPhase(0).getSoundSpeed());
        System.out.println(
                "out temperature" + comp_1.getOutletStream().getThermoSystem().getTemperature());
        System.out.println("Cp " + comp_1.getOutletStream().getThermoSystem().getPhase(0).getCp());
        System.out.println("Cv " + comp_1.getOutletStream().getThermoSystem().getPhase(0).getCv());
        System.out.println(
                "molarmass " + comp_1.getOutletStream().getThermoSystem().getPhase(0).getMolarMass());
        System.out.println(
                "molarmass " + comp_1.getOutletStream().getThermoSystem().getPhase(0).getMolarMass());

        double outTemp = 500.1; // temperature in Kelvin
        double efficiency = comp_1.solveEfficiency(outTemp);
        System.out.println("compressor polytropic efficiency " + efficiency);
        System.out.println("compressor out temperature " + comp_1.getOutletStream().getTemperature());
        System.out.println("compressor power " + comp_1.getPower() + " J/sec");
        System.out.println("compressor head "
=======
        logger.info("speed of sound "
                + comp_1.getOutStream().getThermoSystem().getPhase(0).getSoundSpeed());
        logger.info("out temperature" + comp_1.getOutStream().getThermoSystem().getTemperature());
        logger.info("Cp " + comp_1.getOutStream().getThermoSystem().getPhase(0).getCp());
        logger.info("Cv " + comp_1.getOutStream().getThermoSystem().getPhase(0).getCv());
        logger.info(
                "molarmass " + comp_1.getOutStream().getThermoSystem().getPhase(0).getMolarMass());

        double outTemp = 500.1; // temperature in Kelvin
        double efficiency = comp_1.solveEfficiency(outTemp);
        logger.info("compressor polytropic efficiency " + efficiency);
        logger.info("compressor out temperature " + comp_1.getOutStream().getTemperature());
        logger.info("compressor power " + comp_1.getPower() + " J/sec");
        logger.info("compressor head "
>>>>>>> 992b8aee
                + comp_1.getPower() / comp_1.getThermoSystem().getTotalNumberOfMoles() + " J/mol");
    }
}<|MERGE_RESOLUTION|>--- conflicted
+++ resolved
@@ -2,6 +2,7 @@
 
 import org.apache.logging.log4j.LogManager;
 import org.apache.logging.log4j.Logger;
+
 import neqsim.processSimulation.processEquipment.compressor.Compressor;
 import neqsim.processSimulation.processEquipment.stream.Stream;
 
@@ -23,8 +24,8 @@
      * @param args an array of {@link java.lang.String} objects
      */
     public static void main(String args[]) {
-        neqsim.thermo.system.SystemInterface testSystem =
-                new neqsim.thermo.system.SystemSrkCPAstatoil((273.15 + 20.0), 10.00);
+        neqsim.thermo.system.SystemInterface testSystem = new neqsim.thermo.system.SystemSrkCPAstatoil((273.15 + 20.0),
+                10.00);
         testSystem.addComponent("nitrogen", 0.8);
         testSystem.addComponent("oxygen", 2.0);
         // testSystem.addComponent("water", 0.2);
@@ -39,8 +40,7 @@
 
         comp_1.setPolytropicEfficiency(0.74629255);
 
-        neqsim.processSimulation.processSystem.ProcessSystem operations =
-                new neqsim.processSimulation.processSystem.ProcessSystem();
+        neqsim.processSimulation.processSystem.ProcessSystem operations = new neqsim.processSimulation.processSystem.ProcessSystem();
         operations.add(stream_1);
         operations.add(comp_1);
 
@@ -50,40 +50,20 @@
         // operations.displayResult();
         logger.info("power " + comp_1.getTotalWork());
 
-<<<<<<< HEAD
-        System.out.println("speed of sound "
+        logger.info("speed of sound "
                 + comp_1.getOutletStream().getThermoSystem().getPhase(0).getSoundSpeed());
-        System.out.println(
-                "out temperature" + comp_1.getOutletStream().getThermoSystem().getTemperature());
-        System.out.println("Cp " + comp_1.getOutletStream().getThermoSystem().getPhase(0).getCp());
-        System.out.println("Cv " + comp_1.getOutletStream().getThermoSystem().getPhase(0).getCv());
-        System.out.println(
-                "molarmass " + comp_1.getOutletStream().getThermoSystem().getPhase(0).getMolarMass());
-        System.out.println(
+        logger.info("out temperature" + comp_1.getOutletStream().getThermoSystem().getTemperature());
+        logger.info("Cp " + comp_1.getOutletStream().getThermoSystem().getPhase(0).getCp());
+        logger.info("Cv " + comp_1.getOutletStream().getThermoSystem().getPhase(0).getCv());
+        logger.info(
                 "molarmass " + comp_1.getOutletStream().getThermoSystem().getPhase(0).getMolarMass());
 
         double outTemp = 500.1; // temperature in Kelvin
         double efficiency = comp_1.solveEfficiency(outTemp);
-        System.out.println("compressor polytropic efficiency " + efficiency);
-        System.out.println("compressor out temperature " + comp_1.getOutletStream().getTemperature());
-        System.out.println("compressor power " + comp_1.getPower() + " J/sec");
-        System.out.println("compressor head "
-=======
-        logger.info("speed of sound "
-                + comp_1.getOutStream().getThermoSystem().getPhase(0).getSoundSpeed());
-        logger.info("out temperature" + comp_1.getOutStream().getThermoSystem().getTemperature());
-        logger.info("Cp " + comp_1.getOutStream().getThermoSystem().getPhase(0).getCp());
-        logger.info("Cv " + comp_1.getOutStream().getThermoSystem().getPhase(0).getCv());
-        logger.info(
-                "molarmass " + comp_1.getOutStream().getThermoSystem().getPhase(0).getMolarMass());
-
-        double outTemp = 500.1; // temperature in Kelvin
-        double efficiency = comp_1.solveEfficiency(outTemp);
         logger.info("compressor polytropic efficiency " + efficiency);
-        logger.info("compressor out temperature " + comp_1.getOutStream().getTemperature());
+        logger.info("compressor out temperature " + comp_1.getOutletStream().getTemperature());
         logger.info("compressor power " + comp_1.getPower() + " J/sec");
         logger.info("compressor head "
->>>>>>> 992b8aee
                 + comp_1.getPower() / comp_1.getThermoSystem().getTotalNumberOfMoles() + " J/mol");
     }
 }