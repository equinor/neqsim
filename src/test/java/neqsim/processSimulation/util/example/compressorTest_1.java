--- conflicted
+++ resolved
@@ -2,7 +2,6 @@
 
 import org.apache.logging.log4j.LogManager;
 import org.apache.logging.log4j.Logger;
-
 import neqsim.processSimulation.processEquipment.compressor.Compressor;
 import neqsim.processSimulation.processEquipment.stream.Stream;
 
@@ -16,64 +15,55 @@
  * @since 2.2.3
  */
 public class compressorTest_1 {
-    static Logger logger = LogManager.getLogger(compressorTest_1.class);
+  static Logger logger = LogManager.getLogger(compressorTest_1.class);
 
-    /**
-     * This method is just meant to test the thermo package.
-     *
-     * @param args an array of {@link java.lang.String} objects
-     */
-    public static void main(String args[]) {
-        neqsim.thermo.system.SystemInterface testSystem = new neqsim.thermo.system.SystemSrkCPAstatoil((273.15 + 20.0),
-                10.00);
-        testSystem.addComponent("nitrogen", 0.8);
-        testSystem.addComponent("oxygen", 2.0);
-        // testSystem.addComponent("water", 0.2);
-        testSystem.createDatabase(true);
-        testSystem.setMixingRule(9);
+  /**
+   * This method is just meant to test the thermo package.
+   *
+   * @param args an array of {@link java.lang.String} objects
+   */
+  public static void main(String args[]) {
+    neqsim.thermo.system.SystemInterface testSystem =
+        new neqsim.thermo.system.SystemSrkCPAstatoil((273.15 + 20.0), 10.00);
+    testSystem.addComponent("nitrogen", 0.8);
+    testSystem.addComponent("oxygen", 2.0);
+    // testSystem.addComponent("water", 0.2);
+    testSystem.createDatabase(true);
+    testSystem.setMixingRule(9);
 
-        Stream stream_1 = new Stream("Stream1", testSystem);
+    Stream stream_1 = new Stream("Stream1", testSystem);
 
-        Compressor comp_1 = new Compressor("compressor", stream_1);
-        comp_1.setOutletPressure(40.0);
-        comp_1.setUsePolytropicCalc(true);
+    Compressor comp_1 = new Compressor("compressor", stream_1);
+    comp_1.setOutletPressure(40.0);
+    comp_1.setUsePolytropicCalc(true);
 
-        comp_1.setPolytropicEfficiency(0.74629255);
+    comp_1.setPolytropicEfficiency(0.74629255);
 
-        neqsim.processSimulation.processSystem.ProcessSystem operations = new neqsim.processSimulation.processSystem.ProcessSystem();
-        operations.add(stream_1);
-        operations.add(comp_1);
+    neqsim.processSimulation.processSystem.ProcessSystem operations =
+        new neqsim.processSimulation.processSystem.ProcessSystem();
+    operations.add(stream_1);
+    operations.add(comp_1);
 
-        operations.run();
+    operations.run();
 
-        // comp_1.solvePolytropicEfficiency(380.0);
-        // operations.displayResult();
-        logger.info("power " + comp_1.getTotalWork());
+    // comp_1.solvePolytropicEfficiency(380.0);
+    // operations.displayResult();
+    logger.info("power " + comp_1.getTotalWork());
 
-        logger.info("speed of sound "
-<<<<<<< HEAD
-                + comp_1.getOutletStream().getThermoSystem().getPhase(0).getSoundSpeed());
-        logger.info("out temperature" + comp_1.getOutletStream().getThermoSystem().getTemperature());
-        logger.info("Cp " + comp_1.getOutletStream().getThermoSystem().getPhase(0).getCp());
-        logger.info("Cv " + comp_1.getOutletStream().getThermoSystem().getPhase(0).getCv());
-        logger.info(
-                "molarmass " + comp_1.getOutletStream().getThermoSystem().getPhase(0).getMolarMass());
-=======
-            + comp_1.getOutletStream().getThermoSystem().getPhase(0).getSoundSpeed());
-        logger
-            .info("out temperature" + comp_1.getOutletStream().getThermoSystem().getTemperature());
-        logger.info("Cp " + comp_1.getOutletStream().getThermoSystem().getPhase(0).getCp());
-        logger.info("Cv " + comp_1.getOutletStream().getThermoSystem().getPhase(0).getCv());
-        logger.info(
-            "molarmass " + comp_1.getOutletStream().getThermoSystem().getPhase(0).getMolarMass());
->>>>>>> 107e0a93
+    logger.info(
+        "speed of sound " + comp_1.getOutletStream().getThermoSystem().getPhase(0).getSoundSpeed());
+    logger.info("out temperature" + comp_1.getOutletStream().getThermoSystem().getTemperature());
+    logger.info("Cp " + comp_1.getOutletStream().getThermoSystem().getPhase(0).getCp());
+    logger.info("Cv " + comp_1.getOutletStream().getThermoSystem().getPhase(0).getCv());
+    logger
+        .info("molarmass " + comp_1.getOutletStream().getThermoSystem().getPhase(0).getMolarMass());
 
-        double outTemp = 500.1; // temperature in Kelvin
-        double efficiency = comp_1.solveEfficiency(outTemp);
-        logger.info("compressor polytropic efficiency " + efficiency);
-        logger.info("compressor out temperature " + comp_1.getOutletStream().getTemperature());
-        logger.info("compressor power " + comp_1.getPower() + " J/sec");
-        logger.info("compressor head "
-                + comp_1.getPower() / comp_1.getThermoSystem().getTotalNumberOfMoles() + " J/mol");
-    }
+    double outTemp = 500.1; // temperature in Kelvin
+    double efficiency = comp_1.solveEfficiency(outTemp);
+    logger.info("compressor polytropic efficiency " + efficiency);
+    logger.info("compressor out temperature " + comp_1.getOutletStream().getTemperature());
+    logger.info("compressor power " + comp_1.getPower() + " J/sec");
+    logger.info("compressor head "
+        + comp_1.getPower() / comp_1.getThermoSystem().getTotalNumberOfMoles() + " J/mol");
+  }
 }