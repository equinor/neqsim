package neqsim.processSimulation.util.example;

import neqsim.processSimulation.processEquipment.distillation.DistillationColumn;
import neqsim.processSimulation.processEquipment.stream.Stream;

/**
<<<<<<< HEAD
 * <p>
 * destillation2 class.
 * </p>
 *
 * @author esol
=======
 * <p>destillation2 class.</p>
 *
 * @author asmund
>>>>>>> 24915a9b
 * @version $Id: $Id
 * @since 2.2.3
 */
public class destillation2 {
    /**
     * This method is just meant to test the thermo package.
     *
     * @param args an array of {@link java.lang.String} objects
     */
    public static void main(String args[]) {
        neqsim.thermo.system.SystemInterface testSystem =
                new neqsim.thermo.system.SystemSrkCPAstatoil((273.15 + 30.0), 50.00);
        testSystem.addComponent("methane", 1.00);
        testSystem.addComponent("water", 100e-6);
        testSystem.addComponent("TEG", 0.0);

        testSystem.setMixingRule(10);
        testSystem.setMultiPhaseCheck(true);
        testSystem.init(0);

        Stream feedGas = new Stream("feedGas", testSystem);
        feedGas.setFlowRate(5.0, "MSm3/day");
        feedGas.setTemperature(30.0, "C");
        feedGas.setPressure(50.0, "bara");

        neqsim.thermo.system.SystemInterface TEGliq2 =
                (neqsim.thermo.system.SystemInterface) testSystem.clone();
        TEGliq2.setMolarComposition(new double[] {0.0, 0.001, 1.0});

        Stream TEGliq = new Stream("TEG liq", TEGliq2);
        TEGliq.setFlowRate(5000.0, "kg/hr");
        TEGliq.setTemperature(30.0, "C");
        TEGliq.setPressure(50.0, "bara");

        DistillationColumn column = new DistillationColumn(3, false, false);
        column.addFeedStream(feedGas, 0);
        column.getTray(2).addStream(TEGliq);

        neqsim.processSimulation.processSystem.ProcessSystem operations =
                new neqsim.processSimulation.processSystem.ProcessSystem();
        operations.add(feedGas);
        operations.add(TEGliq);
        operations.add(column);
        operations.run();

        column.getGasOutStream().displayResult();
        column.getLiquidOutStream().displayResult();
    }
}<|MERGE_RESOLUTION|>--- conflicted
+++ resolved
@@ -4,17 +4,9 @@
 import neqsim.processSimulation.processEquipment.stream.Stream;
 
 /**
-<<<<<<< HEAD
- * <p>
- * destillation2 class.
- * </p>
- *
- * @author esol
-=======
  * <p>destillation2 class.</p>
  *
  * @author asmund
->>>>>>> 24915a9b
  * @version $Id: $Id
  * @since 2.2.3
  */
