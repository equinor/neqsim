--- conflicted
+++ resolved
@@ -3,7 +3,9 @@
 import neqsim.processSimulation.processEquipment.stream.Stream;
 
 /**
- * <p>expander1 class.</p>
+ * <p>
+ * expander1 class.
+ * </p>
  *
  * @author asmund
  * @version $Id: $Id
@@ -16,8 +18,8 @@
      * @param args an array of {@link java.lang.String} objects
      */
     public static void main(String args[]) {
-        neqsim.thermo.system.SystemInterface testSystem = new neqsim.thermo.system.SystemSrkEos((273.15 + 25.0),
-                120.00);
+        neqsim.thermo.system.SystemInterface testSystem =
+                new neqsim.thermo.system.SystemSrkEos((273.15 + 25.0), 120.00);
         testSystem.addComponent("methane", 180.00);
         testSystem.addComponent("ethane", 10.00);
         testSystem.addComponent("propane", 1.00);
@@ -27,29 +29,18 @@
         testSystem.setMixingRule(2);
         testSystem.setMultiPhaseCheck(true);
 
-                neqsim.processSimulation.processSystem.ProcessSystem operations =
-                                new neqsim.processSimulation.processSystem.ProcessSystem();
-                operations.add(stream_1);
-                operations.add(expander);
+        Stream stream_1 = new Stream("Stream1", testSystem);
 
-<<<<<<< HEAD
-                operations.run();
-=======
         // neqsim.processSimulation.processEquipment.expander.Expander expander = new
         // neqsim.processSimulation.processEquipment.expander.Expander(stream_1);
         neqsim.processSimulation.processEquipment.compressor.Compressor expander =
                 new neqsim.processSimulation.processEquipment.compressor.Compressor(stream_1);
->>>>>>> 24915a9b
 
-                // expander.solveEfficiency(272.50);
-                operations.displayResult();
+        expander.setOutletPressure(80.0);
+        expander.setPolytropicEfficiency(0.9);
+        expander.setIsentropicEfficiency(0.9);
+        expander.setUsePolytropicCalc(true);
 
-<<<<<<< HEAD
-                // compr.solvePolytropicEfficiency(compr.getOutStream().getTemperature() +
-                // 0.01);
-                // operations.displayResult();
-        }
-=======
         neqsim.processSimulation.processSystem.ProcessSystem operations =
                 new neqsim.processSimulation.processSystem.ProcessSystem();
         operations.add(stream_1);
@@ -64,5 +55,4 @@
         // 0.01);
         // operations.displayResult();
     }
->>>>>>> 24915a9b
 }