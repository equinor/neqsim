--- conflicted
+++ resolved
@@ -11,7 +11,9 @@
 import neqsim.thermodynamicOperations.ThermodynamicOperations;
 
 /**
- * <p>multiThreadTest class.</p>
+ * <p>
+ * multiThreadTest class.
+ * </p>
  *
  * @author asmund
  * @version $Id: $Id
@@ -47,11 +49,7 @@
         Compressor comp1 = new Compressor("comp1", stream_2);
         comp1.setOutletPressure(50.0);
 
-<<<<<<< HEAD
-        Cooler cooler1 = new Cooler(comp1.getOutletStream());
-=======
         Cooler cooler1 = new Cooler("cooler1", comp1.getOutStream());
->>>>>>> a2dcb88c
         cooler1.setOutTemperature(283.15 + 30);
 
         // mixer.addStream(stream_2);
@@ -91,11 +89,7 @@
         Compressor comp12 = new Compressor("comp22", stream_222);
         comp12.setOutletPressure(45.0);
 
-<<<<<<< HEAD
-        Cooler cooler12 = new Cooler(comp12.getOutletStream());
-=======
         Cooler cooler12 = new Cooler("cooler12", comp12.getOutStream());
->>>>>>> a2dcb88c
         cooler12.setOutTemperature(283.15 + 30);
 
         Separator separator3 = new Separator("Separator 122", cooler12.getOutStream());
