--- conflicted
+++ resolved
@@ -4,17 +4,9 @@
 import neqsim.thermodynamicOperations.ThermodynamicOperations;
 
 /**
-<<<<<<< HEAD
- * <p>
- * process1 class.
- * </p>
- *
- * @author esol
-=======
  * <p>process1 class.</p>
  *
  * @author asmund
->>>>>>> 24915a9b
  * @version $Id: $Id
  * @since 2.2.3
  */
