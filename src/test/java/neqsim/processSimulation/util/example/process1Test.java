--- conflicted
+++ resolved
@@ -3,50 +3,9 @@
 import static org.junit.jupiter.api.Assertions.assertEquals;
 import org.junit.jupiter.api.AfterEach;
 import org.junit.jupiter.api.BeforeAll;
-import org.junit.jupiter.api.Disabled;
 import org.junit.jupiter.api.Test;
 import neqsim.processSimulation.processEquipment.stream.Stream;
 
-<<<<<<< HEAD
-@Disabled
-class process1Test {
-	static neqsim.thermo.system.SystemInterface testSystem;
-	static neqsim.processSimulation.processSystem.ProcessSystem operations;
-
-	@BeforeAll
-	@Disabled
-	public static void setUp() {
-		testSystem = new neqsim.thermo.system.SystemSrkCPA((273.15 + 25.0), 50.00);
-		testSystem.addComponent("methane", 180.00);
-		testSystem.addComponent("ethane", 10.00);
-		testSystem.addComponent("propane", 1.00);
-		testSystem.createDatabase(true);
-		testSystem.setMultiPhaseCheck(true);
-		testSystem.setMixingRule(2);
-
-		Stream stream_1 = new Stream("Stream1", testSystem);
-
-		neqsim.processSimulation.processEquipment.compressor.Compressor compr =
-				new neqsim.processSimulation.processEquipment.compressor.Compressor(stream_1);
-		compr.setOutletPressure(80.0);
-		compr.setPolytropicEfficiency(0.9);
-		compr.setIsentropicEfficiency(0.9);
-		compr.setUsePolytropicCalc(true);
-
-		operations = new neqsim.processSimulation.processSystem.ProcessSystem();
-		operations.add(stream_1);
-		operations.add(compr);
-	}
-
-	@AfterEach
-	void tearDown() throws Exception {}
-
-	@Test
-	void runTest() {
-		operations.run();
-		assertEquals(2, 2);
-	}
-=======
 class process1Test {
     static neqsim.thermo.system.SystemInterface testSystem;
     static neqsim.processSimulation.processSystem.ProcessSystem operations;
@@ -83,5 +42,4 @@
         operations.run();
         assertEquals(2, 2);
     }
->>>>>>> dda87986
 }