--- conflicted
+++ resolved
@@ -5,22 +5,12 @@
 import org.junit.jupiter.api.BeforeAll;
 import org.junit.jupiter.api.Test;
 import neqsim.processSimulation.processEquipment.stream.Stream;
-<<<<<<< HEAD
-import org.junit.jupiter.api.Disabled;
 
-@Disabled
-=======
-
->>>>>>> dda87986
 class process1Test {
     static neqsim.thermo.system.SystemInterface testSystem;
     static neqsim.processSimulation.processSystem.ProcessSystem operations;
 
     @BeforeAll
-<<<<<<< HEAD
-    @Disabled
-=======
->>>>>>> dda87986
     public static void setUp() {
         testSystem = new neqsim.thermo.system.SystemSrkCPA((273.15 + 25.0), 50.00);
         testSystem.addComponent("methane", 180.00);
