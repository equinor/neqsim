package neqsim.processSimulation.util.example;

import neqsim.processSimulation.processEquipment.pipeline.Pipeline;
import neqsim.processSimulation.processEquipment.pipeline.TwoPhasePipeLine;
import neqsim.processSimulation.processEquipment.stream.NeqStream;
import neqsim.processSimulation.processEquipment.stream.Stream;
import neqsim.processSimulation.processSystem.ProcessSystem;
import neqsim.thermo.system.SystemFurstElectrolyteEos;
import neqsim.thermo.system.SystemInterface;

/**
<<<<<<< HEAD
 * <p>
 * processCO2MDEA class.
 * </p>
 *
 * @author esol
=======
 * <p>processCO2MDEA class.</p>
 *
 * @author asmund
>>>>>>> 24915a9b
 * @version $Id: $Id
 * @since 2.2.3
 */
public class processCO2MDEA {
    /**
     * This method is just meant to test the thermo package.
     *
     * @param args an array of {@link java.lang.String} objects
     */
    public static void main(String args[]) {
        SystemInterface testSystem = new SystemFurstElectrolyteEos(275.3, 10.01325);

        testSystem.addComponent("methane", 0.061152181, 0);
        testSystem.addComponent("CO2", 0.061152181, 0);
        testSystem.addComponent("water", 0.0862204876, 1);
        testSystem.addComponent("MDEA", 0.008, 1);

        testSystem.chemicalReactionInit();
        testSystem.setMixingRule(4);

        Stream stream1 = new NeqStream(testSystem);

        Pipeline pipe = new TwoPhasePipeLine(stream1);
        pipe.setOutputFileName("c:/tempNew3.nc");
        pipe.setInitialFlowPattern("annular");
        int numberOfLegs = 1, numberOfNodesInLeg = 10;
        double[] legHeights = {0, 0};
        double[] legPositions = {0.0, 0.5};
        double[] pipeDiameters = {0.02507588, 0.02507588};
        double[] outerTemperature = {295.0, 295.0};
        double[] pipeWallRoughness = {1e-5, 1e-5};
        pipe.setNumberOfLegs(numberOfLegs);
        pipe.setNumberOfNodesInLeg(numberOfNodesInLeg);
        pipe.setLegPositions(legPositions);
        pipe.setHeightProfile(legHeights);
        pipe.setPipeDiameters(pipeDiameters);
        pipe.setPipeWallRoughness(pipeWallRoughness);
        pipe.setOuterTemperatures(outerTemperature);
        pipe.setEquilibriumMassTransfer(false);
        pipe.setEquilibriumHeatTransfer(true);

        ProcessSystem operations = new ProcessSystem();
        operations.add(stream1);
        operations.add(pipe);

        operations.run();
        operations.displayResult();
    }
}<|MERGE_RESOLUTION|>--- conflicted
+++ resolved
@@ -9,17 +9,9 @@
 import neqsim.thermo.system.SystemInterface;
 
 /**
-<<<<<<< HEAD
- * <p>
- * processCO2MDEA class.
- * </p>
- *
- * @author esol
-=======
  * <p>processCO2MDEA class.</p>
  *
  * @author asmund
->>>>>>> 24915a9b
  * @version $Id: $Id
  * @since 2.2.3
  */
