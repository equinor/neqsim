--- conflicted
+++ resolved
@@ -7,7 +7,9 @@
 import neqsim.processSimulation.processEquipment.valve.ThrottlingValve;
 
 /**
- * <p>propaneMultiStageCoolingCycle class.</p>
+ * <p>
+ * propaneMultiStageCoolingCycle class.
+ * </p>
  *
  * @author esol
  * @version $Id: $Id
@@ -15,121 +17,19 @@
  */
 public class propaneMultiStageCoolingCycle {
     /**
-     * <p>main.</p>
+     * <p>
+     * main.
+     * </p>
      *
      * @param args an array of {@link java.lang.String} objects
      */
     public static void main(String args[]) {
-        neqsim.thermo.system.SystemInterface testSystem = new neqsim.thermo.system.SystemPrEos((273.15 + 30.0), 15.00);
+        neqsim.thermo.system.SystemInterface testSystem =
+                new neqsim.thermo.system.SystemPrEos((273.15 + 30.0), 15.00);
         testSystem.addComponent("propane", 261759.0, "kg/hr");
         testSystem.createDatabase(true);
         testSystem.setMixingRule(2);
 
-<<<<<<< HEAD
-                neqsim.thermo.system.SystemInterface testSystem2 =
-                                new neqsim.thermo.system.SystemPrEos((273.15 + 30.0), 60.00);
-                testSystem2.addComponent("methane", 0.9);
-                testSystem2.addComponent("ethane", 0.08);
-                testSystem2.addComponent("propane", 0.1);
-                testSystem2.addComponent("n-butane", 0.01);
-                testSystem2.addComponent("n-hexane", 0.006);
-                testSystem2.createDatabase(true);
-                testSystem2.setMixingRule(2);
-                testSystem2.setTotalFlowRate(8.0, "MSm3/day");
-
-                StreamInterface naturalGasInletStream = new Stream("NG stream", testSystem2);
-
-                Stream stream_1 = new Stream("Stream1", testSystem);
-                stream_1.setSpecification("bubT");
-
-                ThrottlingValve JTvalve1 = new ThrottlingValve(stream_1);
-                JTvalve1.setOutletPressure(5.0);
-
-                HeatExchanger heatEx1_et = new HeatExchanger(stream_Ethane);
-                heatEx1_et.setFeedStream(1, JTvalve1.getOutStream());
-                heatEx1_et.setSpecification("out stream");
-
-                Stream stream_Ethane_out = new Stream(heatEx1_et.getOutStream(0));
-                stream_Ethane.setSpecification("bubT");
-                heatEx1_et.setOutStream(0, stream_Ethane_out);
-
-                ThrottlingValve JTvalve1_et = new ThrottlingValve(stream_Ethane_out);
-                JTvalve1_et.setOutletPressure(2.5);
-
-                HeatExchanger heatEx1 = new HeatExchanger(naturalGasInletStream);
-                heatEx1.setGuessOutTemperature(273.0 + 10.0);
-                heatEx1.setUAvalue(10000.0);
-                heatEx1.setFeedStream(1, heatEx1_et.getOutStream(1));
-
-                Stream coldMidGasFromPropaneCooler = new Stream(heatEx1.getOutStream(0));
-
-                StreamInterface heatExPropaneOut = heatEx1.getOutStream(1);
-
-                Separator sep1 = new Separator(heatExPropaneOut);
-
-                ThrottlingValve JTvalve2 = new ThrottlingValve(sep1.getLiquidOutStream());
-                JTvalve2.setOutletPressure(1.5);
-
-                HeatExchanger heatEx2 = new HeatExchanger(heatEx1.getOutStream(0));
-                heatEx2.setFeedStream(1, JTvalve2.getOutStream());
-                heatEx2.setSpecification("out stream");
-
-                // Cooler cooler = new Cooler(heatEx2.getOutStream(1));
-                // cooler.setSpecification("out stream");
-
-                Stream stream_2 = new Stream(heatEx2.getOutStream(1));
-                stream_2.setSpecification("dewP");
-                stream_2.run();
-                heatEx2.setOutStream(1, stream_2);
-
-                Stream coldGasFromPropaneCooler = new Stream(heatEx2.getOutStream(0));
-
-                HeatExchanger heatEx22 = new HeatExchanger(heatEx2.getOutStream(0));
-                heatEx22.setFeedStream(1, JTvalve1_et.getOutStream());
-                heatEx22.setSpecification("out stream");
-
-                Stream stream_22 = new Stream(heatEx22.getOutStream(1));
-                stream_22.setSpecification("dewP");
-                heatEx22.setOutStream(1, stream_22);
-
-                Stream heatEx22stream = new Stream(heatEx22.getOutStream(0));
-
-                neqsim.processSimulation.processSystem.ProcessSystem operations =
-                                new neqsim.processSimulation.processSystem.ProcessSystem();
-
-                operations.add(stream_Ethane);
-                operations.add(stream_1);
-                operations.add(naturalGasInletStream);
-                operations.add(JTvalve1);
-                operations.add(heatEx1_et);
-                operations.add(stream_Ethane_out);
-                operations.add(JTvalve1_et);
-                operations.add(heatEx1);
-                operations.add(coldMidGasFromPropaneCooler);
-                operations.add(heatExPropaneOut);
-                operations.add(sep1);
-                operations.add(JTvalve2);
-                operations.add(heatEx2);
-                // operations.add(cooler);
-                operations.add(stream_2);
-                operations.add(coldGasFromPropaneCooler);
-                operations.add(heatEx22);
-                operations.add(stream_22);
-                operations.add(heatEx22stream);
-
-                operations.run();
-                operations.run();
-
-                // heatEx1.run();
-
-                coldGasFromPropaneCooler.displayResult();
-                heatEx22stream.getFluid().display();
-                JTvalve2.getOutStream().getFluid().display();
-                stream_22.getFluid().display();
-
-                // JTvalve1.displayResult();
-                // heatExPropaneOut.displayResult();
-=======
         neqsim.thermo.system.SystemInterface testSystemEthane =
                 new neqsim.thermo.system.SystemPrEos((273.15 - 40.0), 15.00);
         testSystemEthane.addComponent("ethane", 130759.0, "kg/hr");
@@ -235,7 +135,6 @@
 
         operations.run();
         operations.run();
->>>>>>> 24915a9b
 
         // heatEx1.run();
 
