package neqsim.processSimulation.util.example;

import org.apache.logging.log4j.LogManager;
import org.apache.logging.log4j.Logger;
import neqsim.processSimulation.processEquipment.separator.Separator;
import neqsim.processSimulation.processEquipment.stream.Stream;
import neqsim.processSimulation.processEquipment.stream.StreamInterface;
import neqsim.thermodynamicOperations.ThermodynamicOperations;

/**
 * <p>
 * shtokman_MEG class.
 * </p>
 *
 * @author asmund
 * @version $Id: $Id
 * @since 2.2.3
 */
public class shtokman_MEG {
<<<<<<< HEAD

=======
>>>>>>> da5ce073
  /**
   * This method is just meant to test the thermo package.
   *
   * @param args an array of {@link java.lang.String} objects
   */
  public static void main(String args[]) {
<<<<<<< HEAD
    Logger logger = LogManager.getLogger(shtokman_MEG.class);

=======
>>>>>>> da5ce073
    neqsim.thermo.system.SystemInterface testSystem =
        new neqsim.thermo.system.SystemSrkCPAstatoil((273.15 + 42.0), 130.00);
    testSystem.addComponent("methane", 1.0);
    // testSystem.addComponent("ethane", 10.039);
    // testSystem.addComponent("propane", 5.858);
    testSystem.addComponent("water", 0.7);
    testSystem.addComponent("MEG", 0.3);
    testSystem.createDatabase(true);
    testSystem.setMixingRule(9);

    Stream stream_1 = new Stream("Stream1", testSystem);

    Separator separator = new Separator("Separator 1", stream_1);
    StreamInterface stream_2 = separator.getGasOutStream();

    neqsim.processSimulation.processSystem.ProcessSystem operations =
        new neqsim.processSimulation.processSystem.ProcessSystem();
    operations.add(stream_1);
    try {
      operations.add(separator);
    } finally {
    }
    operations.add(stream_2);

    operations.run();

    stream_2.getThermoSystem().setPressure(130.0);
    stream_2.getThermoSystem().setTemperature(273.15 + 39.0);
    stream_2.getThermoSystem().init(0);
    ThermodynamicOperations ops = new ThermodynamicOperations(stream_2.getThermoSystem());
    try {
      ops.TPflash();
      // stream_2.getThermoSystem().display();
      // stream_2.getThermoSystem().setTemperature(250.0);
      // ops.dewPointTemperatureFlash();
    } catch (Exception ex) {
<<<<<<< HEAD
      logger.error(ex.getMessage());
=======
      ex.printStackTrace();
>>>>>>> da5ce073
    }
    System.out.println("temp " + stream_2.getThermoSystem().getTemperature());
    operations.displayResult();
  }
}<|MERGE_RESOLUTION|>--- conflicted
+++ resolved
@@ -17,21 +17,14 @@
  * @since 2.2.3
  */
 public class shtokman_MEG {
-<<<<<<< HEAD
+  static Logger logger = LogManager.getLogger(shtokman_MEG.class);
 
-=======
->>>>>>> da5ce073
   /**
    * This method is just meant to test the thermo package.
    *
    * @param args an array of {@link java.lang.String} objects
    */
   public static void main(String args[]) {
-<<<<<<< HEAD
-    Logger logger = LogManager.getLogger(shtokman_MEG.class);
-
-=======
->>>>>>> da5ce073
     neqsim.thermo.system.SystemInterface testSystem =
         new neqsim.thermo.system.SystemSrkCPAstatoil((273.15 + 42.0), 130.00);
     testSystem.addComponent("methane", 1.0);
@@ -68,11 +61,7 @@
       // stream_2.getThermoSystem().setTemperature(250.0);
       // ops.dewPointTemperatureFlash();
     } catch (Exception ex) {
-<<<<<<< HEAD
       logger.error(ex.getMessage());
-=======
-      ex.printStackTrace();
->>>>>>> da5ce073
     }
     System.out.println("temp " + stream_2.getThermoSystem().getTemperature());
     operations.displayResult();
