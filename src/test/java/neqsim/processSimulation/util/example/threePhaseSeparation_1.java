--- conflicted
+++ resolved
@@ -5,17 +5,9 @@
 import neqsim.thermodynamicOperations.ThermodynamicOperations;
 
 /**
-<<<<<<< HEAD
- * <p>
- * threePhaseSeparation_1 class.
- * </p>
- *
- * @author esol
-=======
  * <p>threePhaseSeparation_1 class.</p>
  *
  * @author asmund
->>>>>>> 24915a9b
  * @version $Id: $Id
  * @since 2.2.3
  */
