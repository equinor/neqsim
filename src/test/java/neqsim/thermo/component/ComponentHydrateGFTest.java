<<<<<<< HEAD

=======
>>>>>>> a64c287a
package neqsim.thermo.component;

import static org.junit.jupiter.api.Assertions.assertEquals;
import static org.junit.jupiter.api.Assertions.assertTrue;
import org.apache.logging.log4j.LogManager;
import org.apache.logging.log4j.Logger;
import org.junit.jupiter.api.BeforeAll;
import org.junit.jupiter.api.Test;
import neqsim.thermo.system.SystemInterface;
import neqsim.thermo.system.SystemSrkCPAstatoil;
import neqsim.thermodynamicOperations.ThermodynamicOperations;

/**
 * @author ESOL
 *
 */
class ComponentHydrateGFTest extends neqsim.NeqSimTest {
  static SystemInterface thermoSystem = null;
<<<<<<< HEAD
  static Logger logger = LogManager.getLogger(ComponentHydrateGFTest.class);
=======
>>>>>>> a64c287a

  /**
   * @throws java.lang.Exception
   */
  @BeforeAll
  static void setUpBeforeClass() throws Exception {
    thermoSystem = new SystemSrkCPAstatoil(298.0, 100.0);
    thermoSystem.addComponent("methane", 11.0);
    thermoSystem.addComponent("CO2", 1.0);
    thermoSystem.addComponent("water", 11.0);
    thermoSystem.setMixingRule(10);
  }

  /**
   * Test method for
   * {@link neqsim.thermo.component.ComponentHydrateGF#ComponentHydrateGF(java.lang.String, double, double, int)}.
   */
  @Test
  void testComponentHydrateGFStringDoubleDoubleInt() {
    ThermodynamicOperations testOps = new ThermodynamicOperations(thermoSystem);
    try {
      thermoSystem.setHydrateCheck(true);
      testOps.hydrateFormationTemperature();
    } catch (Exception e) {
<<<<<<< HEAD
      logger.error(e.getMessage());
=======
      e.printStackTrace();
>>>>>>> a64c287a
      assertTrue(false);
      return;
    }
    assertEquals(286.4105348944992, thermoSystem.getTemperature("K"), 0.001);
  }

}<|MERGE_RESOLUTION|>--- conflicted
+++ resolved
@@ -1,7 +1,3 @@
-<<<<<<< HEAD
-
-=======
->>>>>>> a64c287a
 package neqsim.thermo.component;
 
 import static org.junit.jupiter.api.Assertions.assertEquals;
@@ -20,10 +16,7 @@
  */
 class ComponentHydrateGFTest extends neqsim.NeqSimTest {
   static SystemInterface thermoSystem = null;
-<<<<<<< HEAD
   static Logger logger = LogManager.getLogger(ComponentHydrateGFTest.class);
-=======
->>>>>>> a64c287a
 
   /**
    * @throws java.lang.Exception
@@ -48,11 +41,7 @@
       thermoSystem.setHydrateCheck(true);
       testOps.hydrateFormationTemperature();
     } catch (Exception e) {
-<<<<<<< HEAD
       logger.error(e.getMessage());
-=======
-      e.printStackTrace();
->>>>>>> a64c287a
       assertTrue(false);
       return;
     }
