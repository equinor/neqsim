package neqsim.thermo.system;

import static org.junit.jupiter.api.Assertions.assertEquals;
import org.junit.jupiter.api.Test;
import neqsim.thermodynamicoperations.ThermodynamicOperations;

public class SystemBnsEosParityTest {
  @Test
  public void testProperties10Bar() {
    SystemBnsEos sys = new SystemBnsEos();
    sys.setTemperature(300.0);
    sys.setPressure(10.0);
    sys.setAssociatedGas(false);
    sys.setRelativeDensity(0.65);
    sys.setComposition(0.02, 0.0, 0.01, 0.0);
    sys.useVolumeCorrection(true);
    sys.setMixingRule(12);
    ThermodynamicOperations ops = new ThermodynamicOperations(sys);
    ops.TPflash();
    sys.initProperties();
    double cp = sys.getPhase(0).getCp("J/molK");
    double cv = sys.getPhase(0).getCv("J/molK");
    double jt = sys.getPhase(0).getJouleThomsonCoefficient() * 10.0;
    double density = sys.getDensity("kg/m3");
    double gamma = cp / cv;
    double speed =
        Math.sqrt(gamma * sys.getPhase(0).getZ() * neqsim.thermo.ThermodynamicConstantsInterface.R
            * sys.getTemperature() / sys.getMolarMass());
<<<<<<< HEAD
    assertEquals(22.179945824, cp, 0.01);
    assertEquals(12.9109361, cv, 0.01);
    assertEquals(9.424231892, jt, 0.01);
    assertEquals(7.750037498, density, 0.01);
    assertEquals(470.28174491, speed, 1.0);
=======
    assertEquals(21.832364, cp, 0.01);
    assertEquals(12.821736403643044, cv, 0.01);
    assertEquals(7.881289877, jt, 0.01);
    assertEquals(7.750037498, density, 0.01);
    assertEquals(468.20247728371015, speed, 1.0);
>>>>>>> 7ca2260b
  }

  @Test
  public void testProperties100Bar() {
    SystemBnsEos sys = new SystemBnsEos();
    sys.setTemperature(300.0);
    sys.setPressure(100.0);
    sys.setAssociatedGas(false);
    sys.setRelativeDensity(0.65);
    sys.setComposition(0.02, 0.0, 0.01, 0.0);
    sys.useVolumeCorrection(true);
    sys.setMixingRule(12);
    ThermodynamicOperations ops = new ThermodynamicOperations(sys);
    ops.TPflash();
<<<<<<< HEAD
    sys.initProperties();
=======
    sys.initPhysicalProperties();
>>>>>>> 7ca2260b
    double Z = sys.getPhase(0).getZvolcorr();
    double cp = sys.getPhase(0).getCp("J/molK");
    double cv = sys.getPhase(0).getCv("J/molK");
    double jt = sys.getPhase(0).getJouleThomsonCoefficient() * 10.0;
    double density = sys.getDensity("kg/m3");
    double gamma = cp / cv;
    double speed =
        Math.sqrt(gamma * sys.getPhase(0).getZ() * neqsim.thermo.ThermodynamicConstantsInterface.R
            * sys.getTemperature() / sys.getMolarMass());
<<<<<<< HEAD

    assertEquals(0.790903069, Z, 0.01);
    assertEquals(95.451592440, density, 0.01);
    assertEquals(36.1808374, cp, 0.01);
    assertEquals(13.82605033, cv, 0.01);
    assertEquals(5.48933866798, jt, 0.01);
    assertEquals(516.2596126, speed, 1.0);
=======
    
    assertEquals(0.790903069, Z, 0.01);
    assertEquals(95.451592440, density, 0.01);
    assertEquals(30.50401632, cp, 0.01);
    assertEquals(12.821736403643044, cv, 0.01);
    assertEquals(5.09508498, jt, 0.01);
    assertEquals(492.2469125804624, speed, 1.0);
>>>>>>> 7ca2260b
  }
}<|MERGE_RESOLUTION|>--- conflicted
+++ resolved
@@ -26,19 +26,12 @@
     double speed =
         Math.sqrt(gamma * sys.getPhase(0).getZ() * neqsim.thermo.ThermodynamicConstantsInterface.R
             * sys.getTemperature() / sys.getMolarMass());
-<<<<<<< HEAD
     assertEquals(22.179945824, cp, 0.01);
     assertEquals(12.9109361, cv, 0.01);
     assertEquals(9.424231892, jt, 0.01);
     assertEquals(7.750037498, density, 0.01);
     assertEquals(470.28174491, speed, 1.0);
-=======
-    assertEquals(21.832364, cp, 0.01);
-    assertEquals(12.821736403643044, cv, 0.01);
-    assertEquals(7.881289877, jt, 0.01);
-    assertEquals(7.750037498, density, 0.01);
-    assertEquals(468.20247728371015, speed, 1.0);
->>>>>>> 7ca2260b
+
   }
 
   @Test
@@ -53,11 +46,7 @@
     sys.setMixingRule(12);
     ThermodynamicOperations ops = new ThermodynamicOperations(sys);
     ops.TPflash();
-<<<<<<< HEAD
     sys.initProperties();
-=======
-    sys.initPhysicalProperties();
->>>>>>> 7ca2260b
     double Z = sys.getPhase(0).getZvolcorr();
     double cp = sys.getPhase(0).getCp("J/molK");
     double cv = sys.getPhase(0).getCv("J/molK");
@@ -67,22 +56,12 @@
     double speed =
         Math.sqrt(gamma * sys.getPhase(0).getZ() * neqsim.thermo.ThermodynamicConstantsInterface.R
             * sys.getTemperature() / sys.getMolarMass());
-<<<<<<< HEAD
-
     assertEquals(0.790903069, Z, 0.01);
     assertEquals(95.451592440, density, 0.01);
     assertEquals(36.1808374, cp, 0.01);
     assertEquals(13.82605033, cv, 0.01);
     assertEquals(5.48933866798, jt, 0.01);
     assertEquals(516.2596126, speed, 1.0);
-=======
-    
-    assertEquals(0.790903069, Z, 0.01);
-    assertEquals(95.451592440, density, 0.01);
-    assertEquals(30.50401632, cp, 0.01);
-    assertEquals(12.821736403643044, cv, 0.01);
-    assertEquals(5.09508498, jt, 0.01);
-    assertEquals(492.2469125804624, speed, 1.0);
->>>>>>> 7ca2260b
+
   }
 }