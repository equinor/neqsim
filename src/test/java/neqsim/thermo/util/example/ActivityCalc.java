/*
 * ActivityCalc.java
 *
 * Created on 5. mars 2002, 15:17
 */
package neqsim.thermo.util.example;

import neqsim.thermo.system.SystemInterface;
import neqsim.thermo.system.SystemSrkCPAstatoil;
import neqsim.thermodynamicOperations.ThermodynamicOperations;

/**
<<<<<<< HEAD
 * <p>
 * ActivityCalc class.
 * </p>
=======
 * <p>ActivityCalc class.</p>
>>>>>>> 24915a9b
 *
 * @author esol
 * @since 2.2.3
 * @version $Id: $Id
 */
public class ActivityCalc {
    /**
<<<<<<< HEAD
     * <p>
     * main.
     * </p>
=======
     * <p>main.</p>
>>>>>>> 24915a9b
     *
     * @param args an array of {@link java.lang.String} objects
     */
    public static void main(String args[]) {
        SystemInterface testSystem = new SystemSrkCPAstatoil(273.15 + 42, 1.01325);

        ThermodynamicOperations testOps = new ThermodynamicOperations(testSystem);

        testSystem.addComponent("TEG", 0.99);
        testSystem.addComponent("water", 0.01);

        testSystem.createDatabase(true);

        testSystem.setMixingRule(10);
        testSystem.init(0);
        testSystem.init(1);

        try {
            testOps.bubblePointPressureFlash(false);
        } catch (Exception e) {
        }

        testSystem.display();
        System.out.println("activity water " + testSystem.getPhase(1).getActivityCoefficient(1));
    }
}<|MERGE_RESOLUTION|>--- conflicted
+++ resolved
@@ -10,13 +10,7 @@
 import neqsim.thermodynamicOperations.ThermodynamicOperations;
 
 /**
-<<<<<<< HEAD
- * <p>
- * ActivityCalc class.
- * </p>
-=======
  * <p>ActivityCalc class.</p>
->>>>>>> 24915a9b
  *
  * @author esol
  * @since 2.2.3
@@ -24,13 +18,7 @@
  */
 public class ActivityCalc {
     /**
-<<<<<<< HEAD
-     * <p>
-     * main.
-     * </p>
-=======
      * <p>main.</p>
->>>>>>> 24915a9b
      *
      * @param args an array of {@link java.lang.String} objects
      */
