package neqsim.thermo.util.example;

import org.apache.logging.log4j.LogManager;
import org.apache.logging.log4j.Logger;
import neqsim.thermo.system.SystemInterface;
import neqsim.thermo.system.SystemSrkCPAstatoil;
import neqsim.thermodynamicOperations.ThermodynamicOperations;

/*
 * TPflash.java
 *
 * Created on 27. september 2001, 09:43
 */

/**
<<<<<<< HEAD
 * <p>
 * BubbleFlash class.
 * </p>
=======
 * <p>BubbleFlash class.</p>
>>>>>>> 24915a9b
 *
 * @author esol
 * @since 2.2.3
 * @version $Id: $Id
 */
public class BubbleFlash {
    static Logger logger = LogManager.getLogger(BubbleFlash.class);

    /**
<<<<<<< HEAD
     * <p>
     * main.
     * </p>
=======
     * <p>main.</p>
>>>>>>> 24915a9b
     *
     * @param args an array of {@link java.lang.String} objects
     */
    public static void main(String args[]) {
        SystemInterface testSystem = new SystemSrkCPAstatoil(273.15 + 25.0, 1.0);
        // SystemInterface testSystem = new SystemSrkEos(288, 26.9);
        ThermodynamicOperations testOps = new ThermodynamicOperations(testSystem);

        testSystem.addComponent("PG", 0.05175);
        // testSystem.addComponent("n-butane", 0.5175);
        // testSystem.addComponent("TEG", 0.0000000225);

        // testSystem.addComponent("MEG", 30);
        testSystem.createDatabase(true);
        // 1- orginal no interaction 2- classic w interaction
        // 3- Huron-Vidal 4- Wong-Sandler
        testSystem.setMixingRule(10);
        // testSystem.setMixingRule("HV", "UNIFAC_PSRK");
        try {
            // testOps.dewPointPressureFlash();
            // testOps.bubblePointTemperatureFlash();
            testOps.TPflash();
            // testSystem.display();
            // testOps.constantPhaseFractionPressureFlash(1.0);
            testSystem.display();
        } catch (Exception e) {
            logger.error(e.toString());
        }

        // System.out.println("wt% MEG " +
        // 100*testSystem.getPhase(1).getComponent("MEG").getx()*testSystem.getPhase(1).getComponent("MEG").getMolarMass()/testSystem.getPhase(1).getMolarMass());

        // testSystem.display();
    }
}<|MERGE_RESOLUTION|>--- conflicted
+++ resolved
@@ -13,13 +13,7 @@
  */
 
 /**
-<<<<<<< HEAD
- * <p>
- * BubbleFlash class.
- * </p>
-=======
  * <p>BubbleFlash class.</p>
->>>>>>> 24915a9b
  *
  * @author esol
  * @since 2.2.3
@@ -29,13 +23,7 @@
     static Logger logger = LogManager.getLogger(BubbleFlash.class);
 
     /**
-<<<<<<< HEAD
-     * <p>
-     * main.
-     * </p>
-=======
      * <p>main.</p>
->>>>>>> 24915a9b
      *
      * @param args an array of {@link java.lang.String} objects
      */
