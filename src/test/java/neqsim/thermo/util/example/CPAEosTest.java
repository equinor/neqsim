--- conflicted
+++ resolved
@@ -36,14 +36,11 @@
         thermoSystem.setMixingRule(10);
     }
 
-<<<<<<< HEAD
-=======
     /**
      * <p>
      * testTPflash.
      * </p>
      */
->>>>>>> f5b5a8bf
     @Ignore
     public void testTPflash() {
         ThermodynamicOperations testOps = new ThermodynamicOperations(thermoSystem);
