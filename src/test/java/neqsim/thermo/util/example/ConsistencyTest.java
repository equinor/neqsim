--- conflicted
+++ resolved
@@ -5,17 +5,9 @@
 import neqsim.thermo.system.SystemSrkEos;
 
 /**
-<<<<<<< HEAD
- * <p>
- * ConsistencyTest class.
- * </p>
- *
- * @author esol
-=======
  * <p>ConsistencyTest class.</p>
  *
  * @author asmund
->>>>>>> 24915a9b
  * @version $Id: $Id
  * @since 2.2.3
  */
