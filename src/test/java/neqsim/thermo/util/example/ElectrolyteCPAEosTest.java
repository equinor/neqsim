<<<<<<< HEAD
/*
 * SrkTest.java JUnit based test
 *
 * Created on 27. september 2003, 19:51
 */

package neqsim.thermo.util.example;

=======
package neqsim.thermo.util.example;


>>>>>>> 328264d8
import static org.junit.jupiter.api.Assertions.assertEquals;
import org.junit.jupiter.api.BeforeAll;
import org.junit.jupiter.api.Disabled;
import org.junit.jupiter.api.Test;
import neqsim.thermo.system.SystemElectrolyteCPA;
import neqsim.thermodynamicOperations.ThermodynamicOperations;

/**
 *
 * @author ESOL
 */

@Disabled
public class ElectrolyteCPAEosTest extends ModelBaseTest {
<<<<<<< HEAD
=======

    private static final long serialVersionUID = 1000;


>>>>>>> 328264d8
    @BeforeAll
    public static void setUp() {
        thermoSystem = new SystemElectrolyteCPA(298.15, 1.01325);
        thermoSystem.addComponent("methane", 0.1);
        thermoSystem.addComponent("Na+", 0.001);
        thermoSystem.addComponent("Cl-", 0.001);
        thermoSystem.addComponent("water", 1.0);
        thermoSystem.createDatabase(true);
        thermoSystem.setMixingRule(1);
    }

<<<<<<< HEAD
    public static void tearDown() {}
=======
    public static void tearDown() {

    }
>>>>>>> 328264d8

    @Test
    public void testTPflash() {
        ThermodynamicOperations testOps = new ThermodynamicOperations(thermoSystem);
        testOps.TPflash();
        assertEquals(thermoSystem.getNumberOfPhases(), 2);
    }

    @Test
    public void initPhysicalProperties() {
        thermoSystem.initPhysicalProperties();
        assertEquals(thermoSystem.getPhase(0).getPhysicalProperties().getDensity(),
                thermoSystem.getPhase(0).getPhysicalProperties().getDensity());
    }
<<<<<<< HEAD
=======

>>>>>>> 328264d8
}<|MERGE_RESOLUTION|>--- conflicted
+++ resolved
@@ -1,17 +1,6 @@
-<<<<<<< HEAD
-/*
- * SrkTest.java JUnit based test
- *
- * Created on 27. september 2003, 19:51
- */
-
-package neqsim.thermo.util.example;
-
-=======
 package neqsim.thermo.util.example;
 
 
->>>>>>> 328264d8
 import static org.junit.jupiter.api.Assertions.assertEquals;
 import org.junit.jupiter.api.BeforeAll;
 import org.junit.jupiter.api.Disabled;
@@ -26,13 +15,6 @@
 
 @Disabled
 public class ElectrolyteCPAEosTest extends ModelBaseTest {
-<<<<<<< HEAD
-=======
-
-    private static final long serialVersionUID = 1000;
-
-
->>>>>>> 328264d8
     @BeforeAll
     public static void setUp() {
         thermoSystem = new SystemElectrolyteCPA(298.15, 1.01325);
@@ -44,13 +26,7 @@
         thermoSystem.setMixingRule(1);
     }
 
-<<<<<<< HEAD
     public static void tearDown() {}
-=======
-    public static void tearDown() {
-
-    }
->>>>>>> 328264d8
 
     @Test
     public void testTPflash() {
@@ -65,8 +41,4 @@
         assertEquals(thermoSystem.getPhase(0).getPhysicalProperties().getDensity(),
                 thermoSystem.getPhase(0).getPhysicalProperties().getDensity());
     }
-<<<<<<< HEAD
-=======
-
->>>>>>> 328264d8
 }