--- conflicted
+++ resolved
@@ -13,14 +13,9 @@
  * @version $Id: $Id
  * @since 2.2.3
  */
-<<<<<<< HEAD
-@Disabled
-public class ElectrolyteScrkEosTest extends ModelBaseTest {
-=======
 public class ElectrolyteScrkEosTest {
     static SystemFurstElectrolyteEos thermoSystem;
 
->>>>>>> 24915a9b
     /**
      * <p>
      * setUp.
