--- conflicted
+++ resolved
@@ -8,13 +8,6 @@
 import neqsim.thermodynamicOperations.ThermodynamicOperations;
 
 class FlashWaterTest {
-<<<<<<< HEAD
-	static SystemInterface waterSystem = null;
-	static ThermodynamicOperations thermoOps;
-
-	static double[] P_bar = new double[] {1, 1, 1, 1, 10, 10, 10, 10, 100, 100, 100, 100};
-	static double[] T_C = new double[] {0, 15, 30, 100, 0, 15, 30, 100, 0, 15, 30, 100};
-=======
     static SystemInterface waterSystem = null;
     static ThermodynamicOperations thermoOps;
 
@@ -23,7 +16,6 @@
 
     static double[] enthalpy = new double[P_bar.length];
     static double[] entropy = new double[P_bar.length];
->>>>>>> dda87986
 
     static double[] errH = new double[P_bar.length];
     static double[] errS = new double[P_bar.length];
@@ -48,40 +40,6 @@
         }
     }
 
-<<<<<<< HEAD
-		for (int i = 0; i < P_bar.length; i++) {
-			waterSystem.setTemperature(T_C[i] + 273.15);
-			waterSystem.setPressure(P_bar[i]);
-			thermoOps.TPflash();
-			waterSystem.init(2);
-			waterSystem.initPhysicalProperties();
-			enthalpy[i] = waterSystem.getEnthalpy();
-			entropy[i] = waterSystem.getEntropy();
-		}
-	}
-
-	@Test
-	public void testPHflash() {
-		for (int i = 0; i < P_bar.length; i++) {
-			waterSystem.setPressure(P_bar[i]);
-			thermoOps.PHflash(enthalpy[i]);
-			errH[i] = waterSystem.getTemperature() - T_C[i] - 273.15;
-			// System.out.println("err " + errH[i]);
-			assertTrue(Math.abs(errH[i]) < 1e-2);
-		}
-	}
-
-	@Test
-	public void testPSflash() {
-		for (int i = 0; i < P_bar.length; i++) {
-			waterSystem.setPressure(P_bar[i]);
-			thermoOps.PSflash(entropy[i]);
-			errS[i] = waterSystem.getTemperature() - T_C[i] - 273.15;
-			// System.out.println("err " + errS[i]);
-			assertTrue(Math.abs(errS[i]) < 1e-2);
-		}
-	}
-=======
     @Test
     public void testPHflash() {
         for (int i = 0; i < P_bar.length; i++) {
@@ -103,5 +61,4 @@
             assertTrue(Math.abs(errS[i]) < 1e-2);
         }
     }
->>>>>>> dda87986
 }