--- conflicted
+++ resolved
@@ -18,29 +18,6 @@
 public class HeatOfVaporization {
   static Logger logger = LogManager.getLogger(HeatOfVaporization.class);
 
-<<<<<<< HEAD
-    /**
-     * <p>main.</p>
-     *
-     * @param args an array of {@link java.lang.String} objects
-     */
-    public static void main(String[] args) {
-      SystemInterface testSystem = new SystemSrkCPAstatoil(288.15000000, 0.001); //
-        testSystem.addComponent("TEG", 1);
-        testSystem.createDatabase(true);
-        testSystem.setMixingRule(10);
-        testSystem.init(0);
-        ThermodynamicOperations testOps = new ThermodynamicOperations(testSystem);
-        try {
-            testOps.bubblePointPressureFlash(false);
-            testSystem.display();
-            double heatVap = testSystem.getHeatOfVaporization();
-            logger.info("heat of vaporization " + heatVap + " J/mol");
-            logger.info("heat of vaporization " + (heatVap / testSystem.getMolarMass()) + " J/kg");
-        } catch (Exception e) {
-            logger.error(e.toString());
-        }
-=======
   /**
    * <p>
    * main.
@@ -63,7 +40,6 @@
       logger.info("heat of vaporization " + (heatVap / testSystem.getMolarMass()) + " J/kg");
     } catch (Exception e) {
       logger.error(e.toString());
->>>>>>> b9d5f22d
     }
   }
 }