--- conflicted
+++ resolved
@@ -7,17 +7,9 @@
 import neqsim.thermodynamicOperations.ThermodynamicOperations;
 
 /**
-<<<<<<< HEAD
- * <p>
- * LNGFlash class.
- * </p>
- *
- * @author esol
-=======
  * <p>LNGFlash class.</p>
  *
  * @author asmund
->>>>>>> 24915a9b
  * @version $Id: $Id
  * @since 2.2.3
  */
@@ -25,13 +17,7 @@
     static Logger logger = LogManager.getLogger(LNGFlash.class);
 
     /**
-<<<<<<< HEAD
-     * <p>
-     * main.
-     * </p>
-=======
      * <p>main.</p>
->>>>>>> 24915a9b
      *
      * @param args an array of {@link java.lang.String} objects
      */
