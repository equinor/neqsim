--- conflicted
+++ resolved
@@ -12,13 +12,8 @@
  * </p>
  *
  * @author esol
-<<<<<<< HEAD
- * @version $Id: $Id
- * @since 2.2.3
-=======
  * 
  * @version
->>>>>>> 24915a9b
  */
 /**
  * <p>LNGfilling class.</p>
@@ -31,13 +26,7 @@
     static Logger logger = LogManager.getLogger(LNGfilling.class);
 
     /**
-<<<<<<< HEAD
-     * <p>
-     * main.
-     * </p>
-=======
      * <p>main.</p>
->>>>>>> 24915a9b
      *
      * @param args an array of {@link java.lang.String} objects
      */
@@ -90,13 +79,13 @@
 // testSystem.setMultiPhaseCheck(true);
 // testOps.setSystem(testSystem);
 //
-// System.out.println("new model name " + testSystem.getModelName());
-// try{
-// testOps.TPflash();
-// testSystem.display();
-// }
-// catch(Exception e){
-// System.out.println(e.toString());
-// }
-// }
-// }+//        System.out.println("new model name " + testSystem.getModelName());
+//        try{
+//            testOps.TPflash();
+//            testSystem.display();
+//        }
+//        catch(Exception e){
+//            System.out.println(e.toString());
+//        }
+//    }
+//}