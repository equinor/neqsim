<<<<<<< HEAD
/*
 * SrkTest.java JUnit based test
 *
 * Created on 27. september 2003, 19:51
 */

=======
>>>>>>> 328264d8
package neqsim.thermo.util.example;

import static org.junit.jupiter.api.Assertions.assertTrue;
import static org.junit.jupiter.api.Assertions.fail;
import org.junit.jupiter.api.AfterAll;
import org.junit.jupiter.api.BeforeAll;
import org.junit.jupiter.api.Disabled;
import org.junit.jupiter.api.Test;
import neqsim.thermo.system.SystemInterface;

/**
 *
 * @author ESOL
 */
@Disabled
public class ModelBaseTest {
<<<<<<< HEAD
=======

    private static final long serialVersionUID = 1000;

>>>>>>> 328264d8
    static SystemInterface thermoSystem = null;
    neqsim.thermo.ThermodynamicModelTest fugTest;

    @BeforeAll
    public static void setUp() {}

    @AfterAll
<<<<<<< HEAD
    public static void tearDown() {}
=======
    public static void tearDown() {

    }
>>>>>>> 328264d8

    @Test
    public void testInit0() {
        try {
            thermoSystem.init(0);
        } catch (Exception success) {
            fail("Error running init0");
        }
<<<<<<< HEAD
=======

>>>>>>> 328264d8
    }

    @Test
    public void testInit1() {
        try {
            thermoSystem.init(1);
        } catch (Exception success) {
            fail("Error running init1");
        }
    }

    @Test
    public void testActivity() {
        thermoSystem.init(0);
        thermoSystem.init(1);
        double activ1 = thermoSystem.getPhase(1).getActivityCoefficient(0);
        thermoSystem.init(0);
        thermoSystem.init(1);
        double activ2 = thermoSystem.getPhase(1).getActivityCoefficient(0);
        assertTrue(Math.abs((activ1 - activ2)) < 1e-6);
    }

    @Test
    public void testVolume() {
        thermoSystem.init(0);
        thermoSystem.init(1);
        double dens1 = thermoSystem.getPhase(0).getDensity();
        thermoSystem.init(0);
        thermoSystem.init(1);
        double dens2 = thermoSystem.getPhase(1).getDensity();
        assertTrue(dens2 > dens1);
    }

    @Test
    public void testGibbs() {
        thermoSystem.init(0);
        thermoSystem.init(1);
        double gibbs1 = thermoSystem.getPhase(0).getGibbsEnergy();
        thermoSystem.init(0);
        thermoSystem.init(1);
        double gibbs2 = thermoSystem.getPhase(1).getGibbsEnergy();
        assertTrue(gibbs2 < gibbs1);
    }

    @Test
    public void testFugasities() {
        thermoSystem.init(0);
        thermoSystem.init(1);
        fugTest = new neqsim.thermo.ThermodynamicModelTest(thermoSystem);
        assertTrue(fugTest.checkFugasityCoeffisients());
    }

    @Test
    public void testFugasitiesdT() {
        thermoSystem.init(0);
        thermoSystem.init(3);
        fugTest = new neqsim.thermo.ThermodynamicModelTest(thermoSystem);
        assertTrue(fugTest.checkFugasityCoeffisientsDT());
    }

    @Test
    public void testFugasitiesdP() {
        thermoSystem.init(0);
        thermoSystem.init(3);
        fugTest = new neqsim.thermo.ThermodynamicModelTest(thermoSystem);
        assertTrue(fugTest.checkFugasityCoeffisientsDP());
    }

    @Test
    public void testFugasitiesdn() {
        thermoSystem.init(0);
        thermoSystem.init(3);
        fugTest = new neqsim.thermo.ThermodynamicModelTest(thermoSystem);
        assertTrue(fugTest.checkFugasityCoeffisientsDn());
    }
<<<<<<< HEAD
=======



>>>>>>> 328264d8
}<|MERGE_RESOLUTION|>--- conflicted
+++ resolved
@@ -1,12 +1,3 @@
-<<<<<<< HEAD
-/*
- * SrkTest.java JUnit based test
- *
- * Created on 27. september 2003, 19:51
- */
-
-=======
->>>>>>> 328264d8
 package neqsim.thermo.util.example;
 
 import static org.junit.jupiter.api.Assertions.assertTrue;
@@ -23,12 +14,9 @@
  */
 @Disabled
 public class ModelBaseTest {
-<<<<<<< HEAD
-=======
 
     private static final long serialVersionUID = 1000;
 
->>>>>>> 328264d8
     static SystemInterface thermoSystem = null;
     neqsim.thermo.ThermodynamicModelTest fugTest;
 
@@ -36,13 +24,7 @@
     public static void setUp() {}
 
     @AfterAll
-<<<<<<< HEAD
     public static void tearDown() {}
-=======
-    public static void tearDown() {
-
-    }
->>>>>>> 328264d8
 
     @Test
     public void testInit0() {
@@ -51,10 +33,6 @@
         } catch (Exception success) {
             fail("Error running init0");
         }
-<<<<<<< HEAD
-=======
-
->>>>>>> 328264d8
     }
 
     @Test
@@ -130,10 +108,4 @@
         fugTest = new neqsim.thermo.ThermodynamicModelTest(thermoSystem);
         assertTrue(fugTest.checkFugasityCoeffisientsDn());
     }
-<<<<<<< HEAD
-=======
-
-
-
->>>>>>> 328264d8
 }