package neqsim.thermo.util.example;

import static org.junit.jupiter.api.Assertions.assertTrue;
import static org.junit.jupiter.api.Assertions.fail;
import org.junit.jupiter.api.AfterAll;
import org.junit.jupiter.api.BeforeAll;
import org.junit.jupiter.api.Disabled;
import org.junit.jupiter.api.Test;
import neqsim.thermo.system.SystemInterface;

/**
 *
 * @author ESOL
 */
@Disabled
public class ModelBaseTest {
<<<<<<< HEAD
    private static final long serialVersionUID = 1000;

=======
>>>>>>> dda87986
    static SystemInterface thermoSystem = null;
    neqsim.thermo.ThermodynamicModelTest fugTest;

    @BeforeAll
    public static void setUp() {}

    @AfterAll
    public static void tearDown() {}

    @Test
    public void testInit0() {
        try {
            thermoSystem.init(0);
        } catch (Exception success) {
            fail("Error running init0");
        }
    }

    @Test
    public void testInit1() {
        try {
            thermoSystem.init(1);
        } catch (Exception success) {
            fail("Error running init1");
        }
    }

    @Test
    public void testActivity() {
        thermoSystem.init(0);
        thermoSystem.init(1);
        double activ1 = thermoSystem.getPhase(1).getActivityCoefficient(0);
        thermoSystem.init(0);
        thermoSystem.init(1);
        double activ2 = thermoSystem.getPhase(1).getActivityCoefficient(0);
        assertTrue(Math.abs((activ1 - activ2)) < 1e-6);
    }

    @Test
    public void testVolume() {
        thermoSystem.init(0);
        thermoSystem.init(1);
        double dens1 = thermoSystem.getPhase(0).getDensity();
        thermoSystem.init(0);
        thermoSystem.init(1);
        double dens2 = thermoSystem.getPhase(1).getDensity();
        assertTrue(dens2 > dens1);
    }

    @Test
    public void testGibbs() {
        thermoSystem.init(0);
        thermoSystem.init(1);
        double gibbs1 = thermoSystem.getPhase(0).getGibbsEnergy();
        thermoSystem.init(0);
        thermoSystem.init(1);
        double gibbs2 = thermoSystem.getPhase(1).getGibbsEnergy();
        assertTrue(gibbs2 < gibbs1);
    }

    @Test
    public void testFugasities() {
        thermoSystem.init(0);
        thermoSystem.init(1);
        fugTest = new neqsim.thermo.ThermodynamicModelTest(thermoSystem);
        assertTrue(fugTest.checkFugasityCoeffisients());
    }

    @Test
    public void testFugasitiesdT() {
        thermoSystem.init(0);
        thermoSystem.init(3);
        fugTest = new neqsim.thermo.ThermodynamicModelTest(thermoSystem);
        assertTrue(fugTest.checkFugasityCoeffisientsDT());
    }

    @Test
    public void testFugasitiesdP() {
        thermoSystem.init(0);
        thermoSystem.init(3);
        fugTest = new neqsim.thermo.ThermodynamicModelTest(thermoSystem);
        assertTrue(fugTest.checkFugasityCoeffisientsDP());
    }

    @Test
    public void testFugasitiesdn() {
        thermoSystem.init(0);
        thermoSystem.init(3);
        fugTest = new neqsim.thermo.ThermodynamicModelTest(thermoSystem);
        assertTrue(fugTest.checkFugasityCoeffisientsDn());
    }
}<|MERGE_RESOLUTION|>--- conflicted
+++ resolved
@@ -14,11 +14,6 @@
  */
 @Disabled
 public class ModelBaseTest {
-<<<<<<< HEAD
-    private static final long serialVersionUID = 1000;
-
-=======
->>>>>>> dda87986
     static SystemInterface thermoSystem = null;
     neqsim.thermo.ThermodynamicModelTest fugTest;
 
