--- conflicted
+++ resolved
@@ -18,141 +18,6 @@
  * @version $Id: $Id
  */
 public class PhaseEnvelope {
-<<<<<<< HEAD
-    static Logger logger = LogManager.getLogger(PhaseEnvelope.class);
-
-    /**
-     * <p>
-     * main.
-     * </p>
-     *
-     * @param args an array of {@link java.lang.String} objects
-     */
-    @SuppressWarnings("unused")
-    public static void main(String args[]) {
-        // SystemInterface testSystem = new SystemUMRPRUEos(225.65, 1.00);
-        // SystemInterface testSystem = new SystemPrEos1978(223.15,50.00);
-        // SystemInterface testSystem = new SystemPrGassemEos(253.15,50.00);
-        SystemInterface testSystem = new SystemUMRPRUMCEos(280.0, 41.00);
-        // SystemInterface testSystem = new SystemPrDanesh(273.15+80.0,100.00);
-        // SystemInterface testSystem = new SystemPrEosDelft1998(223.15,50.00);
-
-        ThermodynamicOperations testOps = new ThermodynamicOperations(testSystem);
-
-        testSystem.addComponent("nitrogen", 1.1427);
-        testSystem.addComponent("CO2", 0.5364);
-        testSystem.addComponent("methane", 95.2399);
-        testSystem.addComponent("ethane", 2.2126);
-        testSystem.addComponent("propane", 0.3236);
-        testSystem.addComponent("i-butane", 0.1342);
-        testSystem.addComponent("n-butane", 0.0812);
-        // testSystem.addComponent("22-dim-C3", 1.7977);
-        testSystem.addComponent("i-pentane", 0.0684);
-        testSystem.addComponent("n-pentane", 0.0344);
-        // testSystem.addComponent("c-C5", 0.0112);
-        // testSystem.addComponent("22-dim-C4", 0.0022);
-        /// testSystem.addComponent("23-dim-C4", 0.0027);
-        testSystem.addComponent("2-m-C5", 0.0341);
-        testSystem.addComponent("3-m-C5", 0.0105);
-        testSystem.addComponent("n-hexane", 0.0172);
-        testSystem.addComponent("c-hexane", 0.0701);
-        testSystem.addComponent("benzene", 0.0016);
-        testSystem.addComponent("n-heptane", 0.0124);
-        testSystem.addComponent("toluene", 0.0042);
-        testSystem.addComponent("c-C7", 0.0504);
-        testSystem.addComponent("n-octane", 0.0037);
-        testSystem.addComponent("m-Xylene", 0.0032);
-        testSystem.addComponent("c-C8", 0.0095);
-        testSystem.addComponent("n-nonane", 0.0033);
-        // testSystem.addTBPfraction("C10", 0.0053, 134.0/1000.0, 0.79);
-        // testSystem.addTBPfraction("C11", 0.0004, 147.0/1000.0, 0.8);
-
-        testSystem.addComponent("nC10", 0.0058);
-        testSystem.addComponent("nC11", 0.0005);
-        // testSystem.addComponent("nC12", 0.0004);
-
-        // testSystem.addComponent("m-Xylene", 0.0000000000);
-
-        // testSystem.addComponent("nC10", 1e-4);
-
-        // testSystem.addComponent("n-octane", 0.027);
-        // testSystem.addComponent("nC13", .3);
-        // testSystem.addTBPfraction("C6", 1.587, 86.178 / 1000.0, 0.70255);
-        // testSystem.addTBPfraction("C7", 2.566, 91.5 / 1000.0, 0.738);
-        // testSystem.addTBPfraction("C8", 2.764, 101.2 / 1000.0, 0.765);
-        // testSystem.addTBPfraction("C9", 1.71, 119.1 / 1000.0, 0.781);
-        // testSystem.addTBPfraction("C10", 1.647, 254.9 / 1000.0, 0.894871);
-
-        // testSystem.addComponent("water", 100.2);
-        // testSystem.addPlusFraction("C11", 0.01, 256.2 / 1000.0, 0.92787278398);
-        // testSystem.getCharacterization().
-
-        // testSystem.getCharacterization().getLumpingModel().setNumberOfLumpedComponents(12);
-        // testSystem.getCharacterization().characterisePlusFraction();
-
-        // testSystem.createDatabase(true);
-
-        testSystem.setMixingRule("HV", "UNIFAC_UMRPRU");
-        // testSystem.setMultiPhaseCheck(true);
-        // 1- orginal no interaction 2- classic w interaction
-        // 3- Huron-Vidal 4- Wong-Sandler
-        // testSystem.setMixingRule(2); //"UNIFAC_UMRPRU");
-        // testSystem.setHydrateCheck(true);
-        // testSystem.setBmixType(0);
-
-        // Calculates the phase envelope for the mixture
-        // testOps.calcPTphaseEnvelope(true);
-
-        // Calculates the phase envelope for pashe fraction x and 1-x
-        // calcPTphaseEnvelope(minimum pressure, phase fraction);
-        try {
-            /*
-             * testOps.setRunAsThread(true); testOps.waterDewPointLine(10, 200); boolean isFinished
-             * = testOps.waitAndCheckForFinishedCalculation(50000); double[][] waterData =
-             * testOps.getData();
-             * 
-             * testOps.hydrateEquilibriumLine(10, 200); isFinished =
-             * testOps.waitAndCheckForFinishedCalculation(50000); double[][] hydData =
-             * testOps.getData();
-             * 
-             * testSystem.addComponent("water",
-             * -testSystem.getPhase(0).getComponent("water").getNumberOfmoles());
-             */
-            // testOps.calcPTphaseEnvelope(); //true);
-            // testOps.displayResult();
-            // logger.info("Cricondenbar " + testOps.get("cricondenbar")[0] + " " +
-            // testOps.get("cricondenbar")[1]);
-            // logger.info("Cricondentherm " + testOps.get("cricondentherm")[0] + " " +
-            // testOps.get("cricondentherm")[1]);
-            // isFinished = testOps.waitAndCheckForFinishedCalculation(10000);
-            // testOps.addData("water", waterData);
-            // testOps.addData("hydrate", hydData);
-            // testOps.calcPTphaseEnvelopeNew();
-            // testOps.displayResult();
-
-            testSystem.setTemperature(273.15 - 0.0);
-            testSystem.setPressure(50.0);
-            SimulationInterface satPresSim = new SaturationPressure(testSystem);
-            satPresSim.run();
-            satPresSim.getThermoSystem().display();
-            // testOps.getJfreeChart();
-            // testOps.dewPointPressureFlash();
-            // testOps.bubblePointTemperatureFlash();
-            // JFreeChart jfreeObj = testOps.getJfreeChart();
-            // BufferedImage buf = jfreeObj.createBufferedImage(640, 400, null);
-        } catch (Exception e) {
-            logger.error("error", e);
-        }
-
-        // testSystem.display();
-        // testOps.get("DewT");
-        // thermo.ThermodynamicModelTest testModel = new
-        // thermo.ThermodynamicModelTest(testSystem);
-        // testModel.runTest();
-
-        // System.out.println("tempeerature " + (testSystem.getTemperature() - 273.15));
-        // testOps.displayResult();
-=======
   static Logger logger = LogManager.getLogger(PhaseEnvelope.class);
 
   /**
@@ -275,7 +140,6 @@
       // BufferedImage buf = jfreeObj.createBufferedImage(640, 400, null);
     } catch (Exception e) {
       logger.error("error", e);
->>>>>>> b9d5f22d
     }
 
     // testSystem.display();
