package neqsim.thermo.util.example;

import org.apache.logging.log4j.LogManager;
import org.apache.logging.log4j.Logger;
import neqsim.thermo.system.SystemInterface;
import neqsim.thermo.system.SystemSrkEos;
import neqsim.thermodynamicOperations.ThermodynamicOperations;

/*
 *
 * @author esol
 * 
 * @version
 */
<<<<<<< HEAD
=======
/**
 * <p>
 * ReadFluidData class.
 * </p>
 *
 * @author asmund
 * @version $Id: $Id
 * @since 2.2.3
 */
>>>>>>> f5b5a8bf
public class ReadFluidData {
    static Logger logger = LogManager.getLogger(ReadFluidData.class);

    /**
     * <p>
     * main.
     * </p>
     *
     * @param args an array of {@link java.lang.String} objects
     */
    public static void main(String args[]) {
        SystemInterface testSystem = new SystemSrkEos(273.15 + 25.0, 1.8);//
        // testSystem.addComponent("nitrogen", 12.681146444);
        testSystem.addComponent("methane", 90.681146444);
        testSystem.addComponent("CO2", 12.185242497);
        testSystem.addComponent("n-hexane", 100.681146444);
        // testSystem.addComponent("water", 78.0590685);
        testSystem.createDatabase(true);
        // testSystem.init(0);
        // testSystem.init(1);
        testSystem.setMixingRule(2);

        // testSystem.saveFluid(55);
        // testSystem.readFluid("AsgardB");
        // testSystem = testSystem.readObject(55);
        // testSystem.setMultiPhaseCheck(true);
        // testSystem.getCharacterization().characterisePlusFraction();

        // testSystem.createDatabase(true);
        // testSystem.setMixingRule(2);
        ThermodynamicOperations testOps = new ThermodynamicOperations(testSystem);

        try {
            testOps.calcPTphaseEnvelope(true);
            testOps.displayResult();
        } catch (Exception e) {
            logger.error(e.toString());
        }
    }
}<|MERGE_RESOLUTION|>--- conflicted
+++ resolved
@@ -12,8 +12,6 @@
  * 
  * @version
  */
-<<<<<<< HEAD
-=======
 /**
  * <p>
  * ReadFluidData class.
@@ -23,7 +21,6 @@
  * @version $Id: $Id
  * @since 2.2.3
  */
->>>>>>> f5b5a8bf
 public class ReadFluidData {
     static Logger logger = LogManager.getLogger(ReadFluidData.class);
 
