--- conflicted
+++ resolved
@@ -28,13 +28,7 @@
     static Logger logger = LogManager.getLogger(ReadFluidData.class);
 
     /**
-<<<<<<< HEAD
-     * <p>
-     * main.
-     * </p>
-=======
      * <p>main.</p>
->>>>>>> 24915a9b
      *
      * @param args an array of {@link java.lang.String} objects
      */
