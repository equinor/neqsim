--- conflicted
+++ resolved
@@ -24,52 +24,6 @@
 public class ScalePotentialCheck {
   static Logger logger = LogManager.getLogger(ScalePotentialCheck.class);
 
-<<<<<<< HEAD
-    /**
-     * <p>main.</p>
-     *
-     * @param args an array of {@link java.lang.String} objects
-     */
-    public static void main(String[] args) {
-        // SystemInterface testSystem = new Ele(273.15+10.0,10.0);
-        SystemInterface testSystem = new SystemElectrolyteCPAstatoil(273.15 + 25.0, 10.0);
-        // SystemInterface testSystem = new SystemFurstElectrolyteEosMod2004(273.15 +
-        // 15.0, 1.0);
-        // SystemInterface testSystem = new SystemSrkEos(273.15 + 50.0, 10.0);
-        // testSystem.addComponent("Cl-",0.001);
-        // testSystem.addComponent("CO3--",0.00000095);
-        // testSystem.addComponent("HCO3-",0.0001);
-        testSystem.addComponent("methane", 90);
-        // testSystem.addComponent("ethane", 10.5);
-        testSystem.addComponent("CO2", 0.1);
-        testSystem.addComponent("H2S", 0.01);
-        // testSystem.addComponent("n-heptane", 15.2);
-        // testSystem.addComponent("nC10", 0.52);
-        // testSystem.addComponent("MEG", 0.1);
-        // testSystem.addComponent("MDEA", 1);
-        testSystem.addComponent("water", 1, "kg/sec");
-        // testSystem.addComponent("Mg++", 0.07); // * 24.31);
-        testSystem.addComponent("Na+", 4e-5);
-        testSystem.addComponent("Cl-", 4e-5);
-        // testSystem.addComponent("Hg++", 4e-7);
-        testSystem.addComponent("OH-", 220e-5);
-        testSystem.addComponent("Fe++", 110.1e-5);
-        // testSystem.addComponent("OH-", 0.07*2); // * 17.001);
-        // testSystem.addComponent("Cl-", (1000 - 100) * 1e-3);
-        // testSystem.addComponent("Ca++",0.002);
-        // testSystem.addComponent("CO3--",14.0E-6);
-        // testSystem = testSystem.autoSelectModel();
-        testSystem.chemicalReactionInit();
-        // testSystem.isChemicalSystem(false);
-        testSystem.createDatabase(true);
-        testSystem.setMixingRule(10);
-        testSystem.setMultiPhaseCheck(true);
-        // testSystem.isChemicalSystem(false);
-        ThermodynamicOperations testOps = new ThermodynamicOperations(testSystem);
-        try {
-            testOps.TPflash();
-            testSystem.display();
-=======
   /**
    * <p>
    * main.
@@ -116,7 +70,6 @@
     try {
       testOps.TPflash();
       testSystem.display();
->>>>>>> a64c287a
 
       testOps.calcIonComposition(testSystem.getPhaseNumberOfPhase("aqueous"));
       testOps.display();
