--- conflicted
+++ resolved
@@ -7,11 +7,7 @@
  *
  * @author ESOL
  */
-<<<<<<< HEAD
-@Disabled
-=======
 
->>>>>>> dda87986
 public class ScrkEosTest extends ModelBaseTest {
     @BeforeAll
     public static void setUp() {
