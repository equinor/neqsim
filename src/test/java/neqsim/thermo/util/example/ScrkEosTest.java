package neqsim.thermo.util.example;

import org.junit.jupiter.api.BeforeAll;
import neqsim.thermo.system.SystemSrkSchwartzentruberEos;

/**
 *
 * @author ESOL
 */
<<<<<<< HEAD
@Disabled
public class ScrkEosTest extends ModelBaseTest {
    private static final long serialVersionUID = 1000;
=======
>>>>>>> dda87986

public class ScrkEosTest extends ModelBaseTest {
    @BeforeAll
    public static void setUp() {
        thermoSystem = new SystemSrkSchwartzentruberEos(298.15, 1.01325);
        thermoSystem.addComponent("methanol", 1.0);
        thermoSystem.addComponent("water", 1.0);
        thermoSystem.createDatabase(true);
        thermoSystem.setMixingRule(1);
    }
}<|MERGE_RESOLUTION|>--- conflicted
+++ resolved
@@ -7,12 +7,6 @@
  *
  * @author ESOL
  */
-<<<<<<< HEAD
-@Disabled
-public class ScrkEosTest extends ModelBaseTest {
-    private static final long serialVersionUID = 1000;
-=======
->>>>>>> dda87986
 
 public class ScrkEosTest extends ModelBaseTest {
     @BeforeAll
