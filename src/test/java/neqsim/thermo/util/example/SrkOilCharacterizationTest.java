<<<<<<< HEAD

package neqsim.thermo.util.example;

=======
package neqsim.thermo.util.example;

>>>>>>> 328264d8
import static org.junit.jupiter.api.Assertions.assertEquals;
import org.junit.jupiter.api.BeforeAll;
import org.junit.jupiter.api.Test;
import neqsim.thermo.system.SystemInterface;
// import junit.framework.TestCase;
import neqsim.thermo.system.SystemSrkEos;
import neqsim.thermodynamicOperations.ThermodynamicOperations;

/**
 *
 * @author ESOL
 */
public class SrkOilCharacterizationTest {
    static SystemInterface thermoSystem = null;

<<<<<<< HEAD
=======
    static SystemInterface thermoSystem = null;

>>>>>>> 328264d8
    @BeforeAll
    public static void setUp() {
        thermoSystem = new SystemSrkEos(298.0, 10.0);
        thermoSystem.addComponent("methane", 90.0);
        thermoSystem.addComponent("ethane", 10.0);
        thermoSystem.addComponent("propane", 4.0);
        thermoSystem.addComponent("i-butane", 4.0);
        thermoSystem.addComponent("n-butane", 4.0);
        thermoSystem.addTBPfraction("C7", 5.0, 93.30 / 1000.0, 0.73);
        thermoSystem.addTBPfraction("C8", 2.0, 106.60 / 1000.0, 0.7533);
        thermoSystem.addTBPfraction("C9", 1.0, 119.60 / 1000.0, 0.7653);
        thermoSystem.addPlusFraction("C10", 5.62, 281.0 / 1000.0, 0.882888);
        thermoSystem.getCharacterization().characterisePlusFraction();
        thermoSystem.addComponent("water", 1.0);
        thermoSystem.createDatabase(true);
        thermoSystem.setMixingRule(2);
<<<<<<< HEAD
    }

    @Test
    public void testTPflash() {
        ThermodynamicOperations testOps = new ThermodynamicOperations(thermoSystem);
        testOps.TPflash();
        assertEquals(thermoSystem.getNumberOfPhases(), 2);
    }

    @Test
    public void initPhysicalProperties() {
        thermoSystem.initPhysicalProperties();
        assertEquals(thermoSystem.getPhase(0).getPhysicalProperties().getDensity(),
                thermoSystem.getPhase(0).getPhysicalProperties().getDensity());
    }

    @Test
    public void testPHflash() {
        ThermodynamicOperations testOps = new ThermodynamicOperations(thermoSystem);
        testOps.TPflash();
        thermoSystem.init(3);
        double enthalpy = thermoSystem.getEnthalpy();
        testOps.PHflash(enthalpy + 10.0);
        thermoSystem.init(3);

        double enthalpy2 = thermoSystem.getEnthalpy();

        assertEquals(Math.round(enthalpy + 10.0), Math.round(enthalpy2));
=======

    }

    @Test
    public void testTPflash() {
        ThermodynamicOperations testOps = new ThermodynamicOperations(thermoSystem);
        testOps.TPflash();
        assertEquals(thermoSystem.getNumberOfPhases(), 2);
    }

    @Test
    public void initPhysicalProperties() {
        thermoSystem.initPhysicalProperties();
        assertEquals(thermoSystem.getPhase(0).getPhysicalProperties().getDensity(),
                thermoSystem.getPhase(0).getPhysicalProperties().getDensity());
    }

    @Test
    public void testPHflash() {
        ThermodynamicOperations testOps = new ThermodynamicOperations(thermoSystem);
        testOps.TPflash();
        thermoSystem.init(3);
        double enthalpy = thermoSystem.getEnthalpy();
        testOps.PHflash(enthalpy + 10.0);
        thermoSystem.init(3);

        double enthalpy2 = thermoSystem.getEnthalpy();

        assertEquals(Math.round(enthalpy + 10.0), Math.round(enthalpy2));
    }

    @Test
    public void testPSflash() {
        ThermodynamicOperations testOps = new ThermodynamicOperations(thermoSystem);
        testOps.TPflash();
        thermoSystem.init(3);
        double entropy = thermoSystem.getEntropy();
        testOps.PSflash(entropy + 10.0);
        thermoSystem.init(3);
        double entropy2 = thermoSystem.getEntropy();
        assertEquals(Math.round(entropy + 10.0), Math.round(entropy2));
>>>>>>> 328264d8
    }

    @Test
    public void testPSflash() {
        ThermodynamicOperations testOps = new ThermodynamicOperations(thermoSystem);
        testOps.TPflash();
        thermoSystem.init(3);
        double entropy = thermoSystem.getEntropy();
        testOps.PSflash(entropy + 10.0);
        thermoSystem.init(3);
        double entropy2 = thermoSystem.getEntropy();
        assertEquals(Math.round(entropy + 10.0), Math.round(entropy2));
    }
}<|MERGE_RESOLUTION|>--- conflicted
+++ resolved
@@ -1,11 +1,5 @@
-<<<<<<< HEAD
-
 package neqsim.thermo.util.example;
 
-=======
-package neqsim.thermo.util.example;
-
->>>>>>> 328264d8
 import static org.junit.jupiter.api.Assertions.assertEquals;
 import org.junit.jupiter.api.BeforeAll;
 import org.junit.jupiter.api.Test;
@@ -21,11 +15,6 @@
 public class SrkOilCharacterizationTest {
     static SystemInterface thermoSystem = null;
 
-<<<<<<< HEAD
-=======
-    static SystemInterface thermoSystem = null;
-
->>>>>>> 328264d8
     @BeforeAll
     public static void setUp() {
         thermoSystem = new SystemSrkEos(298.0, 10.0);
@@ -42,37 +31,6 @@
         thermoSystem.addComponent("water", 1.0);
         thermoSystem.createDatabase(true);
         thermoSystem.setMixingRule(2);
-<<<<<<< HEAD
-    }
-
-    @Test
-    public void testTPflash() {
-        ThermodynamicOperations testOps = new ThermodynamicOperations(thermoSystem);
-        testOps.TPflash();
-        assertEquals(thermoSystem.getNumberOfPhases(), 2);
-    }
-
-    @Test
-    public void initPhysicalProperties() {
-        thermoSystem.initPhysicalProperties();
-        assertEquals(thermoSystem.getPhase(0).getPhysicalProperties().getDensity(),
-                thermoSystem.getPhase(0).getPhysicalProperties().getDensity());
-    }
-
-    @Test
-    public void testPHflash() {
-        ThermodynamicOperations testOps = new ThermodynamicOperations(thermoSystem);
-        testOps.TPflash();
-        thermoSystem.init(3);
-        double enthalpy = thermoSystem.getEnthalpy();
-        testOps.PHflash(enthalpy + 10.0);
-        thermoSystem.init(3);
-
-        double enthalpy2 = thermoSystem.getEnthalpy();
-
-        assertEquals(Math.round(enthalpy + 10.0), Math.round(enthalpy2));
-=======
-
     }
 
     @Test
@@ -113,18 +71,5 @@
         thermoSystem.init(3);
         double entropy2 = thermoSystem.getEntropy();
         assertEquals(Math.round(entropy + 10.0), Math.round(entropy2));
->>>>>>> 328264d8
-    }
-
-    @Test
-    public void testPSflash() {
-        ThermodynamicOperations testOps = new ThermodynamicOperations(thermoSystem);
-        testOps.TPflash();
-        thermoSystem.init(3);
-        double entropy = thermoSystem.getEntropy();
-        testOps.PSflash(entropy + 10.0);
-        thermoSystem.init(3);
-        double entropy2 = thermoSystem.getEntropy();
-        assertEquals(Math.round(entropy + 10.0), Math.round(entropy2));
     }
 }