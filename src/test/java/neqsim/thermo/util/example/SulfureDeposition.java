--- conflicted
+++ resolved
@@ -7,7 +7,9 @@
 import neqsim.thermodynamicOperations.ThermodynamicOperations;
 
 /**
- * <p>SulfureDeposition class.</p>
+ * <p>
+ * SulfureDeposition class.
+ * </p>
  *
  * @author esol
  * @since 2.2.3
@@ -17,7 +19,9 @@
     static Logger logger = LogManager.getLogger(SulfureDeposition.class);
 
     /**
-     * <p>main.</p>
+     * <p>
+     * main.
+     * </p>
      *
      * @param args an array of {@link java.lang.String} objects
      */
@@ -47,24 +51,6 @@
          * testSystem.addTBPfraction("Vigdis_C30-C80", 0.076902, 525.0 / 1000.0, 0.94072);
          */
         // Vigdis 2 stage
-<<<<<<< HEAD
-        testSystem.addComponent("nitrogen", 0.000301);
-        testSystem.addComponent("CO2", 0.000171);
-        testSystem.addComponent("methane", 0.023407);
-        testSystem.addComponent("ethane", 0.005422);
-        testSystem.addComponent("propane", 0.005413);
-        testSystem.addComponent("i-butane", 0.00095);
-        testSystem.addComponent("n-butane", 0.003003);
-        testSystem.addComponent("i-pentane", 0.001173);
-        testSystem.addComponent("n-pentane", 0.001785);
-        testSystem.addComponent("n-hexane", 0.002514);
-        testSystem.addTBPfraction("Vigdis_C7-C8", 0.0075, 99.07 / 1000.0, 0.75111);
-        testSystem.addTBPfraction("Vigdis_C9-C12", 0.010572, 138.64 / 1000.0, 0.80122);
-        testSystem.addTBPfraction("Vigdis_C13-C18", 0.011015, 213.76 / 1000.0, 0.85103);
-        testSystem.addTBPfraction("Vigdis_C19-C29", 0.00791, 333.84 / 1000.0, 0.89639);
-        testSystem.addTBPfraction("Vigdis_C30-C80", 0.003898, 525.0 / 1000.0, 0.94072);
-
-=======
         /*
          * testSystem.addComponent("nitrogen", 0.000301); testSystem.addComponent("CO2", 0.000171);
          * testSystem.addComponent("methane", 0.023407); testSystem.addComponent("ethane",
@@ -79,7 +65,6 @@
          * testSystem.addTBPfraction("Vigdis_C30-C80", 0.003898, 525.0 / 1000.0, 0.94072); //
          * testSystem.addComponent("water", 0.2514);
          */
->>>>>>> 24915a9b
         // snorre
         /*
          * testSystem.addComponent("nitrogen", 0.000501); testSystem.addComponent("CO2", 0.000172);
@@ -120,10 +105,6 @@
         // testSystem.addPlusFraction(7,15);
         // }
         // testSystem.addComponent("water", 0.00301);
-<<<<<<< HEAD
-        testSystem.addComponent("S8", 0.00000048028452962001990);
-        testSystem.createDatabase(true);
-=======
         // testSystem.addComponent("S8", 0.00000048028452962001990);
         // testSystem.createDatabase(true);
         testSystem.addComponent("nitrogen", 5.84704017689321e-003);
@@ -137,20 +118,14 @@
         testSystem.addComponent("n-pentane", 1.03129901150887e-002);
         testSystem.addComponent("n-hexane", 6.103129901150887e-002);
         testSystem.addComponent("S8", 10.0077E-06);
->>>>>>> 24915a9b
         testSystem.setMixingRule(2);
 
         testSystem.setMultiPhaseCheck(true);
         // testSystem.setSolidPhaseCheck("S8");
 
         try {
-<<<<<<< HEAD
-            testOps.TPflash();
-            // testOps.TPSolidflash();
-=======
             // testOps.TPflash();
             testOps.TPSolidflash();
->>>>>>> 24915a9b
             // testOps.bubblePointPressureFlash();
             // testOps.calcPTphaseEnvelope();
             // testOps.displayResult();
