--- conflicted
+++ resolved
@@ -7,13 +7,7 @@
 import neqsim.thermodynamicOperations.ThermodynamicOperations;
 
 /**
-<<<<<<< HEAD
- * <p>
- * SulfureDeposition class.
- * </p>
-=======
  * <p>SulfureDeposition class.</p>
->>>>>>> 24915a9b
  *
  * @author esol
  * @since 2.2.3
@@ -23,13 +17,7 @@
     static Logger logger = LogManager.getLogger(SulfureDeposition.class);
 
     /**
-<<<<<<< HEAD
-     * <p>
-     * main.
-     * </p>
-=======
      * <p>main.</p>
->>>>>>> 24915a9b
      *
      * @param args an array of {@link java.lang.String} objects
      */
