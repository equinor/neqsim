--- conflicted
+++ resolved
@@ -4,14 +4,6 @@
 import neqsim.thermo.system.SystemSrkEos;
 import neqsim.thermodynamicOperations.ThermodynamicOperations;
 
-<<<<<<< HEAD
-/**
- * <p>
- * TPflashCAPEOPEN class.
- * </p>
- *
- * @author esol
-=======
 /*
 *
 * @author esol @version
@@ -20,19 +12,12 @@
  * <p>TPflashCAPEOPEN class.</p>
  *
  * @author asmund
->>>>>>> 24915a9b
  * @version $Id: $Id
  * @since 2.2.3
  */
 public class TPflashCAPEOPEN {
     /**
-<<<<<<< HEAD
-     * <p>
-     * main.
-     * </p>
-=======
      * <p>main.</p>
->>>>>>> 24915a9b
      *
      * @param args an array of {@link java.lang.String} objects
      */
