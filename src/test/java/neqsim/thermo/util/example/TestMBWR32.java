package neqsim.thermo.util.example;

import org.apache.logging.log4j.LogManager;
import org.apache.logging.log4j.Logger;
import neqsim.thermo.system.SystemBWRSEos;
import neqsim.thermo.system.SystemInterface;
import neqsim.thermodynamicOperations.ThermodynamicOperations;

/**
 * <p>
 * TestMBWR32 class.
 * </p>
 *
 * @author esol
<<<<<<< HEAD
 * 
 * @version
=======
 * @version $Id: $Id
 * @since 2.2.3
>>>>>>> f5b5a8bf
 */
public class TestMBWR32 {
    static Logger logger = LogManager.getLogger(TestMBWR32.class);

    /**
     * <p>
     * main.
     * </p>
     *
     * @param args an array of {@link java.lang.String} objects
     */
    public static void main(String args[]) {
        SystemInterface testSystem = new SystemBWRSEos(298.15, 0.101);
        // SystemInterface testSystem = new SystemSrkEos(111.15, 5.01);
        // SystemInterface testSystem = new SystemPrEos(111.0, 1.0523);
        ThermodynamicOperations testOps = new ThermodynamicOperations(testSystem);

        testSystem.addComponent("methane", 1.0);

        testSystem.createDatabase(true);
        testSystem.setMixingRule(1);

        testSystem.init(0);
        testSystem.init(3);
        logger.info("Z " + testSystem.getLowestGibbsEnergyPhase().getZ());

        try {
            // testOps.TPflash();
            testOps.bubblePointTemperatureFlash();
            // testOps.bubblePointPressureFlash(false);
        } catch (Exception e) {
            logger.info(e.toString());
        }
        testSystem.display();
    }
}<|MERGE_RESOLUTION|>--- conflicted
+++ resolved
@@ -12,13 +12,8 @@
  * </p>
  *
  * @author esol
-<<<<<<< HEAD
- * 
- * @version
-=======
  * @version $Id: $Id
  * @since 2.2.3
->>>>>>> f5b5a8bf
  */
 public class TestMBWR32 {
     static Logger logger = LogManager.getLogger(TestMBWR32.class);
