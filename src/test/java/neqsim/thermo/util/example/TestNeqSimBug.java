--- conflicted
+++ resolved
@@ -5,29 +5,15 @@
 import neqsim.thermodynamicOperations.ThermodynamicOperations;
 
 /**
-<<<<<<< HEAD
- * <p>
- * TestNeqSimBug class.
- * </p>
- *
- * @author esol
-=======
  * <p>TestNeqSimBug class.</p>
  *
  * @author asmund
->>>>>>> 24915a9b
  * @version $Id: $Id
  * @since 2.2.3
  */
 public class TestNeqSimBug {
     /**
-<<<<<<< HEAD
-     * <p>
-     * main.
-     * </p>
-=======
      * <p>main.</p>
->>>>>>> 24915a9b
      *
      * @param args an array of {@link java.lang.String} objects
      */
