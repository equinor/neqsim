package neqsim.thermo.util.example;

import org.apache.logging.log4j.LogManager;
import org.apache.logging.log4j.Logger;
import neqsim.thermo.system.SystemInterface;
import neqsim.thermo.system.SystemSrkEos;
import neqsim.thermodynamicOperations.ThermodynamicOperations;

/**
 * <p>
 * TestPCSAFT1_1 class.
 * </p>
 *
 * @author esol
<<<<<<< HEAD
 * @version $Id: $Id
 * @since 2.2.3
=======
 * 
 * @version
>>>>>>> 24915a9b
 */
/**
 * <p>
 * TestPCSAFT1_1 class.
 * </p>
 *
 * @author asmund
 * @version $Id: $Id
 * @since 2.2.3
 */
public class TestPCSAFT1_1 {
    static Logger logger = LogManager.getLogger(TestPCSAFT1_1.class);

    /**
     * <p>
     * main.
     * </p>
     *
     * @param args an array of {@link java.lang.String} objects
     */
    public static void main(String args[]) {
        double pressure = 5.0;
        String[] componentName =
                {"methane", "ethane", "propane", "i-butane", "n-butane", "benzene"};
        double[] compositions = {93.121, 3.04830, 0.9936, 1.0323, 1.5099, 0.2948};
        double[] uncertcompositions = {1.1405, 0.1056, 0.0466, 0.0358, 0.0523, 0.0138};
        double[] runcompositions = new double[componentName.length];
        SystemInterface testSystem = new SystemSrkEos(273.14, pressure);
        double pres = 0.0;
        for (int p = 0; p < 1; p++) {
            pres += 5.0;
            for (int k = 0; k < 1; k++) {
                testSystem = new SystemSrkEos(testSystem.getTemperature(), pres);
                for (int i = 0; i < componentName.length; i++) {
                    double newVar = cern.jet.random.Normal.staticNextDouble(compositions[i],
                            uncertcompositions[i]);
                    newVar = cern.jet.random.Normal.staticNextDouble(compositions[i],
                            uncertcompositions[i]);
                    runcompositions[i] = compositions[i] + newVar;
                    testSystem.addComponent(componentName[i], runcompositions[i]);
                }
                // testSystem.createDatabase(true);
                // testSystem.setMixingRule(1);
                ThermodynamicOperations testOps = new ThermodynamicOperations(testSystem);
                testSystem.init(0);
                try {
                    testOps.dewPointTemperatureFlash();
                    logger.info("pressure " + testSystem.getPressure() + " dew point "
                            + testSystem.getTemperature());
                } catch (Exception e) {
                    logger.error(e.toString(), e);
                }
            }
        }
    }
}<|MERGE_RESOLUTION|>--- conflicted
+++ resolved
@@ -12,13 +12,8 @@
  * </p>
  *
  * @author esol
-<<<<<<< HEAD
- * @version $Id: $Id
- * @since 2.2.3
-=======
  * 
  * @version
->>>>>>> 24915a9b
  */
 /**
  * <p>
