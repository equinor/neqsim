--- conflicted
+++ resolved
@@ -59,24 +59,12 @@
     // thermo.ThermodynamicModelTest(testSystem);
     // testModel.runTest();
 
-<<<<<<< HEAD
-        try {
-          testOps.dewPointPressureFlash(); // (false);
-            // testOps.dewPointTemperatureFlash();
-            // testOps.calcPTphaseEnvelope(0.0005, 0.0001); testOps.displayResult();
-        } catch (Exception e) {
-            logger.error(e.toString());
-        }
-        testSystem.display();
-        logger.info(testSystem.getTemperature() - 273.15);
-=======
     try {
       testOps.dewPointPressureFlash(); // (false);
       // testOps.dewPointTemperatureFlash();
       // testOps.calcPTphaseEnvelope(0.0005, 0.0001); testOps.displayResult();
     } catch (Exception e) {
       logger.error(e.toString());
->>>>>>> b9d5f22d
     }
     testSystem.display();
     logger.info(testSystem.getTemperature() - 273.15);
