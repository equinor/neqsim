package neqsim.thermo.util.example;

import org.apache.logging.log4j.LogManager;
import org.apache.logging.log4j.Logger;
import neqsim.thermo.system.SystemInterface;
import neqsim.thermo.system.SystemSrkEos;
import neqsim.thermodynamicOperations.ThermodynamicOperations;

/**
<<<<<<< HEAD
 * <p>
 * TestSurfaceTenison class.
 * </p>
=======
 * <p>TestSurfaceTenison class.</p>
>>>>>>> 24915a9b
 *
 * @author esol
 * @version $Id: $Id
 * @since 2.2.3
 */
public class TestSurfaceTenison {
    static Logger logger = LogManager.getLogger(TestSurfaceTenison.class);

    /**
<<<<<<< HEAD
     * <p>
     * main.
     * </p>
=======
     * <p>main.</p>
>>>>>>> 24915a9b
     *
     * @param args an array of {@link java.lang.String} objects
     */
    public static void main(String args[]) {
        SystemInterface testSystem = new SystemSrkEos(310.95, 20.00);
        ThermodynamicOperations testOps = new ThermodynamicOperations(testSystem);
        testSystem.addComponent("methane", 0.736);
        // testSystem.addComponent("CO2", 91.681);
        // testSystem.addComponent("etbhane", 0.251);
        // testSystem.addComponent("propane", 0.332);
        testSystem.addComponent("n-butane", 0.264);
        testSystem.addComponent("n-pentane", 0.344);
        // testSystem.addComponent("n-hexane", 0.272);
        // testSystem.addComponent("n-heptane", 4);
        // testSystem.addComponent("n-octane", 0.419);
        // testSystem.addComponent("nC10", 1.4);
        // testSystem.addComponent("nC14", 0.6);
        testSystem.useVolumeCorrection(false);
        testSystem.createDatabase(true);
        testSystem.setMixingRule(2);

        try {
            testOps.TPflash();
        } catch (Exception e) {
            logger.error(e.toString());
        }
        testSystem.display();
        testSystem.display();
        testSystem.display();
    }
}<|MERGE_RESOLUTION|>--- conflicted
+++ resolved
@@ -7,13 +7,7 @@
 import neqsim.thermodynamicOperations.ThermodynamicOperations;
 
 /**
-<<<<<<< HEAD
- * <p>
- * TestSurfaceTenison class.
- * </p>
-=======
  * <p>TestSurfaceTenison class.</p>
->>>>>>> 24915a9b
  *
  * @author esol
  * @version $Id: $Id
@@ -23,13 +17,7 @@
     static Logger logger = LogManager.getLogger(TestSurfaceTenison.class);
 
     /**
-<<<<<<< HEAD
-     * <p>
-     * main.
-     * </p>
-=======
      * <p>main.</p>
->>>>>>> 24915a9b
      *
      * @param args an array of {@link java.lang.String} objects
      */
