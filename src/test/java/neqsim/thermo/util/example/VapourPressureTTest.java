<<<<<<< HEAD

package neqsim.thermo.util.example;

=======
package neqsim.thermo.util.example;


>>>>>>> 328264d8
import static org.junit.jupiter.api.Assertions.assertTrue;
import org.junit.jupiter.api.BeforeAll;
import org.junit.jupiter.api.Disabled;
import org.junit.jupiter.api.Test;
import neqsim.thermo.system.SystemInterface;
// import junit.framework.TestCase;
import neqsim.thermo.system.SystemSrkEos;
import neqsim.thermodynamicOperations.ThermodynamicOperations;

/**
 *
 * @author ESOL
 */
public class VapourPressureTTest {
    static SystemInterface thermoSystem = null;

<<<<<<< HEAD
=======

>>>>>>> 328264d8
    @BeforeAll
    public static void setUp() {
        thermoSystem = new SystemSrkEos(128.0, 10.0);
        thermoSystem.addComponent("methane", 10.0);
        thermoSystem.createDatabase(true);
        thermoSystem.setMixingRule(2);
    }

    @Disabled
    @Test
    public void testDewBubblePointT() {
        ThermodynamicOperations testOps = new ThermodynamicOperations(thermoSystem);
        double startTemp = thermoSystem.getTemperature();
        double bubblePointT = 0.0, dewPointT = 10.0;
        thermoSystem.setPressure(10.0);
        try {
            testOps.bubblePointTemperatureFlash();
            bubblePointT = thermoSystem.getTemperature();
            thermoSystem.setTemperature(startTemp);
            testOps.dewPointTemperatureFlash(false);
            dewPointT = thermoSystem.getTemperature();
<<<<<<< HEAD
=======

>>>>>>> 328264d8
        } catch (Exception e) {
        }

        assertTrue(Math.abs(bubblePointT - dewPointT) < 1e-2);
    }

    @Disabled
    @Test
    public void testSaturateWIthWater() {
        ThermodynamicOperations testOps = new ThermodynamicOperations(thermoSystem);
        testOps.saturateWithWater();
        assertTrue(thermoSystem.getPhase(0).hasComponent("water"));
    }
<<<<<<< HEAD
=======



>>>>>>> 328264d8
}<|MERGE_RESOLUTION|>--- conflicted
+++ resolved
@@ -1,12 +1,5 @@
-<<<<<<< HEAD
-
 package neqsim.thermo.util.example;
 
-=======
-package neqsim.thermo.util.example;
-
-
->>>>>>> 328264d8
 import static org.junit.jupiter.api.Assertions.assertTrue;
 import org.junit.jupiter.api.BeforeAll;
 import org.junit.jupiter.api.Disabled;
@@ -23,10 +16,6 @@
 public class VapourPressureTTest {
     static SystemInterface thermoSystem = null;
 
-<<<<<<< HEAD
-=======
-
->>>>>>> 328264d8
     @BeforeAll
     public static void setUp() {
         thermoSystem = new SystemSrkEos(128.0, 10.0);
@@ -48,10 +37,6 @@
             thermoSystem.setTemperature(startTemp);
             testOps.dewPointTemperatureFlash(false);
             dewPointT = thermoSystem.getTemperature();
-<<<<<<< HEAD
-=======
-
->>>>>>> 328264d8
         } catch (Exception e) {
         }
 
@@ -65,10 +50,4 @@
         testOps.saturateWithWater();
         assertTrue(thermoSystem.getPhase(0).hasComponent("water"));
     }
-<<<<<<< HEAD
-=======
-
-
-
->>>>>>> 328264d8
 }