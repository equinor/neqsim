package neqsim.thermo.util.example;

import org.apache.logging.log4j.LogManager;
import org.apache.logging.log4j.Logger;
import neqsim.thermo.system.SystemInterface;
import neqsim.thermo.system.SystemSrkEos;
import neqsim.thermodynamicOperations.ThermodynamicOperations;
import neqsim.util.database.NeqSimDataBase;

/**
<<<<<<< HEAD
 * <p>
 * WaxFlash class.
 * </p>
 *
 * @author esol
=======
 * <p>WaxFlash class.</p>
 *
 * @author asmund
>>>>>>> 24915a9b
 * @version $Id: $Id
 * @since 2.2.3
 */
public class WaxFlash {
    static Logger logger = LogManager.getLogger(WaxFlash.class);

    /**
<<<<<<< HEAD
     * <p>
     * main.
     * </p>
=======
     * <p>main.</p>
>>>>>>> 24915a9b
     *
     * @param args an array of {@link java.lang.String} objects
     */
    @SuppressWarnings("unused")
    public static void main(String args[]) {
        NeqSimDataBase.setConnectionString(
                "jdbc:derby:C:/Users/esol/OneDrive - Equinor/temp/neqsimthermodatabase");
        NeqSimDataBase.setCreateTemporaryTables(true);

        SystemInterface testSystem = new SystemSrkEos(273.0 + 30, 50.0);
        testSystem.addComponent("CO2", 0.018);
        testSystem.addComponent("nitrogen", 0.333);
        testSystem.addComponent("methane", 96.702);
        testSystem.addComponent("ethane", 1.773);
        testSystem.addComponent("propane", 0.496);
        testSystem.addComponent("i-butane", 0.099);
        testSystem.addComponent("n-butane", 0.115);
        testSystem.addComponent("i-pentane", 0.004);
        testSystem.addComponent("n-pentane", 0.024);
        testSystem.addComponent("n-heptane", 0.324);
        // testSystem.addComponent("ethane", 4.5);
        // testSystem.addTBPfraction("C7", 10.0, 93.30 / 1000.0, 0.73);
        // testSystem.addTBPfraction("C8", 10.0, 106.60 / 1000.0, 0.7533);
        testSystem.addPlusFraction("C9", 0.095, 207.0 / 1000.0, 0.8331);
        testSystem.getCharacterization().characterisePlusFraction();
        testSystem.getWaxModel().addTBPWax();

        testSystem.createDatabase(true);
        testSystem.setMixingRule(2);
        testSystem.addSolidComplexPhase("wax");
        // testSystem.setSolidPhaseCheck("nC14");
        testSystem.setMultiphaseWaxCheck(true);

        ThermodynamicOperations testOps = new ThermodynamicOperations(testSystem);
        try {
            testOps.calcWAT();
            // testOps.TPflash();
            testSystem.display();
        } catch (Exception e) {
            logger.error("error", e);
        }
        double waxVOlumeFrac = 0;
        if (testSystem.hasPhaseType("wax")) {
            waxVOlumeFrac = testSystem.getWtFraction(testSystem.getPhaseIndexOfPhase("wax"));
        }
        // testSystem.getPhase("oil").getPhysicalProperties().getViscosityOfWaxyOil(waxVOlumeFrac,
        // 1000.0);
        // System.out.println("viscosity wax-oil suspesion " +
        // testSystem.getPhase("oil").getPhysicalProperties().getViscosityOfWaxyOil(waxVOlumeFrac,
        // 1000.0));
    }
}<|MERGE_RESOLUTION|>--- conflicted
+++ resolved
@@ -8,17 +8,9 @@
 import neqsim.util.database.NeqSimDataBase;
 
 /**
-<<<<<<< HEAD
- * <p>
- * WaxFlash class.
- * </p>
- *
- * @author esol
-=======
  * <p>WaxFlash class.</p>
  *
  * @author asmund
->>>>>>> 24915a9b
  * @version $Id: $Id
  * @since 2.2.3
  */
@@ -26,13 +18,7 @@
     static Logger logger = LogManager.getLogger(WaxFlash.class);
 
     /**
-<<<<<<< HEAD
-     * <p>
-     * main.
-     * </p>
-=======
      * <p>main.</p>
->>>>>>> 24915a9b
      *
      * @param args an array of {@link java.lang.String} objects
      */
