package neqsim.thermodynamicOperations;

import java.util.ArrayList;
import java.util.Arrays;
import java.util.List;
import org.junit.jupiter.api.Assertions;
import org.junit.jupiter.api.Test;
import neqsim.api.ioc.CalculationResult;
import neqsim.thermo.system.SystemInterface;
import neqsim.thermo.system.SystemProperties;
import neqsim.thermo.system.SystemSrkEos;

public class ThermodynamicOperationsTest {

    @Test
    void testNeqSimPython() {
        SystemInterface thermoSystem = new neqsim.thermo.system.SystemSrkEos(280.0, 10.0);
        thermoSystem.addComponent("methane", 0.7);
        thermoSystem.addComponent("ethane", 0.3);
        thermoSystem.init(0);

        ThermodynamicOperations thermoOps =
                new neqsim.thermodynamicOperations.ThermodynamicOperations(thermoSystem);
        List<Double> jP = Arrays.asList(new Double[] {10.0});
        List<Double> jT = Arrays.asList(new Double[] {280.0});
        CalculationResult res = thermoOps.propertyFlash(jP, jT, 1, null, null);
        Assertions.assertEquals(1.0, res.fluidProperties[0][0], "Number of phases mismatch");
        Assertions.assertEquals(thermoSystem.getPressure("Pa"), res.fluidProperties[0][1], 1e-5,
                "Pressure mismatch");
        Assertions.assertEquals(thermoSystem.getTemperature("K"), res.fluidProperties[0][2], 1e-5,
                "Temperature mismatch");

        CalculationResult res2 = thermoOps.propertyFlash(jP, jT, 0, null, null);
        Assertions.assertEquals(res2.calculationError[0],
                "neqsim.util.exception.InvalidInputException: ThermodynamicOperations:propertyFlash - Input mode must be 1, 2 or 3");
    }

    @Test
    void testNeqSimPython2() {
        String[] components = new String[] {"H2O", "N2", "CO2", "C1", "C2", "C3", "iC4", "nC4",
                "iC5", "nC5", "C6"};
        double[] fractions = new double[] {0.0003, 1.299, 0.419, 94.990, 2.399, 0.355, 0.172, 0.088,
<<<<<<< HEAD
                0.076, 0.036, 0.162};
=======
                0.076, 0.036, 0.1656};

        double[] fractions2 = new double[] {0.0003, 2.299, 0.419, 93.990, 2.399, 0.355, 0.172,
                0.088, 0.076, 0.036, 0.1656};
>>>>>>> 27be0eb0

        SystemInterface thermoSystem = new neqsim.thermo.system.SystemSrkEos(100 + 273.15, 60.0);
        thermoSystem.addComponents(components, fractions);
        thermoSystem.init(0);
        ThermodynamicOperations thermoOps =
                new neqsim.thermodynamicOperations.ThermodynamicOperations(thermoSystem);
        List<Double> jP = Arrays.asList(new Double[] {60.0 + 1.013});
        List<Double> jT = Arrays.asList(new Double[] {373.15});
        CalculationResult res = thermoOps.propertyFlash(jP, jT, 1, null, null);

<<<<<<< HEAD
        List<List<Double>> onlineFractions =
                createDummyRequest(thermoSystem.getMolarComposition(), 5);

        SystemInterface thermoSystem2 = new neqsim.thermo.system.SystemSrkEos(100 + 273.15, 60.0);
        thermoSystem2.addComponents(components,fractions);
        ThermodynamicOperations thermoOps2 =
                new neqsim.thermodynamicOperations.ThermodynamicOperations(thermoSystem2);
        CalculationResult res2 = thermoOps2.propertyFlash(jP, jT, 1, null, onlineFractions);
=======
        int numFrac = 2;
        List<List<Double>> onlineFractions =
                createDummyRequest(thermoSystem.getMolarComposition(), numFrac);

        List<Double> jP2 = Arrays.asList(new Double[] {60.0 + 1.013, 60.0 + 1.013});
        List<Double> jT2 = Arrays.asList(new Double[] {373.15, 373.15});
        SystemInterface thermoSystem2 = new neqsim.thermo.system.SystemSrkEos(273.15, 0.0);
        thermoSystem2.addComponents(components, fractions2);
        ThermodynamicOperations thermoOps2 =
                new neqsim.thermodynamicOperations.ThermodynamicOperations(thermoSystem2);
        CalculationResult res2 = thermoOps2.propertyFlash(jP2, jT2, 1, null, onlineFractions);

>>>>>>> 27be0eb0
        Assertions.assertArrayEquals(res.fluidProperties[0], res2.fluidProperties[0]);
        String[] propNames = SystemProperties.getPropertyNames();
    }

    @Test
    void testComponentNames() {
        SystemInterface system = new neqsim.thermo.system.SystemSrkEos();
        system.addComponent("H2O");
        system.addComponent("N2");
        system.addComponent("CO2");
        system.addComponent("C1");
        system.addComponent("C2");
        system.addComponent("C3");
        system.addComponent("iC4");
        system.addComponent("nC4");
        system.addComponent("iC5");
        system.addComponent("nC5");
        system.addComponent("C6");
        system.addComponent("nC10");

        system.removeComponent("H2O");
        system.removeComponent("N2");
        system.removeComponent("CO2");
        system.removeComponent("C1");
        system.removeComponent("C2");
        system.removeComponent("C3");
        system.removeComponent("iC4");
        system.removeComponent("nC4");
        system.removeComponent("iC5");
        system.removeComponent("nC5");
        system.removeComponent("C6");
        system.removeComponent("nC10");
    }

    @Test
    void testPropertyFlash() {
        SystemInterface fluid = new SystemSrkEos(273.15 + 45.0, 22.0);

        List<Double> Sp1 = Arrays.asList(
                new Double[] {100000.0, 1000000.0, 10000000.0, 20000000.0, 100000.0, 1000000.0,
                        10000000.0, 20000000.0, 100000.0, 1000000.0, 10000000.0, 20000000.0});
        List<Double> Sp2 = Arrays.asList(new Double[] {288.15, 288.15, 288.15, 288.15, 303.15,
                303.15, 303.15, 303.15, 423.15, 423.15, 423.15, 423.15});

        fluid.addComponent("water", 0.01);
        fluid.addComponent("nitrogen", 0.02);
        fluid.addComponent("CO2", 0.03);
        fluid.addComponent("methane", 0.81);
        fluid.addComponent("ethane", 0.04);
        fluid.addComponent("propane", 0.03);
        fluid.addComponent("i-butane", 0.02);
        fluid.addComponent("n-butane", 0.01);
        fluid.addComponent("i-pentane", 0.01);
        fluid.addComponent("n-pentane", 0.01);
        fluid.addComponent("n-hexane", 0.01);
        fluid.setMolarComposition(new double[] {0.054, 0.454, 1.514, 89.92, 5.324, 1.535, 0.232,
                0.329, 0.094, 0.107, 0.437});

        ThermodynamicOperations ops = new ThermodynamicOperations(fluid);
        CalculationResult s = ops.propertyFlash(Sp1, Sp2, 1, null, null);



        // Mix mole count and mix molecular weights shall be same for all passes
        for (int i = 1; i < s.fluidProperties.length; i++) {
          Assertions.assertEquals(new Double(100), s.fluidProperties[i][4],
              "Mix mole count didn't return expected result");
          Assertions.assertEquals(s.fluidProperties[0][9], s.fluidProperties[i][9],
              "Mix molecular weight not correct");
        }
    }

    @Test
    void testpropertyFlashOnline() {
        String[] components = {"nitrogen", "oxygen"};
        double[] fractions = {0.79, 0.21};
        int len = 10;
        List<List<Double>> onlineFractions = createDummyRequest(fractions, len);

        SystemInterface fluid = new SystemSrkEos(298, 1.0);
        fluid.addComponents(components); // , fractions);
        // fluid.setMixingRule("classic");
        // fluid.setTotalFlowRate(1, "mole/sec");
        // fluid.init(0);

        Double[] pressure = {1.0, 1.5, 2.0, 2.5, 3.0, 4.0, 4.0, 3.5, 3.0, 2.5};
        Double[] temperature =
                {301.0, 301.5, 302.0, 302.5, 303.0, 304.0, 304.0, 303.5, 303.0, 302.5};

        ThermodynamicOperations ops = new ThermodynamicOperations(fluid);
        CalculationResult s = ops.propertyFlash(Arrays.asList(pressure), Arrays.asList(temperature),
                1, Arrays.asList(components), onlineFractions);
        Assertions.assertEquals(len, s.fluidProperties.length);
    }

    @Test
    void testpropertyFlashOnlineSingle() {
        String[] components = {"nitrogen"};
        double[] fractions = {0.98};
        int len = 10;
        List<List<Double>> onlineFractions = createDummyRequest(fractions, len);

        SystemInterface fluid = new SystemSrkEos(298, 1.0);
        fluid.addComponents(components);
        fluid.addComponent("oxygen");

        Double[] pressure =
                new Double[] {22.1, 23.2, 24.23, 25.98, 25.23, 26.1, 27.3, 28.7, 23.5, 22.7};
        Double[] temperature =
                new Double[] {288.1, 290.1, 295.1, 301.2, 299.3, 310.2, 315.3, 310.0, 305.2, 312.7};

        ThermodynamicOperations ops = new ThermodynamicOperations(fluid);
        CalculationResult s = ops.propertyFlash(Arrays.asList(pressure), Arrays.asList(temperature),
                1, Arrays.asList(components), onlineFractions);
        Assertions.assertEquals(len, s.fluidProperties.length);
    }

    private List<List<Double>> createDummyRequest(double[] fractions, int len) {
        List<List<Double>> onlineFractions = new ArrayList<List<Double>>();

        for (double d : fractions) {
            List<Double> l = new ArrayList<Double>();
            for (int i = 0; i < len; i++) {
                l.add(d);
            }
            onlineFractions.add(l);
        }

        return onlineFractions;
    }
}<|MERGE_RESOLUTION|>--- conflicted
+++ resolved
@@ -40,14 +40,10 @@
         String[] components = new String[] {"H2O", "N2", "CO2", "C1", "C2", "C3", "iC4", "nC4",
                 "iC5", "nC5", "C6"};
         double[] fractions = new double[] {0.0003, 1.299, 0.419, 94.990, 2.399, 0.355, 0.172, 0.088,
-<<<<<<< HEAD
                 0.076, 0.036, 0.162};
-=======
-                0.076, 0.036, 0.1656};
 
         double[] fractions2 = new double[] {0.0003, 2.299, 0.419, 93.990, 2.399, 0.355, 0.172,
                 0.088, 0.076, 0.036, 0.1656};
->>>>>>> 27be0eb0
 
         SystemInterface thermoSystem = new neqsim.thermo.system.SystemSrkEos(100 + 273.15, 60.0);
         thermoSystem.addComponents(components, fractions);
@@ -57,17 +53,7 @@
         List<Double> jP = Arrays.asList(new Double[] {60.0 + 1.013});
         List<Double> jT = Arrays.asList(new Double[] {373.15});
         CalculationResult res = thermoOps.propertyFlash(jP, jT, 1, null, null);
-
-<<<<<<< HEAD
-        List<List<Double>> onlineFractions =
-                createDummyRequest(thermoSystem.getMolarComposition(), 5);
-
-        SystemInterface thermoSystem2 = new neqsim.thermo.system.SystemSrkEos(100 + 273.15, 60.0);
-        thermoSystem2.addComponents(components,fractions);
-        ThermodynamicOperations thermoOps2 =
-                new neqsim.thermodynamicOperations.ThermodynamicOperations(thermoSystem2);
-        CalculationResult res2 = thermoOps2.propertyFlash(jP, jT, 1, null, onlineFractions);
-=======
+      
         int numFrac = 2;
         List<List<Double>> onlineFractions =
                 createDummyRequest(thermoSystem.getMolarComposition(), numFrac);
@@ -80,7 +66,6 @@
                 new neqsim.thermodynamicOperations.ThermodynamicOperations(thermoSystem2);
         CalculationResult res2 = thermoOps2.propertyFlash(jP2, jT2, 1, null, onlineFractions);
 
->>>>>>> 27be0eb0
         Assertions.assertArrayEquals(res.fluidProperties[0], res2.fluidProperties[0]);
         String[] propNames = SystemProperties.getPropertyNames();
     }
