--- conflicted
+++ resolved
@@ -132,10 +132,6 @@
     testSystem5.addTBPfraction("C29", 1.61579358577728, 367.554992675781 / 1000, 0.889698147773743);
     testSystem5.addTBPfraction("C30", 3.24028706550598, 594.625 / 1000, 0.935410261154175);
 
-<<<<<<< HEAD
-
-=======
->>>>>>> 104de194
     testSystem5.setMixingRule(10);
     testSystem5.setMultiPhaseCheck(true);
     testSystem5.setPressure(300.0, "bara");
@@ -143,11 +139,7 @@
     testOps = new ThermodynamicOperations(testSystem5);
     testOps.TPflash();
     testSystem5.initProperties();
-<<<<<<< HEAD
-    assertEquals(0.27697023509412244, testSystem5.getBeta(), 1e-6);
-=======
     assertEquals(0.27697023508525664, testSystem5.getBeta(), 1e-6);
->>>>>>> 104de194
     assertEquals(3, testSystem5.getNumberOfPhases());
   }
 }