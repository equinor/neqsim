package neqsim.thermodynamicOperations.flashOps;

import static org.junit.jupiter.api.Assertions.assertEquals;
import static org.junit.jupiter.api.Assertions.assertTrue;
import org.junit.jupiter.api.BeforeEach;
import org.junit.jupiter.api.Test;
import neqsim.thermodynamicOperations.ThermodynamicOperations;

/**
 * @author ESOL
 *
 */
class TPFlashTest {
  static neqsim.thermo.system.SystemInterface testSystem = null;
  static ThermodynamicOperations testOps = null;

  /**
   * @throws java.lang.Exception
   */
  @BeforeEach
  void setUp() throws Exception {
    testSystem = new neqsim.thermo.system.SystemPrEos(243.15, 300.0);
    testSystem.addComponent("nitrogen", 1.0);
    testSystem.addComponent("methane", 90.0);
    testSystem.addComponent("ethane", 2.0);
    testSystem.addComponent("propane", 1.0);
    testSystem.addComponent("i-butane", 1.0);
    testSystem.addComponent("n-butane", 1.0);
    testSystem.addComponent("i-pentane", 1.0);
    testSystem.addComponent("n-pentane", 1.0);
    testSystem.addComponent("n-hexane", 1.0);
    testSystem.addComponent("nC10", 1.0);
    testSystem.addComponent("water", 10.0);
    testSystem.setMixingRule("classic");
    testSystem.setMultiPhaseCheck(true);
  }

  void testRun() {
    testSystem.setMultiPhaseCheck(true);
    testSystem.setPressure(10.0, "bara");
    testSystem.setTemperature(25.0, "C");
    testOps = new ThermodynamicOperations(testSystem);
    testOps.TPflash();
    testSystem.initProperties();
    assertEquals(-430041.49312169873, testSystem.getEnthalpy(), 1e-2);
  }

  @Test
  void testRun2() {
    testSystem.setMultiPhaseCheck(false);
    testSystem.setPressure(10.0, "bara");
    testSystem.setTemperature(25.0, "C");
    testOps = new ThermodynamicOperations(testSystem);
    testOps.TPflash();
    testSystem.initProperties();
    double expected = -359377.5331957406;
    double deviation = Math.abs((testSystem.getEnthalpy() - expected) / expected * 100);
    assertEquals(0.0, deviation, 0.5);
  }

  @Test
  void testRun3() {
    testSystem.setMultiPhaseCheck(false);
    testSystem.setPressure(500.0, "bara");
    testSystem.setTemperature(15.0, "C");
    testOps = new ThermodynamicOperations(testSystem);
    testOps.TPflash();
    testSystem.initProperties();
    double expected = -552558.80195817;
    double deviation = Math.abs((testSystem.getEnthalpy() - expected) / expected * 100);
    assertEquals(0.0, deviation, 0.5);
  }

  // @Test
  void testRun4() {
    testSystem.setMultiPhaseCheck(true);
    testSystem.setPressure(500.0, "bara");
    testSystem.setTemperature(15.0, "C");
    testOps = new ThermodynamicOperations(testSystem);
    testOps.TPflash();
    testSystem.initProperties();
    assertEquals(-936973.1969586421, testSystem.getEnthalpy(), 1e-2);
  }

  @Test
  void testRun5() {
    neqsim.thermo.system.SystemInterface testSystem5 =
        new neqsim.thermo.system.SystemUMRPRUMCEos(243.15, 300.0);
    testSystem5.addComponent("methane", 4.16683e-1);
    testSystem5.addComponent("ethane", 1.7522e-1);
    testSystem5.addComponent("n-pentane", 3.58009e-1);
    testSystem5.addComponent("nC16", 5.00888e-2);
    testSystem5.setMixingRule("classic");
    testSystem5.setMultiPhaseCheck(true);
    testSystem5.setPressure(90.03461693, "bara");
    testSystem5.setTemperature(293.15, "K");
    testSystem5.setTotalFlowRate(4.925e-07, "kg/sec");
    testOps = new ThermodynamicOperations(testSystem5);
    testOps.TPflash();
    testSystem5.initProperties();
    double beta = testSystem5.getBeta();
    assertEquals(6.272876522701802E-7, beta, 1e-5);
  }

  @Test
  void testRun6() {
    neqsim.thermo.system.SystemInterface testSystem5 =
        new neqsim.thermo.system.SystemSrkCPAstatoil(243.15, 300.0);
    testSystem5.addComponent("water", 50.0);
    testSystem5.addComponent("nitrogen", 0.58419764);
    testSystem5.addComponent("CO2", 0.070499);
    testSystem5.addComponent("methane", 64.04974);
    testSystem5.addComponent("ethane", 8.148467);
    testSystem5.addComponent("propane", 4.985780239);
    testSystem5.addComponent("i-butane", 0.966896117);
    testSystem5.addComponent("n-butane", 1.923792362);
    testSystem5.addComponent("i-pentane", 0.725197077);
    testSystem5.addComponent("n-pentane", 0.856096566);
    testSystem5.addComponent("n-hexane", 0.968696);
    testSystem5.addTBPfraction("C7", 1.357195, 98.318 / 1000, 736.994 / 1000);
    testSystem5.addTBPfraction("C8", 1.507094, 112.273 / 1000, 758.73 / 1000);
    testSystem5.addTBPfraction("C9", 1.216195, 126.266 / 1000, 775.35 / 1000);
    testSystem5.addTBPfraction("C11", 1.624694, 146.891006469727 / 1000, 0.794530808925629);
    testSystem5.addTBPfraction("C13", 1.4131942987442, 174.875 / 1000, 0.814617037773132);
    testSystem5.addTBPfraction("C15", 1.22939503192902, 202.839004516602 / 1000, 0.830620348453522);
    testSystem5.addTBPfraction("C18", 1.55159378051758, 237.324005126953 / 1000, 0.846814215183258);
    testSystem5.addTBPfraction("C20", 0.868496537208557, 272.686004638672 / 1000,
        0.860718548297882);
    testSystem5.addTBPfraction("C23", 1.0966956615448, 307.141998291016 / 1000, 0.872339725494385);
    testSystem5.addTBPfraction("C29", 1.61579358577728, 367.554992675781 / 1000, 0.889698147773743);
    testSystem5.addTBPfraction("C30", 3.24028706550598, 594.625 / 1000, 0.935410261154175);

    testSystem5.setMixingRule(10);
    testSystem5.setMultiPhaseCheck(true);
    testSystem5.setPressure(300.0, "bara");
    testSystem5.setTemperature(343.15, "K");
    testOps = new ThermodynamicOperations(testSystem5);
    testOps.TPflash();
    testSystem5.initProperties();
    assertEquals(0.27697023508525664, testSystem5.getBeta(), 1e-6);
    assertEquals(3, testSystem5.getNumberOfPhases());
  }

  @Test
  void testTPflash1() {
<<<<<<< HEAD
    testSystem = new neqsim.thermo.system.SystemSrkEos(273.15 + 290, 400.0);
=======
    testSystem = new neqsim.thermo.system.SystemSrkEos(273.15 + 177.0, 316.0);
>>>>>>> 3910d393
    testSystem.addComponent("water", 65.93229747922976);
    testSystem.addComponent("NaCl", 0.784426208131475);
    testSystem.addComponent("nitrogen", 0.578509157534656);
    testSystem.addComponent("methane", 22.584113183429718);
    testSystem.addComponent("ethane", 3.43870686718215);
    testSystem.addComponent("propane", 0.26487350163523365);
    testSystem.addComponent("i-butane", 0.04039429848533373);
    testSystem.addComponent("n-butane", 0.1543856425679738);
    testSystem.addComponent("i-pentane", 0.04039429848533373);
    testSystem.addComponent("n-pentane", 0.1543856425679738);
    testSystem.addTBPfraction("C6", 0.568724470114871, 84.93298402237961 / 1000.0,
        666.591171644071 / 1000.0);
    testSystem.addTBPfraction("C7", 0.9478147516962493, 90.01311937418495 / 1000.0,
        746.9101810251765 / 1000.0);
    testSystem.addTBPfraction("C8", 0.974840433764089, 102.34691375809437 / 1000.0,
        776.2927119017166 / 1000.0);
    testSystem.addTBPfraction("C9", 0.5505907716430188, 116.06055719132209 / 1000.0,
        791.2983315058531 / 1000.0);
    testSystem.addTBPfraction("C10", 1.9704404325720026, 221.831957 / 1000.0, 842.802708 / 1000.0);
    testSystem.setMixingRule("classic");
    testSystem.setMultiPhaseCheck(true);
    testOps = new ThermodynamicOperations(testSystem);
<<<<<<< HEAD
    testOps.TPflash();
    testSystem.prettyPrint();

  }



=======

    for (int i = 0; i < 50; i++) {
      testSystem.setTemperature(i, "C");
      for (int j = 1; j < 50; j++) {
        testSystem.setPressure(j, "bara");
        try {
          testOps.TPflash();
          testSystem.initProperties();
        } catch (Exception e) {
          System.out.println("temperature " + testSystem.getTemperature("C") + " pressure "
              + testSystem.getPressure("bara"));
          e.printStackTrace();
          assertTrue(false);
        }
      }
    }


  }
>>>>>>> 3910d393
}<|MERGE_RESOLUTION|>--- conflicted
+++ resolved
@@ -143,11 +143,7 @@
 
   @Test
   void testTPflash1() {
-<<<<<<< HEAD
-    testSystem = new neqsim.thermo.system.SystemSrkEos(273.15 + 290, 400.0);
-=======
     testSystem = new neqsim.thermo.system.SystemSrkEos(273.15 + 177.0, 316.0);
->>>>>>> 3910d393
     testSystem.addComponent("water", 65.93229747922976);
     testSystem.addComponent("NaCl", 0.784426208131475);
     testSystem.addComponent("nitrogen", 0.578509157534656);
@@ -170,15 +166,6 @@
     testSystem.setMixingRule("classic");
     testSystem.setMultiPhaseCheck(true);
     testOps = new ThermodynamicOperations(testSystem);
-<<<<<<< HEAD
-    testOps.TPflash();
-    testSystem.prettyPrint();
-
-  }
-
-
-
-=======
 
     for (int i = 0; i < 50; i++) {
       testSystem.setTemperature(i, "C");
@@ -195,8 +182,5 @@
         }
       }
     }
-
-
   }
->>>>>>> 3910d393
 }