--- conflicted
+++ resolved
@@ -154,12 +154,6 @@
     testOps.TPflash();
     testSystem5.initProperties();
     double beta = testSystem5.getBeta();
-<<<<<<< HEAD
-    assertEquals(0.9999993727123112, beta, 1e-5);
-=======
     assertEquals(6.272876522701802E-7, beta, 1e-5);
-
-    
->>>>>>> 22c938c5
   }
 }