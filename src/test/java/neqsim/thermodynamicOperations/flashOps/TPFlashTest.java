--- conflicted
+++ resolved
@@ -100,20 +100,13 @@
     testSystem5.setMultiPhaseCheck(true);
     testSystem5.setPressure(90.03461693, "bara");
     testSystem5.setTemperature(293.15, "K");
-<<<<<<< HEAD
     testSystem5.setTotalFlowRate(4.925e-07, "kg/sec");
-=======
-    testSystem5.setTotalFlowRate(4.925e-05, "kg/sec");
->>>>>>> c450349b
     testOps = new ThermodynamicOperations(testSystem5);
     testOps.TPflash();
     testSystem5.initProperties();
     double beta = testSystem5.getBeta();
-<<<<<<< HEAD
     assertEquals(6.272876522701802E-7, beta, 1e-5);
-=======
-    assertEquals(0.9999993727123112, beta, 1e-5);
->>>>>>> c450349b
+
     
   }
 }