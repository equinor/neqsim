package neqsim.thermodynamicOperations.util.example;

import org.apache.logging.log4j.LogManager;
import org.apache.logging.log4j.Logger;
import neqsim.thermo.system.SystemInterface;
import neqsim.thermo.system.SystemSrkEos;
import neqsim.thermodynamicOperations.ThermodynamicOperations;

/**
 * <p>
 * CompGradientFlash class.
 * </p>
 *
 * @author esol
 * @version $Id: $Id
 * @since 2.2.3
 */
public class CompGradientFlash {
<<<<<<< HEAD
    static Logger logger = LogManager.getLogger(CompGradientFlash.class);

    /**
     * <p>main.</p>
     *
     * @param args an array of {@link java.lang.String} objects
     */
    public static void main(String args[]) {
      SystemInterface testSystem = new SystemSrkEos(273.15 + 0, 80.0); // 30.01325);

        ThermodynamicOperations testOps = new ThermodynamicOperations(testSystem);
        testSystem.addComponent("methane", 11.0);
        // testSystem.addComponent("ethane", 4.0);
        testSystem.addComponent("n-heptane", 0.03);
        // testSystem.addComponent("n-octane", 0.0001);

        testSystem.createDatabase(true);
        testSystem.setMixingRule(2);

        testSystem.init(0);
        testSystem.init(3);
        logger.info("enthalpy " + testSystem.getPhase(1).getEnthalpy());

        SystemInterface newSystem = null;
        try {
            testOps.dewPointTemperatureFlash();
            testSystem.display();
            double dewTemp = testSystem.getTemperature();
            testSystem.setTemperature(dewTemp + 10.1);
            testSystem.init(0);
            newSystem = testOps.TPgradientFlash(0.0001, dewTemp).phaseToSystem(0);
            newSystem.init(0);
            ThermodynamicOperations testOps2 = new ThermodynamicOperations(newSystem);
            testOps2.dewPointTemperatureFlash();
            newSystem.display();

            // testSystem.display();
        } catch (Exception e) {
            logger.error(e.toString());
        }
=======
  static Logger logger = LogManager.getLogger(CompGradientFlash.class);

  /**
   * <p>
   * main.
   * </p>
   *
   * @param args an array of {@link java.lang.String} objects
   */
  public static void main(String args[]) {
    SystemInterface testSystem = new SystemSrkEos(273.15 + 0, 80.0); // 30.01325);

    ThermodynamicOperations testOps = new ThermodynamicOperations(testSystem);
    testSystem.addComponent("methane", 11.0);
    // testSystem.addComponent("ethane", 4.0);
    testSystem.addComponent("n-heptane", 0.03);
    // testSystem.addComponent("n-octane", 0.0001);

    testSystem.createDatabase(true);
    testSystem.setMixingRule(2);

    testSystem.init(0);
    testSystem.init(3);
    logger.info("enthalpy " + testSystem.getPhase(1).getEnthalpy());

    SystemInterface newSystem = null;
    try {
      testOps.dewPointTemperatureFlash();
      testSystem.display();
      double dewTemp = testSystem.getTemperature();
      testSystem.setTemperature(dewTemp + 10.1);
      testSystem.init(0);
      newSystem = testOps.TPgradientFlash(0.0001, dewTemp).phaseToSystem(0);
      newSystem.init(0);
      ThermodynamicOperations testOps2 = new ThermodynamicOperations(newSystem);
      testOps2.dewPointTemperatureFlash();
      newSystem.display();

      // testSystem.display();
    } catch (Exception e) {
      logger.error(e.toString());
>>>>>>> b9d5f22d
    }
  }
}<|MERGE_RESOLUTION|>--- conflicted
+++ resolved
@@ -16,48 +16,6 @@
  * @since 2.2.3
  */
 public class CompGradientFlash {
-<<<<<<< HEAD
-    static Logger logger = LogManager.getLogger(CompGradientFlash.class);
-
-    /**
-     * <p>main.</p>
-     *
-     * @param args an array of {@link java.lang.String} objects
-     */
-    public static void main(String args[]) {
-      SystemInterface testSystem = new SystemSrkEos(273.15 + 0, 80.0); // 30.01325);
-
-        ThermodynamicOperations testOps = new ThermodynamicOperations(testSystem);
-        testSystem.addComponent("methane", 11.0);
-        // testSystem.addComponent("ethane", 4.0);
-        testSystem.addComponent("n-heptane", 0.03);
-        // testSystem.addComponent("n-octane", 0.0001);
-
-        testSystem.createDatabase(true);
-        testSystem.setMixingRule(2);
-
-        testSystem.init(0);
-        testSystem.init(3);
-        logger.info("enthalpy " + testSystem.getPhase(1).getEnthalpy());
-
-        SystemInterface newSystem = null;
-        try {
-            testOps.dewPointTemperatureFlash();
-            testSystem.display();
-            double dewTemp = testSystem.getTemperature();
-            testSystem.setTemperature(dewTemp + 10.1);
-            testSystem.init(0);
-            newSystem = testOps.TPgradientFlash(0.0001, dewTemp).phaseToSystem(0);
-            newSystem.init(0);
-            ThermodynamicOperations testOps2 = new ThermodynamicOperations(newSystem);
-            testOps2.dewPointTemperatureFlash();
-            newSystem.display();
-
-            // testSystem.display();
-        } catch (Exception e) {
-            logger.error(e.toString());
-        }
-=======
   static Logger logger = LogManager.getLogger(CompGradientFlash.class);
 
   /**
@@ -99,7 +57,6 @@
       // testSystem.display();
     } catch (Exception e) {
       logger.error(e.toString());
->>>>>>> b9d5f22d
     }
   }
 }