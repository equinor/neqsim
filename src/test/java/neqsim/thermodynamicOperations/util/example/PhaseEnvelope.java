package neqsim.thermodynamicOperations.util.example;

import java.io.File;
import org.apache.logging.log4j.LogManager;
import org.apache.logging.log4j.Logger;
import neqsim.thermo.system.SystemInterface;
import neqsim.thermo.system.SystemSrkEos;
import neqsim.thermodynamicOperations.ThermodynamicOperations;

/*
 * PhaseEnvelope.java
 *
 * Created on 27. september 2001, 10:21 Updated on May 2019 by Nefeli
 */
/*
 * @author esol
 * 
 * @version
 */
/**
<<<<<<< HEAD
 * <p>
 * PhaseEnvelope class.
 * </p>
 *
 * @author esol
=======
 * <p>PhaseEnvelope class.</p>
 *
 * @author asmund
>>>>>>> 24915a9b
 * @version $Id: $Id
 * @since 2.2.3
 */
public class PhaseEnvelope {
    static Logger logger = LogManager.getLogger(PhaseEnvelope.class);

    /**
<<<<<<< HEAD
     * <p>
     * main.
     * </p>
=======
     * <p>main.</p>
>>>>>>> 24915a9b
     *
     * @param args an array of {@link java.lang.String} objects
     */
    @SuppressWarnings("unused")
    public static void main(String args[]) {
        // String[] components=neqsim.util.database.NeqSimDataBase.getComponentNames();

        SystemInterface testSystem = new SystemSrkEos(180, 4.00);

        ThermodynamicOperations testOps = new ThermodynamicOperations(testSystem);

        int sstms = 1;

        System.out.println(sstms);

        if (sstms == 1) {
            // TEST SYSTEM 1
            testSystem.addComponent("methane", 90.465);
            testSystem.addComponent("ethane", 5.58);
            testSystem.addComponent("propane", 0.1736);
            testSystem.addComponent("i-butane", 0.008);
            testSystem.addComponent("n-pentane", 1.033);
            testSystem.addComponent("n-heptane", 1.033);
        } else if (sstms == 2) {
            // TEST SYSTEM 2
            testSystem.addComponent("methane", 60.465);
            testSystem.addComponent("ethane", 5.58);
            testSystem.addComponent("propane", 0.1736);
            testSystem.addComponent("i-butane", 0.008);
            testSystem.addComponent("n-pentane", 10.033);
            testSystem.addComponent("n-heptane", 10.033);
        } else if (sstms == 3) {
            // TEST SYSTEM 3
            testSystem.addComponent("methane", 80);
            testSystem.addComponent("ethane", 12);
            testSystem.addComponent("propane", 6);
            testSystem.addComponent("i-butane", 3);
            testSystem.addComponent("n-pentane", 2);
            testSystem.addComponent("n-heptane", 1);
        } else if (sstms == 4) {
            // TEST SYSTEM 4
            testSystem.addComponent("methane", 60);
            testSystem.addComponent("ethane", 12);
            testSystem.addComponent("propane", 6);
            testSystem.addComponent("i-butane", 3);
            testSystem.addComponent("n-pentane", 2);
            testSystem.addComponent("n-heptane", 1);
        } else if (sstms == 5) {
            // TEST SYSTEM 5
            testSystem.addComponent("methane", 60);
            testSystem.addComponent("ethane", 12);
            testSystem.addComponent("propane", 6);
            testSystem.addComponent("i-butane", 3);
            testSystem.addComponent("n-pentane", 20);
            testSystem.addComponent("n-heptane", 10);
        } else if (sstms == 6) {
            // TEST SYSTEM 6
            testSystem.addComponent("methane", 10);
            testSystem.addComponent("ethane", 12);
            testSystem.addComponent("propane", 6);
            testSystem.addComponent("i-butane", 3);
            testSystem.addComponent("n-pentane", 20);
            testSystem.addComponent("n-heptane", 10);
        } else if (sstms == 7) {
            // TEST SYSTEM 7
            testSystem.addComponent("methane", 200);
            testSystem.addComponent("ethane", 20);
            testSystem.addComponent("propane", 6);
            testSystem.addComponent("i-butane", 3);
            testSystem.addComponent("n-pentane", 20);
        } else if (sstms == 8) {
            // TEST SYSTEM 8
            testSystem.addComponent("methane", 80);
            testSystem.addComponent("ethane", 15);
            testSystem.addComponent("n-octane", 5);
        } else if (sstms == 9) {
            // TEST SYSTEM 9
            testSystem.addComponent("methane", 80);
            testSystem.addComponent("ethane", 15);
            testSystem.addComponent("n-octane", 5);
            testSystem.addComponent("nC10", 5);
            testSystem.addComponent("nC16", 5);
        } else if (sstms == 10) {
            // TEST SYSTEM 10 : typical rich gas Even
            testSystem.addComponent("CO2", 2.1);
            testSystem.addComponent("nitrogen", 1);
            testSystem.addComponent("methane", 80);
            testSystem.addComponent("ethane", 5);
            testSystem.addComponent("propane", 1);
            testSystem.addComponent("n-butane", 1);
            testSystem.addComponent("i-butane", 1);
            testSystem.addComponent("n-hexane", 0.1);
            testSystem.addComponent("n-heptane", 0.1);
            testSystem.addComponent("n-octane", 0.05);
            testSystem.addComponent("nC10", 0.01);
            testSystem.addComponent("nC12", 0.001);
            // testSystem.addComponent("water", 0.000001);
        } else if (sstms == 11) {
            // TEST SYSTEM 11 : open ended phase envelope Even
            testSystem.addComponent("methane", 87);
            testSystem.addComponent("ethane", 4.35);
            testSystem.addComponent("propane", 1);
            testSystem.addComponent("n-butane", 1);
            testSystem.addComponent("i-butane", 1);
            testSystem.addTBPfraction("C7", 5.5, 0.25, 0.900);
        } else if (sstms == 12) {
            // TEST SYSTEM 12
            testSystem.addComponent("methane", 100);
            testSystem.addComponent("ethane", 15);
            testSystem.addComponent("n-octane", 5);
            testSystem.addComponent("nC10", 5);
            testSystem.addComponent("nC16", 5);
        } else if (sstms == 13) {
            // TEST SYSTEM 13
            testSystem.addComponent("methane", 80);
            testSystem.addComponent("ethane", 10);
            testSystem.addComponent("n-octane", 5);
            testSystem.addComponent("nC10", 1);
            testSystem.addComponent("nC16", 1);
        } else if (sstms == 15) {
            testSystem.addComponent("CO2", 2.7);
            testSystem.addComponent("methane", 80);
            testSystem.addComponent("ethane", 8.35);
            testSystem.addComponent("propane", 4.5);
            testSystem.addComponent("n-butane", 2.0);
            testSystem.addComponent("i-butane", 1.0);
            testSystem.addComponent("n-hexane", 0.5);
            testSystem.addPlusFraction("C7", 10.1, 0.19, 0.850);
            // testSystem.getCharacterization().characterisePlusFraction();
        } else if (sstms == 16) {
            testSystem.addComponent("methane", 76.0);
            testSystem.addComponent("n-hexane", 4.5);
            testSystem.addComponent("n-nonane", 4.5);
        }

        testSystem.setMixingRule(2);

        try {
            // from bubble point side
            // testOps.calcPTphaseEnvelope(true, 1.);

            // from dew point side
            testOps.setRunAsThread(true);
            testOps.calcPTphaseEnvelope(false, 1.);
            // testOps.displayResult();
            testOps.waitAndCheckForFinishedCalculation(15000);
            testOps.getJfreeChart();
            org.jfree.chart.JFreeChart chart = testOps.getJfreeChart();

            // testOps.displayResult();

            java.awt.image.BufferedImage buf = chart.createBufferedImage(640, 400, null);
            File file = new File("c:/temp/img.jpg");
            javax.imageio.ImageIO.write(buf, "jpeg", file);

            chart.createBufferedImage(640, 400, null);
        } catch (Exception e) {
            logger.error("error", e);
            // testOps.displayResult();
        }

        try {
            double[] cricondenBar = testOps.get("cricondenbar");
            double[] cricondenBarX = testOps.get("cricondenbarX");
            double[] cricondenBarY = testOps.get("cricondenbarY");

            double[] cricondenTherm = testOps.get("cricondentherm");
            double[] cricondenThermX = testOps.get("cricondenthermX");
            double[] cricondenThermY = testOps.get("cricondenthermY");

            // testOps.calcCricoP( cricondenBar, cricondenBarX , cricondenBarY) ;
            logger.info("Cricondenbar Direct " + testOps.get("cricondenbar")[0] + " "
                    + testOps.get("cricondenbar")[1]);
            // testOps.calcCricoT( cricondenTherm, cricondenThermX , cricondenThermY) ;
            logger.info("Cricondentherm Direct " + testOps.get("cricondentherm")[0] + " "
                    + testOps.get("cricondentherm")[1]);
        } catch (Exception e333) {
            logger.error("error", e333);
        }
    }
}<|MERGE_RESOLUTION|>--- conflicted
+++ resolved
@@ -18,17 +18,9 @@
  * @version
  */
 /**
-<<<<<<< HEAD
- * <p>
- * PhaseEnvelope class.
- * </p>
- *
- * @author esol
-=======
  * <p>PhaseEnvelope class.</p>
  *
  * @author asmund
->>>>>>> 24915a9b
  * @version $Id: $Id
  * @since 2.2.3
  */
@@ -36,13 +28,7 @@
     static Logger logger = LogManager.getLogger(PhaseEnvelope.class);
 
     /**
-<<<<<<< HEAD
-     * <p>
-     * main.
-     * </p>
-=======
      * <p>main.</p>
->>>>>>> 24915a9b
      *
      * @param args an array of {@link java.lang.String} objects
      */
